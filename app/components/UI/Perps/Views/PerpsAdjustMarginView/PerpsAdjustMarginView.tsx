import React, { useState, useCallback, useMemo } from 'react';
import { View, TouchableOpacity } from 'react-native';
import { SafeAreaView } from 'react-native-safe-area-context';
import { useNavigation, useRoute, RouteProp } from '@react-navigation/native';
import { useStyles } from '../../../../../component-library/hooks';
import Text, {
  TextVariant,
  TextColor,
} from '../../../../../component-library/components/Texts/Text';
import Button, {
  ButtonVariants,
  ButtonWidthTypes,
  ButtonSize,
} from '../../../../../component-library/components/Buttons/Button';
import { strings } from '../../../../../../locales/i18n';
import type { Position } from '../../controllers/types';
import styleSheet from './PerpsAdjustMarginView.styles';
import { useTheme } from '../../../../../util/theme';
import Icon, {
  IconName,
  IconSize,
  IconColor,
} from '../../../../../component-library/components/Icons/Icon';
import ButtonIcon, {
  ButtonIconSizes,
} from '../../../../../component-library/components/Buttons/ButtonIcon';
import { usePerpsMarginAdjustment } from '../../hooks/usePerpsMarginAdjustment';
import { usePerpsMeasurement } from '../../hooks/usePerpsMeasurement';
import { usePerpsAdjustMarginData } from '../../hooks/usePerpsAdjustMarginData';
import { TraceName } from '../../../../../util/trace';
import Logger from '../../../../../util/Logger';
import { ensureError } from '../../utils/perpsErrorHandler';
import PerpsAmountDisplay from '../../components/PerpsAmountDisplay';
import PerpsSlider from '../../components/PerpsSlider';
import PerpsBottomSheetTooltip from '../../components/PerpsBottomSheetTooltip';
import { PerpsTooltipContentKey } from '../../components/PerpsBottomSheetTooltip/PerpsBottomSheetTooltip.types';
import Keypad from '../../../../Base/Keypad';
import {
  formatPerpsFiat,
  PRICE_RANGES_UNIVERSAL,
  PRICE_RANGES_MINIMAL_VIEW,
} from '../../utils/formatUtils';
import { PERPS_CONSTANTS } from '../../constants/perpsConfig';

interface AdjustMarginRouteParams {
  position: Position;
  mode: 'add' | 'remove';
}

const PerpsAdjustMarginView: React.FC = () => {
  const navigation = useNavigation();
  const route =
    useRoute<RouteProp<{ params: AdjustMarginRouteParams }, 'params'>>();
  const { position: routePosition, mode } = route.params || {};
  const { styles } = useStyles(styleSheet, {});
  const { colors } = useTheme();

  const [marginAmountString, setMarginAmountString] = useState('0');
  const [isInputFocused, setIsInputFocused] = useState(false);
  const [selectedTooltip, setSelectedTooltip] =
    useState<PerpsTooltipContentKey | null>(null);

  // Derived numeric value from string
  const marginAmount = useMemo(
    () => parseFloat(marginAmountString) || 0,
    [marginAmountString],
  );

  // Use margin adjustment hook for handling margin operations
  const { handleAddMargin, handleRemoveMargin, isAdjusting } =
    usePerpsMarginAdjustment({
      onSuccess: () => navigation.goBack(),
    });

  // Get all margin data from dedicated hook (uses live subscriptions)
  const {
    position,
    isLoading,
    currentMargin,
    maxAmount,
    currentLiquidationPrice,
    newLiquidationPrice,
    currentLiquidationDistance,
    newLiquidationDistance,
    isAddMode,
  } = usePerpsAdjustMarginData({
    coin: routePosition?.coin || '',
    mode: mode || 'add',
    inputAmount: marginAmount,
  });

  // Add performance measurement for this view
  usePerpsMeasurement({
    traceName: TraceName.PerpsAdjustMarginView,
    conditions: [!isAdjusting, !!position],
    debugContext: { mode },
  });

  const handleSliderChange = useCallback((value: number) => {
<<<<<<< HEAD
    // Keep 2 decimal places for precision with small amounts
    setMarginAmountString(value.toFixed(2));
  }, []);

  const handleMaxPress = useCallback(() => {
    // Keep 2 decimal places for precision with small amounts
    setMarginAmountString(maxAmount.toFixed(2));
=======
    // Floor to 2 decimal places to match Hyperliquid behavior
    const flooredValue = Math.floor(value * 100) / 100;
    setMarginAmountString(flooredValue.toFixed(2));
  }, []);

  const handleMaxPress = useCallback(() => {
    // Floor maxAmount to 2 decimal places
    const flooredMax = Math.floor(maxAmount * 100) / 100;
    setMarginAmountString(flooredMax.toFixed(2));
>>>>>>> adcb2c27
  }, [maxAmount]);

  // Keypad handlers
  const handleAmountPress = useCallback(() => {
    setIsInputFocused(true);
  }, []);

  const handleKeypadChange = useCallback(
    ({ value }: { value: string }) => {
      const numValue = parseFloat(value) || 0;
      // Clamp to maxAmount for remove mode to prevent invalid submissions
<<<<<<< HEAD
      if (!isAddMode && numValue > maxAmount) {
        setMarginAmountString(maxAmount.toFixed(2));
=======
      const flooredMax = Math.floor(maxAmount * 100) / 100;
      if (!isAddMode && numValue > flooredMax) {
        setMarginAmountString(flooredMax.toFixed(2));
>>>>>>> adcb2c27
      } else {
        setMarginAmountString(value || '0');
      }
    },
    [isAddMode, maxAmount],
  );

  const handleDonePress = useCallback(() => {
    setIsInputFocused(false);
  }, []);

  const handlePercentagePress = useCallback(
    (percentage: number) => {
<<<<<<< HEAD
      // Keep 2 decimal places for precision with small amounts
      const amount = maxAmount * percentage;
      setMarginAmountString(amount.toFixed(2));
=======
      // Floor the percentage result
      const amount = maxAmount * percentage;
      const flooredAmount = Math.floor(amount * 100) / 100;
      setMarginAmountString(flooredAmount.toFixed(2));
>>>>>>> adcb2c27
    },
    [maxAmount],
  );

  // Tooltip handlers
  const handleTooltipPress = useCallback(
    (contentKey: PerpsTooltipContentKey) => {
      setSelectedTooltip(contentKey);
    },
    [],
  );

  const handleTooltipClose = useCallback(() => {
    setSelectedTooltip(null);
  }, []);

  // Helper to format liquidation distance with fallback when liquidation price is unavailable
  const formatLiquidationDistance = useCallback(
    (distance: number, liquidationPrice: number): string => {
      if (liquidationPrice === 0) {
        return PERPS_CONSTANTS.FALLBACK_DATA_DISPLAY;
      }
      return `${distance.toFixed(0)}%`;
    },
    [],
  );

  const handleConfirm = useCallback(async () => {
    if (marginAmount <= 0 || !position) return;

    // Prevent submission if amount exceeds max removable (extra safety for remove mode)
    const flooredMax = Math.floor(maxAmount * 100) / 100;
    if (!isAddMode && marginAmount > flooredMax) {
      return;
    }

    try {
      if (isAddMode) {
        await handleAddMargin(position.coin, marginAmount);
      } else {
        await handleRemoveMargin(position.coin, marginAmount);
      }
    } catch (error) {
      Logger.error(
        ensureError(error),
        `Failed to ${isAddMode ? 'add' : 'remove'} margin for ${position.coin}`,
      );
      // Note: Toast notification is handled by usePerpsMarginAdjustment hook
    }
  }, [
    marginAmount,
    position,
    isAddMode,
    maxAmount,
    handleAddMargin,
    handleRemoveMargin,
  ]);

  // Show error if no position found (either from route or live data)
  if ((!routePosition && !position) || !mode) {
    return (
      <SafeAreaView style={styles.container}>
        <View style={styles.errorContainer}>
          <Text variant={TextVariant.BodyMD} color={TextColor.Error}>
            {strings('perps.errors.position_not_found')}
          </Text>
        </View>
      </SafeAreaView>
    );
  }

  const title = isAddMode
    ? strings('perps.adjust_margin.add_title')
    : strings('perps.adjust_margin.remove_title');

  const buttonLabel = isAddMode
    ? strings('perps.adjust_margin.add_margin')
    : strings('perps.adjust_margin.reduce_margin');

  // Floor maxAmount for display and comparison
  const flooredMaxAmount = Math.floor(maxAmount * 100) / 100;

  return (
    <SafeAreaView style={styles.container}>
      <View style={styles.header}>
        <ButtonIcon
          iconName={IconName.ArrowLeft}
          onPress={() => navigation.goBack()}
          iconColor={IconColor.Default}
          size={ButtonIconSizes.Md}
        />
        <Text variant={TextVariant.HeadingMD} style={styles.headerTitle}>
          {title}
        </Text>
        <View style={styles.headerSpacer} />
      </View>

      <View style={styles.contentContainer}>
        {/* Amount Display */}
        <View style={styles.amountSection}>
          <PerpsAmountDisplay
            amount={marginAmountString}
            onPress={handleAmountPress}
            isActive={isInputFocused}
            hasError={false}
            isLoading={isLoading}
          />
        </View>

        {/* Slider - Hide when keypad is active */}
        {!isInputFocused && (
          <View style={styles.sliderSection}>
            <PerpsSlider
              value={marginAmount}
              onValueChange={handleSliderChange}
              minimumValue={0}
              maximumValue={flooredMaxAmount}
              step={0.01}
              showPercentageLabels
              disabled={false}
            />
          </View>
        )}

        {/* Info Section - Always visible */}
        <View style={styles.infoSection}>
          {/* First row: Current margin */}
          <View style={styles.infoRow}>
            <Text variant={TextVariant.BodyMD} color={TextColor.Alternative}>
              {strings('perps.adjust_margin.margin_in_position')}
            </Text>
            <Text variant={TextVariant.BodyMD}>
              {formatPerpsFiat(currentMargin, {
                ranges: PRICE_RANGES_MINIMAL_VIEW,
              })}
            </Text>
          </View>

          {/* Second row: Margin available to add/remove */}
          <View style={styles.infoRow}>
            <Text variant={TextVariant.BodyMD} color={TextColor.Alternative}>
              {isAddMode
                ? strings('perps.adjust_margin.margin_available_to_add')
                : strings('perps.adjust_margin.margin_available_to_remove')}
            </Text>
            <Text variant={TextVariant.BodyMD}>
              {formatPerpsFiat(flooredMaxAmount, {
                ranges: PRICE_RANGES_MINIMAL_VIEW,
              })}
            </Text>
          </View>

<<<<<<< HEAD
          {/* Second row: Margin available to add/remove */}
          <View style={styles.infoRow}>
            <Text variant={TextVariant.BodyMD} color={TextColor.Alternative}>
              {isAddMode
                ? strings('perps.adjust_margin.margin_available_to_add')
                : strings('perps.adjust_margin.margin_available_to_remove')}
            </Text>
            <Text variant={TextVariant.BodyMD}>
              {formatPerpsFiat(maxAmount, {
                ranges: PRICE_RANGES_MINIMAL_VIEW,
              })}
            </Text>
          </View>

          {/* Liquidation price with transition */}
=======
          {/* Third row: Liquidation price with transition */}
>>>>>>> adcb2c27
          <View style={styles.infoRow}>
            <View style={styles.labelWithIcon}>
              <Text variant={TextVariant.BodyMD} color={TextColor.Alternative}>
                {strings('perps.adjust_margin.liquidation_price')}
              </Text>
              <TouchableOpacity
                onPress={() => handleTooltipPress('liquidation_price')}
                style={styles.infoIcon}
              >
                <Icon
                  name={IconName.Info}
                  size={IconSize.Sm}
                  color={IconColor.Alternative}
                />
              </TouchableOpacity>
            </View>
            {marginAmount > 0 ? (
              <View style={styles.changeContainer}>
                <Text
                  variant={TextVariant.BodyMD}
                  color={TextColor.Alternative}
                >
                  {formatPerpsFiat(currentLiquidationPrice, {
                    ranges: PRICE_RANGES_UNIVERSAL,
                  })}
                </Text>
                <Icon
                  name={IconName.Arrow2Right}
                  size={IconSize.Sm}
                  color={colors.icon.alternative}
                />
                <Text variant={TextVariant.BodyMD}>
                  {formatPerpsFiat(newLiquidationPrice, {
                    ranges: PRICE_RANGES_UNIVERSAL,
                  })}
                </Text>
              </View>
            ) : (
              <Text variant={TextVariant.BodyMD}>
                {formatPerpsFiat(currentLiquidationPrice, {
                  ranges: PRICE_RANGES_UNIVERSAL,
                })}
              </Text>
            )}
          </View>

<<<<<<< HEAD
          {/* Liquidation distance with transition */}
=======
          {/* Fourth row: Liquidation distance with transition */}
>>>>>>> adcb2c27
          <View style={styles.infoRow}>
            <View style={styles.labelWithIcon}>
              <Text variant={TextVariant.BodyMD} color={TextColor.Alternative}>
                {strings('perps.adjust_margin.liquidation_distance')}
              </Text>
              <TouchableOpacity
                onPress={() => handleTooltipPress('liquidation_distance')}
                style={styles.infoIcon}
              >
                <Icon
                  name={IconName.Info}
                  size={IconSize.Sm}
                  color={IconColor.Alternative}
                />
              </TouchableOpacity>
            </View>
            {marginAmount > 0 ? (
              <View style={styles.changeContainer}>
                <Text
                  variant={TextVariant.BodyMD}
                  color={TextColor.Alternative}
                >
                  {formatLiquidationDistance(
                    currentLiquidationDistance,
                    currentLiquidationPrice,
                  )}
                </Text>
                <Icon
                  name={IconName.Arrow2Right}
                  size={IconSize.Sm}
                  color={colors.icon.alternative}
                />
                <Text variant={TextVariant.BodyMD}>
                  {formatLiquidationDistance(
                    newLiquidationDistance,
                    newLiquidationPrice,
                  )}
                </Text>
              </View>
            ) : (
              <Text variant={TextVariant.BodyMD}>
                {formatLiquidationDistance(
                  currentLiquidationDistance,
                  currentLiquidationPrice,
                )}
              </Text>
            )}
          </View>
        </View>
      </View>

      {/* Footer - Shows either Add Margin button or Keypad */}
      {!isInputFocused ? (
        <View style={styles.footer}>
          <Button
            variant={ButtonVariants.Primary}
            size={ButtonSize.Lg}
            width={ButtonWidthTypes.Full}
            label={buttonLabel}
            onPress={handleConfirm}
            isDisabled={
              marginAmount <= 0 ||
              isAdjusting ||
              (!isAddMode && marginAmount > flooredMaxAmount)
            }
            loading={isAdjusting}
          />
        </View>
      ) : (
        <View style={styles.keypadFooter}>
          <View style={styles.percentageButtonsContainer}>
            <Button
              variant={ButtonVariants.Secondary}
              size={ButtonSize.Md}
              label="25%"
              onPress={() => handlePercentagePress(0.25)}
              style={styles.percentageButton}
            />
            <Button
              variant={ButtonVariants.Secondary}
              size={ButtonSize.Md}
              label="50%"
              onPress={() => handlePercentagePress(0.5)}
              style={styles.percentageButton}
            />
            <Button
              variant={ButtonVariants.Secondary}
              size={ButtonSize.Md}
              label={strings('perps.deposit.max_button')}
              onPress={handleMaxPress}
              style={styles.percentageButton}
            />
            <Button
              variant={ButtonVariants.Secondary}
              size={ButtonSize.Md}
              label={strings('perps.deposit.done_button')}
              onPress={handleDonePress}
              style={styles.percentageButton}
            />
          </View>

          <Keypad
            value={marginAmountString}
            onChange={handleKeypadChange}
            currency="USD"
            decimals={2}
            style={styles.keypad}
          />
        </View>
      )}

      {/* Tooltip Bottom Sheet */}
      {selectedTooltip && (
        <PerpsBottomSheetTooltip
          isVisible
          onClose={handleTooltipClose}
          contentKey={selectedTooltip}
          key={selectedTooltip}
        />
      )}
    </SafeAreaView>
  );
};

export default PerpsAdjustMarginView;<|MERGE_RESOLUTION|>--- conflicted
+++ resolved
@@ -97,15 +97,6 @@
   });
 
   const handleSliderChange = useCallback((value: number) => {
-<<<<<<< HEAD
-    // Keep 2 decimal places for precision with small amounts
-    setMarginAmountString(value.toFixed(2));
-  }, []);
-
-  const handleMaxPress = useCallback(() => {
-    // Keep 2 decimal places for precision with small amounts
-    setMarginAmountString(maxAmount.toFixed(2));
-=======
     // Floor to 2 decimal places to match Hyperliquid behavior
     const flooredValue = Math.floor(value * 100) / 100;
     setMarginAmountString(flooredValue.toFixed(2));
@@ -115,7 +106,6 @@
     // Floor maxAmount to 2 decimal places
     const flooredMax = Math.floor(maxAmount * 100) / 100;
     setMarginAmountString(flooredMax.toFixed(2));
->>>>>>> adcb2c27
   }, [maxAmount]);
 
   // Keypad handlers
@@ -127,14 +117,9 @@
     ({ value }: { value: string }) => {
       const numValue = parseFloat(value) || 0;
       // Clamp to maxAmount for remove mode to prevent invalid submissions
-<<<<<<< HEAD
-      if (!isAddMode && numValue > maxAmount) {
-        setMarginAmountString(maxAmount.toFixed(2));
-=======
       const flooredMax = Math.floor(maxAmount * 100) / 100;
       if (!isAddMode && numValue > flooredMax) {
         setMarginAmountString(flooredMax.toFixed(2));
->>>>>>> adcb2c27
       } else {
         setMarginAmountString(value || '0');
       }
@@ -148,16 +133,10 @@
 
   const handlePercentagePress = useCallback(
     (percentage: number) => {
-<<<<<<< HEAD
-      // Keep 2 decimal places for precision with small amounts
-      const amount = maxAmount * percentage;
-      setMarginAmountString(amount.toFixed(2));
-=======
       // Floor the percentage result
       const amount = maxAmount * percentage;
       const flooredAmount = Math.floor(amount * 100) / 100;
       setMarginAmountString(flooredAmount.toFixed(2));
->>>>>>> adcb2c27
     },
     [maxAmount],
   );
@@ -310,25 +289,7 @@
             </Text>
           </View>
 
-<<<<<<< HEAD
-          {/* Second row: Margin available to add/remove */}
-          <View style={styles.infoRow}>
-            <Text variant={TextVariant.BodyMD} color={TextColor.Alternative}>
-              {isAddMode
-                ? strings('perps.adjust_margin.margin_available_to_add')
-                : strings('perps.adjust_margin.margin_available_to_remove')}
-            </Text>
-            <Text variant={TextVariant.BodyMD}>
-              {formatPerpsFiat(maxAmount, {
-                ranges: PRICE_RANGES_MINIMAL_VIEW,
-              })}
-            </Text>
-          </View>
-
-          {/* Liquidation price with transition */}
-=======
           {/* Third row: Liquidation price with transition */}
->>>>>>> adcb2c27
           <View style={styles.infoRow}>
             <View style={styles.labelWithIcon}>
               <Text variant={TextVariant.BodyMD} color={TextColor.Alternative}>
@@ -375,11 +336,7 @@
             )}
           </View>
 
-<<<<<<< HEAD
-          {/* Liquidation distance with transition */}
-=======
           {/* Fourth row: Liquidation distance with transition */}
->>>>>>> adcb2c27
           <View style={styles.infoRow}>
             <View style={styles.labelWithIcon}>
               <Text variant={TextVariant.BodyMD} color={TextColor.Alternative}>
