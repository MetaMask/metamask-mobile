import React from 'react';
import { render, screen } from '@testing-library/react-native';
import PerpsAdjustMarginView from './PerpsAdjustMarginView';
import type { Position } from '../../controllers/types';

// Mock dependencies
jest.mock('react-native-reanimated', () =>
  jest.requireActual('react-native-reanimated/mock'),
);

jest.mock('react-native-gesture-handler', () => ({
  GestureHandlerRootView: 'View',
  GestureDetector: 'View',
  Gesture: {
    Pan: jest.fn().mockReturnValue({
      onUpdate: jest.fn().mockReturnThis(),
      onEnd: jest.fn().mockReturnThis(),
    }),
  },
}));

jest.mock('react-native-safe-area-context', () => {
  const { View } = jest.requireActual('react-native');
  const inset = { top: 0, right: 0, bottom: 0, left: 0 };
  return {
    SafeAreaProvider: jest.fn().mockImplementation(({ children }) => children),
    SafeAreaView: jest
      .fn()
      .mockImplementation(({ children, ...props }) => (
        <View {...props}>{children}</View>
      )),
    useSafeAreaInsets: jest.fn().mockImplementation(() => inset),
  };
});

const mockHandleAddMargin = jest.fn();
const mockHandleRemoveMargin = jest.fn();
const mockGoBack = jest.fn();
const mockUsePerpsMarginAdjustment = jest.fn();

jest.mock('../../hooks/usePerpsMarginAdjustment', () => ({
  usePerpsMarginAdjustment: (opts: unknown) =>
    mockUsePerpsMarginAdjustment(opts),
}));

const mockUsePerpsAdjustMarginData = jest.fn();

jest.mock('../../hooks/usePerpsAdjustMarginData', () => ({
  usePerpsAdjustMarginData: (opts: unknown) =>
    mockUsePerpsAdjustMarginData(opts),
}));

jest.mock('../../hooks/usePerpsMeasurement', () => ({
  usePerpsMeasurement: jest.fn(),
}));

jest.mock('../../../../../util/Logger', () => ({
  error: jest.fn(),
}));

jest.mock('../../utils/formatUtils', () => ({
  formatPerpsFiat: jest.fn((value) => {
    const num = typeof value === 'string' ? parseFloat(value) : value;
    return `$${num.toFixed(2)}`;
  }),
  PRICE_RANGES_UNIVERSAL: {},
  PRICE_RANGES_MINIMAL_VIEW: {},
}));

const mockNavigation = {
  navigate: jest.fn(),
  goBack: mockGoBack,
  setOptions: jest.fn(),
  addListener: jest.fn(),
  canGoBack: jest.fn(() => true),
};

let mockRouteParams: Record<string, unknown> = {};

jest.mock('@react-navigation/native', () => ({
  ...jest.requireActual('@react-navigation/native'),
  useNavigation: () => mockNavigation,
  useRoute: () => ({
    params: mockRouteParams,
    key: 'test-route',
    name: 'PerpsAdjustMargin',
  }),
}));

jest.mock('./PerpsAdjustMarginView.styles', () => ({
  __esModule: true,
  default: () => ({
    container: {},
    scrollView: {},
    scrollContent: {},
    amountSection: {},
    sliderSection: {},
    infoSection: {},
    infoRow: {},
    changeContainer: {},
    footer: {},
    errorContainer: {},
  }),
}));

jest.mock('../../../../../util/theme', () => ({
  useTheme: () => ({
    colors: {
      icon: { alternative: '#888' },
    },
  }),
}));

jest.mock('../../../../../../locales/i18n', () => ({
  strings: jest.fn((key) => key),
}));

// Mock PerpsOrderHeader component to render title prop
jest.mock('../../components/PerpsOrderHeader', () => {
  const ReactModule = jest.requireActual('react');
  const RNModule = jest.requireActual('react-native');
  return function MockPerpsOrderHeader({ title }: { title: string }) {
    return ReactModule.createElement(RNModule.Text, null, title);
  };
});
jest.mock('../../components/PerpsAmountDisplay', () => 'PerpsAmountDisplay');
jest.mock('../../components/PerpsSlider', () => 'PerpsSlider');

describe('PerpsAdjustMarginView', () => {
  const mockPosition: Position = {
    coin: 'ETH',
    size: '2.5',
    marginUsed: '500',
    entryPrice: '2000',
    liquidationPrice: '1900',
    unrealizedPnl: '100',
    returnOnEquity: '0.20',
    leverage: { value: 10, type: 'isolated' },
    cumulativeFunding: { allTime: '10', sinceOpen: '5', sinceChange: '2' },
    positionValue: '5000',
    maxLeverage: 50,
    takeProfitCount: 0,
    stopLossCount: 0,
  };

  beforeEach(() => {
    jest.clearAllMocks();
    mockHandleAddMargin.mockResolvedValue(undefined);
    mockHandleRemoveMargin.mockResolvedValue(undefined);

    // Set default mock return values
    mockUsePerpsMarginAdjustment.mockReturnValue({
      handleAddMargin: mockHandleAddMargin,
      handleRemoveMargin: mockHandleRemoveMargin,
      isAdjusting: false,
    });

    // Default mock for add mode - will be overridden in specific tests
    mockUsePerpsAdjustMarginData.mockReturnValue({
      position: mockPosition,
      isLoading: false,
      currentMargin: 500,
      positionValue: 5000,
      maxAmount: 1000, // Available balance for add mode
      currentLiquidationPrice: 1900,
      newLiquidationPrice: 1900,
      currentLiquidationDistance: 5,
      newLiquidationDistance: 5,
      availableBalance: 1000,
      currentPrice: 2000,
      isAddMode: true,
      positionLeverage: 10,
    });
  });

  afterEach(() => {
    jest.clearAllMocks();
  });

  describe('add mode', () => {
    beforeEach(() => {
      mockRouteParams = {
        position: mockPosition,
        mode: 'add',
      };
    });

    it('renders add margin title', () => {
      render(<PerpsAdjustMarginView />);

      expect(
        screen.getByText('perps.adjust_margin.add_title'),
      ).toBeOnTheScreen();
    });

    it('displays current margin and margin available to add', () => {
      render(<PerpsAdjustMarginView />);

      expect(
        screen.getByText('perps.adjust_margin.margin_in_position'),
      ).toBeOnTheScreen();
      expect(screen.getByText('$500.00')).toBeOnTheScreen();
      expect(
        screen.getByText('perps.adjust_margin.margin_available_to_add'),
      ).toBeOnTheScreen();
      expect(
        screen.getByText('perps.adjust_margin.margin_available_to_add'),
      ).toBeOnTheScreen();
      expect(screen.getAllByText('$1000.00')).toHaveLength(2);
    });

    it('displays liquidation price label', () => {
      render(<PerpsAdjustMarginView />);

      expect(
        screen.getByText('perps.adjust_margin.liquidation_price'),
      ).toBeOnTheScreen();
    });

    it('displays liquidation distance label', () => {
      render(<PerpsAdjustMarginView />);

      expect(
        screen.getByText('perps.adjust_margin.liquidation_distance'),
      ).toBeOnTheScreen();
    });

    it('displays add margin button label', () => {
      render(<PerpsAdjustMarginView />);

      expect(
        screen.getByText('perps.adjust_margin.add_margin'),
      ).toBeOnTheScreen();
    });
  });

  describe('remove mode', () => {
    beforeEach(() => {
      mockRouteParams = {
        position: mockPosition,
        mode: 'remove',
      };

      // Override mock for remove mode
      mockUsePerpsAdjustMarginData.mockReturnValue({
        position: mockPosition,
        isLoading: false,
        currentMargin: 500,
        positionValue: 5000,
        maxAmount: 200, // Max removable margin
        currentLiquidationPrice: 1900,
        newLiquidationPrice: 1900,
        currentLiquidationDistance: 5,
        newLiquidationDistance: 5,
        availableBalance: 1000,
        currentPrice: 2000,
        isAddMode: false,
        positionLeverage: 10,
      });
    });

    it('renders remove margin title', () => {
      render(<PerpsAdjustMarginView />);

      expect(
        screen.getByText('perps.adjust_margin.remove_title'),
      ).toBeOnTheScreen();
    });

    it('displays current margin and margin available to remove', () => {
      render(<PerpsAdjustMarginView />);

      expect(
        screen.getByText('perps.adjust_margin.margin_in_position'),
      ).toBeOnTheScreen();
      expect(screen.getByText('$500.00')).toBeOnTheScreen();
      expect(
        screen.getByText('perps.adjust_margin.margin_available_to_remove'),
      ).toBeOnTheScreen();
      expect(screen.getByText('$200.00')).toBeOnTheScreen();
    });

    it('displays reduce margin button label', () => {
      render(<PerpsAdjustMarginView />);

      expect(
        screen.getByText('perps.adjust_margin.reduce_margin'),
      ).toBeOnTheScreen();
    });
  });

  describe('error handling', () => {
    it('renders view when route params are provided', () => {
      mockRouteParams = {
        position: mockPosition,
        mode: 'add',
      };

      render(<PerpsAdjustMarginView />);

      // Verify view rendered by checking for title
      expect(
        screen.getByText('perps.adjust_margin.add_title'),
      ).toBeOnTheScreen();
    });

    it('renders error message when position is missing', () => {
      mockRouteParams = {
        mode: 'add',
      };

<<<<<<< HEAD
=======
      // Hook returns null position when position not found
      mockUsePerpsAdjustMarginData.mockReturnValue({
        position: null,
        isLoading: false,
        currentMargin: 0,
        positionValue: 0,
        maxAmount: 0,
        currentLiquidationPrice: 0,
        newLiquidationPrice: 0,
        currentLiquidationDistance: 0,
        newLiquidationDistance: 0,
        availableBalance: 0,
        currentPrice: 0,
        isAddMode: true,
        positionLeverage: 10,
      });

>>>>>>> adcb2c27
      render(<PerpsAdjustMarginView />);

      expect(
        screen.getByText('perps.errors.position_not_found'),
      ).toBeOnTheScreen();
    });

    it('renders error message when mode is missing', () => {
      mockRouteParams = {
        position: mockPosition,
      };

      render(<PerpsAdjustMarginView />);

      expect(
        screen.getByText('perps.errors.position_not_found'),
      ).toBeOnTheScreen();
    });
  });

  describe('loading states', () => {
    it('does not display button text when isAdjusting is true', () => {
      mockRouteParams = {
        position: mockPosition,
        mode: 'add',
      };

      mockUsePerpsMarginAdjustment.mockReturnValue({
        handleAddMargin: mockHandleAddMargin,
        handleRemoveMargin: mockHandleRemoveMargin,
        isAdjusting: true,
      });

      render(<PerpsAdjustMarginView />);

      // When loading, button text is not rendered
      expect(
        screen.queryByText('perps.adjust_margin.add_margin'),
      ).not.toBeOnTheScreen();
    });

    it('displays button text when not adjusting', () => {
      mockRouteParams = {
        position: mockPosition,
        mode: 'add',
      };

      mockUsePerpsMarginAdjustment.mockReturnValue({
        handleAddMargin: mockHandleAddMargin,
        handleRemoveMargin: mockHandleRemoveMargin,
        isAdjusting: false,
      });

      render(<PerpsAdjustMarginView />);

      expect(
        screen.getByText('perps.adjust_margin.add_margin'),
      ).toBeOnTheScreen();
    });
  });

  describe('remove mode calculations', () => {
    beforeEach(() => {
      mockRouteParams = {
        position: mockPosition,
        mode: 'remove',
      };
<<<<<<< HEAD
=======

      // Override mock for remove mode
      mockUsePerpsAdjustMarginData.mockReturnValue({
        position: mockPosition,
        isLoading: false,
        currentMargin: 500,
        positionValue: 5000,
        maxAmount: 200, // Max removable margin
        currentLiquidationPrice: 1900,
        newLiquidationPrice: 1900,
        currentLiquidationDistance: 5,
        newLiquidationDistance: 5,
        availableBalance: 1000,
        currentPrice: 2000,
        isAddMode: false,
        positionLeverage: 10,
      });
>>>>>>> adcb2c27
    });

    it('displays margin available to remove', () => {
      render(<PerpsAdjustMarginView />);

      expect(
        screen.getByText('perps.adjust_margin.margin_available_to_remove'),
      ).toBeOnTheScreen();
      expect(screen.getByText('$200.00')).toBeOnTheScreen();
    });
  });
});<|MERGE_RESOLUTION|>--- conflicted
+++ resolved
@@ -203,10 +203,7 @@
       expect(
         screen.getByText('perps.adjust_margin.margin_available_to_add'),
       ).toBeOnTheScreen();
-      expect(
-        screen.getByText('perps.adjust_margin.margin_available_to_add'),
-      ).toBeOnTheScreen();
-      expect(screen.getAllByText('$1000.00')).toHaveLength(2);
+      expect(screen.getByText('$1000.00')).toBeOnTheScreen();
     });
 
     it('displays liquidation price label', () => {
@@ -309,8 +306,6 @@
         mode: 'add',
       };
 
-<<<<<<< HEAD
-=======
       // Hook returns null position when position not found
       mockUsePerpsAdjustMarginData.mockReturnValue({
         position: null,
@@ -328,7 +323,6 @@
         positionLeverage: 10,
       });
 
->>>>>>> adcb2c27
       render(<PerpsAdjustMarginView />);
 
       expect(
@@ -396,8 +390,6 @@
         position: mockPosition,
         mode: 'remove',
       };
-<<<<<<< HEAD
-=======
 
       // Override mock for remove mode
       mockUsePerpsAdjustMarginData.mockReturnValue({
@@ -415,7 +407,6 @@
         isAddMode: false,
         positionLeverage: 10,
       });
->>>>>>> adcb2c27
     });
 
     it('displays margin available to remove', () => {
