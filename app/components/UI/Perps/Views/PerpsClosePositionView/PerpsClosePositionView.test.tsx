import { fireEvent, render, waitFor } from '@testing-library/react-native';
import React from 'react';
import { Text, TouchableOpacity, View } from 'react-native';
import {
  PerpsAmountDisplaySelectorsIDs,
  PerpsClosePositionViewSelectorsIDs,
} from '../../../../../../e2e/selectors/Perps/Perps.selectors';
import { strings } from '../../../../../../locales/i18n';
import renderWithProvider from '../../../../../util/test/renderWithProvider';
import {
  defaultMinimumOrderAmountMock,
  defaultPerpsClosePositionMock,
  defaultPerpsClosePositionValidationMock,
  defaultPerpsEventTrackingMock,
  defaultPerpsLivePricesMock,
  defaultPerpsTopOfBookMock,
  defaultPerpsOrderFeesMock,
  defaultPerpsPositionMock,
  defaultPerpsRewardsMock,
} from '../../__mocks__/perpsHooksMocks';
import { createPerpsStateMock } from '../../__mocks__/perpsStateMock';
import PerpsClosePositionView from './PerpsClosePositionView';

// Mock navigation
const mockGoBack = jest.fn();
jest.mock('@react-navigation/native', () => ({
  ...jest.requireActual('@react-navigation/native'),
  useNavigation: jest.fn(),
  useRoute: jest.fn(),
}));

// Mock React Native Linking specifically for this test to prevent NavigationContainer errors
jest.mock('react-native/Libraries/Linking/Linking', () => ({
  addEventListener: jest.fn(),
  removeEventListener: jest.fn(),
  openURL: jest.fn(),
  canOpenURL: jest.fn().mockResolvedValue(true),
  getInitialURL: jest.fn().mockResolvedValue(''),
  sendIntent: jest.fn(),
}));

// Mock hooks
jest.mock('../../hooks', () => ({
  useMinimumOrderAmount: jest.fn(),
  usePerpsOrderFees: jest.fn(),
  usePerpsClosePositionValidation: jest.fn(),
  usePerpsClosePosition: jest.fn(),
  usePerpsMarketData: jest.fn(),
  usePerpsToasts: jest.fn(),
  usePerpsRewards: jest.fn(),
}));

jest.mock('../../hooks/stream', () => ({
  usePerpsLivePositions: jest.fn(),
  usePerpsLivePrices: jest.fn(),
  usePerpsTopOfBook: jest.fn(),
}));

jest.mock('../../hooks/usePerpsEventTracking', () => ({
  usePerpsEventTracking: jest.fn(),
}));

jest.mock('../../../../hooks/useMetrics');

// Only mock components that would cause issues in tests
// Following best practice: "Use mocks only when necessary"
jest.mock('../../../../Base/Keypad', () => 'Keypad');

jest.mock('../../components/PerpsSlider/PerpsSlider', () => ({
  __esModule: true,
  default: 'PerpsSlider',
}));

// Mock PerpsAmountDisplay to allow triggering onPress but keep it simple
jest.mock('../../components/PerpsAmountDisplay');

jest.mock('../../components/PerpsLimitPriceBottomSheet', () => ({
  __esModule: true,
  default: 'PerpsLimitPriceBottomSheet',
}));
jest.mock('../../components/PerpsBottomSheetTooltip', () => ({
  __esModule: true,
  default: 'PerpsBottomSheetTooltip',
}));

const STATE_MOCK = createPerpsStateMock();

// Default mock for usePerpsToasts
const defaultPerpsToastsMock = {
  showToast: jest.fn(),
  PerpsToastOptions: {
    positionManagement: {
      closePosition: {
        limitClose: {
          partial: {
            switchToMarketOrderMissingLimitPrice: {},
          },
        },
      },
    },
  },
};

// Mock PerpsAmountDisplay implementation
jest.mocked(jest.requireMock('../../components/PerpsAmountDisplay')).default =
  ({ onPress, label }: { onPress?: () => void; label?: string }) =>
    React.createElement(
      TouchableOpacity,
      {
        onPress,
        testID: 'perps-amount-display',
      },
      React.createElement(Text, null, label || 'Amount Display'),
    );

describe('PerpsClosePositionView', () => {
  const useNavigationMock = jest.mocked(
    jest.requireMock('@react-navigation/native').useNavigation,
  );
  const useRouteMock = jest.mocked(
    jest.requireMock('@react-navigation/native').useRoute,
  );
  const usePerpsLivePositionsMock = jest.mocked(
    jest.requireMock('../../hooks/stream').usePerpsLivePositions,
  );
  const usePerpsLivePricesMock = jest.mocked(
    jest.requireMock('../../hooks/stream').usePerpsLivePrices,
  );
  const usePerpsTopOfBookMock = jest.mocked(
    jest.requireMock('../../hooks/stream').usePerpsTopOfBook,
  );
  const usePerpsOrderFeesMock = jest.mocked(
    jest.requireMock('../../hooks').usePerpsOrderFees,
  );
  const usePerpsClosePositionValidationMock = jest.mocked(
    jest.requireMock('../../hooks').usePerpsClosePositionValidation,
  );
  const usePerpsClosePositionMock = jest.mocked(
    jest.requireMock('../../hooks').usePerpsClosePosition,
  );
  const usePerpsEventTrackingMock = jest.mocked(
    jest.requireMock('../../hooks/usePerpsEventTracking').usePerpsEventTracking,
  );
  const useMinimumOrderAmountMock = jest.mocked(
    jest.requireMock('../../hooks').useMinimumOrderAmount,
  );
  const usePerpsMarketDataMock = jest.mocked(
    jest.requireMock('../../hooks').usePerpsMarketData,
  );
  const usePerpsToastsMock = jest.mocked(
    jest.requireMock('../../hooks').usePerpsToasts,
  );
  const usePerpsRewardsMock = jest.mocked(
    jest.requireMock('../../hooks').usePerpsRewards,
  );

  beforeEach(() => {
    jest.clearAllMocks();

    // Setup navigation mocks
    useNavigationMock.mockReturnValue({
      goBack: mockGoBack,
    });

    // Setup default route params
    useRouteMock.mockReturnValue({
      params: {
        position: defaultPerpsPositionMock,
      },
    });

    // Setup hook mocks with default values
    usePerpsLivePositionsMock.mockReturnValue({
      positions: [defaultPerpsPositionMock],
      isInitialLoading: false,
    });
    usePerpsLivePricesMock.mockReturnValue(defaultPerpsLivePricesMock);
    usePerpsTopOfBookMock.mockReturnValue(defaultPerpsTopOfBookMock);
    usePerpsOrderFeesMock.mockReturnValue(defaultPerpsOrderFeesMock);
    usePerpsClosePositionValidationMock.mockReturnValue(
      defaultPerpsClosePositionValidationMock,
    );
    usePerpsClosePositionMock.mockReturnValue(defaultPerpsClosePositionMock);
    usePerpsEventTrackingMock.mockImplementation(
      (options?: {
        eventName?: string;
        properties?: Record<string, unknown>;
      }) => {
        // If options are provided (declarative API), call track immediately to simulate useEffect
        if (options?.eventName) {
          defaultPerpsEventTrackingMock.track(
            options.eventName,
            options.properties || {},
          );
        }
        // Always return the track function for imperative usage
        return defaultPerpsEventTrackingMock;
      },
    );
    // usePerpsScreenTracking mock removed - migrated to usePerpsMeasurement
    useMinimumOrderAmountMock.mockReturnValue(defaultMinimumOrderAmountMock);
    usePerpsMarketDataMock.mockReturnValue({
      marketData: { szDecimals: 4 },
      isLoading: false,
      error: null,
    });

    // Setup usePerpsToasts mock
    usePerpsToastsMock.mockReturnValue(defaultPerpsToastsMock);

    // Setup usePerpsRewards mock
    usePerpsRewardsMock.mockReturnValue(defaultPerpsRewardsMock);
  });

  afterEach(() => {
    jest.clearAllMocks();
  });

  describe('Component Rendering', () => {
    it('renders close position view with correct title', () => {
      // Arrange & Act
      const { getAllByText } = renderWithProvider(
        <PerpsClosePositionView />,
        {
          state: STATE_MOCK,
        },
        true,
      );

      // Assert
      const closePositionElements = getAllByText(
        strings('perps.close_position.title'),
      );
      expect(closePositionElements.length).toBeGreaterThan(0);
    });

    it('displays position information correctly', () => {
      // Arrange & Act
      const { queryByTestId } = renderWithProvider(
        <PerpsClosePositionView />,
        {
          state: STATE_MOCK,
        },
        true,
      );

      // Assert - Component renders without error
      expect(
        queryByTestId(
          PerpsClosePositionViewSelectorsIDs.CLOSE_POSITION_CONFIRM_BUTTON,
        ),
      ).toBeDefined();
    });

    it('displays order details section', () => {
      // Arrange & Act
      const { getByText } = renderWithProvider(
        <PerpsClosePositionView />,
        {
          state: STATE_MOCK,
        },
        true,
      );

      // Assert
      expect(getByText(strings('perps.close_position.margin'))).toBeDefined();
      expect(getByText(strings('perps.close_position.fees'))).toBeDefined();
      expect(
        getByText(strings('perps.close_position.you_receive')),
      ).toBeDefined();
    });
  });

  describe('User Interactions', () => {
    it('calls handleClosePosition when confirm button is pressed', async () => {
      // Arrange
      const handleClosePosition = jest.fn();
      usePerpsClosePositionMock.mockReturnValue({
        handleClosePosition,
        isClosing: false,
      });

      const { getByTestId } = renderWithProvider(
        <PerpsClosePositionView />,
        {
          state: STATE_MOCK,
        },
        true,
      );

      // Act
      const confirmButton = getByTestId(
        PerpsClosePositionViewSelectorsIDs.CLOSE_POSITION_CONFIRM_BUTTON,
      );
      fireEvent.press(confirmButton);

      // Assert
      await waitFor(() => {
        expect(handleClosePosition).toHaveBeenCalled();
      });
    });

    it('disables confirm button when closing is in progress', () => {
      // Arrange
      usePerpsClosePositionMock.mockReturnValue({
        handleClosePosition: jest.fn(),
        isClosing: true,
      });

      const { getByTestId } = renderWithProvider(
        <PerpsClosePositionView />,
        {
          state: STATE_MOCK,
        },
        true,
      );

      // Act
      const confirmButton = getByTestId(
        PerpsClosePositionViewSelectorsIDs.CLOSE_POSITION_CONFIRM_BUTTON,
      );

      // Assert
      expect(
        confirmButton.props.disabled ||
          confirmButton.props.accessibilityState?.disabled,
      ).toBe(true);
    });

    it('shows loading state on confirm button when closing', () => {
      // Arrange
      usePerpsClosePositionMock.mockReturnValue({
        handleClosePosition: jest.fn(),
        isClosing: true,
      });

      const { getByTestId } = renderWithProvider(
        <PerpsClosePositionView />,
        {
          state: STATE_MOCK,
        },
        true,
      );

      // Assert - Button should have loading prop set
      const confirmButton = getByTestId(
        PerpsClosePositionViewSelectorsIDs.CLOSE_POSITION_CONFIRM_BUTTON,
      );
      expect(confirmButton.props.loading).toBe(true);
    });
  });

  describe('Validation', () => {
    it('displays validation errors when present', () => {
      // Arrange
      const validationWithErrors = {
        isValid: false,
        errors: [
          strings('perps.order.validation.minimum_amount', {
            amount: '$10',
          }),
        ],
        warnings: [],
      };
      usePerpsClosePositionValidationMock.mockReturnValue(validationWithErrors);

      // Act
      const { getByText } = renderWithProvider(
        <PerpsClosePositionView />,
        {
          state: STATE_MOCK,
        },
        true,
      );

      // Assert
      expect(
        getByText(
          strings('perps.order.validation.minimum_amount', {
            amount: '$10',
          }),
        ),
      ).toBeDefined();
    });

    it('disables confirm button when validation fails', () => {
      // Arrange
      usePerpsClosePositionValidationMock.mockReturnValue({
        isValid: false,
        errors: ['Invalid amount'],
        warnings: [],
      });

      const { getByTestId } = renderWithProvider(
        <PerpsClosePositionView />,
        {
          state: STATE_MOCK,
        },
        true,
      );

      // Act
      const confirmButton = getByTestId(
        PerpsClosePositionViewSelectorsIDs.CLOSE_POSITION_CONFIRM_BUTTON,
      );

      // Assert
      expect(
        confirmButton.props.disabled ||
          confirmButton.props.accessibilityState?.disabled,
      ).toBe(true);
    });
  });

  describe('Fee Calculations', () => {
    it('calculates and displays correct fees', () => {
      // Arrange
      const mockFees = {
        totalFee: 10.5,
        metamaskFeeRate: 0.5,
        protocolFeeRate: 0.5,
      };
      usePerpsOrderFeesMock.mockReturnValue(mockFees);

      // Act
      const { getByText } = renderWithProvider(
        <PerpsClosePositionView />,
        {
          state: STATE_MOCK,
        },
        true,
      );

      // Assert
      // Fee should be displayed with a minus sign
      expect(getByText(/-.*10\.5/)).toBeDefined();
    });

    it('updates fees when close percentage changes', async () => {
      // Arrange
      renderWithProvider(
        <PerpsClosePositionView />,
        {
          state: STATE_MOCK,
        },
        true,
      );

      // Act - Update the close percentage
      // This would normally be done through slider interaction
      // but we're testing the fee calculation logic

      // Assert
      expect(usePerpsOrderFeesMock).toHaveBeenCalled();
    });

    // Test that receiveAmount uses marginUsed directly (which already includes PnL)
    it('calculates receive amount including P&L at effective price', () => {
      // Arrange
      const mockPosition = {
        ...defaultPerpsPositionMock,
        entryPrice: '100', // Entry at $100
        marginUsed: '1200', // $1200 (includes $1000 initial + $200 unrealized PnL)
        unrealizedPnl: '200', // Current unrealized P&L from HyperLiquid
        size: '1', // 1 token long position
      };
      const mockFees = {
        totalFee: 50, // $50 fees
        metamaskFeeRate: 0.5,
        protocolFeeRate: 0.5,
      };

      // Set current price to $150 for reference
      usePerpsLivePricesMock.mockReturnValue({
        ETH: { price: '150' }, // Current price $150
      });

      useRouteMock.mockReturnValue({
        params: { position: mockPosition },
      });
      usePerpsOrderFeesMock.mockReturnValue(mockFees);
      usePerpsLivePositionsMock.mockReturnValue({
        positions: [mockPosition],
        isInitialLoading: false,
      });

      // Act
      const { getByText } = renderWithProvider(
        <PerpsClosePositionView />,
        {
          state: STATE_MOCK,
        },
        true,
      );

      // Assert - receiveAmount = marginUsed - fees
      // HyperLiquid's marginUsed already includes PnL
      // receiveAmount = 1200 - 50 = 1150
      const receiveText = getByText(
        strings('perps.close_position.you_receive'),
      );
      expect(receiveText).toBeDefined();
      // PRICE_RANGES_MINIMAL_VIEW: Fixed 2 decimals, trailing zeros removed
      expect(getByText('$1,150')).toBeDefined();
    });

    it('calculates receive amount correctly for partial close percentages', () => {
      // Arrange
      const mockPosition = {
        ...defaultPerpsPositionMock,
        entryPrice: '100', // Entry at $100
        marginUsed: '1700', // $1700 (includes $2000 initial - $300 unrealized loss)
        unrealizedPnl: '-300', // Current unrealized loss from HyperLiquid
        size: '2', // 2 tokens long
      };
      const mockFees = {
        totalFee: 25, // $25 fees for 100% close
        metamaskFeeRate: 0.5,
        protocolFeeRate: 0.5,
      };

      // Set current price lower than entry for loss scenario
      usePerpsLivePricesMock.mockReturnValue({
        ETH: { price: '75' }, // Current price $75 < entry $100 = loss
      });

      useRouteMock.mockReturnValue({
        params: { position: mockPosition },
      });
      usePerpsOrderFeesMock.mockReturnValue(mockFees);
      usePerpsLivePositionsMock.mockReturnValue({
        positions: [mockPosition],
        isInitialLoading: false,
      });

      // Act
      const { getByText } = renderWithProvider(
        <PerpsClosePositionView />,
        {
          state: STATE_MOCK,
        },
        true,
      );

      // For 100% close (default):
      // HyperLiquid's marginUsed already includes PnL
      // receiveAmount = 1700 - 25 = 1675
      const receiveText = getByText(
        strings('perps.close_position.you_receive'),
      );
      expect(receiveText).toBeDefined();
      // Look for 1675 in the display
      expect(getByText(/1,675/)).toBeDefined();
    });
  });

  describe('Position Data', () => {
    it('handles long position correctly', () => {
      // Arrange
      const longPosition = {
        ...defaultPerpsPositionMock,
        size: '1.5', // Positive for long
      };
      useRouteMock.mockReturnValue({
        params: { position: longPosition },
      });

      // Act
      const { queryByTestId } = renderWithProvider(
        <PerpsClosePositionView />,
        {
          state: STATE_MOCK,
        },
        true,
      );

      // Assert - Component should render without errors
      expect(
        queryByTestId(
          PerpsClosePositionViewSelectorsIDs.CLOSE_POSITION_CONFIRM_BUTTON,
        ),
      ).toBeDefined();
    });

    it('handles short position correctly', () => {
      // Arrange
      const shortPosition = {
        ...defaultPerpsPositionMock,
        size: '-1.5', // Negative for short
      };
      useRouteMock.mockReturnValue({
        params: { position: shortPosition },
      });

      // Act
      const { queryByTestId } = renderWithProvider(
        <PerpsClosePositionView />,
        {
          state: STATE_MOCK,
        },
        true,
      );

      // Assert - Component should render without errors
      expect(
        queryByTestId(
          PerpsClosePositionViewSelectorsIDs.CLOSE_POSITION_CONFIRM_BUTTON,
        ),
      ).toBeDefined();
    });

    it('displays positive PnL in success color', () => {
      // Arrange
      const positionWithProfit = {
        ...defaultPerpsPositionMock,
        entryPrice: '100', // Entry at $100
        size: '1', // 1 token long
        unrealizedPnl: '100', // Current unrealized (not used for display)
      };

      // Set current price higher than entry for profit
      usePerpsLivePricesMock.mockReturnValue({
        ETH: { price: '150' }, // Current price $150 > entry $100 = profit
      });

      useRouteMock.mockReturnValue({
        params: { position: positionWithProfit },
      });

      // Act
      const { getByText } = renderWithProvider(
        <PerpsClosePositionView />,
        {
          state: STATE_MOCK,
        },
        true,
      );

      // Assert - effectivePnL = (150 - 100) * 1 = 50
      // Look for positive P&L display (with + sign) - should show 50
      const pnlElement = getByText(/\+.*50/);
      expect(pnlElement).toBeDefined();
    });

    it('displays negative PnL in error color', () => {
      // Arrange
      const positionWithLoss = {
        ...defaultPerpsPositionMock,
        entryPrice: '150', // Entry at $150
        marginUsed: '1350', // $1500 initial - $150 unrealized loss (includes funding)
        size: '1', // 1 token long
        unrealizedPnl: '-150', // Current unrealized loss including funding fees
      };

      // Set current price lower than entry for loss
      usePerpsLivePricesMock.mockReturnValue({
        ETH: { price: '100' }, // Current price $100 < entry $150 = loss
      });

      useRouteMock.mockReturnValue({
        params: { position: positionWithLoss },
      });
      usePerpsLivePositionsMock.mockReturnValue({
        positions: [positionWithLoss],
        isInitialLoading: false,
      });

      // Act
      const { getByText } = renderWithProvider(
        <PerpsClosePositionView />,
        {
          state: STATE_MOCK,
        },
        true,
      );

      // Assert - Now uses actual unrealizedPnl from position
      // Look for negative P&L display (with - sign) - should show 150 (absolute value)
      const pnlElement = getByText(/-.*150/);
      expect(pnlElement).toBeDefined();
    });
  });

  describe('Event Tracking', () => {
    it('tracks screen view event on mount', () => {
      // Arrange
      const track = jest.fn();

      // Set up mock to handle both imperative and declarative API calls
      usePerpsEventTrackingMock.mockImplementation(
        (options?: {
          eventName?: string;
          properties?: Record<string, unknown>;
        }) => {
          // If options are provided (declarative API), call track immediately to simulate useEffect
          if (options?.eventName) {
            track(options.eventName, options.properties || {});
          }
          // Always return the track function for imperative usage
          return { track };
        },
      );

      // Act
      renderWithProvider(
        <PerpsClosePositionView />,
        {
          state: STATE_MOCK,
        },
        true,
      );

      // Assert - Verify track was called (specific params depend on MetaMetricsEvents enum)
      expect(track).toHaveBeenCalled();
    });
  });

  describe('Live Price Updates', () => {
    it('uses live price data when available', () => {
      // Arrange
      const livePrices = {
        BTC: { price: '50000' },
      };
      usePerpsLivePricesMock.mockReturnValue(livePrices);

      // Act
      renderWithProvider(
        <PerpsClosePositionView />,
        {
          state: STATE_MOCK,
        },
        true,
      );

      // Assert
      expect(usePerpsLivePricesMock).toHaveBeenCalledWith(
        expect.objectContaining({
          symbols: expect.arrayContaining([defaultPerpsPositionMock.coin]),
          throttleMs: 1000,
        }),
      );
    });

    it('falls back to entry price when live price unavailable', () => {
      // Arrange
      usePerpsLivePricesMock.mockReturnValue({});

      // Act
      const { queryByTestId } = renderWithProvider(
        <PerpsClosePositionView />,
        {
          state: STATE_MOCK,
        },
        true,
      );

      // Assert - Component should render without crashing
      expect(
        queryByTestId(
          PerpsClosePositionViewSelectorsIDs.CLOSE_POSITION_CONFIRM_BUTTON,
        ),
      ).toBeDefined();
    });
  });

  describe('Partial Close', () => {
    it('defaults to 100% close percentage', () => {
      // Arrange & Act
      const { getByText } = renderWithProvider(
        <PerpsClosePositionView />,
        {
          state: STATE_MOCK,
        },
        true,
      );

      // Assert - The component should show full position details
      expect(
        getByText(strings('perps.close_position.you_receive')),
      ).toBeDefined();
    });

    it('validates minimum order amount for partial close', () => {
      // Arrange
      const validationWithMinimumError = {
        isValid: false,
        errors: [
          strings('perps.order.validation.minimum_amount', {
            amount: '$10',
          }),
        ],
        warnings: [],
      };
      usePerpsClosePositionValidationMock.mockReturnValue(
        validationWithMinimumError,
      );

      // Act
      const { getByText } = renderWithProvider(
        <PerpsClosePositionView />,
        {
          state: STATE_MOCK,
        },
        true,
      );

      // Assert
      expect(
        getByText(
          strings('perps.order.validation.minimum_amount', {
            amount: '$10',
          }),
        ),
      ).toBeDefined();
    });

    it('calculates receive amount correctly for different percentages', () => {
      // Arrange
      const mockPosition = {
        ...defaultPerpsPositionMock,
        marginUsed: '1000', // $1000 margin
        unrealizedPnl: '150', // $150 profit (not included in receive)
        size: '10',
      };

      useRouteMock.mockReturnValue({
        params: { position: mockPosition },
      });

      // Test different close percentages
      const testCases = [
        { percentage: 100, expectedMargin: 1000, fee: 20 }, // Full close
        { percentage: 50, expectedMargin: 500, fee: 10 }, // Half close
        { percentage: 25, expectedMargin: 250, fee: 5 }, // Quarter close
      ];

      testCases.forEach(({ fee }) => {
        // Mock fees for this percentage
        usePerpsOrderFeesMock.mockReturnValue({
          totalFee: fee,
          metamaskFeeRate: 0.5,
          protocolFeeRate: 0.5,
        });

        // Act
        const { getByText } = renderWithProvider(
          <PerpsClosePositionView />,
          {
            state: STATE_MOCK,
          },
          true,
        );

        // Assert - receiveAmount = expectedMargin - fee (P&L not included)
        expect(
          getByText(strings('perps.close_position.you_receive')),
        ).toBeDefined();
        // The actual calculation: (percentage/100) * marginUsed - totalFee
        // For 100%: 1000 - 20 = 980
        // For 50%: 500 - 10 = 490
        // For 25%: 250 - 5 = 245
      });
    });

    it('handles partial close with clamped values', () => {
      // Arrange
      const mockPosition = {
        ...defaultPerpsPositionMock,
        size: '5', // 5 tokens max
        entryPrice: '200', // $200 per token
        marginUsed: '300',
        unrealizedPnl: '50',
      };

      useRouteMock.mockReturnValue({
        params: { position: mockPosition },
      });

      usePerpsOrderFeesMock.mockReturnValue({
        totalFee: 15,
        metamaskFeeRate: 0.5,
        protocolFeeRate: 0.5,
      });

      // Act
      const { getByText } = renderWithProvider(
        <PerpsClosePositionView />,
        {
          state: STATE_MOCK,
        },
        true,
      );

      // Assert
      expect(
        getByText(strings('perps.close_position.you_receive')),
      ).toBeDefined();
      // With 100% close: receiveAmount = 300 - 15 = 285
      // Any input exceeding position limits should be clamped appropriately
    });
  });

  describe('Additional Coverage - Input & Error Filtering', () => {
    it('updates close percentage via percentage buttons and UI responds correctly', async () => {
      // Arrange
      const track = jest.fn();
      usePerpsEventTrackingMock.mockImplementation(
        (options?: {
          eventName?: string;
          properties?: Record<string, unknown>;
        }) => {
          // If options are provided (declarative API), call track immediately to simulate useEffect
          if (options?.eventName) {
            track(options.eventName, options.properties || {});
          }
          // Always return the track function for imperative usage
          return { track };
        },
      );

      // Ensure validation passes
      usePerpsClosePositionValidationMock.mockReturnValue({
        isValid: true,
        errors: [],
        warnings: [],
      });

      const { getByTestId, getByText, queryByTestId } = renderWithProvider(
        <PerpsClosePositionView />,
        { state: STATE_MOCK },
        true,
      );

      // Focus input (opens keypad & percentage buttons)
      const amountDisplay = getByTestId('perps-amount-display');
      fireEvent.press(amountDisplay);

      // Press 25% button
      const pct25Button = getByText('25%');
      fireEvent.press(pct25Button);

      // Press Done to close keypad (uses deposit done button string key)
      const doneLabel = strings('perps.deposit.done_button');
      const doneButton = getByText(doneLabel);
      fireEvent.press(doneButton);

      // Keypad should now be hidden (percentage buttons gone), confirm button visible
      await waitFor(() => {
        expect(queryByTestId('perps-amount-display')).toBeDefined();
        // Confirm button should reappear
        expect(
          getByTestId(
            PerpsClosePositionViewSelectorsIDs.CLOSE_POSITION_CONFIRM_BUTTON,
          ),
        ).toBeDefined();
      });

      // Track should have been called at least for screen view
      expect(track).toHaveBeenCalled();
    });

    it('filters validation errors to only show minimum amount error', () => {
      const minError = strings('perps.order.validation.minimum_amount', {
        amount: '$10',
      });
      const otherError = 'Limit price is required';

      usePerpsClosePositionValidationMock.mockReturnValue({
        isValid: false,
        errors: [minError, otherError],
        warnings: [],
      });

      const { getByText, queryByText } = renderWithProvider(
        <PerpsClosePositionView />,
        { state: STATE_MOCK },
        true,
      );

      // Minimum amount error should be visible
      expect(getByText(minError)).toBeDefined();
      // Other error should be filtered out
      expect(queryByText(otherError)).toBeNull();
    });

    it('handles Max button press while editing input', async () => {
      const track = jest.fn();
      usePerpsEventTrackingMock.mockImplementation(
        (options?: {
          eventName?: string;
          properties?: Record<string, unknown>;
        }) => {
          // If options are provided (declarative API), call track immediately to simulate useEffect
          if (options?.eventName) {
            track(options.eventName, options.properties || {});
          }
          // Always return the track function for imperative usage
          return { track };
        },
      );
      usePerpsClosePositionValidationMock.mockReturnValue({
        isValid: true,
        errors: [],
        warnings: [],
      });

      const { getByTestId, getByText } = renderWithProvider(
        <PerpsClosePositionView />,
        { state: STATE_MOCK },
        true,
      );

      // Open keypad
      fireEvent.press(getByTestId('perps-amount-display'));

      // Press Max
      const maxLabel = strings('perps.deposit.max_button');
      fireEvent.press(getByText(maxLabel));

      // Press Done
      const doneLabel = strings('perps.deposit.done_button');
      fireEvent.press(getByText(doneLabel));

      await waitFor(() => {
        expect(
          getByTestId(
            PerpsClosePositionViewSelectorsIDs.CLOSE_POSITION_CONFIRM_BUTTON,
          ),
        ).toBeDefined();
      });

      // Track called for interactions
      expect(track).toHaveBeenCalled();
    });
  });

  describe('Limit Order Features', () => {
    it('validates limit order requires price', () => {
      // Given validation returns error for missing limit price
      usePerpsClosePositionValidationMock.mockReturnValue({
        isValid: false,
        errors: ['Limit price is required'],
        warnings: [],
      });

      // When rendering with no limit price
      const { getByTestId } = renderWithProvider(
        <PerpsClosePositionView />,
        {
          state: STATE_MOCK,
        },
        true,
      );

      // Then confirm button should be disabled
      const confirmButton = getByTestId(
        PerpsClosePositionViewSelectorsIDs.CLOSE_POSITION_CONFIRM_BUTTON,
      );
      expect(
        confirmButton.props.disabled ||
          confirmButton.props.accessibilityState?.disabled,
      ).toBe(true);
    });

    describe('Limit Price Calculations', () => {
      it('uses limit price for effective price when limit order type is selected', () => {
        // Arrange - Mock position and live prices
        const mockPosition = {
          ...defaultPerpsPositionMock,
          size: '1',
          entryPrice: '100',
          marginUsed: '500',
          unrealizedPnl: '50',
        };
        const limitPriceValue = '120';
        const currentPriceValue = '110';

        useRouteMock.mockReturnValue({
          params: { position: mockPosition },
        });

        usePerpsLivePricesMock.mockReturnValue({
          BTC: { price: currentPriceValue },
        });

        // Mock fee calculation for limit order at limit price
        const mockFees = {
          totalFee: 12, // 1 * 120 * 0.1% = 0.12, but using $12 for clear test
          metamaskFeeRate: 0.001,
          protocolFeeRate: 0.0005,
        };
        usePerpsOrderFeesMock.mockReturnValue(mockFees);

        // Create test component that simulates limit order with price
        const TestComponent = () => {
          const [orderType] = React.useState<'market' | 'limit'>('limit');
          const [limitPrice] = React.useState(limitPriceValue);
          const entryPrice = parseFloat(mockPosition.entryPrice);
          const absSize = Math.abs(parseFloat(mockPosition.size));

          // Simulate the effectivePrice calculation from component
          const effectivePrice =
            orderType === 'limit' && limitPrice && parseFloat(limitPrice) > 0
              ? parseFloat(limitPrice)
              : parseFloat(currentPriceValue);

          // Simulate effectivePnL calculation for long position
          const isLong = parseFloat(mockPosition.size) > 0;
          const priceDiff = isLong
            ? effectivePrice - entryPrice
            : entryPrice - effectivePrice;
          const effectivePnL = priceDiff * absSize;

          return (
            <View>
              <Text testID="effective-price">{effectivePrice}</Text>
              <Text testID="effective-pnl">{effectivePnL}</Text>
              <Text testID="order-type">{orderType}</Text>
            </View>
          );
        };

        // Act
        const { getByTestId } = render(<TestComponent />);

        // Assert - Should use limit price (120) instead of current price (110)
        expect(getByTestId('effective-price').props.children).toBe(120);
        expect(getByTestId('effective-pnl').props.children).toBe(20); // (120 - 100) * 1 = 20
      });

      it('calculates receive amount using limit price for limit orders', () => {
        // Arrange
        const mockPosition = {
          ...defaultPerpsPositionMock,
          size: '2', // 2 token long position
          entryPrice: '100',
          marginUsed: '200',
          unrealizedPnl: '40', // Current unrealized P&L at market price
        };
        const limitPriceValue = '130';
        const currentPriceValue = '120';

        useRouteMock.mockReturnValue({
          params: { position: mockPosition },
        });

        usePerpsLivePricesMock.mockReturnValue({
          BTC: { price: currentPriceValue },
        });

        const mockFees = {
          totalFee: 26, // Fee on 2 * 130 = $260 value
          metamaskFeeRate: 0.001,
          protocolFeeRate: 0.0005,
        };
        usePerpsOrderFeesMock.mockReturnValue(mockFees);

        // Test component simulating limit order calculations
        const TestComponent = () => {
          const [orderType] = React.useState<'market' | 'limit'>('limit');
          const [limitPrice] = React.useState(limitPriceValue);
          const [closePercentage] = React.useState(100);

          const entryPrice = parseFloat(mockPosition.entryPrice);
          const initialMargin = parseFloat(mockPosition.marginUsed);
          const absSize = Math.abs(parseFloat(mockPosition.size));
          const isLong = parseFloat(mockPosition.size) > 0;

          // Calculate effective price (limit price for limit orders)
          const effectivePrice =
            orderType === 'limit' && limitPrice && parseFloat(limitPrice) > 0
              ? parseFloat(limitPrice)
              : parseFloat(currentPriceValue);

          // Calculate effective P&L at limit price
          const priceDiff = isLong
            ? effectivePrice - entryPrice
            : entryPrice - effectivePrice;
          const effectivePnL = priceDiff * absSize;

          // Calculate effective margin
          const effectiveMargin = initialMargin + effectivePnL;

          // Calculate receive amount
          const receiveAmount =
            (closePercentage / 100) * effectiveMargin - mockFees.totalFee;

          return (
            <View>
              <Text testID="effective-margin">{effectiveMargin}</Text>
              <Text testID="receive-amount">{receiveAmount}</Text>
              <Text testID="effective-pnl">{effectivePnL}</Text>
            </View>
          );
        };

        // Act
        const { getByTestId } = render(<TestComponent />);

        // Assert
        // Effective P&L at limit price: (130 - 100) * 2 = 60
        expect(getByTestId('effective-pnl').props.children).toBe(60);

        // Effective margin: 200 + 60 = 260
        expect(getByTestId('effective-margin').props.children).toBe(260);

        // Receive amount: 260 - 26 = 234
        expect(getByTestId('receive-amount').props.children).toBe(234);
      });

      it('calculates position value using limit price for fee calculations', () => {
        // Arrange
        const mockPosition = {
          ...defaultPerpsPositionMock,
          size: '1.5',
          entryPrice: '100',
          marginUsed: '150',
        };
        const limitPriceValue = '140';

        useRouteMock.mockReturnValue({
          params: { position: mockPosition },
        });

        // Act - Test that position value calculation uses limit price
        const TestComponent = () => {
          const [orderType] = React.useState<'market' | 'limit'>('limit');
          const [limitPrice] = React.useState(limitPriceValue);
          const [closePercentage] = React.useState(75); // Partial close

          const absSize = Math.abs(parseFloat(mockPosition.size));
          const effectivePrice =
            orderType === 'limit' && limitPrice && parseFloat(limitPrice) > 0
              ? parseFloat(limitPrice)
              : 120; // fallback price

          const positionValue = absSize * effectivePrice;
          const closingValue = positionValue * (closePercentage / 100);

          return (
            <View>
              <Text testID="position-value">{positionValue}</Text>
              <Text testID="closing-value">{closingValue}</Text>
            </View>
          );
        };

        const { getByTestId } = render(<TestComponent />);

        // Assert
        // Position value: 1.5 * 140 = 210
        expect(getByTestId('position-value').props.children).toBe(210);

        // Closing value for 75%: 210 * 0.75 = 157.5
        expect(getByTestId('closing-value').props.children).toBe(157.5);
      });

      it('falls back to current price when limit price is not set', () => {
        // Arrange
        const currentPriceValue = '125';

        usePerpsLivePricesMock.mockReturnValue({
          BTC: { price: currentPriceValue },
        });

        // Test component with limit order but no limit price
        const TestComponent = () => {
          const [orderType] = React.useState<'market' | 'limit'>('limit');
          const [limitPrice] = React.useState(''); // No limit price set

          const effectivePrice =
            orderType === 'limit' && limitPrice && parseFloat(limitPrice) > 0
              ? parseFloat(limitPrice)
              : parseFloat(currentPriceValue);

          return (
            <View>
              <Text testID="effective-price">{effectivePrice}</Text>
            </View>
          );
        };

        // Act
        const { getByTestId } = render(<TestComponent />);

        // Assert - Should fall back to current price
        expect(getByTestId('effective-price').props.children).toBe(125);
      });

      it('handles short position P&L calculations with limit price', () => {
        // Arrange - Short position
        const mockPosition = {
          ...defaultPerpsPositionMock,
          size: '-3', // 3 token short position
          entryPrice: '100',
          marginUsed: '300',
        };
        const limitPriceValue = '80'; // Closing short at $80 (profitable)

        useRouteMock.mockReturnValue({
          params: { position: mockPosition },
        });

        // Test component for short position calculations
        const TestComponent = () => {
          const [orderType] = React.useState<'market' | 'limit'>('limit');
          const [limitPrice] = React.useState(limitPriceValue);

          const entryPrice = parseFloat(mockPosition.entryPrice);
          const absSize = Math.abs(parseFloat(mockPosition.size));
          const isLong = parseFloat(mockPosition.size) > 0;

          const effectivePrice =
            orderType === 'limit' && limitPrice && parseFloat(limitPrice) > 0
              ? parseFloat(limitPrice)
              : 90; // fallback

          // For short positions: (entryPrice - effectivePrice) * absSize
          const priceDiff = isLong
            ? effectivePrice - entryPrice
            : entryPrice - effectivePrice;
          const effectivePnL = priceDiff * absSize;

          return (
            <View>
              <Text testID="effective-pnl">{effectivePnL}</Text>
              <Text testID="is-profitable">
                {effectivePnL > 0 ? 'true' : 'false'}
              </Text>
            </View>
          );
        };

        // Act
        const { getByTestId } = render(<TestComponent />);

        // Assert
        // Short P&L: (100 - 80) * 3 = 60 (profitable)
        expect(getByTestId('effective-pnl').props.children).toBe(60);
        expect(getByTestId('is-profitable').props.children).toBe('true');
      });

      it('updates calculations when limit price changes', () => {
        // Arrange
        const mockPosition = {
          ...defaultPerpsPositionMock,
          size: '1',
          entryPrice: '100',
          marginUsed: '100',
        };

        useRouteMock.mockReturnValue({
          params: { position: mockPosition },
        });

        // Test component that changes limit price
        const TestComponent = () => {
          const [limitPrice, setLimitPrice] = React.useState('110');
          const [orderType] = React.useState<'market' | 'limit'>('limit');

          const entryPrice = parseFloat(mockPosition.entryPrice);
          const absSize = Math.abs(parseFloat(mockPosition.size));
          const isLong = parseFloat(mockPosition.size) > 0;

          const effectivePrice =
            orderType === 'limit' && limitPrice && parseFloat(limitPrice) > 0
              ? parseFloat(limitPrice)
              : 105;

          const priceDiff = isLong
            ? effectivePrice - entryPrice
            : entryPrice - effectivePrice;
          const effectivePnL = priceDiff * absSize;

          return (
            <View>
              <TouchableOpacity
                testID="change-price"
                onPress={() => setLimitPrice('120')}
              >
                <Text>Change Price</Text>
              </TouchableOpacity>
              <Text testID="effective-pnl">{effectivePnL}</Text>
            </View>
          );
        };

        const { getByTestId } = render(<TestComponent />);

        // Initial P&L: (110 - 100) * 1 = 10
        expect(getByTestId('effective-pnl').props.children).toBe(10);

        // Act - Change limit price
        fireEvent.press(getByTestId('change-price'));

        // Assert - P&L should update: (120 - 100) * 1 = 20
        expect(getByTestId('effective-pnl').props.children).toBe(20);
      });
    });

    it('prevents confirm when limit price is missing for limit orders', () => {
      const mockHandleClosePosition = jest.fn();

      const TestComponent = () => {
        const [orderType] = React.useState<'market' | 'limit'>('limit');
        const [limitPrice] = React.useState<string>('');

        const handleConfirm = () => {
          if (orderType === 'limit' && !limitPrice) {
            return;
          }
          mockHandleClosePosition();
        };

        return (
          <View>
            <TouchableOpacity testID="confirm-button" onPress={handleConfirm}>
              <Text>Confirm</Text>
            </TouchableOpacity>
            <Text testID="order-type">{orderType}</Text>
            <Text testID="limit-price">{limitPrice}</Text>
          </View>
        );
      };

      const { getByTestId } = render(<TestComponent />);

      fireEvent.press(getByTestId('confirm-button'));

      expect(mockHandleClosePosition).not.toHaveBeenCalled();
    });

    it('validates invalid limit price values before using as effective price', () => {
      const TestComponent = () => {
        const [limitPrice, setLimitPrice] = React.useState<string>('invalid');
        const orderType = 'limit';
        const currentPrice = 50000;

        const effectivePrice = () => {
          if (orderType === 'limit' && limitPrice) {
            const parsed = parseFloat(limitPrice);
            if (!isNaN(parsed) && parsed > 0) {
              return parsed;
            }
          }
          return currentPrice;
        };

        return (
          <View>
            <TouchableOpacity
              testID="set-invalid"
              onPress={() => setLimitPrice('invalid')}
            >
              <Text>Set Invalid</Text>
            </TouchableOpacity>
            <TouchableOpacity
              testID="set-negative"
              onPress={() => setLimitPrice('-100')}
            >
              <Text>Set Negative</Text>
            </TouchableOpacity>
            <TouchableOpacity
              testID="set-zero"
              onPress={() => setLimitPrice('0')}
            >
              <Text>Set Zero</Text>
            </TouchableOpacity>
            <TouchableOpacity
              testID="set-valid"
              onPress={() => setLimitPrice('51000')}
            >
              <Text>Set Valid</Text>
            </TouchableOpacity>
            <Text testID="effective-price">{effectivePrice()}</Text>
          </View>
        );
      };

      const { getByTestId } = render(<TestComponent />);

      expect(getByTestId('effective-price').props.children).toBe(50000);

      fireEvent.press(getByTestId('set-negative'));
      expect(getByTestId('effective-price').props.children).toBe(50000);

      fireEvent.press(getByTestId('set-zero'));
      expect(getByTestId('effective-price').props.children).toBe(50000);

      fireEvent.press(getByTestId('set-valid'));
      expect(getByTestId('effective-price').props.children).toBe(51000);
    });
  });

  describe('Input Handling', () => {
    it('handles USD input mode only', () => {
      // Arrange
      const { getByTestId } = renderWithProvider(
        <PerpsClosePositionView />,
        {
          state: STATE_MOCK,
        },
        true,
      );

      // Act - Press amount display to focus input
      const amountDisplay = getByTestId('perps-amount-display');
      fireEvent.press(amountDisplay);

      // Assert - USD input should be available
      expect(amountDisplay).toBeDefined();
    });

    it('tracks events on mount', () => {
      // Arrange
      const { track } = defaultPerpsEventTrackingMock;

      // Act
      renderWithProvider(
        <PerpsClosePositionView />,
        {
          state: STATE_MOCK,
        },
        true,
      );

      // Assert - Track should have been called for initial render
      expect(track).toHaveBeenCalled();
    });
  });

  describe('Tooltip Management', () => {
    it('handles tooltip interactions for closing fees', () => {
      // Arrange
      const { getByText } = renderWithProvider(
        <PerpsClosePositionView />,
        {
          state: STATE_MOCK,
        },
        true,
      );

      // Act - Find the fees label
      const feesLabel = getByText(strings('perps.close_position.fees'));

      // Assert - Tooltip trigger should be available
      expect(feesLabel).toBeDefined();
    });
  });

  describe('Keypad and Input Handlers', () => {
    it('handles keypad input changes correctly', () => {
      // Arrange
      const { getByTestId } = renderWithProvider(
        <PerpsClosePositionView />,
        {
          state: STATE_MOCK,
        },
        true,
      );

      // Act - Press amount display to trigger keypad
      const amountDisplay = getByTestId('perps-amount-display');
      fireEvent.press(amountDisplay);

      // Assert - Component should handle input changes in USD mode
      expect(amountDisplay).toBeDefined();
    });

    it('handles percentage button presses', () => {
      // Arrange
      const { queryByText } = renderWithProvider(
        <PerpsClosePositionView />,
        {
          state: STATE_MOCK,
        },
        true,
      );

      // Act - Check for percentage display
      const percentText = queryByText(/100%/);

      // Assert
      expect(percentText).toBeDefined();
    });
  });

  describe('Navigation Callbacks', () => {
    it('navigates back on successful position close', async () => {
      // Arrange
      let successCallback: (() => void) | undefined;
      usePerpsClosePositionMock.mockImplementation(
        (options?: { onSuccess?: () => void }) => {
          successCallback = options?.onSuccess;
          return {
            handleClosePosition: async () => {
              if (successCallback) successCallback();
            },
            isClosing: false,
          };
        },
      );

      const { getByTestId } = renderWithProvider(
        <PerpsClosePositionView />,
        {
          state: STATE_MOCK,
        },
        true,
      );

      // Act
      const confirmButton = getByTestId(
        PerpsClosePositionViewSelectorsIDs.CLOSE_POSITION_CONFIRM_BUTTON,
      );
      fireEvent.press(confirmButton);

      // Assert
      await waitFor(() => {
        expect(mockGoBack).toHaveBeenCalled();
      });
    });
  });

  describe('TAT-1464 Keypad Input Handling', () => {
    it('renders amount display component for user interaction', () => {
      // Arrange & Act
      const { queryByTestId } = renderWithProvider(
        <PerpsClosePositionView />,
        {
          state: STATE_MOCK,
        },
        true,
      );

      // Assert - Amount display should be available for TAT-1464 keypad interaction
      expect(
        queryByTestId(PerpsAmountDisplaySelectorsIDs.CONTAINER),
      ).toBeDefined();
    });

    it('uses market-specific decimals for token precision', () => {
      // Arrange - Set custom market decimals for dynamic keypad configuration
      usePerpsMarketDataMock.mockReturnValue({
        marketData: { szDecimals: 6 },
        isLoading: false,
        error: null,
      });

      // Act
      const { queryByTestId } = renderWithProvider(
        <PerpsClosePositionView />,
        {
          state: STATE_MOCK,
        },
        true,
      );

      // Assert - Component should render successfully with market data
      expect(
        queryByTestId(
          PerpsClosePositionViewSelectorsIDs.CLOSE_POSITION_CONFIRM_BUTTON,
        ),
      ).toBeDefined();
    });

    it('handles missing market data gracefully with fallback', () => {
      // Arrange - Market data unavailable (fallback to 18 decimals)
      usePerpsMarketDataMock.mockReturnValue({
        marketData: null,
        isLoading: true,
        error: null,
      });

      // Act
      const { queryByTestId } = renderWithProvider(
        <PerpsClosePositionView />,
        {
          state: STATE_MOCK,
        },
        true,
      );

      // Assert - Component should render with fallback decimal precision
      expect(
        queryByTestId(
          PerpsClosePositionViewSelectorsIDs.CLOSE_POSITION_CONFIRM_BUTTON,
        ),
      ).toBeDefined();
    });
  });

  describe('Input Focus Protection Logic', () => {
    it('renders validation messages in normal state', () => {
      // Arrange
      usePerpsClosePositionValidationMock.mockReturnValue({
        isValid: false,
        errors: ['Test validation error'],
        warnings: ['Test validation warning'],
      });

      // Act
      const { queryByText } = renderWithProvider(
        <PerpsClosePositionView />,
        {
          state: STATE_MOCK,
        },
        true,
      );

      // Assert - Validation messages should be visible in normal state
      expect(queryByText('Test validation error')).toBeDefined();
      expect(queryByText('Test validation warning')).toBeDefined();
    });

    it('displays action buttons in normal state', () => {
      // Arrange & Act
      const { queryByTestId } = renderWithProvider(
        <PerpsClosePositionView />,
        {
          state: STATE_MOCK,
        },
        true,
      );

      // Assert - Confirm button should be visible in normal state
      expect(
        queryByTestId(
          PerpsClosePositionViewSelectorsIDs.CLOSE_POSITION_CONFIRM_BUTTON,
        ),
      ).toBeDefined();
    });
  });

  describe('USD Input Mode', () => {
    it('displays USD amount input mode', () => {
      // Arrange & Act
      const { queryByTestId } = renderWithProvider(
        <PerpsClosePositionView />,
        {
          state: STATE_MOCK,
        },
        true,
      );

      // Assert - Component should display USD input mode
      expect(
        queryByTestId(PerpsAmountDisplaySelectorsIDs.CONTAINER),
      ).toBeDefined();
    });

    it('maintains component stability with USD input interactions', () => {
      // Arrange
      const { queryByTestId, getByTestId } = renderWithProvider(
        <PerpsClosePositionView />,
        {
          state: STATE_MOCK,
        },
        true,
      );

      // Act - Interact with amount display
      const amountDisplay = getByTestId('perps-amount-display');
      fireEvent.press(amountDisplay);

      // Assert - Component should remain stable after USD input interaction
      expect(
        queryByTestId(PerpsAmountDisplaySelectorsIDs.CONTAINER),
      ).toBeDefined();
    });
  });

  describe('Keypad Input Handling Logic', () => {
    it('handles keypad input changes in USD mode correctly', () => {
      // Arrange
      const track = jest.fn();
      usePerpsEventTrackingMock.mockImplementation(
        (options?: {
          eventName?: string;
          properties?: Record<string, unknown>;
        }) => {
          // If options are provided (declarative API), call track immediately to simulate useEffect
          if (options?.eventName) {
            track(options.eventName, options.properties || {});
          }
          // Always return the track function for imperative usage
          return { track };
        },
      );

      // Mock position with specific values for clamping test
      const mockPosition = {
        ...defaultPerpsPositionMock,
        size: '2', // 2 tokens
        entryPrice: '100', // $100 per token = $200 position value
        marginUsed: '50',
      };
      useRouteMock.mockReturnValue({
        params: { position: mockPosition },
      });

      const component = renderWithProvider(
        <PerpsClosePositionView />,
        { state: STATE_MOCK },
        true,
      );

      // Assert - Component should render and handle keypad input in USD mode
      expect(
        component.queryByTestId(
          PerpsClosePositionViewSelectorsIDs.CLOSE_POSITION_CONFIRM_BUTTON,
        ),
      ).toBeDefined();
      expect(component.queryByTestId('perps-amount-display')).toBeDefined();

      // Test clamping: Input value > positionValue should be clamped
      // With position value of $200, any input > 200 should be clamped to 200
      // The handleKeypadChange function should clamp values appropriately
    });

    it('handles percentage button interactions correctly', () => {
      // Arrange
      // Mock position with specific size for testing
      const mockPosition = {
        ...defaultPerpsPositionMock,
        size: '5', // 5 tokens max
        entryPrice: '100',
        marginUsed: '200',
      };
      useRouteMock.mockReturnValue({
        params: { position: mockPosition },
      });

      const { queryByTestId, getByTestId, getByText } = renderWithProvider(
        <PerpsClosePositionView />,
        { state: STATE_MOCK },
        true,
      );

      // Act - Open keypad to access percentage buttons
      const amountDisplay = getByTestId('perps-amount-display');
      fireEvent.press(amountDisplay);

      // Assert - Component should handle percentage button interactions
      expect(
        queryByTestId(
          PerpsClosePositionViewSelectorsIDs.CLOSE_POSITION_CONFIRM_BUTTON,
        ),
      ).toBeNull(); // Hidden when keypad is open

      // Percentage buttons should be available
      expect(getByText('25%')).toBeDefined();
      expect(getByText('50%')).toBeDefined();
    });

    it('clamps input values exceeding position limits', () => {
      // Arrange - Mock a position with known values
      const mockPosition = {
        ...defaultPerpsPositionMock,
        size: '3', // 3 tokens
        entryPrice: '100', // $100 per token
        marginUsed: '100',
      };
      useRouteMock.mockReturnValue({
        params: { position: mockPosition },
      });

      // Mock live prices
      usePerpsLivePricesMock.mockReturnValue({
        BTC: { price: '100' },
      });

      const component = renderWithProvider(
        <PerpsClosePositionView />,
        { state: STATE_MOCK },
        true,
      );

      // Test USD mode validation
      // Position value = 3 * 100 = $300
      // Input validation should handle values appropriately
      expect(component).toBeDefined();
    });

    it('preserves decimal point during input', () => {
      // Arrange
      const mockPosition = {
        ...defaultPerpsPositionMock,
        size: '10',
        entryPrice: '100',
        marginUsed: '500',
      };
      useRouteMock.mockReturnValue({
        params: { position: mockPosition },
      });

      const component = renderWithProvider(
        <PerpsClosePositionView />,
        { state: STATE_MOCK },
        true,
      );

      // Test decimal preservation logic
      // When user types "2." it should stay as "2." not become "2"
      // This tests the special decimal handling in handleKeypadChange
      expect(component).toBeDefined();
    });
  });

  describe('Position Close Effect Tracking', () => {
    it('tracks percentage change events when not at 100%', async () => {
      // Arrange
      const track = jest.fn();
      usePerpsEventTrackingMock.mockImplementation(
        (options?: {
          eventName?: string;
          properties?: Record<string, unknown>;
        }) => {
          // If options are provided (declarative API), call track immediately to simulate useEffect
          if (options?.eventName) {
            track(options.eventName, options.properties || {});
          }
          // Always return the track function for imperative usage
          return { track };
        },
      );

      // Act
      renderWithProvider(
        <PerpsClosePositionView />,
        { state: STATE_MOCK },
        true,
      );

      // Assert - Should track initial screen view (useEffect runs on mount)
      expect(track).toHaveBeenCalled();
    });
  });

  describe('Input Focus State Management', () => {
    it('shows keypad and hides validation when input is focused', () => {
      // Arrange
      const TestComponent = () => {
        const [isInputFocused, setIsInputFocused] = React.useState(false);
        const [errors] = React.useState(['Test error']);

        return (
          <View>
            <TouchableOpacity onPress={() => setIsInputFocused(true)}>
              <Text>Focus Input</Text>
            </TouchableOpacity>
            {isInputFocused && <Text testID="keypad">Keypad Visible</Text>}
            {!isInputFocused && errors.length > 0 && (
              <Text testID="validation">Validation Visible</Text>
            )}
          </View>
        );
      };

      // Act
      const { getByText, queryByTestId } = render(<TestComponent />);

      // Assert - Initially shows validation, no keypad
      expect(queryByTestId('validation')).toBeDefined();
      expect(queryByTestId('keypad')).toBeNull();

      // Focus input
      fireEvent.press(getByText('Focus Input'));

      // Assert - Now shows keypad, hides validation
      expect(queryByTestId('keypad')).toBeDefined();
      expect(queryByTestId('validation')).toBeNull();
    });

    it('covers percentage and max button handlers logic', () => {
      // Test covers handlePercentagePress and handleMaxPress functions
      const TestComponent = () => {
        const [closePercentage, setClosePercentage] = React.useState(100);
        const [closeAmount, setCloseAmount] = React.useState('1.5');
        const absSize = 1.5;

        // Simulate handlePercentagePress logic
        const handlePercentagePress = (percentage: number) => {
          const newPercentage = percentage * 100;
          setClosePercentage(newPercentage);
          const newAmount = (newPercentage / 100) * absSize;
          setCloseAmount(newAmount.toString());
        };

        // Simulate handleMaxPress logic
        const handleMaxPress = () => {
          setClosePercentage(100);
          setCloseAmount(absSize.toString());
        };

        return (
          <View>
            <TouchableOpacity
              onPress={() => handlePercentagePress(0.5)}
              testID="50-percent"
            >
              <Text>50%</Text>
            </TouchableOpacity>
            <TouchableOpacity onPress={handleMaxPress} testID="max-button">
              <Text>Max</Text>
            </TouchableOpacity>
            <Text testID="percentage">{closePercentage}</Text>
            <Text testID="amount">{closeAmount}</Text>
          </View>
        );
      };

      // Act
      const { getByTestId } = render(<TestComponent />);

      // Test 50% button
      fireEvent.press(getByTestId('50-percent'));
      expect(getByTestId('percentage').props.children).toBe(50);
      expect(getByTestId('amount').props.children).toBe('0.75');

      // Test max button
      fireEvent.press(getByTestId('max-button'));
      expect(getByTestId('percentage').props.children).toBe(100);
      expect(getByTestId('amount').props.children).toBe('1.5');
    });
  });

  describe('Confirm Handler Logic', () => {
    it('handles full close position confirmation with all tracking events', async () => {
      // Arrange
      const track = jest.fn();
      const handleClosePosition = jest.fn().mockResolvedValue(undefined);
      usePerpsEventTrackingMock.mockImplementation(
        (options?: {
          eventName?: string;
          properties?: Record<string, unknown>;
        }) => {
          // If options are provided (declarative API), call track immediately to simulate useEffect
          if (options?.eventName) {
            track(options.eventName, options.properties || {});
          }
          // Always return the track function for imperative usage
          return { track };
        },
      );
      usePerpsClosePositionMock.mockReturnValue({
        handleClosePosition,
        isClosing: false,
      });

      const { getByTestId } = renderWithProvider(
        <PerpsClosePositionView />,
        { state: STATE_MOCK },
        true,
      );

      // Act - Press confirm button
      const confirmButton = getByTestId(
        PerpsClosePositionViewSelectorsIDs.CLOSE_POSITION_CONFIRM_BUTTON,
      );
      fireEvent.press(confirmButton);

      // Assert - Should call handleClosePosition and track events
      await waitFor(() => {
        expect(handleClosePosition).toHaveBeenCalled();
      });

      // Assert - Should track events (multiple calls expected)
      expect(track).toHaveBeenCalled();

      // Assert - Should call with expected parameters structure for full close
      // HyperLiquid's marginUsed already includes PnL
      // receivedAmount = marginUsed - fees = 1450 - 45 = 1405
      // realizedPnl = unrealizedPnl = 150 (from defaultPerpsPositionMock)
      expect(handleClosePosition).toHaveBeenCalledWith({
        position: defaultPerpsPositionMock,
        size: '',
        orderType: 'market',
        limitPrice: undefined,
        trackingData: {
          totalFee: 45,
          marketPrice: 3000,
          receivedAmount: 1405,
          realizedPnl: 150,
          metamaskFeeRate: 0,
          metamaskFee: 0,
          feeDiscountPercentage: undefined,
          estimatedPoints: undefined,
          inputMethod: 'default',
        },
        marketPrice: '3000.00',
        // Slippage parameters added in USD-as-source-of-truth refactor
<<<<<<< HEAD
        slippage: {
          usdAmount: '4500', // closingValueString: absSize * currentPrice * (closePercentage / 100) = 1.5 * 3000 * 1.0
=======
        // For full closes (100%), usdAmount is undefined to bypass $10 minimum validation
        slippage: {
          usdAmount: undefined, // undefined for full close to bypass $10 minimum validation
>>>>>>> a4afa90c
          priceAtCalculation: 3000, // effectivePrice: currentPrice for market orders
          maxSlippageBps: 100, // maxSlippageBps: 1% slippage tolerance (100 basis points)
        },
      });
    });

    it('validates limit order requires price before confirmation', async () => {
      // Test the early return in handleConfirm when limit has no price
      const handleClosePosition = jest.fn();
      usePerpsClosePositionMock.mockReturnValue({
        handleClosePosition,
        isClosing: false,
      });

      // Create a test component that simulates limit order without price
      const TestComponent = () => {
        const [orderType] = React.useState<'market' | 'limit'>('limit');
        const [limitPrice] = React.useState(''); // No price set

        return (
          <TouchableOpacity
            testID="test-confirm-no-price"
            onPress={async () => {
              // This simulates the handleConfirm logic that returns early
              if (orderType === 'limit' && !limitPrice) {
                return; // Early return - should not call handleClosePosition
              }
              await handleClosePosition();
            }}
          >
            <Text>Confirm</Text>
          </TouchableOpacity>
        );
      };

      const { getByTestId } = render(<TestComponent />);

      // Act - Try to confirm without limit price
      fireEvent.press(getByTestId('test-confirm-no-price'));

      // Assert - Should NOT call handleClosePosition due to early return
      await waitFor(() => {
        expect(handleClosePosition).not.toHaveBeenCalled();
      });
    });

    it('handles limit order confirmation with price validation', async () => {
      // Arrange
      const handleClosePosition = jest.fn().mockResolvedValue(undefined);
      usePerpsClosePositionMock.mockReturnValue({
        handleClosePosition,
        isClosing: false,
      });

      // Mock a component state with limit order and price
      const TestComponent = () => {
        const [orderType] = React.useState<'market' | 'limit'>('limit');
        const [limitPrice] = React.useState('50000');

        return (
          <View>
            <TouchableOpacity
              testID="test-confirm"
              onPress={async () => {
                // Simulate the handleConfirm logic for limit orders
                if (orderType === 'limit' && !limitPrice) {
                  return; // Should not proceed without price
                }
                await handleClosePosition({
                  position: defaultPerpsPositionMock,
                  size: '',
                  orderType,
                  limitPrice: orderType === 'limit' ? limitPrice : undefined,
                  trackingData: {
                    totalFee: 45,
                    marketPrice: 3000,
                    receivedAmount: 1405,
                    realizedPnl: 150,
                    metamaskFeeRate: 0,
                    feeDiscountPercentage: undefined,
                    metamaskFee: 0,
                    estimatedPoints: undefined,
                    inputMethod: 'default',
                  },
                  marketPrice: '3000.00',
                  slippage: {
                    usdAmount: '4500',
                    priceAtCalculation: 3000,
                    maxSlippageBps: 100,
                  },
                });
              }}
            >
              <Text>Confirm</Text>
            </TouchableOpacity>
          </View>
        );
      };

      const { getByTestId } = render(<TestComponent />);

      // Act - Press confirm for limit order
      fireEvent.press(getByTestId('test-confirm'));

      // Assert - Should call with limit price and specific calculated values
      await waitFor(() => {
        expect(handleClosePosition).toHaveBeenCalledWith({
          position: defaultPerpsPositionMock,
          size: '',
          orderType: 'limit',
          limitPrice: '50000',
          trackingData: {
            totalFee: 45,
            marketPrice: 3000,
            receivedAmount: 1405,
            realizedPnl: 150,
            metamaskFeeRate: 0,
            metamaskFee: 0,
            feeDiscountPercentage: undefined,
            estimatedPoints: undefined,
            inputMethod: 'default',
          },
          marketPrice: '3000.00',
          slippage: {
            usdAmount: '4500',
            priceAtCalculation: 3000,
            maxSlippageBps: 100,
          },
        });
      });
    });
  });

  describe('Keypad Interaction - Real Component', () => {
    it('triggers handleAmountPress when amount display is pressed', async () => {
      // Arrange - Following AAA pattern from guidelines
      const { getByTestId, queryByText } = renderWithProvider(
        <PerpsClosePositionView />,
        { state: STATE_MOCK },
        true,
      );

      // Act - Press the amount display to trigger handleAmountPress
      const amountDisplay = getByTestId('perps-amount-display');
      fireEvent.press(amountDisplay);

      // Assert - Keypad section should appear (isInputFocused becomes true)
      await waitFor(() => {
        // When input is focused, percentage buttons appear
        expect(queryByText('25%')).toBeDefined();
        expect(queryByText('50%')).toBeDefined();
      });
    });

    it('triggers percentage button handlers when pressed', async () => {
      // Arrange
      const { getByTestId, getByText } = renderWithProvider(
        <PerpsClosePositionView />,
        { state: STATE_MOCK },
        true,
      );

      // Act - First show keypad
      const amountDisplay = getByTestId('perps-amount-display');
      fireEvent.press(amountDisplay);

      // Wait for keypad to appear
      await waitFor(() => {
        expect(getByText('25%')).toBeDefined();
      });

      // Act - Press percentage buttons
      const button25 = getByText('25%');
      fireEvent.press(button25);

      const button50 = getByText('50%');
      fireEvent.press(button50);

      const maxButton = getByText(strings('perps.deposit.max_button'));
      fireEvent.press(maxButton);

      // Assert - Buttons were rendered and pressed successfully
      expect(button25).toBeDefined();
      expect(button50).toBeDefined();
      expect(maxButton).toBeDefined();
    });

    it('triggers handleDonePress to hide keypad', async () => {
      // Arrange
      const { getByTestId, getByText, queryByTestId } = renderWithProvider(
        <PerpsClosePositionView />,
        { state: STATE_MOCK },
        true,
      );

      // Act - Show keypad first
      const amountDisplay = getByTestId('perps-amount-display');
      fireEvent.press(amountDisplay);

      // Wait for Done button
      await waitFor(() => {
        expect(getByText(strings('perps.deposit.done_button'))).toBeDefined();
      });

      // Act - Press Done button
      const doneButton = getByText(strings('perps.deposit.done_button'));
      fireEvent.press(doneButton);

      // Assert - Keypad should be hidden, action buttons should reappear
      await waitFor(() => {
        expect(
          queryByTestId(
            PerpsClosePositionViewSelectorsIDs.CLOSE_POSITION_CONFIRM_BUTTON,
          ),
        ).toBeDefined();
      });
    });
  });

  describe('Tooltip Handlers', () => {
    it('handles tooltip interactions for all tooltips', () => {
      // Test coverage for handleTooltipPress and handleTooltipClose
      const { getByText } = renderWithProvider(
        <PerpsClosePositionView />,
        { state: STATE_MOCK },
        true,
      );

      // Find tooltip triggers
      const feesLabel = getByText(strings('perps.close_position.fees'));

      // Tooltips should be available
      expect(feesLabel).toBeDefined();

      // Note: The actual tooltip press is handled by Icon press,
      // but we're verifying the labels exist for coverage
    });
  });

  describe('Keypad UI Rendering', () => {
    it('renders keypad section when input is focused', async () => {
      // Arrange
      const { getByTestId, queryByText, queryByTestId } = renderWithProvider(
        <PerpsClosePositionView />,
        { state: STATE_MOCK },
        true,
      );

      // Initially action buttons visible, keypad hidden
      expect(
        queryByTestId(
          PerpsClosePositionViewSelectorsIDs.CLOSE_POSITION_CONFIRM_BUTTON,
        ),
      ).toBeDefined();
      expect(queryByText('25%')).toBeNull();

      // Act - Press amount display to focus input
      const amountDisplay = getByTestId('perps-amount-display');
      fireEvent.press(amountDisplay);

      // Assert - Keypad section elements are rendered
      await waitFor(() => {
        expect(queryByText('25%')).toBeDefined();
        expect(queryByText('50%')).toBeDefined();
        expect(queryByText(strings('perps.deposit.max_button'))).toBeDefined();
        expect(queryByText(strings('perps.deposit.done_button'))).toBeDefined();
      });
    });

    it('hides action buttons when keypad is active and shows them when done', async () => {
      // Arrange
      const { getByTestId, getByText, queryByTestId } = renderWithProvider(
        <PerpsClosePositionView />,
        { state: STATE_MOCK },
        true,
      );

      // Initially action buttons should be visible
      const initialConfirmButton = queryByTestId(
        PerpsClosePositionViewSelectorsIDs.CLOSE_POSITION_CONFIRM_BUTTON,
      );
      expect(initialConfirmButton).toBeDefined();

      // Act - Press amount display to show keypad
      const amountDisplay = getByTestId('perps-amount-display');
      fireEvent.press(amountDisplay);

      // Wait for keypad to show
      await waitFor(() => {
        expect(getByText(strings('perps.deposit.done_button'))).toBeDefined();
      });

      // Action buttons should be hidden when keypad is active
      expect(
        queryByTestId(
          PerpsClosePositionViewSelectorsIDs.CLOSE_POSITION_CONFIRM_BUTTON,
        ),
      ).toBeNull();

      // Act - Press Done to hide keypad
      const doneButton = getByText(strings('perps.deposit.done_button'));
      fireEvent.press(doneButton);

      // Assert - Action buttons should reappear
      await waitFor(() => {
        expect(
          queryByTestId(
            PerpsClosePositionViewSelectorsIDs.CLOSE_POSITION_CONFIRM_BUTTON,
          ),
        ).toBeDefined();
      });
    });
  });

  describe('Price Update Synchronization', () => {
    it('recalculates effectivePnL when current price changes', async () => {
      // Arrange - Position with entry price
      const mockPosition = {
        ...defaultPerpsPositionMock,
        size: '1', // 1 token long position
        entryPrice: '100', // Entry at $100
        marginUsed: '100',
        unrealizedPnl: '0',
      };

      useRouteMock.mockReturnValue({
        params: { position: mockPosition },
      });

      // Mock usePerpsLivePositions to return the test's mock position
      usePerpsLivePositionsMock.mockReturnValue({
        positions: [mockPosition],
        isInitialLoading: false,
      });

      // Initially price equals entry price (no P&L)
      usePerpsLivePricesMock.mockReturnValue({
        ETH: { price: '100' }, // Current price = entry price
      });

      const { rerender, getByText, queryByText } = renderWithProvider(
        <PerpsClosePositionView />,
        {
          state: STATE_MOCK,
        },
        true,
      );

      // Assert initial state - effectivePnL should be close to 0 when price = entry
      // (100 - 100) * 1 = 0
      // The margin displayed should be just the margin used ($100)
      // P&L displayed should be $0 (or very close to it)
      await waitFor(() => {
        const marginLabel = getByText(strings('perps.close_position.margin'));
        expect(marginLabel).toBeDefined();
        // P&L should be ~$0 when price equals entry price
        expect(queryByText(/\+.*\$0/)).toBeDefined();
      });

      // Act - Simulate live price increasing to $150
      // Update both price and position to reflect the P&L change
      const updatedPosition = {
        ...mockPosition,
        unrealizedPnl: '50', // (150 - 100) * 1 = 50
        marginUsed: '150', // 100 initial + 50 P&L
      };

      usePerpsLivePositionsMock.mockReturnValue({
        positions: [updatedPosition],
        isInitialLoading: false,
      });

      usePerpsLivePricesMock.mockReturnValue({
        ETH: { price: '150' }, // Live price is $150 (50% profit)
      });

      // Force re-render with new price to trigger dependency recalculation
      rerender(<PerpsClosePositionView />);

      // Assert - effectivePnL should update to positive value
      // (150 - 100) * 1 = 50 profit
      // Margin should now include the P&L: 100 + 50 = 150
      await waitFor(() => {
        // Look for the positive P&L display in the "includes P&L" row
        expect(queryByText(/\+.*\$50/)).toBeDefined();
        // Look for the margin label to ensure we're checking the right section
        expect(getByText(strings('perps.close_position.margin'))).toBeDefined();
      });
    });

    it('syncs input amount when price updates from entry to live price', async () => {
      // Arrange - Position with entry price
      const mockPosition = {
        ...defaultPerpsPositionMock,
        size: '1',
        entryPrice: '100', // Entry at $100
        marginUsed: '100',
        unrealizedPnl: '0',
      };

      useRouteMock.mockReturnValue({
        params: { position: mockPosition },
      });

      // Initially no live price (fallback to entry price)
      usePerpsLivePricesMock.mockReturnValue({});

      const { rerender } = renderWithProvider(
        <PerpsClosePositionView />,
        {
          state: STATE_MOCK,
        },
        true,
      );

      // Act - Simulate live price arriving with different value (entry was 100, market is now 110)
      usePerpsLivePricesMock.mockReturnValue({
        ETH: { price: '110' }, // Live price is $110 (10% higher)
      });

      // Force re-render with new price
      rerender(<PerpsClosePositionView />);

      // Assert - Component should update calculations with new price
      // Position value was 1 * 100 = $100 at entry
      // Position value now 1 * 110 = $110 at live price
      // The displayed USD amount should reflect the live price, not entry price
      await waitFor(() => {
        expect(usePerpsLivePricesMock).toHaveBeenCalled();
      });
    });

    it('prevents dollar amount jump when focusing input after price update', async () => {
      // Arrange - Position at entry price
      const mockPosition = {
        ...defaultPerpsPositionMock,
        size: '2',
        entryPrice: '100',
        marginUsed: '200',
        unrealizedPnl: '20',
      };

      useRouteMock.mockReturnValue({
        params: { position: mockPosition },
      });

      // Start with entry price (live price not loaded yet)
      usePerpsLivePricesMock.mockReturnValue({});

      const { rerender, getByTestId } = renderWithProvider(
        <PerpsClosePositionView />,
        {
          state: STATE_MOCK,
        },
        true,
      );

      // Act - Live price updates to market price (different from entry)
      usePerpsLivePricesMock.mockReturnValue({
        ETH: { price: '110' }, // Market price is higher than entry
      });

      rerender(<PerpsClosePositionView />);

      // Wait for price update to settle
      await waitFor(() => {
        expect(usePerpsLivePricesMock).toHaveBeenCalled();
      });

      // Act - User focuses the input (this should NOT cause amount to jump back to entry price)
      const amountDisplay = getByTestId('perps-amount-display');
      fireEvent.press(amountDisplay);

      // Assert - Input should be focused without issues
      await waitFor(() => {
        // Keypad should appear (indicates input is focused)
        expect(getByTestId('perps-amount-display')).toBeDefined();
      });

      // The amount displayed should be based on market price (110), not entry price (100)
      // Position value at market: 2 * 110 = 220
      // NOT 2 * 100 = 200 (which would be a P&L-sized jump of $20)
    });

    it('initializes USD amount only once when absSize and price become available', async () => {
      // Arrange - Position with valid data
      const mockPosition = {
        ...defaultPerpsPositionMock,
        size: '1.5',
        entryPrice: '100',
        marginUsed: '150',
      };

      useRouteMock.mockReturnValue({
        params: { position: mockPosition },
      });

      // Mock that price loads
      usePerpsLivePricesMock.mockReturnValue({
        ETH: { price: '100' },
      });

      const { rerender } = renderWithProvider(
        <PerpsClosePositionView />,
        {
          state: STATE_MOCK,
        },
        true,
      );

      // Act - Price updates multiple times (simulating live feed)
      usePerpsLivePricesMock.mockReturnValue({
        ETH: { price: '101' },
      });
      rerender(<PerpsClosePositionView />);

      usePerpsLivePricesMock.mockReturnValue({
        ETH: { price: '102' },
      });
      rerender(<PerpsClosePositionView />);

      // Assert - Component should remain stable through price updates
      await waitFor(() => {
        expect(usePerpsLivePricesMock).toHaveBeenCalled();
      });
    });

    it('keeps input synced with calculated value when user is not editing', async () => {
      // Arrange
      const mockPosition = {
        ...defaultPerpsPositionMock,
        size: '1',
        entryPrice: '100',
        marginUsed: '100',
      };

      useRouteMock.mockReturnValue({
        params: { position: mockPosition },
      });

      usePerpsLivePricesMock.mockReturnValue({
        ETH: { price: '100' },
      });

      const { rerender, getByTestId, getByText } = renderWithProvider(
        <PerpsClosePositionView />,
        {
          state: STATE_MOCK,
        },
        true,
      );

      // Act - User interacts with slider (changes percentage)
      // This simulates changing the close percentage without direct input
      const amountDisplay = getByTestId('perps-amount-display');
      fireEvent.press(amountDisplay);

      await waitFor(() => {
        expect(getByText('50%')).toBeDefined();
      });

      // User presses 50% button
      fireEvent.press(getByText('50%'));

      // User closes keypad
      const doneButton = getByText(strings('perps.deposit.done_button'));
      fireEvent.press(doneButton);

      // Now simulate price update while not editing
      usePerpsLivePricesMock.mockReturnValue({
        ETH: { price: '105' }, // Price increases
      });

      rerender(<PerpsClosePositionView />);

      // Assert - Input amount should sync with new calculated value
      // At 50% of 1 token at $105 = $52.50
      await waitFor(() => {
        expect(usePerpsLivePricesMock).toHaveBeenCalled();
      });

      // When user focuses input again, it should show the updated value
      fireEvent.press(amountDisplay);

      await waitFor(() => {
        expect(getByText('50%')).toBeDefined();
      });
    });

    it('does not sync input amount while user is actively editing', async () => {
      // Arrange
      const mockPosition = {
        ...defaultPerpsPositionMock,
        size: '2',
        entryPrice: '100',
        marginUsed: '200',
      };

      useRouteMock.mockReturnValue({
        params: { position: mockPosition },
      });

      usePerpsLivePricesMock.mockReturnValue({
        ETH: { price: '100' },
      });

      const { rerender, getByTestId, getByText } = renderWithProvider(
        <PerpsClosePositionView />,
        {
          state: STATE_MOCK,
        },
        true,
      );

      // Act - User opens keypad and starts editing
      const amountDisplay = getByTestId('perps-amount-display');
      fireEvent.press(amountDisplay);

      await waitFor(() => {
        expect(getByText('50%')).toBeDefined();
      });

      // User presses percentage button (starts active editing)
      fireEvent.press(getByText('25%'));

      // While keypad is open (user is actively editing), price updates
      usePerpsLivePricesMock.mockReturnValue({
        ETH: { price: '110' }, // Price changes
      });

      rerender(<PerpsClosePositionView />);

      // Assert - User's input should NOT be overwritten while actively editing
      // The isUserInputActive flag should prevent sync
      await waitFor(() => {
        // Keypad should still be visible
        expect(getByText('25%')).toBeDefined();
        expect(getByText('50%')).toBeDefined();
      });
    });
  });

  describe('Market Data and szDecimals Integration', () => {
    it('passes szDecimals from market data to formatPositionSize', () => {
      // Arrange - Set market data with specific szDecimals
      usePerpsMarketDataMock.mockReturnValue({
        marketData: { szDecimals: 5 },
        isLoading: false,
        error: null,
      });

      const mockPosition = {
        ...defaultPerpsPositionMock,
        size: '0.12345',
        coin: 'BTC',
      };
      useRouteMock.mockReturnValue({
        params: { position: mockPosition },
      });

      // Act
      renderWithProvider(
        <PerpsClosePositionView />,
        { state: STATE_MOCK },
        true,
      );

      // Assert - Component renders without error and uses market data
      expect(usePerpsMarketDataMock).toHaveBeenCalledWith({
        asset: 'BTC',
        showErrorToast: true,
      });
    });

    it('formats position size with different szDecimals values', () => {
      // Arrange - Test with different decimal precision
      const testCases = [
        { szDecimals: 1, coin: 'DOGE', size: '123.456789' },
        { szDecimals: 4, coin: 'ETH', size: '1.23456789' },
        { szDecimals: 5, coin: 'BTC', size: '0.123456789' },
        { szDecimals: 6, coin: 'SOL', size: '0.000123456' },
      ];

      testCases.forEach(({ szDecimals, coin, size }) => {
        // Arrange
        usePerpsMarketDataMock.mockReturnValue({
          marketData: { szDecimals },
          isLoading: false,
          error: null,
        });

        const mockPosition = {
          ...defaultPerpsPositionMock,
          size,
          coin,
        };
        useRouteMock.mockReturnValue({
          params: { position: mockPosition },
        });

        // Act
        const { queryByTestId } = renderWithProvider(
          <PerpsClosePositionView />,
          { state: STATE_MOCK },
          true,
        );

        // Assert - Component renders successfully with szDecimals
        expect(
          queryByTestId(
            PerpsClosePositionViewSelectorsIDs.CLOSE_POSITION_CONFIRM_BUTTON,
          ),
        ).toBeDefined();
        expect(usePerpsMarketDataMock).toHaveBeenCalledWith({
          asset: coin,
          showErrorToast: true,
        });
      });
    });

    it('handles missing market data with undefined szDecimals', () => {
      // Arrange - Market data with minimal required fields (szDecimals is now required)
      usePerpsMarketDataMock.mockReturnValue({
        marketData: { szDecimals: 4 }, // Provide required szDecimals
        isLoading: false,
        error: null,
      });

      const mockPosition = {
        ...defaultPerpsPositionMock,
        size: '1.5',
        coin: 'ETH',
      };
      useRouteMock.mockReturnValue({
        params: { position: mockPosition },
      });

      // Act
      const { queryByTestId } = renderWithProvider(
        <PerpsClosePositionView />,
        { state: STATE_MOCK },
        true,
      );

      // Assert - Component renders with minimal market data
      expect(
        queryByTestId(
          PerpsClosePositionViewSelectorsIDs.CLOSE_POSITION_CONFIRM_BUTTON,
        ),
      ).toBeDefined();
    });

    it('handles loading state while fetching market data', () => {
      // Arrange - Market data is loading
      usePerpsMarketDataMock.mockReturnValue({
        marketData: null,
        isLoading: true,
        error: null,
      });

      // Act
      const { queryByTestId } = renderWithProvider(
        <PerpsClosePositionView />,
        { state: STATE_MOCK },
        true,
      );

      // Assert - Component renders while loading
      expect(
        queryByTestId(
          PerpsClosePositionViewSelectorsIDs.CLOSE_POSITION_CONFIRM_BUTTON,
        ),
      ).toBeDefined();
    });

    it('handles market data fetch error gracefully', () => {
      // Arrange - Market data fetch failed but provides minimal required data
      usePerpsMarketDataMock.mockReturnValue({
        marketData: { szDecimals: 4 }, // Provide required szDecimals even in error case
        isLoading: false,
        error: 'Failed to fetch market data',
      });

      // Act
      const { queryByTestId } = renderWithProvider(
        <PerpsClosePositionView />,
        { state: STATE_MOCK },
        true,
      );

      // Assert - Component still renders with minimal data despite error
      expect(
        queryByTestId(
          PerpsClosePositionViewSelectorsIDs.CLOSE_POSITION_CONFIRM_BUTTON,
        ),
      ).toBeDefined();
    });

    it('uses correct szDecimals for different assets', () => {
      // Arrange - Test common crypto assets with their typical szDecimals
      const assetConfigs = [
        { coin: 'BTC', szDecimals: 5, size: '0.00123' },
        { coin: 'ETH', szDecimals: 4, size: '1.2345' },
        { coin: 'DOGE', szDecimals: 1, size: '1000.5' },
        { coin: 'SOL', szDecimals: 3, size: '10.123' },
      ];

      assetConfigs.forEach(({ coin, szDecimals, size }) => {
        // Arrange
        usePerpsMarketDataMock.mockReturnValue({
          marketData: { szDecimals },
          isLoading: false,
          error: null,
        });

        const mockPosition = {
          ...defaultPerpsPositionMock,
          coin,
          size,
        };
        useRouteMock.mockReturnValue({
          params: { position: mockPosition },
        });

        // Act
        renderWithProvider(
          <PerpsClosePositionView />,
          { state: STATE_MOCK },
          true,
        );

        // Assert - Fetches market data for specific asset
        expect(usePerpsMarketDataMock).toHaveBeenCalledWith({
          asset: coin,
          showErrorToast: true,
        });
      });
    });

    it('formats very small position sizes with high decimal precision', () => {
      // Arrange - Test very small amounts with high precision
      usePerpsMarketDataMock.mockReturnValue({
        marketData: { szDecimals: 8 },
        isLoading: false,
        error: null,
      });

      const mockPosition = {
        ...defaultPerpsPositionMock,
        size: '0.00000123',
        coin: 'BTC',
      };
      useRouteMock.mockReturnValue({
        params: { position: mockPosition },
      });

      // Act
      const { queryByTestId } = renderWithProvider(
        <PerpsClosePositionView />,
        { state: STATE_MOCK },
        true,
      );

      // Assert - Component handles high precision decimals
      expect(
        queryByTestId(
          PerpsClosePositionViewSelectorsIDs.CLOSE_POSITION_CONFIRM_BUTTON,
        ),
      ).toBeDefined();
    });

    it('formats large position sizes with low decimal precision', () => {
      // Arrange - Test large amounts with low precision
      usePerpsMarketDataMock.mockReturnValue({
        marketData: { szDecimals: 1 },
        isLoading: false,
        error: null,
      });

      const mockPosition = {
        ...defaultPerpsPositionMock,
        size: '123456.7',
        coin: 'DOGE',
      };
      useRouteMock.mockReturnValue({
        params: { position: mockPosition },
      });

      // Act
      const { queryByTestId } = renderWithProvider(
        <PerpsClosePositionView />,
        { state: STATE_MOCK },
        true,
      );

      // Assert - Component handles large numbers with low precision
      expect(
        queryByTestId(
          PerpsClosePositionViewSelectorsIDs.CLOSE_POSITION_CONFIRM_BUTTON,
        ),
      ).toBeDefined();
    });

    it('fetches market data on component mount with position coin', () => {
      // Arrange
      const mockPosition = {
        ...defaultPerpsPositionMock,
        coin: 'ETH',
      };
      useRouteMock.mockReturnValue({
        params: { position: mockPosition },
      });

      // Act
      renderWithProvider(
        <PerpsClosePositionView />,
        { state: STATE_MOCK },
        true,
      );

      // Assert - Hook called with correct asset symbol
      expect(usePerpsMarketDataMock).toHaveBeenCalledWith({
        asset: 'ETH',
        showErrorToast: true,
      });
    });
  });

  describe('Rewards Points Row', () => {
    it('renders RewardsAnimations component when rewards are enabled', async () => {
      // Arrange
      usePerpsRewardsMock.mockReturnValue({
        shouldShowRewardsRow: true,
        estimatedPoints: 1000,
        isLoading: false,
        hasError: false,
        bonusBips: 250,
        feeDiscountPercentage: 15,
        isRefresh: false,
      });

      // Act
      const { getByText } = renderWithProvider(
        <PerpsClosePositionView />,
        { state: STATE_MOCK },
        true,
      );

      // Assert
      await waitFor(() => {
        expect(getByText(strings('perps.estimated_points'))).toBeDefined();
        expect(getByText('1,000')).toBeDefined();
      });
    });

    it('does not render rewards row when shouldShowRewardsRow is false', async () => {
      // Arrange
      usePerpsRewardsMock.mockReturnValue({
        shouldShowRewardsRow: false,
        estimatedPoints: undefined,
        isLoading: false,
        hasError: false,
        bonusBips: undefined,
        feeDiscountPercentage: undefined,
        isRefresh: false,
      });

      // Act
      const { queryByText } = renderWithProvider(
        <PerpsClosePositionView />,
        { state: STATE_MOCK },
        true,
      );

      // Assert
      await waitFor(() => {
        expect(queryByText(strings('perps.estimated_points'))).toBeNull();
      });
    });

    it('renders RewardsAnimations in loading state', async () => {
      // Arrange
      usePerpsRewardsMock.mockReturnValue({
        shouldShowRewardsRow: true,
        estimatedPoints: 0,
        isLoading: true,
        hasError: false,
        bonusBips: undefined,
        feeDiscountPercentage: undefined,
        isRefresh: false,
      });

      // Act
      const { getByText } = renderWithProvider(
        <PerpsClosePositionView />,
        { state: STATE_MOCK },
        true,
      );

      // Assert
      await waitFor(() => {
        expect(getByText(strings('perps.estimated_points'))).toBeDefined();
      });
    });

    it('renders RewardsAnimations in error state', async () => {
      // Arrange
      usePerpsRewardsMock.mockReturnValue({
        shouldShowRewardsRow: true,
        estimatedPoints: 0,
        isLoading: false,
        hasError: true,
        bonusBips: undefined,
        feeDiscountPercentage: undefined,
        isRefresh: false,
      });

      // Act
      const { getByText } = renderWithProvider(
        <PerpsClosePositionView />,
        { state: STATE_MOCK },
        true,
      );

      // Assert
      await waitFor(() => {
        expect(getByText(strings('perps.estimated_points'))).toBeDefined();
      });
    });

    it('renders RewardsAnimations with bonus bips', async () => {
      // Arrange
      usePerpsRewardsMock.mockReturnValue({
        shouldShowRewardsRow: true,
        estimatedPoints: 2500,
        isLoading: false,
        hasError: false,
        bonusBips: 500,
        feeDiscountPercentage: 25,
        isRefresh: false,
      });

      // Act
      const { getByText } = renderWithProvider(
        <PerpsClosePositionView />,
        { state: STATE_MOCK },
        true,
      );

      // Assert
      await waitFor(() => {
        expect(getByText(strings('perps.estimated_points'))).toBeDefined();
        expect(getByText('2,500')).toBeDefined();
      });
    });
  });

  describe('market price passing to closePosition', () => {
    it('passes priceData[position.coin]?.price to handleClosePosition', async () => {
      const priceData = {
        ETH: { price: '$2500.00' },
      };
      usePerpsLivePricesMock.mockReturnValue(priceData);

      const { getByTestId } = renderWithProvider(
        <PerpsClosePositionView />,
        { state: STATE_MOCK },
        true,
      );

      const confirmButton = getByTestId(
        PerpsClosePositionViewSelectorsIDs.CLOSE_POSITION_CONFIRM_BUTTON,
      );
      fireEvent.press(confirmButton);

      await waitFor(() => {
        expect(
          defaultPerpsClosePositionMock.handleClosePosition,
        ).toHaveBeenCalled();
      });
    });

    it('works when priceData is undefined', async () => {
      usePerpsLivePricesMock.mockReturnValue({});

      const { getByTestId } = renderWithProvider(
        <PerpsClosePositionView />,
        { state: STATE_MOCK },
        true,
      );

      const confirmButton = getByTestId(
        PerpsClosePositionViewSelectorsIDs.CLOSE_POSITION_CONFIRM_BUTTON,
      );
      fireEvent.press(confirmButton);

      await waitFor(() => {
        expect(
          defaultPerpsClosePositionMock.handleClosePosition,
        ).toHaveBeenCalled();
      });
    });

    it('works when priceData[position.coin] is undefined', async () => {
      const priceData = {
        BTC: { price: '$50000.00' },
      };
      usePerpsLivePricesMock.mockReturnValue(priceData);

      const { getByTestId } = renderWithProvider(
        <PerpsClosePositionView />,
        { state: STATE_MOCK },
        true,
      );

      const confirmButton = getByTestId(
        PerpsClosePositionViewSelectorsIDs.CLOSE_POSITION_CONFIRM_BUTTON,
      );
      fireEvent.press(confirmButton);

      await waitFor(() => {
        expect(
          defaultPerpsClosePositionMock.handleClosePosition,
        ).toHaveBeenCalled();
      });
    });

    it('works when priceData[position.coin].price is undefined', async () => {
      const priceData = {
        ETH: { price: undefined },
      };
      usePerpsLivePricesMock.mockReturnValue(priceData);

      const { getByTestId } = renderWithProvider(
        <PerpsClosePositionView />,
        { state: STATE_MOCK },
        true,
      );

      const confirmButton = getByTestId(
        PerpsClosePositionViewSelectorsIDs.CLOSE_POSITION_CONFIRM_BUTTON,
      );
      fireEvent.press(confirmButton);

      await waitFor(() => {
        expect(
          defaultPerpsClosePositionMock.handleClosePosition,
        ).toHaveBeenCalled();
      });
    });
  });
});<|MERGE_RESOLUTION|>--- conflicted
+++ resolved
@@ -2090,14 +2090,9 @@
         },
         marketPrice: '3000.00',
         // Slippage parameters added in USD-as-source-of-truth refactor
-<<<<<<< HEAD
-        slippage: {
-          usdAmount: '4500', // closingValueString: absSize * currentPrice * (closePercentage / 100) = 1.5 * 3000 * 1.0
-=======
         // For full closes (100%), usdAmount is undefined to bypass $10 minimum validation
         slippage: {
           usdAmount: undefined, // undefined for full close to bypass $10 minimum validation
->>>>>>> a4afa90c
           priceAtCalculation: 3000, // effectivePrice: currentPrice for market orders
           maxSlippageBps: 100, // maxSlippageBps: 1% slippage tolerance (100 basis points)
         },
