import {
  useNavigation,
  useRoute,
  type NavigationProp,
  type RouteProp,
} from '@react-navigation/native';
import React, { useCallback, useEffect, useMemo, useState } from 'react';
import { ScrollView, TouchableOpacity, View } from 'react-native';
import { SafeAreaView } from 'react-native-safe-area-context';
import {
  PerpsClosePositionViewSelectorsIDs,
  PerpsOrderViewSelectorsIDs,
} from '../../../../../../e2e/selectors/Perps/Perps.selectors';
import { strings } from '../../../../../../locales/i18n';
import Button, {
  ButtonSize,
  ButtonVariants,
  ButtonWidthTypes,
} from '../../../../../component-library/components/Buttons/Button';
import Icon, {
  IconColor,
  IconName,
  IconSize,
} from '../../../../../component-library/components/Icons/Icon';
import ListItem from '../../../../../component-library/components/List/ListItem';
import ListItemColumn, {
  WidthType,
} from '../../../../../component-library/components/List/ListItemColumn';
import Text, {
  TextColor,
  TextVariant,
} from '../../../../../component-library/components/Texts/Text';
import { useTheme } from '../../../../../util/theme';
import Keypad from '../../../../Base/Keypad';
<<<<<<< HEAD
import { MetaMetricsEvents } from '../../../../hooks/useMetrics';
import PerpsAmountDisplay from '../../components/PerpsAmountDisplay';
import PerpsBottomSheetTooltip from '../../components/PerpsBottomSheetTooltip';
import { PerpsTooltipContentKey } from '../../components/PerpsBottomSheetTooltip/PerpsBottomSheetTooltip.types';
import PerpsFeesDisplay from '../../components/PerpsFeesDisplay';
import PerpsLimitPriceBottomSheet from '../../components/PerpsLimitPriceBottomSheet';
import PerpsOrderHeader from '../../components/PerpsOrderHeader';
import PerpsSlider from '../../components/PerpsSlider/PerpsSlider';
import {
  PerpsEventProperties,
  PerpsEventValues,
} from '../../constants/eventNames';
import { PerpsMeasurementName } from '../../constants/performanceMetrics';
import type { OrderType, Position } from '../../controllers/types';
=======
import type { InputMethod, OrderType, Position } from '../../controllers/types';
import type { PerpsNavigationParamList } from '../../types/navigation';
>>>>>>> ac93700a
import {
  useMinimumOrderAmount,
  usePerpsClosePosition,
  usePerpsClosePositionValidation,
  usePerpsOrderFees,
  usePerpsRewards,
  usePerpsToasts,
} from '../../hooks';
import { usePerpsLivePrices } from '../../hooks/stream';
import { usePerpsEventTracking } from '../../hooks/usePerpsEventTracking';
import { usePerpsMeasurement } from '../../hooks/usePerpsMeasurement';
import type { PerpsNavigationParamList } from '../../types/navigation';
import { formatPositionSize, formatPrice } from '../../utils/formatUtils';
import {
  calculateCloseAmountFromPercentage,
  validateCloseAmountLimits,
} from '../../utils/positionCalculations';
import { createStyles } from './PerpsClosePositionView.styles';
<<<<<<< HEAD
=======
import { PerpsMeasurementName } from '../../constants/performanceMetrics';
import {
  PerpsEventProperties,
  PerpsEventValues,
} from '../../constants/eventNames';
import {
  PerpsClosePositionViewSelectorsIDs,
  PerpsOrderViewSelectorsIDs,
} from '../../../../../../e2e/selectors/Perps/Perps.selectors';
import { MetaMetricsEvents } from '../../../../hooks/useMetrics';
import { usePerpsEventTracking } from '../../hooks/usePerpsEventTracking';
import { usePerpsScreenTracking } from '../../hooks/usePerpsScreenTracking';
import ListItem from '../../../../../component-library/components/List/ListItem';
import ListItemColumn, {
  WidthType,
} from '../../../../../component-library/components/List/ListItemColumn';
import PerpsOrderHeader from '../../components/PerpsOrderHeader';
import PerpsFeesDisplay from '../../components/PerpsFeesDisplay';
import RewardPointsDisplay from '../../components/RewardPointsDisplay';
>>>>>>> ac93700a

const PerpsClosePositionView: React.FC = () => {
  const theme = useTheme();
  const styles = createStyles(theme);
  const navigation = useNavigation<NavigationProp<PerpsNavigationParamList>>();
  const route =
    useRoute<RouteProp<PerpsNavigationParamList, 'PerpsClosePosition'>>();
  const { position } = route.params as { position: Position };

<<<<<<< HEAD
=======
  const hasTrackedCloseView = useRef(false);
  const inputMethodRef = useRef<InputMethod>('default');
>>>>>>> ac93700a
  const { track } = usePerpsEventTracking();

  const { showToast, PerpsToastOptions } = usePerpsToasts();

  // Track screen load performance with unified hook (immediate measurement)
  usePerpsMeasurement({
    measurementName: PerpsMeasurementName.CLOSE_SCREEN_LOADED,
  });

  // State for order type and bottom sheets
  const [orderType, setOrderType] = useState<OrderType>('market');
  const [isLimitPriceVisible, setIsLimitPriceVisible] = useState(false);
  const [isInputFocused, setIsInputFocused] = useState(false);
  const [isUserInputActive, setIsUserInputActive] = useState(false);
  const [selectedTooltip, setSelectedTooltip] =
    useState<PerpsTooltipContentKey | null>(null);

  // State for close amount
  const [closePercentage, setClosePercentage] = useState(100); // Default to 100% (full close)
  const [closeAmountUSDString, setCloseAmountUSDString] = useState('0'); // Raw string for USD input (user input only)

  // State for limit price
  const [limitPrice, setLimitPrice] = useState('');

  // Subscribe to real-time price with 1s debounce for position closing
  const priceData = usePerpsLivePrices({
    symbols: [position.coin],
    throttleMs: 1000,
  });
  const currentPrice = priceData[position.coin]?.price
    ? parseFloat(priceData[position.coin].price)
    : parseFloat(position.entryPrice);

  // Determine position direction
  const isLong = parseFloat(position.size) > 0;
  const absSize = Math.abs(parseFloat(position.size));
  // Calculate effective price for calculations
  // For limit orders, use limit price when available; otherwise use current market price
  const effectivePrice = useMemo(() => {
    if (orderType === 'limit' && limitPrice) {
      const parsed = parseFloat(limitPrice);
      if (!isNaN(parsed) && parsed > 0) {
        return parsed;
      }
    }
    return currentPrice;
  }, [orderType, limitPrice, currentPrice]);

  // Calculate display values directly from closePercentage for immediate updates
  const { closeAmount, calculatedUSDString } = useMemo(() => {
    const { tokenAmount, usdValue } = calculateCloseAmountFromPercentage({
      percentage: closePercentage,
      positionSize: absSize,
      currentPrice: effectivePrice,
    });

    return {
      closeAmount: tokenAmount.toString(),
      calculatedUSDString: usdValue.toFixed(2),
    };
  }, [closePercentage, absSize, effectivePrice]);

  // Use calculated USD string when not in input mode, user input when typing
  const displayUSDString =
    isInputFocused || isUserInputActive
      ? closeAmountUSDString
      : calculatedUSDString;

  // Calculate position value and effective margin
  // For limit orders, use limit price for display calculations
  const positionValue = useMemo(
    () => absSize * effectivePrice,
    [absSize, effectivePrice], // Round to 2 decimal places
  );

  // Calculate P&L based on effective price (limit price for limit orders)
  const entryPrice = parseFloat(position.entryPrice);
  const effectivePnL = useMemo(() => {
    // Calculate P&L based on the effective price (limit price for limit orders)
    // For long positions: (effectivePrice - entryPrice) * absSize
    // For short positions: (entryPrice - effectivePrice) * absSize
    const priceDiff = isLong
      ? effectivePrice - entryPrice
      : entryPrice - effectivePrice;
    return priceDiff * absSize;
  }, [effectivePrice, entryPrice, absSize, isLong]);

  // Use the actual initial margin from the position
  const initialMargin = parseFloat(position.marginUsed);

  // Use unrealized PnL from position for current market price (for reference/tracking)
  const pnl = parseFloat(position.unrealizedPnl);

  // Calculate fees using the unified fee hook
  const closingValue = useMemo(
    () => positionValue * (closePercentage / 100), // Round to 2 decimal places
    [positionValue, closePercentage],
  );
  const closingValueString = useMemo(
    () => closingValue.toString(),
    [closingValue],
  );
  const feeResults = usePerpsOrderFees({
    orderType,
    amount: closingValueString,
    isMaker: false, // Closing positions are typically taker orders
    coin: position.coin,
    isClosing: true, // This is a position closing operation
  });

  // Simple boolean calculation for rewards state
  const hasValidAmount = useMemo(
    () => closePercentage > 0 && closingValue > 0,
    [closePercentage, closingValue],
  );

  // Get rewards state using the new hook
  const rewardsState = usePerpsRewards({
    feeResults,
    hasValidAmount,
    isFeesLoading: feeResults.isLoadingMetamaskFee,
    orderAmount: closingValueString,
  });

  // Calculate what user will receive (initial margin + P&L - fees)
  // P&L is already shown separately in the margin section as "includes P&L"
  const receiveAmount = useMemo(() => {
    const marginPortion = (closePercentage / 100) * initialMargin;
    const pnlPortion = effectivePnL * (closePercentage / 100);
    return marginPortion + pnlPortion - feeResults.totalFee;
  }, [closePercentage, initialMargin, effectivePnL, feeResults.totalFee]);

  // Get minimum order amount for this asset
  const { minimumOrderAmount } = useMinimumOrderAmount({
    asset: position.coin,
  });

  // Calculate remaining position value after partial close
  const remainingPositionValue = positionValue * (1 - closePercentage / 100);
  const isPartialClose = closePercentage < 100;

  // Use the validation hook
  const validationResult = usePerpsClosePositionValidation({
    coin: position.coin,
    closePercentage,
    closeAmount: closeAmount.toString(),
    orderType,
    limitPrice,
    currentPrice: effectivePrice,
    positionSize: absSize,
    positionValue,
    minimumOrderAmount,
    closingValue,
    remainingPositionValue,
    receiveAmount,
    isPartialClose,
  });

  const { handleClosePosition, isClosing } = usePerpsClosePosition();

<<<<<<< HEAD
  // Track position close screen viewed event - declarative
  const unrealizedPnlPercent = useMemo(
    () => (initialMargin > 0 ? (pnl / initialMargin) * 100 : 0),
    [initialMargin, pnl],
  );

  usePerpsEventTracking({
    eventName: MetaMetricsEvents.PERPS_POSITION_CLOSE_SCREEN_VIEWED,
    properties: {
      [PerpsEventProperties.ASSET]: position.coin,
      [PerpsEventProperties.DIRECTION]: isLong
        ? PerpsEventValues.DIRECTION.LONG
        : PerpsEventValues.DIRECTION.SHORT,
      [PerpsEventProperties.POSITION_SIZE]: absSize,
      [PerpsEventProperties.UNREALIZED_PNL_DOLLAR]: pnl,
      [PerpsEventProperties.UNREALIZED_PNL_PERCENT]: unrealizedPnlPercent,
      [PerpsEventProperties.SOURCE]: PerpsEventValues.SOURCE.PERP_ASSET_SCREEN,
      [PerpsEventProperties.RECEIVED_AMOUNT]: receiveAmount,
    },
  });
=======
  // Track position close screen viewed event
  useEffect(() => {
    if (!hasTrackedCloseView.current) {
      // Calculate unrealized PnL percentage
      const unrealizedPnlPercent =
        initialMargin > 0 ? (pnl / initialMargin) * 100 : 0;

      track(MetaMetricsEvents.PERPS_SCREEN_VIEWED, {
        [PerpsEventProperties.SCREEN_TYPE]:
          PerpsEventValues.SCREEN_TYPE.POSITION_CLOSE,
        [PerpsEventProperties.ASSET]: position.coin,
        [PerpsEventProperties.DIRECTION]: isLong
          ? PerpsEventValues.DIRECTION.LONG
          : PerpsEventValues.DIRECTION.SHORT,
        [PerpsEventProperties.POSITION_SIZE]: absSize,
        [PerpsEventProperties.UNREALIZED_PNL_DOLLAR]: pnl,
        [PerpsEventProperties.UNREALIZED_PNL_PERCENT]: unrealizedPnlPercent,
        [PerpsEventProperties.SOURCE]:
          PerpsEventValues.SOURCE.PERP_ASSET_SCREEN,
        [PerpsEventProperties.RECEIVED_AMOUNT]: receiveAmount,
      });
      hasTrackedCloseView.current = true;
    }
  }, [
    position.coin,
    isLong,
    absSize,
    pnl,
    initialMargin,
    receiveAmount,
    track,
  ]);
>>>>>>> ac93700a

  // Initialize USD values when price data is available (only once, not on price updates)
  useEffect(() => {
    const initialUSDAmount = absSize * effectivePrice;
    setCloseAmountUSDString(initialUSDAmount.toFixed(2));
    // eslint-disable-next-line react-hooks/exhaustive-deps -- Intentionally excluding effectivePrice to prevent updates on price changes
  }, [absSize]);

  // Auto-open limit price bottom sheet when switching to limit order
  useEffect(() => {
    if (orderType === 'limit' && !limitPrice) {
      setIsLimitPriceVisible(true);
    }
  }, [orderType, limitPrice]);

  const handleConfirm = async () => {
    // Track position close initiated
    const pnlPercent =
      initialMargin > 0
        ? ((effectivePnL * (closePercentage / 100)) / initialMargin) * 100
        : 0;

    track(MetaMetricsEvents.PERPS_POSITION_CLOSE_TRANSACTION, {
      [PerpsEventProperties.STATUS]: PerpsEventValues.STATUS.INITIATED,
      [PerpsEventProperties.ASSET]: position.coin,
      [PerpsEventProperties.DIRECTION]: isLong
        ? PerpsEventValues.DIRECTION.LONG
        : PerpsEventValues.DIRECTION.SHORT,
      [PerpsEventProperties.ORDER_TYPE]: orderType,
      [PerpsEventProperties.CLOSE_PERCENTAGE]: closePercentage,
      [PerpsEventProperties.CLOSE_VALUE]: closingValue,
      [PerpsEventProperties.PNL_DOLLAR]: effectivePnL * (closePercentage / 100),
      [PerpsEventProperties.RECEIVED_AMOUNT]: receiveAmount,
      [PerpsEventProperties.OPEN_POSITION_SIZE]: absSize,
      [PerpsEventProperties.ORDER_SIZE]: parseFloat(closeAmount),
      [PerpsEventProperties.PNL_PERCENT]: pnlPercent,
      [PerpsEventProperties.FEE]: feeResults.totalFee,
      [PerpsEventProperties.ASSET_PRICE]: currentPrice,
      [PerpsEventProperties.LIMIT_PRICE]:
        orderType === 'limit' ? parseFloat(limitPrice) || null : null,
    });

    // Track position close submitted
    track(MetaMetricsEvents.PERPS_POSITION_CLOSE_TRANSACTION, {
      [PerpsEventProperties.STATUS]: PerpsEventValues.STATUS.SUBMITTED,
      [PerpsEventProperties.ASSET]: position.coin,
      [PerpsEventProperties.ORDER_TYPE]: orderType,
    });

    // For full close, don't send size parameter
    const sizeToClose = closePercentage === 100 ? undefined : closeAmount;

    // For limit orders, validate price
    if (orderType === 'limit' && !limitPrice) {
      return;
    }

    // Go back immediately to close the position screen
    navigation.goBack();

    await handleClosePosition(
      position,
      sizeToClose || '',
      orderType,
      orderType === 'limit' ? limitPrice : undefined,
      {
        totalFee: feeResults.totalFee,
        marketPrice: currentPrice,
        receivedAmount: receiveAmount,
        realizedPnl: effectivePnL * (closePercentage / 100),
        metamaskFeeRate: feeResults.metamaskFeeRate,
        feeDiscountPercentage: feeResults.feeDiscountPercentage,
        metamaskFee: feeResults.metamaskFee,
        estimatedPoints: rewardsState.estimatedPoints,
        inputMethod: inputMethodRef.current,
      },
    );
  };

  const handleAmountPress = () => {
    setIsInputFocused(true);
  };

  const handleKeypadChange = useCallback(
    ({ value }: { value: string; valueAsNumber: number }) => {
      inputMethodRef.current = 'keypad';
      const previousValue = closeAmountUSDString;
      // Special handling for decimal point deletion
      // If previous value had a decimal and new value is the same, force remove the decimal
      let adjustedValue = value;

      // Check if we're stuck on a decimal (e.g., "2." -> "2." means delete didn't work)
      if (previousValue.endsWith('.') && value === previousValue) {
        adjustedValue = value.slice(0, -1);
      }
      // Also handle case where decimal is in middle (e.g., "2.5" -> "2." should become "25")
      else if (
        previousValue.includes('.') &&
        value.endsWith('.') &&
        value.length === previousValue.length - 1
      ) {
        // User deleted a digit after decimal, remove the decimal too
        adjustedValue = value.replace('.', '');
      }

      // Set both focus flags immediately to prevent useEffect interference
      if (!isInputFocused) {
        setIsInputFocused(true);
      }
      if (!isUserInputActive) {
        setIsUserInputActive(true);
      }

      // Enforce 9-digit limit (ignoring non-digits). Block the change if exceeded.
      const digitCount = (adjustedValue.match(/\d/g) || []).length;
      if (digitCount > 9) {
        return; // Ignore input that would exceed 9 digits
      }

      // USD decimal input logic - preserve raw string for display
      // Use adjustedValue instead of original value
      const numericValue = parseFloat(adjustedValue) || 0;
      const clampedValue = validateCloseAmountLimits({
        amount: numericValue,
        maxAmount: positionValue,
      });

      // For USD mode, preserve user input exactly as typed for proper delete operations
      // Only limit decimal places if there are digits after the decimal point
      let formattedUSDString = adjustedValue;
      if (adjustedValue.includes('.')) {
        const parts = adjustedValue.split('.');
        const integerPart = parts[0] || '';
        const decimalPart = parts[1] || '';

        // If there's a decimal part, limit it to 2 digits
        if (decimalPart.length > 0) {
          formattedUSDString = integerPart + '.' + decimalPart.slice(0, 2);
        } else {
          // Keep the decimal point if user just typed it (like "2.")
          formattedUSDString = integerPart + '.';
        }
      }

      // Update all states in batch to prevent race conditions
      setCloseAmountUSDString(formattedUSDString);

      // Calculate percentage and token amount
      const newPercentage =
        positionValue > 0 ? (clampedValue / positionValue) * 100 : 0;

      // Update percentage (amount and token values are calculated automatically)
      setClosePercentage(newPercentage);
    },
    [positionValue, isInputFocused, isUserInputActive, closeAmountUSDString],
  );

  const handlePercentagePress = (percentage: number) => {
    inputMethodRef.current = 'percentage';
    const newPercentage = percentage * 100;
    setClosePercentage(newPercentage);

    // Update USD input to match calculated value for keypad display consistency
    const newUSDAmount = (newPercentage / 100) * absSize * effectivePrice;
    setCloseAmountUSDString(newUSDAmount.toFixed(2));
  };

  const handleMaxPress = () => {
    inputMethodRef.current = 'max';
    setClosePercentage(100);

    // Update USD input to match calculated value for keypad display consistency
    const newUSDAmount = absSize * effectivePrice;
    setCloseAmountUSDString(newUSDAmount.toFixed(2));
  };

  const handleDonePress = () => {
    setIsInputFocused(false);
    setIsUserInputActive(false);
  };

  const handleSliderChange = (value: number) => {
    inputMethodRef.current = 'slider';
    setClosePercentage(value);
  };

  // Tooltip handlers
  const handleTooltipPress = useCallback(
    (contentKey: PerpsTooltipContentKey) => {
      setSelectedTooltip(contentKey);
    },
    [],
  );

  const handleTooltipClose = useCallback(() => {
    setSelectedTooltip(null);
  }, []);

  const realizedPnl = useMemo(() => {
    const price = Math.abs(effectivePnL * (closePercentage / 100));
    const formattedPrice = formatPrice(price, {
      maximumDecimals: 2,
    });

    return { formattedPrice, price, isNegative: effectivePnL < 0 };
  }, [effectivePnL, closePercentage]);

  // Hide provider-level limit price required error on this UI
  // Only display the minimum amount error (e.g. minimum $10) and suppress others
  const filteredErrors = useMemo(() => {
    const minimumAmountErrorPrefix = strings(
      'perps.order.validation.minimum_amount',
      {
        amount: '',
      },
    ).replace(/\s+$/, '');
    // The actual minimum amount string includes the amount placeholder; match by key detection.
    return validationResult.errors.filter((err) =>
      err.startsWith(minimumAmountErrorPrefix),
    );
  }, [validationResult.errors]);

  const Summary = (
    <View
      style={[
        styles.summaryContainer,
        isInputFocused && styles.paddingHorizontal,
      ]}
    >
      <View style={styles.summaryRow}>
        <View style={styles.summaryLabel}>
          <Text variant={TextVariant.BodyMD} color={TextColor.Alternative}>
            {strings('perps.close_position.margin')}
          </Text>
        </View>
        <View style={styles.summaryValue}>
          <Text variant={TextVariant.BodyMD}>
            {formatPrice(
              (closePercentage / 100) * initialMargin +
                effectivePnL * (closePercentage / 100),
              {
                maximumDecimals: 2,
              },
            )}
          </Text>
          <View style={styles.inclusiveFeeRow}>
            <Text variant={TextVariant.BodySM} color={TextColor.Default}>
              {strings('perps.close_position.includes_pnl')}
            </Text>
            <Text
              variant={TextVariant.BodySM}
              color={
                realizedPnl.isNegative ? TextColor.Error : TextColor.Success
              }
            >
              {realizedPnl.isNegative ? '-' : '+'}
              {realizedPnl.formattedPrice}
            </Text>
          </View>
        </View>
      </View>

      <View style={styles.summaryRow}>
        <View style={styles.summaryLabel}>
          <TouchableOpacity
            onPress={() => handleTooltipPress('closing_fees')}
            style={styles.labelWithTooltip}
            testID={PerpsClosePositionViewSelectorsIDs.FEES_TOOLTIP_BUTTON}
          >
            <Text variant={TextVariant.BodyMD} color={TextColor.Alternative}>
              {strings('perps.close_position.fees')}
            </Text>
            <Icon
              name={IconName.Info}
              size={IconSize.Sm}
              color={IconColor.Muted}
            />
          </TouchableOpacity>
        </View>
        <View style={styles.summaryValue}>
          <PerpsFeesDisplay
            feeDiscountPercentage={rewardsState.feeDiscountPercentage}
            formatFeeText={`-${formatPrice(feeResults.totalFee, {
              maximumDecimals: 2,
            })}`}
            variant={TextVariant.BodyMD}
          />
        </View>
      </View>

      <View style={[styles.summaryRow, styles.summaryTotalRow]}>
        <View style={styles.summaryLabel}>
          <TouchableOpacity
            onPress={() => handleTooltipPress('close_position_you_receive')}
            style={styles.labelWithTooltip}
            testID={
              PerpsClosePositionViewSelectorsIDs.YOU_RECEIVE_TOOLTIP_BUTTON
            }
          >
            <Text variant={TextVariant.BodyMD}>
              {strings('perps.close_position.you_receive')}
            </Text>
            <Icon
              name={IconName.Info}
              size={IconSize.Sm}
              color={IconColor.Muted}
            />
          </TouchableOpacity>
        </View>
        <View style={styles.summaryValue}>
          <Text variant={TextVariant.BodyMD} color={TextColor.Default}>
            {formatPrice(receiveAmount, { maximumDecimals: 2 })}
          </Text>
        </View>
      </View>

      {/* Rewards Points Estimation */}
      {rewardsState.shouldShowRewardsRow && (
        <View style={styles.summaryRow}>
          <View style={styles.summaryLabel}>
            <TouchableOpacity
              onPress={() => handleTooltipPress('points')}
              style={styles.labelWithTooltip}
              testID={PerpsClosePositionViewSelectorsIDs.POINTS_TOOLTIP_BUTTON}
            >
              <Text variant={TextVariant.BodyMD} color={TextColor.Default}>
                {strings('perps.estimated_points')}
              </Text>
              <Icon
                name={IconName.Info}
                size={IconSize.Sm}
                color={IconColor.Muted}
              />
            </TouchableOpacity>
          </View>
          <View style={styles.summaryValue}>
            <RewardPointsDisplay
              estimatedPoints={rewardsState.estimatedPoints}
              bonusBips={rewardsState.bonusBips}
              isLoading={rewardsState.isLoading}
              hasError={rewardsState.hasError}
              shouldShow={rewardsState.shouldShowRewardsRow}
              isRefresh={rewardsState.isRefresh}
            />
          </View>
        </View>
      )}
    </View>
  );

  return (
    <SafeAreaView style={styles.container}>
      <PerpsOrderHeader
        asset={position.coin}
        price={currentPrice}
        priceChange={parseFloat(
          priceData[position.coin]?.percentChange24h ?? '0',
        )}
        title={strings('perps.close_position.title')}
        isLoading={isClosing}
      />

      <ScrollView
        style={styles.content}
        alwaysBounceVertical={false}
        contentContainerStyle={[
          styles.scrollViewContent,
          isInputFocused && styles.scrollViewContentWithKeypad,
        ]}
        showsVerticalScrollIndicator={false}
      >
        {/* Amount Display */}
        <PerpsAmountDisplay
          label={strings('perps.close_position.select_amount')}
          amount={displayUSDString}
          showWarning={false}
          onPress={handleAmountPress}
          isActive={isInputFocused}
          tokenAmount={formatPositionSize(closeAmount)}
          hasError={filteredErrors.length > 0}
          tokenSymbol={position.coin}
          showMaxAmount={false}
        />

        {/* Toggle Button for USD/Token Display */}
        <View style={styles.toggleContainer}>
          <Text variant={TextVariant.BodySM} color={TextColor.Alternative}>
            {`${formatPositionSize(closeAmount)} ${position.coin}`}
          </Text>
        </View>

        {/* Slider - Hidden when keypad/input is focused */}
        {!isInputFocused && (
          <View style={styles.sliderSection}>
            <PerpsSlider
              value={closePercentage}
              onValueChange={handleSliderChange}
              minimumValue={0}
              maximumValue={100}
              step={1}
              showPercentageLabels
              disabled={isClosing}
            />
          </View>
        )}

        {/* Limit Price - only show for limit orders (still hidden during input to avoid overlap) */}
        {orderType === 'limit' && !isInputFocused && (
          <View style={styles.detailsWrapper}>
            <View style={[styles.detailItem, styles.detailListItem]}>
              <TouchableOpacity onPress={() => setIsLimitPriceVisible(true)}>
                <ListItem>
                  <ListItemColumn widthType={WidthType.Fill}>
                    <View style={styles.detailLeft}>
                      <Text
                        variant={TextVariant.BodyLGMedium}
                        color={TextColor.Alternative}
                      >
                        {strings('perps.order.limit_price')}
                      </Text>
                      <TouchableOpacity
                        onPress={() => handleTooltipPress('limit_price')}
                        style={styles.infoIcon}
                      >
                        <Icon
                          name={IconName.Info}
                          size={IconSize.Sm}
                          color={IconColor.Muted}
                          testID={
                            PerpsOrderViewSelectorsIDs.LIMIT_PRICE_INFO_ICON
                          }
                        />
                      </TouchableOpacity>
                    </View>
                  </ListItemColumn>
                  <ListItemColumn widthType={WidthType.Auto}>
                    <Text
                      variant={TextVariant.BodyLGMedium}
                      color={TextColor.Default}
                    >
                      {limitPrice
                        ? `${formatPrice(limitPrice, { maximumDecimals: 2 })}`
                        : 'Set price'}
                    </Text>
                  </ListItemColumn>
                </ListItem>
              </TouchableOpacity>
            </View>
          </View>
        )}

        {/* Order Details moved to footer summary */}

        {/* Validation Messages - keep visible while typing */}
        {/* Filter the errors and only show minimum $10 error */}
        {filteredErrors.length > 0 && (
          <View style={styles.validationSection}>
            {filteredErrors.map((error, index) => (
              <View key={index} style={styles.errorMessage}>
                <Icon
                  name={IconName.Danger}
                  size={IconSize.Sm}
                  color={IconColor.Error}
                />
                <Text variant={TextVariant.BodySM} color={TextColor.Error}>
                  {error}
                </Text>
              </View>
            ))}
          </View>
        )}
      </ScrollView>

      {/* Keypad Section - Show when input is focused; keep summary and slider above */}
      {isInputFocused && (
        <View style={styles.bottomSection}>
          {/* Summary shown above keypad while editing */}
          {Summary}
          <View style={styles.percentageButtonsContainer}>
            <Button
              variant={ButtonVariants.Secondary}
              size={ButtonSize.Md}
              label="25%"
              onPress={() => handlePercentagePress(0.25)}
              style={styles.percentageButton}
            />
            <Button
              variant={ButtonVariants.Secondary}
              size={ButtonSize.Md}
              label="50%"
              onPress={() => handlePercentagePress(0.5)}
              style={styles.percentageButton}
            />
            <Button
              variant={ButtonVariants.Secondary}
              size={ButtonSize.Md}
              label={strings('perps.deposit.max_button')}
              onPress={handleMaxPress}
              style={styles.percentageButton}
            />
            <Button
              variant={ButtonVariants.Secondary}
              size={ButtonSize.Md}
              label={strings('perps.deposit.done_button')}
              onPress={handleDonePress}
              style={styles.percentageButton}
            />
          </View>

          <Keypad
            value={closeAmountUSDString}
            onChange={handleKeypadChange}
            currency={'USD'}
            decimals={2}
            style={styles.keypad}
          />
        </View>
      )}

      {/* Summary + Action Buttons - Always visible (button hidden when keypad active) */}
      <View style={[styles.footer, styles.footerWithSummary]}>
        {/* Summary Section (not shown here if input focused, as it's rendered above keypad) */}
        {!isInputFocused && Summary}
        {!isInputFocused && (
          <Button
            label={
              isClosing
                ? strings('perps.close_position.closing')
                : strings('perps.close_position.button')
            }
            variant={ButtonVariants.Primary}
            size={ButtonSize.Lg}
            width={ButtonWidthTypes.Full}
            onPress={handleConfirm}
            isDisabled={
              isClosing ||
              (orderType === 'limit' &&
                (!limitPrice || parseFloat(limitPrice) <= 0)) ||
              (orderType === 'market' && closePercentage === 0) ||
              receiveAmount <= 0 ||
              !validationResult.isValid
            }
            loading={isClosing}
            testID={
              PerpsClosePositionViewSelectorsIDs.CLOSE_POSITION_CONFIRM_BUTTON
            }
          />
        )}
      </View>

      {/* Limit Price Bottom Sheet */}
      <PerpsLimitPriceBottomSheet
        isVisible={isLimitPriceVisible}
        onClose={() => {
          setIsLimitPriceVisible(false);
          // If user dismisses without entering a price, revert order type to market
          if (orderType === 'limit' && !limitPrice) {
            setOrderType('market');
            showToast(
              PerpsToastOptions.positionManagement.closePosition.limitClose
                .partial.switchToMarketOrderMissingLimitPrice,
            );
          }
        }}
        onConfirm={(price) => {
          setLimitPrice(price);
          // Close after confirmation explicitly
          setIsLimitPriceVisible(false);
        }}
        asset={position.coin}
        limitPrice={limitPrice}
        currentPrice={currentPrice}
        direction={isLong ? 'short' : 'long'} // Opposite direction for closing
        isClosingPosition
      />

      {/* Tooltip Bottom Sheet */}
      {selectedTooltip ? (
        <PerpsBottomSheetTooltip
          isVisible
          onClose={handleTooltipClose}
          contentKey={selectedTooltip as PerpsTooltipContentKey}
          key={selectedTooltip}
          {...(selectedTooltip === 'closing_fees'
            ? {
                data: {
                  metamaskFeeRate: feeResults.metamaskFeeRate,
                  protocolFeeRate: feeResults.protocolFeeRate,
                  originalMetamaskFeeRate: feeResults.originalMetamaskFeeRate,
                  feeDiscountPercentage: feeResults.feeDiscountPercentage,
                },
              }
            : {})}
        />
      ) : null}
    </SafeAreaView>
  );
};

export default PerpsClosePositionView;<|MERGE_RESOLUTION|>--- conflicted
+++ resolved
@@ -32,25 +32,8 @@
 } from '../../../../../component-library/components/Texts/Text';
 import { useTheme } from '../../../../../util/theme';
 import Keypad from '../../../../Base/Keypad';
-<<<<<<< HEAD
-import { MetaMetricsEvents } from '../../../../hooks/useMetrics';
-import PerpsAmountDisplay from '../../components/PerpsAmountDisplay';
-import PerpsBottomSheetTooltip from '../../components/PerpsBottomSheetTooltip';
-import { PerpsTooltipContentKey } from '../../components/PerpsBottomSheetTooltip/PerpsBottomSheetTooltip.types';
-import PerpsFeesDisplay from '../../components/PerpsFeesDisplay';
-import PerpsLimitPriceBottomSheet from '../../components/PerpsLimitPriceBottomSheet';
-import PerpsOrderHeader from '../../components/PerpsOrderHeader';
-import PerpsSlider from '../../components/PerpsSlider/PerpsSlider';
-import {
-  PerpsEventProperties,
-  PerpsEventValues,
-} from '../../constants/eventNames';
-import { PerpsMeasurementName } from '../../constants/performanceMetrics';
-import type { OrderType, Position } from '../../controllers/types';
-=======
 import type { InputMethod, OrderType, Position } from '../../controllers/types';
 import type { PerpsNavigationParamList } from '../../types/navigation';
->>>>>>> ac93700a
 import {
   useMinimumOrderAmount,
   usePerpsClosePosition,
@@ -62,35 +45,26 @@
 import { usePerpsLivePrices } from '../../hooks/stream';
 import { usePerpsEventTracking } from '../../hooks/usePerpsEventTracking';
 import { usePerpsMeasurement } from '../../hooks/usePerpsMeasurement';
-import type { PerpsNavigationParamList } from '../../types/navigation';
 import { formatPositionSize, formatPrice } from '../../utils/formatUtils';
 import {
   calculateCloseAmountFromPercentage,
   validateCloseAmountLimits,
 } from '../../utils/positionCalculations';
 import { createStyles } from './PerpsClosePositionView.styles';
-<<<<<<< HEAD
-=======
 import { PerpsMeasurementName } from '../../constants/performanceMetrics';
 import {
   PerpsEventProperties,
   PerpsEventValues,
 } from '../../constants/eventNames';
-import {
-  PerpsClosePositionViewSelectorsIDs,
-  PerpsOrderViewSelectorsIDs,
-} from '../../../../../../e2e/selectors/Perps/Perps.selectors';
 import { MetaMetricsEvents } from '../../../../hooks/useMetrics';
-import { usePerpsEventTracking } from '../../hooks/usePerpsEventTracking';
-import { usePerpsScreenTracking } from '../../hooks/usePerpsScreenTracking';
-import ListItem from '../../../../../component-library/components/List/ListItem';
-import ListItemColumn, {
-  WidthType,
-} from '../../../../../component-library/components/List/ListItemColumn';
 import PerpsOrderHeader from '../../components/PerpsOrderHeader';
 import PerpsFeesDisplay from '../../components/PerpsFeesDisplay';
 import RewardPointsDisplay from '../../components/RewardPointsDisplay';
->>>>>>> ac93700a
+import PerpsAmountDisplay from '../../components/PerpsAmountDisplay';
+import PerpsBottomSheetTooltip from '../../components/PerpsBottomSheetTooltip';
+import { PerpsTooltipContentKey } from '../../components/PerpsBottomSheetTooltip/PerpsBottomSheetTooltip.types';
+import PerpsLimitPriceBottomSheet from '../../components/PerpsLimitPriceBottomSheet';
+import PerpsSlider from '../../components/PerpsSlider/PerpsSlider';
 
 const PerpsClosePositionView: React.FC = () => {
   const theme = useTheme();
@@ -100,11 +74,7 @@
     useRoute<RouteProp<PerpsNavigationParamList, 'PerpsClosePosition'>>();
   const { position } = route.params as { position: Position };
 
-<<<<<<< HEAD
-=======
-  const hasTrackedCloseView = useRef(false);
   const inputMethodRef = useRef<InputMethod>('default');
->>>>>>> ac93700a
   const { track } = usePerpsEventTracking();
 
   const { showToast, PerpsToastOptions } = usePerpsToasts();
@@ -265,7 +235,6 @@
 
   const { handleClosePosition, isClosing } = usePerpsClosePosition();
 
-<<<<<<< HEAD
   // Track position close screen viewed event - declarative
   const unrealizedPnlPercent = useMemo(
     () => (initialMargin > 0 ? (pnl / initialMargin) * 100 : 0),
@@ -273,8 +242,10 @@
   );
 
   usePerpsEventTracking({
-    eventName: MetaMetricsEvents.PERPS_POSITION_CLOSE_SCREEN_VIEWED,
+    eventName: MetaMetricsEvents.PERPS_SCREEN_VIEWED,
     properties: {
+      [PerpsEventProperties.SCREEN_TYPE]:
+        PerpsEventValues.SCREEN_TYPE.POSITION_CLOSE,
       [PerpsEventProperties.ASSET]: position.coin,
       [PerpsEventProperties.DIRECTION]: isLong
         ? PerpsEventValues.DIRECTION.LONG
@@ -286,40 +257,6 @@
       [PerpsEventProperties.RECEIVED_AMOUNT]: receiveAmount,
     },
   });
-=======
-  // Track position close screen viewed event
-  useEffect(() => {
-    if (!hasTrackedCloseView.current) {
-      // Calculate unrealized PnL percentage
-      const unrealizedPnlPercent =
-        initialMargin > 0 ? (pnl / initialMargin) * 100 : 0;
-
-      track(MetaMetricsEvents.PERPS_SCREEN_VIEWED, {
-        [PerpsEventProperties.SCREEN_TYPE]:
-          PerpsEventValues.SCREEN_TYPE.POSITION_CLOSE,
-        [PerpsEventProperties.ASSET]: position.coin,
-        [PerpsEventProperties.DIRECTION]: isLong
-          ? PerpsEventValues.DIRECTION.LONG
-          : PerpsEventValues.DIRECTION.SHORT,
-        [PerpsEventProperties.POSITION_SIZE]: absSize,
-        [PerpsEventProperties.UNREALIZED_PNL_DOLLAR]: pnl,
-        [PerpsEventProperties.UNREALIZED_PNL_PERCENT]: unrealizedPnlPercent,
-        [PerpsEventProperties.SOURCE]:
-          PerpsEventValues.SOURCE.PERP_ASSET_SCREEN,
-        [PerpsEventProperties.RECEIVED_AMOUNT]: receiveAmount,
-      });
-      hasTrackedCloseView.current = true;
-    }
-  }, [
-    position.coin,
-    isLong,
-    absSize,
-    pnl,
-    initialMargin,
-    receiveAmount,
-    track,
-  ]);
->>>>>>> ac93700a
 
   // Initialize USD values when price data is available (only once, not on price updates)
   useEffect(() => {
