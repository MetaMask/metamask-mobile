--- conflicted
+++ resolved
@@ -378,15 +378,9 @@
     // Go back immediately to close the position screen
     navigation.goBack();
 
-<<<<<<< HEAD
     await handleClosePosition({
       position: livePosition,
       size: sizeToClose || '',
-=======
-    await handleClosePosition(
-      livePosition,
-      sizeToClose || '',
->>>>>>> e7fea4d0
       orderType,
       limitPrice: orderType === 'limit' ? limitPrice : undefined,
       trackingData: {
@@ -538,31 +532,6 @@
   }, [validationResult.errors]);
 
   const Summary = (
-<<<<<<< HEAD
-    <PerpsCloseSummary
-      totalMargin={(closePercentage / 100) * marginUsed}
-      totalPnl={effectivePnL * (closePercentage / 100)}
-      totalFees={feeResults.totalFee}
-      feeDiscountPercentage={rewardsState.feeDiscountPercentage}
-      metamaskFeeRate={feeResults.metamaskFeeRate}
-      protocolFeeRate={feeResults.protocolFeeRate}
-      originalMetamaskFeeRate={feeResults.originalMetamaskFeeRate}
-      receiveAmount={receiveAmount}
-      shouldShowRewards={rewardsState.shouldShowRewardsRow}
-      estimatedPoints={rewardsState.estimatedPoints}
-      bonusBips={rewardsState.bonusBips}
-      isLoadingFees={feeResults.isLoadingMetamaskFee}
-      isLoadingRewards={rewardsState.isLoading}
-      hasRewardsError={rewardsState.hasError}
-      isInputFocused={isInputFocused}
-      testIDs={{
-        feesTooltip: PerpsClosePositionViewSelectorsIDs.FEES_TOOLTIP_BUTTON,
-        receiveTooltip:
-          PerpsClosePositionViewSelectorsIDs.YOU_RECEIVE_TOOLTIP_BUTTON,
-        pointsTooltip: PerpsClosePositionViewSelectorsIDs.POINTS_TOOLTIP_BUTTON,
-      }}
-    />
-=======
     <View
       style={[
         styles.summaryContainer,
@@ -577,9 +546,13 @@
         </View>
         <View style={styles.summaryValue}>
           <Text variant={TextVariant.BodyMD}>
-            {formatPerpsFiat((closePercentage / 100) * marginUsed, {
-              ranges: PRICE_RANGES_MINIMAL_VIEW,
-            })}
+            {formatPerpsFiat(
+              (closePercentage / 100) * initialMargin +
+                effectivePnL * (closePercentage / 100),
+              {
+                ranges: PRICE_RANGES_MINIMAL_VIEW,
+              },
+            )}
           </Text>
           <View style={styles.inclusiveFeeRow}>
             <Text variant={TextVariant.BodySM} color={TextColor.Default}>
@@ -696,7 +669,6 @@
         </View>
       )}
     </View>
->>>>>>> e7fea4d0
   );
 
   return (
