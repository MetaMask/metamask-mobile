--- conflicted
+++ resolved
@@ -378,15 +378,9 @@
     // Go back immediately to close the position screen
     navigation.goBack();
 
-<<<<<<< HEAD
-    await handleClosePosition(
-      livePosition,
-      sizeToClose || '',
-=======
     await handleClosePosition({
       position: livePosition,
       size: sizeToClose || '',
->>>>>>> 206c5c62
       orderType,
       limitPrice: orderType === 'limit' ? limitPrice : undefined,
       trackingData: {
@@ -538,141 +532,6 @@
   }, [validationResult.errors]);
 
   const Summary = (
-<<<<<<< HEAD
-    <View
-      style={[
-        styles.summaryContainer,
-        isInputFocused && styles.paddingHorizontal,
-      ]}
-    >
-      <View style={styles.summaryRow}>
-        <View style={styles.summaryLabel}>
-          <Text variant={TextVariant.BodyMD} color={TextColor.Alternative}>
-            {strings('perps.close_position.margin')}
-          </Text>
-        </View>
-        <View style={styles.summaryValue}>
-          <Text variant={TextVariant.BodyMD}>
-            {formatPerpsFiat((closePercentage / 100) * marginUsed, {
-              ranges: PRICE_RANGES_MINIMAL_VIEW,
-            })}
-          </Text>
-          <View style={styles.inclusiveFeeRow}>
-            <Text variant={TextVariant.BodySM} color={TextColor.Default}>
-              {strings('perps.close_position.includes_pnl')}
-            </Text>
-            <Text
-              variant={TextVariant.BodySM}
-              color={
-                realizedPnl.isNegative ? TextColor.Error : TextColor.Success
-              }
-            >
-              {realizedPnl.isNegative ? '-' : '+'}
-              {realizedPnl.formattedPrice}
-            </Text>
-          </View>
-        </View>
-      </View>
-
-      <View style={styles.summaryRow}>
-        <View style={styles.summaryLabel}>
-          <TouchableOpacity
-            onPress={() => handleTooltipPress('closing_fees')}
-            style={styles.labelWithTooltip}
-            testID={PerpsClosePositionViewSelectorsIDs.FEES_TOOLTIP_BUTTON}
-          >
-            <Text variant={TextVariant.BodyMD} color={TextColor.Alternative}>
-              {strings('perps.close_position.fees')}
-            </Text>
-            <Icon
-              name={IconName.Info}
-              size={IconSize.Sm}
-              color={IconColor.Muted}
-            />
-          </TouchableOpacity>
-        </View>
-        <View style={styles.summaryValue}>
-          <PerpsFeesDisplay
-            feeDiscountPercentage={rewardsState.feeDiscountPercentage}
-            formatFeeText={`-${formatPerpsFiat(feeResults.totalFee, {
-              ranges: PRICE_RANGES_MINIMAL_VIEW,
-            })}`}
-            variant={TextVariant.BodyMD}
-          />
-        </View>
-      </View>
-
-      <View style={[styles.summaryRow, styles.summaryTotalRow]}>
-        <View style={styles.summaryLabel}>
-          <TouchableOpacity
-            onPress={() => handleTooltipPress('close_position_you_receive')}
-            style={styles.labelWithTooltip}
-            testID={
-              PerpsClosePositionViewSelectorsIDs.YOU_RECEIVE_TOOLTIP_BUTTON
-            }
-          >
-            <Text variant={TextVariant.BodyMD}>
-              {strings('perps.close_position.you_receive')}
-            </Text>
-            <Icon
-              name={IconName.Info}
-              size={IconSize.Sm}
-              color={IconColor.Muted}
-            />
-          </TouchableOpacity>
-        </View>
-        <View style={styles.summaryValue}>
-          <Text variant={TextVariant.BodyMD} color={TextColor.Default}>
-            {formatPerpsFiat(receiveAmount, {
-              ranges: PRICE_RANGES_MINIMAL_VIEW,
-            })}
-          </Text>
-        </View>
-      </View>
-
-      {/* Rewards Points Estimation */}
-      {rewardsState.shouldShowRewardsRow && (
-        <View style={styles.summaryRow}>
-          <View style={styles.summaryLabel}>
-            <TouchableOpacity
-              onPress={() => handleTooltipPress('points')}
-              style={styles.labelWithTooltip}
-              testID={PerpsClosePositionViewSelectorsIDs.POINTS_TOOLTIP_BUTTON}
-            >
-              <Text variant={TextVariant.BodyMD} color={TextColor.Default}>
-                {strings('perps.estimated_points')}
-              </Text>
-              <Icon
-                name={IconName.Info}
-                size={IconSize.Sm}
-                color={IconColor.Muted}
-              />
-            </TouchableOpacity>
-          </View>
-          <View style={styles.summaryValue}>
-            <RewardsAnimations
-              value={rewardsState.estimatedPoints ?? 0}
-              bonusBips={rewardsState.bonusBips}
-              shouldShow={rewardsState.shouldShowRewardsRow}
-              infoOnPress={() =>
-                openTooltipModal(
-                  strings('perps.points_error'),
-                  strings('perps.points_error_content'),
-                )
-              }
-              state={
-                rewardsState.isLoading
-                  ? RewardAnimationState.Loading
-                  : rewardsState.hasError
-                    ? RewardAnimationState.ErrorState
-                    : RewardAnimationState.Idle
-              }
-            />
-          </View>
-        </View>
-      )}
-    </View>
-=======
     <PerpsCloseSummary
       totalMargin={(closePercentage / 100) * marginUsed}
       totalPnl={effectivePnL * (closePercentage / 100)}
@@ -696,7 +555,6 @@
         pointsTooltip: PerpsClosePositionViewSelectorsIDs.POINTS_TOOLTIP_BUTTON,
       }}
     />
->>>>>>> 206c5c62
   );
 
   return (
