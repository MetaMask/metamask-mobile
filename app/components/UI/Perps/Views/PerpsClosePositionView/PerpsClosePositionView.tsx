import {
  useNavigation,
  useRoute,
  type NavigationProp,
  type RouteProp,
} from '@react-navigation/native';
import React, {
  useCallback,
  useEffect,
  useMemo,
  useRef,
  useState,
} from 'react';
import { ScrollView, TouchableOpacity, View } from 'react-native';
import { SafeAreaView } from 'react-native-safe-area-context';
import {
  PerpsClosePositionViewSelectorsIDs,
  PerpsOrderViewSelectorsIDs,
} from '../../../../../../e2e/selectors/Perps/Perps.selectors';
import { strings } from '../../../../../../locales/i18n';
import Button, {
  ButtonSize,
  ButtonVariants,
  ButtonWidthTypes,
} from '../../../../../component-library/components/Buttons/Button';
import Icon, {
  IconColor,
  IconName,
  IconSize,
} from '../../../../../component-library/components/Icons/Icon';
import ListItem from '../../../../../component-library/components/List/ListItem';
import ListItemColumn, {
  WidthType,
} from '../../../../../component-library/components/List/ListItemColumn';
import Text, {
  TextColor,
  TextVariant,
} from '../../../../../component-library/components/Texts/Text';
import { useTheme } from '../../../../../util/theme';
import Keypad from '../../../../Base/Keypad';
import type { InputMethod, OrderType, Position } from '../../controllers/types';
import type { PerpsNavigationParamList } from '../../types/navigation';
import {
  useMinimumOrderAmount,
  usePerpsClosePosition,
  usePerpsClosePositionValidation,
  usePerpsOrderFees,
  usePerpsRewards,
  usePerpsToasts,
} from '../../hooks';
import { usePerpsLivePrices } from '../../hooks/stream';
import { usePerpsEventTracking } from '../../hooks/usePerpsEventTracking';
import { usePerpsMeasurement } from '../../hooks/usePerpsMeasurement';
<<<<<<< HEAD
import { formatPositionSize, formatPrice } from '../../utils/formatUtils';
=======
import {
  formatPositionSize,
  formatPerpsFiat,
  PRICE_RANGES_MINIMAL_VIEW,
  PRICE_RANGES_UNIVERSAL,
} from '../../utils/formatUtils';
>>>>>>> 338177c4
import {
  calculateCloseAmountFromPercentage,
  validateCloseAmountLimits,
} from '../../utils/positionCalculations';
import { createStyles } from './PerpsClosePositionView.styles';
import {
  PerpsEventProperties,
  PerpsEventValues,
} from '../../constants/eventNames';
import { MetaMetricsEvents } from '../../../../hooks/useMetrics';
import { TraceName } from '../../../../../util/trace';
import PerpsOrderHeader from '../../components/PerpsOrderHeader';
import PerpsFeesDisplay from '../../components/PerpsFeesDisplay';
<<<<<<< HEAD
import RewardPointsDisplay from '../../components/RewardPointsDisplay';
=======
>>>>>>> 338177c4
import PerpsAmountDisplay from '../../components/PerpsAmountDisplay';
import PerpsBottomSheetTooltip from '../../components/PerpsBottomSheetTooltip';
import { PerpsTooltipContentKey } from '../../components/PerpsBottomSheetTooltip/PerpsBottomSheetTooltip.types';
import PerpsLimitPriceBottomSheet from '../../components/PerpsLimitPriceBottomSheet';
import PerpsSlider from '../../components/PerpsSlider/PerpsSlider';
<<<<<<< HEAD
=======
import useTooltipModal from '../../../../../components/hooks/useTooltipModal';
import RewardsAnimations, {
  RewardAnimationState,
} from '../../../Rewards/components/RewardPointsAnimation';
>>>>>>> 338177c4

const PerpsClosePositionView: React.FC = () => {
  const theme = useTheme();
  const styles = createStyles(theme);
  const navigation = useNavigation<NavigationProp<PerpsNavigationParamList>>();
  const route =
    useRoute<RouteProp<PerpsNavigationParamList, 'PerpsClosePosition'>>();
  const { position } = route.params as { position: Position };

  const inputMethodRef = useRef<InputMethod>('default');

  const { showToast, PerpsToastOptions } = usePerpsToasts();
  const { openTooltipModal } = useTooltipModal();

  // Track screen load performance with unified hook (immediate measurement)
  usePerpsMeasurement({
    traceName: TraceName.PerpsClosePositionView,
  });

  // State for order type and bottom sheets
  const [orderType, setOrderType] = useState<OrderType>('market');
  const [isLimitPriceVisible, setIsLimitPriceVisible] = useState(false);
  const [isInputFocused, setIsInputFocused] = useState(false);
  const [isUserInputActive, setIsUserInputActive] = useState(false);
  const [selectedTooltip, setSelectedTooltip] =
    useState<PerpsTooltipContentKey | null>(null);

  // State for close amount
  const [closePercentage, setClosePercentage] = useState(100); // Default to 100% (full close)
  const [closeAmountUSDString, setCloseAmountUSDString] = useState('0'); // Raw string for USD input (user input only)

  // State for limit price
  const [limitPrice, setLimitPrice] = useState('');

  // Subscribe to real-time price with 1s debounce for position closing
  const priceData = usePerpsLivePrices({
    symbols: [position.coin],
    throttleMs: 1000,
  });
  const currentPrice = priceData[position.coin]?.price
    ? parseFloat(priceData[position.coin].price)
    : parseFloat(position.entryPrice);

  // Determine position direction
  const isLong = parseFloat(position.size) > 0;
  const absSize = Math.abs(parseFloat(position.size));
  // Calculate effective price for calculations
  // For limit orders, use limit price when available; otherwise use current market price
  const effectivePrice = useMemo(() => {
    if (orderType === 'limit' && limitPrice) {
      const parsed = parseFloat(limitPrice);
      if (!isNaN(parsed) && parsed > 0) {
        return parsed;
      }
    }
    return currentPrice;
  }, [orderType, limitPrice, currentPrice]);

  // Calculate display values directly from closePercentage for immediate updates
  const { closeAmount, calculatedUSDString } = useMemo(() => {
    const { tokenAmount, usdValue } = calculateCloseAmountFromPercentage({
      percentage: closePercentage,
      positionSize: absSize,
      currentPrice: effectivePrice,
    });

    return {
      closeAmount: tokenAmount.toString(),
      calculatedUSDString: usdValue.toFixed(2),
    };
  }, [closePercentage, absSize, effectivePrice]);

  // Use calculated USD string when not in input mode, user input when typing
  const displayUSDString =
    isInputFocused || isUserInputActive
      ? closeAmountUSDString
      : calculatedUSDString;

  // Calculate position value and effective margin
  // For limit orders, use limit price for display calculations
  const positionValue = useMemo(
    () => absSize * effectivePrice,
    [absSize, effectivePrice], // Round to 2 decimal places
  );

  // Calculate P&L based on effective price (limit price for limit orders)
  const entryPrice = parseFloat(position.entryPrice);
  const effectivePnL = useMemo(() => {
    // Calculate P&L based on the effective price (limit price for limit orders)
    // For long positions: (effectivePrice - entryPrice) * absSize
    // For short positions: (entryPrice - effectivePrice) * absSize
    const priceDiff = isLong
      ? effectivePrice - entryPrice
      : entryPrice - effectivePrice;
    return priceDiff * absSize;
  }, [effectivePrice, entryPrice, absSize, isLong]);

  // Use the actual initial margin from the position
  const initialMargin = parseFloat(position.marginUsed);

  // Use unrealized PnL from position for current market price (for reference/tracking)
  const pnl = parseFloat(position.unrealizedPnl);

  // Calculate fees using the unified fee hook
  const closingValue = useMemo(
    () => positionValue * (closePercentage / 100), // Round to 2 decimal places
    [positionValue, closePercentage],
  );
  const closingValueString = useMemo(
    () => closingValue.toString(),
    [closingValue],
  );
<<<<<<< HEAD
  const feeResults = usePerpsOrderFees({
    orderType,
    amount: closingValueString,
    isMaker: false, // Closing positions are typically taker orders
    coin: position.coin,
    isClosing: true, // This is a position closing operation
  });

  // Simple boolean calculation for rewards state
  const hasValidAmount = useMemo(
    () => closePercentage > 0 && closingValue > 0,
    [closePercentage, closingValue],
  );

  // Get rewards state using the new hook
  const rewardsState = usePerpsRewards({
    feeResults,
    hasValidAmount,
    isFeesLoading: feeResults.isLoadingMetamaskFee,
    orderAmount: closingValueString,
  });

=======

  const positionPriceData = priceData[position.coin];

  const feeResults = usePerpsOrderFees({
    orderType,
    amount: closingValueString,
    coin: position.coin,
    isClosing: true,
    limitPrice,
    direction: isLong ? 'short' : 'long',
    currentAskPrice: positionPriceData?.bestAsk
      ? Number.parseFloat(positionPriceData.bestAsk)
      : undefined,
    currentBidPrice: positionPriceData?.bestBid
      ? Number.parseFloat(positionPriceData.bestBid)
      : undefined,
  });

  // Simple boolean calculation for rewards state
  const hasValidAmount = useMemo(
    () => closePercentage > 0 && closingValue > 0,
    [closePercentage, closingValue],
  );

  // Get rewards state using the new hook
  const rewardsState = usePerpsRewards({
    feeResults,
    hasValidAmount,
    isFeesLoading: feeResults.isLoadingMetamaskFee,
    orderAmount: closingValueString,
  });

>>>>>>> 338177c4
  // Calculate what user will receive (initial margin + P&L - fees)
  // P&L is already shown separately in the margin section as "includes P&L"
  const receiveAmount = useMemo(() => {
    const marginPortion = (closePercentage / 100) * initialMargin;
    const pnlPortion = effectivePnL * (closePercentage / 100);
    return marginPortion + pnlPortion - feeResults.totalFee;
  }, [closePercentage, initialMargin, effectivePnL, feeResults.totalFee]);

  // Get minimum order amount for this asset
  const { minimumOrderAmount } = useMinimumOrderAmount({
    asset: position.coin,
  });

  // Calculate remaining position value after partial close
  const remainingPositionValue = positionValue * (1 - closePercentage / 100);
  const isPartialClose = closePercentage < 100;

  // Use the validation hook
  const validationResult = usePerpsClosePositionValidation({
    coin: position.coin,
    closePercentage,
    closeAmount: closeAmount.toString(),
    orderType,
    limitPrice,
    currentPrice: effectivePrice,
    positionSize: absSize,
    positionValue,
    minimumOrderAmount,
    closingValue,
    remainingPositionValue,
    receiveAmount,
    isPartialClose,
  });

  const { handleClosePosition, isClosing } = usePerpsClosePosition();

  const unrealizedPnlPercent = useMemo(
    () => (initialMargin > 0 ? (pnl / initialMargin) * 100 : 0),
    [initialMargin, pnl],
  );

  usePerpsEventTracking({
    eventName: MetaMetricsEvents.PERPS_SCREEN_VIEWED,
    properties: {
      [PerpsEventProperties.SCREEN_TYPE]:
        PerpsEventValues.SCREEN_TYPE.POSITION_CLOSE,
      [PerpsEventProperties.ASSET]: position.coin,
      [PerpsEventProperties.DIRECTION]: isLong
        ? PerpsEventValues.DIRECTION.LONG
        : PerpsEventValues.DIRECTION.SHORT,
      [PerpsEventProperties.POSITION_SIZE]: absSize,
      [PerpsEventProperties.UNREALIZED_PNL_DOLLAR]: pnl,
      [PerpsEventProperties.UNREALIZED_PNL_PERCENT]: unrealizedPnlPercent,
      [PerpsEventProperties.SOURCE]: PerpsEventValues.SOURCE.PERP_ASSET_SCREEN,
      [PerpsEventProperties.RECEIVED_AMOUNT]: receiveAmount,
    },
  });

  // Initialize USD values when price data is available (only once, not on price updates)
  useEffect(() => {
    const initialUSDAmount = absSize * effectivePrice;
    setCloseAmountUSDString(initialUSDAmount.toFixed(2));
    // eslint-disable-next-line react-hooks/exhaustive-deps -- Intentionally excluding effectivePrice to prevent updates on price changes
  }, [absSize]);

  // Auto-open limit price bottom sheet when switching to limit order
  useEffect(() => {
    if (orderType === 'limit' && !limitPrice) {
      setIsLimitPriceVisible(true);
    }
  }, [orderType, limitPrice]);

  const handleConfirm = async () => {
    // For full close, don't send size parameter
    const sizeToClose = closePercentage === 100 ? undefined : closeAmount;

    // For limit orders, validate price
    if (orderType === 'limit' && !limitPrice) {
      return;
    }

    // Go back immediately to close the position screen
    navigation.goBack();

    await handleClosePosition(
      position,
      sizeToClose || '',
      orderType,
      orderType === 'limit' ? limitPrice : undefined,
      {
        totalFee: feeResults.totalFee,
        marketPrice: currentPrice,
        receivedAmount: receiveAmount,
        realizedPnl: effectivePnL * (closePercentage / 100),
        metamaskFeeRate: feeResults.metamaskFeeRate,
        feeDiscountPercentage: feeResults.feeDiscountPercentage,
        metamaskFee: feeResults.metamaskFee,
        estimatedPoints: rewardsState.estimatedPoints,
        inputMethod: inputMethodRef.current,
      },
    );
  };

  const handleAmountPress = () => {
    setIsInputFocused(true);
  };

  const handleKeypadChange = useCallback(
    ({ value }: { value: string; valueAsNumber: number }) => {
      inputMethodRef.current = 'keypad';
      const previousValue = closeAmountUSDString;
      // Special handling for decimal point deletion
      // If previous value had a decimal and new value is the same, force remove the decimal
      let adjustedValue = value;

      // Check if we're stuck on a decimal (e.g., "2." -> "2." means delete didn't work)
      if (previousValue.endsWith('.') && value === previousValue) {
        adjustedValue = value.slice(0, -1);
      }
      // Also handle case where decimal is in middle (e.g., "2.5" -> "2." should become "25")
      else if (
        previousValue.includes('.') &&
        value.endsWith('.') &&
        value.length === previousValue.length - 1
      ) {
        // User deleted a digit after decimal, remove the decimal too
        adjustedValue = value.replace('.', '');
      }

      // Set both focus flags immediately to prevent useEffect interference
      if (!isInputFocused) {
        setIsInputFocused(true);
      }
      if (!isUserInputActive) {
        setIsUserInputActive(true);
      }

      // Enforce 9-digit limit (ignoring non-digits). Block the change if exceeded.
      const digitCount = (adjustedValue.match(/\d/g) || []).length;
      if (digitCount > 9) {
        return; // Ignore input that would exceed 9 digits
      }

      // USD decimal input logic - preserve raw string for display
      // Use adjustedValue instead of original value
      const numericValue = parseFloat(adjustedValue) || 0;
      const clampedValue = validateCloseAmountLimits({
        amount: numericValue,
        maxAmount: positionValue,
      });

      // For USD mode, preserve user input exactly as typed for proper delete operations
      // Only limit decimal places if there are digits after the decimal point
      let formattedUSDString = adjustedValue;
      if (adjustedValue.includes('.')) {
        const parts = adjustedValue.split('.');
        const integerPart = parts[0] || '';
        const decimalPart = parts[1] || '';

        // If there's a decimal part, limit it to 2 digits
        if (decimalPart.length > 0) {
          formattedUSDString = integerPart + '.' + decimalPart.slice(0, 2);
        } else {
          // Keep the decimal point if user just typed it (like "2.")
          formattedUSDString = integerPart + '.';
        }
      }

      // Update all states in batch to prevent race conditions
      setCloseAmountUSDString(formattedUSDString);

      // Calculate percentage and token amount
      const newPercentage =
        positionValue > 0 ? (clampedValue / positionValue) * 100 : 0;

      // Update percentage (amount and token values are calculated automatically)
      setClosePercentage(newPercentage);
    },
    [positionValue, isInputFocused, isUserInputActive, closeAmountUSDString],
  );

  const handlePercentagePress = (percentage: number) => {
    inputMethodRef.current = 'percentage';
    const newPercentage = percentage * 100;
    setClosePercentage(newPercentage);

    // Update USD input to match calculated value for keypad display consistency
    const newUSDAmount = (newPercentage / 100) * absSize * effectivePrice;
    setCloseAmountUSDString(newUSDAmount.toFixed(2));
  };

  const handleMaxPress = () => {
    inputMethodRef.current = 'max';
    setClosePercentage(100);

    // Update USD input to match calculated value for keypad display consistency
    const newUSDAmount = absSize * effectivePrice;
    setCloseAmountUSDString(newUSDAmount.toFixed(2));
  };

  const handleDonePress = () => {
    setIsInputFocused(false);
    setIsUserInputActive(false);
  };

  const handleSliderChange = (value: number) => {
    inputMethodRef.current = 'slider';
    setClosePercentage(value);
  };

  // Tooltip handlers
  const handleTooltipPress = useCallback(
    (contentKey: PerpsTooltipContentKey) => {
      setSelectedTooltip(contentKey);
    },
    [],
  );

  const handleTooltipClose = useCallback(() => {
    setSelectedTooltip(null);
  }, []);

  const realizedPnl = useMemo(() => {
    const price = Math.abs(effectivePnL * (closePercentage / 100));
    const formattedPrice = formatPerpsFiat(price, {
      ranges: PRICE_RANGES_MINIMAL_VIEW,
    });

    return { formattedPrice, price, isNegative: effectivePnL < 0 };
  }, [effectivePnL, closePercentage]);

  // Hide provider-level limit price required error on this UI
  // Only display the minimum amount error (e.g. minimum $10) and suppress others
  const filteredErrors = useMemo(() => {
    const minimumAmountErrorPrefix = strings(
      'perps.order.validation.minimum_amount',
      {
        amount: '',
      },
    ).replace(/\s+$/, '');
    // The actual minimum amount string includes the amount placeholder; match by key detection.
    return validationResult.errors.filter((err) =>
      err.startsWith(minimumAmountErrorPrefix),
    );
  }, [validationResult.errors]);

  const Summary = (
    <View
      style={[
        styles.summaryContainer,
        isInputFocused && styles.paddingHorizontal,
      ]}
    >
      <View style={styles.summaryRow}>
        <View style={styles.summaryLabel}>
          <Text variant={TextVariant.BodyMD} color={TextColor.Alternative}>
            {strings('perps.close_position.margin')}
          </Text>
        </View>
        <View style={styles.summaryValue}>
          <Text variant={TextVariant.BodyMD}>
<<<<<<< HEAD
            {formatPrice(
              (closePercentage / 100) * initialMargin +
                effectivePnL * (closePercentage / 100),
              {
                maximumDecimals: 2,
=======
            {formatPerpsFiat(
              (closePercentage / 100) * initialMargin +
                effectivePnL * (closePercentage / 100),
              {
                ranges: PRICE_RANGES_MINIMAL_VIEW,
>>>>>>> 338177c4
              },
            )}
          </Text>
          <View style={styles.inclusiveFeeRow}>
            <Text variant={TextVariant.BodySM} color={TextColor.Default}>
              {strings('perps.close_position.includes_pnl')}
            </Text>
            <Text
              variant={TextVariant.BodySM}
              color={
                realizedPnl.isNegative ? TextColor.Error : TextColor.Success
              }
            >
              {realizedPnl.isNegative ? '-' : '+'}
              {realizedPnl.formattedPrice}
            </Text>
          </View>
        </View>
      </View>

      <View style={styles.summaryRow}>
        <View style={styles.summaryLabel}>
          <TouchableOpacity
            onPress={() => handleTooltipPress('closing_fees')}
            style={styles.labelWithTooltip}
            testID={PerpsClosePositionViewSelectorsIDs.FEES_TOOLTIP_BUTTON}
          >
            <Text variant={TextVariant.BodyMD} color={TextColor.Alternative}>
              {strings('perps.close_position.fees')}
            </Text>
            <Icon
              name={IconName.Info}
              size={IconSize.Sm}
              color={IconColor.Muted}
            />
          </TouchableOpacity>
        </View>
        <View style={styles.summaryValue}>
          <PerpsFeesDisplay
            feeDiscountPercentage={rewardsState.feeDiscountPercentage}
<<<<<<< HEAD
            formatFeeText={`-${formatPrice(feeResults.totalFee, {
              maximumDecimals: 2,
=======
            formatFeeText={`-${formatPerpsFiat(feeResults.totalFee, {
              ranges: PRICE_RANGES_MINIMAL_VIEW,
>>>>>>> 338177c4
            })}`}
            variant={TextVariant.BodyMD}
          />
        </View>
      </View>

      <View style={[styles.summaryRow, styles.summaryTotalRow]}>
        <View style={styles.summaryLabel}>
          <TouchableOpacity
            onPress={() => handleTooltipPress('close_position_you_receive')}
            style={styles.labelWithTooltip}
            testID={
              PerpsClosePositionViewSelectorsIDs.YOU_RECEIVE_TOOLTIP_BUTTON
            }
          >
            <Text variant={TextVariant.BodyMD}>
              {strings('perps.close_position.you_receive')}
            </Text>
            <Icon
              name={IconName.Info}
              size={IconSize.Sm}
              color={IconColor.Muted}
            />
          </TouchableOpacity>
        </View>
        <View style={styles.summaryValue}>
          <Text variant={TextVariant.BodyMD} color={TextColor.Default}>
<<<<<<< HEAD
            {formatPrice(receiveAmount, { maximumDecimals: 2 })}
=======
            {formatPerpsFiat(receiveAmount, {
              ranges: PRICE_RANGES_MINIMAL_VIEW,
            })}
>>>>>>> 338177c4
          </Text>
        </View>
      </View>

      {/* Rewards Points Estimation */}
      {rewardsState.shouldShowRewardsRow && (
        <View style={styles.summaryRow}>
          <View style={styles.summaryLabel}>
            <TouchableOpacity
              onPress={() => handleTooltipPress('points')}
              style={styles.labelWithTooltip}
              testID={PerpsClosePositionViewSelectorsIDs.POINTS_TOOLTIP_BUTTON}
            >
              <Text variant={TextVariant.BodyMD} color={TextColor.Default}>
                {strings('perps.estimated_points')}
              </Text>
              <Icon
                name={IconName.Info}
                size={IconSize.Sm}
                color={IconColor.Muted}
              />
            </TouchableOpacity>
          </View>
          <View style={styles.summaryValue}>
<<<<<<< HEAD
            <RewardPointsDisplay
              estimatedPoints={rewardsState.estimatedPoints}
              bonusBips={rewardsState.bonusBips}
              isLoading={rewardsState.isLoading}
              hasError={rewardsState.hasError}
              shouldShow={rewardsState.shouldShowRewardsRow}
              isRefresh={rewardsState.isRefresh}
=======
            <RewardsAnimations
              value={rewardsState.estimatedPoints ?? 0}
              bonusBips={rewardsState.bonusBips}
              shouldShow={rewardsState.shouldShowRewardsRow}
              infoOnPress={() =>
                openTooltipModal(
                  strings('perps.points_error'),
                  strings('perps.points_error_content'),
                )
              }
              state={
                rewardsState.isLoading
                  ? RewardAnimationState.Loading
                  : rewardsState.hasError
                    ? RewardAnimationState.ErrorState
                    : RewardAnimationState.Idle
              }
>>>>>>> 338177c4
            />
          </View>
        </View>
      )}
    </View>
  );

  return (
    <SafeAreaView style={styles.container}>
      <PerpsOrderHeader
        asset={position.coin}
        price={currentPrice}
        priceChange={parseFloat(
          priceData[position.coin]?.percentChange24h ?? '0',
        )}
        title={strings('perps.close_position.title')}
        isLoading={isClosing}
      />

      <ScrollView
        style={styles.content}
        alwaysBounceVertical={false}
        contentContainerStyle={[
          styles.scrollViewContent,
          isInputFocused && styles.scrollViewContentWithKeypad,
        ]}
        showsVerticalScrollIndicator={false}
      >
        {/* Amount Display */}
        <PerpsAmountDisplay
          label={strings('perps.close_position.select_amount')}
          amount={displayUSDString}
          showWarning={false}
          onPress={handleAmountPress}
          isActive={isInputFocused}
          tokenAmount={formatPositionSize(closeAmount)}
          hasError={filteredErrors.length > 0}
          tokenSymbol={position.coin}
          showMaxAmount={false}
        />

        {/* Toggle Button for USD/Token Display */}
        <View style={styles.toggleContainer}>
          <Text variant={TextVariant.BodySM} color={TextColor.Alternative}>
            {`${formatPositionSize(closeAmount)} ${position.coin}`}
          </Text>
        </View>

        {/* Slider - Hidden when keypad/input is focused */}
        {!isInputFocused && (
          <View style={styles.sliderSection}>
            <PerpsSlider
              value={closePercentage}
              onValueChange={handleSliderChange}
              minimumValue={0}
              maximumValue={100}
              step={1}
              showPercentageLabels
              disabled={isClosing}
            />
          </View>
        )}

        {/* Limit Price - only show for limit orders (still hidden during input to avoid overlap) */}
        {orderType === 'limit' && !isInputFocused && (
          <View style={styles.detailsWrapper}>
            <View style={[styles.detailItem, styles.detailListItem]}>
              <TouchableOpacity onPress={() => setIsLimitPriceVisible(true)}>
                <ListItem>
                  <ListItemColumn widthType={WidthType.Fill}>
                    <View style={styles.detailLeft}>
                      <Text
                        variant={TextVariant.BodyLGMedium}
                        color={TextColor.Alternative}
                      >
                        {strings('perps.order.limit_price')}
                      </Text>
                      <TouchableOpacity
                        onPress={() => handleTooltipPress('limit_price')}
                        style={styles.infoIcon}
                      >
                        <Icon
                          name={IconName.Info}
                          size={IconSize.Sm}
                          color={IconColor.Muted}
                          testID={
                            PerpsOrderViewSelectorsIDs.LIMIT_PRICE_INFO_ICON
                          }
                        />
                      </TouchableOpacity>
                    </View>
                  </ListItemColumn>
                  <ListItemColumn widthType={WidthType.Auto}>
                    <Text
                      variant={TextVariant.BodyLGMedium}
                      color={TextColor.Default}
                    >
                      {limitPrice
                        ? `${formatPerpsFiat(limitPrice, {
                            ranges: PRICE_RANGES_UNIVERSAL,
                          })}`
                        : 'Set price'}
                    </Text>
                  </ListItemColumn>
                </ListItem>
              </TouchableOpacity>
            </View>
          </View>
        )}

        {/* Order Details moved to footer summary */}

        {/* Validation Messages - keep visible while typing */}
        {/* Filter the errors and only show minimum $10 error */}
        {filteredErrors.length > 0 && (
          <View style={styles.validationSection}>
            {filteredErrors.map((error, index) => (
              <View key={index} style={styles.errorMessage}>
                <Icon
                  name={IconName.Danger}
                  size={IconSize.Sm}
                  color={IconColor.Error}
                />
                <Text variant={TextVariant.BodySM} color={TextColor.Error}>
                  {error}
                </Text>
              </View>
            ))}
          </View>
        )}
      </ScrollView>

      {/* Keypad Section - Show when input is focused; keep summary and slider above */}
      {isInputFocused && (
        <View style={styles.bottomSection}>
          {/* Summary shown above keypad while editing */}
          {Summary}
          <View style={styles.percentageButtonsContainer}>
            <Button
              variant={ButtonVariants.Secondary}
              size={ButtonSize.Md}
              label="25%"
              onPress={() => handlePercentagePress(0.25)}
              style={styles.percentageButton}
            />
            <Button
              variant={ButtonVariants.Secondary}
              size={ButtonSize.Md}
              label="50%"
              onPress={() => handlePercentagePress(0.5)}
              style={styles.percentageButton}
            />
            <Button
              variant={ButtonVariants.Secondary}
              size={ButtonSize.Md}
              label={strings('perps.deposit.max_button')}
              onPress={handleMaxPress}
              style={styles.percentageButton}
            />
            <Button
              variant={ButtonVariants.Secondary}
              size={ButtonSize.Md}
              label={strings('perps.deposit.done_button')}
              onPress={handleDonePress}
              style={styles.percentageButton}
            />
          </View>

          <Keypad
            value={closeAmountUSDString}
            onChange={handleKeypadChange}
            currency={'USD'}
            decimals={2}
            style={styles.keypad}
          />
        </View>
      )}

      {/* Summary + Action Buttons - Always visible (button hidden when keypad active) */}
      <View style={[styles.footer, styles.footerWithSummary]}>
        {/* Summary Section (not shown here if input focused, as it's rendered above keypad) */}
        {!isInputFocused && Summary}
        {!isInputFocused && (
          <Button
            label={
              isClosing
                ? strings('perps.close_position.closing')
                : strings('perps.close_position.button')
            }
            variant={ButtonVariants.Primary}
            size={ButtonSize.Lg}
            width={ButtonWidthTypes.Full}
            onPress={handleConfirm}
            isDisabled={
              isClosing ||
              (orderType === 'limit' &&
                (!limitPrice || parseFloat(limitPrice) <= 0)) ||
              (orderType === 'market' && closePercentage === 0) ||
              !validationResult.isValid
            }
            loading={isClosing}
            testID={
              PerpsClosePositionViewSelectorsIDs.CLOSE_POSITION_CONFIRM_BUTTON
            }
          />
        )}
      </View>

      {/* Limit Price Bottom Sheet */}
      <PerpsLimitPriceBottomSheet
        isVisible={isLimitPriceVisible}
        onClose={() => {
          setIsLimitPriceVisible(false);
          // If user dismisses without entering a price, revert order type to market
          if (orderType === 'limit' && !limitPrice) {
            setOrderType('market');
            showToast(
              PerpsToastOptions.positionManagement.closePosition.limitClose
                .partial.switchToMarketOrderMissingLimitPrice,
            );
          }
        }}
        onConfirm={(price) => {
          setLimitPrice(price);
          // Close after confirmation explicitly
          setIsLimitPriceVisible(false);
        }}
        asset={position.coin}
        limitPrice={limitPrice}
        currentPrice={currentPrice}
        direction={isLong ? 'short' : 'long'} // Opposite direction for closing
        isClosingPosition
      />

      {/* Tooltip Bottom Sheet */}
      {selectedTooltip ? (
        <PerpsBottomSheetTooltip
          isVisible
          onClose={handleTooltipClose}
          contentKey={selectedTooltip as PerpsTooltipContentKey}
          key={selectedTooltip}
          {...(selectedTooltip === 'closing_fees'
            ? {
                data: {
                  metamaskFeeRate: feeResults.metamaskFeeRate,
                  protocolFeeRate: feeResults.protocolFeeRate,
                  originalMetamaskFeeRate: feeResults.originalMetamaskFeeRate,
                  feeDiscountPercentage: feeResults.feeDiscountPercentage,
                },
              }
            : {})}
        />
      ) : null}
    </SafeAreaView>
  );
};

export default PerpsClosePositionView;<|MERGE_RESOLUTION|>--- conflicted
+++ resolved
@@ -51,16 +51,12 @@
 import { usePerpsLivePrices } from '../../hooks/stream';
 import { usePerpsEventTracking } from '../../hooks/usePerpsEventTracking';
 import { usePerpsMeasurement } from '../../hooks/usePerpsMeasurement';
-<<<<<<< HEAD
-import { formatPositionSize, formatPrice } from '../../utils/formatUtils';
-=======
 import {
   formatPositionSize,
   formatPerpsFiat,
   PRICE_RANGES_MINIMAL_VIEW,
   PRICE_RANGES_UNIVERSAL,
 } from '../../utils/formatUtils';
->>>>>>> 338177c4
 import {
   calculateCloseAmountFromPercentage,
   validateCloseAmountLimits,
@@ -74,22 +70,15 @@
 import { TraceName } from '../../../../../util/trace';
 import PerpsOrderHeader from '../../components/PerpsOrderHeader';
 import PerpsFeesDisplay from '../../components/PerpsFeesDisplay';
-<<<<<<< HEAD
-import RewardPointsDisplay from '../../components/RewardPointsDisplay';
-=======
->>>>>>> 338177c4
 import PerpsAmountDisplay from '../../components/PerpsAmountDisplay';
 import PerpsBottomSheetTooltip from '../../components/PerpsBottomSheetTooltip';
 import { PerpsTooltipContentKey } from '../../components/PerpsBottomSheetTooltip/PerpsBottomSheetTooltip.types';
 import PerpsLimitPriceBottomSheet from '../../components/PerpsLimitPriceBottomSheet';
 import PerpsSlider from '../../components/PerpsSlider/PerpsSlider';
-<<<<<<< HEAD
-=======
 import useTooltipModal from '../../../../../components/hooks/useTooltipModal';
 import RewardsAnimations, {
   RewardAnimationState,
 } from '../../../Rewards/components/RewardPointsAnimation';
->>>>>>> 338177c4
 
 const PerpsClosePositionView: React.FC = () => {
   const theme = useTheme();
@@ -202,30 +191,6 @@
     () => closingValue.toString(),
     [closingValue],
   );
-<<<<<<< HEAD
-  const feeResults = usePerpsOrderFees({
-    orderType,
-    amount: closingValueString,
-    isMaker: false, // Closing positions are typically taker orders
-    coin: position.coin,
-    isClosing: true, // This is a position closing operation
-  });
-
-  // Simple boolean calculation for rewards state
-  const hasValidAmount = useMemo(
-    () => closePercentage > 0 && closingValue > 0,
-    [closePercentage, closingValue],
-  );
-
-  // Get rewards state using the new hook
-  const rewardsState = usePerpsRewards({
-    feeResults,
-    hasValidAmount,
-    isFeesLoading: feeResults.isLoadingMetamaskFee,
-    orderAmount: closingValueString,
-  });
-
-=======
 
   const positionPriceData = priceData[position.coin];
 
@@ -258,7 +223,6 @@
     orderAmount: closingValueString,
   });
 
->>>>>>> 338177c4
   // Calculate what user will receive (initial margin + P&L - fees)
   // P&L is already shown separately in the margin section as "includes P&L"
   const receiveAmount = useMemo(() => {
@@ -520,19 +484,11 @@
         </View>
         <View style={styles.summaryValue}>
           <Text variant={TextVariant.BodyMD}>
-<<<<<<< HEAD
-            {formatPrice(
-              (closePercentage / 100) * initialMargin +
-                effectivePnL * (closePercentage / 100),
-              {
-                maximumDecimals: 2,
-=======
             {formatPerpsFiat(
               (closePercentage / 100) * initialMargin +
                 effectivePnL * (closePercentage / 100),
               {
                 ranges: PRICE_RANGES_MINIMAL_VIEW,
->>>>>>> 338177c4
               },
             )}
           </Text>
@@ -573,13 +529,8 @@
         <View style={styles.summaryValue}>
           <PerpsFeesDisplay
             feeDiscountPercentage={rewardsState.feeDiscountPercentage}
-<<<<<<< HEAD
-            formatFeeText={`-${formatPrice(feeResults.totalFee, {
-              maximumDecimals: 2,
-=======
             formatFeeText={`-${formatPerpsFiat(feeResults.totalFee, {
               ranges: PRICE_RANGES_MINIMAL_VIEW,
->>>>>>> 338177c4
             })}`}
             variant={TextVariant.BodyMD}
           />
@@ -607,13 +558,9 @@
         </View>
         <View style={styles.summaryValue}>
           <Text variant={TextVariant.BodyMD} color={TextColor.Default}>
-<<<<<<< HEAD
-            {formatPrice(receiveAmount, { maximumDecimals: 2 })}
-=======
             {formatPerpsFiat(receiveAmount, {
               ranges: PRICE_RANGES_MINIMAL_VIEW,
             })}
->>>>>>> 338177c4
           </Text>
         </View>
       </View>
@@ -638,15 +585,6 @@
             </TouchableOpacity>
           </View>
           <View style={styles.summaryValue}>
-<<<<<<< HEAD
-            <RewardPointsDisplay
-              estimatedPoints={rewardsState.estimatedPoints}
-              bonusBips={rewardsState.bonusBips}
-              isLoading={rewardsState.isLoading}
-              hasError={rewardsState.hasError}
-              shouldShow={rewardsState.shouldShowRewardsRow}
-              isRefresh={rewardsState.isRefresh}
-=======
             <RewardsAnimations
               value={rewardsState.estimatedPoints ?? 0}
               bonusBips={rewardsState.bonusBips}
@@ -664,7 +602,6 @@
                     ? RewardAnimationState.ErrorState
                     : RewardAnimationState.Idle
               }
->>>>>>> 338177c4
             />
           </View>
         </View>
