import { NavigationProp, useNavigation } from '@react-navigation/native';
import { FlashList } from '@shopify/flash-list';
import React, {
  useCallback,
  useEffect,
  useMemo,
  useRef,
  useState,
} from 'react';
import { RefreshControl, ScrollView, View } from 'react-native';
import { strings } from '../../../../../../locales/i18n';
import Text, {
  TextColor,
  TextVariant,
} from '../../../../../component-library/components/Texts/Text';
import { useStyles } from '../../../../../component-library/hooks';
import Routes from '../../../../../constants/navigation/Routes';
import { PerpsNavigationParamList } from '../../types/navigation';

// Import PerpsController hooks
import PerpsTransactionItem from '../../components/PerpsTransactionItem';
import PerpsTransactionsSkeleton from '../../components/PerpsTransactionsSkeleton';
import { PERPS_TRANSACTIONS_HISTORY_CONSTANTS } from '../../constants/transactionsHistoryConfig';
import {
  usePerpsConnection,
  usePerpsFunding,
  usePerpsOrderFills,
  usePerpsOrders,
} from '../../hooks';
import {
  FilterTab,
  ListItem,
  PerpsTransaction,
  PerpsTransactionsViewProps,
  TransactionSection,
} from '../../types/transactionHistory';
import { formatDateSection } from '../../utils/formatUtils';
import {
  transformFillsToTransactions,
  transformFundingToTransactions,
  transformOrdersToTransactions,
} from '../../utils/transactionTransforms';
import { styleSheet } from './PerpsTransactionsView.styles';
import { usePerpsMeasurement } from '../../hooks/usePerpsMeasurement';
import { TraceName } from '../../../../../util/trace';
import { getUserFundingsListTimePeriod } from '../../utils/transactionUtils';
import Button, {
  ButtonSize,
  ButtonVariants,
} from '../../../../../component-library/components/Buttons/Button';

const PerpsTransactionsView: React.FC<PerpsTransactionsViewProps> = () => {
  const { styles } = useStyles(styleSheet, {});
  const navigation = useNavigation<NavigationProp<PerpsNavigationParamList>>();

  // Transaction data is now computed from hooks instead of stored in state
  const [flatListData, setFlatListData] = useState<ListItem[]>([]);
  const [activeFilter, setActiveFilter] = useState<FilterTab>('Trades');
  const [refreshing, setRefreshing] = useState(false);

  // Ref for FlashList to control scrolling
  const flashListRef = useRef(null);

  const { isConnected, isConnecting } = usePerpsConnection();

  // Use new hooks for data fetching
  const {
    orderFills: fillsData,
    isLoading: fillsLoading,
    refresh: refreshFills,
  } = usePerpsOrderFills({
    skipInitialFetch: !isConnected,
  });

  const {
    orders: ordersData,
    isLoading: ordersLoading,
    refresh: refreshOrders,
  } = usePerpsOrders({
    skipInitialFetch: !isConnected,
  });

  // Memoize the funding params to prevent infinite re-renders
  const fundingParams = useMemo(
    () => ({
      startTime: getUserFundingsListTimePeriod(),
    }),
    [], // Empty dependency array since we want this to be stable
  );

  const {
    funding: fundingData,
    isLoading: fundingLoading,
    refresh: refreshFunding,
  } = usePerpsFunding({
    params: fundingParams,
    skipInitialFetch: !isConnected,
  });

  // Helper function to group transactions by date
  const groupTransactionsByDate = useCallback(
    (transactions: PerpsTransaction[]): TransactionSection[] => {
      const grouped = transactions.reduce((acc, transaction) => {
        const dateKey = formatDateSection(transaction.timestamp);
        if (!acc[dateKey]) {
          acc[dateKey] = [];
        }
        acc[dateKey].push(transaction);
        return acc;
      }, {} as Record<string, PerpsTransaction[]>);

      return Object.entries(grouped).map(([title, data]) => ({ title, data }));
    },
    [],
  );

  // Helper function to flatten grouped data for FlashList with unique IDs
  const flattenGroupedTransactions = (
    sections: TransactionSection[],
    filterType: FilterTab,
  ): ListItem[] => {
    const flattened: ListItem[] = [];

    sections.forEach((section) => {
      // Add section header with filter-specific ID to avoid collisions
      flattened.push({
        type: 'header',
        title: section.title,
        id: `${filterType}-header-${section.title}`,
      });

      // Add transactions with filter-specific ID to avoid collisions
      section.data.forEach((transaction, index) => {
        flattened.push({
          type: 'transaction',
          transaction,
          id: `${filterType}-${transaction.id}-${index}`,
        });
      });
    });

    return flattened;
  };

  // Create a map of orderId to order for fast lookup
  const orderMap = useMemo(() => {
    const map = new Map<string, (typeof ordersData)[0]>();
    (ordersData || []).forEach((order) => {
      map.set(order.orderId, order);
    });
    return map;
  }, [ordersData]);

  // Enrich fills with order data to determine TP/SL
  const enrichedFills = useMemo(
    () =>
      (fillsData || []).map((fill) => {
        const enrichedFill = { ...fill };

        // Cross-reference with historical orders
        const matchingOrder = orderMap.get(fill.orderId);
        if (matchingOrder?.detailedOrderType) {
          // Add the detailed order type to the fill
          enrichedFill.detailedOrderType = matchingOrder.detailedOrderType;
        }

        return enrichedFill;
      }),
    [fillsData, orderMap],
  );

  // Transform raw data from hooks into transaction format
  const fillTransactions = useMemo(
    () => transformFillsToTransactions(enrichedFills),
    [enrichedFills],
  );

  const orderTransactions = useMemo(
    () => transformOrdersToTransactions(ordersData || []),
    [ordersData],
  );

  const fundingTransactions = useMemo(
    () => transformFundingToTransactions(fundingData || []),
    [fundingData],
  );

  // Memoized grouped transactions to avoid recalculation on every filter change
  const allGroupedTransactions = useMemo(
    () => ({
      Trades: groupTransactionsByDate(fillTransactions),
      Orders: groupTransactionsByDate(orderTransactions),
      Funding: groupTransactionsByDate(fundingTransactions),
    }),
    [
      fillTransactions,
      orderTransactions,
      fundingTransactions,
      groupTransactionsByDate,
    ],
  );

  // Memoized flat data for current filter - prevents re-flattening on every change
  const currentFlatListData = useMemo(() => {
    const currentGrouped = allGroupedTransactions[activeFilter] || [];
    return flattenGroupedTransactions(currentGrouped, activeFilter);
  }, [allGroupedTransactions, activeFilter]);

  // Update state only when needed - much faster tab switching
  useEffect(() => {
    setFlatListData(currentFlatListData);
  }, [allGroupedTransactions, activeFilter, currentFlatListData]);

  // Note: Removed automatic scroll to top on tab change to allow switching tabs while scrolling

  const onRefresh = useCallback(async () => {
    if (!isConnected) {
      return;
    }
    setRefreshing(true);
    try {
      // Refresh all data sources in parallel
      await Promise.all([refreshFills(), refreshOrders(), refreshFunding()]);
    } catch (error) {
      console.warn('Failed to refresh transaction data:', error);
    } finally {
      setRefreshing(false);
    }
  }, [isConnected, refreshFills, refreshOrders, refreshFunding]);

  // Initial loading is handled by the hooks themselves

  const renderFilterTab = useCallback(
    (tab: FilterTab, index: number) => {
      const isActive = activeFilter === tab;

      // Convert index to i18n key
      const i18nKeys = ['trades', 'orders', 'funding'];
      const i18nKey = i18nKeys[index];

      const handleTabPress = () => {
        // Immediately scroll to top and switch tabs
        if (flashListRef.current) {
          (
            flashListRef.current as unknown as {
              scrollToOffset: (offset: {
                offset: number;
                animated: boolean;
              }) => void;
            }
          )?.scrollToOffset({
            offset: 0,
            animated: false,
          });
        }
        setActiveFilter(tab);
      };

      return (
        <Button
          key={tab}
<<<<<<< HEAD
          style={[styles.filterTab, isActive && styles.filterTabActive]}
          onPressIn={handleTabPress}
          activeOpacity={0.7}
          delayPressIn={0}
          delayPressOut={0}
        >
          <Text
            variant={TextVariant.BodySMBold}
            style={isActive ? null : styles.filterTabText}
          >
            {strings(`perps.transactions.tabs.${i18nKey}`)}
          </Text>
        </TouchableOpacity>
=======
          variant={isActive ? ButtonVariants.Primary : ButtonVariants.Secondary}
          size={ButtonSize.Sm}
          onPress={handleTabPress}
          accessibilityRole="button"
          label={strings(`perps.transactions.tabs.${i18nKey}`)}
        />
>>>>>>> 8e7057fe
      );
    },
    [activeFilter],
  );

  const handleTransactionPress = (transaction: PerpsTransaction) => {
    switch (transaction.type) {
      case 'trade':
        navigation.navigate(Routes.PERPS.POSITION_TRANSACTION, {
          transaction,
        });
        break;
      case 'order':
        navigation.navigate(Routes.PERPS.ORDER_TRANSACTION, {
          transaction,
        });
        break;
      case 'funding':
        navigation.navigate(Routes.PERPS.FUNDING_TRANSACTION, {
          transaction,
        });
        break;
      default:
        // Unknown transaction type - do nothing
        break;
    }
  };

  // Render right content based on transaction type
  const renderRightContent = (item: PerpsTransaction) => {
    if (item.fill) {
      return (
        <Text variant={TextVariant.BodySM} color={TextColor.Default}>
          {item.fill.amount}
        </Text>
      );
    }

    if (item.order) {
      let statusStyle;
      if (item.order.statusType === 'filled') {
        statusStyle = styles.statusFilled;
      } else if (item.order.statusType === 'canceled') {
        statusStyle = styles.statusCanceled;
      } else {
        statusStyle = styles.statusPending;
      }

      return (
        <Text variant={TextVariant.BodySM} style={statusStyle}>
          {item.order.text}
        </Text>
      );
    }

    if (item.fundingAmount) {
      return (
        <Text
          variant={TextVariant.BodySM}
          style={
            item.fundingAmount.isPositive
              ? styles.profitAmount
              : styles.lossAmount
          }
        >
          {item.fundingAmount.fee}
        </Text>
      );
    }

    return null;
  };

  // Render function for FlashList items (handles both headers and transactions)
  const renderListItem = ({ item }: { item: ListItem }) => {
    if (item.type === 'header') {
      return (
        <View style={styles.sectionHeader}>
          <Text style={styles.sectionHeaderText}>{item.title}</Text>
        </View>
      );
    }

    // Transaction item
    return (
      <PerpsTransactionItem
        item={item.transaction}
        styles={styles}
        onPress={handleTransactionPress}
        renderRightContent={renderRightContent}
      />
    );
  };

  const renderEmptyState = () => (
    <View style={styles.emptyContainer}>
      <Text style={styles.emptyText}>
        {strings('perps.transactions.empty_state.no_transactions', {
          type: activeFilter.toLowerCase(),
        })}
      </Text>
      <Text style={styles.emptyText}>
        {strings('perps.transactions.empty_state.history_will_appear')}
      </Text>
    </View>
  );

  const filterTabs: FilterTab[] = useMemo(
    () => [
      strings('perps.transactions.tabs.trades'),
      strings('perps.transactions.tabs.orders'),
      strings('perps.transactions.tabs.funding'),
    ],
    [],
  );

  const filterTabDescription = useMemo(() => {
    if (activeFilter === 'Funding') {
      return strings('perps.transactions.tabs.funding_description');
    }
    return null;
  }, [activeFilter]);

  // Determine if we should show loading skeleton
  const isInitialLoading = useMemo(
    () =>
      // Show loading if we're connecting or if any data sources are loading
      isConnecting || fillsLoading || ordersLoading || fundingLoading,
    [isConnecting, fillsLoading, ordersLoading, fundingLoading],
  );

  // Track screen load performance - measures time until all data is loaded and UI is interactive
  // Only measures once per session (no reset on refresh/tab switch)
  usePerpsMeasurement({
    traceName: TraceName.PerpsTransactionsView,
    conditions: [!isInitialLoading],
    resetConditions: [], // Prevent automatic reset on subsequent loads
  });

  // Determine if we should show empty state (only after loading is complete and no data)
  const shouldShowEmptyState = useMemo(() => {
    if (isInitialLoading) return false;
    if (!isConnected) return false;

    // Show empty state only if loading is complete and we have no data
    return flatListData.length === 0;
  }, [isInitialLoading, isConnected, flatListData.length]);

  // Show loading skeleton during initial load
  if (isInitialLoading) {
    return (
      <View style={styles.container}>
        <View style={styles.filterContainer} pointerEvents="box-none">
          <ScrollView
            horizontal
            showsHorizontalScrollIndicator={false}
            style={styles.filterScrollView}
            pointerEvents="auto"
            scrollEnabled={false}
          >
            {filterTabs.map(renderFilterTab)}
          </ScrollView>
        </View>

        {filterTabDescription && (
          <View style={styles.tabDescription}>
            <Text variant={TextVariant.BodySM}>{filterTabDescription}</Text>
          </View>
        )}

        <PerpsTransactionsSkeleton testID="perps-transactions-loading-skeleton" />
      </View>
    );
  }

  return (
    <View style={styles.container}>
      <View style={styles.filterContainer} pointerEvents="box-none">
        <ScrollView
          horizontal
          contentContainerStyle={styles.filterTabContainer}
          showsHorizontalScrollIndicator={false}
          pointerEvents="auto"
          scrollEnabled={false}
        >
          {filterTabs.map(renderFilterTab)}
        </ScrollView>
      </View>

      {filterTabDescription && (
        <View style={styles.tabDescription}>
          <Text variant={TextVariant.BodySM}>{filterTabDescription}</Text>
        </View>
      )}

      <FlashList
        ref={flashListRef}
        data={flatListData}
        renderItem={renderListItem}
        keyExtractor={(item) => item.id}
        getItemType={(item) =>
          item.type === 'header' ? 'header' : 'transaction'
        }
        ListEmptyComponent={shouldShowEmptyState ? renderEmptyState : null}
        refreshControl={
          <RefreshControl refreshing={refreshing} onRefresh={onRefresh} />
        }
        showsVerticalScrollIndicator={false}
        drawDistance={
          PERPS_TRANSACTIONS_HISTORY_CONSTANTS.FLASH_LIST_DRAW_DISTANCE
        }
        ItemSeparatorComponent={() => null}
        scrollEventThrottle={
          PERPS_TRANSACTIONS_HISTORY_CONSTANTS.FLASH_LIST_SCROLL_EVENT_THROTTLE
        }
        removeClippedSubviews
        keyboardShouldPersistTaps="handled"
      />
    </View>
  );
};

export default PerpsTransactionsView;<|MERGE_RESOLUTION|>--- conflicted
+++ resolved
@@ -259,28 +259,12 @@
       return (
         <Button
           key={tab}
-<<<<<<< HEAD
-          style={[styles.filterTab, isActive && styles.filterTabActive]}
-          onPressIn={handleTabPress}
-          activeOpacity={0.7}
-          delayPressIn={0}
-          delayPressOut={0}
-        >
-          <Text
-            variant={TextVariant.BodySMBold}
-            style={isActive ? null : styles.filterTabText}
-          >
-            {strings(`perps.transactions.tabs.${i18nKey}`)}
-          </Text>
-        </TouchableOpacity>
-=======
           variant={isActive ? ButtonVariants.Primary : ButtonVariants.Secondary}
           size={ButtonSize.Sm}
           onPress={handleTabPress}
           accessibilityRole="button"
           label={strings(`perps.transactions.tabs.${i18nKey}`)}
         />
->>>>>>> 8e7057fe
       );
     },
     [activeFilter],
