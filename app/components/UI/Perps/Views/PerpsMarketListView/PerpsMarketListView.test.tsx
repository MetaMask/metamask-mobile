import React from 'react';
import { screen, fireEvent, act } from '@testing-library/react-native';
import { TouchableOpacity } from 'react-native';
import {
  NavigationProp,
  ParamListBase,
  useNavigation,
} from '@react-navigation/native';
import PerpsMarketListView from './PerpsMarketListView';
import type { PerpsMarketData } from '../../controllers/types';
import Routes from '../../../../../constants/navigation/Routes';
import { PerpsMarketListViewSelectorsIDs } from '../../../../../../e2e/selectors/Perps/Perps.selectors';
import renderWithProvider from '../../../../../util/test/renderWithProvider';
import { IconName } from '../../../../../component-library/components/Icons/Icon';

// Mock dependencies
jest.mock('@react-navigation/native', () => ({
  ...jest.requireActual('@react-navigation/native'),
  useNavigation: jest.fn(),
  useRoute: jest.fn(),
  useFocusEffect: jest.fn((callback) => callback()),
}));

jest.mock('../../hooks/usePerpsMarkets', () => ({
  usePerpsMarkets: jest.fn(),
}));

jest.mock('../../hooks/usePerpsEventTracking', () => ({
  usePerpsEventTracking: jest.fn(() => ({
    track: jest.fn(),
  })),
}));

jest.mock('../../hooks/usePerpsOrderFees', () => ({
  usePerpsOrderFees: jest.fn(() => ({
    totalFee: 0,
    protocolFee: 0,
    metamaskFee: 0,
    protocolFeeRate: 0,
    metamaskFeeRate: 0,
    isLoadingMetamaskFee: false,
    error: null,
<<<<<<< HEAD
  })),
  formatFeeRate: jest.fn((rate) => `${((rate || 0) * 100).toFixed(3)}%`),
}));

jest.mock('../../../../../selectors/featureFlagController/rewards', () => ({
  selectRewardsEnabledFlag: jest.fn(() => true),
}));

// Mock PerpsMarketBalanceActions dependencies
jest.mock('../../hooks/stream', () => ({
  usePerpsLiveAccount: jest.fn(() => ({
    account: {
      totalBalance: '10.57',
      marginUsed: '0.00',
      totalUSDBalance: 10.57,
      positions: [],
      orders: [],
    },
    isLoading: false,
    error: null,
  })),
}));

jest.mock('../../hooks', () => ({
  useColorPulseAnimation: jest.fn(() => ({
    startPulseAnimation: jest.fn(),
    getAnimatedStyle: jest.fn(() => ({})),
    stopAnimation: jest.fn(),
  })),
  useBalanceComparison: jest.fn(() => ({
    compareAndUpdateBalance: jest.fn(() => 'increase'),
  })),
  usePerpsTrading: jest.fn(() => ({
    depositWithConfirmation: jest.fn().mockResolvedValue({}),
  })),
  usePerpsNetworkManagement: jest.fn(() => ({
    ensureArbitrumNetworkExists: jest.fn().mockResolvedValue({}),
  })),
  usePerpsPerformance: jest.fn(() => ({
    startMeasure: jest.fn(),
    endMeasure: jest.fn(),
    measure: jest.fn(),
    measureAsync: jest.fn(),
  })),
  usePerpsAccount: jest.fn(() => ({
    account: null,
    isLoading: false,
    error: null,
  })),
  usePerpsNetwork: jest.fn(() => ({
    network: null,
    isLoading: false,
    error: null,
  })),
=======
  })),
>>>>>>> 8e7057fe
  formatFeeRate: jest.fn((rate) => `${((rate || 0) * 100).toFixed(3)}%`),
}));

jest.mock('../../components/PerpsMarketBalanceActions', () => {
  const MockReact = jest.requireActual('react');
  const { View, Text } = jest.requireActual('react-native');

  return function PerpsMarketBalanceActions() {
    return MockReact.createElement(
      View,
      { testID: 'perps-market-balance-actions' },
      MockReact.createElement(Text, null, 'Balance Actions Mock'),
    );
  };
});

jest.mock('../../../../Views/confirmations/hooks/useConfirmNavigation', () => ({
  useConfirmNavigation: jest.fn(() => ({
    navigateToConfirmation: jest.fn(),
  })),
}));

jest.mock('../../selectors/perpsController', () => ({
  selectPerpsEligibility: jest.fn(() => true),
}));

jest.mock('../../utils/formatUtils', () => ({
  formatPerpsFiat: jest.fn((amount) => `$${amount}`),
}));

jest.mock('../../../../../images/image-icons', () => ({
  HL: 'mock-hl-image',
}));

// Mock PerpsMarketBalanceActions dependencies
jest.mock('../../hooks/stream', () => ({
  usePerpsLiveAccount: jest.fn(() => ({
    account: {
      totalBalance: '10.57',
      marginUsed: '0.00',
      totalUSDBalance: 10.57,
      positions: [],
      orders: [],
    },
    isLoading: false,
    error: null,
  })),
}));

jest.mock('../../hooks', () => ({
  useColorPulseAnimation: jest.fn(() => ({
    startPulseAnimation: jest.fn(),
    getAnimatedStyle: jest.fn(() => ({})),
    stopAnimation: jest.fn(),
  })),
  useBalanceComparison: jest.fn(() => ({
    compareAndUpdateBalance: jest.fn(() => 'increase'),
  })),
  usePerpsTrading: jest.fn(() => ({
    depositWithConfirmation: jest.fn().mockResolvedValue({}),
  })),
  usePerpsNetworkManagement: jest.fn(() => ({
    ensureArbitrumNetworkExists: jest.fn().mockResolvedValue({}),
  })),
  usePerpsAccount: jest.fn(() => ({
    account: null,
    isLoading: false,
    error: null,
  })),
  usePerpsNetwork: jest.fn(() => ({
    network: null,
    isLoading: false,
    error: null,
  })),
  formatFeeRate: jest.fn((rate) => `${((rate || 0) * 100).toFixed(3)}%`),
  usePerpsMeasurement: jest.fn(),
}));

jest.mock('../../components/PerpsMarketBalanceActions', () => {
  const MockReact = jest.requireActual('react');
  const { View, Text } = jest.requireActual('react-native');

  return function PerpsMarketBalanceActions() {
    return MockReact.createElement(
      View,
      { testID: 'perps-market-balance-actions' },
      MockReact.createElement(Text, null, 'Balance Actions Mock'),
    );
  };
});

jest.mock('../../../../Views/confirmations/hooks/useConfirmNavigation', () => ({
  useConfirmNavigation: jest.fn(() => ({
    navigateToConfirmation: jest.fn(),
  })),
}));

jest.mock('../../selectors/perpsController', () => ({
  selectPerpsEligibility: jest.fn(() => true),
}));

jest.mock('../../utils/formatUtils', () => ({
  formatPerpsFiat: jest.fn((amount) => `$${amount}`),
}));

jest.mock('../../../../../images/image-icons', () => ({
  HL: 'mock-hl-image',
}));

jest.mock('@metamask/design-system-twrnc-preset', () => ({
  useTailwind: () => ({
    style: jest.fn(() => ({})),
  }),
}));

jest.mock('@metamask/design-system-react-native', () => {
  const { View } = jest.requireActual('react-native');
  return {
    Box: ({
      children,
      testID,
      ...props
    }: {
      children: React.ReactNode;
      testID: string;
      [key: string]: unknown;
    }) => (
      <View testID={testID} {...props}>
        {children}
      </View>
    ),
    BoxFlexDirection: {
      Row: 'row',
    },
    BoxAlignItems: {
      Center: 'center',
    },
  };
});

jest.mock(
  '../../../../../component-library/components/Navigation/TabBarItem',
  () => {
    const { TouchableOpacity: MockTouchable, Text: MockText } =
      jest.requireActual('react-native');
    return jest.fn(({ label, onPress, testID }) => (
      <MockTouchable onPress={onPress} testID={testID}>
        <MockText>{label}</MockText>
      </MockTouchable>
    ));
  },
);

// Mock Animated to prevent act() warnings
jest.mock('react-native', () => {
  const RN = jest.requireActual('react-native');
  const MockedAnimated = {
    ...RN.Animated,
    timing: jest.fn(() => ({
      start: jest.fn(), // Don't call any callbacks, just do nothing
    })),
    Value: jest.fn().mockImplementation((value) => ({
      setValue: jest.fn(),
      addListener: jest.fn(),
      removeListener: jest.fn(),
      __getValue: () => value,
      _value: value,
    })),
    View: RN.View,
  };

  return {
    ...RN,
    Animated: MockedAnimated,
  };
});

jest.mock('../../components/PerpsMarketRowItem', () => {
  const {
    TouchableOpacity: MockTouchableOpacity,
    View,
    Text,
  } = jest.requireActual('react-native');
  return function MockPerpsMarketRowItem({
    market,
    onPress,
  }: {
    market: PerpsMarketData;
    onPress?: (market: PerpsMarketData) => void;
  }) {
    return (
      <MockTouchableOpacity
        testID={`market-row-${market.symbol}`}
        onPress={() => onPress?.(market)}
      >
        <View>
          <Text testID={`market-symbol-${market.symbol}`}>{market.symbol}</Text>
          <Text testID={`market-name-${market.symbol}`}>{market.name}</Text>
          <Text testID={`market-price-${market.symbol}`}>{market.price}</Text>
          <Text testID={`market-change-${market.symbol}`}>
            {market.change24h}
          </Text>
        </View>
      </MockTouchableOpacity>
    );
  };
});

jest.mock('../../hooks/usePerpsAssetsMetadata', () => ({
  usePerpsAssetMetadata: jest.fn(() => ({
    assetUrl: 'https://example.com/asset.png',
  })),
}));

interface FlashListProps {
  data: PerpsMarketData[];
  renderItem: ({
    item,
    index,
  }: {
    item: PerpsMarketData;
    index: number;
  }) => React.ReactElement;
  keyExtractor: (item: PerpsMarketData, index: number) => string;
  refreshing: boolean;
  onRefresh: () => void;
}

// Mock FlashList
jest.mock('@shopify/flash-list', () => ({
  FlashList: ({
    data,
    renderItem,
    keyExtractor,
    refreshing,
    onRefresh,
  }: FlashListProps) => {
    const {
      TouchableOpacity: MockTouchableOpacity,
      View,
      ScrollView,
      Text,
    } = jest.requireActual('react-native');
    return (
      <ScrollView
        testID="flash-list"
        refreshing={refreshing}
        onRefresh={onRefresh}
      >
        <View testID="flash-list-content">
          {data.map((item: PerpsMarketData, index: number) => (
            <View key={keyExtractor ? keyExtractor(item, index) : index}>
              {renderItem({ item, index })}
            </View>
          ))}
        </View>
        {refreshing && (
          <MockTouchableOpacity testID="refresh-control" onPress={onRefresh}>
            <Text>Refreshing</Text>
          </MockTouchableOpacity>
        )}
      </ScrollView>
    );
  },
}));

// Mock SkeletonPlaceholder
jest.mock('react-native-skeleton-placeholder', () => {
  const { View } = jest.requireActual('react-native');
  return function MockSkeletonPlaceholder({
    children,
  }: {
    children: React.ReactNode;
  }) {
    return <View testID="skeleton-placeholder">{children}</View>;
  };
});

// Mock Animated
jest.mock('react-native', () => {
  const RN = jest.requireActual('react-native');
  return {
    ...RN,
    Animated: {
      ...RN.Animated,
      timing: () => ({ start: jest.fn() }),
      Value: jest.fn(() => ({
        addListener: jest.fn(),
        removeListener: jest.fn(),
        removeAllListeners: jest.fn(),
      })),
      View: RN.View,
    },
  };
});

describe('PerpsMarketListView', () => {
  const mockNavigation = {
    canGoBack: jest.fn(),
    goBack: jest.fn(),
    dispatch: jest.fn(),
    navigate: jest.fn(),
    reset: jest.fn(),
    isFocused: jest.fn(),
    addListener: jest.fn(),
    removeListener: jest.fn(),
    getState: jest.fn(),
    getId: jest.fn(),
    getParent: jest.fn(),
    setOptions: jest.fn(),
    setParams: jest.fn(),
  };

  const { usePerpsMarkets } = jest.requireMock('../../hooks/usePerpsMarkets');
  const mockUsePerpsMarkets = usePerpsMarkets as jest.MockedFunction<
    typeof usePerpsMarkets
  >;
  const mockUseNavigation = useNavigation as jest.MockedFunction<
    typeof useNavigation
  >;
  const { useRoute } = jest.requireMock('@react-navigation/native');
  const mockUseRoute = useRoute as jest.MockedFunction<typeof useRoute>;

  const mockMarketData: PerpsMarketData[] = [
    {
      symbol: 'BTC',
      name: 'Bitcoin',
      maxLeverage: '40x',
      price: '$50,000.00',
      change24h: '+$1,200.00',
      change24hPercent: '+2.46%',
      volume: '$2.5B',
    },
    {
      symbol: 'ETH',
      name: 'Ethereum',
      maxLeverage: '25x',
      price: '$3,000.00',
      change24h: '-$50.00',
      change24hPercent: '-1.64%',
      volume: '$1.2B',
    },
    {
      symbol: 'SOL',
      name: 'Solana',
      maxLeverage: '20x',
      price: '$150.00',
      change24h: '+$5.00',
      change24hPercent: '+3.45%',
      volume: '$800M',
    },
  ];

  let originalConsoleError: typeof console.error;

  beforeEach(() => {
    jest.clearAllMocks();

    // Suppress console warnings for Animated during tests
    originalConsoleError = console.error;
    console.error = (...args) => {
      if (typeof args[0] === 'string' && args[0].includes('act(...)')) {
        return;
      }
      originalConsoleError.call(console, ...args);
    };

    mockUseNavigation.mockReturnValue(
      mockNavigation as unknown as NavigationProp<ParamListBase>,
    );
    mockNavigation.canGoBack.mockReturnValue(true);

    // Mock useRoute to return a basic route object
    mockUseRoute.mockReturnValue({
      key: 'PerpsMarketListView-123',
      name: 'PerpsMarketListView',
      params: {},
    });

    mockUsePerpsMarkets.mockReturnValue({
      markets: mockMarketData,
      isLoading: false,
      error: null,
      refresh: jest.fn(),
      isRefreshing: false,
    });
  });

  afterEach(() => {
    // Restore original console.error
    if (originalConsoleError) {
      console.error = originalConsoleError;
    }
  });

  describe('Component Rendering', () => {
    it('renders the component with header and search button', () => {
      renderWithProvider(<PerpsMarketListView />);

      expect(screen.getByText('Perps')).toBeOnTheScreen();
      expect(
        screen.getByTestId(
          PerpsMarketListViewSelectorsIDs.SEARCH_TOGGLE_BUTTON,
        ),
      ).toBeOnTheScreen();
      expect(screen.getByText('Volume')).toBeOnTheScreen();
      expect(screen.getByText('Price / 24h change')).toBeOnTheScreen();
    });

    it('renders market list when data is available', () => {
      renderWithProvider(<PerpsMarketListView />);

      expect(screen.getByTestId('market-row-BTC')).toBeOnTheScreen();
      expect(screen.getByTestId('market-row-ETH')).toBeOnTheScreen();
      expect(screen.getByTestId('market-row-SOL')).toBeOnTheScreen();
    });

    it('renders interactive elements', () => {
      renderWithProvider(<PerpsMarketListView />);

      // Should have search toggle button and market rows
      expect(
        screen.getByTestId(
          PerpsMarketListViewSelectorsIDs.SEARCH_TOGGLE_BUTTON,
        ),
      ).toBeOnTheScreen();
      expect(screen.getByTestId('market-row-BTC')).toBeOnTheScreen();
      expect(screen.getByTestId('market-row-ETH')).toBeOnTheScreen();
      expect(screen.getByTestId('market-row-SOL')).toBeOnTheScreen();
    });
  });

  describe('Search Functionality', () => {
    it('shows search input when search button is pressed', () => {
      renderWithProvider(<PerpsMarketListView />);

      // Initially search should not be visible
      expect(
        screen.queryByPlaceholderText('Search by token symbol'),
      ).not.toBeOnTheScreen();

      // Click search toggle button
      const searchButton = screen.getByTestId(
        PerpsMarketListViewSelectorsIDs.SEARCH_TOGGLE_BUTTON,
      );
      act(() => {
        fireEvent.press(searchButton);
      });

      // Now search input should be visible
      expect(
        screen.getByPlaceholderText('Search by token symbol'),
      ).toBeOnTheScreen();
    });

    it('shows no markets when search is visible with empty query', () => {
      renderWithProvider(<PerpsMarketListView />);

      // Initially all markets should be visible
      expect(screen.getByTestId('market-row-BTC')).toBeOnTheScreen();
      expect(screen.getByTestId('market-row-ETH')).toBeOnTheScreen();
      expect(screen.getByTestId('market-row-SOL')).toBeOnTheScreen();

      // Click search toggle button to show search
      const searchButton = screen.getByTestId(
        PerpsMarketListViewSelectorsIDs.SEARCH_TOGGLE_BUTTON,
      );
      act(() => {
        fireEvent.press(searchButton);
      });

      // Search input should be visible
      expect(
        screen.getByPlaceholderText('Search by token symbol'),
      ).toBeOnTheScreen();

      // No markets should be visible when search is open with empty query
      expect(screen.queryByTestId('market-row-BTC')).not.toBeOnTheScreen();
      expect(screen.queryByTestId('market-row-ETH')).not.toBeOnTheScreen();
      expect(screen.queryByTestId('market-row-SOL')).not.toBeOnTheScreen();
    });

    it('shows empty state with search prompt when search is visible with empty query', () => {
      renderWithProvider(<PerpsMarketListView />);

      // Click search toggle button to show search
      const searchButton = screen.getByTestId(
        PerpsMarketListViewSelectorsIDs.SEARCH_TOGGLE_BUTTON,
      );
      act(() => {
        fireEvent.press(searchButton);
      });

      // Empty state should be visible with search prompt
      expect(screen.getByText('No tokens found')).toBeOnTheScreen();
      expect(screen.getByText('Search by token symbol')).toBeOnTheScreen();

      // Search icon should be visible in empty state
      const icons = screen.root.findAllByProps({ name: IconName.Search });
      expect(icons.length).toBeGreaterThan(0);

      // No markets should be visible
      expect(screen.queryByTestId('market-row-BTC')).not.toBeOnTheScreen();
      expect(screen.queryByTestId('market-row-ETH')).not.toBeOnTheScreen();
      expect(screen.queryByTestId('market-row-SOL')).not.toBeOnTheScreen();

      // Should not show list header when empty state is shown
      expect(screen.queryByText('Volume')).not.toBeOnTheScreen();
      expect(screen.queryByText('Price / 24h change')).not.toBeOnTheScreen();
    });

    it('hides PerpsMarketBalanceActions when search is visible', () => {
      renderWithProvider(<PerpsMarketListView />);

      // Initially balance actions should be visible
      expect(
        screen.getByTestId('perps-market-balance-actions'),
      ).toBeOnTheScreen();

      // Click search toggle button to show search
      const searchButton = screen.getByTestId(
        PerpsMarketListViewSelectorsIDs.SEARCH_TOGGLE_BUTTON,
      );
      act(() => {
        fireEvent.press(searchButton);
      });

      // Balance actions should now be hidden
      expect(
        screen.queryByTestId('perps-market-balance-actions'),
      ).not.toBeOnTheScreen();

      // Search input should be visible
      expect(
        screen.getByPlaceholderText('Search by token symbol'),
      ).toBeOnTheScreen();
    });

    it('filters markets based on symbol search', () => {
      renderWithProvider(<PerpsMarketListView />);

      // First toggle search visibility
      const searchButton = screen.getByTestId(
        PerpsMarketListViewSelectorsIDs.SEARCH_TOGGLE_BUTTON,
      );
      act(() => {
        fireEvent.press(searchButton);
      });

      const searchInput = screen.getByPlaceholderText('Search by token symbol');
      act(() => {
        fireEvent.changeText(searchInput, 'BTC');
      });

      expect(screen.getByTestId('market-row-BTC')).toBeOnTheScreen();
      expect(screen.queryByTestId('market-row-ETH')).not.toBeOnTheScreen();
      expect(screen.queryByTestId('market-row-SOL')).not.toBeOnTheScreen();
    });

    it('filters markets based on name search', () => {
      renderWithProvider(<PerpsMarketListView />);

      // First toggle search visibility
      const searchButton = screen.getByTestId(
        PerpsMarketListViewSelectorsIDs.SEARCH_TOGGLE_BUTTON,
      );
      act(() => {
        fireEvent.press(searchButton);
      });

      const searchInput = screen.getByPlaceholderText('Search by token symbol');
      act(() => {
        fireEvent.changeText(searchInput, 'bitcoin');
      });

      expect(screen.getByTestId('market-row-BTC')).toBeOnTheScreen();
      expect(screen.queryByTestId('market-row-ETH')).not.toBeOnTheScreen();
      expect(screen.queryByTestId('market-row-SOL')).not.toBeOnTheScreen();
    });

    it('shows clear button when search has text', () => {
      renderWithProvider(<PerpsMarketListView />);

      // First toggle search visibility
      const searchButton = screen.getByTestId(
        PerpsMarketListViewSelectorsIDs.SEARCH_TOGGLE_BUTTON,
      );
      act(() => {
        fireEvent.press(searchButton);
      });

      const searchInput = screen.getByPlaceholderText('Search by token symbol');
      act(() => {
        fireEvent.changeText(searchInput, 'BTC');
      });

      expect(screen.getByTestId('market-row-BTC')).toBeOnTheScreen();

      // Should show clear button when there's search text
      expect(
        screen.getByTestId(PerpsMarketListViewSelectorsIDs.SEARCH_CLEAR_BUTTON),
      ).toBeOnTheScreen();

      // Should only show the filtered market (BTC), not others
      expect(screen.queryByTestId('market-row-ETH')).not.toBeOnTheScreen();
      expect(screen.queryByTestId('market-row-SOL')).not.toBeOnTheScreen();
    });

    it('clears search when clear button is pressed', () => {
      renderWithProvider(<PerpsMarketListView />);

      // First toggle search visibility
      const searchButton = screen.getByTestId(
        PerpsMarketListViewSelectorsIDs.SEARCH_TOGGLE_BUTTON,
      );
      act(() => {
        fireEvent.press(searchButton);
      });

      const searchInput = screen.getByPlaceholderText('Search by token symbol');
      act(() => {
        fireEvent.changeText(searchInput, 'BTC');
      });

      expect(screen.getByTestId('market-row-BTC')).toBeOnTheScreen();
      expect(screen.queryByTestId('market-row-ETH')).not.toBeOnTheScreen();

      // Verify the search input has the typed value
      expect(searchInput.props.value).toBe('BTC');

      // Find and press clear button using testID
      const clearButton = screen.getByTestId(
        PerpsMarketListViewSelectorsIDs.SEARCH_CLEAR_BUTTON,
      );
      act(() => {
        fireEvent.press(clearButton);
      });

      // After pressing clear button, the search input should be empty
      expect(searchInput.props.value).toBe('');

      // No markets should be visible when search is open with empty query
      expect(screen.queryByTestId('market-row-BTC')).not.toBeOnTheScreen();
      expect(screen.queryByTestId('market-row-ETH')).not.toBeOnTheScreen();
      expect(screen.queryByTestId('market-row-SOL')).not.toBeOnTheScreen();
    });

    it('handles case-insensitive search', () => {
      renderWithProvider(<PerpsMarketListView />);

      // First toggle search visibility
      const searchButton = screen.getByTestId(
        PerpsMarketListViewSelectorsIDs.SEARCH_TOGGLE_BUTTON,
      );
      act(() => {
        fireEvent.press(searchButton);
      });

      const searchInput = screen.getByPlaceholderText('Search by token symbol');
      act(() => {
        fireEvent.changeText(searchInput, 'ethereum');
      });

      expect(screen.getByTestId('market-row-ETH')).toBeOnTheScreen();
      expect(screen.queryByTestId('market-row-BTC')).not.toBeOnTheScreen();
    });

    it('hides tab bar when search is visible', () => {
      renderWithProvider(<PerpsMarketListView />);

      // Initially tab bar should be visible
      expect(screen.getByTestId('tab-bar-item-wallet')).toBeOnTheScreen();
      expect(screen.getByTestId('tab-bar-item-browser')).toBeOnTheScreen();
      expect(screen.getByTestId('tab-bar-item-actions')).toBeOnTheScreen();
      expect(screen.getByTestId('tab-bar-item-activity')).toBeOnTheScreen();

      // Click search toggle button to show search
      const searchButton = screen.getByTestId(
        PerpsMarketListViewSelectorsIDs.SEARCH_TOGGLE_BUTTON,
      );
      act(() => {
        fireEvent.press(searchButton);
      });

      // Tab bar should now be hidden
      expect(screen.queryByTestId('tab-bar-item-wallet')).not.toBeOnTheScreen();
      expect(
        screen.queryByTestId('tab-bar-item-browser'),
      ).not.toBeOnTheScreen();
      expect(
        screen.queryByTestId('tab-bar-item-actions'),
      ).not.toBeOnTheScreen();
      expect(
        screen.queryByTestId('tab-bar-item-activity'),
      ).not.toBeOnTheScreen();

      // Search input should be visible
      expect(
        screen.getByPlaceholderText('Search by token symbol'),
      ).toBeOnTheScreen();
    });

    it('shows navbar when close icon is pressed while search is visible', () => {
      renderWithProvider(<PerpsMarketListView />);

      // Initially tab bar should be visible
      expect(screen.getByTestId('tab-bar-item-wallet')).toBeOnTheScreen();

      // Click search toggle button to show search
      const searchButton = screen.getByTestId(
        PerpsMarketListViewSelectorsIDs.SEARCH_TOGGLE_BUTTON,
      );
      act(() => {
        fireEvent.press(searchButton);
      });

      // Tab bar should be hidden
      expect(screen.queryByTestId('tab-bar-item-wallet')).not.toBeOnTheScreen();

      // Search input should be visible
      expect(
        screen.getByPlaceholderText('Search by token symbol'),
      ).toBeOnTheScreen();

      // Click the close icon (same button, but now shows close icon)
      act(() => {
        fireEvent.press(searchButton);
      });

      // Search should be hidden
      expect(
        screen.queryByPlaceholderText('Search by token symbol'),
      ).not.toBeOnTheScreen();

      // Tab bar should be visible again
      expect(screen.getByTestId('tab-bar-item-wallet')).toBeOnTheScreen();
      expect(screen.getByTestId('tab-bar-item-browser')).toBeOnTheScreen();
      expect(screen.getByTestId('tab-bar-item-actions')).toBeOnTheScreen();
      expect(screen.getByTestId('tab-bar-item-activity')).toBeOnTheScreen();
    });

    it('dismisses keyboard when header is pressed while search is visible', () => {
      // Mock Keyboard.dismiss to verify it's called
      const { Keyboard } = jest.requireActual('react-native');
      const mockDismiss = jest.fn();
      jest.spyOn(Keyboard, 'dismiss').mockImplementation(mockDismiss);

      renderWithProvider(<PerpsMarketListView />);

      // Click search toggle button to show search
      const searchButton = screen.getByTestId(
        PerpsMarketListViewSelectorsIDs.SEARCH_TOGGLE_BUTTON,
      );
      act(() => {
        fireEvent.press(searchButton);
      });

      // Search input should be visible
      expect(
        screen.getByPlaceholderText('Search by token symbol'),
      ).toBeOnTheScreen();

      // Press the header (which is a Pressable)
      const perpsText = screen.getByText('Perps');
      const header = perpsText.parent?.parent;
      expect(header).toBeTruthy();
      if (header) {
        act(() => {
          fireEvent.press(header);
        });
      }

      // Keyboard.dismiss should have been called
      expect(mockDismiss).toHaveBeenCalled();

      // Search should still be visible (header press only dismisses keyboard)
      expect(
        screen.getByPlaceholderText('Search by token symbol'),
      ).toBeOnTheScreen();
    });

    it('shows navbar when keyboard is dismissed while search is visible', () => {
      // Mock Keyboard.addListener to capture the callback
      let keyboardHideCallback: (() => void) | null = null;
      const mockAddListener = jest.fn((event, callback) => {
        if (event === 'keyboardDidHide') {
          keyboardHideCallback = callback;
        }
        return { remove: jest.fn() };
      });
      const { Keyboard } = jest.requireActual('react-native');
      jest.spyOn(Keyboard, 'addListener').mockImplementation(mockAddListener);

      renderWithProvider(<PerpsMarketListView />);

      // Initially tab bar should be visible
      expect(screen.getByTestId('tab-bar-item-wallet')).toBeOnTheScreen();

      // Click search toggle button to show search
      const searchButton = screen.getByTestId(
        PerpsMarketListViewSelectorsIDs.SEARCH_TOGGLE_BUTTON,
      );
      act(() => {
        fireEvent.press(searchButton);
      });

      // Tab bar should be hidden
      expect(screen.queryByTestId('tab-bar-item-wallet')).not.toBeOnTheScreen();

      // Search input should be visible
      expect(
        screen.getByPlaceholderText('Search by token symbol'),
      ).toBeOnTheScreen();

      // Verify that the keyboard listener was registered
      expect(mockAddListener).toHaveBeenCalledWith(
        'keyboardDidHide',
        expect.any(Function),
      );

      // Simulate keyboard dismissal by calling the registered callback
      act(() => {
        if (keyboardHideCallback) {
          keyboardHideCallback();
        }
      });

      // Search should still be visible (keyboard dismiss doesn't hide search)
      expect(
        screen.getByPlaceholderText('Search by token symbol'),
      ).toBeOnTheScreen();

      // Tab bar should be visible again (navbar shows after keyboard dismiss)
      expect(screen.getByTestId('tab-bar-item-wallet')).toBeOnTheScreen();
      expect(screen.getByTestId('tab-bar-item-browser')).toBeOnTheScreen();
      expect(screen.getByTestId('tab-bar-item-actions')).toBeOnTheScreen();
      expect(screen.getByTestId('tab-bar-item-activity')).toBeOnTheScreen();
    });

    it('hides navbar when search input is pressed again after keyboard dismissal', () => {
      // Mock keyboard listener
      let keyboardHideCallback: (() => void) | null = null;
      const mockAddListener = jest.fn((event, callback) => {
        if (event === 'keyboardDidHide') {
          keyboardHideCallback = callback;
        }
        return { remove: jest.fn() };
      });
      const { Keyboard } = jest.requireActual('react-native');
      jest.spyOn(Keyboard, 'addListener').mockImplementation(mockAddListener);

      renderWithProvider(<PerpsMarketListView />);

      // Open search
      const searchButton = screen.getByTestId(
        PerpsMarketListViewSelectorsIDs.SEARCH_TOGGLE_BUTTON,
      );
      act(() => {
        fireEvent.press(searchButton);
      });

      // Navbar should be hidden
      expect(screen.queryByTestId('tab-bar-item-wallet')).not.toBeOnTheScreen();

      // Simulate keyboard dismissal
      act(() => {
        if (keyboardHideCallback) {
          keyboardHideCallback();
        }
      });

      // Navbar should be visible
      expect(screen.getByTestId('tab-bar-item-wallet')).toBeOnTheScreen();

      // Press the search input again
      const searchInput = screen.getByPlaceholderText('Search by token symbol');
      act(() => {
        fireEvent(searchInput, 'pressIn');
      });

      // Navbar should be hidden again
      expect(screen.queryByTestId('tab-bar-item-wallet')).not.toBeOnTheScreen();
    });
  });

  describe('Market Selection', () => {
    it('calls onMarketSelect when a market is pressed', () => {
      const mockOnMarketSelect = jest.fn();
      renderWithProvider(
        <PerpsMarketListView onMarketSelect={mockOnMarketSelect} />,
      );

      const btcRow = screen.getByTestId('market-row-BTC');
      fireEvent.press(btcRow);

      expect(mockOnMarketSelect).toHaveBeenCalledWith(mockMarketData[0]);
    });

    it('does not throw error when onMarketSelect is not provided', () => {
      renderWithProvider(<PerpsMarketListView />);

      const btcRow = screen.getByTestId('market-row-BTC');
      expect(() => fireEvent.press(btcRow)).not.toThrow();
    });
  });

  describe('Loading States', () => {
    it('shows skeleton loading state when data is loading', () => {
      mockUsePerpsMarkets.mockReturnValue({
        markets: [],
        isLoading: true,
        error: null,
        refresh: jest.fn(),
        isRefreshing: false,
      });

      renderWithProvider(<PerpsMarketListView />);

      expect(
        screen.getAllByTestId('perps-market-list-skeleton-row'),
      ).toHaveLength(8);
    });

    it('shows header even during loading', () => {
      mockUsePerpsMarkets.mockReturnValue({
        markets: [],
        isLoading: true,
        error: null,
        refresh: jest.fn(),
        isRefreshing: false,
      });

      renderWithProvider(<PerpsMarketListView />);

      expect(screen.getByText('Volume')).toBeOnTheScreen();
      expect(screen.getByText('Price / 24h change')).toBeOnTheScreen();
    });
  });

  describe('Error Handling', () => {
    it('shows error message when there is an error', () => {
      mockUsePerpsMarkets.mockReturnValue({
        markets: [],
        isLoading: false,
        error: 'Network error',
        refresh: jest.fn(),
        isRefreshing: false,
      });

      renderWithProvider(<PerpsMarketListView />);

      expect(screen.getByText('Failed to load market data')).toBeOnTheScreen();
      expect(screen.getByText('Tap to retry')).toBeOnTheScreen();
    });

    it('calls refresh when retry button is pressed', () => {
      const mockRefresh = jest.fn().mockResolvedValue(undefined);
      mockUsePerpsMarkets.mockReturnValue({
        markets: [],
        isLoading: false,
        error: 'Network error',
        refresh: mockRefresh,
        isRefreshing: false,
      });

      renderWithProvider(<PerpsMarketListView />);

      const retryButton = screen.getByText('Tap to retry');
      fireEvent.press(retryButton);

      expect(mockRefresh).toHaveBeenCalled();
    });

    it('shows error only when no markets are available', () => {
      mockUsePerpsMarkets.mockReturnValue({
        markets: mockMarketData,
        isLoading: false,
        error: 'Some error',
        refresh: jest.fn(),
        isRefreshing: false,
      });

      renderWithProvider(<PerpsMarketListView />);

      expect(
        screen.queryByText('Failed to load market data'),
      ).not.toBeOnTheScreen();
      expect(screen.getByTestId('market-row-BTC')).toBeOnTheScreen();
    });
  });

  describe('Pull to Refresh', () => {
    it('handles pull to refresh', () => {
      const mockRefresh = jest.fn().mockResolvedValue(undefined);
      mockUsePerpsMarkets.mockReturnValue({
        markets: mockMarketData,
        isLoading: false,
        error: null,
        refresh: mockRefresh,
        isRefreshing: false,
      });

      renderWithProvider(<PerpsMarketListView />);

      const flashList = screen.getByTestId('flash-list');
      fireEvent(flashList, 'onRefresh');

      expect(mockRefresh).toHaveBeenCalled();
    });
  });

  describe('Navigation', () => {
    it('navigates back when close button is pressed', () => {
      renderWithProvider(<PerpsMarketListView />);

      // Find close button (first TouchableOpacity after the market rows)
      const touchableElements = screen.root.findAllByType(TouchableOpacity);
      const closeButton = touchableElements[0]; // Close button is the first one
      fireEvent.press(closeButton);

      expect(mockNavigation.goBack).toHaveBeenCalled();
    });

    it('does not navigate back when canGoBack returns false', () => {
      mockNavigation.canGoBack.mockReturnValue(false);
      renderWithProvider(<PerpsMarketListView />);

      // Find close button (first TouchableOpacity after the market rows)
      const touchableElements = screen.root.findAllByType(TouchableOpacity);
      const closeButton = touchableElements[0]; // Close button is the first one
      fireEvent.press(closeButton);

      expect(mockNavigation.goBack).not.toHaveBeenCalled();
    });
  });

  describe('Market Data Display', () => {
    it('displays market data correctly', () => {
      renderWithProvider(<PerpsMarketListView />);

      expect(screen.getByTestId('market-symbol-BTC')).toHaveTextContent('BTC');
      expect(screen.getByTestId('market-name-BTC')).toHaveTextContent(
        'Bitcoin',
      );
      expect(screen.getByTestId('market-price-BTC')).toHaveTextContent(
        '$50,000.00',
      );
      expect(screen.getByTestId('market-change-BTC')).toHaveTextContent(
        '+$1,200.00',
      );
    });

    it('displays all provided markets', () => {
      renderWithProvider(<PerpsMarketListView />);

      mockMarketData.forEach((market) => {
        expect(
          screen.getByTestId(`market-row-${market.symbol}`),
        ).toBeOnTheScreen();
      });
    });
  });

  describe('TabBar Navigation', () => {
    it('renders all TabBar items', () => {
      renderWithProvider(<PerpsMarketListView />);

      expect(screen.getByTestId('tab-bar-item-wallet')).toBeOnTheScreen();
      expect(screen.getByTestId('tab-bar-item-browser')).toBeOnTheScreen();
      expect(screen.getByTestId('tab-bar-item-actions')).toBeOnTheScreen();
      expect(screen.getByTestId('tab-bar-item-activity')).toBeOnTheScreen();
      expect(screen.getByTestId('tab-bar-item-rewards')).toBeOnTheScreen();
    });

    it('navigates to wallet when home tab is pressed', () => {
      renderWithProvider(<PerpsMarketListView />);

      const walletTab = screen.getByTestId('tab-bar-item-wallet');
      fireEvent.press(walletTab);

      expect(mockNavigation.navigate).toHaveBeenCalledWith(Routes.WALLET.HOME, {
        screen: Routes.WALLET.TAB_STACK_FLOW,
        params: {
          screen: Routes.WALLET_VIEW,
        },
      });
    });

    it('navigates to browser when browser tab is pressed', () => {
      renderWithProvider(<PerpsMarketListView />);

      const browserTab = screen.getByTestId('tab-bar-item-browser');
      fireEvent.press(browserTab);

      expect(mockNavigation.navigate).toHaveBeenCalledWith(
        Routes.BROWSER.HOME,
        {
          screen: Routes.BROWSER.VIEW,
        },
      );
    });

    it('navigates to wallet actions when actions tab is pressed', () => {
      renderWithProvider(<PerpsMarketListView />);

      const actionsTab = screen.getByTestId('tab-bar-item-actions');
      fireEvent.press(actionsTab);

      expect(mockNavigation.navigate).toHaveBeenCalledWith(
        Routes.MODAL.ROOT_MODAL_FLOW,
        {
          screen: Routes.MODAL.WALLET_ACTIONS,
        },
      );
    });

    it('navigates to activity when activity tab is pressed', () => {
      renderWithProvider(<PerpsMarketListView />);

      const activityTab = screen.getByTestId('tab-bar-item-activity');
      fireEvent.press(activityTab);

      expect(mockNavigation.navigate).toHaveBeenCalledWith(
        Routes.TRANSACTIONS_VIEW,
      );
    });

    it('navigates to rewards when rewards tab is pressed', () => {
      renderWithProvider(<PerpsMarketListView />);

      const rewardsTab = screen.getByTestId('tab-bar-item-rewards');
      fireEvent.press(rewardsTab);

      expect(mockNavigation.navigate).toHaveBeenCalledWith(Routes.REWARDS_VIEW);
    });

    it('navigates to settings when rewards is disabled', () => {
      const { selectRewardsEnabledFlag } = jest.requireMock(
        '../../../../../selectors/featureFlagController/rewards',
      );
      selectRewardsEnabledFlag.mockReturnValue(false);

      renderWithProvider(<PerpsMarketListView />);

      const settingsTab = screen.getByTestId('tab-bar-item-settings');
      fireEvent.press(settingsTab);

      expect(mockNavigation.navigate).toHaveBeenCalledWith(
        Routes.SETTINGS_VIEW,
        {
          screen: 'Settings',
        },
      );

      // Reset mock
      selectRewardsEnabledFlag.mockReturnValue(true);
    });
  });

  describe('Edge Cases', () => {
    it('handles empty market data gracefully', () => {
      mockUsePerpsMarkets.mockReturnValue({
        markets: [],
        isLoading: false,
        error: null,
        refresh: jest.fn(),
        isRefreshing: false,
      });

      renderWithProvider(<PerpsMarketListView />);

      expect(screen.getByText('Volume')).toBeOnTheScreen();
      expect(screen.getByText('Price / 24h change')).toBeOnTheScreen();
      expect(screen.queryByTestId('market-row-BTC')).not.toBeOnTheScreen();
    });

    it('handles search with no results', () => {
      renderWithProvider(<PerpsMarketListView />);

      // First toggle search visibility
      const searchButton = screen.getByTestId(
        PerpsMarketListViewSelectorsIDs.SEARCH_TOGGLE_BUTTON,
      );
      act(() => {
        fireEvent.press(searchButton);
      });

      const searchInput = screen.getByPlaceholderText('Search by token symbol');

      act(() => {
        fireEvent.changeText(searchInput, 'NONEXISTENT');
      });

      expect(screen.queryByTestId('market-row-BTC')).not.toBeOnTheScreen();
      expect(screen.queryByTestId('market-row-ETH')).not.toBeOnTheScreen();
      expect(screen.queryByTestId('market-row-SOL')).not.toBeOnTheScreen();
    });

    it('shows empty state when search returns no results', () => {
      renderWithProvider(<PerpsMarketListView />);

      // First toggle search visibility
      const searchButton = screen.getByTestId(
        PerpsMarketListViewSelectorsIDs.SEARCH_TOGGLE_BUTTON,
      );
      act(() => {
        fireEvent.press(searchButton);
      });

      const searchInput = screen.getByPlaceholderText('Search by token symbol');

      act(() => {
        fireEvent.changeText(searchInput, 'NONEXISTENT');
      });

      // Should show empty state message
      expect(screen.getByText('No tokens found')).toBeOnTheScreen();
      expect(
        screen.getByText(
          'We couldn\'t find any tokens with the name "NONEXISTENT". Try a different search.',
        ),
      ).toBeOnTheScreen();

      // Should not show any market rows
      expect(screen.queryByTestId('market-row-BTC')).not.toBeOnTheScreen();
      expect(screen.queryByTestId('market-row-ETH')).not.toBeOnTheScreen();
      expect(screen.queryByTestId('market-row-SOL')).not.toBeOnTheScreen();

      // Should not show list header when empty state is shown
      expect(screen.queryByText('Volume')).not.toBeOnTheScreen();
      expect(screen.queryByText('Price / 24h change')).not.toBeOnTheScreen();
    });

    it('handles search with whitespace', () => {
      renderWithProvider(<PerpsMarketListView />);

      // First toggle search visibility
      const searchButton = screen.getByTestId(
        PerpsMarketListViewSelectorsIDs.SEARCH_TOGGLE_BUTTON,
      );
      act(() => {
        fireEvent.press(searchButton);
      });

      const searchInput = screen.getByPlaceholderText('Search by token symbol');
      act(() => {
        fireEvent.changeText(searchInput, '   ');
      });

      // Should show no markets when search is visible but query is empty/whitespace
      expect(screen.queryByTestId('market-row-BTC')).not.toBeOnTheScreen();
      expect(screen.queryByTestId('market-row-ETH')).not.toBeOnTheScreen();
      expect(screen.queryByTestId('market-row-SOL')).not.toBeOnTheScreen();

      // Should show empty state with search prompt (not query-specific message)
      expect(screen.getByText('No tokens found')).toBeOnTheScreen();
      expect(screen.getByText('Search by token symbol')).toBeOnTheScreen();
    });
  });
});<|MERGE_RESOLUTION|>--- conflicted
+++ resolved
@@ -40,96 +40,12 @@
     metamaskFeeRate: 0,
     isLoadingMetamaskFee: false,
     error: null,
-<<<<<<< HEAD
   })),
   formatFeeRate: jest.fn((rate) => `${((rate || 0) * 100).toFixed(3)}%`),
 }));
 
 jest.mock('../../../../../selectors/featureFlagController/rewards', () => ({
   selectRewardsEnabledFlag: jest.fn(() => true),
-}));
-
-// Mock PerpsMarketBalanceActions dependencies
-jest.mock('../../hooks/stream', () => ({
-  usePerpsLiveAccount: jest.fn(() => ({
-    account: {
-      totalBalance: '10.57',
-      marginUsed: '0.00',
-      totalUSDBalance: 10.57,
-      positions: [],
-      orders: [],
-    },
-    isLoading: false,
-    error: null,
-  })),
-}));
-
-jest.mock('../../hooks', () => ({
-  useColorPulseAnimation: jest.fn(() => ({
-    startPulseAnimation: jest.fn(),
-    getAnimatedStyle: jest.fn(() => ({})),
-    stopAnimation: jest.fn(),
-  })),
-  useBalanceComparison: jest.fn(() => ({
-    compareAndUpdateBalance: jest.fn(() => 'increase'),
-  })),
-  usePerpsTrading: jest.fn(() => ({
-    depositWithConfirmation: jest.fn().mockResolvedValue({}),
-  })),
-  usePerpsNetworkManagement: jest.fn(() => ({
-    ensureArbitrumNetworkExists: jest.fn().mockResolvedValue({}),
-  })),
-  usePerpsPerformance: jest.fn(() => ({
-    startMeasure: jest.fn(),
-    endMeasure: jest.fn(),
-    measure: jest.fn(),
-    measureAsync: jest.fn(),
-  })),
-  usePerpsAccount: jest.fn(() => ({
-    account: null,
-    isLoading: false,
-    error: null,
-  })),
-  usePerpsNetwork: jest.fn(() => ({
-    network: null,
-    isLoading: false,
-    error: null,
-  })),
-=======
-  })),
->>>>>>> 8e7057fe
-  formatFeeRate: jest.fn((rate) => `${((rate || 0) * 100).toFixed(3)}%`),
-}));
-
-jest.mock('../../components/PerpsMarketBalanceActions', () => {
-  const MockReact = jest.requireActual('react');
-  const { View, Text } = jest.requireActual('react-native');
-
-  return function PerpsMarketBalanceActions() {
-    return MockReact.createElement(
-      View,
-      { testID: 'perps-market-balance-actions' },
-      MockReact.createElement(Text, null, 'Balance Actions Mock'),
-    );
-  };
-});
-
-jest.mock('../../../../Views/confirmations/hooks/useConfirmNavigation', () => ({
-  useConfirmNavigation: jest.fn(() => ({
-    navigateToConfirmation: jest.fn(),
-  })),
-}));
-
-jest.mock('../../selectors/perpsController', () => ({
-  selectPerpsEligibility: jest.fn(() => true),
-}));
-
-jest.mock('../../utils/formatUtils', () => ({
-  formatPerpsFiat: jest.fn((amount) => `$${amount}`),
-}));
-
-jest.mock('../../../../../images/image-icons', () => ({
-  HL: 'mock-hl-image',
 }));
 
 // Mock PerpsMarketBalanceActions dependencies
