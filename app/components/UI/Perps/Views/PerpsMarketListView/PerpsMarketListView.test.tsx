--- conflicted
+++ resolved
@@ -118,11 +118,7 @@
     navigateToBrowser: jest.fn(),
     navigateToActions: jest.fn(),
     navigateToActivity: jest.fn(),
-<<<<<<< HEAD
-    navigateToRewardsOrSettings: jest.fn(),
-=======
     navigateToRewards: jest.fn(),
->>>>>>> f4e8f8d0
     navigateToMarketDetails: jest.fn(),
     navigateToHome: jest.fn(),
     navigateToMarketList: jest.fn(),
