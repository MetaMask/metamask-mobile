--- conflicted
+++ resolved
@@ -415,14 +415,9 @@
     <SafeAreaView style={styles.container}>
       {/* Hidden close button for navigation tests */}
       <TouchableOpacity
-<<<<<<< HEAD
-        onPress={handleClose}
-=======
         onPress={handleBackPressed}
         testID={PerpsMarketListViewSelectorsIDs.CLOSE_BUTTON}
->>>>>>> df3a899f
         style={hiddenButtonStyle}
-        testID={PerpsMarketListViewSelectorsIDs.CLOSE_BUTTON}
       />
       {/* Header */}
       <View style={styles.header}>
