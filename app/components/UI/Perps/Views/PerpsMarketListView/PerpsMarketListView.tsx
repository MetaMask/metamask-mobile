import React, { useEffect, useRef, useState, useMemo } from 'react';
import {
  View,
  TouchableOpacity,
  Animated,
  TextInput,
  Pressable,
  Keyboard,
} from 'react-native';
import { FlashList } from '@shopify/flash-list';
import { Skeleton } from '../../../../../component-library/components/Skeleton';
import { useStyles } from '../../../../../component-library/hooks';
import Icon, {
  IconName,
  IconSize,
} from '../../../../../component-library/components/Icons/Icon';
import { strings } from '../../../../../../locales/i18n';
import Text, {
  TextVariant,
  TextColor,
} from '../../../../../component-library/components/Texts/Text';
import PerpsMarketRowItem from '../../components/PerpsMarketRowItem';
import PerpsMarketBalanceActions from '../../components/PerpsMarketBalanceActions';
import { usePerpsMarkets } from '../../hooks/usePerpsMarkets';
import styleSheet from './PerpsMarketListView.styles';
import { PerpsMarketListViewProps } from './PerpsMarketListView.types';
import type { PerpsMarketData } from '../../controllers/types';
import { PerpsMarketListViewSelectorsIDs } from '../../../../../../e2e/selectors/Perps/Perps.selectors';
import {
  NavigationProp,
  useNavigation,
  useRoute,
  RouteProp,
} from '@react-navigation/native';
import Routes from '../../../../../constants/navigation/Routes';
import {
  SafeAreaView,
  useSafeAreaInsets,
} from 'react-native-safe-area-context';
import { usePerpsMeasurement } from '../../hooks';
import { TraceName } from '../../../../../util/trace';
import {
  PerpsEventProperties,
  PerpsEventValues,
} from '../../constants/eventNames';
import { MetaMetricsEvents } from '../../../../hooks/useMetrics';
import { usePerpsEventTracking } from '../../hooks/usePerpsEventTracking';
import { useSelector } from 'react-redux';
import { selectRewardsEnabledFlag } from '../../../../../selectors/featureFlagController/rewards';
import { useTailwind } from '@metamask/design-system-twrnc-preset';
import TabBarItem from '../../../../../component-library/components/Navigation/TabBarItem';
import {
  Box,
  BoxFlexDirection,
  BoxAlignItems,
} from '@metamask/design-system-react-native';
import { PerpsNavigationParamList } from '../../types/navigation';

const PerpsMarketRowItemSkeleton = () => {
  const { styles } = useStyles(styleSheet, {});

  return (
    <View
      style={styles.skeletonContainer}
      testID={PerpsMarketListViewSelectorsIDs.SKELETON_ROW}
    >
      <View style={styles.skeletonLeftSection}>
        {/* Avatar skeleton */}
        <Skeleton width={40} height={40} style={styles.skeletonAvatar} />
        <View style={styles.skeletonTokenInfo}>
          <View style={styles.skeletonTokenHeader}>
            {/* Token symbol skeleton */}
            <Skeleton
              width={60}
              height={16}
              style={styles.skeletonTokenSymbol}
            />
            {/* Leverage skeleton */}
            <Skeleton width={30} height={14} style={styles.skeletonLeverage} />
          </View>
          {/* Volume skeleton */}
          <Skeleton width={80} height={12} style={styles.skeletonVolume} />
        </View>
      </View>
      <View style={styles.skeletonRightSection}>
        {/* Price skeleton */}
        <Skeleton width={90} height={16} style={styles.skeletonPrice} />
        {/* Change skeleton */}
        <Skeleton width={70} height={14} style={styles.skeletonChange} />
      </View>
    </View>
  );
};

const PerpsMarketListHeader = () => {
  const { styles } = useStyles(styleSheet, {});

  return (
    <View
      style={styles.listHeader}
      testID={PerpsMarketListViewSelectorsIDs.LIST_HEADER}
    >
      <View style={styles.listHeaderLeft}>
        <Text variant={TextVariant.BodySMMedium} color={TextColor.Alternative}>
          {strings('perps.volume')}
        </Text>
      </View>
      <View style={styles.listHeaderRight}>
        <Text variant={TextVariant.BodySMMedium} color={TextColor.Alternative}>
          {strings('perps.price_24h_change')}
        </Text>
      </View>
    </View>
  );
};

const PerpsMarketListView = ({
  onMarketSelect,
  protocolId: _protocolId,
}: PerpsMarketListViewProps) => {
  const { styles, theme } = useStyles(styleSheet, {});
  const navigation = useNavigation<NavigationProp<PerpsNavigationParamList>>();
  const fadeAnimation = useRef(new Animated.Value(0)).current;
  const hiddenButtonStyle = {
    position: 'absolute' as const,
    opacity: 0,
    pointerEvents: 'box-none' as const,
  };
  const [searchQuery, setSearchQuery] = useState('');
  const [isSearchVisible, setIsSearchVisible] = useState(false);
  const [shouldShowNavbar, setShouldShowNavbar] = useState(true);
  const isRewardsEnabled = useSelector(selectRewardsEnabledFlag);

  const {
    markets,
    isLoading: isLoadingMarkets,
    error,
    refresh: refreshMarkets,
    isRefreshing: isRefreshingMarkets,
  } = usePerpsMarkets({
    enablePolling: false,
  });

  useEffect(() => {
    if (markets.length > 0) {
      Animated.timing(fadeAnimation, {
        toValue: 1,
        duration: 300,
        useNativeDriver: true,
      }).start();
    }
  }, [markets.length, fadeAnimation]);

  const { track } = usePerpsEventTracking();
  const route =
    useRoute<RouteProp<PerpsNavigationParamList, 'PerpsMarketListView'>>();

  const handleMarketPress = (market: PerpsMarketData) => {
    if (onMarketSelect) {
      onMarketSelect(market);
    } else {
      navigation.navigate(Routes.PERPS.MARKET_DETAILS, {
        market,
        source: route.params?.source,
      });
    }
  };
  const handleRefresh = () => {
    refreshMarkets().catch((err) => {
      console.error('Failed to refresh markets:', err);
    });
  };

  const handleBackPressed = () => {
    // Navigate back to the main Perps tab
    if (navigation.canGoBack()) {
      navigation.goBack();
    }
  };

  const filteredMarkets = useMemo(() => {
    // First filter out markets with no volume or $0 volume
    const marketsWithVolume = markets.filter((market: PerpsMarketData) => {
      // Check if volume exists and is not zero
      if (
        !market.volume ||
        market.volume === '$0' ||
        market.volume === '$0.00'
      ) {
        return false;
      }
      // Also filter out fallback display values
      if (market.volume === '$---' || market.volume === '---') {
        return false;
      }
      return true;
    });

    // If search is not visible, show all markets
    if (!isSearchVisible) {
      return marketsWithVolume;
    }

    // If search is visible but query is empty, show no markets
    if (!searchQuery.trim()) {
      return [];
    }

    // Filter based on search query
    const query = searchQuery.toLowerCase().trim();
    return marketsWithVolume.filter(
      (market: PerpsMarketData) =>
        market.symbol.toLowerCase().includes(query) ||
        market.name.toLowerCase().includes(query),
    );
  }, [markets, searchQuery, isSearchVisible]);

  const handleSearchToggle = () => {
    setIsSearchVisible(!isSearchVisible);

    if (isSearchVisible) {
      // Clear search when hiding search bar
      setSearchQuery('');
      setShouldShowNavbar(true);
    } else {
      setShouldShowNavbar(false);
      // Track search bar clicked event
      track(MetaMetricsEvents.PERPS_UI_INTERACTION, {
        [PerpsEventProperties.INTERACTION_TYPE]:
          PerpsEventValues.INTERACTION_TYPE.SEARCH_CLICKED,
      });
    }
  };

  // Performance tracking: Measure screen load time until market data is displayed
  usePerpsMeasurement({
    traceName: TraceName.PerpsMarketListView,
    conditions: [filteredMarkets.length > 0],
  });

  // Render navbar when keyboard is dismissed. We hide the navbar to give extra room when the OS keyboard is visible.
  useEffect(() => {
    if (!isSearchVisible) return;

    const hideSubscription = Keyboard.addListener('keyboardDidHide', () => {
      setShouldShowNavbar(true);
    });

    return () => {
      hideSubscription?.remove();
    };
  }, [isSearchVisible]);

  // Track markets screen viewed event
  const source =
    route.params?.source || PerpsEventValues.SOURCE.MAIN_ACTION_BUTTON;
  usePerpsEventTracking({
    eventName: MetaMetricsEvents.PERPS_SCREEN_VIEWED,
    conditions: [markets.length > 0],
    properties: {
      [PerpsEventProperties.SCREEN_TYPE]: PerpsEventValues.SCREEN_TYPE.MARKETS,
      [PerpsEventProperties.SOURCE]: source,
    },
  });

  const renderMarketList = () => {
    // Skeleton List - show immediately while loading
    if (isLoadingMarkets) {
      return (
        <View>
          <PerpsMarketListHeader />
          {Array.from({ length: 8 }).map((_, index) => (
            //Using index as key is fine here because the list is static
            // eslint-disable-next-line react/no-array-index-key
            <View key={index}>
              <PerpsMarketRowItemSkeleton />
            </View>
          ))}
        </View>
      );
    }

    // Error (Failed to load markets)
    if (error && filteredMarkets.length === 0) {
      return (
        <View style={styles.errorContainer}>
          <Text
            variant={TextVariant.BodyMD}
            color={TextColor.Error}
            style={styles.errorText}
          >
            {strings('perps.failed_to_load_market_data')}
          </Text>
          <TouchableOpacity onPress={handleRefresh}>
            <Text variant={TextVariant.BodyMDMedium} color={TextColor.Primary}>
              {strings('perps.tap_to_retry')}
            </Text>
          </TouchableOpacity>
        </View>
      );
    }

    // Empty search results - show when search is visible and no markets match
    if (isSearchVisible && filteredMarkets.length === 0) {
      return (
        <View style={styles.emptyStateContainer}>
          <Icon
            name={IconName.Search}
            size={IconSize.Xl}
            color={theme.colors.icon.muted}
            style={styles.emptyStateIcon}
          />
          <Text
            variant={TextVariant.HeadingSM}
            color={TextColor.Default}
            style={styles.emptyStateTitle}
          >
            {strings('perps.no_tokens_found')}
          </Text>
          <Text
            variant={TextVariant.BodyMD}
            color={TextColor.Alternative}
            style={styles.emptyStateDescription}
          >
            {searchQuery.trim()
              ? strings('perps.no_tokens_found_description', { searchQuery })
              : strings('perps.search_by_token_symbol')}
          </Text>
        </View>
      );
    }

    return (
      <>
        <PerpsMarketListHeader />
        <Animated.View
          style={[styles.animatedListContainer, { opacity: fadeAnimation }]}
        >
          <FlashList
            data={filteredMarkets}
            renderItem={({ item }) => (
              <PerpsMarketRowItem market={item} onPress={handleMarketPress} />
            )}
            keyExtractor={(item: PerpsMarketData) => item.symbol}
            contentContainerStyle={styles.flashListContent}
            refreshing={isRefreshingMarkets}
            onRefresh={handleRefresh}
            /**
             * Fixes "double-tap" UX issue where the first tap dismissed the keyboard
             * and the second tap selects a list item.
             *
             * This allows users to directly select a list item with a single tap.
             */
            keyboardShouldPersistTaps="handled"
          />
        </Animated.View>
      </>
    );
  };

  const tw = useTailwind();
  const insets = useSafeAreaInsets();

  const renderBottomTabBar = () => {
    const handleWalletPress = () => {
      navigation.navigate(Routes.WALLET.HOME, {
        screen: Routes.WALLET.TAB_STACK_FLOW,
        params: {
          screen: Routes.WALLET_VIEW,
        },
      });
    };

    const handleBrowserPress = () => {
      navigation.navigate(Routes.BROWSER.HOME, {
        screen: Routes.BROWSER.VIEW,
      });
    };

    const handleActionsPress = () => {
      navigation.navigate(Routes.MODAL.ROOT_MODAL_FLOW, {
        screen: Routes.MODAL.WALLET_ACTIONS,
      });
    };

    const handleActivityPress = () => {
      navigation.navigate(Routes.TRANSACTIONS_VIEW);
    };

    const handleRewardsOrSettingsPress = () => {
      if (isRewardsEnabled) {
        navigation.navigate(Routes.REWARDS_VIEW);
      } else {
        navigation.navigate(Routes.SETTINGS_VIEW, {
          screen: 'Settings',
        });
      }
    };

    return (
      <View>
        <Box
          flexDirection={BoxFlexDirection.Row}
          alignItems={BoxAlignItems.Center}
          twClassName="w-full pt-3 px-2 bg-default border-t border-muted gap-x-2"
          style={[tw.style(`pb-[${insets.bottom}px]`)]}
        >
          <View style={tw.style('flex-1')}>
            <TabBarItem
              label={strings('bottom_nav.home')}
              iconName={IconName.Home}
              onPress={handleWalletPress}
              isActive={false}
              testID="tab-bar-item-wallet"
            />
          </View>
          <View style={tw.style('flex-1')}>
            <TabBarItem
              label={strings('bottom_nav.browser')}
              iconName={IconName.Explore}
              onPress={handleBrowserPress}
              isActive={false}
              testID="tab-bar-item-browser"
            />
          </View>
          <View style={tw.style('flex-1')}>
            <TabBarItem
              label="Trade"
              iconName={IconName.SwapVertical}
              onPress={handleActionsPress}
              isActive
              isTradeButton
              testID="tab-bar-item-actions"
            />
          </View>
          <View style={tw.style('flex-1')}>
            <TabBarItem
              label={strings('bottom_nav.activity')}
              iconName={IconName.Activity}
              onPress={handleActivityPress}
              isActive={false}
              testID="tab-bar-item-activity"
            />
          </View>
          <View style={tw.style('flex-1')}>
            <TabBarItem
              label={
                isRewardsEnabled
                  ? strings('bottom_nav.rewards')
                  : strings('bottom_nav.settings')
              }
              iconName={
                isRewardsEnabled
                  ? IconName.MetamaskFoxOutline
                  : IconName.Setting
              }
              onPress={handleRewardsOrSettingsPress}
              isActive={false}
              testID={
                isRewardsEnabled
                  ? 'tab-bar-item-rewards'
                  : 'tab-bar-item-settings'
              }
            />
          </View>
        </Box>
      </View>
    );
  };

  return (
    <SafeAreaView style={styles.container}>
      {/* Hidden close button for navigation tests */}
      <TouchableOpacity
        onPress={handleBackPressed}
        testID={PerpsMarketListViewSelectorsIDs.CLOSE_BUTTON}
        style={hiddenButtonStyle}
      />
      {/* Header */}
      <Pressable style={styles.header} onPress={() => Keyboard.dismiss()}>
        <View style={styles.headerTitleContainer}>
          <Text
            variant={TextVariant.HeadingLG}
            color={TextColor.Default}
            style={styles.headerTitle}
          >
            {strings('perps.title')}
          </Text>
        </View>
        <View style={styles.titleButtonsRightContainer}>
          <TouchableOpacity
            style={styles.searchButton}
            onPress={handleSearchToggle}
            testID={PerpsMarketListViewSelectorsIDs.SEARCH_TOGGLE_BUTTON}
          >
            <Icon
              name={isSearchVisible ? IconName.Close : IconName.Search}
              size={IconSize.Lg}
            />
          </TouchableOpacity>
        </View>
      </Pressable>

      {isSearchVisible && (
        <View style={styles.searchContainer}>
          <View style={styles.searchInputContainer}>
            <Icon
              name={IconName.Search}
              size={IconSize.Lg}
              style={styles.searchIcon}
            />
            <TextInput
              style={styles.searchInput}
              placeholder={strings('perps.search_by_token_symbol')}
              placeholderTextColor={theme.colors.text.muted}
              value={searchQuery}
              onChangeText={setSearchQuery}
              onPressIn={() => setShouldShowNavbar(false)}
              autoCapitalize="none"
              autoCorrect={false}
              autoFocus
            />
            {searchQuery.length > 0 && (
              <TouchableOpacity
                onPress={() => setSearchQuery('')}
                style={styles.clearButton}
                testID={PerpsMarketListViewSelectorsIDs.SEARCH_CLEAR_BUTTON}
              >
                <Icon name={IconName.Close} size={IconSize.Sm} />
              </TouchableOpacity>
            )}
          </View>
        </View>
      )}

      {/* Balance Actions Component */}
<<<<<<< HEAD
      <PerpsMarketBalanceActions />
=======
      {!isSearchVisible && <PerpsMarketBalanceActions />}
>>>>>>> 8e7057fe

      <View style={styles.listContainerWithTabBar}>{renderMarketList()}</View>

      {/* Bottom navbar - hidden when search is visible */}
      {shouldShowNavbar && (
        <View style={styles.tabBarContainer}>{renderBottomTabBar()}</View>
      )}
    </SafeAreaView>
  );
};

export default PerpsMarketListView;<|MERGE_RESOLUTION|>--- conflicted
+++ resolved
@@ -534,11 +534,7 @@
       )}
 
       {/* Balance Actions Component */}
-<<<<<<< HEAD
-      <PerpsMarketBalanceActions />
-=======
       {!isSearchVisible && <PerpsMarketBalanceActions />}
->>>>>>> 8e7057fe
 
       <View style={styles.listContainerWithTabBar}>{renderMarketList()}</View>
 
