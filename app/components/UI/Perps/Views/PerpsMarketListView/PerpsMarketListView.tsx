import React, { useEffect, useRef, useState, useMemo } from 'react';
import {
  View,
  TouchableOpacity,
  Animated,
  TextInput,
  Pressable,
  Keyboard,
} from 'react-native';
import { FlashList } from '@shopify/flash-list';
import { Skeleton } from '../../../../../component-library/components/Skeleton';
import { useStyles } from '../../../../../component-library/hooks';
import Icon, {
  IconName,
  IconSize,
} from '../../../../../component-library/components/Icons/Icon';
import { strings } from '../../../../../../locales/i18n';
import Text, {
  TextVariant,
  TextColor,
} from '../../../../../component-library/components/Texts/Text';
import PerpsMarketRowItem from '../../components/PerpsMarketRowItem';
import PerpsMarketBalanceActions from '../../components/PerpsMarketBalanceActions';
import { usePerpsMarkets } from '../../hooks/usePerpsMarkets';
import styleSheet from './PerpsMarketListView.styles';
import { PerpsMarketListViewProps } from './PerpsMarketListView.types';
import type { PerpsMarketData } from '../../controllers/types';
import { PerpsMarketListViewSelectorsIDs } from '../../../../../../e2e/selectors/Perps/Perps.selectors';
import {
  NavigationProp,
  useNavigation,
  useRoute,
  RouteProp,
} from '@react-navigation/native';
import Routes from '../../../../../constants/navigation/Routes';
import {
  SafeAreaView,
  useSafeAreaInsets,
} from 'react-native-safe-area-context';
import { PerpsMeasurementName } from '../../constants/performanceMetrics';
import { usePerpsMeasurement } from '../../hooks';
import {
  PerpsEventProperties,
  PerpsEventValues,
} from '../../constants/eventNames';
import { MetaMetricsEvents } from '../../../../hooks/useMetrics';
import { usePerpsEventTracking } from '../../hooks/usePerpsEventTracking';
import { useSelector } from 'react-redux';
import { selectRewardsEnabledFlag } from '../../../../../selectors/featureFlagController/rewards';
import { useTailwind } from '@metamask/design-system-twrnc-preset';
import TabBarItem from '../../../../../component-library/components/Navigation/TabBarItem';
import {
  Box,
  BoxFlexDirection,
  BoxAlignItems,
} from '@metamask/design-system-react-native';
import { PerpsNavigationParamList } from '../../types/navigation';

const PerpsMarketRowItemSkeleton = () => {
  const { styles } = useStyles(styleSheet, {});

  return (
    <View
      style={styles.skeletonContainer}
      testID={PerpsMarketListViewSelectorsIDs.SKELETON_ROW}
    >
      <View style={styles.skeletonLeftSection}>
        {/* Avatar skeleton */}
        <Skeleton width={40} height={40} style={styles.skeletonAvatar} />
        <View style={styles.skeletonTokenInfo}>
          <View style={styles.skeletonTokenHeader}>
            {/* Token symbol skeleton */}
            <Skeleton
              width={60}
              height={16}
              style={styles.skeletonTokenSymbol}
            />
            {/* Leverage skeleton */}
            <Skeleton width={30} height={14} style={styles.skeletonLeverage} />
          </View>
          {/* Volume skeleton */}
          <Skeleton width={80} height={12} style={styles.skeletonVolume} />
        </View>
      </View>
      <View style={styles.skeletonRightSection}>
        {/* Price skeleton */}
        <Skeleton width={90} height={16} style={styles.skeletonPrice} />
        {/* Change skeleton */}
        <Skeleton width={70} height={14} style={styles.skeletonChange} />
      </View>
    </View>
  );
};

const PerpsMarketListHeader = () => {
  const { styles } = useStyles(styleSheet, {});

  return (
    <View
      style={styles.listHeader}
      testID={PerpsMarketListViewSelectorsIDs.LIST_HEADER}
    >
      <View style={styles.listHeaderLeft}>
        <Text variant={TextVariant.BodySMMedium} color={TextColor.Alternative}>
          {strings('perps.volume')}
        </Text>
      </View>
      <View style={styles.listHeaderRight}>
        <Text variant={TextVariant.BodySMMedium} color={TextColor.Alternative}>
          {strings('perps.price_24h_change')}
        </Text>
      </View>
    </View>
  );
};

const PerpsMarketListView = ({
  onMarketSelect,
  protocolId: _protocolId,
}: PerpsMarketListViewProps) => {
  const { styles, theme } = useStyles(styleSheet, {});
  const navigation = useNavigation<NavigationProp<PerpsNavigationParamList>>();
  const fadeAnimation = useRef(new Animated.Value(0)).current;
  const hiddenButtonStyle = {
    position: 'absolute' as const,
    opacity: 0,
    pointerEvents: 'box-none' as const,
  };
  const [searchQuery, setSearchQuery] = useState('');
  const [isSearchVisible, setIsSearchVisible] = useState(false);
  const [shouldShowNavbar, setShouldShowNavbar] = useState(true);
  const isRewardsEnabled = useSelector(selectRewardsEnabledFlag);

  const {
    markets,
    isLoading: isLoadingMarkets,
    error,
    refresh: refreshMarkets,
    isRefreshing: isRefreshingMarkets,
  } = usePerpsMarkets({
    enablePolling: false,
  });

  useEffect(() => {
    if (markets.length > 0) {
      Animated.timing(fadeAnimation, {
        toValue: 1,
        duration: 300,
        useNativeDriver: true,
      }).start();
    }
  }, [markets.length, fadeAnimation]);

  const { track } = usePerpsEventTracking();
  const route =
    useRoute<RouteProp<PerpsNavigationParamList, 'PerpsMarketListView'>>();

  const handleMarketPress = (market: PerpsMarketData) => {
    if (onMarketSelect) {
      onMarketSelect(market);
    } else {
      navigation.navigate(Routes.PERPS.MARKET_DETAILS, {
        market,
        source: route.params?.source,
      });
    }
  };
  const handleRefresh = () => {
    refreshMarkets().catch((err) => {
      console.error('Failed to refresh markets:', err);
    });
  };

  const handleBackPressed = () => {
    // Navigate back to the main Perps tab
    if (navigation.canGoBack()) {
      navigation.goBack();
    }
  };

  const filteredMarkets = useMemo(() => {
    // First filter out markets with no volume or $0 volume
    const marketsWithVolume = markets.filter((market: PerpsMarketData) => {
      // Check if volume exists and is not zero
      if (
        !market.volume ||
        market.volume === '$0' ||
        market.volume === '$0.00'
      ) {
        return false;
      }
      // Also filter out fallback display values
      if (market.volume === '$---' || market.volume === '---') {
        return false;
      }
      return true;
    });

    // If search is not visible, show all markets
    if (!isSearchVisible) {
      return marketsWithVolume;
    }

    // If search is visible but query is empty, show no markets
    if (!searchQuery.trim()) {
      return [];
    }

    // Filter based on search query
    const query = searchQuery.toLowerCase().trim();
    return marketsWithVolume.filter(
      (market: PerpsMarketData) =>
        market.symbol.toLowerCase().includes(query) ||
        market.name.toLowerCase().includes(query),
    );
  }, [markets, searchQuery, isSearchVisible]);

  const handleSearchToggle = () => {
    setIsSearchVisible(!isSearchVisible);

    if (isSearchVisible) {
      // Clear search when hiding search bar
      setSearchQuery('');
      setShouldShowNavbar(true);
    } else {
      setShouldShowNavbar(false);
      // Track search bar clicked event
      track(MetaMetricsEvents.PERPS_UI_INTERACTION, {
        [PerpsEventProperties.INTERACTION_TYPE]:
          PerpsEventValues.INTERACTION_TYPE.SEARCH_CLICKED,
      });
    }
  };

<<<<<<< HEAD
  // Performance tracking: Measure screen load time until market data is displayed
  usePerpsMeasurement({
    measurementName: PerpsMeasurementName.MARKETS_SCREEN_LOADED,
    conditions: [filteredMarkets.length > 0],
  });
=======
  // Render navbar when keyboard is dismissed. We hide the navbar to give extra room when the OS keyboard is visible.
  useEffect(() => {
    if (!isSearchVisible) return;

    const hideSubscription = Keyboard.addListener('keyboardDidHide', () => {
      setShouldShowNavbar(true);
    });

    return () => {
      hideSubscription?.remove();
    };
  }, [isSearchVisible]);

  // Track screen load performance
  const hasTrackedMarketsView = useRef(false);
  const hasTrackedDataDisplay = useRef(false);

  // Track when actual market data is displayed (not just skeleton)
  useEffect(() => {
    if (filteredMarkets.length > 0 && !hasTrackedDataDisplay.current) {
      // End measurement when actual data is displayed
      const loadTime = endMeasure(PerpsMeasurementName.MARKETS_SCREEN_LOADED);
      DevLogger.log('PerpsMarketListView: Market data displayed', {
        marketCount: filteredMarkets.length,
        loadTimeMs: loadTime,
        targetMs: 200,
      });
      hasTrackedDataDisplay.current = true;
    }
  }, [filteredMarkets.length, endMeasure]);
>>>>>>> 71d855b4

  // Track markets screen viewed event
  const source =
    route.params?.source || PerpsEventValues.SOURCE.MAIN_ACTION_BUTTON;
  usePerpsEventTracking({
    eventName: MetaMetricsEvents.PERPS_SCREEN_VIEWED,
    conditions: [markets.length > 0],
    properties: {
      [PerpsEventProperties.SCREEN_TYPE]: PerpsEventValues.SCREEN_TYPE.MARKETS,
      [PerpsEventProperties.SOURCE]: source,
    },
  });

<<<<<<< HEAD
=======
      hasTrackedMarketsView.current = true;
    }
  }, [markets, track]);

>>>>>>> 71d855b4
  const renderMarketList = () => {
    // Skeleton List - show immediately while loading
    if (isLoadingMarkets) {
      return (
        <View>
          <PerpsMarketListHeader />
          {Array.from({ length: 8 }).map((_, index) => (
            //Using index as key is fine here because the list is static
            // eslint-disable-next-line react/no-array-index-key
            <View key={index}>
              <PerpsMarketRowItemSkeleton />
            </View>
          ))}
        </View>
      );
    }

    // Error (Failed to load markets)
    if (error && filteredMarkets.length === 0) {
      return (
        <View style={styles.errorContainer}>
          <Text
            variant={TextVariant.BodyMD}
            color={TextColor.Error}
            style={styles.errorText}
          >
            {strings('perps.failed_to_load_market_data')}
          </Text>
          <TouchableOpacity onPress={handleRefresh}>
            <Text variant={TextVariant.BodyMDMedium} color={TextColor.Primary}>
              {strings('perps.tap_to_retry')}
            </Text>
          </TouchableOpacity>
        </View>
      );
    }

    // Empty search results - show when search is visible and no markets match
    if (isSearchVisible && filteredMarkets.length === 0) {
      return (
        <View style={styles.emptyStateContainer}>
          <Icon
            name={IconName.Search}
            size={IconSize.Xl}
            color={theme.colors.icon.muted}
            style={styles.emptyStateIcon}
          />
          <Text
            variant={TextVariant.HeadingSM}
            color={TextColor.Default}
            style={styles.emptyStateTitle}
          >
            {strings('perps.no_tokens_found')}
          </Text>
          <Text
            variant={TextVariant.BodyMD}
            color={TextColor.Alternative}
            style={styles.emptyStateDescription}
          >
            {searchQuery.trim()
              ? strings('perps.no_tokens_found_description', { searchQuery })
              : strings('perps.search_by_token_symbol')}
          </Text>
        </View>
      );
    }

    return (
      <>
        <PerpsMarketListHeader />
        <Animated.View
          style={[styles.animatedListContainer, { opacity: fadeAnimation }]}
        >
          <FlashList
            data={filteredMarkets}
            renderItem={({ item }) => (
              <PerpsMarketRowItem market={item} onPress={handleMarketPress} />
            )}
            keyExtractor={(item: PerpsMarketData) => item.symbol}
            contentContainerStyle={styles.flashListContent}
            refreshing={isRefreshingMarkets}
            onRefresh={handleRefresh}
            /**
             * Fixes "double-tap" UX issue where the first tap dismissed the keyboard
             * and the second tap selects a list item.
             *
             * This allows users to directly select a list item with a single tap.
             */
            keyboardShouldPersistTaps="handled"
          />
        </Animated.View>
      </>
    );
  };

  const tw = useTailwind();
  const insets = useSafeAreaInsets();

  const renderBottomTabBar = () => {
    const handleWalletPress = () => {
      navigation.navigate(Routes.WALLET.HOME, {
        screen: Routes.WALLET.TAB_STACK_FLOW,
        params: {
          screen: Routes.WALLET_VIEW,
        },
      });
    };

    const handleBrowserPress = () => {
      navigation.navigate(Routes.BROWSER.HOME, {
        screen: Routes.BROWSER.VIEW,
      });
    };

    const handleActionsPress = () => {
      navigation.navigate(Routes.MODAL.ROOT_MODAL_FLOW, {
        screen: Routes.MODAL.WALLET_ACTIONS,
      });
    };

    const handleActivityPress = () => {
      navigation.navigate(Routes.TRANSACTIONS_VIEW);
    };

    const handleRewardsOrSettingsPress = () => {
      if (isRewardsEnabled) {
        navigation.navigate(Routes.REWARDS_VIEW);
      } else {
        navigation.navigate(Routes.SETTINGS_VIEW, {
          screen: 'Settings',
        });
      }
    };

    return (
      <View>
        <Box
          flexDirection={BoxFlexDirection.Row}
          alignItems={BoxAlignItems.Center}
          twClassName="w-full pt-3 px-2 bg-default border-t border-muted gap-x-2"
          style={[tw.style(`pb-[${insets.bottom}px]`)]}
        >
          <View style={tw.style('flex-1')}>
            <TabBarItem
              label={strings('bottom_nav.home')}
              iconName={IconName.Home}
              onPress={handleWalletPress}
              isActive={false}
              testID="tab-bar-item-wallet"
            />
          </View>
          <View style={tw.style('flex-1')}>
            <TabBarItem
              label={strings('bottom_nav.browser')}
              iconName={IconName.Explore}
              onPress={handleBrowserPress}
              isActive={false}
              testID="tab-bar-item-browser"
            />
          </View>
          <View style={tw.style('flex-1')}>
            <TabBarItem
              label="Trade"
              iconName={IconName.SwapVertical}
              onPress={handleActionsPress}
              isActive
              isTradeButton
              testID="tab-bar-item-actions"
            />
          </View>
          <View style={tw.style('flex-1')}>
            <TabBarItem
              label={strings('bottom_nav.activity')}
              iconName={IconName.Activity}
              onPress={handleActivityPress}
              isActive={false}
              testID="tab-bar-item-activity"
            />
          </View>
          <View style={tw.style('flex-1')}>
            <TabBarItem
              label={
                isRewardsEnabled
                  ? strings('bottom_nav.rewards')
                  : strings('bottom_nav.settings')
              }
              iconName={
                isRewardsEnabled
                  ? IconName.MetamaskFoxOutline
                  : IconName.Setting
              }
              onPress={handleRewardsOrSettingsPress}
              isActive={false}
              testID={
                isRewardsEnabled
                  ? 'tab-bar-item-rewards'
                  : 'tab-bar-item-settings'
              }
            />
          </View>
        </Box>
      </View>
    );
  };

  return (
    <SafeAreaView style={styles.container}>
      {/* Hidden close button for navigation tests */}
      <TouchableOpacity
        onPress={handleBackPressed}
        testID={PerpsMarketListViewSelectorsIDs.CLOSE_BUTTON}
        style={hiddenButtonStyle}
      />
      {/* Header */}
      <Pressable style={styles.header} onPress={() => Keyboard.dismiss()}>
        <View style={styles.headerTitleContainer}>
          <Text
            variant={TextVariant.HeadingLG}
            color={TextColor.Default}
            style={styles.headerTitle}
          >
            {strings('perps.title')}
          </Text>
        </View>
        <View style={styles.titleButtonsRightContainer}>
          <TouchableOpacity
            style={styles.searchButton}
            onPress={handleSearchToggle}
            testID={PerpsMarketListViewSelectorsIDs.SEARCH_TOGGLE_BUTTON}
          >
            <Icon
              name={isSearchVisible ? IconName.Close : IconName.Search}
              size={IconSize.Lg}
            />
          </TouchableOpacity>
        </View>
      </Pressable>

      {isSearchVisible && (
        <View style={styles.searchContainer}>
          <View style={styles.searchInputContainer}>
            <Icon
              name={IconName.Search}
              size={IconSize.Lg}
              style={styles.searchIcon}
            />
            <TextInput
              style={styles.searchInput}
              placeholder={strings('perps.search_by_token_symbol')}
              placeholderTextColor={theme.colors.text.muted}
              value={searchQuery}
              onChangeText={setSearchQuery}
              onPressIn={() => setShouldShowNavbar(false)}
              autoCapitalize="none"
              autoCorrect={false}
              autoFocus
            />
            {searchQuery.length > 0 && (
              <TouchableOpacity
                onPress={() => setSearchQuery('')}
                style={styles.clearButton}
                testID={PerpsMarketListViewSelectorsIDs.SEARCH_CLEAR_BUTTON}
              >
                <Icon name={IconName.Close} size={IconSize.Sm} />
              </TouchableOpacity>
            )}
          </View>
        </View>
      )}

      {/* Balance Actions Component */}
      {!isSearchVisible && <PerpsMarketBalanceActions />}

      <View style={styles.listContainerWithTabBar}>{renderMarketList()}</View>

      {/* Bottom navbar - hidden when search is visible */}
      {shouldShowNavbar && (
        <View style={styles.tabBarContainer}>{renderBottomTabBar()}</View>
      )}
    </SafeAreaView>
  );
};

export default PerpsMarketListView;<|MERGE_RESOLUTION|>--- conflicted
+++ resolved
@@ -232,13 +232,12 @@
     }
   };
 
-<<<<<<< HEAD
   // Performance tracking: Measure screen load time until market data is displayed
   usePerpsMeasurement({
     measurementName: PerpsMeasurementName.MARKETS_SCREEN_LOADED,
     conditions: [filteredMarkets.length > 0],
   });
-=======
+
   // Render navbar when keyboard is dismissed. We hide the navbar to give extra room when the OS keyboard is visible.
   useEffect(() => {
     if (!isSearchVisible) return;
@@ -251,25 +250,6 @@
       hideSubscription?.remove();
     };
   }, [isSearchVisible]);
-
-  // Track screen load performance
-  const hasTrackedMarketsView = useRef(false);
-  const hasTrackedDataDisplay = useRef(false);
-
-  // Track when actual market data is displayed (not just skeleton)
-  useEffect(() => {
-    if (filteredMarkets.length > 0 && !hasTrackedDataDisplay.current) {
-      // End measurement when actual data is displayed
-      const loadTime = endMeasure(PerpsMeasurementName.MARKETS_SCREEN_LOADED);
-      DevLogger.log('PerpsMarketListView: Market data displayed', {
-        marketCount: filteredMarkets.length,
-        loadTimeMs: loadTime,
-        targetMs: 200,
-      });
-      hasTrackedDataDisplay.current = true;
-    }
-  }, [filteredMarkets.length, endMeasure]);
->>>>>>> 71d855b4
 
   // Track markets screen viewed event
   const source =
@@ -283,13 +263,6 @@
     },
   });
 
-<<<<<<< HEAD
-=======
-      hasTrackedMarketsView.current = true;
-    }
-  }, [markets, track]);
-
->>>>>>> 71d855b4
   const renderMarketList = () => {
     // Skeleton List - show immediately while loading
     if (isLoadingMarkets) {
