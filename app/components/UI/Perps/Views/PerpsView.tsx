import React, { useCallback, useEffect, useState } from 'react';
import { View } from 'react-native';
import Button, {
  ButtonSize,
  ButtonVariants,
  ButtonWidthTypes,
} from '../../../../component-library/components/Buttons/Button';
import { NavigationProp, useNavigation } from '@react-navigation/native';
import Text, {
  TextColor,
  TextVariant,
} from '../../../../component-library/components/Texts/Text';
import { useStyles } from '../../../../component-library/hooks';
import { DevLogger } from '../../../../core/SDKConnect/utils/DevLogger';
import type { Theme } from '../../../../util/theme/models';
import ScreenView from '../../../Base/ScreenView';
import Routes from '../../../../constants/navigation/Routes';

// Import PerpsController hooks
import {
  usePerpsAccount,
  usePerpsConnection,
  usePerpsNetwork,
  usePerpsNetworkConfig,
  usePerpsTrading,
} from '../hooks';

// Preview market data component removed for minimal PR

// Import connection components
import PerpsConnectionErrorView from '../components/PerpsConnectionErrorView';
import PerpsLoader from '../components/PerpsLoader';
import { PerpsNavigationParamList } from '../types/navigation';

interface PerpsViewProps {}

const styleSheet = (params: { theme: Theme }) => {
  const { theme } = params;
  const { colors } = theme;

  return {
    content: {
      flex: 1,
      paddingHorizontal: 24,
      paddingTop: 24,
      paddingBottom: 32,
    },
    headerContainer: {
      alignItems: 'center' as const,
      marginBottom: 32,
    },
    buttonContainer: {
      marginBottom: 24,
    },
    button: {
      marginBottom: 16,
    },
    resultContainer: {
      padding: 16,
      borderRadius: 8,
      backgroundColor: colors.background.alternative,
      marginTop: 16,
    },
    resultText: {
      marginTop: 8,
      lineHeight: 20,
    },
  };
};

const PerpsView: React.FC<PerpsViewProps> = () => {
  const { styles } = useStyles(styleSheet, {});
  const navigation = useNavigation<NavigationProp<PerpsNavigationParamList>>();

  const [isLoading, setIsLoading] = useState(false);
  const [isToggling, setIsToggling] = useState(false);
  const [result, setResult] = useState<string>('');
  // Use state hooks
  const cachedAccountState = usePerpsAccount();
  DevLogger.log(
    'PerpsView: cachedAccountState from Redux:',
    cachedAccountState,
  );
  const { getAccountState } = usePerpsTrading();
  const { toggleTestnet } = usePerpsNetworkConfig();
  const currentNetwork = usePerpsNetwork();

  // Use connection provider for connection state
  const {
    isConnected,
    isConnecting,
    isInitialized,
    error: connectionError,
    connect: reconnect,
    resetError,
  } = usePerpsConnection();

  const getAccountBalance = useCallback(async () => {
    setIsLoading(true);
    setResult('');

    try {
      DevLogger.log('Perps: Getting account balance...');

      const accountState = await getAccountState();

      const resultLines = [
        '✅ Account Balance Retrieved Successfully!',
        '',
        `💰 Total Balance: $${accountState.totalBalance}`,
        `💳 Available Balance: $${accountState.availableBalance}`,
        `📊 Margin Used: $${accountState.marginUsed}`,
        `📈 Unrealized PnL: $${accountState.unrealizedPnl}`,
        '',
        `🌐 Network: ${currentNetwork.toUpperCase()}`,
      ];

      setResult(resultLines.join('\n'));
      DevLogger.log(
        'Perps: Account balance retrieved successfully',
        accountState,
      );
    } catch (error) {
      const errorMessage =
        error instanceof Error ? error.message : 'Unknown error';
      const fullErrorMessage = `❌ Failed to get account balance: ${errorMessage}`;
      setResult(fullErrorMessage);
      DevLogger.log('Perps: Failed to get account balance', error);
    } finally {
      setIsLoading(false);
    }
  }, [getAccountState, currentNetwork]);

  // Automatically load account state on mount and when network changes
  useEffect(() => {
    DevLogger.log(
      'PerpsView: Component mounted or network changed, auto-loading account state',
      {
        currentNetwork,
        isConnected,
        isInitialized,
      },
    );

    // Only load account state if we're connected and initialized
    if (isConnected && isInitialized) {
      getAccountState().catch((error) => {
        DevLogger.log('PerpsView: Failed to auto-load account state', error);
      });
    }
  }, [getAccountState, currentNetwork, isConnected, isInitialized]);

  const handleToggleTestnet = async () => {
    setIsToggling(true);
    setResult('');

    try {
      DevLogger.log('Perps: Toggling testnet...', {
        currentNetworkBefore: currentNetwork,
        buttonLabel: `Switch to ${
          currentNetwork === 'testnet' ? 'Mainnet' : 'Testnet'
        }`,
      });

      const toggleResult = await toggleTestnet();

      if (toggleResult.success) {
        const newNetwork = toggleResult.isTestnet ? 'TESTNET' : 'MAINNET';
        setResult(
          `✅ Successfully switched to ${newNetwork}\n🔄 Current UI shows: ${currentNetwork.toUpperCase()}`,
        );
        DevLogger.log('Perps: Network toggled successfully', {
          toggledTo: toggleResult.isTestnet,
          uiStillShows: currentNetwork,
          shouldShowDifferent: toggleResult.isTestnet ? 'testnet' : 'mainnet',
        });
      } else {
        setResult(`❌ Failed to toggle network: ${toggleResult.error}`);
        DevLogger.log('Perps: Failed to toggle network', toggleResult.error);
      }
    } catch (error) {
      const errorMessage =
        error instanceof Error ? error.message : 'Unknown error';
      setResult(`❌ Failed to toggle network: ${errorMessage}`);
      DevLogger.log('Perps: Failed to toggle network', error);
    } finally {
      setIsToggling(false);
    }
  };

  const handleRetryConnection = async () => {
    resetError();
    await reconnect();
  };

<<<<<<< HEAD
  const handleMarketListNavigation = async () => {
    navigation.navigate('PerpsMarketListView');
=======
  const handlePositionsNavigation = async () => {
    navigation.navigate(Routes.PERPS.POSITIONS);
>>>>>>> e53c3b25
  };

  // Show connection error screen if there's an error
  if (connectionError) {
    return (
      <PerpsConnectionErrorView
        error={connectionError}
        onRetry={handleRetryConnection}
        isRetrying={isConnecting}
      />
    );
  }

  // Show loader while initializing or connecting
  if (!isInitialized || isConnecting) {
    return (
      <PerpsLoader
        message={
          !isInitialized
            ? 'Initializing Perps controller...'
            : 'Connecting to Perps trading...'
        }
        fullScreen
      />
    );
  }

  return (
    <ScreenView>
      <View style={styles.content}>
        <View style={styles.headerContainer}>
          <Text variant={TextVariant.HeadingLG} color={TextColor.Default}>
            Perps Trading (Minimal)
          </Text>
          <Text variant={TextVariant.BodyMD} color={TextColor.Muted}>
            Core Controller & Services Testing
          </Text>
          <Text
            variant={TextVariant.BodySM}
            color={
              currentNetwork === 'testnet'
                ? TextColor.Warning
                : TextColor.Success
            }
          >
            Network: {currentNetwork.toUpperCase()}
          </Text>
          {cachedAccountState ? (
            <Text variant={TextVariant.BodySM} color={TextColor.Muted}>
              Cached Balance: ${cachedAccountState.totalBalance}
            </Text>
          ) : isLoading ? (
            <Text variant={TextVariant.BodySM} color={TextColor.Muted}>
              Loading balance...
            </Text>
          ) : (
            <Text variant={TextVariant.BodySM} color={TextColor.Muted}>
              Balance will load automatically
            </Text>
          )}
        </View>

        <View style={styles.buttonContainer}>
          {/* Core functionality buttons */}
          <Button
            variant={ButtonVariants.Primary}
            size={ButtonSize.Lg}
            width={ButtonWidthTypes.Full}
            label="Get Account Balance"
            onPress={getAccountBalance}
            loading={isLoading}
            style={styles.button}
          />

          <Button
            variant={ButtonVariants.Secondary}
            size={ButtonSize.Lg}
            width={ButtonWidthTypes.Full}
            label={`Switch to ${
              currentNetwork === 'testnet' ? 'Mainnet' : 'Testnet'
            }`}
            onPress={handleToggleTestnet}
            loading={isToggling}
            style={styles.button}
          />

          <Button
<<<<<<< HEAD
            variant={ButtonVariants.Secondary}
            size={ButtonSize.Lg}
            width={ButtonWidthTypes.Full}
            label="View Markets"
            onPress={handleMarketListNavigation}
=======
            variant={ButtonVariants.Primary}
            size={ButtonSize.Lg}
            width={ButtonWidthTypes.Full}
            label="Positions"
            onPress={handlePositionsNavigation}
            loading={isLoading}
>>>>>>> e53c3b25
            style={styles.button}
          />
        </View>

        {result ? (
          <View style={styles.resultContainer}>
            <Text variant={TextVariant.BodyMDMedium} color={TextColor.Default}>
              Result:
            </Text>
            <Text
              variant={TextVariant.BodySM}
              color={TextColor.Muted}
              style={styles.resultText}
            >
              {result}
            </Text>
          </View>
        ) : null}
      </View>
    </ScreenView>
  );
};

export default PerpsView;<|MERGE_RESOLUTION|>--- conflicted
+++ resolved
@@ -193,13 +193,12 @@
     await reconnect();
   };
 
-<<<<<<< HEAD
   const handleMarketListNavigation = async () => {
     navigation.navigate('PerpsMarketListView');
-=======
+  };
+
   const handlePositionsNavigation = async () => {
     navigation.navigate(Routes.PERPS.POSITIONS);
->>>>>>> e53c3b25
   };
 
   // Show connection error screen if there's an error
@@ -287,20 +286,20 @@
           />
 
           <Button
-<<<<<<< HEAD
             variant={ButtonVariants.Secondary}
             size={ButtonSize.Lg}
             width={ButtonWidthTypes.Full}
             label="View Markets"
             onPress={handleMarketListNavigation}
-=======
+          />
+
+          <Button
             variant={ButtonVariants.Primary}
             size={ButtonSize.Lg}
             width={ButtonWidthTypes.Full}
             label="Positions"
             onPress={handlePositionsNavigation}
             loading={isLoading}
->>>>>>> e53c3b25
             style={styles.button}
           />
         </View>
