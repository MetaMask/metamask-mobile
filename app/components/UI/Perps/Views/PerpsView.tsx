/**
 * PerpsView - Debug/Development View for Perps Trading
 *
 * This is a development and testing view that provides direct access to
 * controller functionality and debug information. This view is NOT intended
 * for production use and should not be visible to end users in the final app.
 *
 * Features:
 * - Account balance monitoring
 * - Network switching (testnet/mainnet)
 * - Direct access to deposit/withdraw flows
 * - Market grid for quick trading access
 * - Withdrawal status monitoring
 * - Debug output for testing controller methods
 */
import { NavigationProp, useNavigation } from '@react-navigation/native';
import React, { useCallback, useEffect, useState } from 'react';
import { TouchableOpacity, View, type DimensionValue } from 'react-native';
import { strings } from '../../../../../locales/i18n';
import Button, {
  ButtonSize,
  ButtonVariants,
  ButtonWidthTypes,
} from '../../../../component-library/components/Buttons/Button';
import Text, {
  TextColor,
  TextVariant,
} from '../../../../component-library/components/Texts/Text';
import { useStyles } from '../../../../component-library/hooks';
import Routes from '../../../../constants/navigation/Routes';
import type { Theme } from '../../../../util/theme/models';
import ScreenView from '../../../Base/ScreenView';

// Import PerpsController hooks
import {
  usePerpsAccount,
  usePerpsConnection,
  usePerpsNetwork,
  usePerpsNetworkConfig,
  usePerpsTrading,
} from '../hooks';
import { useLivePrices } from '../hooks/stream';

// Import connection components
import PerpsConnectionErrorView from '../components/PerpsConnectionErrorView';
import PerpsLoader from '../components/PerpsLoader';
import { PerpsNavigationParamList } from '../types/navigation';
import { parseCurrencyString } from '../utils/formatUtils';

interface PerpsViewProps {}

const styleSheet = (params: { theme: Theme }) => {
  const { theme } = params;
  const { colors } = theme;

  return {
    content: {
      flex: 1,
      paddingHorizontal: 24,
      paddingTop: 24,
      paddingBottom: 32,
    },
    headerContainer: {
      alignItems: 'center' as const,
      marginBottom: 32,
    },
    buttonContainer: {
      gap: 10,
    },
    button: {
      marginBottom: 16,
    },
    tradingButtonsContainer: {
      flexDirection: 'row' as const,
      justifyContent: 'space-between' as const,
      marginTop: 16,
    },
    tradingButton: {
      flex: 1,
      marginHorizontal: 8,
    },
    marketGridContainer: {
      marginTop: 24,
    },
    marketGrid: {
      flexDirection: 'row' as const,
      flexWrap: 'wrap' as const,
      marginHorizontal: -4,
    },
    marketCard: {
      width: '48%' as DimensionValue,
      marginHorizontal: '1%' as DimensionValue,
      marginBottom: 12,
      padding: 12,
      borderRadius: 8,
      backgroundColor: colors.background.alternative,
      borderWidth: 1,
      borderColor: colors.border.muted,
    },
    marketCardContent: {
      alignItems: 'center' as const,
    },
    marketAsset: {
      fontSize: 16,
      fontWeight: '600' as const,
      marginBottom: 4,
    },
    marketPrice: {
      fontSize: 14,
      marginBottom: 8,
    },
    marketButtons: {
      flexDirection: 'row' as const,
      justifyContent: 'space-between' as const,
      width: '100%' as DimensionValue,
    },
    marketButton: {
      flex: 1,
      marginHorizontal: 2,
      paddingVertical: 6,
      paddingHorizontal: 8,
      borderRadius: 4,
      alignItems: 'center' as const,
    },
    longButton: {
      backgroundColor: colors.success.muted,
    },
    shortButton: {
      backgroundColor: colors.error.muted,
    },
    marketButtonText: {
      fontSize: 12,
      fontWeight: '500' as const,
    },
    resultContainer: {
      padding: 16,
      borderRadius: 8,
      backgroundColor: colors.background.alternative,
      marginTop: 16,
    },
    resultText: {
      marginTop: 8,
      lineHeight: 20,
    },
  };
};

const PerpsView: React.FC<PerpsViewProps> = () => {
  const { styles } = useStyles(styleSheet, {});
  const navigation = useNavigation<NavigationProp<PerpsNavigationParamList>>();

  const [isLoading, setIsLoading] = useState(false);
  const [isToggling, setIsToggling] = useState(false);
  const [result, setResult] = useState<string>('');

  // Popular trading pairs
  // TODO: remove once we integrate real design (was meant for quick access to order page)
  const POPULAR_ASSETS = ['BTC', 'ETH', 'SOL', 'ARB'];

  // Use state hooks
  const cachedAccountState = usePerpsAccount();
  const { getAccountState, depositWithConfirmation } = usePerpsTrading();
  const { toggleTestnet } = usePerpsNetworkConfig();
  const currentNetwork = usePerpsNetwork();

  // Use connection provider for connection state
  const {
    isConnected,
    isConnecting,
    isInitialized,
    error: connectionError,
    connect: reconnect,
    resetError,
  } = usePerpsConnection();

  // Get real-time prices for popular assets with 5s debounce for portfolio view
  const priceData = useLivePrices({
    symbols: POPULAR_ASSETS,
<<<<<<< HEAD
    throttleMs: 5000,
=======
    debounceMs: 5000,
>>>>>>> 79c347d9
  });

  // Parse available balance to check if withdrawal should be enabled
  const hasAvailableBalance = useCallback((): boolean => {
    if (!cachedAccountState?.availableBalance) return false;
    const availableAmount = parseCurrencyString(
      cachedAccountState.availableBalance,
    );
    return availableAmount > 0;
  }, [cachedAccountState?.availableBalance]);

  const getAccountBalance = useCallback(async () => {
    setIsLoading(true);
    setResult('');

    try {
      const accountState = await getAccountState();

      const resultLines = [
        '✅ Account Balance Retrieved Successfully!',
        '',
        `💰 Total Balance: $${accountState.totalBalance}`,
        `💳 Available Balance: $${accountState.availableBalance}`,
        `📊 Margin Used: $${accountState.marginUsed}`,
        `📈 Unrealized PnL: $${accountState.unrealizedPnl}`,
        '',
        `🌐 Network: ${currentNetwork.toUpperCase()}`,
      ];

      setResult(resultLines.join('\n'));
    } catch (error) {
      const errorMessage =
        error instanceof Error
          ? error.message
          : strings('perps.errors.unknownError');
      const fullErrorMessage = strings('perps.errors.accountBalanceFailed', {
        error: errorMessage,
      });
      setResult(fullErrorMessage);
    } finally {
      setIsLoading(false);
    }
  }, [getAccountState, currentNetwork]);

  // Automatically load account state on mount and when network changes
  useEffect(() => {
    // Only load account state if we're connected and initialized
    if (isConnected && isInitialized) {
      // Fire and forget - errors are already handled in getAccountState
      // and stored in the controller's state
      getAccountState();
    }
  }, [getAccountState, currentNetwork, isConnected, isInitialized]);

  const handleToggleTestnet = async () => {
    setIsToggling(true);
    setResult('');

    try {
      const toggleResult = await toggleTestnet();

      if (toggleResult.success) {
        const newNetwork = toggleResult.isTestnet ? 'TESTNET' : 'MAINNET';
        setResult(
          `✅ Successfully switched to ${newNetwork}\n🔄 Current UI shows: ${currentNetwork.toUpperCase()}`,
        );
      } else {
        setResult(
          strings('perps.errors.networkToggleFailed', {
            error: toggleResult.error,
          }),
        );
      }
    } catch (error) {
      const errorMessage =
        error instanceof Error
          ? error.message
          : strings('perps.errors.unknownError');
      setResult(
        strings('perps.errors.networkToggleFailed', { error: errorMessage }),
      );
    } finally {
      setIsToggling(false);
    }
  };

  const handleRetryConnection = async () => {
    resetError();
    await reconnect();
  };

  const handleMarketListNavigation = async () => {
    navigation.navigate(Routes.PERPS.MARKETS);
  };

  const handlePositionsNavigation = async () => {
    navigation.navigate(Routes.PERPS.POSITIONS);
  };
  const handleTransactionsHistoryNavigation = async () => {
    navigation.navigate(Routes.TRANSACTIONS_VIEW, {
      screen: Routes.TRANSACTIONS_VIEW,
      params: {
        redirectToPerpsTransactions: true,
      },
    });
  };

  const handleDepositNavigation = () => {
    // Navigate immediately to confirmations screen for instant UI response
    navigation.navigate(Routes.PERPS.ROOT, {
      screen: Routes.FULL_SCREEN_CONFIRMATIONS.REDESIGNED_CONFIRMATIONS,
    });

    // Initialize deposit in the background without blocking
    depositWithConfirmation().catch((error) => {
      console.error('Failed to initialize deposit:', error);
    });
  };

  const handleWithdrawNavigation = () => {
    navigation.navigate(Routes.PERPS.WITHDRAW);
  };

  // Show connection error screen if there's an error
  if (connectionError) {
    return (
      <PerpsConnectionErrorView
        error={connectionError}
        onRetry={handleRetryConnection}
        isRetrying={isConnecting}
      />
    );
  }

  // Show loader while initializing or connecting
  if (!isInitialized || isConnecting) {
    return (
      <PerpsLoader
        message={
          !isInitialized
            ? 'Initializing Perps controller...'
            : 'Connecting to Perps trading...'
        }
        fullScreen
      />
    );
  }

  return (
    <ScreenView>
      <View style={styles.content}>
        <View style={styles.headerContainer}>
          <Text variant={TextVariant.HeadingLG} color={TextColor.Default}>
            Perps Trading (Dev Mode)
          </Text>
          <Text variant={TextVariant.BodyMD} color={TextColor.Muted}>
            Core Controller & Services Testing
          </Text>
          <Text
            variant={TextVariant.BodySM}
            color={
              currentNetwork === 'testnet'
                ? TextColor.Warning
                : TextColor.Success
            }
          >
            Network: {currentNetwork.toUpperCase()}
          </Text>
          {cachedAccountState ? (
            <>
              <Text variant={TextVariant.BodySM} color={TextColor.Muted}>
                Balance: ${cachedAccountState.totalBalance}
              </Text>
              {parseFloat(cachedAccountState.totalBalance) === 0 && (
                <Text variant={TextVariant.BodySM} color={TextColor.Warning}>
                  No funds deposited. Use &apos;Deposit Funds&apos; to get
                  started.
                </Text>
              )}
            </>
          ) : isLoading ? (
            <Text variant={TextVariant.BodySM} color={TextColor.Muted}>
              Loading balance...
            </Text>
          ) : (
            <Text variant={TextVariant.BodySM} color={TextColor.Muted}>
              Balance will load automatically
            </Text>
          )}
        </View>

        <View style={styles.buttonContainer}>
          {/* Core functionality buttons */}
          <Button
            variant={ButtonVariants.Primary}
            size={ButtonSize.Lg}
            width={ButtonWidthTypes.Full}
            label={strings('perps.buttons.get_account_balance')}
            onPress={getAccountBalance}
            loading={isLoading}
            style={styles.button}
          />

          <Button
            variant={ButtonVariants.Secondary}
            size={ButtonSize.Lg}
            width={ButtonWidthTypes.Full}
            label={strings('perps.buttons.deposit_funds')}
            onPress={handleDepositNavigation}
            style={styles.button}
          />

          {/* Show withdraw button only if there's available balance */}
          {hasAvailableBalance() && (
            <Button
              variant={ButtonVariants.Secondary}
              size={ButtonSize.Lg}
              width={ButtonWidthTypes.Full}
              label={strings('perps.withdrawal.title')}
              onPress={handleWithdrawNavigation}
              style={styles.button}
            />
          )}

          <Button
            variant={ButtonVariants.Secondary}
            size={ButtonSize.Lg}
            width={ButtonWidthTypes.Full}
            label={strings(
              currentNetwork === 'testnet'
                ? 'perps.buttons.switch_to_mainnet'
                : 'perps.buttons.switch_to_testnet',
            )}
            onPress={handleToggleTestnet}
            loading={isToggling}
            style={styles.button}
          />

          <Button
            variant={ButtonVariants.Secondary}
            size={ButtonSize.Lg}
            width={ButtonWidthTypes.Full}
            label={strings('perps.buttons.view_markets')}
            onPress={handleMarketListNavigation}
          />

          <Button
            variant={ButtonVariants.Primary}
            size={ButtonSize.Lg}
            width={ButtonWidthTypes.Full}
            label={strings('perps.buttons.positions')}
            onPress={handlePositionsNavigation}
            loading={isLoading}
            style={styles.button}
          />

          <Button
            variant={ButtonVariants.Primary}
            size={ButtonSize.Lg}
            width={ButtonWidthTypes.Full}
            label="Transactions History"
            onPress={handleTransactionsHistoryNavigation}
            loading={isLoading}
            style={styles.button}
          />
        </View>

        {/* Market Grid */}
        <View style={styles.marketGridContainer}>
          <Text variant={TextVariant.BodyLGMedium} color={TextColor.Default}>
            Popular Markets
          </Text>
          <View style={styles.marketGrid}>
            {POPULAR_ASSETS.map((asset) => {
              const price = priceData[asset]?.price || '---';
              const change = priceData[asset]?.percentChange24h || '0';
              const priceNum = parseFloat(price);
              const changeNum = parseFloat(change);

              return (
                <View key={asset} style={styles.marketCard}>
                  <View style={styles.marketCardContent}>
                    <Text
                      variant={TextVariant.BodyLGMedium}
                      style={styles.marketAsset}
                    >
                      {asset}
                    </Text>
                    <Text
                      variant={TextVariant.BodyMD}
                      color={TextColor.Default}
                      style={styles.marketPrice}
                    >
                      ${priceNum > 0 ? priceNum.toLocaleString() : '---'}
                    </Text>
                    <Text
                      variant={TextVariant.BodySM}
                      color={
                        changeNum >= 0 ? TextColor.Success : TextColor.Error
                      }
                    >
                      {changeNum >= 0 ? '+' : ''}
                      {changeNum.toFixed(2)}%
                    </Text>
                    <View style={styles.marketButtons}>
                      <TouchableOpacity
                        style={[styles.marketButton, styles.longButton]}
                        onPress={() =>
                          navigation.navigate(Routes.PERPS.ORDER, {
                            direction: 'long',
                            asset,
                          })
                        }
                      >
                        <Text
                          variant={TextVariant.BodySM}
                          color={TextColor.Success}
                          style={styles.marketButtonText}
                        >
                          Long
                        </Text>
                      </TouchableOpacity>
                      <TouchableOpacity
                        style={[styles.marketButton, styles.shortButton]}
                        onPress={() =>
                          navigation.navigate(Routes.PERPS.ORDER, {
                            direction: 'short',
                            asset,
                          })
                        }
                      >
                        <Text
                          variant={TextVariant.BodySM}
                          color={TextColor.Error}
                          style={styles.marketButtonText}
                        >
                          Short
                        </Text>
                      </TouchableOpacity>
                    </View>
                  </View>
                </View>
              );
            })}
          </View>

          {/* Custom asset input */}
          <View style={styles.tradingButtonsContainer}>
            <Button
              variant={ButtonVariants.Link}
              size={ButtonSize.Md}
              width={ButtonWidthTypes.Full}
              label="Trade INVALID asset →"
              onPress={() =>
                navigation.navigate(Routes.PERPS.ORDER, {
                  direction: 'long',
                  asset: 'WRONGNAME', // This will demonstrate the invalid asset handling
                })
              }
            />
          </View>
        </View>

        {result ? (
          <View style={styles.resultContainer}>
            <Text variant={TextVariant.BodyMDMedium} color={TextColor.Default}>
              Result:
            </Text>
            <Text
              variant={TextVariant.BodySM}
              color={TextColor.Muted}
              style={styles.resultText}
            >
              {result}
            </Text>
          </View>
        ) : null}
      </View>
    </ScreenView>
  );
};

// Enable WDYR tracking in development
if (__DEV__) {
  // eslint-disable-next-line @typescript-eslint/no-explicit-any
  (PerpsView as any).whyDidYouRender = {
    logOnDifferentValues: true,
    customName: 'PerpsView',
  };
}

export default PerpsView;<|MERGE_RESOLUTION|>--- conflicted
+++ resolved
@@ -173,14 +173,10 @@
     resetError,
   } = usePerpsConnection();
 
-  // Get real-time prices for popular assets with 5s debounce for portfolio view
+  // Get real-time prices for popular assets with 5s throttle for portfolio view
   const priceData = useLivePrices({
     symbols: POPULAR_ASSETS,
-<<<<<<< HEAD
     throttleMs: 5000,
-=======
-    debounceMs: 5000,
->>>>>>> 79c347d9
   });
 
   // Parse available balance to check if withdrawal should be enabled
