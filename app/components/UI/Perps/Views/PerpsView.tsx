import React, { useCallback, useEffect, useState, useRef } from 'react';
import { View, ScrollView, RefreshControl } from 'react-native';
import { useNavigation } from '@react-navigation/native';
import Text, {
  TextColor,
  TextVariant,
} from '../../../../component-library/components/Texts/Text';
import ButtonIcon, {
  ButtonIconSizes,
} from '../../../../component-library/components/Buttons/ButtonIcon';
import {
  IconName,
  IconColor,
} from '../../../../component-library/components/Icons/Icon';
import BottomSheet, {
  BottomSheetRef,
} from '../../../../component-library/components/BottomSheets/BottomSheet';
import BottomSheetHeader from '../../../../component-library/components/BottomSheets/BottomSheetHeader';
import Button, {
  ButtonVariants,
  ButtonSize,
  ButtonWidthTypes,
} from '../../../../component-library/components/Buttons/Button';
import { useStyles } from '../../../../component-library/hooks';
import type { Theme } from '../../../../util/theme/models';
import Routes from '../../../../constants/navigation/Routes';
import { PerpsTabControlBar } from '../components/PerpsTabControlBar';
import PerpsPositionCard from '../components/PerpsPositionCard';
import { usePerpsTrading } from '../hooks';
import type { Position } from '../controllers/types';
import { strings } from '../../../../../locales/i18n';

interface PerpsViewProps {}

const styleSheet = (params: { theme: Theme }) => {
  const { theme } = params;
  const { colors } = theme;

  return {
    wrapper: {
      flex: 1,
      backgroundColor: colors.background.default,
    },
    content: {
      flex: 1,
    },
    section: {
      marginBottom: 24,
    },
    sectionHeader: {
      flexDirection: 'row' as const,
      justifyContent: 'space-between' as const,
      alignItems: 'center' as const,
      marginBottom: 12,
    },
    sectionTitle: {
      paddingTop: 8,
    },
    emptyContainer: {
      padding: 24,
      alignItems: 'center' as const,
    },
    emptyText: {
      textAlign: 'center' as const,
      marginTop: 8,
    },
    loadingContainer: {
      padding: 24,
      alignItems: 'center' as const,
    },
    bottomSheetContent: {
      padding: 24,
    },
    actionButton: {
      marginBottom: 12,
    },
  };
};

const PerpsView: React.FC<PerpsViewProps> = () => {
  const { styles } = useStyles(styleSheet, {});
  const navigation = useNavigation();
  const { getPositions } = usePerpsTrading();

  const [positions, setPositions] = useState<Position[]>([]);
  const [isLoading, setIsLoading] = useState(true);
  const [isRefreshing, setIsRefreshing] = useState(false);
  const [isBottomSheetVisible, setIsBottomSheetVisible] = useState(false);

  const bottomSheetRef = useRef<BottomSheetRef>(null);

  const loadPositions = useCallback(
    async (isRefresh = false) => {
      try {
        if (isRefresh) {
          setIsRefreshing(true);
        } else {
          setIsLoading(true);
        }

        const positionsData = await getPositions();
        setPositions(positionsData || []);
      } catch (error) {
        console.error('Failed to load positions:', error);
        setPositions([]);
      } finally {
        setIsLoading(false);
        setIsRefreshing(false);
      }
    },
    [getPositions],
  );

  useEffect(() => {
    loadPositions();
  }, [loadPositions]);

<<<<<<< HEAD
  const handleRefresh = useCallback(() => {
    loadPositions(true);
  }, [loadPositions]);
=======
  const handleMarketListNavigation = async () => {
    navigation.navigate(Routes.PERPS.MARKETS);
  };
>>>>>>> 46baec2b

  const handleManageBalancePress = useCallback(() => {
    setIsBottomSheetVisible(true);
  }, []);

  const handleCloseBottomSheet = useCallback(() => {
    setIsBottomSheetVisible(false);
  }, []);

  const handleAddFunds = useCallback(() => {
    setIsBottomSheetVisible(false);
    navigation.navigate(Routes.PERPS.ROOT, {
      screen: Routes.PERPS.DEPOSIT,
    });
  }, [navigation]);

  const renderPositionsSection = () => {
    if (isLoading) {
      return (
        <View style={styles.loadingContainer}>
          <Text variant={TextVariant.BodyMD} color={TextColor.Muted}>
            {strings('perps.position.list.loading')}
          </Text>
        </View>
      );
    }

    if (positions.length === 0) {
      return (
        <View style={styles.emptyContainer}>
          <Text variant={TextVariant.BodyMD} color={TextColor.Default}>
            {strings('perps.position.list.empty_title')}
          </Text>
          <Text
            variant={TextVariant.BodySM}
            color={TextColor.Muted}
            style={styles.emptyText}
          >
            {strings('perps.position.list.empty_description')}
          </Text>
        </View>
      );
    }

<<<<<<< HEAD
    return (
      <>
        <View style={styles.sectionHeader}>
          <Text
            variant={TextVariant.HeadingSM}
            color={TextColor.Alternative}
            style={styles.sectionTitle}
          >
            {strings('perps.position.title')}
          </Text>
        </View>
        <View>
          {positions.map((position, index) => (
            <PerpsPositionCard
              key={`${position.coin}-${index}`}
              position={position}
              expanded={false}
              showIcon
              rightAccessory={
                <ButtonIcon
                  iconName={IconName.Close}
                  iconColor={IconColor.Alternative}
                  size={ButtonIconSizes.Md}
                />
              }
            />
          ))}
=======
        <View style={styles.buttonContainer}>
          {/* Core functionality buttons */}
          <Button
            variant={ButtonVariants.Primary}
            size={ButtonSize.Lg}
            width={ButtonWidthTypes.Full}
            label={strings('perps.buttons.get_account_balance')}
            onPress={getAccountBalance}
            loading={isLoading}
            style={styles.button}
          />

          <Button
            variant={ButtonVariants.Secondary}
            size={ButtonSize.Lg}
            width={ButtonWidthTypes.Full}
            label={strings('perps.buttons.deposit_funds')}
            onPress={() => navigation.navigate(Routes.PERPS.DEPOSIT)}
            style={styles.button}
          />

          <Button
            variant={ButtonVariants.Secondary}
            size={ButtonSize.Lg}
            width={ButtonWidthTypes.Full}
            label={strings(
              currentNetwork === 'testnet'
                ? 'perps.buttons.switch_to_mainnet'
                : 'perps.buttons.switch_to_testnet',
            )}
            onPress={handleToggleTestnet}
            loading={isToggling}
            style={styles.button}
          />

          <Button
            variant={ButtonVariants.Secondary}
            size={ButtonSize.Lg}
            width={ButtonWidthTypes.Full}
            label={strings('perps.buttons.view_markets')}
            onPress={handleMarketListNavigation}
          />

          <Button
            variant={ButtonVariants.Primary}
            size={ButtonSize.Lg}
            width={ButtonWidthTypes.Full}
            label={strings('perps.buttons.positions')}
            onPress={handlePositionsNavigation}
            loading={isLoading}
            style={styles.button}
          />
>>>>>>> 46baec2b
        </View>
      </>
    );
  };

  return (
    <View style={styles.wrapper}>
      <PerpsTabControlBar onManageBalancePress={handleManageBalancePress} />
      <ScrollView
        style={styles.content}
        refreshControl={
          <RefreshControl refreshing={isRefreshing} onRefresh={handleRefresh} />
        }
      >
        <View style={styles.section}>{renderPositionsSection()}</View>
      </ScrollView>

      {isBottomSheetVisible && (
        <BottomSheet ref={bottomSheetRef} onClose={handleCloseBottomSheet}>
          <BottomSheetHeader onClose={handleCloseBottomSheet}>
            <Text variant={TextVariant.HeadingMD}>
              {strings('perps.manage_balance')}
            </Text>
          </BottomSheetHeader>
          <View style={styles.bottomSheetContent}>
            <Button
              variant={ButtonVariants.Primary}
              size={ButtonSize.Lg}
              width={ButtonWidthTypes.Full}
              label={strings('perps.add_funds')}
              onPress={handleAddFunds}
              style={styles.actionButton}
              startIconName={IconName.Add}
            />
            <Button
              variant={ButtonVariants.Secondary}
              size={ButtonSize.Lg}
              width={ButtonWidthTypes.Full}
              label={strings('perps.withdraw')}
              onPress={handleCloseBottomSheet}
              style={styles.actionButton}
              startIconName={IconName.Minus}
            />
          </View>
        </BottomSheet>
      )}
    </View>
  );
};

// const PerpsView: React.FC<PerpsViewProps> = () => {
//   const { styles } = useStyles(styleSheet, {});
//   const navigation = useNavigation<NavigationProp<PerpsNavigationParamList>>();

//   const [isLoading, setIsLoading] = useState(false);
//   const [isToggling, setIsToggling] = useState(false);
//   const [result, setResult] = useState<string>('');

//   // Use state hooks
//   const cachedAccountState = usePerpsAccount();
//   const { getAccountState } = usePerpsTrading();
//   const { toggleTestnet } = usePerpsNetworkConfig();
//   const currentNetwork = usePerpsNetwork();

//   // Use connection provider for connection state
//   const {
//     isConnected,
//     isConnecting,
//     isInitialized,
//     error: connectionError,
//     connect: reconnect,
//     resetError,
//   } = usePerpsConnection();

//   const getAccountBalance = useCallback(async () => {
//     setIsLoading(true);
//     setResult('');

//     try {
//       const accountState = await getAccountState();

//       const resultLines = [
//         '✅ Account Balance Retrieved Successfully!',
//         '',
//         `💰 Total Balance: $${accountState.totalBalance}`,
//         `💳 Available Balance: $${accountState.availableBalance}`,
//         `📊 Margin Used: $${accountState.marginUsed}`,
//         `📈 Unrealized PnL: $${accountState.unrealizedPnl}`,
//         '',
//         `🌐 Network: ${currentNetwork.toUpperCase()}`,
//       ];

//       setResult(resultLines.join('\n'));
//     } catch (error) {
//       const errorMessage =
//         error instanceof Error
//           ? error.message
//           : strings('perps.errors.unknownError');
//       const fullErrorMessage = strings('perps.errors.accountBalanceFailed', {
//         error: errorMessage,
//       });
//       setResult(fullErrorMessage);
//     } finally {
//       setIsLoading(false);
//     }
//   }, [getAccountState, currentNetwork]);

//   // Automatically load account state on mount and when network changes
//   useEffect(() => {
//     // Only load account state if we're connected and initialized
//     if (isConnected && isInitialized) {
//       // Fire and forget - errors are already handled in getAccountState
//       // and stored in the controller's state
//       getAccountState();
//     }
//   }, [getAccountState, currentNetwork, isConnected, isInitialized]);

//   const handleToggleTestnet = async () => {
//     setIsToggling(true);
//     setResult('');

//     try {
//       const toggleResult = await toggleTestnet();

//       if (toggleResult.success) {
//         const newNetwork = toggleResult.isTestnet ? 'TESTNET' : 'MAINNET';
//         setResult(
//           `✅ Successfully switched to ${newNetwork}\n🔄 Current UI shows: ${currentNetwork.toUpperCase()}`,
//         );
//       } else {
//         setResult(
//           strings('perps.errors.networkToggleFailed', {
//             error: toggleResult.error,
//           }),
//         );
//       }
//     } catch (error) {
//       const errorMessage =
//         error instanceof Error
//           ? error.message
//           : strings('perps.errors.unknownError');
//       setResult(
//         strings('perps.errors.networkToggleFailed', { error: errorMessage }),
//       );
//     } finally {
//       setIsToggling(false);
//     }
//   };

//   const handleRetryConnection = async () => {
//     resetError();
//     await reconnect();
//   };

//   const handleMarketListNavigation = async () => {
//     navigation.navigate('PerpsMarketListView');
//   };

//   const handlePositionsNavigation = async () => {
//     navigation.navigate(Routes.PERPS.POSITIONS);
//   };

//   // Show connection error screen if there's an error
//   if (connectionError) {
//     return (
//       <PerpsConnectionErrorView
//         error={connectionError}
//         onRetry={handleRetryConnection}
//         isRetrying={isConnecting}
//       />
//     );
//   }

//   // Show loader while initializing or connecting
//   if (!isInitialized || isConnecting) {
//     return (
//       <PerpsLoader
//         message={
//           !isInitialized
//             ? 'Initializing Perps controller...'
//             : 'Connecting to Perps trading...'
//         }
//         fullScreen
//       />
//     );
//   }

//   return (
//     <ScreenView>
//       <View style={styles.content}>
//         <View style={styles.headerContainer}>
//           <Text variant={TextVariant.HeadingLG} color={TextColor.Default}>
//             Perps Trading (Minimal)
//           </Text>
//           <Text variant={TextVariant.BodyMD} color={TextColor.Muted}>
//             Core Controller & Services Testing
//           </Text>
//           <Text
//             variant={TextVariant.BodySM}
//             color={
//               currentNetwork === 'testnet'
//                 ? TextColor.Warning
//                 : TextColor.Success
//             }
//           >
//             Network: {currentNetwork.toUpperCase()}
//           </Text>
//           {cachedAccountState ? (
//             <Text variant={TextVariant.BodySM} color={TextColor.Muted}>
//               Cached Balance: ${cachedAccountState.totalBalance}
//             </Text>
//           ) : isLoading ? (
//             <Text variant={TextVariant.BodySM} color={TextColor.Muted}>
//               Loading balance...
//             </Text>
//           ) : (
//             <Text variant={TextVariant.BodySM} color={TextColor.Muted}>
//               Balance will load automatically
//             </Text>
//           )}
//         </View>

//         <View style={styles.buttonContainer}>
//           {/* Core functionality buttons */}
//           <Button
//             variant={ButtonVariants.Primary}
//             size={ButtonSize.Lg}
//             width={ButtonWidthTypes.Full}
//             label="Get Account Balance"
//             onPress={getAccountBalance}
//             loading={isLoading}
//             style={styles.button}
//           />

//           <Button
//             variant={ButtonVariants.Secondary}
//             size={ButtonSize.Lg}
//             width={ButtonWidthTypes.Full}
//             label="Deposit Funds"
//             onPress={() => navigation.navigate(Routes.PERPS.DEPOSIT)}
//             style={styles.button}
//           />

//           <Button
//             variant={ButtonVariants.Secondary}
//             size={ButtonSize.Lg}
//             width={ButtonWidthTypes.Full}
//             label={`Switch to ${
//               currentNetwork === 'testnet' ? 'Mainnet' : 'Testnet'
//             }`}
//             onPress={handleToggleTestnet}
//             loading={isToggling}
//             style={styles.button}
//           />

//           <Button
//             variant={ButtonVariants.Secondary}
//             size={ButtonSize.Lg}
//             width={ButtonWidthTypes.Full}
//             label="View Markets"
//             onPress={handleMarketListNavigation}
//           />

//           <Button
//             variant={ButtonVariants.Primary}
//             size={ButtonSize.Lg}
//             width={ButtonWidthTypes.Full}
//             label="Positions"
//             onPress={handlePositionsNavigation}
//             loading={isLoading}
//             style={styles.button}
//           />
//         </View>

//         {result ? (
//           <View style={styles.resultContainer}>
//             <Text variant={TextVariant.BodyMDMedium} color={TextColor.Default}>
//               Result:
//             </Text>
//             <Text
//               variant={TextVariant.BodySM}
//               color={TextColor.Muted}
//               style={styles.resultText}
//             >
//               {result}
//             </Text>
//           </View>
//         ) : null}
//       </View>
//     </ScreenView>
//   );
// };

export default PerpsView;<|MERGE_RESOLUTION|>--- conflicted
+++ resolved
@@ -26,7 +26,7 @@
 import Routes from '../../../../constants/navigation/Routes';
 import { PerpsTabControlBar } from '../components/PerpsTabControlBar';
 import PerpsPositionCard from '../components/PerpsPositionCard';
-import { usePerpsTrading } from '../hooks';
+import { usePerpsConnection, usePerpsTrading } from '../hooks';
 import type { Position } from '../controllers/types';
 import { strings } from '../../../../../locales/i18n';
 
@@ -80,7 +80,8 @@
 const PerpsView: React.FC<PerpsViewProps> = () => {
   const { styles } = useStyles(styleSheet, {});
   const navigation = useNavigation();
-  const { getPositions } = usePerpsTrading();
+  const { getPositions, getAccountState } = usePerpsTrading();
+  const { isConnected, isInitialized } = usePerpsConnection();
 
   const [positions, setPositions] = useState<Position[]>([]);
   const [isLoading, setIsLoading] = useState(true);
@@ -111,19 +112,23 @@
     [getPositions],
   );
 
+  // Automatically load account state on mount and when network changes
+  useEffect(() => {
+    // Only load account state if we're connected and initialized
+    if (isConnected && isInitialized) {
+      // Fire and forget - errors are already handled in getAccountState
+      // and stored in the controller's state
+      getAccountState();
+    }
+  }, [getAccountState, isConnected, isInitialized]);
+
   useEffect(() => {
     loadPositions();
   }, [loadPositions]);
 
-<<<<<<< HEAD
   const handleRefresh = useCallback(() => {
     loadPositions(true);
   }, [loadPositions]);
-=======
-  const handleMarketListNavigation = async () => {
-    navigation.navigate(Routes.PERPS.MARKETS);
-  };
->>>>>>> 46baec2b
 
   const handleManageBalancePress = useCallback(() => {
     setIsBottomSheetVisible(true);
@@ -168,7 +173,6 @@
       );
     }
 
-<<<<<<< HEAD
     return (
       <>
         <View style={styles.sectionHeader}>
@@ -196,60 +200,6 @@
               }
             />
           ))}
-=======
-        <View style={styles.buttonContainer}>
-          {/* Core functionality buttons */}
-          <Button
-            variant={ButtonVariants.Primary}
-            size={ButtonSize.Lg}
-            width={ButtonWidthTypes.Full}
-            label={strings('perps.buttons.get_account_balance')}
-            onPress={getAccountBalance}
-            loading={isLoading}
-            style={styles.button}
-          />
-
-          <Button
-            variant={ButtonVariants.Secondary}
-            size={ButtonSize.Lg}
-            width={ButtonWidthTypes.Full}
-            label={strings('perps.buttons.deposit_funds')}
-            onPress={() => navigation.navigate(Routes.PERPS.DEPOSIT)}
-            style={styles.button}
-          />
-
-          <Button
-            variant={ButtonVariants.Secondary}
-            size={ButtonSize.Lg}
-            width={ButtonWidthTypes.Full}
-            label={strings(
-              currentNetwork === 'testnet'
-                ? 'perps.buttons.switch_to_mainnet'
-                : 'perps.buttons.switch_to_testnet',
-            )}
-            onPress={handleToggleTestnet}
-            loading={isToggling}
-            style={styles.button}
-          />
-
-          <Button
-            variant={ButtonVariants.Secondary}
-            size={ButtonSize.Lg}
-            width={ButtonWidthTypes.Full}
-            label={strings('perps.buttons.view_markets')}
-            onPress={handleMarketListNavigation}
-          />
-
-          <Button
-            variant={ButtonVariants.Primary}
-            size={ButtonSize.Lg}
-            width={ButtonWidthTypes.Full}
-            label={strings('perps.buttons.positions')}
-            onPress={handlePositionsNavigation}
-            loading={isLoading}
-            style={styles.button}
-          />
->>>>>>> 46baec2b
         </View>
       </>
     );
@@ -300,247 +250,4 @@
   );
 };
 
-// const PerpsView: React.FC<PerpsViewProps> = () => {
-//   const { styles } = useStyles(styleSheet, {});
-//   const navigation = useNavigation<NavigationProp<PerpsNavigationParamList>>();
-
-//   const [isLoading, setIsLoading] = useState(false);
-//   const [isToggling, setIsToggling] = useState(false);
-//   const [result, setResult] = useState<string>('');
-
-//   // Use state hooks
-//   const cachedAccountState = usePerpsAccount();
-//   const { getAccountState } = usePerpsTrading();
-//   const { toggleTestnet } = usePerpsNetworkConfig();
-//   const currentNetwork = usePerpsNetwork();
-
-//   // Use connection provider for connection state
-//   const {
-//     isConnected,
-//     isConnecting,
-//     isInitialized,
-//     error: connectionError,
-//     connect: reconnect,
-//     resetError,
-//   } = usePerpsConnection();
-
-//   const getAccountBalance = useCallback(async () => {
-//     setIsLoading(true);
-//     setResult('');
-
-//     try {
-//       const accountState = await getAccountState();
-
-//       const resultLines = [
-//         '✅ Account Balance Retrieved Successfully!',
-//         '',
-//         `💰 Total Balance: $${accountState.totalBalance}`,
-//         `💳 Available Balance: $${accountState.availableBalance}`,
-//         `📊 Margin Used: $${accountState.marginUsed}`,
-//         `📈 Unrealized PnL: $${accountState.unrealizedPnl}`,
-//         '',
-//         `🌐 Network: ${currentNetwork.toUpperCase()}`,
-//       ];
-
-//       setResult(resultLines.join('\n'));
-//     } catch (error) {
-//       const errorMessage =
-//         error instanceof Error
-//           ? error.message
-//           : strings('perps.errors.unknownError');
-//       const fullErrorMessage = strings('perps.errors.accountBalanceFailed', {
-//         error: errorMessage,
-//       });
-//       setResult(fullErrorMessage);
-//     } finally {
-//       setIsLoading(false);
-//     }
-//   }, [getAccountState, currentNetwork]);
-
-//   // Automatically load account state on mount and when network changes
-//   useEffect(() => {
-//     // Only load account state if we're connected and initialized
-//     if (isConnected && isInitialized) {
-//       // Fire and forget - errors are already handled in getAccountState
-//       // and stored in the controller's state
-//       getAccountState();
-//     }
-//   }, [getAccountState, currentNetwork, isConnected, isInitialized]);
-
-//   const handleToggleTestnet = async () => {
-//     setIsToggling(true);
-//     setResult('');
-
-//     try {
-//       const toggleResult = await toggleTestnet();
-
-//       if (toggleResult.success) {
-//         const newNetwork = toggleResult.isTestnet ? 'TESTNET' : 'MAINNET';
-//         setResult(
-//           `✅ Successfully switched to ${newNetwork}\n🔄 Current UI shows: ${currentNetwork.toUpperCase()}`,
-//         );
-//       } else {
-//         setResult(
-//           strings('perps.errors.networkToggleFailed', {
-//             error: toggleResult.error,
-//           }),
-//         );
-//       }
-//     } catch (error) {
-//       const errorMessage =
-//         error instanceof Error
-//           ? error.message
-//           : strings('perps.errors.unknownError');
-//       setResult(
-//         strings('perps.errors.networkToggleFailed', { error: errorMessage }),
-//       );
-//     } finally {
-//       setIsToggling(false);
-//     }
-//   };
-
-//   const handleRetryConnection = async () => {
-//     resetError();
-//     await reconnect();
-//   };
-
-//   const handleMarketListNavigation = async () => {
-//     navigation.navigate('PerpsMarketListView');
-//   };
-
-//   const handlePositionsNavigation = async () => {
-//     navigation.navigate(Routes.PERPS.POSITIONS);
-//   };
-
-//   // Show connection error screen if there's an error
-//   if (connectionError) {
-//     return (
-//       <PerpsConnectionErrorView
-//         error={connectionError}
-//         onRetry={handleRetryConnection}
-//         isRetrying={isConnecting}
-//       />
-//     );
-//   }
-
-//   // Show loader while initializing or connecting
-//   if (!isInitialized || isConnecting) {
-//     return (
-//       <PerpsLoader
-//         message={
-//           !isInitialized
-//             ? 'Initializing Perps controller...'
-//             : 'Connecting to Perps trading...'
-//         }
-//         fullScreen
-//       />
-//     );
-//   }
-
-//   return (
-//     <ScreenView>
-//       <View style={styles.content}>
-//         <View style={styles.headerContainer}>
-//           <Text variant={TextVariant.HeadingLG} color={TextColor.Default}>
-//             Perps Trading (Minimal)
-//           </Text>
-//           <Text variant={TextVariant.BodyMD} color={TextColor.Muted}>
-//             Core Controller & Services Testing
-//           </Text>
-//           <Text
-//             variant={TextVariant.BodySM}
-//             color={
-//               currentNetwork === 'testnet'
-//                 ? TextColor.Warning
-//                 : TextColor.Success
-//             }
-//           >
-//             Network: {currentNetwork.toUpperCase()}
-//           </Text>
-//           {cachedAccountState ? (
-//             <Text variant={TextVariant.BodySM} color={TextColor.Muted}>
-//               Cached Balance: ${cachedAccountState.totalBalance}
-//             </Text>
-//           ) : isLoading ? (
-//             <Text variant={TextVariant.BodySM} color={TextColor.Muted}>
-//               Loading balance...
-//             </Text>
-//           ) : (
-//             <Text variant={TextVariant.BodySM} color={TextColor.Muted}>
-//               Balance will load automatically
-//             </Text>
-//           )}
-//         </View>
-
-//         <View style={styles.buttonContainer}>
-//           {/* Core functionality buttons */}
-//           <Button
-//             variant={ButtonVariants.Primary}
-//             size={ButtonSize.Lg}
-//             width={ButtonWidthTypes.Full}
-//             label="Get Account Balance"
-//             onPress={getAccountBalance}
-//             loading={isLoading}
-//             style={styles.button}
-//           />
-
-//           <Button
-//             variant={ButtonVariants.Secondary}
-//             size={ButtonSize.Lg}
-//             width={ButtonWidthTypes.Full}
-//             label="Deposit Funds"
-//             onPress={() => navigation.navigate(Routes.PERPS.DEPOSIT)}
-//             style={styles.button}
-//           />
-
-//           <Button
-//             variant={ButtonVariants.Secondary}
-//             size={ButtonSize.Lg}
-//             width={ButtonWidthTypes.Full}
-//             label={`Switch to ${
-//               currentNetwork === 'testnet' ? 'Mainnet' : 'Testnet'
-//             }`}
-//             onPress={handleToggleTestnet}
-//             loading={isToggling}
-//             style={styles.button}
-//           />
-
-//           <Button
-//             variant={ButtonVariants.Secondary}
-//             size={ButtonSize.Lg}
-//             width={ButtonWidthTypes.Full}
-//             label="View Markets"
-//             onPress={handleMarketListNavigation}
-//           />
-
-//           <Button
-//             variant={ButtonVariants.Primary}
-//             size={ButtonSize.Lg}
-//             width={ButtonWidthTypes.Full}
-//             label="Positions"
-//             onPress={handlePositionsNavigation}
-//             loading={isLoading}
-//             style={styles.button}
-//           />
-//         </View>
-
-//         {result ? (
-//           <View style={styles.resultContainer}>
-//             <Text variant={TextVariant.BodyMDMedium} color={TextColor.Default}>
-//               Result:
-//             </Text>
-//             <Text
-//               variant={TextVariant.BodySM}
-//               color={TextColor.Muted}
-//               style={styles.resultText}
-//             >
-//               {result}
-//             </Text>
-//           </View>
-//         ) : null}
-//       </View>
-//     </ScreenView>
-//   );
-// };
-
 export default PerpsView;