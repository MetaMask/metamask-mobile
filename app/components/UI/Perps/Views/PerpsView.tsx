--- conflicted
+++ resolved
@@ -13,11 +13,8 @@
 import { useStyles } from '../../../../component-library/hooks';
 import type { Theme } from '../../../../util/theme/models';
 import ScreenView from '../../../Base/ScreenView';
-<<<<<<< HEAD
 import { strings } from '../../../../../locales/i18n';
-=======
 import Routes from '../../../../constants/navigation/Routes';
->>>>>>> 761b40c5
 
 // Import PerpsController hooks
 import {
@@ -33,11 +30,6 @@
 // Import connection components
 import PerpsConnectionErrorView from '../components/PerpsConnectionErrorView';
 import PerpsLoader from '../components/PerpsLoader';
-<<<<<<< HEAD
-import Routes from '../../../../constants/navigation/Routes';
-import { NavigationProp, useNavigation } from '@react-navigation/native';
-=======
->>>>>>> 761b40c5
 import { PerpsNavigationParamList } from '../types/navigation';
 
 interface PerpsViewProps {}
@@ -83,11 +75,7 @@
   const [isLoading, setIsLoading] = useState(false);
   const [isToggling, setIsToggling] = useState(false);
   const [result, setResult] = useState<string>('');
-<<<<<<< HEAD
-  const navigation = useNavigation<NavigationProp<PerpsNavigationParamList>>();
-
-=======
->>>>>>> 761b40c5
+
   // Use state hooks
   const cachedAccountState = usePerpsAccount();
   const { getAccountState } = usePerpsTrading();
