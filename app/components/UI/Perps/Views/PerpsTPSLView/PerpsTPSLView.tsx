import React, { memo, useCallback, useRef, useState } from 'react';
import {
  Keyboard,
  ScrollView,
  TextInput,
  TouchableOpacity,
  View,
} from 'react-native';
import { SafeAreaView } from 'react-native-safe-area-context';
import { useNavigation, useRoute, RouteProp } from '@react-navigation/native';
import { strings } from '../../../../../../locales/i18n';
import Button, {
  ButtonSize,
  ButtonVariants,
  ButtonWidthTypes,
} from '../../../../../component-library/components/Buttons/Button';
import ButtonIcon, {
  ButtonIconSizes,
} from '../../../../../component-library/components/Buttons/ButtonIcon';
import {
  IconColor,
  IconName,
} from '../../../../../component-library/components/Icons/Icon';
import Text, {
  TextColor,
  TextVariant,
} from '../../../../../component-library/components/Texts/Text';
import Keypad from '../../../../../components/Base/Keypad';
import { useTheme } from '../../../../../util/theme';

import { MetaMetricsEvents } from '../../../../hooks/useMetrics';
import {
  PerpsEventProperties,
  PerpsEventValues,
} from '../../constants/eventNames';
import { usePerpsLivePrices } from '../../hooks/stream';
import { usePerpsEventTracking } from '../../hooks/usePerpsEventTracking';
import type { PerpsNavigationParamList } from '../../types/navigation';
import {
  getPerpsTPSLViewSelector,
  PerpsTPSLViewSelectorsIDs,
} from '../../../../../../e2e/selectors/Perps/Perps.selectors';
import { usePerpsTPSLForm } from '../../hooks/usePerpsTPSLForm';
import { usePerpsLiquidationPrice } from '../../hooks/usePerpsLiquidationPrice';
import { createStyles } from './PerpsTPSLView.styles';
import {
  formatPerpsFiat,
  PRICE_RANGES_UNIVERSAL,
  PRICE_RANGES_MINIMAL_VIEW,
} from '../../utils/formatUtils';
<<<<<<< HEAD
import {
  TP_SL_VIEW_CONFIG,
  PERPS_CONSTANTS,
} from '../../constants/perpsConfig';
=======
import { TP_SL_VIEW_CONFIG } from '../../constants/perpsConfig';
import type { Position } from '../../controllers/types';

// Helper function to calculate effective entry price
const calculateEffectiveEntryPrice = (
  position: Position | undefined,
  orderType: 'market' | 'limit' | undefined,
  limitPrice: string | undefined,
  spotPrice: number,
  livePrice: number | undefined,
  initialCurrentPrice: number | undefined,
): number => {
  const hasPositionEntry = position?.entryPrice
    ? parseFloat(position.entryPrice)
    : 0;
  const limitPriceValue =
    orderType === 'limit' && limitPrice && parseFloat(limitPrice) > 0
      ? parseFloat(limitPrice)
      : 0;
  const fallbackPrice =
    spotPrice > 0 ? spotPrice : livePrice || initialCurrentPrice || 0;
  // Use proper precedence checking instead of || operator to avoid treating 0 as falsy
  if (hasPositionEntry > 0) return hasPositionEntry;
  if (limitPriceValue > 0) return limitPriceValue;
  return fallbackPrice;
};
>>>>>>> a7f85181

const PerpsTPSLView: React.FC = () => {
  const navigation = useNavigation();
  const route = useRoute<RouteProp<PerpsNavigationParamList, 'PerpsTPSL'>>();

  // Extract params from navigation route
  const {
    asset,
    currentPrice: initialCurrentPrice,
    direction,
    position,
    initialTakeProfitPrice,
    initialStopLossPrice,
    leverage: propLeverage,
    orderType,
    limitPrice,
    amount,
    szDecimals,
    onConfirm,
  } = route.params;

  const [isUpdating, setIsUpdating] = useState(false);
  const { colors } = useTheme();
  const styles = createStyles(colors);
  const scrollViewRef = useRef<ScrollView>(null);

  // Keypad state management
  const [focusedInput, setFocusedInput] = useState<string | null>(null);

  // Refs for TextInput components to programmatically blur them
  const takeProfitPriceRef = useRef<TextInput>(null);
  const takeProfitPercentageRef = useRef<TextInput>(null);
  const stopLossPriceRef = useRef<TextInput>(null);
  const stopLossPercentageRef = useRef<TextInput>(null);

  // Subscribe to real-time price only when we have an asset
  // Use throttle for TP/SL screen to reduce re-renders
  const priceData = usePerpsLivePrices({
    symbols: asset ? [asset] : [],
    throttleMs: TP_SL_VIEW_CONFIG.PRICE_THROTTLE_MS,
  });
  const livePrice = priceData[asset]?.price
    ? parseFloat(priceData[asset].price)
    : undefined;

  // Use the current market price if available, otherwise use entry price
  // For new orders, use initialCurrentPrice
  // For existing positions, prefer live price over initial price over entry price
  const spotPrice =
    livePrice ||
    initialCurrentPrice ||
    (position?.entryPrice ? parseFloat(position.entryPrice) : 0);

  // For display purposes, use limit price for limit orders, otherwise use spot price
  const hasValidLimitPrice =
    orderType === 'limit' && limitPrice && parseFloat(limitPrice) > 0;
  const currentPrice = hasValidLimitPrice ? parseFloat(limitPrice) : spotPrice;

  // Determine the entry price based on order type
  // For limit orders, use the limit price as entry price if available
  // For market orders or when limit price is not set, use spot price
  // Ensure we always have a valid price > 0 for calculations
<<<<<<< HEAD
  let effectiveEntryPrice: number;
  if (position?.entryPrice) {
    effectiveEntryPrice = parseFloat(position.entryPrice);
  } else if (
    orderType === 'limit' &&
    limitPrice &&
    parseFloat(limitPrice) > 0
  ) {
    effectiveEntryPrice = parseFloat(limitPrice);
  } else if (spotPrice > 0) {
    effectiveEntryPrice = spotPrice;
  } else {
    effectiveEntryPrice = livePrice || initialCurrentPrice || 0;
  }

  // Determine direction for tracking events
  let actualDirection: 'long' | 'short';
  if (position) {
    actualDirection = parseFloat(position.size) > 0 ? 'long' : 'short';
  } else {
    actualDirection = direction || 'long';
  }
=======
  const effectiveEntryPrice = calculateEffectiveEntryPrice(
    position,
    orderType,
    limitPrice,
    spotPrice,
    livePrice,
    initialCurrentPrice,
  );

  // Determine direction for tracking events
  const actualDirection = (() => {
    if (position) {
      return parseFloat(position.size) > 0 ? 'long' : 'short';
    }
    return direction;
  })();
>>>>>>> a7f85181

  // Calculate liquidation price for new orders (when there's no existing position)
  const shouldCalculateLiquidation =
    !position && currentPrice > 0 && propLeverage && actualDirection && asset;
  const { liquidationPrice: calculatedLiquidationPrice } =
    usePerpsLiquidationPrice({
      entryPrice: shouldCalculateLiquidation ? currentPrice : 0,
      leverage: shouldCalculateLiquidation ? propLeverage : 0,
      direction: shouldCalculateLiquidation ? actualDirection : 'long',
      asset: shouldCalculateLiquidation ? asset : '',
    });

  // Use position's liquidation price if available, otherwise use calculated price
  const displayLiquidationPrice =
    position?.liquidationPrice ||
    (shouldCalculateLiquidation ? calculatedLiquidationPrice : undefined);

  // Use the TPSL form hook for all state management and business logic
  const tpslForm = usePerpsTPSLForm({
    asset,
    currentPrice,
    direction,
    position,
    initialTakeProfitPrice,
    initialStopLossPrice,
    leverage: propLeverage,
    entryPrice: effectiveEntryPrice,
    isVisible: true,
    liquidationPrice: displayLiquidationPrice,
    orderType,
    amount,
    szDecimals,
  });

  // Extract form state and handlers for easier access
  const { takeProfitPrice, stopLossPrice } = tpslForm.formState;

  const {
    handleTakeProfitPriceChange,
    handleTakeProfitPercentageChange,
    handleStopLossPriceChange,
    handleStopLossPercentageChange,
    handleTakeProfitPriceFocus,
    handleTakeProfitPriceBlur,
    handleTakeProfitPercentageFocus,
    handleTakeProfitPercentageBlur,
    handleStopLossPriceFocus,
    handleStopLossPriceBlur,
    handleStopLossPercentageFocus,
    handleStopLossPercentageBlur,
  } = tpslForm.handlers;

  const {
    handleTakeProfitPercentageButton,
    handleStopLossPercentageButton,
    handleTakeProfitOff,
    handleStopLossOff,
  } = tpslForm.buttons;

  const {
    isValid,
    hasChanges,
    takeProfitError,
    stopLossError,
    stopLossLiquidationError,
  } = tpslForm.validation;
  const {
    formattedTakeProfitPercentage,
    formattedStopLossPercentage,
    expectedTakeProfitPnL,
    expectedStopLossPnL,
  } = tpslForm.display;

  usePerpsEventTracking({
    eventName: MetaMetricsEvents.PERPS_SCREEN_VIEWED,
    properties: {
      [PerpsEventProperties.SCREEN_TYPE]: PerpsEventValues.SCREEN_TYPE.TP_SL,
      [PerpsEventProperties.ASSET]: asset,
      [PerpsEventProperties.DIRECTION]:
        actualDirection === 'long'
          ? PerpsEventValues.DIRECTION.LONG
          : PerpsEventValues.DIRECTION.SHORT,
    },
  });

  // Handle back button press
  const handleBack = useCallback(() => {
    navigation.goBack();
  }, [navigation]);

  // Keypad handlers
  const handleKeypadChange = useCallback(
    ({ value }: { value: string; valueAsNumber: number }) => {
      if (focusedInput === 'takeProfitPrice') {
        handleTakeProfitPriceChange(value);
      } else if (focusedInput === 'takeProfitPercentage') {
        handleTakeProfitPercentageChange(value);
      } else if (focusedInput === 'stopLossPrice') {
        handleStopLossPriceChange(value);
      } else if (focusedInput === 'stopLossPercentage') {
        const trimmedValue = value.trim();
        const valueToUse =
          trimmedValue.length === 1 && trimmedValue !== '0'
            ? `-${value}`
            : value.trim();
        handleStopLossPercentageChange(valueToUse);
      }
    },
    [
      focusedInput,
      handleTakeProfitPriceChange,
      handleTakeProfitPercentageChange,
      handleStopLossPriceChange,
      handleStopLossPercentageChange,
    ],
  );

  const handleInputFocus = useCallback(
    (inputType: string) => {
      setFocusedInput(inputType);

      // Auto-scroll to keep input visible when keypad is active
      if (scrollViewRef.current) {
        let yOffset = 0;

        // Calculate scroll position based on which input is focused
        switch (inputType) {
          case 'takeProfitPrice':
          case 'takeProfitPercentage':
            yOffset = 150; // Take Profit section
            break;
          case 'stopLossPrice':
          case 'stopLossPercentage':
            yOffset = 350; // Stop Loss section
            break;
        }

        scrollViewRef.current.scrollTo({
          y: yOffset,
          animated: true,
        });
      }

      // Call the appropriate original focus handler
      switch (inputType) {
        case 'takeProfitPrice':
          handleTakeProfitPriceFocus();
          break;
        case 'takeProfitPercentage':
          handleTakeProfitPercentageFocus();
          break;
        case 'stopLossPrice':
          handleStopLossPriceFocus();
          break;
        case 'stopLossPercentage':
          handleStopLossPercentageFocus();
          break;
      }
    },
    [
      handleTakeProfitPriceFocus,
      handleTakeProfitPercentageFocus,
      handleStopLossPriceFocus,
      handleStopLossPercentageFocus,
    ],
  );

  const handleInputBlur = useCallback(() => {
    // Call the appropriate original blur handler based on which input was focused
    if (focusedInput === 'takeProfitPrice') {
      handleTakeProfitPriceBlur();
    } else if (focusedInput === 'takeProfitPercentage') {
      handleTakeProfitPercentageBlur();
    } else if (focusedInput === 'stopLossPrice') {
      handleStopLossPriceBlur();
    } else if (focusedInput === 'stopLossPercentage') {
      handleStopLossPercentageBlur();
    }

    setFocusedInput(null);
  }, [
    focusedInput,
    handleTakeProfitPriceBlur,
    handleTakeProfitPercentageBlur,
    handleStopLossPriceBlur,
    handleStopLossPercentageBlur,
  ]);

  const dismissKeypad = useCallback(() => {
    // Blur the currently focused input to trigger onBlur events
    if (focusedInput === 'takeProfitPrice') {
      takeProfitPriceRef.current?.blur();
    } else if (focusedInput === 'takeProfitPercentage') {
      takeProfitPercentageRef.current?.blur();
    } else if (focusedInput === 'stopLossPrice') {
      stopLossPriceRef.current?.blur();
    } else if (focusedInput === 'stopLossPercentage') {
      stopLossPercentageRef.current?.blur();
    }
    setFocusedInput(null);
  }, [focusedInput]);

  const handleConfirm = useCallback(async () => {
    if (focusedInput) {
      dismissKeypad();
    }

    // Parse the formatted prices back to plain numbers for storage
    // Check for non-empty strings (empty strings should be treated as undefined)
    const parseTakeProfitPrice = takeProfitPrice?.trim()
      ? takeProfitPrice.replace(/[$,]/g, '')
      : undefined;
    const parseStopLossPrice = stopLossPrice?.trim()
      ? stopLossPrice.replace(/[$,]/g, '')
      : undefined;

    setIsUpdating(true);
    try {
      await onConfirm(parseTakeProfitPrice, parseStopLossPrice);
      navigation.goBack();
    } finally {
      setIsUpdating(false);
    }
  }, [
    focusedInput,
    takeProfitPrice,
    stopLossPrice,
    onConfirm,
    dismissKeypad,
    navigation,
  ]);

  const confirmDisabled = !hasChanges || !isValid || isUpdating;
  const inputsDisabled = isUpdating;

  return (
    <SafeAreaView style={styles.container} edges={['top', 'bottom']}>
      {/* Simple header with back button and title */}
      <View style={styles.header}>
        <View style={styles.headerBackButton}>
          <ButtonIcon
            iconName={IconName.ArrowLeft}
            iconColor={IconColor.Default}
            size={ButtonIconSizes.Md}
            onPress={handleBack}
            testID="back-button"
          />
        </View>
        <View style={styles.headerTitleContainer}>
          <Text variant={TextVariant.HeadingSM} color={TextColor.Default}>
            {strings('perps.tpsl.title')}
          </Text>
        </View>
      </View>
      <ScrollView
        ref={scrollViewRef}
        style={styles.scrollView}
        contentContainerStyle={styles.content}
        onScrollBeginDrag={Keyboard.dismiss}
        showsVerticalScrollIndicator={false}
      >
        <View style={styles.scrollContent} testID="scroll-content">
          {/* Current price and liquidation price info */}
          <View
            style={
              focusedInput
                ? styles.priceInfoContainerCondensed
                : styles.priceInfoContainer
            }
          >
            {position && (
              <View style={styles.priceInfoRow}>
                <Text
                  variant={TextVariant.BodyMD}
                  color={TextColor.Alternative}
                >
                  {strings('perps.tpsl.entry_price')}
                </Text>
                <Text variant={TextVariant.BodyMD} color={TextColor.Default}>
                  {position.entryPrice !== undefined &&
                  position.entryPrice !== null &&
                  position.entryPrice !== 'null' &&
                  position.entryPrice !== '0.00'
                    ? formatPerpsFiat(position.entryPrice, {
                        ranges: PRICE_RANGES_UNIVERSAL,
                      })
                    : PERPS_CONSTANTS.FALLBACK_PRICE_DISPLAY}
                </Text>
              </View>
            )}
            <View style={styles.priceInfoRow}>
              <Text variant={TextVariant.BodyMD} color={TextColor.Alternative}>
                {orderType === 'limit' &&
                limitPrice &&
                parseFloat(limitPrice) > 0
                  ? strings('perps.order.limit_price')
                  : strings('perps.tpsl.current_price')}
              </Text>
              <Text variant={TextVariant.BodyMD} color={TextColor.Default}>
                {currentPrice !== undefined && currentPrice !== null
                  ? formatPerpsFiat(currentPrice, {
                      ranges: PRICE_RANGES_UNIVERSAL,
                    })
                  : PERPS_CONSTANTS.FALLBACK_PRICE_DISPLAY}
              </Text>
            </View>
            <View style={styles.priceInfoRow}>
              <Text variant={TextVariant.BodyMD} color={TextColor.Alternative}>
                {strings('perps.tpsl.liquidation_price')}
              </Text>
              <Text variant={TextVariant.BodyMD} color={TextColor.Default}>
                {displayLiquidationPrice !== undefined &&
                displayLiquidationPrice !== null &&
                displayLiquidationPrice !== 'null' &&
                displayLiquidationPrice !== '0.00'
                  ? formatPerpsFiat(displayLiquidationPrice, {
                      ranges: PRICE_RANGES_UNIVERSAL,
                    })
                  : PERPS_CONSTANTS.FALLBACK_PRICE_DISPLAY}
              </Text>
            </View>
          </View>

          {/* Take Profit Section */}
          <View style={focusedInput ? styles.sectionCondensed : styles.section}>
            {/* Section title row with Clear button */}
            <View style={styles.sectionTitleRow}>
              <Text variant={TextVariant.HeadingSM} color={TextColor.Default}>
                {actualDirection === 'short'
                  ? strings('perps.tpsl.take_profit_short')
                  : strings('perps.tpsl.take_profit_long')}
              </Text>
              {Boolean(takeProfitPrice) && (
                <TouchableOpacity
                  onPress={handleTakeProfitOff}
                  disabled={inputsDisabled || !!focusedInput}
                >
                  <Text variant={TextVariant.BodyMD} color={TextColor.Primary}>
                    {strings('perps.tpsl.clear')}
                  </Text>
                </TouchableOpacity>
              )}
            </View>

            {/* Percentage buttons */}
            <View style={styles.percentageButtonsContainer}>
<<<<<<< HEAD
=======
              <TouchableOpacity
                style={[
                  styles.percentageButton,
                  !takeProfitPrice && styles.percentageButtonOff,
                ]}
                onPress={handleTakeProfitOff}
                disabled={inputsDisabled || Boolean(focusedInput)}
              >
                <Text variant={TextVariant.BodySM} color={TextColor.Default}>
                  {strings('perps.tpsl.off')}
                </Text>
              </TouchableOpacity>
>>>>>>> a7f85181
              {TP_SL_VIEW_CONFIG.TAKE_PROFIT_ROE_PRESETS.map((percentage) => (
                <TouchableOpacity
                  key={percentage}
                  style={styles.percentageButton}
                  onPress={() => handleTakeProfitPercentageButton(percentage)}
                  testID={getPerpsTPSLViewSelector.takeProfitPercentageButton(
                    percentage,
                  )}
                  disabled={inputsDisabled}
                >
                  <Text
                    variant={TextVariant.BodySM}
                    color={TextColor.Default}
                    numberOfLines={1}
                    adjustsFontSizeToFit
                  >
                    +{percentage}%
                  </Text>
                </TouchableOpacity>
              ))}
            </View>

            {/* Input row */}
            <View style={styles.inputRow}>
              {/* Price Input */}
              <View
                style={[
                  styles.inputContainer,
                  !isValid && takeProfitError && styles.inputError,
                ]}
              >
                <Text
                  variant={TextVariant.BodyMD}
                  color={TextColor.Alternative}
                >
                  {strings('perps.tpsl.usd_label')}
                </Text>
                <TextInput
                  ref={takeProfitPriceRef}
                  style={styles.input}
                  value={takeProfitPrice}
                  onChangeText={(text) => {
                    const digitCount = (text.match(/\d/g) || []).length;
                    if (digitCount > TP_SL_VIEW_CONFIG.MAX_INPUT_DIGITS) return;
                    handleTakeProfitPriceChange(text);
                  }}
                  placeholder={strings('perps.tpsl.trigger_price_placeholder')}
                  placeholderTextColor={colors.text.muted}
                  showSoftInputOnFocus={false}
                  editable={!inputsDisabled}
                  onFocus={() => {
                    handleInputFocus('takeProfitPrice');
                  }}
                  onBlur={() => {
                    handleTakeProfitPriceBlur();
                    handleInputBlur();
                  }}
                  selectionColor={colors.primary.default}
                  cursorColor={colors.primary.default}
                />
              </View>

              {/* RoE Percentage Input */}
              <View
                style={[
                  styles.inputContainer,
                  !isValid && takeProfitError && styles.inputError,
                ]}
              >
                <TextInput
                  ref={takeProfitPercentageRef}
                  style={styles.input}
                  value={formattedTakeProfitPercentage}
                  onChangeText={(text) => {
                    const digitCount = (text.match(/\d/g) || []).length;
                    if (digitCount > TP_SL_VIEW_CONFIG.MAX_INPUT_DIGITS) return;
                    handleTakeProfitPercentageChange(text);
                  }}
                  placeholder={strings('perps.tpsl.profit_roe_placeholder')}
                  placeholderTextColor={colors.text.muted}
                  showSoftInputOnFocus={false}
                  editable={!inputsDisabled}
                  onFocus={() => {
                    handleInputFocus('takeProfitPercentage');
                  }}
                  onBlur={() => {
                    handleTakeProfitPercentageBlur();
                    handleInputBlur();
                  }}
                  selectionColor={colors.primary.default}
                  cursorColor={colors.primary.default}
                />
                <Text
                  variant={TextVariant.BodyMD}
                  color={TextColor.Alternative}
                >
                  %
                </Text>
              </View>
            </View>

            {/* Expected Profit/Loss for Take Profit */}
            {Boolean(takeProfitPrice) &&
              expectedTakeProfitPnL !== undefined && (
                <Text
                  variant={TextVariant.BodyMD}
                  color={TextColor.Alternative}
                  style={styles.expectedPnLText}
                >
                  {expectedTakeProfitPnL >= 0
                    ? strings('perps.tpsl.expected_profit', {
                        amount: formatPerpsFiat(
                          Math.abs(expectedTakeProfitPnL),
                          {
                            ranges: PRICE_RANGES_MINIMAL_VIEW,
                          },
                        ),
                      })
                    : strings('perps.tpsl.expected_loss', {
                        amount: formatPerpsFiat(
                          Math.abs(expectedTakeProfitPnL),
                          {
                            ranges: PRICE_RANGES_MINIMAL_VIEW,
                          },
                        ),
                      })}
                </Text>
              )}
            {Boolean(takeProfitPrice) &&
              expectedTakeProfitPnL === undefined && (
                <Text
                  variant={TextVariant.BodyMD}
                  color={TextColor.Alternative}
                  style={styles.expectedPnLText}
                >
                  {PERPS_CONSTANTS.FALLBACK_DATA_DISPLAY}
                </Text>
              )}

            {/* Error message */}
            {!isValid && Boolean(takeProfitError) && (
              <Text variant={TextVariant.BodySM} color={TextColor.Error}>
                {takeProfitError}
              </Text>
            )}
          </View>

          {/* Stop Loss Section */}
          <View style={focusedInput ? styles.sectionCondensed : styles.section}>
            {/* Section title row with Clear button */}
            <View style={styles.sectionTitleRow}>
              <Text variant={TextVariant.HeadingSM} color={TextColor.Default}>
                {actualDirection === 'short'
                  ? strings('perps.tpsl.stop_loss_short')
                  : strings('perps.tpsl.stop_loss_long')}
              </Text>
              {Boolean(stopLossPrice) && (
                <TouchableOpacity
                  onPress={handleStopLossOff}
                  disabled={inputsDisabled || !!focusedInput}
                >
                  <Text variant={TextVariant.BodyMD} color={TextColor.Primary}>
                    {strings('perps.tpsl.clear')}
                  </Text>
                </TouchableOpacity>
              )}
            </View>

            {/* Percentage buttons */}
            <View style={styles.percentageButtonsContainer}>
              {TP_SL_VIEW_CONFIG.STOP_LOSS_ROE_PRESETS.map((percentage) => (
                <TouchableOpacity
                  key={percentage}
                  style={styles.percentageButton}
                  onPress={() => handleStopLossPercentageButton(percentage)}
                  testID={getPerpsTPSLViewSelector.stopLossPercentageButton(
                    percentage,
                  )}
                  disabled={inputsDisabled}
                >
                  <Text
                    variant={TextVariant.BodySM}
                    color={TextColor.Default}
                    numberOfLines={1}
                    adjustsFontSizeToFit
                  >
                    {percentage}%
                  </Text>
                </TouchableOpacity>
              ))}
            </View>

            {/* Input row */}
            <View style={styles.inputRow}>
              {/* Price Input */}
              <View
                style={[
                  styles.inputContainer,
                  !isValid && stopLossError && styles.inputError,
                ]}
              >
                <Text
                  variant={TextVariant.BodyMD}
                  color={TextColor.Alternative}
                >
                  {strings('perps.tpsl.usd_label')}
                </Text>
                <TextInput
                  ref={stopLossPriceRef}
                  style={styles.input}
                  value={stopLossPrice}
                  onChangeText={(text) => {
                    const digitCount = (text.match(/\d/g) || []).length;
                    if (digitCount > TP_SL_VIEW_CONFIG.MAX_INPUT_DIGITS) return;
                    handleStopLossPriceChange(text);
                  }}
                  placeholder={strings('perps.tpsl.trigger_price_placeholder')}
                  placeholderTextColor={colors.text.muted}
                  showSoftInputOnFocus={false}
                  editable={!inputsDisabled}
                  onFocus={() => {
                    handleInputFocus('stopLossPrice');
                  }}
                  onBlur={() => {
                    handleStopLossPriceBlur();
                    handleInputBlur();
                  }}
                  selectionColor={colors.primary.default}
                  cursorColor={colors.primary.default}
                />
              </View>

              {/* Percentage Input */}
              <View
                style={[
                  styles.inputContainer,
                  !isValid && stopLossError && styles.inputError,
                ]}
              >
                <TextInput
                  ref={stopLossPercentageRef}
                  style={styles.input}
                  value={formattedStopLossPercentage}
                  onChangeText={(text) => {
                    const digitCount = (text.match(/\d/g) || []).length;
                    if (digitCount > TP_SL_VIEW_CONFIG.MAX_INPUT_DIGITS) return;
                    handleStopLossPercentageChange(text);
                  }}
                  placeholder={strings('perps.tpsl.loss_roe_placeholder')}
                  placeholderTextColor={colors.text.muted}
                  showSoftInputOnFocus={false}
                  editable={!inputsDisabled}
                  onFocus={() => {
                    handleInputFocus('stopLossPercentage');
                  }}
                  onBlur={() => {
                    handleStopLossPercentageBlur();
                    handleInputBlur();
                  }}
                  selectionColor={colors.primary.default}
                  cursorColor={colors.primary.default}
                />
                <Text
                  variant={TextVariant.BodyMD}
                  color={TextColor.Alternative}
                >
                  %
                </Text>
              </View>
            </View>

            {/* Expected Profit/Loss for Stop Loss */}
            {Boolean(stopLossPrice) && expectedStopLossPnL !== undefined && (
              <Text
                variant={TextVariant.BodyMD}
                color={TextColor.Alternative}
                style={styles.expectedPnLText}
              >
                {expectedStopLossPnL >= 0
                  ? strings('perps.tpsl.expected_profit', {
                      amount: formatPerpsFiat(Math.abs(expectedStopLossPnL), {
                        ranges: PRICE_RANGES_MINIMAL_VIEW,
                      }),
                    })
                  : strings('perps.tpsl.expected_loss', {
                      amount: formatPerpsFiat(Math.abs(expectedStopLossPnL), {
                        ranges: PRICE_RANGES_MINIMAL_VIEW,
                      }),
                    })}
              </Text>
            )}
            {Boolean(stopLossPrice) && expectedStopLossPnL === undefined && (
              <Text
                variant={TextVariant.BodyMD}
                color={TextColor.Alternative}
                style={styles.expectedPnLText}
              >
                {PERPS_CONSTANTS.FALLBACK_DATA_DISPLAY}
              </Text>
            )}

            {/* Error message */}
            {!isValid && Boolean(stopLossError || stopLossLiquidationError) && (
              <Text variant={TextVariant.BodySM} color={TextColor.Error}>
                {stopLossError || stopLossLiquidationError}
              </Text>
            )}
          </View>
        </View>
      </ScrollView>

      <View style={styles.keypadFooter}>
        {focusedInput ? (
          <>
            <Button
              style={styles.doneButton}
              label={strings('perps.tpsl.done')}
              variant={ButtonVariants.Primary}
              size={ButtonSize.Lg}
              width={ButtonWidthTypes.Full}
              onPress={dismissKeypad}
            />
            <View style={styles.keypadContainer}>
              <Keypad
                value={(() => {
                  if (focusedInput === 'takeProfitPrice')
                    return takeProfitPrice;
                  if (focusedInput === 'takeProfitPercentage')
                    return formattedTakeProfitPercentage;
                  if (focusedInput === 'stopLossPrice') return stopLossPrice;
                  return formattedStopLossPercentage;
                })()}
                onChange={handleKeypadChange}
                currency={TP_SL_VIEW_CONFIG.KEYPAD_CURRENCY_CODE}
                decimals={TP_SL_VIEW_CONFIG.KEYPAD_DECIMALS}
              />
            </View>
          </>
        ) : (
          <View style={styles.footer}>
            <View style={styles.footerButtonsRow}>
              <Button
                style={styles.footerButton}
                label={strings('perps.tpsl.cancel')}
                variant={ButtonVariants.Secondary}
                size={ButtonSize.Lg}
                onPress={handleBack}
              />
              <Button
                style={styles.footerButton}
                label={strings('perps.tpsl.set')}
                variant={ButtonVariants.Primary}
                size={ButtonSize.Lg}
                onPress={handleConfirm}
                isDisabled={confirmDisabled}
                loading={isUpdating}
                testID={PerpsTPSLViewSelectorsIDs.BOTTOM_SHEET}
              />
            </View>
          </View>
        )}
      </View>
    </SafeAreaView>
  );
};

export default memo(PerpsTPSLView);<|MERGE_RESOLUTION|>--- conflicted
+++ resolved
@@ -48,39 +48,10 @@
   PRICE_RANGES_UNIVERSAL,
   PRICE_RANGES_MINIMAL_VIEW,
 } from '../../utils/formatUtils';
-<<<<<<< HEAD
 import {
   TP_SL_VIEW_CONFIG,
   PERPS_CONSTANTS,
 } from '../../constants/perpsConfig';
-=======
-import { TP_SL_VIEW_CONFIG } from '../../constants/perpsConfig';
-import type { Position } from '../../controllers/types';
-
-// Helper function to calculate effective entry price
-const calculateEffectiveEntryPrice = (
-  position: Position | undefined,
-  orderType: 'market' | 'limit' | undefined,
-  limitPrice: string | undefined,
-  spotPrice: number,
-  livePrice: number | undefined,
-  initialCurrentPrice: number | undefined,
-): number => {
-  const hasPositionEntry = position?.entryPrice
-    ? parseFloat(position.entryPrice)
-    : 0;
-  const limitPriceValue =
-    orderType === 'limit' && limitPrice && parseFloat(limitPrice) > 0
-      ? parseFloat(limitPrice)
-      : 0;
-  const fallbackPrice =
-    spotPrice > 0 ? spotPrice : livePrice || initialCurrentPrice || 0;
-  // Use proper precedence checking instead of || operator to avoid treating 0 as falsy
-  if (hasPositionEntry > 0) return hasPositionEntry;
-  if (limitPriceValue > 0) return limitPriceValue;
-  return fallbackPrice;
-};
->>>>>>> a7f85181
 
 const PerpsTPSLView: React.FC = () => {
   const navigation = useNavigation();
@@ -143,7 +114,6 @@
   // For limit orders, use the limit price as entry price if available
   // For market orders or when limit price is not set, use spot price
   // Ensure we always have a valid price > 0 for calculations
-<<<<<<< HEAD
   let effectiveEntryPrice: number;
   if (position?.entryPrice) {
     effectiveEntryPrice = parseFloat(position.entryPrice);
@@ -166,24 +136,6 @@
   } else {
     actualDirection = direction || 'long';
   }
-=======
-  const effectiveEntryPrice = calculateEffectiveEntryPrice(
-    position,
-    orderType,
-    limitPrice,
-    spotPrice,
-    livePrice,
-    initialCurrentPrice,
-  );
-
-  // Determine direction for tracking events
-  const actualDirection = (() => {
-    if (position) {
-      return parseFloat(position.size) > 0 ? 'long' : 'short';
-    }
-    return direction;
-  })();
->>>>>>> a7f85181
 
   // Calculate liquidation price for new orders (when there's no existing position)
   const shouldCalculateLiquidation =
@@ -530,21 +482,6 @@
 
             {/* Percentage buttons */}
             <View style={styles.percentageButtonsContainer}>
-<<<<<<< HEAD
-=======
-              <TouchableOpacity
-                style={[
-                  styles.percentageButton,
-                  !takeProfitPrice && styles.percentageButtonOff,
-                ]}
-                onPress={handleTakeProfitOff}
-                disabled={inputsDisabled || Boolean(focusedInput)}
-              >
-                <Text variant={TextVariant.BodySM} color={TextColor.Default}>
-                  {strings('perps.tpsl.off')}
-                </Text>
-              </TouchableOpacity>
->>>>>>> a7f85181
               {TP_SL_VIEW_CONFIG.TAKE_PROFIT_ROE_PRESETS.map((percentage) => (
                 <TouchableOpacity
                   key={percentage}
