--- conflicted
+++ resolved
@@ -96,14 +96,11 @@
   PRICE_RANGES_MINIMAL_VIEW,
 } from '../../utils/formatUtils';
 import { calculatePositionSize } from '../../utils/orderCalculations';
-<<<<<<< HEAD
 import { selectRewardsEnabledFlag } from '../../../../../selectors/featureFlagController/rewards';
-=======
 import {
   calculateRoEForPrice,
   isStopLossSafeFromLiquidation,
 } from '../../utils/tpslValidation';
->>>>>>> 9fbef860
 import createStyles from './PerpsOrderView.styles';
 import { willFlipPosition } from '../../utils/orderUtils';
 
@@ -1070,11 +1067,12 @@
                 />
               </TouchableOpacity>
             </View>
-<<<<<<< HEAD
             <View>
               <Text variant={TextVariant.BodyMD} color={TextColor.Alternative}>
                 {parseFloat(orderForm.amount) > 0
-                  ? formatPrice(estimatedFees)
+                  ? formatPerpsFiat(estimatedFees, {
+                      ranges: PRICE_RANGES_MINIMAL_VIEW,
+                    })
                   : '--'}
               </Text>
               {rewardsEnabled && feeResults.feeDiscountPercentage && (
@@ -1083,24 +1081,7 @@
                 </Text>
               )}
             </View>
-=======
-            <Text variant={TextVariant.BodyMD} color={TextColor.Alternative}>
-              {parseFloat(orderForm.amount) > 0
-                ? formatPerpsFiat(estimatedFees, {
-                    ranges: PRICE_RANGES_MINIMAL_VIEW,
-                  })
-                : '--'}
-            </Text>
->>>>>>> 9fbef860
           </View>
-
-          <Text>{JSON.stringify(feeResults)}</Text>
-          <Text>{JSON.stringify(rewardsEnabled)}</Text>
-          <Text>{JSON.stringify(feeResults.estimatedPoints)}</Text>
-          <Text>{JSON.stringify(feeResults.bonusBips)}</Text>
-          <Text>{JSON.stringify(feeResults.feeDiscountPercentage)}</Text>
-          <Text>{JSON.stringify(feeResults.metamaskFeeRate)}</Text>
-          <Text>{JSON.stringify(feeResults.protocolFeeRate)}</Text>
 
           {/* Rewards Points Estimation */}
           {rewardsEnabled &&
