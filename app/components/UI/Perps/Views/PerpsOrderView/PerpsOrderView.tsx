--- conflicted
+++ resolved
@@ -823,18 +823,11 @@
   const isAmountDisabled = amountTimesLeverage < minimumOrderAmount;
 
   // Button label: show Insufficient funds when user's max notional is below minimum
-<<<<<<< HEAD
-=======
-  const isInsufficientFunds = amountTimesLeverage < minimumOrderAmount;
->>>>>>> 2aa72f64
   const orderButtonKey =
     orderForm.direction === 'long'
       ? 'perps.order.button.long'
       : 'perps.order.button.short';
-<<<<<<< HEAD
   const isInsufficientFunds = amountTimesLeverage < minimumOrderAmount;
-=======
->>>>>>> 2aa72f64
   const placeOrderLabel = isInsufficientFunds
     ? strings('perps.order.validation.insufficient_funds')
     : strings(orderButtonKey, { asset: orderForm.asset });
@@ -1156,17 +1149,7 @@
                       strings('perps.points_error_content'),
                     )
                   }
-<<<<<<< HEAD
                   state={rewardAnimationState}
-=======
-                  state={(() => {
-                    if (rewardsState.isLoading)
-                      return RewardAnimationState.Loading;
-                    if (rewardsState.hasError)
-                      return RewardAnimationState.ErrorState;
-                    return RewardAnimationState.Idle;
-                  })()}
->>>>>>> 2aa72f64
                 />
               </View>
             </View>
