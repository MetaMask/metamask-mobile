--- conflicted
+++ resolved
@@ -834,18 +834,6 @@
   const isAmountDisabled = amountTimesLeverage < minimumOrderAmount;
 
   // Button label: show Insufficient funds when user's max notional is below minimum
-<<<<<<< HEAD
-  const placeOrderLabel = (() => {
-    if (amountTimesLeverage < minimumOrderAmount) {
-      return strings('perps.order.validation.insufficient_funds');
-    }
-    const buttonKey =
-      orderForm.direction === 'long'
-        ? 'perps.order.button.long'
-        : 'perps.order.button.short';
-    return strings(buttonKey, { asset: orderForm.asset });
-  })();
-=======
   const isInsufficientFunds = amountTimesLeverage < minimumOrderAmount;
   const orderButtonKey =
     orderForm.direction === 'long'
@@ -854,7 +842,6 @@
   const placeOrderLabel = isInsufficientFunds
     ? strings('perps.order.validation.insufficient_funds')
     : strings(orderButtonKey, { asset: orderForm.asset });
->>>>>>> a7f85181
 
   const doesStopLossRiskLiquidation = Boolean(
     orderForm.stopLossPrice &&
