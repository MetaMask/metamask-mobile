--- conflicted
+++ resolved
@@ -13,7 +13,6 @@
 } from 'react';
 import { ScrollView, TouchableOpacity, View } from 'react-native';
 import { SafeAreaView } from 'react-native-safe-area-context';
-import { captureException } from '@sentry/react-native';
 import { PerpsOrderViewSelectorsIDs } from '../../../../../../e2e/selectors/Perps/Perps.selectors';
 
 import { ButtonSize as ButtonSizeRNDesignSystem } from '@metamask/design-system-react-native';
@@ -73,12 +72,8 @@
   PerpsNavigationParamList,
 } from '../../controllers/types';
 import {
-<<<<<<< HEAD
-=======
   useHasExistingPosition,
   useMinimumOrderAmount,
-  usePerpsAccount,
->>>>>>> 73f2e251
   usePerpsLiquidationPrice,
   usePerpsMarketData,
   usePerpsMarkets,
@@ -391,34 +386,9 @@
           ),
         );
       },
-<<<<<<< HEAD
-      onError: (error: string) => {
-        // Capture error in Sentry for debugging
-        const errorToCapture = new Error(error);
-        captureException(errorToCapture, {
-          tags: {
-            component: 'PerpsOrderView',
-            action: 'orderCreation',
-            orderType: orderForm.type,
-            asset: orderForm.asset,
-            direction: orderForm.direction,
-          },
-          extra: {
-            orderForm: {
-              asset: orderForm.asset,
-              direction: orderForm.direction,
-              amount: orderForm.amount,
-              leverage: orderForm.leverage,
-              type: orderForm.type,
-            },
-          },
-        });
-
-=======
       onError: (error) => {
         // Error is already captured in usePerpsOrderExecution hook
         // No need to capture again here to avoid duplicate Sentry reports
->>>>>>> 73f2e251
         showToast(
           PerpsToastOptions.orderManagement[orderForm.type].creationFailed(
             error,
