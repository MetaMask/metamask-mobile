import {
  useNavigation,
  useRoute,
  type NavigationProp,
  type RouteProp,
} from '@react-navigation/native';
import React, {
  useCallback,
  useEffect,
  useMemo,
  useRef,
  useState,
} from 'react';
import { ScrollView, TouchableOpacity, View } from 'react-native';
import {
  SafeAreaView,
  useSafeAreaInsets,
} from 'react-native-safe-area-context';
import { PerpsOrderViewSelectorsIDs } from '../../../../../../e2e/selectors/Perps/Perps.selectors';

import { ButtonSize as ButtonSizeRNDesignSystem } from '@metamask/design-system-react-native';
import { strings } from '../../../../../../locales/i18n';
import ButtonSemantic, {
  ButtonSemanticSeverity,
} from '../../../../../component-library/components-temp/Buttons/ButtonSemantic';
import Button, {
  ButtonSize,
  ButtonVariants,
} from '../../../../../component-library/components/Buttons/Button';
import Icon, {
  IconColor,
  IconName,
  IconSize,
} from '../../../../../component-library/components/Icons/Icon';
import PerpsFeesDisplay from '../../components/PerpsFeesDisplay';
import ListItem from '../../../../../component-library/components/List/ListItem';
import ListItemColumn, {
  WidthType,
} from '../../../../../component-library/components/List/ListItemColumn';
import Text, {
  TextColor,
  TextVariant,
} from '../../../../../component-library/components/Texts/Text';
import { useTheme } from '../../../../../util/theme';
<<<<<<< HEAD
=======
import Routes from '../../../../../constants/navigation/Routes';
>>>>>>> 338177c4
import { TraceName } from '../../../../../util/trace';
import Keypad from '../../../../Base/Keypad';
import { MetaMetricsEvents } from '../../../../hooks/useMetrics';
import PerpsAmountDisplay from '../../components/PerpsAmountDisplay';
import PerpsBottomSheetTooltip from '../../components/PerpsBottomSheetTooltip';
import { PerpsTooltipContentKey } from '../../components/PerpsBottomSheetTooltip/PerpsBottomSheetTooltip.types';
import PerpsLeverageBottomSheet from '../../components/PerpsLeverageBottomSheet';
import PerpsLimitPriceBottomSheet from '../../components/PerpsLimitPriceBottomSheet';
import PerpsOrderHeader from '../../components/PerpsOrderHeader';
import PerpsOrderTypeBottomSheet from '../../components/PerpsOrderTypeBottomSheet';
import PerpsSlider from '../../components/PerpsSlider';
<<<<<<< HEAD
import PerpsTPSLBottomSheet from '../../components/PerpsTPSLBottomSheet';
import RewardPointsDisplay from '../../components/RewardPointsDisplay';
=======
import RewardsAnimations, {
  RewardAnimationState,
} from '../../../Rewards/components/RewardPointsAnimation';
>>>>>>> 338177c4
import {
  PerpsEventProperties,
  PerpsEventValues,
} from '../../constants/eventNames';
import { PERPS_CONSTANTS } from '../../constants/perpsConfig';
import {
  PerpsOrderProvider,
  usePerpsOrderContext,
} from '../../contexts/PerpsOrderContext';
import type {
  InputMethod,
  OrderParams,
  OrderType,
  PerpsNavigationParamList,
} from '../../controllers/types';
import {
  useHasExistingPosition,
  useMinimumOrderAmount,
  usePerpsLiquidationPrice,
  usePerpsMarketData,
  usePerpsMarkets,
  usePerpsOrderExecution,
  usePerpsOrderFees,
  usePerpsOrderValidation,
  usePerpsRewards,
  usePerpsToasts,
  usePerpsTrading,
} from '../../hooks';
import {
  usePerpsLiveAccount,
  usePerpsLivePrices,
  usePerpsLivePositions,
} from '../../hooks/stream';
import { usePerpsEventTracking } from '../../hooks/usePerpsEventTracking';
import { usePerpsMeasurement } from '../../hooks/usePerpsMeasurement';
import {
  formatPerpsFiat,
  PRICE_RANGES_MINIMAL_VIEW,
  PRICE_RANGES_UNIVERSAL,
} from '../../utils/formatUtils';
import {
  calculateMarginRequired,
  calculatePositionSize,
} from '../../utils/orderCalculations';
import {
  calculateRoEForPrice,
  isStopLossSafeFromLiquidation,
} from '../../utils/tpslValidation';
import createStyles from './PerpsOrderView.styles';
import { willFlipPosition } from '../../utils/orderUtils';
import { BigNumber } from 'bignumber.js';
import { getPerpsDisplaySymbol } from '../../utils/marketUtils';
import useTooltipModal from '../../../../../components/hooks/useTooltipModal';

// Navigation params interface
interface OrderRouteParams {
  direction?: 'long' | 'short';
  asset?: string;
  amount?: string;
  leverage?: number;
  // Modal return values
  leverageUpdate?: number;
  orderTypeUpdate?: OrderType;
  tpslUpdate?: {
    takeProfitPrice?: string;
    stopLossPrice?: string;
  };
  limitPriceUpdate?: string;
}

/**
 * PerpsOrderViewContentBase
 * Main content component for the Perps order view
 *
 * Features:
 * - Order submission with race condition guard (prevents double submission on Android)
 * - Real-time price updates and calculations
 * - Dynamic TP/SL percentage display
 * - Auto-opening limit price modal when switching order types
 * - Comprehensive order validation
 */
const PerpsOrderViewContentBase: React.FC = () => {
  const navigation = useNavigation<NavigationProp<PerpsNavigationParamList>>();
  const { colors } = useTheme();
  const insets = useSafeAreaInsets();

  const styles = createStyles(colors);

  // Dynamic bottom padding for fixed container: safe area inset + 16px visual padding
  const fixedBottomContainerStyle = useMemo(
    () => ({
      ...styles.fixedBottomContainer,
      paddingBottom: insets.bottom + 16,
    }),
    [styles.fixedBottomContainer, insets.bottom],
  );

  const [selectedTooltip, setSelectedTooltip] =
    useState<PerpsTooltipContentKey | null>(null);

  const { track } = usePerpsEventTracking();
<<<<<<< HEAD
=======
  const { openTooltipModal } = useTooltipModal();
>>>>>>> 338177c4

  // Ref to access current orderType in callbacks
  const orderTypeRef = useRef<OrderType>('market');

  const isSubmittingRef = useRef(false);
  const hasShownSubmittedToastRef = useRef(false);
  const orderStartTimeRef = useRef<number>(0);
  const inputMethodRef = useRef<InputMethod>('default');

  const { account } = usePerpsLiveAccount();

  // Get real HyperLiquid USDC balance
  const availableBalance = parseFloat(
    account?.availableBalance?.toString() || '0',
  );

  // Get order form state from context instead of hook
  const {
    orderForm,
    setAmount,
    setLeverage,
    optimizeOrderAmount,
    setTakeProfitPrice,
    setStopLossPrice,
    setLimitPrice,
    setOrderType,
    handlePercentageAmount,
    handleMaxAmount,
    maxPossibleAmount,
  } = usePerpsOrderContext();

  // Get live positions to sync leverage from existing position
  const { positions, isInitialLoading: isLoadingPositions } =
    usePerpsLivePositions();

  // Track if we've already synced leverage from existing position
  const hasSyncedLeverageRef = useRef(false);

  // Effect to update leverage from existing position after positions load
  useEffect(() => {
    // Only update if:
    // 1. Positions have loaded
    // 2. We haven't already synced (to avoid overwriting user changes)
    // 3. Current leverage is the default (3) - meaning no explicit leverage was provided
    if (
      !isLoadingPositions &&
      !hasSyncedLeverageRef.current &&
      orderForm.leverage === PERPS_CONSTANTS.DEFAULT_MAX_LEVERAGE
    ) {
      const existingPosition = positions.find(
        (position) => position.coin === orderForm.asset,
      );

      if (existingPosition?.leverage?.value) {
        setLeverage(existingPosition.leverage.value);
        hasSyncedLeverageRef.current = true;
      }
    }
  }, [
    isLoadingPositions,
    positions,
    orderForm.asset,
    orderForm.leverage,
    setLeverage,
  ]);

  // Market data hook - now uses orderForm.asset from context
  const {
    marketData,
    isLoading: isLoadingMarketData,
    error: marketDataError,
  } = usePerpsMarketData(orderForm.asset);

  // Check if user has an existing position for this market
  const { existingPosition } = useHasExistingPosition({
    asset: orderForm.asset || '',
    loadOnMount: true,
  });

  // Markets data for navigation
  const { markets } = usePerpsMarkets();

  const { showToast, PerpsToastOptions } = usePerpsToasts();

  // Find formatted market data for navigation
  const navigationMarketData = useMemo(
    () => markets.find((market) => market.symbol === orderForm.asset),
    [markets, orderForm.asset],
  );

  // Update ref when orderType changes
  useEffect(() => {
    orderTypeRef.current = orderForm.type;
  }, [orderForm.type]);

  const [isLeverageVisible, setIsLeverageVisible] = useState(false);
  const [isLimitPriceVisible, setIsLimitPriceVisible] = useState(false);
  const [isOrderTypeVisible, setIsOrderTypeVisible] = useState(false);
  const [isInputFocused, setIsInputFocused] = useState(false);
  const [shouldOpenLimitPrice, setShouldOpenLimitPrice] = useState(false);
<<<<<<< HEAD

  // Calculate estimated fees using the new hook
  const feeResults = usePerpsOrderFees({
    orderType: orderForm.type,
    amount: orderForm.amount,
    isMaker: false, // Conservative estimate for UI display
    coin: orderForm.asset,
    isClosing: false, // For now, we're always opening positions in this view
  });
  const estimatedFees = feeResults.totalFee;

  // Simple boolean calculation - no need for expensive memoization
  const hasValidAmount = parseFloat(orderForm.amount) > 0;

  // Get rewards state using the new hook
  const rewardsState = usePerpsRewards({
    feeResults,
    hasValidAmount,
    isFeesLoading: feeResults.isLoadingMetamaskFee,
    orderAmount: orderForm.amount,
  });
=======
>>>>>>> 338177c4

  // Handle opening limit price modal after order type modal closes
  useEffect(() => {
    if (!isOrderTypeVisible && shouldOpenLimitPrice) {
      setIsLimitPriceVisible(true);
      setShouldOpenLimitPrice(false);
    }
  }, [isOrderTypeVisible, shouldOpenLimitPrice]);

  // Track trading screen viewed event using unified declarative API (main's event name)
  usePerpsEventTracking({
    eventName: MetaMetricsEvents.PERPS_SCREEN_VIEWED,
    properties: {
      [PerpsEventProperties.SCREEN_TYPE]: PerpsEventValues.SCREEN_TYPE.TRADING,
      [PerpsEventProperties.ASSET]: orderForm.asset,
      [PerpsEventProperties.DIRECTION]:
        orderForm.direction === 'long'
          ? PerpsEventValues.DIRECTION.LONG
          : PerpsEventValues.DIRECTION.SHORT,
    },
  });

  // Get real-time price data using new stream architecture
  // Uses single WebSocket subscription with component-level debouncing
  const prices = usePerpsLivePrices({
    symbols: [orderForm.asset],
    throttleMs: 1000,
  });
  const currentPrice = prices[orderForm.asset];

  // Track screen load with unified hook
  usePerpsMeasurement({
    traceName: TraceName.PerpsOrderView,
    conditions: [!!currentPrice, !!account],
  });

  const assetData = useMemo(() => {
    if (!currentPrice) {
      return { price: 0, change: 0, markPrice: 0 };
    }
    const price = parseFloat(currentPrice.price || '0');
    const markPrice = parseFloat(currentPrice.markPrice || '0');
    const change = parseFloat(currentPrice.percentChange24h || '0');
    return {
      price: isNaN(price) ? 0 : price, // Mid price used for display
      markPrice: isNaN(markPrice) ? 0 : markPrice,
      change: isNaN(change) ? 0 : change,
    };
  }, [currentPrice]);

<<<<<<< HEAD
=======
  // Calculate estimated fees using the new hook
  const feeResults = usePerpsOrderFees({
    orderType: orderForm.type,
    amount: orderForm.amount,
    coin: orderForm.asset,
    isClosing: false,
    limitPrice: orderForm.limitPrice,
    direction: orderForm.direction,
    currentAskPrice: currentPrice?.bestAsk
      ? Number.parseFloat(currentPrice.bestAsk)
      : undefined,
    currentBidPrice: currentPrice?.bestBid
      ? Number.parseFloat(currentPrice.bestBid)
      : undefined,
  });

  const estimatedFees = feeResults.totalFee;

  // Simple boolean calculation - no need for expensive memoization
  const hasValidAmount = parseFloat(orderForm.amount) > 0;

  // Get rewards state using the new hook
  const rewardsState = usePerpsRewards({
    feeResults,
    hasValidAmount,
    isFeesLoading: feeResults.isLoadingMetamaskFee,
    orderAmount: orderForm.amount,
  });

>>>>>>> 338177c4
  // Track order type viewed event using unified declarative API (main's event structure)
  usePerpsEventTracking({
    eventName: MetaMetricsEvents.PERPS_UI_INTERACTION,
    conditions: [!!(orderForm.amount && parseFloat(orderForm.amount) > 0)],
    properties: {
      [PerpsEventProperties.INTERACTION_TYPE]:
        PerpsEventValues.INTERACTION_TYPE.ORDER_TYPE_VIEWED,
      [PerpsEventProperties.ASSET]: orderForm.asset,
      [PerpsEventProperties.DIRECTION]:
        orderForm.direction === 'long'
          ? PerpsEventValues.DIRECTION.LONG
          : PerpsEventValues.DIRECTION.SHORT,
      [PerpsEventProperties.ORDER_SIZE]: parseFloat(orderForm.amount || '0'),
      [PerpsEventProperties.LEVERAGE_USED]: orderForm.leverage,
      [PerpsEventProperties.ORDER_TYPE]: orderForm.type,
    },
  });

  // Show error toast if market data is not available
  useEffect(() => {
    if (marketDataError) {
      showToast(
        PerpsToastOptions.dataFetching.market.error.marketDataUnavailable(
          orderForm.asset,
        ),
      );
    }
  }, [
    marketDataError,
    orderForm.asset,
    navigation,
    showToast,
    PerpsToastOptions.dataFetching.market.error,
  ]);

  // Real-time position size calculation - memoized to prevent recalculation
  const positionSize = useMemo(
    () =>
      calculatePositionSize({
        amount: orderForm.amount,
        price: assetData.price,
        szDecimals: marketData?.szDecimals,
      }),
    [orderForm.amount, assetData.price, marketData?.szDecimals],
  );

  const marginRequired = useMemo(() => {
    if (!isLoadingMarketData && orderForm.amount) {
      return calculateMarginRequired({
        amount: BigNumber(assetData.markPrice).times(positionSize).toString(),
        leverage: orderForm.leverage,
      });
    }
  }, [
    orderForm.amount,
    assetData.markPrice,
    orderForm.leverage,
    isLoadingMarketData,
    positionSize,
  ]);

  const { updatePositionTPSL } = usePerpsTrading();

  // Order execution using new hook
  const { placeOrder: executeOrder, isPlacing: isPlacingOrder } =
    usePerpsOrderExecution({
      onSuccess: (_position) => {
        showToast(
          PerpsToastOptions.orderManagement[orderForm.type].confirmed(
            orderForm.direction,
            positionSize,
            orderForm.asset,
          ),
        );
      },
      onError: (error) => {
        // Error is already captured in usePerpsOrderExecution hook
        // No need to capture again here to avoid duplicate Sentry reports
        showToast(
          PerpsToastOptions.orderManagement[orderForm.type].creationFailed(
            error,
          ),
        );
      },
    });

  useEffect(() => {
    if (isPlacingOrder && !hasShownSubmittedToastRef.current) {
      showToast(
        PerpsToastOptions.orderManagement[orderForm.type].submitted(
          orderForm.direction,
          positionSize,
          orderForm.asset,
        ),
      );
      hasShownSubmittedToastRef.current = true;
    } else if (!isPlacingOrder && hasShownSubmittedToastRef.current) {
      // Reset the flag when order placement is complete
      hasShownSubmittedToastRef.current = false;
    }
  }, [
    PerpsToastOptions.orderManagement,
    isPlacingOrder,
    orderForm.asset,
    orderForm.direction,
    orderForm.type,
    positionSize,
    showToast,
  ]);

  // Memoize liquidation price params to prevent infinite recalculation
  const liquidationPriceParams = useMemo(() => {
    // Use limit price for limit orders, market price for market orders
    const entryPrice =
      orderForm.type === 'limit' && orderForm.limitPrice
        ? parseFloat(orderForm.limitPrice)
        : assetData.price;

    return {
      entryPrice,
      leverage: orderForm.leverage,
      direction: orderForm.direction,
      asset: orderForm.asset,
    };
  }, [
    assetData.price,
    orderForm.leverage,
    orderForm.direction,
    orderForm.asset,
    orderForm.type,
    orderForm.limitPrice,
  ]);

  // Real-time liquidation price calculation
  const { liquidationPrice } = usePerpsLiquidationPrice(liquidationPriceParams);

  // Minimum order amount (in USD notional) for the current asset/network
  const { minimumOrderAmount } = useMinimumOrderAmount({
    asset: orderForm.asset,
  });

  /**
   * Calculate TP/SL display text with RoE percentages
   * Converts take profit and stop loss prices to RoE (Return on Equity) percentages
   *
   * @returns Formatted string like "TP 10%, SL 5%" or "TP off, SL off"
   *
   * For TP: Shows the RoE percentage gain at the take profit price
   * For SL: Shows the RoE percentage loss at the stop loss price
   */
  const tpSlDisplayText = useMemo(() => {
    const price = parseFloat(currentPrice?.price || '0');
    let tpDisplay = strings('perps.order.off');
    let slDisplay = strings('perps.order.off');

    // Calculate proper entry price based on order type
    const entryPrice =
      orderForm.type === 'limit' && orderForm.limitPrice
        ? parseFloat(orderForm.limitPrice)
        : price; // fallback to current price for market orders or when no limit price set

    if (orderForm.takeProfitPrice && price > 0 && orderForm.leverage) {
      const tpRoE = calculateRoEForPrice(
        orderForm.takeProfitPrice,
        true,
        false,
        {
          currentPrice: price,
          direction: orderForm.direction,
          leverage: orderForm.leverage,
          entryPrice,
        },
      );
      const absRoE = Math.abs(parseFloat(tpRoE || '0'));
      tpDisplay =
        absRoE > 0 ? `${absRoE.toFixed(0)}%` : strings('perps.order.off');
    }

    if (orderForm.stopLossPrice && price > 0 && orderForm.leverage) {
      const slRoE = calculateRoEForPrice(
        orderForm.stopLossPrice,
        false,
        false,
        {
          currentPrice: price,
          direction: orderForm.direction,
          leverage: orderForm.leverage,
          entryPrice,
        },
      );
      const absRoE = Math.abs(parseFloat(slRoE || '0'));
      slDisplay =
        absRoE > 0 ? `${absRoE.toFixed(0)}%` : strings('perps.order.off');
    }

    return `${strings('perps.order.tp')} ${tpDisplay}, ${strings(
      'perps.order.sl',
    )} ${slDisplay}`;
  }, [
    currentPrice?.price,
    orderForm.takeProfitPrice,
    orderForm.stopLossPrice,
    orderForm.leverage,
    orderForm.direction,
    orderForm.type,
    orderForm.limitPrice,
  ]);

  // Order validation using new hook
  const orderValidation = usePerpsOrderValidation({
    orderForm,
    positionSize,
    assetPrice: assetData.price,
    availableBalance,
    marginRequired: marginRequired || '0',
  });

  // Filter out specific validation error(s) from display (similar to ClosePositionView pattern)
  // Hide the "Size must be a positive number" message from the error list
  const filteredErrors = useMemo(() => {
    const sizePositiveMsg = strings(
      'perps.errors.orderValidation.sizePositive',
    );
    return orderValidation.errors.filter((err) => err !== sizePositiveMsg);
  }, [orderValidation.errors]);

  // Handlers
  const handleTPSLPress = useCallback(() => {
    if (orderForm.type === 'limit' && !orderForm.limitPrice) {
      // We need to set a limit price for limit orders before TP/SL can be set
      showToast(PerpsToastOptions.formValidation.orderForm.limitPriceRequired);
      return;
    }

    navigation.navigate(Routes.PERPS.TPSL, {
      asset: orderForm.asset,
      currentPrice: assetData.price,
      direction: orderForm.direction,
      leverage: orderForm.leverage,
      orderType: orderForm.type,
      limitPrice: orderForm.limitPrice,
      initialTakeProfitPrice: orderForm.takeProfitPrice,
      initialStopLossPrice: orderForm.stopLossPrice,
      amount: orderForm.amount,
      szDecimals: marketData?.szDecimals,
      onConfirm: async (takeProfitPrice?: string, stopLossPrice?: string) => {
        // Use the same clearing approach as the "Off" button
        // If values are undefined or empty, ensure they're cleared properly
        const tpToSet = takeProfitPrice || undefined;
        const slToSet = stopLossPrice || undefined;

        setTakeProfitPrice(tpToSet);
        setStopLossPrice(slToSet);
      },
    });
  }, [
    PerpsToastOptions.formValidation.orderForm.limitPriceRequired,
    orderForm.limitPrice,
    orderForm.type,
    orderForm.asset,
    orderForm.direction,
    orderForm.leverage,
    orderForm.takeProfitPrice,
    orderForm.stopLossPrice,
    orderForm.amount,
    assetData.price,
    showToast,
    navigation,
    setTakeProfitPrice,
    setStopLossPrice,
    marketData?.szDecimals,
  ]);

  const handleAmountPress = () => {
    setIsInputFocused(true);
  };

  const handleKeypadChange = useCallback(
    ({ value }: { value: string; valueAsNumber: number }) => {
      inputMethodRef.current = 'keypad';
      // Enforce 9-digit limit (ignoring non-digits like separators)
      const digitCount = (value.match(/\d/g) || []).length;
      if (digitCount > 9) {
        return; // Ignore input that would exceed 9 digits
      }
      setAmount(value || '0');
    },
    [setAmount],
  );

  const handlePercentagePress = (percentage: number) => {
    inputMethodRef.current = 'percentage';
    handlePercentageAmount(percentage);
    optimizeOrderAmount(assetData.price, marketData?.szDecimals);
  };

  const handleMaxPress = () => {
    inputMethodRef.current = 'max';
    handleMaxAmount();
  };

  const handleDonePress = () => {
    setIsInputFocused(false);
  };

  // Clamp amount to the maximum allowed once the keypad/input is dismissed
  // Mirrors the PerpsClosePositionView behavior where, after leaving input,
  // values are normalized to valid limits.
  useEffect(() => {
    if (!isInputFocused) {
      const currentAmount = parseFloat(orderForm.amount || '0');

      // If user-entered amount exceeds the max purchasable with current balance/leverage,
      // snap it down to the maximum once input is closed.
      if (currentAmount > maxPossibleAmount) {
        setAmount(String(maxPossibleAmount));
      }
      optimizeOrderAmount(assetData.price, marketData?.szDecimals);
    }
    // eslint-disable-next-line react-hooks/exhaustive-deps
  }, [
    isInputFocused,
    availableBalance,
    orderForm.leverage,
    setAmount,
    optimizeOrderAmount,
    assetData.price,
    marketData?.szDecimals,
  ]);

  const handlePlaceOrder = useCallback(async () => {
    if (isSubmittingRef.current) {
      return;
    }
    isSubmittingRef.current = true;

    orderStartTimeRef.current = Date.now();

    try {
      // Validation errors are shown in the UI
      if (!orderValidation.isValid) {
        const firstError = orderValidation.errors[0];
        showToast(
          PerpsToastOptions.formValidation.orderForm.validationError(
            firstError,
          ),
        );

        // Track validation failure as error encountered
        track(MetaMetricsEvents.PERPS_ERROR, {
          [PerpsEventProperties.ERROR_TYPE]:
            PerpsEventValues.ERROR_TYPE.VALIDATION,
          [PerpsEventProperties.ERROR_MESSAGE]: firstError,
        });

        isSubmittingRef.current = false; // Reset flag on early return
        return;
      }

<<<<<<< HEAD
=======
      // Navigate immediately BEFORE order execution (enhanced with monitoring parameters for data-driven tab selection)
      // Always monitor both orders and positions because:
      // - Market orders: Usually create positions immediately
      // - Limit orders: Usually stay pending BUT can fill immediately in volatile markets
      // Monitoring both ensures we route to the correct tab regardless of execution speed
      const monitorOrders = true;
      const monitorPositions = true;

      navigation.navigate(Routes.PERPS.ROOT, {
        screen: Routes.PERPS.MARKET_DETAILS,
        params: {
          market: navigationMarketData,
          // Pass monitoring intent to destination screen for data-driven tab selection
          monitoringIntent: {
            asset: orderForm.asset,
            monitorOrders,
            monitorPositions,
          },
        },
      });

>>>>>>> 338177c4
      const tpParams = orderForm.takeProfitPrice?.trim()
        ? { takeProfitPrice: orderForm.takeProfitPrice }
        : {};

      const slParams = orderForm.stopLossPrice?.trim()
        ? { stopLossPrice: orderForm.stopLossPrice }
        : {};

      // Execute order using the new hook
      // Only include TP/SL if they have valid, non-empty values
      const orderParams: OrderParams = {
        coin: orderForm.asset,
        isBuy: orderForm.direction === 'long',
        size: positionSize,
        orderType: orderForm.type,
        currentPrice: assetData.price,
        leverage: orderForm.leverage,
        // Only add TP/SL/Limit if they are truthy and/or not empty strings
        ...(orderForm.type === 'limit' && orderForm.limitPrice
          ? { price: orderForm.limitPrice }
          : {}),
        ...tpParams,
        ...slParams,
        // Add tracking data for MetaMetrics events
        trackingData: {
          marginUsed: Number(marginRequired),
          totalFee: Number(feeResults.totalFee),
          marketPrice: Number(currentPrice?.price || assetData.price),
          metamaskFee: feeResults.metamaskFee
            ? Number(feeResults.metamaskFee)
            : undefined,
          metamaskFeeRate: feeResults.metamaskFeeRate
            ? Number(feeResults.metamaskFeeRate)
            : undefined,
          feeDiscountPercentage: feeResults.feeDiscountPercentage
            ? Number(feeResults.feeDiscountPercentage)
            : undefined,
          estimatedPoints: feeResults.estimatedPoints
            ? Number(feeResults.estimatedPoints)
            : undefined,
          inputMethod: inputMethodRef.current,
<<<<<<< HEAD
        },
      };

      navigation.navigate(Routes.PERPS.ROOT, {
        screen: Routes.PERPS.MARKET_DETAILS,
        params: {
          market: navigationMarketData,
          isNavigationFromOrderSuccess: false,
        },
      });
=======
        },
      };
>>>>>>> 338177c4

      // Check if TP/SL should be handled separately (for new positions or position flips)
      const shouldHandleTPSLSeparately =
        (orderForm.takeProfitPrice || orderForm.stopLossPrice) &&
        ((!existingPosition && orderForm.type === 'market') ||
          (existingPosition &&
            willFlipPosition(existingPosition, orderParams)));

      if (shouldHandleTPSLSeparately) {
        // Execute order without TP/SL first, then update position TP/SL
        const orderWithoutTPSL = { ...orderParams };
        delete orderWithoutTPSL.takeProfitPrice;
        delete orderWithoutTPSL.stopLossPrice;

        await executeOrder(orderWithoutTPSL);
        await updatePositionTPSL({
          coin: orderForm.asset,
          takeProfitPrice: orderForm.takeProfitPrice,
          stopLossPrice: orderForm.stopLossPrice,
        });
      } else {
        await executeOrder(orderParams);
      }
<<<<<<< HEAD

      await executeOrder(orderParams);
=======
>>>>>>> 338177c4
    } finally {
      // Always reset submission flag
      isSubmittingRef.current = false;
    }
  }, [
    orderValidation.isValid,
    orderValidation.errors,
    track,
    orderForm.asset,
    orderForm.direction,
    orderForm.type,
    orderForm.leverage,
    orderForm.limitPrice,
    orderForm.takeProfitPrice,
    orderForm.stopLossPrice,
    positionSize,
    assetData.price,
    navigation,
    navigationMarketData,
    existingPosition,
    executeOrder,
    showToast,
    PerpsToastOptions.formValidation.orderForm,
    updatePositionTPSL,
    marginRequired,
    feeResults.totalFee,
    feeResults.metamaskFee,
    feeResults.metamaskFeeRate,
    feeResults.feeDiscountPercentage,
    feeResults.estimatedPoints,
    currentPrice?.price,
  ]);

  // Memoize the tooltip handlers to prevent recreating them on every render
  const handleTooltipPress = useCallback(
    (contentKey: PerpsTooltipContentKey) => {
      setSelectedTooltip(contentKey);
    },
    [],
  );

  const handleTooltipClose = useCallback(() => {
    setSelectedTooltip(null);
  }, []);

  // Use the same calculation as handleMaxAmount in usePerpsOrderForm to avoid insufficient funds error
  const amountTimesLeverage = Math.floor(availableBalance * orderForm.leverage);

  const isAmountDisabled = amountTimesLeverage < minimumOrderAmount;

  // Button label: show Insufficient funds when user's max notional is below minimum
  const orderButtonKey =
    orderForm.direction === 'long'
      ? 'perps.order.button.long'
      : 'perps.order.button.short';
  const isInsufficientFunds = amountTimesLeverage < minimumOrderAmount;
  const placeOrderLabel = isInsufficientFunds
    ? strings('perps.order.validation.insufficient_funds')
    : strings(orderButtonKey, { asset: orderForm.asset });

  const doesStopLossRiskLiquidation = Boolean(
    orderForm.stopLossPrice &&
      !isStopLossSafeFromLiquidation(
        orderForm.stopLossPrice,
        liquidationPrice,
        orderForm.direction,
      ),
  );

  let rewardAnimationState = RewardAnimationState.Idle;
  if (rewardsState.isLoading) {
    rewardAnimationState = RewardAnimationState.Loading;
  } else if (rewardsState.hasError) {
    rewardAnimationState = RewardAnimationState.ErrorState;
  }

  return (
    <SafeAreaView style={styles.container} edges={['top', 'bottom']}>
      {/* Header */}
      <PerpsOrderHeader
        asset={getPerpsDisplaySymbol(orderForm.asset)}
        price={assetData.price}
        priceChange={assetData.change}
        orderType={orderForm.type}
        direction={orderForm.direction}
        onOrderTypePress={() => setIsOrderTypeVisible(true)}
      />
      <ScrollView
        style={styles.scrollView}
        contentContainerStyle={styles.scrollViewContent}
        showsVerticalScrollIndicator={false}
      >
        {/* Amount Display */}
        <PerpsAmountDisplay
          amount={orderForm.amount}
          showWarning={availableBalance === 0}
          onPress={handleAmountPress}
          isActive={isInputFocused}
          tokenAmount={positionSize}
          tokenSymbol={getPerpsDisplaySymbol(orderForm.asset)}
          hasError={availableBalance > 0 && !!filteredErrors.length}
        />

        {/* Amount Slider - Hide when keypad is active */}
        {!isInputFocused && (
          <View style={styles.sliderSection}>
            <PerpsSlider
              value={parseFloat(orderForm.amount || '0')}
              onValueChange={(value) => {
                inputMethodRef.current = 'slider';
<<<<<<< HEAD
                setAmount(Math.floor(value).toString());
=======
                const amount = Math.floor(value).toString();

                setAmount(amount);
                if (amount !== '0') {
                  // Now using debounced optimizeOrderAmount for all interactions
                  optimizeOrderAmount(assetData.price, marketData?.szDecimals);
                }
>>>>>>> 338177c4
              }}
              minimumValue={0}
              maximumValue={maxPossibleAmount}
              step={1}
              showPercentageLabels
              disabled={isAmountDisabled}
            />
          </View>
        )}

        {/* Order Details */}
        {!isInputFocused && (
          <View style={styles.detailsWrapper}>
            {/* Leverage */}
            <View style={[styles.detailItem, styles.detailItemFirst]}>
              <TouchableOpacity onPress={() => setIsLeverageVisible(true)}>
                <ListItem style={styles.detailItemWrapper}>
                  <ListItemColumn widthType={WidthType.Fill}>
                    <View style={styles.detailLeft}>
                      <Text
                        variant={TextVariant.BodyMD}
                        color={TextColor.Alternative}
                      >
                        {strings('perps.order.leverage')}
                      </Text>
                      <TouchableOpacity
                        onPress={() => handleTooltipPress('leverage')}
                        style={styles.infoIcon}
                      >
                        <Icon
                          name={IconName.Info}
                          size={IconSize.Sm}
                          color={IconColor.Muted}
                          testID={PerpsOrderViewSelectorsIDs.LEVERAGE_INFO_ICON}
                        />
                      </TouchableOpacity>
                    </View>
                  </ListItemColumn>
                  <ListItemColumn widthType={WidthType.Auto}>
                    <Text
                      variant={TextVariant.BodyMD}
                      color={TextColor.Default}
                    >
                      {isLoadingMarketData ? '...' : `${orderForm.leverage}x`}
                    </Text>
                  </ListItemColumn>
                </ListItem>
              </TouchableOpacity>
            </View>

            {/* Limit price - only show for limit orders */}
            {orderForm.type === 'limit' && (
              <View style={styles.detailItem}>
                <TouchableOpacity onPress={() => setIsLimitPriceVisible(true)}>
                  <ListItem style={styles.detailItemWrapper}>
                    <ListItemColumn widthType={WidthType.Fill}>
                      <Text
                        variant={TextVariant.BodyMD}
                        color={TextColor.Alternative}
                      >
                        {strings('perps.order.limit_price')}
                      </Text>
                    </ListItemColumn>
                    <ListItemColumn widthType={WidthType.Auto}>
                      <Text
                        variant={TextVariant.BodyMD}
                        color={TextColor.Default}
                      >
                        {orderForm.limitPrice !== undefined &&
                        orderForm.limitPrice !== null
                          ? formatPerpsFiat(orderForm.limitPrice, {
                              ranges: PRICE_RANGES_UNIVERSAL,
                            })
                          : 'Set price'}
                      </Text>
                    </ListItemColumn>
                  </ListItem>
                </TouchableOpacity>
              </View>
            )}

            {/* Combined TP/SL row */}
            <View style={[styles.detailItem, styles.detailItemLast]}>
              <TouchableOpacity
                onPress={handleTPSLPress}
                testID={PerpsOrderViewSelectorsIDs.STOP_LOSS_BUTTON}
              >
                <ListItem style={styles.detailItemWrapper}>
                  <ListItemColumn widthType={WidthType.Fill}>
                    <View style={styles.detailLeft}>
                      <Text
                        variant={TextVariant.BodyMD}
                        color={TextColor.Alternative}
                      >
                        {strings('perps.order.tp_sl')}
                      </Text>
                      <TouchableOpacity
                        onPress={() => handleTooltipPress('tp_sl')}
                        style={styles.infoIcon}
                      >
                        <Icon
                          name={IconName.Info}
                          size={IconSize.Sm}
                          color={IconColor.Muted}
                          testID={PerpsOrderViewSelectorsIDs.TP_SL_INFO_ICON}
                        />
                      </TouchableOpacity>
                    </View>
                  </ListItemColumn>
                  <ListItemColumn widthType={WidthType.Auto}>
                    <Text
                      variant={TextVariant.BodyMD}
                      color={TextColor.Default}
                    >
                      {tpSlDisplayText}
                    </Text>
                  </ListItemColumn>
                </ListItem>
              </TouchableOpacity>
            </View>
            {doesStopLossRiskLiquidation && (
              <View style={styles.stopLossLiquidationWarning}>
                <Text variant={TextVariant.BodySM} color={TextColor.Error}>
                  {strings('perps.tpsl.stop_loss_order_view_warning', {
                    direction:
                      orderForm.direction === 'long'
                        ? strings('perps.tpsl.below')
                        : strings('perps.tpsl.above'),
                  })}
                </Text>
              </View>
            )}
          </View>
        )}
        {/* Info Section */}
        <View
          style={[
            styles.infoSection,
            // TODO: Remove negative margin
            // eslint-disable-next-line react-native/no-inline-styles
            { marginBottom: orderValidation.errors.length > 0 ? 16 : -16 },
            // eslint-disable-next-line react-native/no-inline-styles
            { marginTop: isInputFocused ? 16 : 0 },
          ]}
        >
          <View style={styles.infoRow}>
            <View style={styles.detailLeft}>
              <Text variant={TextVariant.BodyMD} color={TextColor.Alternative}>
                {strings('perps.order.margin')}
              </Text>
              <TouchableOpacity
                onPress={() => handleTooltipPress('margin')}
                style={styles.infoIcon}
              >
                <Icon
                  name={IconName.Info}
                  size={IconSize.Sm}
                  color={IconColor.Muted}
                  testID={PerpsOrderViewSelectorsIDs.MARGIN_INFO_ICON}
                />
              </TouchableOpacity>
            </View>
            <Text variant={TextVariant.BodyMD} color={TextColor.Alternative}>
<<<<<<< HEAD
              {marginRequired
                ? formatPrice(marginRequired)
=======
              {marginRequired !== undefined && marginRequired !== null
                ? formatPerpsFiat(marginRequired, {
                    ranges: PRICE_RANGES_MINIMAL_VIEW,
                  })
>>>>>>> 338177c4
                : PERPS_CONSTANTS.FALLBACK_DATA_DISPLAY}
            </Text>
          </View>

          <View style={styles.infoRow}>
            <View style={styles.detailLeft}>
              <Text variant={TextVariant.BodyMD} color={TextColor.Alternative}>
                {strings('perps.order.liquidation_price')}
              </Text>
              <TouchableOpacity
                onPress={() => handleTooltipPress('liquidation_price')}
                style={styles.infoIcon}
              >
                <Icon
                  name={IconName.Info}
                  size={IconSize.Sm}
                  color={IconColor.Muted}
                  testID={
                    PerpsOrderViewSelectorsIDs.LIQUIDATION_PRICE_INFO_ICON
                  }
                />
              </TouchableOpacity>
            </View>
            <Text variant={TextVariant.BodyMD} color={TextColor.Alternative}>
              {hasValidAmount
                ? formatPerpsFiat(liquidationPrice, {
                    ranges: PRICE_RANGES_UNIVERSAL,
                  })
                : PERPS_CONSTANTS.FALLBACK_DATA_DISPLAY}
            </Text>
          </View>
          <View style={styles.infoRow}>
            <View style={styles.detailLeft}>
              <Text variant={TextVariant.BodyMD} color={TextColor.Alternative}>
                {strings('perps.order.fees')}
              </Text>
              <TouchableOpacity
                onPress={() => handleTooltipPress('fees')}
                style={styles.infoIcon}
              >
                <Icon
                  name={IconName.Info}
                  size={IconSize.Sm}
                  color={IconColor.Muted}
                  testID={PerpsOrderViewSelectorsIDs.FEES_INFO_ICON}
                />
              </TouchableOpacity>
            </View>
            <PerpsFeesDisplay
              feeDiscountPercentage={rewardsState.feeDiscountPercentage}
              formatFeeText={
                hasValidAmount
                  ? formatPerpsFiat(estimatedFees, {
                      ranges: PRICE_RANGES_MINIMAL_VIEW,
                    })
                  : PERPS_CONSTANTS.FALLBACK_DATA_DISPLAY
              }
              variant={TextVariant.BodySM}
            />
          </View>

          {/* Rewards Points Estimation */}
          {rewardsState.shouldShowRewardsRow && (
            <View style={styles.infoRow}>
              <View style={styles.detailLeft}>
                <Text
                  variant={TextVariant.BodyMD}
                  color={TextColor.Alternative}
                >
                  {strings('perps.estimated_points')}
                </Text>
                <TouchableOpacity
                  onPress={() => handleTooltipPress('points')}
                  style={styles.infoIcon}
                >
                  <Icon
                    name={IconName.Info}
                    size={IconSize.Sm}
                    color={IconColor.Muted}
                  />
                </TouchableOpacity>
              </View>
              <View style={styles.pointsRightContainer}>
<<<<<<< HEAD
                <RewardPointsDisplay
                  estimatedPoints={rewardsState.estimatedPoints}
                  bonusBips={rewardsState.bonusBips}
                  isLoading={rewardsState.isLoading}
                  hasError={rewardsState.hasError}
                  shouldShow={rewardsState.shouldShowRewardsRow}
                  isRefresh={rewardsState.isRefresh}
=======
                <RewardsAnimations
                  value={rewardsState.estimatedPoints ?? 0}
                  bonusBips={rewardsState.bonusBips}
                  shouldShow={rewardsState.shouldShowRewardsRow}
                  infoOnPress={() =>
                    openTooltipModal(
                      strings('perps.points_error'),
                      strings('perps.points_error_content'),
                    )
                  }
                  state={rewardAnimationState}
>>>>>>> 338177c4
                />
              </View>
            </View>
          )}
        </View>
      </ScrollView>
      {/* Keypad Section - Show when input is focused */}
      {isInputFocused && (
        <View
          style={styles.bottomSection}
          testID={PerpsOrderViewSelectorsIDs.KEYPAD}
        >
          <View style={styles.percentageButtonsContainer}>
            <Button
              variant={ButtonVariants.Secondary}
              size={ButtonSize.Md}
              label="25%"
              onPress={() => handlePercentagePress(0.25)}
              style={styles.percentageButton}
            />
            <Button
              variant={ButtonVariants.Secondary}
              size={ButtonSize.Md}
              label="50%"
              onPress={() => handlePercentagePress(0.5)}
              style={styles.percentageButton}
            />
            <Button
              variant={ButtonVariants.Secondary}
              size={ButtonSize.Md}
              label={strings('perps.deposit.max_button')}
              onPress={handleMaxPress}
              style={styles.percentageButton}
            />
            <Button
              variant={ButtonVariants.Secondary}
              size={ButtonSize.Md}
              label={strings('perps.deposit.done_button')}
              onPress={handleDonePress}
              style={styles.percentageButton}
            />
          </View>

          <Keypad
            value={orderForm.amount}
            onChange={handleKeypadChange}
            currency="USD"
            decimals={0}
            style={styles.keypad}
          />
        </View>
      )}
      {/* Fixed Place Order Button - Hide when keypad is active */}
      {!isInputFocused && (
        <View style={fixedBottomContainerStyle}>
          {filteredErrors.length > 0 && (
            <View style={styles.validationContainer}>
              {filteredErrors.map((error) => (
                <Text
                  key={error}
                  variant={TextVariant.BodySM}
                  color={TextColor.Error}
                >
                  {error}
                </Text>
              ))}
            </View>
          )}

          <ButtonSemantic
            severity={
              orderForm.direction === 'long'
                ? ButtonSemanticSeverity.Success
                : ButtonSemanticSeverity.Danger
            }
            onPress={handlePlaceOrder}
            isFullWidth
            size={ButtonSizeRNDesignSystem.Lg}
            isDisabled={
              !orderValidation.isValid ||
              isPlacingOrder ||
              doesStopLossRiskLiquidation
            }
            isLoading={isPlacingOrder}
            testID={PerpsOrderViewSelectorsIDs.PLACE_ORDER_BUTTON}
          >
            {placeOrderLabel}
          </ButtonSemantic>
        </View>
      )}
      {/* Leverage Selector */}
      <PerpsLeverageBottomSheet
        isVisible={isLeverageVisible}
        onClose={() => setIsLeverageVisible(false)}
        onConfirm={(leverage, inputMethod) => {
          setLeverage(leverage);

          // Check if current amount exceeds new maximum value and adjust if needed
          const currentAmount = parseFloat(orderForm.amount || '0');
          const newMaxAmount = availableBalance * leverage;
          if (currentAmount > newMaxAmount) {
            setAmount(Math.floor(newMaxAmount).toString());
          }

          setIsLeverageVisible(false);

          // Track leverage change (consolidated here to avoid duplicate tracking)
          const eventProperties: Record<string, string | number> = {
            [PerpsEventProperties.ASSET]: orderForm.asset,
            [PerpsEventProperties.DIRECTION]:
              orderForm.direction === 'long'
                ? PerpsEventValues.DIRECTION.LONG
                : PerpsEventValues.DIRECTION.SHORT,
            [PerpsEventProperties.LEVERAGE_USED]: leverage,
            previousLeverage: orderForm.leverage,
          };

          // Add input method if provided
          if (inputMethod) {
            eventProperties[PerpsEventProperties.INPUT_METHOD] =
              inputMethod === 'slider'
                ? PerpsEventValues.INPUT_METHOD.SLIDER
                : PerpsEventValues.INPUT_METHOD.PRESET;
          }

          track(MetaMetricsEvents.PERPS_UI_INTERACTION, {
            ...eventProperties,
            [PerpsEventProperties.INTERACTION_TYPE]:
              PerpsEventValues.INTERACTION_TYPE.SETTING_CHANGED,
            [PerpsEventProperties.SETTING_TYPE]:
              PerpsEventValues.SETTING_TYPE.LEVERAGE,
          });
        }}
        leverage={orderForm.leverage}
        minLeverage={1}
        maxLeverage={
          marketData?.maxLeverage || PERPS_CONSTANTS.DEFAULT_MAX_LEVERAGE
        }
        currentPrice={assetData.price}
        direction={orderForm.direction}
        asset={orderForm.asset}
        limitPrice={orderForm.limitPrice}
        orderType={orderForm.type}
      />
      {/* Limit Price Bottom Sheet */}
      <PerpsLimitPriceBottomSheet
        isVisible={isLimitPriceVisible}
        onClose={() => {
          setIsLimitPriceVisible(false);
          // If user dismisses without entering a price, revert order type to market (parity with close position view)
          if (orderForm.type === 'limit' && !orderForm.limitPrice) {
            setOrderType('market');
            // Use existing toast option used in close position view for consistency
            // Path: PerpsToastOptions.positionManagement.closePosition.limitClose.partial.switchToMarketOrderMissingLimitPrice
            const revertToast =
              PerpsToastOptions.positionManagement.closePosition.limitClose
                .partial.switchToMarketOrderMissingLimitPrice;
            showToast(revertToast);
          }
        }}
        onConfirm={(limitPrice) => {
          setLimitPrice(limitPrice);
          setIsLimitPriceVisible(false);
        }}
        asset={orderForm.asset}
        limitPrice={orderForm.limitPrice}
        currentPrice={assetData.price}
        direction={orderForm.direction}
      />
      {/* Order Type Bottom Sheet */}
      <PerpsOrderTypeBottomSheet
        isVisible={isOrderTypeVisible}
        onClose={() => setIsOrderTypeVisible(false)}
        onSelect={(type) => {
          setOrderType(type);
          // Clear limit price when switching to market order
          if (type === 'market') {
            setLimitPrice(undefined);
          } else if (type === 'limit' && !orderForm.limitPrice) {
            // Flag to open limit price modal after this modal closes
            setShouldOpenLimitPrice(true);
          }
          setIsOrderTypeVisible(false);
        }}
        currentOrderType={orderForm.type}
        asset={orderForm.asset}
        direction={orderForm.direction}
      />
      {selectedTooltip && (
        <PerpsBottomSheetTooltip
          isVisible
          onClose={handleTooltipClose}
          contentKey={selectedTooltip}
          testID={PerpsOrderViewSelectorsIDs.BOTTOM_SHEET_TOOLTIP}
          key={selectedTooltip}
          data={
            selectedTooltip === 'fees'
              ? {
                  metamaskFeeRate: feeResults.metamaskFeeRate,
                  protocolFeeRate: feeResults.protocolFeeRate,
                  originalMetamaskFeeRate: feeResults.originalMetamaskFeeRate,
                  feeDiscountPercentage: feeResults.feeDiscountPercentage,
                }
              : undefined
          }
        />
      )}
    </SafeAreaView>
  );
};

// // Enable WDYR tracking BEFORE wrapping with React.memo
// if (__DEV__) {
//   // eslint-disable-next-line @typescript-eslint/no-explicit-any
//   (PerpsOrderViewContentBase as any).whyDidYouRender = {
//     logOnDifferentValues: true,
//     customName: 'PerpsOrderViewContent',
//   };
// }

// Now wrap with React.memo AFTER setting whyDidYouRender
const PerpsOrderViewContent = React.memo(PerpsOrderViewContentBase);

// Set display name for debugging
PerpsOrderViewContent.displayName = 'PerpsOrderViewContent';
// Main component that wraps content with context providers
const PerpsOrderView: React.FC = () => {
  const route = useRoute<RouteProp<{ params: OrderRouteParams }, 'params'>>();

  // Get navigation params to pass to context provider
  const {
    direction = 'long',
    asset = 'BTC',
    amount: paramAmount,
    leverage: paramLeverage,
  } = route.params || {};

  return (
    <PerpsOrderProvider
      initialAsset={asset}
      initialDirection={direction}
      initialAmount={paramAmount}
      initialLeverage={paramLeverage}
    >
      <PerpsOrderViewContent />
    </PerpsOrderProvider>
  );
};

export default PerpsOrderView;<|MERGE_RESOLUTION|>--- conflicted
+++ resolved
@@ -42,10 +42,7 @@
   TextVariant,
 } from '../../../../../component-library/components/Texts/Text';
 import { useTheme } from '../../../../../util/theme';
-<<<<<<< HEAD
-=======
 import Routes from '../../../../../constants/navigation/Routes';
->>>>>>> 338177c4
 import { TraceName } from '../../../../../util/trace';
 import Keypad from '../../../../Base/Keypad';
 import { MetaMetricsEvents } from '../../../../hooks/useMetrics';
@@ -57,14 +54,9 @@
 import PerpsOrderHeader from '../../components/PerpsOrderHeader';
 import PerpsOrderTypeBottomSheet from '../../components/PerpsOrderTypeBottomSheet';
 import PerpsSlider from '../../components/PerpsSlider';
-<<<<<<< HEAD
-import PerpsTPSLBottomSheet from '../../components/PerpsTPSLBottomSheet';
-import RewardPointsDisplay from '../../components/RewardPointsDisplay';
-=======
 import RewardsAnimations, {
   RewardAnimationState,
 } from '../../../Rewards/components/RewardPointsAnimation';
->>>>>>> 338177c4
 import {
   PerpsEventProperties,
   PerpsEventValues,
@@ -166,10 +158,7 @@
     useState<PerpsTooltipContentKey | null>(null);
 
   const { track } = usePerpsEventTracking();
-<<<<<<< HEAD
-=======
   const { openTooltipModal } = useTooltipModal();
->>>>>>> 338177c4
 
   // Ref to access current orderType in callbacks
   const orderTypeRef = useRef<OrderType>('market');
@@ -270,30 +259,6 @@
   const [isOrderTypeVisible, setIsOrderTypeVisible] = useState(false);
   const [isInputFocused, setIsInputFocused] = useState(false);
   const [shouldOpenLimitPrice, setShouldOpenLimitPrice] = useState(false);
-<<<<<<< HEAD
-
-  // Calculate estimated fees using the new hook
-  const feeResults = usePerpsOrderFees({
-    orderType: orderForm.type,
-    amount: orderForm.amount,
-    isMaker: false, // Conservative estimate for UI display
-    coin: orderForm.asset,
-    isClosing: false, // For now, we're always opening positions in this view
-  });
-  const estimatedFees = feeResults.totalFee;
-
-  // Simple boolean calculation - no need for expensive memoization
-  const hasValidAmount = parseFloat(orderForm.amount) > 0;
-
-  // Get rewards state using the new hook
-  const rewardsState = usePerpsRewards({
-    feeResults,
-    hasValidAmount,
-    isFeesLoading: feeResults.isLoadingMetamaskFee,
-    orderAmount: orderForm.amount,
-  });
-=======
->>>>>>> 338177c4
 
   // Handle opening limit price modal after order type modal closes
   useEffect(() => {
@@ -344,8 +309,6 @@
     };
   }, [currentPrice]);
 
-<<<<<<< HEAD
-=======
   // Calculate estimated fees using the new hook
   const feeResults = usePerpsOrderFees({
     orderType: orderForm.type,
@@ -375,7 +338,6 @@
     orderAmount: orderForm.amount,
   });
 
->>>>>>> 338177c4
   // Track order type viewed event using unified declarative API (main's event structure)
   usePerpsEventTracking({
     eventName: MetaMetricsEvents.PERPS_UI_INTERACTION,
@@ -735,8 +697,6 @@
         return;
       }
 
-<<<<<<< HEAD
-=======
       // Navigate immediately BEFORE order execution (enhanced with monitoring parameters for data-driven tab selection)
       // Always monitor both orders and positions because:
       // - Market orders: Usually create positions immediately
@@ -758,7 +718,6 @@
         },
       });
 
->>>>>>> 338177c4
       const tpParams = orderForm.takeProfitPrice?.trim()
         ? { takeProfitPrice: orderForm.takeProfitPrice }
         : {};
@@ -800,21 +759,8 @@
             ? Number(feeResults.estimatedPoints)
             : undefined,
           inputMethod: inputMethodRef.current,
-<<<<<<< HEAD
         },
       };
-
-      navigation.navigate(Routes.PERPS.ROOT, {
-        screen: Routes.PERPS.MARKET_DETAILS,
-        params: {
-          market: navigationMarketData,
-          isNavigationFromOrderSuccess: false,
-        },
-      });
-=======
-        },
-      };
->>>>>>> 338177c4
 
       // Check if TP/SL should be handled separately (for new positions or position flips)
       const shouldHandleTPSLSeparately =
@@ -838,11 +784,6 @@
       } else {
         await executeOrder(orderParams);
       }
-<<<<<<< HEAD
-
-      await executeOrder(orderParams);
-=======
->>>>>>> 338177c4
     } finally {
       // Always reset submission flag
       isSubmittingRef.current = false;
@@ -953,9 +894,6 @@
               value={parseFloat(orderForm.amount || '0')}
               onValueChange={(value) => {
                 inputMethodRef.current = 'slider';
-<<<<<<< HEAD
-                setAmount(Math.floor(value).toString());
-=======
                 const amount = Math.floor(value).toString();
 
                 setAmount(amount);
@@ -963,7 +901,6 @@
                   // Now using debounced optimizeOrderAmount for all interactions
                   optimizeOrderAmount(assetData.price, marketData?.szDecimals);
                 }
->>>>>>> 338177c4
               }}
               minimumValue={0}
               maximumValue={maxPossibleAmount}
@@ -1127,15 +1064,10 @@
               </TouchableOpacity>
             </View>
             <Text variant={TextVariant.BodyMD} color={TextColor.Alternative}>
-<<<<<<< HEAD
-              {marginRequired
-                ? formatPrice(marginRequired)
-=======
               {marginRequired !== undefined && marginRequired !== null
                 ? formatPerpsFiat(marginRequired, {
                     ranges: PRICE_RANGES_MINIMAL_VIEW,
                   })
->>>>>>> 338177c4
                 : PERPS_CONSTANTS.FALLBACK_DATA_DISPLAY}
             </Text>
           </View>
@@ -1219,15 +1151,6 @@
                 </TouchableOpacity>
               </View>
               <View style={styles.pointsRightContainer}>
-<<<<<<< HEAD
-                <RewardPointsDisplay
-                  estimatedPoints={rewardsState.estimatedPoints}
-                  bonusBips={rewardsState.bonusBips}
-                  isLoading={rewardsState.isLoading}
-                  hasError={rewardsState.hasError}
-                  shouldShow={rewardsState.shouldShowRewardsRow}
-                  isRefresh={rewardsState.isRefresh}
-=======
                 <RewardsAnimations
                   value={rewardsState.estimatedPoints ?? 0}
                   bonusBips={rewardsState.bonusBips}
@@ -1239,7 +1162,6 @@
                     )
                   }
                   state={rewardAnimationState}
->>>>>>> 338177c4
                 />
               </View>
             </View>
