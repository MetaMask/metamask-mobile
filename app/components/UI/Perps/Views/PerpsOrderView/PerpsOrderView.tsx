import {
  useNavigation,
  useRoute,
  type NavigationProp,
  type RouteProp,
} from '@react-navigation/native';
import React, {
  useCallback,
  useContext,
  useEffect,
  useMemo,
  useRef,
  useState,
} from 'react';
import { ScrollView, TouchableOpacity, View } from 'react-native';
import { SafeAreaView } from 'react-native-safe-area-context';
import {
  PerpsOrderViewSelectorsIDs,
  PerpsGeneralSelectorsIDs,
} from '../../../../../../e2e/selectors/Perps/Perps.selectors';
import { strings } from '../../../../../../locales/i18n';
import Button, {
  ButtonSize,
  ButtonVariants,
  ButtonWidthTypes,
} from '../../../../../component-library/components/Buttons/Button';
import Icon, {
  IconColor,
  IconName,
  IconSize,
} from '../../../../../component-library/components/Icons/Icon';
import ListItem from '../../../../../component-library/components/List/ListItem';
import ListItemColumn, {
  WidthType,
} from '../../../../../component-library/components/List/ListItemColumn';
import Text, {
  TextColor,
  TextVariant,
} from '../../../../../component-library/components/Texts/Text';
import {
  ToastContext,
  ToastVariants,
} from '../../../../../component-library/components/Toast';
import Routes from '../../../../../constants/navigation/Routes';
import { useTheme } from '../../../../../util/theme';
import {
  endTrace,
  trace,
  TraceName,
  TraceOperation,
} from '../../../../../util/trace';
import Keypad from '../../../../Base/Keypad';
import { MetaMetricsEvents } from '../../../../hooks/useMetrics';
import PerpsAmountDisplay from '../../components/PerpsAmountDisplay';
import PerpsBottomSheetTooltip from '../../components/PerpsBottomSheetTooltip';
import { PerpsTooltipContentKey } from '../../components/PerpsBottomSheetTooltip/PerpsBottomSheetTooltip.types';
import PerpsLeverageBottomSheet from '../../components/PerpsLeverageBottomSheet';
import PerpsLimitPriceBottomSheet from '../../components/PerpsLimitPriceBottomSheet';
import PerpsOrderHeader from '../../components/PerpsOrderHeader';
import PerpsOrderTypeBottomSheet from '../../components/PerpsOrderTypeBottomSheet';
import PerpsSlider from '../../components/PerpsSlider';
import PerpsTPSLBottomSheet from '../../components/PerpsTPSLBottomSheet';
import {
  PerpsEventProperties,
  PerpsEventValues,
} from '../../constants/eventNames';
import { PerpsMeasurementName } from '../../constants/performanceMetrics';
import { PERPS_CONSTANTS } from '../../constants/perpsConfig';
import {
  PerpsOrderProvider,
  usePerpsOrderContext,
} from '../../contexts/PerpsOrderContext';
import type {
  OrderParams,
  OrderType,
  PerpsNavigationParamList,
} from '../../controllers/types';
import {
  usePerpsAccount,
  usePerpsLiquidationPrice,
  usePerpsMarketData,
  usePerpsMarkets,
  usePerpsOrderExecution,
  usePerpsOrderFees,
  usePerpsOrderValidation,
  usePerpsPerformance,
} from '../../hooks';
import { usePerpsLivePrices } from '../../hooks/stream';
import { usePerpsEventTracking } from '../../hooks/usePerpsEventTracking';
import { usePerpsScreenTracking } from '../../hooks/usePerpsScreenTracking';
import { formatPrice } from '../../utils/formatUtils';
import { calculatePercentageForPrice } from '../../utils/tpslValidation';
import { calculatePositionSize } from '../../utils/orderCalculations';
import { calculateRoEForPrice } from '../../utils/tpslValidation';
import createStyles from './PerpsOrderView.styles';

// Navigation params interface
interface OrderRouteParams {
  direction?: 'long' | 'short';
  asset?: string;
  amount?: string;
  leverage?: number;
  // Modal return values
  leverageUpdate?: number;
  orderTypeUpdate?: OrderType;
  tpslUpdate?: {
    takeProfitPrice?: string;
    stopLossPrice?: string;
  };
  limitPriceUpdate?: string;
}

/**
 * PerpsOrderViewContentBase
 * Main content component for the Perps order view
 *
 * Features:
 * - Order submission with race condition guard (prevents double submission on Android)
 * - Real-time price updates and calculations
 * - Dynamic TP/SL percentage display
 * - Auto-opening limit price modal when switching order types
 * - Comprehensive order validation
 */
const PerpsOrderViewContentBase: React.FC = () => {
  const navigation = useNavigation<NavigationProp<PerpsNavigationParamList>>();
  const { colors } = useTheme();

  const styles = createStyles(colors);

  const [selectedTooltip, setSelectedTooltip] =
    useState<PerpsTooltipContentKey | null>(null);

  const toastContext = useContext(ToastContext);

  const toastRef = toastContext?.toastRef;
  const { track } = usePerpsEventTracking();
  const { startMeasure, endMeasure } = usePerpsPerformance();

  // Ref to access current orderType in callbacks
  const orderTypeRef = useRef<OrderType>('market');

  const isSubmittingRef = useRef(false);

  const cachedAccountState = usePerpsAccount();

  // Get real HyperLiquid USDC balance
  const availableBalance = parseFloat(
    cachedAccountState?.availableBalance?.toString() || '0',
  );

  // Get order form state from context instead of hook
  const {
    orderForm,
    setAmount,
    setLeverage,
    setTakeProfitPrice,
    setStopLossPrice,
    setLimitPrice,
    setOrderType,
    handlePercentageAmount,
    handleMaxAmount,
    calculations,
  } = usePerpsOrderContext();

  // Market data hook - now uses orderForm.asset from context
  const {
    marketData,
    isLoading: isLoadingMarketData,
    error: marketDataError,
  } = usePerpsMarketData(orderForm.asset);

  // Markets data for navigation
  const { markets } = usePerpsMarkets();

  // Find formatted market data for navigation
  const navigationMarketData = useMemo(
    () => markets.find((market) => market.symbol === orderForm.asset),
    [markets, orderForm.asset],
  );

  // Order execution using new hook
  const { placeOrder: executeOrder, isPlacing: isPlacingOrder } =
    usePerpsOrderExecution({
      onSuccess: (position) => {
        // Track successful position open
        track(MetaMetricsEvents.PERPS_TRADE_TRANSACTION_EXECUTED, {
          [PerpsEventProperties.ASSET]: orderForm.asset,
          [PerpsEventProperties.DIRECTION]:
            orderForm.direction === 'long'
              ? PerpsEventValues.DIRECTION.LONG
              : PerpsEventValues.DIRECTION.SHORT,
          [PerpsEventProperties.ORDER_TYPE]: orderTypeRef.current,
          [PerpsEventProperties.LEVERAGE]: orderForm.leverage,
          [PerpsEventProperties.ORDER_SIZE]: position?.size || orderForm.amount,
          [PerpsEventProperties.ASSET_PRICE]: position?.entryPrice,
          [PerpsEventProperties.MARGIN_USED]: position?.marginUsed,
        });

        toastRef?.current?.showToast({
          variant: ToastVariants.Icon,
          labelOptions: [
            {
              label: strings('perps.order.confirmed'),
              isBold: true,
            },
            { label: ' - ', isBold: false },
            {
              label: `${orderForm.direction.toUpperCase()} ${orderForm.asset}`,
              isBold: true,
            },
          ],
          iconName: IconName.CheckBold,
          iconColor: IconColor.Success,
          hasNoTimeout: true,
          closeButtonOptions: {
            label: strings('perps.order.error.dismiss'),
            variant: ButtonVariants.Secondary,
            onPress: () => toastRef?.current?.closeToast(),
            testID: PerpsGeneralSelectorsIDs.ORDER_SUCCESS_TOAST_DISMISS_BUTTON,
          },
        });
      },
      onError: (error) => {
        toastRef?.current?.showToast({
          variant: ToastVariants.Icon,
          labelOptions: [
            {
              label: strings('perps.order.error.placement_failed'),
              isBold: true,
            },
            { label: ': ', isBold: false },
            {
              label: error,
              isBold: false,
            },
          ],
          iconName: IconName.Error,
          iconColor: IconColor.Error,
          hasNoTimeout: true,
          closeButtonOptions: {
            label: strings('perps.order.error.dismiss'),
            variant: ButtonVariants.Secondary,
            onPress: () => toastRef?.current?.closeToast(),
          },
        });
      },
    });
  // Update ref when orderType changes
  useEffect(() => {
    orderTypeRef.current = orderForm.type;
  }, [orderForm.type]);

  const [isTPSLVisible, setIsTPSLVisible] = useState(false);
  const [isLeverageVisible, setIsLeverageVisible] = useState(false);
  const [isLimitPriceVisible, setIsLimitPriceVisible] = useState(false);
  const [isOrderTypeVisible, setIsOrderTypeVisible] = useState(false);
  const [isInputFocused, setIsInputFocused] = useState(false);
  const [shouldOpenLimitPrice, setShouldOpenLimitPrice] = useState(false);
  // Calculate estimated fees using the new hook
  const feeResults = usePerpsOrderFees({
    orderType: orderForm.type,
    amount: orderForm.amount,
    isMaker: false, // Conservative estimate for UI display
  });
  const estimatedFees = feeResults.totalFee;

  // Tracking refs for one-time events
  const hasTrackedTradingView = useRef(false);
  const hasTrackedOrderTypeView = useRef(false);

  useEffect(() => {
    trace({
      name: TraceName.PerpsOrderView,
      op: TraceOperation.UIStartup,
      tags: {
        screen: 'perps_order_view',
        market: orderForm.asset,
        direction: orderForm.direction,
        orderType: orderForm.type,
      },
    });
  }, [orderForm.asset, orderForm.direction, orderForm.type]);

  // Track balance display updates - measure after actual render
  useEffect(() => {
    if (cachedAccountState?.availableBalance !== undefined) {
      startMeasure(PerpsMeasurementName.ASSET_BALANCES_DISPLAYED_UPDATED);
      // Use requestAnimationFrame to measure after actual DOM update
      requestAnimationFrame(() => {
        endMeasure(PerpsMeasurementName.ASSET_BALANCES_DISPLAYED_UPDATED);
      });
    }
  }, [cachedAccountState?.availableBalance, startMeasure, endMeasure]);

  // Clean up trace on unmount
  useEffect(
    () => () => {
      endTrace({
        name: TraceName.PerpsOrderView,
      });
    },
    [],
  );

  // Handle opening limit price modal after order type modal closes
  useEffect(() => {
    if (!isOrderTypeVisible && shouldOpenLimitPrice) {
      setIsLimitPriceVisible(true);
      setShouldOpenLimitPrice(false);
    }
  }, [isOrderTypeVisible, shouldOpenLimitPrice]);

  // Track dashboard view event separately with proper dependencies - only once
  useEffect(() => {
    if (!hasTrackedTradingView.current) {
      const eventProps = {
        [PerpsEventProperties.TIMESTAMP]: Date.now(),
        [PerpsEventProperties.ASSET]: orderForm.asset,
        [PerpsEventProperties.DIRECTION]:
          orderForm.direction === 'long'
            ? PerpsEventValues.DIRECTION.LONG
            : PerpsEventValues.DIRECTION.SHORT,
      };

      track(MetaMetricsEvents.PERPS_TRADING_SCREEN_VIEWED, eventProps);

      hasTrackedTradingView.current = true;
    }
  }, [orderForm.asset, orderForm.direction, track]);

  // Get real-time price data using new stream architecture
  // Uses single WebSocket subscription with component-level debouncing
  const prices = usePerpsLivePrices({
    symbols: [orderForm.asset],
    throttleMs: 10000, // 10 seconds for testing the architecture
  });
  const currentPrice = prices[orderForm.asset];

  // Track screen load with centralized hook
  usePerpsScreenTracking({
    screenName: PerpsMeasurementName.TRADE_SCREEN_LOADED,
    dependencies: [currentPrice, cachedAccountState],
  });

  const assetData = useMemo(() => {
    if (!currentPrice) {
      return { price: 0, change: 0 };
    }
    const price = parseFloat(currentPrice.price || '0');
    const change = parseFloat(currentPrice.percentChange24h || '0');
    return {
      price: isNaN(price) ? 0 : price, // Mid price used for display
      change: isNaN(change) ? 0 : change,
    };
  }, [currentPrice]);

  // Screen load tracking is handled by usePerpsScreenTracking above

  // Track order input viewed - only once
  useEffect(() => {
    if (
      orderForm.amount &&
      parseFloat(orderForm.amount) > 0 &&
      !hasTrackedOrderTypeView.current
    ) {
      track(MetaMetricsEvents.PERPS_ORDER_TYPE_VIEWED, {
        [PerpsEventProperties.ASSET]: orderForm.asset,
        [PerpsEventProperties.DIRECTION]:
          orderForm.direction === 'long'
            ? PerpsEventValues.DIRECTION.LONG
            : PerpsEventValues.DIRECTION.SHORT,
        [PerpsEventProperties.ORDER_SIZE]: parseFloat(orderForm.amount),
        [PerpsEventProperties.LEVERAGE_USED]: orderForm.leverage,
        [PerpsEventProperties.ORDER_TYPE]: orderForm.type,
      });
      hasTrackedOrderTypeView.current = true;
    }
  }, [
    orderForm.direction,
    orderForm.amount,
    orderForm.leverage,
    orderForm.asset,
    orderForm.type,
    track,
  ]);

  // Show error toast if market data is not available
  useEffect(() => {
    if (marketDataError) {
      toastRef?.current?.showToast({
        variant: ToastVariants.Icon,
        labelOptions: [
          { label: strings('perps.order.error.invalid_asset'), isBold: true },
          { label: ': ', isBold: false },
          {
            label: strings('perps.order.error.asset_not_tradable', {
              asset: orderForm.asset,
            }),
            isBold: false,
          },
        ],
        iconName: IconName.Error,
        iconColor: IconColor.Error,
        hasNoTimeout: true,
        closeButtonOptions: {
          label: strings('perps.order.error.go_back'),
          variant: ButtonVariants.Secondary,
          onPress: () => {
            toastRef?.current?.closeToast();
            navigation.goBack();
          },
        },
      });
    }
  }, [marketDataError, orderForm.asset, toastRef, navigation]);

  // Real-time position size calculation - memoized to prevent recalculation
  const positionSize = useMemo(
    () =>
      calculatePositionSize({
        amount: orderForm.amount,
        price: assetData.price,
        szDecimals: marketData?.szDecimals,
      }),
    [orderForm.amount, assetData.price, marketData?.szDecimals],
  );

  // Get margin required from form calculations
  const marginRequired = calculations.marginRequired;

  // Memoize liquidation price params to prevent infinite recalculation
  const liquidationPriceParams = useMemo(
    () => ({
      entryPrice: assetData.price,
      leverage: orderForm.leverage,
      direction: orderForm.direction,
      asset: orderForm.asset,
    }),
    [assetData.price, orderForm.leverage, orderForm.direction, orderForm.asset],
  );

  // Real-time liquidation price calculation
  const { liquidationPrice } = usePerpsLiquidationPrice(liquidationPriceParams);

<<<<<<< HEAD
  //
=======
  /**
   * Calculate TP/SL display text with RoE percentages
   * Converts take profit and stop loss prices to RoE (Return on Equity) percentages
   *
   * @returns Formatted string like "TP 10%, SL 5%" or "TP off, SL off"
   *
   * For TP: Shows the RoE percentage gain at the take profit price
   * For SL: Shows the RoE percentage loss at the stop loss price
   */
  const tpSlDisplayText = useMemo(() => {
    const price = parseFloat(currentPrice?.price || '0');
    let tpDisplay = strings('perps.order.off');
    let slDisplay = strings('perps.order.off');

    // Calculate proper entry price based on order type
    const entryPrice =
      orderForm.type === 'limit' && orderForm.limitPrice
        ? parseFloat(orderForm.limitPrice)
        : price; // fallback to current price for market orders or when no limit price set

    if (orderForm.takeProfitPrice && price > 0 && orderForm.leverage) {
      const tpRoE = calculateRoEForPrice(orderForm.takeProfitPrice, true, {
        currentPrice: price,
        direction: orderForm.direction,
        leverage: orderForm.leverage,
        entryPrice,
      });
      const absRoE = Math.abs(parseFloat(tpRoE || '0'));
      tpDisplay =
        absRoE > 0 ? `${absRoE.toFixed(0)}%` : strings('perps.order.off');
    }

    if (orderForm.stopLossPrice && price > 0 && orderForm.leverage) {
      const slRoE = calculateRoEForPrice(orderForm.stopLossPrice, false, {
        currentPrice: price,
        direction: orderForm.direction,
        leverage: orderForm.leverage,
        entryPrice,
      });
      const absRoE = Math.abs(parseFloat(slRoE || '0'));
      slDisplay =
        absRoE > 0 ? `${absRoE.toFixed(0)}%` : strings('perps.order.off');
    }

    return `TP ${tpDisplay}, SL ${slDisplay}`;
  }, [
    currentPrice?.price,
    orderForm.takeProfitPrice,
    orderForm.stopLossPrice,
    orderForm.leverage,
    orderForm.direction,
    orderForm.type,
    orderForm.limitPrice,
  ]);
>>>>>>> 99ffc4a2

  // Order validation using new hook
  const orderValidation = usePerpsOrderValidation({
    orderForm,
    positionSize,
    assetPrice: assetData.price,
    availableBalance,
    marginRequired,
  });

  // Display helpers for TP/SL showing percentage and price
  const tpDisplayText = useMemo(() => {
    if (!orderForm.takeProfitPrice) {
      return strings('perps.order.off');
    }
    const percentage = calculatePercentageForPrice(
      orderForm.takeProfitPrice,
      true,
      {
        currentPrice: assetData.price,
        direction: orderForm.direction,
      },
    );
    if (!percentage) {
      return formatPrice(orderForm.takeProfitPrice);
    }
    const sign = orderForm.direction === 'short' ? '-' : '+';
    return `${sign}${percentage}% (${formatPrice(orderForm.takeProfitPrice)})`;
  }, [orderForm.takeProfitPrice, assetData.price, orderForm.direction]);

  const slDisplayText = useMemo(() => {
    if (!orderForm.stopLossPrice) {
      return strings('perps.order.off');
    }
    const percentage = calculatePercentageForPrice(
      orderForm.stopLossPrice,
      false,
      {
        currentPrice: assetData.price,
        direction: orderForm.direction,
      },
    );
    if (!percentage) {
      return formatPrice(orderForm.stopLossPrice);
    }
    const sign = orderForm.direction === 'short' ? '+' : '-';
    return `${sign}${percentage}% (${formatPrice(orderForm.stopLossPrice)})`;
  }, [orderForm.stopLossPrice, assetData.price, orderForm.direction]);

  // Track dependent metrics update performance when amount or leverage changes
  const prevInputValuesRef = useRef({ amount: '', leverage: 1 });
  useEffect(() => {
    const hasAmountChanged =
      prevInputValuesRef.current.amount !== orderForm.amount;
    const hasLeverageChanged =
      prevInputValuesRef.current.leverage !== orderForm.leverage;

    if (
      (hasAmountChanged || hasLeverageChanged) &&
      parseFloat(orderForm.amount) > 0
    ) {
      // Measure after all dependent calculations have completed
      startMeasure(PerpsMeasurementName.UPDATE_DEPENDENT_METRICS_ON_INPUT);

      // These values trigger recalculation when amount/leverage changes:
      // - positionSize (memoized)
      // - marginRequired (from calculations)
      // - liquidationPrice (from hook)
      // - orderValidation (from hook)

      // Use requestAnimationFrame to measure after React has updated
      requestAnimationFrame(() => {
        endMeasure(PerpsMeasurementName.UPDATE_DEPENDENT_METRICS_ON_INPUT);
      });

      prevInputValuesRef.current = {
        amount: orderForm.amount,
        leverage: orderForm.leverage,
      };
    }
  }, [
    orderForm.amount,
    orderForm.leverage,
    positionSize,
    marginRequired,
    liquidationPrice,
    startMeasure,
    endMeasure,
  ]);

  // Handlers
  const handleAmountPress = () => {
    setIsInputFocused(true);
  };

  const handleKeypadChange = useCallback(
    ({ value }: { value: string; valueAsNumber: number }) => {
      setAmount(value || '0');

      // Track position size entry with proper event properties
      const eventProps = {
        [PerpsEventProperties.TIMESTAMP]: Date.now(),
        [PerpsEventProperties.ASSET]: orderForm.asset,
        [PerpsEventProperties.DIRECTION]:
          orderForm.direction === 'long'
            ? PerpsEventValues.DIRECTION.LONG
            : PerpsEventValues.DIRECTION.SHORT,
        [PerpsEventProperties.LEVERAGE]: orderForm.leverage,
        [PerpsEventProperties.ORDER_SIZE]: parseFloat(value) || 0,
        [PerpsEventProperties.MARGIN_USED]: marginRequired,
        [PerpsEventProperties.ORDER_TYPE]:
          orderForm.type === 'market'
            ? PerpsEventValues.ORDER_TYPE.MARKET
            : PerpsEventValues.ORDER_TYPE.LIMIT,
        [PerpsEventProperties.INPUT_METHOD]:
          PerpsEventValues.INPUT_METHOD.KEYBOARD,
      };

      track(MetaMetricsEvents.PERPS_ORDER_SIZE_CHANGED, eventProps);
    },
    [
      setAmount,
      track,
      orderForm.asset,
      orderForm.direction,
      orderForm.leverage,
      orderForm.type,
      marginRequired,
    ],
  );

  const handlePercentagePress = (percentage: number) => {
    handlePercentageAmount(percentage);
  };

  const handleMaxPress = () => {
    handleMaxAmount();
  };

  const handleDonePress = () => {
    setIsInputFocused(false);
  };

  const handlePlaceOrder = useCallback(async () => {
    if (isSubmittingRef.current) {
      return;
    }
    isSubmittingRef.current = true;

    try {
      // Validation errors are shown in the UI
      if (!orderValidation.isValid) {
        const firstError = orderValidation.errors[0];
        toastRef?.current?.showToast({
          variant: ToastVariants.Icon,
          labelOptions: [
            { label: strings('perps.order.validation.failed'), isBold: true },
            { label: ': ', isBold: false },
            { label: firstError, isBold: false },
          ],
          iconName: IconName.Warning,
          iconColor: IconColor.Warning,
          hasNoTimeout: true,
        });

        // Track validation failure as error encountered
        track(MetaMetricsEvents.PERPS_ERROR_ENCOUNTERED, {
          [PerpsEventProperties.ERROR_TYPE]:
            PerpsEventValues.ERROR_TYPE.VALIDATION,
          [PerpsEventProperties.ERROR_MESSAGE]: firstError,
        });

        isSubmittingRef.current = false; // Reset flag on early return
        return;
      }

      // Track trade transaction initiated
      track(MetaMetricsEvents.PERPS_TRADE_TRANSACTION_INITIATED, {
        [PerpsEventProperties.ASSET]: orderForm.asset,
        [PerpsEventProperties.DIRECTION]:
          orderForm.direction === 'long'
            ? PerpsEventValues.DIRECTION.LONG
            : PerpsEventValues.DIRECTION.SHORT,
        [PerpsEventProperties.ORDER_TYPE]: orderForm.type,
        [PerpsEventProperties.LEVERAGE]: orderForm.leverage,
        [PerpsEventProperties.ORDER_SIZE]: positionSize,
        [PerpsEventProperties.MARGIN_USED]: marginRequired,
      });

      // Execute order using the new hook
      const orderParams: OrderParams = {
        coin: orderForm.asset,
        isBuy: orderForm.direction === 'long',
        size: positionSize,
        orderType: orderForm.type,
        takeProfitPrice: orderForm.takeProfitPrice,
        stopLossPrice: orderForm.stopLossPrice,
        currentPrice: assetData.price,
        leverage: orderForm.leverage,
        ...(orderForm.type === 'limit' && orderForm.limitPrice
          ? { price: orderForm.limitPrice }
          : {}),
      };

      navigation.navigate(Routes.PERPS.ROOT, {
        screen: Routes.PERPS.MARKET_DETAILS,
        params: {
          market: navigationMarketData,
          isNavigationFromOrderSuccess: false,
        },
      });

      // Show "Order Submitted" toast immediately
      toastRef?.current?.showToast({
        variant: ToastVariants.Icon,
        labelOptions: [
          {
            label: strings('perps.order.submitted'),
            isBold: true,
          },
          { label: ' - ', isBold: false },
          {
            label: `${orderForm.direction.toUpperCase()} ${orderForm.asset}`,
            isBold: true,
          },
        ],
        iconName: IconName.Clock,
        iconColor: IconColor.Primary,
        hasNoTimeout: false, // Auto-dismiss after a few seconds
      });

      // Track trade transaction submitted
      track(MetaMetricsEvents.PERPS_TRADE_TRANSACTION_SUBMITTED, {
        [PerpsEventProperties.ASSET]: orderForm.asset,
        [PerpsEventProperties.DIRECTION]:
          orderForm.direction === 'long'
            ? PerpsEventValues.DIRECTION.LONG
            : PerpsEventValues.DIRECTION.SHORT,
        [PerpsEventProperties.ORDER_TYPE]: orderForm.type,
        [PerpsEventProperties.LEVERAGE]: orderForm.leverage,
        [PerpsEventProperties.ORDER_SIZE]: positionSize,
      });

      await executeOrder(orderParams);
    } catch (error) {
      // Track trade transaction failed
      track(MetaMetricsEvents.PERPS_TRADE_TRANSACTION_FAILED, {
        [PerpsEventProperties.ASSET]: orderForm.asset,
        [PerpsEventProperties.DIRECTION]:
          orderForm.direction === 'long'
            ? PerpsEventValues.DIRECTION.LONG
            : PerpsEventValues.DIRECTION.SHORT,
        [PerpsEventProperties.ERROR_MESSAGE]:
          error instanceof Error ? error.message : 'Unknown error',
      });
      throw error;
    } finally {
      // Always reset submission flag
      isSubmittingRef.current = false;
    }
  }, [
    orderValidation,
    toastRef,
    orderForm,
    positionSize,
    assetData.price,
    executeOrder,
    track,
    marginRequired,
    navigation,
    navigationMarketData,
  ]);

  // Memoize the tooltip handlers to prevent recreating them on every render
  const handleTooltipPress = useCallback(
    (contentKey: PerpsTooltipContentKey) => {
      setSelectedTooltip(contentKey);
    },
    [],
  );

  const handleTooltipClose = useCallback(() => {
    setSelectedTooltip(null);
  }, []);

  return (
    <SafeAreaView style={styles.container}>
      {/* Header */}
      <PerpsOrderHeader
        asset={orderForm.asset}
        price={assetData.price}
        priceChange={assetData.change}
        orderType={orderForm.type}
        direction={orderForm.direction}
        onOrderTypePress={() => setIsOrderTypeVisible(true)}
      />
      <ScrollView
        style={styles.scrollView}
        contentContainerStyle={styles.scrollViewContent}
        showsVerticalScrollIndicator={false}
      >
        {/* Amount Display */}
        <PerpsAmountDisplay
          amount={orderForm.amount}
          maxAmount={availableBalance * orderForm.leverage}
          showWarning={availableBalance === 0}
          onPress={handleAmountPress}
          isActive={isInputFocused}
        />

        {/* Amount Slider - Hide when keypad is active */}
        {!isInputFocused && (
          <View style={styles.sliderSection}>
            <PerpsSlider
              value={parseFloat(orderForm.amount || '0')}
              onValueChange={(value) => setAmount(Math.floor(value).toString())}
              minimumValue={0}
              maximumValue={availableBalance * orderForm.leverage}
              step={1}
              showPercentageLabels
            />
          </View>
        )}

        {/* Order Details */}
        <View style={styles.detailsWrapper}>
          {/* Leverage */}
          <View style={[styles.detailItem, styles.detailItemFirst]}>
            <TouchableOpacity onPress={() => setIsLeverageVisible(true)}>
              <ListItem>
                <ListItemColumn widthType={WidthType.Fill}>
                  <View style={styles.detailLeft}>
                    <Text
                      variant={TextVariant.BodyLGMedium}
                      color={TextColor.Alternative}
                    >
                      {strings('perps.order.leverage')}
                    </Text>
                    <TouchableOpacity
                      onPress={() => handleTooltipPress('leverage')}
                      style={styles.infoIcon}
                    >
                      <Icon
                        name={IconName.Info}
                        size={IconSize.Sm}
                        color={IconColor.Muted}
                        testID={PerpsOrderViewSelectorsIDs.LEVERAGE_INFO_ICON}
                      />
                    </TouchableOpacity>
                  </View>
                </ListItemColumn>
                <ListItemColumn widthType={WidthType.Auto}>
                  <Text
                    variant={TextVariant.BodyLGMedium}
                    color={TextColor.Default}
                  >
                    {isLoadingMarketData ? '...' : `${orderForm.leverage}x`}
                  </Text>
                </ListItemColumn>
              </ListItem>
            </TouchableOpacity>
          </View>

          {/* Limit price - only show for limit orders */}
          {orderForm.type === 'limit' && (
            <View style={styles.detailItem}>
              <TouchableOpacity onPress={() => setIsLimitPriceVisible(true)}>
                <ListItem>
                  <ListItemColumn widthType={WidthType.Fill}>
                    <Text
                      variant={TextVariant.BodyLGMedium}
                      color={TextColor.Alternative}
                    >
                      {strings('perps.order.limit_price')}
                    </Text>
                  </ListItemColumn>
                  <ListItemColumn widthType={WidthType.Auto}>
                    <Text
                      variant={TextVariant.BodyLGMedium}
                      color={TextColor.Default}
                    >
                      {orderForm.limitPrice
                        ? formatPrice(orderForm.limitPrice)
                        : 'Set price'}
                    </Text>
                  </ListItemColumn>
                </ListItem>
              </TouchableOpacity>
            </View>
          )}

          {/* Take profit */}
          <View style={styles.detailItem}>
            <TouchableOpacity
              onPress={() => setIsTPSLVisible(true)}
              testID={PerpsOrderViewSelectorsIDs.TAKE_PROFIT_BUTTON}
            >
              <ListItem>
                <ListItemColumn widthType={WidthType.Fill}>
                  <Text variant={TextVariant.BodyLGMedium}>
                    {strings('perps.order.take_profit')}
                  </Text>
                </ListItemColumn>
                <ListItemColumn widthType={WidthType.Auto}>
                  <Text variant={TextVariant.BodyLGMedium}>
                    {tpDisplayText}
                  </Text>
                </ListItemColumn>
              </ListItem>
            </TouchableOpacity>
          </View>

          {/* Stop loss */}
          <View style={[styles.detailItem, styles.detailItemLast]}>
            <TouchableOpacity
              onPress={() => setIsTPSLVisible(true)}
              testID={PerpsOrderViewSelectorsIDs.STOP_LOSS_BUTTON}
            >
              <ListItem>
                <ListItemColumn widthType={WidthType.Fill}>
                  <View style={styles.detailLeft}>
                    <Text variant={TextVariant.BodyLGMedium}>
                      {strings('perps.order.stop_loss')}
                    </Text>
                    <TouchableOpacity
                      onPress={() => handleTooltipPress('tp_sl')}
                      style={styles.infoIcon}
                    >
                      <Icon
                        name={IconName.Info}
                        size={IconSize.Sm}
                        color={IconColor.Muted}
                        testID={PerpsOrderViewSelectorsIDs.TP_SL_INFO_ICON}
                      />
                    </TouchableOpacity>
                  </View>
                </ListItemColumn>
                <ListItemColumn widthType={WidthType.Auto}>
                  <Text variant={TextVariant.BodyLGMedium}>
                    {slDisplayText}
                  </Text>
                </ListItemColumn>
              </ListItem>
            </TouchableOpacity>
          </View>
        </View>

        {/* Info Section */}
        <View style={styles.infoSection}>
          <View style={styles.infoRow}>
            <View style={styles.detailLeft}>
              <Text variant={TextVariant.BodyMD} color={TextColor.Alternative}>
                {strings('perps.order.margin')}
              </Text>
              <TouchableOpacity
                onPress={() => handleTooltipPress('margin')}
                style={styles.infoIcon}
              >
                <Icon
                  name={IconName.Info}
                  size={IconSize.Sm}
                  color={IconColor.Muted}
                  testID={PerpsOrderViewSelectorsIDs.MARGIN_INFO_ICON}
                />
              </TouchableOpacity>
            </View>
            <Text variant={TextVariant.BodyMD} color={TextColor.Alternative}>
              {marginRequired ? formatPrice(marginRequired) : '--'}
            </Text>
          </View>

          <View style={styles.infoRow}>
            <View style={styles.detailLeft}>
              <Text variant={TextVariant.BodyMD} color={TextColor.Alternative}>
                {strings('perps.order.liquidation_price')}
              </Text>
              <TouchableOpacity
                onPress={() => handleTooltipPress('liquidation_price')}
                style={styles.infoIcon}
              >
                <Icon
                  name={IconName.Info}
                  size={IconSize.Sm}
                  color={IconColor.Muted}
                  testID={
                    PerpsOrderViewSelectorsIDs.LIQUIDATION_PRICE_INFO_ICON
                  }
                />
              </TouchableOpacity>
            </View>
            <Text variant={TextVariant.BodyMD} color={TextColor.Alternative}>
              {parseFloat(orderForm.amount) > 0
                ? formatPrice(liquidationPrice)
                : '--'}
            </Text>
          </View>

          <View style={styles.infoRow}>
            <View style={styles.detailLeft}>
              <Text variant={TextVariant.BodyMD} color={TextColor.Alternative}>
                {strings('perps.order.fees')}
              </Text>
              <TouchableOpacity
                onPress={() => handleTooltipPress('fees')}
                style={styles.infoIcon}
              >
                <Icon
                  name={IconName.Info}
                  size={IconSize.Sm}
                  color={IconColor.Muted}
                  testID={PerpsOrderViewSelectorsIDs.FEES_INFO_ICON}
                />
              </TouchableOpacity>
            </View>
            <Text variant={TextVariant.BodyMD} color={TextColor.Alternative}>
              {parseFloat(orderForm.amount) > 0
                ? formatPrice(estimatedFees)
                : '--'}
            </Text>
          </View>
        </View>
      </ScrollView>
      {/* Keypad Section - Show when input is focused */}
      {isInputFocused && (
        <View
          style={styles.bottomSection}
          testID={PerpsOrderViewSelectorsIDs.KEYPAD}
        >
          <View style={styles.percentageButtonsContainer}>
            <Button
              variant={ButtonVariants.Secondary}
              size={ButtonSize.Md}
              label="25%"
              onPress={() => handlePercentagePress(0.25)}
              style={styles.percentageButton}
            />
            <Button
              variant={ButtonVariants.Secondary}
              size={ButtonSize.Md}
              label="50%"
              onPress={() => handlePercentagePress(0.5)}
              style={styles.percentageButton}
            />
            <Button
              variant={ButtonVariants.Secondary}
              size={ButtonSize.Md}
              label={strings('perps.deposit.max_button')}
              onPress={handleMaxPress}
              style={styles.percentageButton}
            />
            <Button
              variant={ButtonVariants.Secondary}
              size={ButtonSize.Md}
              label={strings('perps.deposit.done_button')}
              onPress={handleDonePress}
              style={styles.percentageButton}
            />
          </View>

          <Keypad
            value={orderForm.amount}
            onChange={handleKeypadChange}
            currency="USD"
            decimals={0}
            style={styles.keypad}
          />
        </View>
      )}
      {/* Fixed Place Order Button - Hide when keypad is active */}
      {!isInputFocused && (
        <View style={styles.fixedBottomContainer}>
          {orderValidation.errors.length > 0 && (
            <View style={styles.validationContainer}>
              {orderValidation.errors.map((error) => (
                <Text
                  key={error}
                  variant={TextVariant.BodySM}
                  color={TextColor.Error}
                >
                  {error}
                </Text>
              ))}
            </View>
          )}
          <Button
            variant={ButtonVariants.Primary}
            size={ButtonSize.Lg}
            width={ButtonWidthTypes.Full}
            label={strings(
              orderForm.direction === 'long'
                ? 'perps.order.button.long'
                : 'perps.order.button.short',
              { asset: orderForm.asset },
            )}
            onPress={handlePlaceOrder}
            isDisabled={!orderValidation.isValid || isPlacingOrder}
            loading={isPlacingOrder}
            testID={PerpsOrderViewSelectorsIDs.PLACE_ORDER_BUTTON}
          />
        </View>
      )}
      {/* TP/SL Bottom Sheet */}
      <PerpsTPSLBottomSheet
        isVisible={isTPSLVisible}
        onClose={() => setIsTPSLVisible(false)}
        onConfirm={(takeProfitPrice, stopLossPrice) => {
          setTakeProfitPrice(takeProfitPrice);
          setStopLossPrice(stopLossPrice);
          setIsTPSLVisible(false);

          // TP/SL set events are tracked in the bottom sheet component
        }}
        asset={orderForm.asset}
        currentPrice={assetData.price}
        direction={orderForm.direction}
        leverage={orderForm.leverage}
        marginRequired={marginRequired}
        initialTakeProfitPrice={orderForm.takeProfitPrice}
        initialStopLossPrice={orderForm.stopLossPrice}
      />
      {/* Leverage Selector */}
      <PerpsLeverageBottomSheet
        isVisible={isLeverageVisible}
        onClose={() => setIsLeverageVisible(false)}
        onConfirm={(leverage, inputMethod) => {
          setLeverage(leverage);
          setIsLeverageVisible(false);

          // Track leverage change (consolidated here to avoid duplicate tracking)
          const eventProperties: Record<string, string | number> = {
            [PerpsEventProperties.TIMESTAMP]: Date.now(),
            [PerpsEventProperties.ASSET]: orderForm.asset,
            [PerpsEventProperties.DIRECTION]:
              orderForm.direction === 'long'
                ? PerpsEventValues.DIRECTION.LONG
                : PerpsEventValues.DIRECTION.SHORT,
            [PerpsEventProperties.LEVERAGE_USED]: leverage,
            previousLeverage: orderForm.leverage,
          };

          // Add input method if provided
          if (inputMethod) {
            eventProperties[PerpsEventProperties.INPUT_METHOD] =
              inputMethod === 'slider'
                ? PerpsEventValues.INPUT_METHOD.SLIDER
                : PerpsEventValues.INPUT_METHOD.PRESET;
          }

          track(MetaMetricsEvents.PERPS_LEVERAGE_CHANGED, eventProperties);
        }}
        leverage={orderForm.leverage}
        minLeverage={1}
        maxLeverage={
          marketData?.maxLeverage || PERPS_CONSTANTS.DEFAULT_MAX_LEVERAGE
        }
        currentPrice={assetData.price}
        direction={orderForm.direction}
        asset={orderForm.asset}
      />
      {/* Limit Price Bottom Sheet */}
      <PerpsLimitPriceBottomSheet
        isVisible={isLimitPriceVisible}
        onClose={() => setIsLimitPriceVisible(false)}
        onConfirm={(limitPrice) => {
          setLimitPrice(limitPrice);
          setIsLimitPriceVisible(false);
        }}
        asset={orderForm.asset}
        limitPrice={orderForm.limitPrice}
        currentPrice={assetData.price}
        direction={orderForm.direction}
      />
      {/* Order Type Bottom Sheet */}
      <PerpsOrderTypeBottomSheet
        isVisible={isOrderTypeVisible}
        onClose={() => setIsOrderTypeVisible(false)}
        onSelect={(type) => {
          setOrderType(type);
          // Clear limit price when switching to market order
          if (type === 'market') {
            setLimitPrice(undefined);
          } else if (type === 'limit' && !orderForm.limitPrice) {
            // Flag to open limit price modal after this modal closes
            setShouldOpenLimitPrice(true);
          }
          setIsOrderTypeVisible(false);
        }}
        currentOrderType={orderForm.type}
        asset={orderForm.asset}
        direction={orderForm.direction}
      />
      {selectedTooltip && (
        <PerpsBottomSheetTooltip
          isVisible
          onClose={handleTooltipClose}
          contentKey={selectedTooltip}
          testID={PerpsOrderViewSelectorsIDs.BOTTOM_SHEET_TOOLTIP}
          key={selectedTooltip}
          data={
            selectedTooltip === 'fees'
              ? {
                  metamaskFeeRate: feeResults.metamaskFeeRate,
                  protocolFeeRate: feeResults.protocolFeeRate,
                }
              : undefined
          }
        />
      )}
    </SafeAreaView>
  );
};

// // Enable WDYR tracking BEFORE wrapping with React.memo
// if (__DEV__) {
//   // eslint-disable-next-line @typescript-eslint/no-explicit-any
//   (PerpsOrderViewContentBase as any).whyDidYouRender = {
//     logOnDifferentValues: true,
//     customName: 'PerpsOrderViewContent',
//   };
// }

// Now wrap with React.memo AFTER setting whyDidYouRender
const PerpsOrderViewContent = React.memo(PerpsOrderViewContentBase);

// Set display name for debugging
PerpsOrderViewContent.displayName = 'PerpsOrderViewContent';
// Main component that wraps content with context providers
const PerpsOrderView: React.FC = () => {
  const route = useRoute<RouteProp<{ params: OrderRouteParams }, 'params'>>();

  // Get navigation params to pass to context provider
  const {
    direction = 'long',
    asset = 'BTC',
    amount: paramAmount,
    leverage: paramLeverage,
  } = route.params || {};

  return (
    <PerpsOrderProvider
      initialAsset={asset}
      initialDirection={direction}
      initialAmount={paramAmount}
      initialLeverage={paramLeverage}
    >
      <PerpsOrderViewContent />
    </PerpsOrderProvider>
  );
};

export default PerpsOrderView;<|MERGE_RESOLUTION|>--- conflicted
+++ resolved
@@ -442,9 +442,7 @@
   // Real-time liquidation price calculation
   const { liquidationPrice } = usePerpsLiquidationPrice(liquidationPriceParams);
 
-<<<<<<< HEAD
-  //
-=======
+
   /**
    * Calculate TP/SL display text with RoE percentages
    * Converts take profit and stop loss prices to RoE (Return on Equity) percentages
@@ -499,7 +497,6 @@
     orderForm.type,
     orderForm.limitPrice,
   ]);
->>>>>>> 99ffc4a2
 
   // Order validation using new hook
   const orderValidation = usePerpsOrderValidation({
