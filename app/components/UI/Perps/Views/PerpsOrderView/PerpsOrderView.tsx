import {
  useNavigation,
  useRoute,
  type NavigationProp,
  type RouteProp,
} from '@react-navigation/native';
import React, {
  useCallback,
  useEffect,
  useMemo,
  useRef,
  useState,
} from 'react';
import { ScrollView, TouchableOpacity, View } from 'react-native';
import {
  SafeAreaView,
  useSafeAreaInsets,
} from 'react-native-safe-area-context';
import { PerpsOrderViewSelectorsIDs } from '../../../../../../e2e/selectors/Perps/Perps.selectors';

import { ButtonSize as ButtonSizeRNDesignSystem } from '@metamask/design-system-react-native';
import { BigNumber } from 'bignumber.js';
import { strings } from '../../../../../../locales/i18n';
import ButtonSemantic, {
  ButtonSemanticSeverity,
} from '../../../../../component-library/components-temp/Buttons/ButtonSemantic';
import Button, {
  ButtonSize,
  ButtonVariants,
} from '../../../../../component-library/components/Buttons/Button';
import Icon, {
  IconColor,
  IconName,
  IconSize,
} from '../../../../../component-library/components/Icons/Icon';
import ListItem from '../../../../../component-library/components/List/ListItem';
import ListItemColumn, {
  WidthType,
} from '../../../../../component-library/components/List/ListItemColumn';
import Text, {
  TextColor,
  TextVariant,
} from '../../../../../component-library/components/Texts/Text';
import useTooltipModal from '../../../../../components/hooks/useTooltipModal';
import Routes from '../../../../../constants/navigation/Routes';
import { useTheme } from '../../../../../util/theme';
import { TraceName } from '../../../../../util/trace';
import Keypad from '../../../../Base/Keypad';
import { MetaMetricsEvents } from '../../../../hooks/useMetrics';
import RewardsAnimations, {
  RewardAnimationState,
} from '../../../Rewards/components/RewardPointsAnimation';
<<<<<<< HEAD
=======
import AddRewardsAccount from '../../../Rewards/components/AddRewardsAccount/AddRewardsAccount';
>>>>>>> f4e8f8d0
import PerpsAmountDisplay from '../../components/PerpsAmountDisplay';
import PerpsBottomSheetTooltip from '../../components/PerpsBottomSheetTooltip';
import { PerpsTooltipContentKey } from '../../components/PerpsBottomSheetTooltip/PerpsBottomSheetTooltip.types';
import PerpsFeesDisplay from '../../components/PerpsFeesDisplay';
import PerpsLeverageBottomSheet from '../../components/PerpsLeverageBottomSheet';
import PerpsLimitPriceBottomSheet from '../../components/PerpsLimitPriceBottomSheet';
import PerpsOICapWarning from '../../components/PerpsOICapWarning';
import PerpsOrderHeader from '../../components/PerpsOrderHeader';
import PerpsOrderTypeBottomSheet from '../../components/PerpsOrderTypeBottomSheet';
import PerpsSlider from '../../components/PerpsSlider';
import {
  PerpsEventProperties,
  PerpsEventValues,
} from '../../constants/eventNames';
import {
  DECIMAL_PRECISION_CONFIG,
  ORDER_SLIPPAGE_CONFIG,
  PERPS_CONSTANTS,
} from '../../constants/perpsConfig';
import {
  PerpsOrderProvider,
  usePerpsOrderContext,
} from '../../contexts/PerpsOrderContext';
import type {
  InputMethod,
  OrderParams,
  OrderType,
  PerpsNavigationParamList,
} from '../../controllers/types';
import {
  useHasExistingPosition,
  useMinimumOrderAmount,
  usePerpsLiquidationPrice,
  usePerpsMarketData,
  usePerpsMarkets,
  usePerpsOrderExecution,
  usePerpsOrderFees,
  usePerpsOrderValidation,
  usePerpsRewards,
  usePerpsToasts,
  usePerpsTrading,
} from '../../hooks';
import {
  usePerpsLiveAccount,
  usePerpsLivePrices,
  usePerpsTopOfBook,
} from '../../hooks/stream';
import { usePerpsEventTracking } from '../../hooks/usePerpsEventTracking';
import { usePerpsMeasurement } from '../../hooks/usePerpsMeasurement';
import { usePerpsOICap } from '../../hooks/usePerpsOICap';
import {
  formatPerpsFiat,
  PRICE_RANGES_MINIMAL_VIEW,
  PRICE_RANGES_UNIVERSAL,
} from '../../utils/formatUtils';
import { getPerpsDisplaySymbol } from '../../utils/marketUtils';
import {
  calculateMarginRequired,
  calculatePositionSize,
} from '../../utils/orderCalculations';
import { willFlipPosition } from '../../utils/orderUtils';
import {
  calculateRoEForPrice,
  isStopLossSafeFromLiquidation,
} from '../../utils/tpslValidation';
import createStyles from './PerpsOrderView.styles';

// Navigation params interface
interface OrderRouteParams {
  direction?: 'long' | 'short';
  asset?: string;
  amount?: string;
  leverage?: number;
  // Modal return values
  leverageUpdate?: number;
  orderTypeUpdate?: OrderType;
  tpslUpdate?: {
    takeProfitPrice?: string;
    stopLossPrice?: string;
  };
  limitPriceUpdate?: string;
}

/**
 * PerpsOrderViewContentBase
 * Main content component for the Perps order view
 *
 * Features:
 * - Order submission with race condition guard (prevents double submission on Android)
 * - Real-time price updates and calculations
 * - Dynamic TP/SL percentage display
 * - Auto-opening limit price modal when switching order types
 * - Comprehensive order validation
 */
const PerpsOrderViewContentBase: React.FC = () => {
  const navigation = useNavigation<NavigationProp<PerpsNavigationParamList>>();
  const { colors } = useTheme();
  const insets = useSafeAreaInsets();

  const styles = createStyles(colors);

  // Dynamic bottom padding for fixed container: safe area inset + 16px visual padding
  const fixedBottomContainerStyle = useMemo(
    () => ({
      ...styles.fixedBottomContainer,
      paddingBottom: insets.bottom + 16,
    }),
    [styles.fixedBottomContainer, insets.bottom],
  );

  // Deferred loading: Load non-critical data after UI renders
  const [isDataReady, setIsDataReady] = useState(false);
  useEffect(() => {
    // Defer data loading to next frame for faster initial render
    requestAnimationFrame(() => {
      setIsDataReady(true);
    });
  }, []);

  const [selectedTooltip, setSelectedTooltip] =
    useState<PerpsTooltipContentKey | null>(null);

  const { track } = usePerpsEventTracking();
  const { openTooltipModal } = useTooltipModal();

  // Ref to access current orderType in callbacks
  const orderTypeRef = useRef<OrderType>('market');

  const isSubmittingRef = useRef(false);
  const hasShownSubmittedToastRef = useRef(false);
  const orderStartTimeRef = useRef<number>(0);
  const inputMethodRef = useRef<InputMethod>('default');

  const { account, isInitialLoading: isLoadingAccount } = usePerpsLiveAccount();

  // Get real HyperLiquid USDC balance
  const availableBalance = parseFloat(
    account?.availableBalance?.toString() || '0',
  );

  // Get order form state from context instead of hook
  const {
    orderForm,
    setAmount,
    setLeverage,
    setTakeProfitPrice,
    setStopLossPrice,
    setLimitPrice,
    setOrderType,
    handlePercentageAmount,
    handleMaxAmount,
    maxPossibleAmount,
  } = usePerpsOrderContext();

  /**
   * PROTOCOL CONSTRAINT: Existing position leverage
   *
   * HyperLiquid protocol requirement: when adding to an existing position,
   * the new order's leverage MUST be >= the existing position's leverage.
   * If not met, the order will fail.
   *
   * This is SEPARATE from user preference (saved trade configuration):
   * - User preference (saved config): Default for NEW positions (no existing position)
   * - Protocol constraint: Required minimum for EXISTING positions
   *
   * Priority chain for leverage selection (enforced in usePerpsOrderForm):
   * 1. Navigation param (explicit user intent via route)
   * 2. Existing position leverage (protocol requirement - synced via hook effect)
   * 3. Saved trade config (user preference - from controller state)
   * 4. Default 3x (fallback)
   *
   * Note: Positions load asynchronously via WebSocket. usePerpsOrderForm handles
   * updating leverage after positions load to prevent protocol violations.
   */

<<<<<<< HEAD
  // Market data hook with automatic error toast handling
  const { marketData, isLoading: isLoadingMarketData } = usePerpsMarketData({
    asset: orderForm.asset,
=======
  // Market data hook with automatic error toast handling (deferred)
  const { marketData, isLoading: isLoadingMarketData } = usePerpsMarketData({
    asset: isDataReady ? orderForm.asset : '', // Defer until UI renders
>>>>>>> f4e8f8d0
    showErrorToast: true,
  });

  // Check if user has an existing position for this market
  const { existingPosition } = useHasExistingPosition({
    asset: orderForm.asset || '',
    loadOnMount: true,
  });

  // Check if market is at OI cap (zero network overhead - uses existing webData2 subscription)
  const { isAtCap: isAtOICap } = usePerpsOICap(orderForm.asset);

  // Markets data for navigation
  const { markets } = usePerpsMarkets();

  const { showToast, PerpsToastOptions } = usePerpsToasts();

  // Find formatted market data for navigation
  const navigationMarketData = useMemo(
    () => markets.find((market) => market.symbol === orderForm.asset),
    [markets, orderForm.asset],
  );

  // Update ref when orderType changes
  useEffect(() => {
    orderTypeRef.current = orderForm.type;
  }, [orderForm.type]);

  const [isLeverageVisible, setIsLeverageVisible] = useState(false);
  const [isLimitPriceVisible, setIsLimitPriceVisible] = useState(false);
  const [isOrderTypeVisible, setIsOrderTypeVisible] = useState(false);
  const [isInputFocused, setIsInputFocused] = useState(false);
  const [shouldOpenLimitPrice, setShouldOpenLimitPrice] = useState(false);

  // Handle opening limit price modal after order type modal closes
  useEffect(() => {
    if (!isOrderTypeVisible && shouldOpenLimitPrice) {
      setIsLimitPriceVisible(true);
      setShouldOpenLimitPrice(false);
    }
  }, [isOrderTypeVisible, shouldOpenLimitPrice]);

  // Track trading screen viewed event using unified declarative API (main's event name)
  usePerpsEventTracking({
    eventName: MetaMetricsEvents.PERPS_SCREEN_VIEWED,
    properties: {
      [PerpsEventProperties.SCREEN_TYPE]: PerpsEventValues.SCREEN_TYPE.TRADING,
      [PerpsEventProperties.ASSET]: orderForm.asset,
      [PerpsEventProperties.DIRECTION]:
        orderForm.direction === 'long'
          ? PerpsEventValues.DIRECTION.LONG
          : PerpsEventValues.DIRECTION.SHORT,
    },
  });

  // Get real-time price data using new stream architecture (deferred)
  // Uses single WebSocket subscription with component-level debouncing
  const prices = usePerpsLivePrices({
    symbols: isDataReady ? [orderForm.asset] : [], // Defer subscription
    throttleMs: 1000,
  });
  const currentPrice = prices[orderForm.asset];

  // Get top of book data for maker/taker fee determination (deferred)
  const currentTopOfBook = usePerpsTopOfBook({
    symbol: isDataReady ? orderForm.asset : '', // Defer subscription
  });

  // Track screen load with unified hook (measure data loading, not initial render)
  usePerpsMeasurement({
    traceName: TraceName.PerpsOrderView,
    conditions: [isDataReady, !!currentPrice, !!account],
  });

  const assetData = useMemo(() => {
    if (!currentPrice) {
      return { price: 0, change: 0, markPrice: 0 };
    }
    const price = parseFloat(currentPrice.price || '0');
    const markPrice = parseFloat(currentPrice.markPrice || '0');
    const change = parseFloat(currentPrice.percentChange24h || '0');
    return {
      price: isNaN(price) ? 0 : price, // Mid price used for display
      markPrice: isNaN(markPrice) ? 0 : markPrice,
      change: isNaN(change) ? 0 : change,
    };
  }, [currentPrice]);

  // Calculate estimated fees using the new hook
  const feeResults = usePerpsOrderFees({
    orderType: orderForm.type,
    amount: orderForm.amount,
    coin: orderForm.asset,
    isClosing: false,
    limitPrice: orderForm.limitPrice,
    direction: orderForm.direction,
    currentAskPrice: currentTopOfBook?.bestAsk
      ? Number.parseFloat(currentTopOfBook.bestAsk)
      : undefined,
    currentBidPrice: currentTopOfBook?.bestBid
      ? Number.parseFloat(currentTopOfBook.bestBid)
      : undefined,
  });

  const estimatedFees = feeResults.totalFee;

  // Simple boolean calculation - no need for expensive memoization
  const hasValidAmount = parseFloat(orderForm.amount) > 0;

  // Get rewards state using the new hook
  const rewardsState = usePerpsRewards({
    feeResults,
    hasValidAmount,
    isFeesLoading: feeResults.isLoadingMetamaskFee,
    orderAmount: orderForm.amount,
  });

  // Track order type viewed event using unified declarative API (main's event structure)
  usePerpsEventTracking({
    eventName: MetaMetricsEvents.PERPS_UI_INTERACTION,
    conditions: [!!(orderForm.amount && parseFloat(orderForm.amount) > 0)],
    properties: {
      [PerpsEventProperties.INTERACTION_TYPE]:
        PerpsEventValues.INTERACTION_TYPE.ORDER_TYPE_VIEWED,
      [PerpsEventProperties.ASSET]: orderForm.asset,
      [PerpsEventProperties.DIRECTION]:
        orderForm.direction === 'long'
          ? PerpsEventValues.DIRECTION.LONG
          : PerpsEventValues.DIRECTION.SHORT,
      [PerpsEventProperties.ORDER_SIZE]: parseFloat(orderForm.amount || '0'),
      [PerpsEventProperties.LEVERAGE_USED]: orderForm.leverage,
      [PerpsEventProperties.ORDER_TYPE]: orderForm.type,
    },
  });

  // Real-time position size calculation - memoized to prevent recalculation
  const positionSize = useMemo(() => {
    // During loading, show '--' placeholder (consistent with other unavailable data displays)
    if (isLoadingMarketData) {
      return PERPS_CONSTANTS.FALLBACK_DATA_DISPLAY;
    }

    return calculatePositionSize({
      amount: orderForm.amount,
      price: assetData.price,
      // Defensive fallback if market data fails to load - prevents crashes
      // Real szDecimals should come from market data (varies by asset)
      szDecimals:
        marketData?.szDecimals ??
        DECIMAL_PRECISION_CONFIG.FALLBACK_SIZE_DECIMALS,
    });
  }, [
    orderForm.amount,
    assetData.price,
    marketData?.szDecimals,
    isLoadingMarketData,
  ]);

  const marginRequired = useMemo(() => {
    if (!isLoadingMarketData && orderForm.amount) {
      return calculateMarginRequired({
        amount: BigNumber(assetData.markPrice).times(positionSize).toString(),
        leverage: orderForm.leverage,
      });
    }
  }, [
    orderForm.amount,
    assetData.markPrice,
    orderForm.leverage,
    isLoadingMarketData,
    positionSize,
  ]);

  const { updatePositionTPSL } = usePerpsTrading();

  // Order execution using new hook
  const { placeOrder: executeOrder, isPlacing: isPlacingOrder } =
    usePerpsOrderExecution({
      onSuccess: (_position) => {
        showToast(
          PerpsToastOptions.orderManagement[orderForm.type].confirmed(
            orderForm.direction,
            positionSize,
            orderForm.asset,
          ),
        );
      },
      onError: (error) => {
        // Error is already captured in usePerpsOrderExecution hook
        // No need to capture again here to avoid duplicate Sentry reports
        showToast(
          PerpsToastOptions.orderManagement[orderForm.type].creationFailed(
            error,
          ),
        );
      },
    });

  useEffect(() => {
    if (isPlacingOrder && !hasShownSubmittedToastRef.current) {
      showToast(
        PerpsToastOptions.orderManagement[orderForm.type].submitted(
          orderForm.direction,
          positionSize,
          orderForm.asset,
        ),
      );
      hasShownSubmittedToastRef.current = true;
    } else if (!isPlacingOrder && hasShownSubmittedToastRef.current) {
      // Reset the flag when order placement is complete
      hasShownSubmittedToastRef.current = false;
    }
  }, [
    PerpsToastOptions.orderManagement,
    isPlacingOrder,
    orderForm.asset,
    orderForm.direction,
    orderForm.type,
    positionSize,
    showToast,
  ]);

  // Memoize liquidation price params to prevent infinite recalculation
  const liquidationPriceParams = useMemo(() => {
    // Use limit price for limit orders, market price for market orders
    const entryPrice =
      orderForm.type === 'limit' && orderForm.limitPrice
        ? parseFloat(orderForm.limitPrice)
        : assetData.price;

    return {
      entryPrice,
      leverage: orderForm.leverage,
      direction: orderForm.direction,
      asset: orderForm.asset,
    };
  }, [
    assetData.price,
    orderForm.leverage,
    orderForm.direction,
    orderForm.asset,
    orderForm.type,
    orderForm.limitPrice,
  ]);

  // Real-time liquidation price calculation
  const { liquidationPrice } = usePerpsLiquidationPrice(liquidationPriceParams);

  // Minimum order amount (in USD notional) for the current asset/network
  const { minimumOrderAmount } = useMinimumOrderAmount({
    asset: orderForm.asset,
  });

  /**
   * Calculate TP/SL display text with RoE percentages
   * Converts take profit and stop loss prices to RoE (Return on Equity) percentages
   *
   * @returns Formatted string like "TP 10%, SL 5%" or "TP off, SL off"
   *
   * For TP: Shows the RoE percentage gain at the take profit price
   * For SL: Shows the RoE percentage loss at the stop loss price
   */
  const tpSlDisplayText = useMemo(() => {
    const price = parseFloat(currentPrice?.price || '0');
    let tpDisplay = strings('perps.order.off');
    let slDisplay = strings('perps.order.off');

    // Calculate proper entry price based on order type
    const entryPrice =
      orderForm.type === 'limit' && orderForm.limitPrice
        ? parseFloat(orderForm.limitPrice)
        : price; // fallback to current price for market orders or when no limit price set

    if (orderForm.takeProfitPrice && price > 0 && orderForm.leverage) {
      const tpRoE = calculateRoEForPrice(
        orderForm.takeProfitPrice,
        true,
        false,
        {
          currentPrice: price,
          direction: orderForm.direction,
          leverage: orderForm.leverage,
          entryPrice,
        },
      );
      const absRoE = Math.abs(parseFloat(tpRoE || '0'));
      tpDisplay =
        absRoE > 0 ? `${absRoE.toFixed(0)}%` : strings('perps.order.off');
    }

    if (orderForm.stopLossPrice && price > 0 && orderForm.leverage) {
      const slRoE = calculateRoEForPrice(
        orderForm.stopLossPrice,
        false,
        false,
        {
          currentPrice: price,
          direction: orderForm.direction,
          leverage: orderForm.leverage,
          entryPrice,
        },
      );
      const absRoE = Math.abs(parseFloat(slRoE || '0'));
      slDisplay =
        absRoE > 0 ? `${absRoE.toFixed(0)}%` : strings('perps.order.off');
    }

    return `${strings('perps.order.tp')} ${tpDisplay}, ${strings(
      'perps.order.sl',
    )} ${slDisplay}`;
  }, [
    currentPrice?.price,
    orderForm.takeProfitPrice,
    orderForm.stopLossPrice,
    orderForm.leverage,
    orderForm.direction,
    orderForm.type,
    orderForm.limitPrice,
  ]);

  // Get existing position leverage for validation (protocol constraint)
  // Note: This is the same value used for initial form state, but needed here for validation
  const existingPositionLeverageForValidation =
    existingPosition?.leverage?.value;

  // Order validation using new hook
  const orderValidation = usePerpsOrderValidation({
    orderForm,
    positionSize,
    assetPrice: assetData.price,
    availableBalance,
    marginRequired: marginRequired || '0',
    existingPositionLeverage: existingPositionLeverageForValidation,
    skipValidation: isInputFocused,
    originalUsdAmount: orderForm.amount, // Pass original USD input to prevent validation flash from price updates
  });

  // Filter out specific validation error(s) from display (similar to ClosePositionView pattern)
  // Hide the "Size must be a positive number" message from the error list
  const filteredErrors = useMemo(() => {
    const sizePositiveMsg = strings(
      'perps.errors.orderValidation.sizePositive',
    );
    return orderValidation.errors.filter((err) => err !== sizePositiveMsg);
  }, [orderValidation.errors]);

  // Handlers
  const handleTPSLPress = useCallback(() => {
    if (orderForm.type === 'limit' && !orderForm.limitPrice) {
      // We need to set a limit price for limit orders before TP/SL can be set
      showToast(PerpsToastOptions.formValidation.orderForm.limitPriceRequired);
      return;
    }

    navigation.navigate(Routes.PERPS.TPSL, {
      asset: orderForm.asset,
      currentPrice: assetData.price,
      direction: orderForm.direction,
      leverage: orderForm.leverage,
      orderType: orderForm.type,
      limitPrice: orderForm.limitPrice,
      initialTakeProfitPrice: orderForm.takeProfitPrice,
      initialStopLossPrice: orderForm.stopLossPrice,
      amount: orderForm.amount,
      szDecimals: marketData?.szDecimals,
      onConfirm: async (takeProfitPrice?: string, stopLossPrice?: string) => {
        // Use the same clearing approach as the "Off" button
        // If values are undefined or empty, ensure they're cleared properly
        const tpToSet = takeProfitPrice || undefined;
        const slToSet = stopLossPrice || undefined;

        setTakeProfitPrice(tpToSet);
        setStopLossPrice(slToSet);
      },
    });
  }, [
    PerpsToastOptions.formValidation.orderForm.limitPriceRequired,
    orderForm.limitPrice,
    orderForm.type,
    orderForm.asset,
    orderForm.direction,
    orderForm.leverage,
    orderForm.takeProfitPrice,
    orderForm.stopLossPrice,
    orderForm.amount,
    assetData.price,
    showToast,
    navigation,
    setTakeProfitPrice,
    setStopLossPrice,
    marketData?.szDecimals,
  ]);

  const handleAmountPress = () => {
    setIsInputFocused(true);
  };

  const handleKeypadChange = useCallback(
    ({ value }: { value: string; valueAsNumber: number }) => {
      inputMethodRef.current = 'keypad';
      // Enforce 9-digit limit (ignoring non-digits like separators)
      const digitCount = (value.match(/\d/g) || []).length;
      if (digitCount > 9) {
        return; // Ignore input that would exceed 9 digits
      }
      setAmount(value || '0');
    },
    [setAmount],
  );

  const handlePercentagePress = (percentage: number) => {
    inputMethodRef.current = 'percentage';
    handlePercentageAmount(percentage);
  };

  const handleMaxPress = () => {
    inputMethodRef.current = 'max';
    handleMaxAmount();
  };

  const handleDonePress = () => {
    setIsInputFocused(false);
  };

  // Clamp amount to the maximum allowed once the keypad/input is dismissed
  // Mirrors the PerpsClosePositionView behavior where values are normalized to valid limits
  useEffect(() => {
    if (!isInputFocused) {
      // Only clamp if input was from keypad (not from percentage/slider/max)
      // This prevents overwriting intentional user selections from other input methods
      if (inputMethodRef.current === 'keypad') {
        const currentAmount = parseFloat(orderForm.amount || '0');

        // If user-entered amount exceeds the max purchasable with current balance/leverage,
        // snap it down to the maximum once input is closed.
        if (currentAmount > maxPossibleAmount) {
          setAmount(String(maxPossibleAmount));
        }
      }
    }
    // CRITICAL: Only isInputFocused dependency prevents infinite loops
    // Other dependencies would cause re-clamping on WebSocket updates
    // eslint-disable-next-line react-hooks/exhaustive-deps
  }, [isInputFocused]);

  const handlePlaceOrder = useCallback(async () => {
    if (isSubmittingRef.current) {
      return;
    }
    isSubmittingRef.current = true;

    orderStartTimeRef.current = Date.now();

    try {
      // Validation errors are shown in the UI
      if (!orderValidation.isValid) {
        const firstError = orderValidation.errors[0];
        showToast(
          PerpsToastOptions.formValidation.orderForm.validationError(
            firstError,
          ),
        );

        // Track validation failure as error encountered
        track(MetaMetricsEvents.PERPS_ERROR, {
          [PerpsEventProperties.ERROR_TYPE]:
            PerpsEventValues.ERROR_TYPE.VALIDATION,
          [PerpsEventProperties.ERROR_MESSAGE]: firstError,
        });

        isSubmittingRef.current = false; // Reset flag on early return
        return;
      }

      // Check for cross-margin position (MetaMask only supports isolated margin)
      if (existingPosition?.leverage?.type === 'cross') {
        navigation.navigate(Routes.PERPS.MODALS.ROOT, {
          screen: Routes.PERPS.MODALS.CROSS_MARGIN_WARNING,
        });

        track(MetaMetricsEvents.PERPS_ERROR, {
          [PerpsEventProperties.ERROR_TYPE]:
            PerpsEventValues.ERROR_TYPE.VALIDATION,
          [PerpsEventProperties.ERROR_MESSAGE]:
            'Cross margin position detected',
        });

        isSubmittingRef.current = false;
        return;
      }

      // Navigate immediately BEFORE order execution (enhanced with monitoring parameters for data-driven tab selection)
      // Always monitor both orders and positions because:
      // - Market orders: Usually create positions immediately
      // - Limit orders: Usually stay pending BUT can fill immediately in volatile markets
      // Monitoring both ensures we route to the correct tab regardless of execution speed
      const monitorOrders = true;
      const monitorPositions = true;

      navigation.navigate(Routes.PERPS.ROOT, {
        screen: Routes.PERPS.MARKET_DETAILS,
        params: {
          market: navigationMarketData,
          // Pass monitoring intent to destination screen for data-driven tab selection
          monitoringIntent: {
            asset: orderForm.asset,
            monitorOrders,
            monitorPositions,
          },
        },
      });

      const tpParams = orderForm.takeProfitPrice?.trim()
        ? { takeProfitPrice: orderForm.takeProfitPrice }
        : {};

      const slParams = orderForm.stopLossPrice?.trim()
        ? { stopLossPrice: orderForm.stopLossPrice }
        : {};

      // Execute order using the new hook
      // Only include TP/SL if they have valid, non-empty values
      //
      // HYBRID APPROACH: Pass both USD amount (source of truth) and size (for backward compatibility)
      // The provider will:
      // 1. Validate price hasn't moved beyond maxSlippageBps
      // 2. Recalculate size with fresh price from usdAmount
      // 3. Use the recalculated size for order execution
      const orderParams: OrderParams = {
        coin: orderForm.asset,
        isBuy: orderForm.direction === 'long',
        size: positionSize, // Kept for backward compatibility, provider recalculates from usdAmount
        orderType: orderForm.type,
        currentPrice: assetData.price,
        leverage: orderForm.leverage,
        // USD as source of truth (hybrid approach)
        usdAmount: orderForm.amount, // USD amount (primary source of truth, provider calculates size from this)
        priceAtCalculation: assetData.price, // Price snapshot when size was calculated (for slippage validation)
<<<<<<< HEAD
        maxSlippageBps: ORDER_SLIPPAGE_CONFIG.DEFAULT_SLIPPAGE_BPS, // Slippage tolerance in basis points (100 = 1%)
=======
        maxSlippageBps:
          orderForm.type === 'limit'
            ? ORDER_SLIPPAGE_CONFIG.DEFAULT_LIMIT_SLIPPAGE_BPS // 1% for limit orders
            : ORDER_SLIPPAGE_CONFIG.DEFAULT_MARKET_SLIPPAGE_BPS, // 3% for market orders
>>>>>>> f4e8f8d0
        // Only add TP/SL/Limit if they are truthy and/or not empty strings
        ...(orderForm.type === 'limit' && orderForm.limitPrice
          ? { price: orderForm.limitPrice }
          : {}),
        ...tpParams,
        ...slParams,
        // Add tracking data for MetaMetrics events
        trackingData: {
          marginUsed: Number(marginRequired),
          totalFee: Number(feeResults.totalFee),
          marketPrice: Number(currentPrice?.price || assetData.price),
          metamaskFee: feeResults.metamaskFee
            ? Number(feeResults.metamaskFee)
            : undefined,
          metamaskFeeRate: feeResults.metamaskFeeRate
            ? Number(feeResults.metamaskFeeRate)
            : undefined,
          feeDiscountPercentage: feeResults.feeDiscountPercentage
            ? Number(feeResults.feeDiscountPercentage)
            : undefined,
          estimatedPoints: feeResults.estimatedPoints
            ? Number(feeResults.estimatedPoints)
            : undefined,
          inputMethod: inputMethodRef.current,
        },
      };

      // Check if TP/SL should be handled separately (for new positions or position flips)
      const shouldHandleTPSLSeparately =
        (orderForm.takeProfitPrice || orderForm.stopLossPrice) &&
        ((!existingPosition && orderForm.type === 'market') ||
          (existingPosition &&
            willFlipPosition(existingPosition, orderParams)));

      if (shouldHandleTPSLSeparately) {
        // Execute order without TP/SL first, then update position TP/SL
        const orderWithoutTPSL = { ...orderParams };
        delete orderWithoutTPSL.takeProfitPrice;
        delete orderWithoutTPSL.stopLossPrice;

        await executeOrder(orderWithoutTPSL);
        await updatePositionTPSL({
          coin: orderForm.asset,
          takeProfitPrice: orderForm.takeProfitPrice,
          stopLossPrice: orderForm.stopLossPrice,
        });
      } else {
        await executeOrder(orderParams);
      }
    } finally {
      // Always reset submission flag
      isSubmittingRef.current = false;
    }
  }, [
    orderValidation.isValid,
    orderValidation.errors,
    track,
    orderForm.asset,
    orderForm.direction,
    orderForm.type,
    orderForm.leverage,
    orderForm.limitPrice,
    orderForm.takeProfitPrice,
    orderForm.stopLossPrice,
    orderForm.amount,
    positionSize,
    assetData.price,
    navigation,
    navigationMarketData,
    existingPosition,
    executeOrder,
    showToast,
    PerpsToastOptions.formValidation.orderForm,
    updatePositionTPSL,
    marginRequired,
    feeResults.totalFee,
    feeResults.metamaskFee,
    feeResults.metamaskFeeRate,
    feeResults.feeDiscountPercentage,
    feeResults.estimatedPoints,
    currentPrice?.price,
  ]);

  // Memoize the tooltip handlers to prevent recreating them on every render
  const handleTooltipPress = useCallback(
    (contentKey: PerpsTooltipContentKey) => {
      setSelectedTooltip(contentKey);
    },
    [],
  );

  const handleTooltipClose = useCallback(() => {
    setSelectedTooltip(null);
  }, []);

  // Use the same calculation as handleMaxAmount in usePerpsOrderForm to avoid insufficient funds error
  const amountTimesLeverage = Math.floor(availableBalance * orderForm.leverage);

  const isAmountDisabled = amountTimesLeverage < minimumOrderAmount;

  // Button label: show Insufficient funds when user's max notional is below minimum
  const orderButtonKey =
    orderForm.direction === 'long'
      ? 'perps.order.button.long'
      : 'perps.order.button.short';
  const isInsufficientFunds =
    !isLoadingAccount && amountTimesLeverage < minimumOrderAmount;
  const placeOrderLabel = isInsufficientFunds
    ? strings('perps.order.validation.insufficient_funds')
    : strings(orderButtonKey, {
        asset: getPerpsDisplaySymbol(orderForm.asset),
      });

  const doesStopLossRiskLiquidation = Boolean(
    orderForm.stopLossPrice &&
      !isStopLossSafeFromLiquidation(
        orderForm.stopLossPrice,
        liquidationPrice,
        orderForm.direction,
      ),
  );

  let rewardAnimationState = RewardAnimationState.Idle;
  if (rewardsState.isLoading) {
    rewardAnimationState = RewardAnimationState.Loading;
  } else if (rewardsState.hasError) {
    rewardAnimationState = RewardAnimationState.ErrorState;
  }

  return (
    <SafeAreaView style={styles.container} edges={['top', 'bottom']}>
      {/* Header */}
      <PerpsOrderHeader
        asset={getPerpsDisplaySymbol(orderForm.asset)}
        price={assetData.price}
        priceChange={assetData.change}
        orderType={orderForm.type}
        direction={orderForm.direction}
        onOrderTypePress={() => setIsOrderTypeVisible(true)}
      />
      <ScrollView
        style={styles.scrollView}
        contentContainerStyle={styles.scrollViewContent}
        showsVerticalScrollIndicator={false}
      >
        {/* Amount Display */}
        <PerpsAmountDisplay
          amount={orderForm.amount}
          showWarning={!isLoadingAccount && availableBalance === 0}
          onPress={handleAmountPress}
          isActive={isInputFocused}
          tokenAmount={positionSize}
          tokenSymbol={getPerpsDisplaySymbol(orderForm.asset)}
          hasError={availableBalance > 0 && !!filteredErrors.length}
          isLoading={isLoadingAccount}
        />

        {/* Amount Slider - Hide when keypad is active */}
        {!isInputFocused && (
          <View style={styles.sliderSection}>
            <PerpsSlider
              value={parseFloat(orderForm.amount || '0')}
              onValueChange={(value) => {
                inputMethodRef.current = 'slider';
                const amount = Math.floor(value).toString();
                setAmount(amount);
              }}
              minimumValue={0}
              maximumValue={maxPossibleAmount}
              step={1}
              showPercentageLabels
              disabled={isAmountDisabled}
            />
          </View>
        )}

        {/* Order Details */}
        {!isInputFocused && (
          <View style={styles.detailsWrapper}>
            {/* Leverage */}
            <View style={[styles.detailItem, styles.detailItemFirst]}>
              <TouchableOpacity onPress={() => setIsLeverageVisible(true)}>
                <ListItem style={styles.detailItemWrapper}>
                  <ListItemColumn widthType={WidthType.Fill}>
                    <View style={styles.detailLeft}>
                      <Text
                        variant={TextVariant.BodyMD}
                        color={TextColor.Alternative}
                      >
                        {strings('perps.order.leverage')}
                      </Text>
                      <TouchableOpacity
                        onPress={() => handleTooltipPress('leverage')}
                        style={styles.infoIcon}
                      >
                        <Icon
                          name={IconName.Info}
                          size={IconSize.Sm}
                          color={IconColor.Alternative}
                          testID={PerpsOrderViewSelectorsIDs.LEVERAGE_INFO_ICON}
                        />
                      </TouchableOpacity>
                    </View>
                  </ListItemColumn>
                  <ListItemColumn widthType={WidthType.Auto}>
                    <Text
                      variant={TextVariant.BodyMD}
                      color={TextColor.Default}
                    >
                      {isLoadingMarketData ? '...' : `${orderForm.leverage}x`}
                    </Text>
                  </ListItemColumn>
                </ListItem>
              </TouchableOpacity>
            </View>

            {/* Limit price - only show for limit orders */}
            {orderForm.type === 'limit' && (
              <View style={styles.detailItem}>
                <TouchableOpacity onPress={() => setIsLimitPriceVisible(true)}>
                  <ListItem style={styles.detailItemWrapper}>
                    <ListItemColumn widthType={WidthType.Fill}>
                      <Text
                        variant={TextVariant.BodyMD}
                        color={TextColor.Alternative}
                      >
                        {strings('perps.order.limit_price')}
                      </Text>
                    </ListItemColumn>
                    <ListItemColumn widthType={WidthType.Auto}>
                      <Text
                        variant={TextVariant.BodyMD}
                        color={TextColor.Default}
                      >
                        {orderForm.limitPrice !== undefined &&
                        orderForm.limitPrice !== null
                          ? formatPerpsFiat(orderForm.limitPrice, {
                              ranges: PRICE_RANGES_UNIVERSAL,
                            })
                          : 'Set price'}
                      </Text>
                    </ListItemColumn>
                  </ListItem>
                </TouchableOpacity>
              </View>
            )}

            {/* Combined TP/SL row */}
            <View style={[styles.detailItem, styles.detailItemLast]}>
              <TouchableOpacity
                onPress={handleTPSLPress}
                testID={PerpsOrderViewSelectorsIDs.STOP_LOSS_BUTTON}
              >
                <ListItem style={styles.detailItemWrapper}>
                  <ListItemColumn widthType={WidthType.Fill}>
                    <View style={styles.detailLeft}>
                      <Text
                        variant={TextVariant.BodyMD}
                        color={TextColor.Alternative}
                      >
                        {strings('perps.order.tp_sl')}
                      </Text>
                      <TouchableOpacity
                        onPress={() => handleTooltipPress('tp_sl')}
                        style={styles.infoIcon}
                      >
                        <Icon
                          name={IconName.Info}
                          size={IconSize.Sm}
                          color={IconColor.Alternative}
                          testID={PerpsOrderViewSelectorsIDs.TP_SL_INFO_ICON}
                        />
                      </TouchableOpacity>
                    </View>
                  </ListItemColumn>
                  <ListItemColumn widthType={WidthType.Auto}>
                    <Text
                      variant={TextVariant.BodyMD}
                      color={TextColor.Default}
                    >
                      {tpSlDisplayText}
                    </Text>
                  </ListItemColumn>
                </ListItem>
              </TouchableOpacity>
            </View>
            {doesStopLossRiskLiquidation && (
              <View style={styles.stopLossLiquidationWarning}>
                <Text variant={TextVariant.BodySM} color={TextColor.Error}>
                  {strings('perps.tpsl.stop_loss_order_view_warning', {
                    direction:
                      orderForm.direction === 'long'
                        ? strings('perps.tpsl.below')
                        : strings('perps.tpsl.above'),
                  })}
                </Text>
              </View>
            )}
          </View>
        )}
        {/* Info Section */}
        <View
          style={[
            styles.infoSection,
            // TODO: Remove negative margin
            // eslint-disable-next-line react-native/no-inline-styles
            { marginBottom: orderValidation.errors.length > 0 ? 16 : -16 },
            // eslint-disable-next-line react-native/no-inline-styles
            { marginTop: isInputFocused ? 16 : 0 },
          ]}
        >
          <View style={styles.infoRow}>
            <View style={styles.detailLeft}>
              <Text variant={TextVariant.BodyMD} color={TextColor.Alternative}>
                {strings('perps.order.margin')}
              </Text>
              <TouchableOpacity
                onPress={() => handleTooltipPress('margin')}
                style={styles.infoIcon}
              >
                <Icon
                  name={IconName.Info}
                  size={IconSize.Sm}
                  color={IconColor.Alternative}
                  testID={PerpsOrderViewSelectorsIDs.MARGIN_INFO_ICON}
                />
              </TouchableOpacity>
            </View>
            <Text variant={TextVariant.BodyMD} color={TextColor.Alternative}>
              {marginRequired !== undefined && marginRequired !== null
                ? formatPerpsFiat(marginRequired, {
                    ranges: PRICE_RANGES_MINIMAL_VIEW,
                  })
                : PERPS_CONSTANTS.FALLBACK_DATA_DISPLAY}
            </Text>
          </View>

          <View style={styles.infoRow}>
            <View style={styles.detailLeft}>
              <Text variant={TextVariant.BodyMD} color={TextColor.Alternative}>
                {strings('perps.order.liquidation_price')}
              </Text>
              <TouchableOpacity
                onPress={() => handleTooltipPress('liquidation_price')}
                style={styles.infoIcon}
              >
                <Icon
                  name={IconName.Info}
                  size={IconSize.Sm}
                  color={IconColor.Alternative}
                  testID={
                    PerpsOrderViewSelectorsIDs.LIQUIDATION_PRICE_INFO_ICON
                  }
                />
              </TouchableOpacity>
            </View>
            <Text variant={TextVariant.BodyMD} color={TextColor.Alternative}>
              {hasValidAmount
                ? formatPerpsFiat(liquidationPrice, {
                    ranges: PRICE_RANGES_UNIVERSAL,
                  })
                : PERPS_CONSTANTS.FALLBACK_DATA_DISPLAY}
            </Text>
          </View>
          <View style={styles.infoRow}>
            <View style={styles.detailLeft}>
              <Text variant={TextVariant.BodyMD} color={TextColor.Alternative}>
                {strings('perps.order.fees')}
              </Text>
              <TouchableOpacity
                onPress={() => handleTooltipPress('fees')}
                style={styles.infoIcon}
              >
                <Icon
                  name={IconName.Info}
                  size={IconSize.Sm}
                  color={IconColor.Alternative}
                  testID={PerpsOrderViewSelectorsIDs.FEES_INFO_ICON}
                />
              </TouchableOpacity>
            </View>
            <PerpsFeesDisplay
              feeDiscountPercentage={rewardsState.feeDiscountPercentage}
              formatFeeText={
                !hasValidAmount || feeResults.isLoadingMetamaskFee
                  ? PERPS_CONSTANTS.FALLBACK_DATA_DISPLAY
                  : formatPerpsFiat(estimatedFees, {
                      ranges: PRICE_RANGES_MINIMAL_VIEW,
                    })
              }
              variant={TextVariant.BodySM}
            />
          </View>

          {/* Rewards Points Estimation */}
<<<<<<< HEAD
          {rewardsState.shouldShowRewardsRow && (
            <View style={styles.infoRow}>
              <View style={styles.detailLeft}>
                <Text
                  variant={TextVariant.BodyMD}
                  color={TextColor.Alternative}
                >
                  {strings('perps.estimated_points')}
                </Text>
                <TouchableOpacity
                  onPress={() => handleTooltipPress('points')}
                  style={styles.infoIcon}
                >
                  <Icon
                    name={IconName.Info}
                    size={IconSize.Sm}
                    color={IconColor.Alternative}
                  />
                </TouchableOpacity>
              </View>
              <View style={styles.pointsRightContainer}>
                <RewardsAnimations
                  value={rewardsState.estimatedPoints ?? 0}
                  bonusBips={rewardsState.bonusBips}
                  shouldShow={rewardsState.shouldShowRewardsRow}
                  infoOnPress={() =>
                    openTooltipModal(
                      strings('perps.points_error'),
                      strings('perps.points_error_content'),
                    )
                  }
                  state={rewardAnimationState}
                />
=======
          {rewardsState.shouldShowRewardsRow &&
            rewardsState.estimatedPoints !== undefined &&
            (rewardsState.accountOptedIn ||
              (rewardsState.accountOptedIn === false &&
                rewardsState.account !== undefined)) && (
              <View style={styles.infoRow}>
                <View style={styles.detailLeft}>
                  <Text
                    variant={TextVariant.BodyMD}
                    color={TextColor.Alternative}
                  >
                    {strings('perps.estimated_points')}
                  </Text>
                  <TouchableOpacity
                    onPress={() => handleTooltipPress('points')}
                    style={styles.infoIcon}
                  >
                    <Icon
                      name={IconName.Info}
                      size={IconSize.Sm}
                      color={IconColor.Alternative}
                    />
                  </TouchableOpacity>
                </View>
                <View style={styles.pointsRightContainer}>
                  {rewardsState.accountOptedIn ? (
                    <RewardsAnimations
                      value={rewardsState.estimatedPoints ?? 0}
                      bonusBips={rewardsState.bonusBips}
                      shouldShow={rewardsState.shouldShowRewardsRow}
                      infoOnPress={() =>
                        openTooltipModal(
                          strings('perps.points_error'),
                          strings('perps.points_error_content'),
                        )
                      }
                      state={rewardAnimationState}
                    />
                  ) : (
                    <AddRewardsAccount
                      account={rewardsState.account ?? undefined}
                    />
                  )}
                </View>
>>>>>>> f4e8f8d0
              </View>
            )}
        </View>
      </ScrollView>
      {/* Keypad Section - Show when input is focused */}
      {isInputFocused && (
        <View
          style={styles.bottomSection}
          testID={PerpsOrderViewSelectorsIDs.KEYPAD}
        >
          <View style={styles.percentageButtonsContainer}>
            <Button
              variant={ButtonVariants.Secondary}
              size={ButtonSize.Md}
              label="25%"
              onPress={() => handlePercentagePress(0.25)}
              style={styles.percentageButton}
            />
            <Button
              variant={ButtonVariants.Secondary}
              size={ButtonSize.Md}
              label="50%"
              onPress={() => handlePercentagePress(0.5)}
              style={styles.percentageButton}
            />
            <Button
              variant={ButtonVariants.Secondary}
              size={ButtonSize.Md}
              label={strings('perps.deposit.max_button')}
              onPress={handleMaxPress}
              style={styles.percentageButton}
            />
            <Button
              variant={ButtonVariants.Secondary}
              size={ButtonSize.Md}
              label={strings('perps.deposit.done_button')}
              onPress={handleDonePress}
              style={styles.percentageButton}
            />
          </View>

          <Keypad
            value={orderForm.amount}
            onChange={handleKeypadChange}
            currency="USD"
            decimals={0}
            style={styles.keypad}
          />
        </View>
      )}
      {/* OI Cap Warning - Shows when market is at capacity */}
      {!isInputFocused && isAtOICap && (
        <PerpsOICapWarning symbol={orderForm.asset} variant="banner" />
      )}
      {/* Fixed Place Order Button - Hide when keypad is active or at OI cap */}
      {!isInputFocused && !isAtOICap && (
        <View style={fixedBottomContainerStyle}>
          {filteredErrors.length > 0 &&
            !isLoadingMarketData &&
            currentPrice != null &&
            !orderValidation.isValidating && (
              <View style={styles.validationContainer}>
                {filteredErrors.map((error) => (
                  <Text
                    key={error}
                    variant={TextVariant.BodySM}
                    color={TextColor.Error}
                  >
                    {error}
                  </Text>
                ))}
              </View>
            )}

          <ButtonSemantic
            severity={
              orderForm.direction === 'long'
                ? ButtonSemanticSeverity.Success
                : ButtonSemanticSeverity.Danger
            }
            onPress={handlePlaceOrder}
            isFullWidth
            size={ButtonSizeRNDesignSystem.Lg}
            isDisabled={
              !orderValidation.isValid ||
              isPlacingOrder ||
              doesStopLossRiskLiquidation ||
              isAtOICap
            }
            isLoading={isPlacingOrder}
            testID={PerpsOrderViewSelectorsIDs.PLACE_ORDER_BUTTON}
          >
            {placeOrderLabel}
          </ButtonSemantic>
        </View>
      )}
      {/* Leverage Selector */}
      <PerpsLeverageBottomSheet
        isVisible={isLeverageVisible}
        onClose={() => setIsLeverageVisible(false)}
        onConfirm={(leverage, inputMethod) => {
          setLeverage(leverage);

          // Check if current amount exceeds new maximum value and adjust if needed
          const currentAmount = parseFloat(orderForm.amount || '0');
          const newMaxAmount = availableBalance * leverage;
          if (currentAmount > newMaxAmount) {
            setAmount(Math.floor(newMaxAmount).toString());
          }

          setIsLeverageVisible(false);

          // Track leverage change (consolidated here to avoid duplicate tracking)
          const eventProperties: Record<string, string | number> = {
            [PerpsEventProperties.ASSET]: orderForm.asset,
            [PerpsEventProperties.DIRECTION]:
              orderForm.direction === 'long'
                ? PerpsEventValues.DIRECTION.LONG
                : PerpsEventValues.DIRECTION.SHORT,
            [PerpsEventProperties.LEVERAGE_USED]: leverage,
            previousLeverage: orderForm.leverage,
          };

          // Add input method if provided
          if (inputMethod) {
            eventProperties[PerpsEventProperties.INPUT_METHOD] =
              inputMethod === 'slider'
                ? PerpsEventValues.INPUT_METHOD.SLIDER
                : PerpsEventValues.INPUT_METHOD.PRESET;
          }

          track(MetaMetricsEvents.PERPS_UI_INTERACTION, {
            ...eventProperties,
            [PerpsEventProperties.INTERACTION_TYPE]:
              PerpsEventValues.INTERACTION_TYPE.SETTING_CHANGED,
            [PerpsEventProperties.SETTING_TYPE]:
              PerpsEventValues.SETTING_TYPE.LEVERAGE,
          });
        }}
        leverage={orderForm.leverage}
        minLeverage={1}
        maxLeverage={
          marketData?.maxLeverage || PERPS_CONSTANTS.DEFAULT_MAX_LEVERAGE
        }
        currentPrice={assetData.price}
        direction={orderForm.direction}
        asset={orderForm.asset}
        limitPrice={orderForm.limitPrice}
        orderType={orderForm.type}
      />
      {/* Limit Price Bottom Sheet */}
      <PerpsLimitPriceBottomSheet
        isVisible={isLimitPriceVisible}
        onClose={() => {
          setIsLimitPriceVisible(false);
          // If user dismisses without entering a price, revert order type to market (parity with close position view)
          if (orderForm.type === 'limit' && !orderForm.limitPrice) {
            setOrderType('market');
            // Use existing toast option used in close position view for consistency
            // Path: PerpsToastOptions.positionManagement.closePosition.limitClose.partial.switchToMarketOrderMissingLimitPrice
            const revertToast =
              PerpsToastOptions.positionManagement.closePosition.limitClose
                .partial.switchToMarketOrderMissingLimitPrice;
            showToast(revertToast);
          }
        }}
        onConfirm={(limitPrice) => {
          setLimitPrice(limitPrice);
          setIsLimitPriceVisible(false);
        }}
        asset={orderForm.asset}
        limitPrice={orderForm.limitPrice}
        currentPrice={assetData.price}
        direction={orderForm.direction}
      />
      {/* Order Type Bottom Sheet */}
      <PerpsOrderTypeBottomSheet
        isVisible={isOrderTypeVisible}
        onClose={() => setIsOrderTypeVisible(false)}
        onSelect={(type) => {
          setOrderType(type);
          // Clear limit price when switching to market order
          if (type === 'market') {
            setLimitPrice(undefined);
          } else if (type === 'limit' && !orderForm.limitPrice) {
            // Flag to open limit price modal after this modal closes
            setShouldOpenLimitPrice(true);
          }
          setIsOrderTypeVisible(false);
        }}
        currentOrderType={orderForm.type}
        asset={orderForm.asset}
        direction={orderForm.direction}
      />
      {selectedTooltip && (
        <PerpsBottomSheetTooltip
          isVisible
          onClose={handleTooltipClose}
          contentKey={selectedTooltip}
          testID={PerpsOrderViewSelectorsIDs.BOTTOM_SHEET_TOOLTIP}
          key={selectedTooltip}
          data={
            selectedTooltip === 'fees'
              ? {
                  metamaskFeeRate: feeResults.metamaskFeeRate,
                  protocolFeeRate: feeResults.protocolFeeRate,
                  originalMetamaskFeeRate: feeResults.originalMetamaskFeeRate,
                  feeDiscountPercentage: feeResults.feeDiscountPercentage,
                }
              : undefined
          }
        />
      )}
    </SafeAreaView>
  );
};

// // Enable WDYR tracking BEFORE wrapping with React.memo
// if (__DEV__) {
//   // eslint-disable-next-line @typescript-eslint/no-explicit-any
//   (PerpsOrderViewContentBase as any).whyDidYouRender = {
//     logOnDifferentValues: true,
//     customName: 'PerpsOrderViewContent',
//   };
// }

// Now wrap with React.memo AFTER setting whyDidYouRender
const PerpsOrderViewContent = React.memo(PerpsOrderViewContentBase);

// Set display name for debugging
PerpsOrderViewContent.displayName = 'PerpsOrderViewContent';
// Main component that wraps content with context providers
const PerpsOrderView: React.FC = () => {
  const route = useRoute<RouteProp<{ params: OrderRouteParams }, 'params'>>();

  // Get navigation params to pass to context provider
  const {
    direction = 'long',
    asset = 'BTC',
    amount: paramAmount,
    leverage: paramLeverage,
  } = route.params || {};

  return (
    <PerpsOrderProvider
      initialAsset={asset}
      initialDirection={direction}
      initialAmount={paramAmount}
      initialLeverage={paramLeverage}
    >
      <PerpsOrderViewContent />
    </PerpsOrderProvider>
  );
};

export default PerpsOrderView;<|MERGE_RESOLUTION|>--- conflicted
+++ resolved
@@ -50,10 +50,7 @@
 import RewardsAnimations, {
   RewardAnimationState,
 } from '../../../Rewards/components/RewardPointsAnimation';
-<<<<<<< HEAD
-=======
 import AddRewardsAccount from '../../../Rewards/components/AddRewardsAccount/AddRewardsAccount';
->>>>>>> f4e8f8d0
 import PerpsAmountDisplay from '../../components/PerpsAmountDisplay';
 import PerpsBottomSheetTooltip from '../../components/PerpsBottomSheetTooltip';
 import { PerpsTooltipContentKey } from '../../components/PerpsBottomSheetTooltip/PerpsBottomSheetTooltip.types';
@@ -229,15 +226,9 @@
    * updating leverage after positions load to prevent protocol violations.
    */
 
-<<<<<<< HEAD
-  // Market data hook with automatic error toast handling
-  const { marketData, isLoading: isLoadingMarketData } = usePerpsMarketData({
-    asset: orderForm.asset,
-=======
   // Market data hook with automatic error toast handling (deferred)
   const { marketData, isLoading: isLoadingMarketData } = usePerpsMarketData({
     asset: isDataReady ? orderForm.asset : '', // Defer until UI renders
->>>>>>> f4e8f8d0
     showErrorToast: true,
   });
 
@@ -776,14 +767,10 @@
         // USD as source of truth (hybrid approach)
         usdAmount: orderForm.amount, // USD amount (primary source of truth, provider calculates size from this)
         priceAtCalculation: assetData.price, // Price snapshot when size was calculated (for slippage validation)
-<<<<<<< HEAD
-        maxSlippageBps: ORDER_SLIPPAGE_CONFIG.DEFAULT_SLIPPAGE_BPS, // Slippage tolerance in basis points (100 = 1%)
-=======
         maxSlippageBps:
           orderForm.type === 'limit'
             ? ORDER_SLIPPAGE_CONFIG.DEFAULT_LIMIT_SLIPPAGE_BPS // 1% for limit orders
             : ORDER_SLIPPAGE_CONFIG.DEFAULT_MARKET_SLIPPAGE_BPS, // 3% for market orders
->>>>>>> f4e8f8d0
         // Only add TP/SL/Limit if they are truthy and/or not empty strings
         ...(orderForm.type === 'limit' && orderForm.limitPrice
           ? { price: orderForm.limitPrice }
@@ -1179,41 +1166,6 @@
           </View>
 
           {/* Rewards Points Estimation */}
-<<<<<<< HEAD
-          {rewardsState.shouldShowRewardsRow && (
-            <View style={styles.infoRow}>
-              <View style={styles.detailLeft}>
-                <Text
-                  variant={TextVariant.BodyMD}
-                  color={TextColor.Alternative}
-                >
-                  {strings('perps.estimated_points')}
-                </Text>
-                <TouchableOpacity
-                  onPress={() => handleTooltipPress('points')}
-                  style={styles.infoIcon}
-                >
-                  <Icon
-                    name={IconName.Info}
-                    size={IconSize.Sm}
-                    color={IconColor.Alternative}
-                  />
-                </TouchableOpacity>
-              </View>
-              <View style={styles.pointsRightContainer}>
-                <RewardsAnimations
-                  value={rewardsState.estimatedPoints ?? 0}
-                  bonusBips={rewardsState.bonusBips}
-                  shouldShow={rewardsState.shouldShowRewardsRow}
-                  infoOnPress={() =>
-                    openTooltipModal(
-                      strings('perps.points_error'),
-                      strings('perps.points_error_content'),
-                    )
-                  }
-                  state={rewardAnimationState}
-                />
-=======
           {rewardsState.shouldShowRewardsRow &&
             rewardsState.estimatedPoints !== undefined &&
             (rewardsState.accountOptedIn ||
@@ -1258,7 +1210,6 @@
                     />
                   )}
                 </View>
->>>>>>> f4e8f8d0
               </View>
             )}
         </View>
