--- conflicted
+++ resolved
@@ -97,10 +97,7 @@
 import { calculatePositionSize } from '../../utils/orderCalculations';
 import { calculateRoEForPrice } from '../../utils/tpslValidation';
 import createStyles from './PerpsOrderView.styles';
-<<<<<<< HEAD
-=======
 import { willFlipPosition } from '../../utils/orderUtils';
->>>>>>> 926a4307
 
 // Navigation params interface
 interface OrderRouteParams {
@@ -723,16 +720,12 @@
         [PerpsEventProperties.ORDER_SIZE]: positionSize,
       });
 
-<<<<<<< HEAD
-      if (!existingPosition && orderForm.type === 'market') {
-=======
       if (
         ((!existingPosition && orderForm.type === 'market') ||
           (existingPosition &&
             willFlipPosition(existingPosition, orderParams))) &&
         (orderForm.takeProfitPrice || orderForm.stopLossPrice)
       ) {
->>>>>>> 926a4307
         delete orderParams.takeProfitPrice;
         delete orderParams.stopLossPrice;
         await executeOrder(orderParams);
