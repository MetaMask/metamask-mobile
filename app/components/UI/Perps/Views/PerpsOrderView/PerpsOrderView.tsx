--- conflicted
+++ resolved
@@ -58,23 +58,11 @@
 import PerpsSlider from '../../components/PerpsSlider';
 import { type PerpsToken } from '../../components/PerpsTokenSelector';
 import PerpsTPSLBottomSheet from '../../components/PerpsTPSLBottomSheet';
-<<<<<<< HEAD
 import {
   PerpsEventProperties,
   PerpsEventValues,
 } from '../../constants/eventNames';
-import {
-  ARBITRUM_MAINNET_CHAIN_ID,
-  HYPERLIQUID_MAINNET_CHAIN_ID,
-  HYPERLIQUID_TESTNET_CHAIN_ID,
-  USDC_ARBITRUM_MAINNET_ADDRESS,
-  USDC_DECIMALS,
-  USDC_NAME,
-  USDC_SYMBOL,
-} from '../../constants/hyperLiquidConfig';
 import { PerpsMeasurementName } from '../../constants/performanceMetrics';
-=======
->>>>>>> bab4c525
 import { PERPS_CONSTANTS } from '../../constants/perpsConfig';
 import {
   PerpsOrderProvider,
@@ -103,12 +91,8 @@
 import { usePerpsScreenTracking } from '../../hooks/usePerpsScreenTracking';
 import { formatPrice } from '../../utils/formatUtils';
 import { calculatePositionSize } from '../../utils/orderCalculations';
-<<<<<<< HEAD
 import { setMeasurement } from '@sentry/react-native';
 import performance from 'react-native-performance';
-import { enhanceTokenWithIcon } from '../../utils/tokenIconUtils';
-=======
->>>>>>> bab4c525
 import createStyles from './PerpsOrderView.styles';
 
 // Navigation params interface
@@ -188,7 +172,6 @@
   // Order execution using new hook
   const { placeOrder: executeOrder, isPlacing: isPlacingOrder } =
     usePerpsOrderExecution({
-<<<<<<< HEAD
       onSuccess: (position) => {
         // Track successful position open
         trackEvent(
@@ -205,9 +188,6 @@
             .build(),
         );
 
-=======
-      onSuccess: () => {
->>>>>>> bab4c525
         toastRef?.current?.showToast({
           variant: ToastVariants.Icon,
           labelOptions: [
@@ -267,15 +247,11 @@
   const [selectedPaymentToken, setSelectedPaymentToken] =
     useState<PerpsToken | null>(null);
 
-<<<<<<< HEAD
   // Update ref when orderType changes
   useEffect(() => {
     orderTypeRef.current = orderForm.type;
   }, [orderForm.type]);
 
-  const [isTokenSelectorVisible, setIsTokenSelectorVisible] = useState(false);
-=======
->>>>>>> bab4c525
   const [isTPSLVisible, setIsTPSLVisible] = useState(false);
   const [isLeverageVisible, setIsLeverageVisible] = useState(false);
   const [isLimitPriceVisible, setIsLimitPriceVisible] = useState(false);
@@ -383,24 +359,6 @@
       change: isNaN(change) ? 0 : change,
     };
   }, [currentPrice]);
-
-<<<<<<< HEAD
-  // Enhanced USDC token for Pay with
-  const enhancedUsdcToken = useMemo(() => {
-    if (!tokenList) return null;
-
-    return enhanceTokenWithIcon({
-      token: {
-        symbol: USDC_SYMBOL,
-        address: USDC_ARBITRUM_MAINNET_ADDRESS,
-        decimals: USDC_DECIMALS,
-        chainId: `0x${parseInt(ARBITRUM_MAINNET_CHAIN_ID, 10).toString(16)}`,
-        name: USDC_NAME,
-      },
-      tokenList,
-      isIpfsGatewayEnabled,
-    });
-  }, [tokenList, isIpfsGatewayEnabled]);
 
   // Screen load tracking is handled by usePerpsScreenTracking above
 
@@ -432,8 +390,6 @@
     track,
   ]);
 
-=======
->>>>>>> bab4c525
   // Show error toast if market data is not available
   useEffect(() => {
     if (marketDataError) {
