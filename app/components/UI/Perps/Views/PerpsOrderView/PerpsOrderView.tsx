--- conflicted
+++ resolved
@@ -89,10 +89,6 @@
 import {
   usePerpsLiveAccount,
   usePerpsLivePrices,
-<<<<<<< HEAD
-  usePerpsLivePositions,
-=======
->>>>>>> 4e9972e7
   usePerpsTopOfBook,
 } from '../../hooks/stream';
 import { usePerpsEventTracking } from '../../hooks/usePerpsEventTracking';
