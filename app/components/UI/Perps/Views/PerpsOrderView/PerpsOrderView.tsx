import {
  useNavigation,
  useRoute,
  type NavigationProp,
  type RouteProp,
} from '@react-navigation/native';
import React, {
  useCallback,
  useContext,
  useEffect,
  useMemo,
  useRef,
  useState,
} from 'react';
import { SafeAreaView, ScrollView, TouchableOpacity, View } from 'react-native';
import { useSafeAreaInsets } from 'react-native-safe-area-context';
import { PerpsOrderViewSelectorsIDs } from '../../../../../../e2e/selectors/Perps/Perps.selectors';
import { strings } from '../../../../../../locales/i18n';
import Button, {
  ButtonSize,
  ButtonVariants,
  ButtonWidthTypes,
} from '../../../../../component-library/components/Buttons/Button';
import Icon, {
  IconColor,
  IconName,
  IconSize,
} from '../../../../../component-library/components/Icons/Icon';
import ListItem from '../../../../../component-library/components/List/ListItem';
import ListItemColumn, {
  WidthType,
} from '../../../../../component-library/components/List/ListItemColumn';
import Text, {
  TextColor,
  TextVariant,
} from '../../../../../component-library/components/Texts/Text';
import {
  ToastContext,
  ToastVariants,
} from '../../../../../component-library/components/Toast';
import Routes from '../../../../../constants/navigation/Routes';
import { useTheme } from '../../../../../util/theme';
import {
  endTrace,
  trace,
  TraceName,
  TraceOperation,
} from '../../../../../util/trace';
import Keypad from '../../../../Base/Keypad';
import { MetaMetricsEvents } from '../../../../hooks/useMetrics';
import PerpsAmountDisplay from '../../components/PerpsAmountDisplay';
import PerpsBottomSheetTooltip from '../../components/PerpsBottomSheetTooltip';
import { PerpsTooltipContentKey } from '../../components/PerpsBottomSheetTooltip/PerpsBottomSheetTooltip.types';
import PerpsLeverageBottomSheet from '../../components/PerpsLeverageBottomSheet';
import PerpsLimitPriceBottomSheet from '../../components/PerpsLimitPriceBottomSheet';
import PerpsOrderHeader from '../../components/PerpsOrderHeader';
import PerpsOrderTypeBottomSheet from '../../components/PerpsOrderTypeBottomSheet';
import PerpsSlider from '../../components/PerpsSlider';
import PerpsTPSLBottomSheet from '../../components/PerpsTPSLBottomSheet';
import {
  PerpsEventProperties,
  PerpsEventValues,
} from '../../constants/eventNames';
import { PerpsMeasurementName } from '../../constants/performanceMetrics';
import { PERPS_CONSTANTS } from '../../constants/perpsConfig';
import {
  PerpsOrderProvider,
  usePerpsOrderContext,
} from '../../contexts/PerpsOrderContext';
import type {
  OrderParams,
  OrderType,
  PerpsNavigationParamList,
} from '../../controllers/types';
import {
  usePerpsAccount,
  usePerpsLiquidationPrice,
  usePerpsMarketData,
  usePerpsMarkets,
  usePerpsOrderExecution,
  usePerpsOrderFees,
  usePerpsOrderValidation,
  usePerpsPerformance,
} from '../../hooks';
import { useLivePrices } from '../../hooks/stream';
import { usePerpsEventTracking } from '../../hooks/usePerpsEventTracking';
import { usePerpsScreenTracking } from '../../hooks/usePerpsScreenTracking';
import { formatPrice } from '../../utils/formatUtils';
import { calculatePositionSize } from '../../utils/orderCalculations';
import createStyles from './PerpsOrderView.styles';

// Navigation params interface
interface OrderRouteParams {
  direction?: 'long' | 'short';
  asset?: string;
  amount?: string;
  leverage?: number;
  // Modal return values
  leverageUpdate?: number;
  orderTypeUpdate?: OrderType;
  tpslUpdate?: {
    takeProfitPrice?: string;
    stopLossPrice?: string;
  };
  limitPriceUpdate?: string;
}

// Extract the main content into a separate component that uses context
// Define component without React.memo first
const PerpsOrderViewContentBase: React.FC = () => {
  const navigation = useNavigation<NavigationProp<PerpsNavigationParamList>>();
  const { top } = useSafeAreaInsets();
  const { colors } = useTheme();

  const styles = createStyles(colors);

  const [selectedTooltip, setSelectedTooltip] =
    useState<PerpsTooltipContentKey | null>(null);

  const toastContext = useContext(ToastContext);

  const toastRef = toastContext?.toastRef;
  const { track } = usePerpsEventTracking();
  const { startMeasure, endMeasure } = usePerpsPerformance();

  // Ref to access current orderType in callbacks
  const orderTypeRef = useRef<OrderType>('market');

  const cachedAccountState = usePerpsAccount();

  // Get real HyperLiquid USDC balance
  const availableBalance = parseFloat(
    cachedAccountState?.availableBalance?.toString() || '0',
  );

  // Get order form state from context instead of hook
  const {
    orderForm,
    setAmount,
    setLeverage,
    setTakeProfitPrice,
    setStopLossPrice,
    setLimitPrice,
    setOrderType,
    handlePercentageAmount,
    handleMaxAmount,
    handleMinAmount,
    calculations,
  } = usePerpsOrderContext();

  // Market data hook - now uses orderForm.asset from context
  const {
    marketData,
    isLoading: isLoadingMarketData,
    error: marketDataError,
  } = usePerpsMarketData(orderForm.asset);

  // Markets data for navigation
  const { markets } = usePerpsMarkets();

  // Find formatted market data for navigation
  const navigationMarketData = useMemo(
    () => markets.find((market) => market.symbol === orderForm.asset),
    [markets, orderForm.asset],
  );

  // Order execution using new hook
  const { placeOrder: executeOrder, isPlacing: isPlacingOrder } =
    usePerpsOrderExecution({
      onSuccess: (position) => {
        // Track successful position open
        track(MetaMetricsEvents.PERPS_TRADE_TRANSACTION_EXECUTED, {
          [PerpsEventProperties.ASSET]: orderForm.asset,
          [PerpsEventProperties.DIRECTION]:
            orderForm.direction === 'long'
              ? PerpsEventValues.DIRECTION.LONG
              : PerpsEventValues.DIRECTION.SHORT,
          [PerpsEventProperties.ORDER_TYPE]: orderTypeRef.current,
          [PerpsEventProperties.LEVERAGE]: orderForm.leverage,
          [PerpsEventProperties.ORDER_SIZE]: position?.size || orderForm.amount,
          [PerpsEventProperties.ASSET_PRICE]: position?.entryPrice,
          [PerpsEventProperties.MARGIN_USED]: position?.marginUsed,
        });

        toastRef?.current?.showToast({
          variant: ToastVariants.Icon,
          labelOptions: [
            {
              label: strings('perps.order.success.title'),
              isBold: true,
            },
            { label: ' - ', isBold: false },
            {
              label: `${orderForm.direction.toUpperCase()} ${orderForm.asset}`,
              isBold: true,
            },
          ],
          iconName: IconName.CheckBold,
          iconColor: IconColor.Success,
          hasNoTimeout: true,
          closeButtonOptions: {
            label: strings('perps.order.error.dismiss'),
            variant: ButtonVariants.Secondary,
            onPress: () => toastRef?.current?.closeToast(),
          },
        });

        navigation.navigate(Routes.PERPS.ROOT, {
          screen: Routes.PERPS.MARKET_DETAILS,
          params: {
            market: navigationMarketData,
            isNavigationFromOrderSuccess: true,
          },
        });
      },
      onError: (error) => {
        toastRef?.current?.showToast({
          variant: ToastVariants.Icon,
          labelOptions: [
            {
              label: strings('perps.order.error.placement_failed'),
              isBold: true,
            },
            { label: ': ', isBold: false },
            {
              label: error,
              isBold: false,
            },
          ],
          iconName: IconName.Error,
          iconColor: IconColor.Error,
          hasNoTimeout: true,
          closeButtonOptions: {
            label: strings('perps.order.error.dismiss'),
            variant: ButtonVariants.Secondary,
            onPress: () => toastRef?.current?.closeToast(),
          },
        });
      },
    });
<<<<<<< HEAD
  // Update ref when orderType changes
  useEffect(() => {
    orderTypeRef.current = orderForm.type;
  }, [orderForm.type]);

=======
>>>>>>> 79c347d9
  // Update ref when orderType changes
  useEffect(() => {
    orderTypeRef.current = orderForm.type;
  }, [orderForm.type]);

  const [isTPSLVisible, setIsTPSLVisible] = useState(false);
  const [isLeverageVisible, setIsLeverageVisible] = useState(false);
  const [isLimitPriceVisible, setIsLimitPriceVisible] = useState(false);
  const [isOrderTypeVisible, setIsOrderTypeVisible] = useState(false);
  const [isInputFocused, setIsInputFocused] = useState(false);
  // Calculate estimated fees using the new hook
  const feeResults = usePerpsOrderFees({
    orderType: orderForm.type,
    amount: orderForm.amount,
    isMaker: false, // Conservative estimate for UI display
  });
  const estimatedFees = feeResults.totalFee;

  // Tracking refs for one-time events
  const hasTrackedTradingView = useRef(false);
  const hasTrackedOrderTypeView = useRef(false);

  useEffect(() => {
    trace({
      name: TraceName.PerpsOrderView,
      op: TraceOperation.UIStartup,
      tags: {
        screen: 'perps_order_view',
        market: orderForm.asset,
        direction: orderForm.direction,
        orderType: orderForm.type,
      },
    });
  }, [orderForm.asset, orderForm.direction, orderForm.type]);

  // Track balance display updates - measure after actual render
  useEffect(() => {
    if (cachedAccountState?.availableBalance !== undefined) {
      startMeasure(PerpsMeasurementName.ASSET_BALANCES_DISPLAYED_UPDATED);
      // Use requestAnimationFrame to measure after actual DOM update
      requestAnimationFrame(() => {
        endMeasure(PerpsMeasurementName.ASSET_BALANCES_DISPLAYED_UPDATED);
      });
    }
  }, [cachedAccountState?.availableBalance, startMeasure, endMeasure]);

  // Clean up trace on unmount
  useEffect(
    () => () => {
      endTrace({
        name: TraceName.PerpsOrderView,
      });
    },
    [],
  );

  // Track dashboard view event separately with proper dependencies - only once
  useEffect(() => {
    if (!hasTrackedTradingView.current) {
      const eventProps = {
        [PerpsEventProperties.TIMESTAMP]: Date.now(),
        [PerpsEventProperties.ASSET]: orderForm.asset,
        [PerpsEventProperties.DIRECTION]:
          orderForm.direction === 'long'
            ? PerpsEventValues.DIRECTION.LONG
            : PerpsEventValues.DIRECTION.SHORT,
      };

      track(MetaMetricsEvents.PERPS_TRADING_SCREEN_VIEWED, eventProps);

      hasTrackedTradingView.current = true;
    }
  }, [orderForm.asset, orderForm.direction, track]);

  // Get real-time price data using new stream architecture
  // Uses single WebSocket subscription with component-level debouncing
  const prices = useLivePrices({
    symbols: [orderForm.asset],
<<<<<<< HEAD
    throttleMs: 10000, // 10 seconds for testing the architecture
=======
    debounceMs: 10000, // 10 seconds for testing the architecture
>>>>>>> 79c347d9
  });
  const currentPrice = prices[orderForm.asset];

  // Track screen load with centralized hook
  usePerpsScreenTracking({
    screenName: PerpsMeasurementName.TRADE_SCREEN_LOADED,
    dependencies: [currentPrice, cachedAccountState],
  });

  const assetData = useMemo(() => {
    if (!currentPrice) {
      return { price: 0, change: 0 };
    }
    const price = parseFloat(currentPrice.price || '0');
    const change = parseFloat(currentPrice.percentChange24h || '0');
    return {
      price: isNaN(price) ? 0 : price, // Mid price used for display
      change: isNaN(change) ? 0 : change,
    };
  }, [currentPrice]);

  // Screen load tracking is handled by usePerpsScreenTracking above

  // Track order input viewed - only once
  useEffect(() => {
    if (
      orderForm.amount &&
      parseFloat(orderForm.amount) > 0 &&
      !hasTrackedOrderTypeView.current
    ) {
      track(MetaMetricsEvents.PERPS_ORDER_TYPE_VIEWED, {
        [PerpsEventProperties.ASSET]: orderForm.asset,
        [PerpsEventProperties.DIRECTION]:
          orderForm.direction === 'long'
            ? PerpsEventValues.DIRECTION.LONG
            : PerpsEventValues.DIRECTION.SHORT,
        [PerpsEventProperties.ORDER_SIZE]: parseFloat(orderForm.amount),
        [PerpsEventProperties.LEVERAGE_USED]: orderForm.leverage,
        [PerpsEventProperties.ORDER_TYPE]: orderForm.type,
      });
      hasTrackedOrderTypeView.current = true;
    }
  }, [
    orderForm.direction,
    orderForm.amount,
    orderForm.leverage,
    orderForm.asset,
    orderForm.type,
    track,
  ]);

  // Show error toast if market data is not available
  useEffect(() => {
    if (marketDataError) {
      toastRef?.current?.showToast({
        variant: ToastVariants.Icon,
        labelOptions: [
          { label: strings('perps.order.error.invalid_asset'), isBold: true },
          { label: ': ', isBold: false },
          {
            label: strings('perps.order.error.asset_not_tradable', {
              asset: orderForm.asset,
            }),
            isBold: false,
          },
        ],
        iconName: IconName.Error,
        iconColor: IconColor.Error,
        hasNoTimeout: true,
        closeButtonOptions: {
          label: strings('perps.order.error.go_back'),
          variant: ButtonVariants.Secondary,
          onPress: () => {
            toastRef?.current?.closeToast();
            navigation.goBack();
          },
        },
      });
    }
  }, [marketDataError, orderForm.asset, toastRef, navigation]);

  // Real-time position size calculation - memoized to prevent recalculation
  const positionSize = useMemo(
    () =>
      calculatePositionSize({
        amount: orderForm.amount,
        price: assetData.price,
        szDecimals: marketData?.szDecimals,
      }),
    [orderForm.amount, assetData.price, marketData?.szDecimals],
  );

  // Get margin required from form calculations
  const marginRequired = calculations.marginRequired;

  // Memoize liquidation price params to prevent infinite recalculation
  const liquidationPriceParams = useMemo(
    () => ({
      entryPrice: assetData.price,
      leverage: orderForm.leverage,
      direction: orderForm.direction,
      asset: orderForm.asset,
    }),
    [assetData.price, orderForm.leverage, orderForm.direction, orderForm.asset],
  );

  // Real-time liquidation price calculation
  const { liquidationPrice } = usePerpsLiquidationPrice(liquidationPriceParams);

  // Order validation using new hook
  const orderValidation = usePerpsOrderValidation({
    orderForm,
    positionSize,
    assetPrice: assetData.price,
    availableBalance,
    marginRequired,
  });

  // Track dependent metrics update performance when amount or leverage changes
  const prevInputValuesRef = useRef({ amount: '', leverage: 1 });
  useEffect(() => {
    const hasAmountChanged =
      prevInputValuesRef.current.amount !== orderForm.amount;
    const hasLeverageChanged =
      prevInputValuesRef.current.leverage !== orderForm.leverage;

    if (
      (hasAmountChanged || hasLeverageChanged) &&
      parseFloat(orderForm.amount) > 0
    ) {
      // Measure after all dependent calculations have completed
      startMeasure(PerpsMeasurementName.UPDATE_DEPENDENT_METRICS_ON_INPUT);

      // These values trigger recalculation when amount/leverage changes:
      // - positionSize (memoized)
      // - marginRequired (from calculations)
      // - liquidationPrice (from hook)
      // - orderValidation (from hook)

      // Use requestAnimationFrame to measure after React has updated
      requestAnimationFrame(() => {
        endMeasure(PerpsMeasurementName.UPDATE_DEPENDENT_METRICS_ON_INPUT);
      });

      prevInputValuesRef.current = {
        amount: orderForm.amount,
        leverage: orderForm.leverage,
      };
    }
  }, [
    orderForm.amount,
    orderForm.leverage,
    positionSize,
    marginRequired,
    liquidationPrice,
    startMeasure,
    endMeasure,
  ]);

  // Handlers
  const handleAmountPress = () => {
    setIsInputFocused(true);
  };

  const handleKeypadChange = useCallback(
    ({ value }: { value: string; valueAsNumber: number }) => {
      setAmount(value || '0');

      // Track position size entry with proper event properties
      const eventProps = {
        [PerpsEventProperties.TIMESTAMP]: Date.now(),
        [PerpsEventProperties.ASSET]: orderForm.asset,
        [PerpsEventProperties.DIRECTION]:
          orderForm.direction === 'long'
            ? PerpsEventValues.DIRECTION.LONG
            : PerpsEventValues.DIRECTION.SHORT,
        [PerpsEventProperties.LEVERAGE]: orderForm.leverage,
        [PerpsEventProperties.ORDER_SIZE]: parseFloat(value) || 0,
        [PerpsEventProperties.MARGIN_USED]: marginRequired,
        [PerpsEventProperties.ORDER_TYPE]:
          orderForm.type === 'market'
            ? PerpsEventValues.ORDER_TYPE.MARKET
            : PerpsEventValues.ORDER_TYPE.LIMIT,
        [PerpsEventProperties.INPUT_METHOD]:
          PerpsEventValues.INPUT_METHOD.KEYBOARD,
      };

      track(MetaMetricsEvents.PERPS_ORDER_SIZE_CHANGED, eventProps);
    },
    [
      setAmount,
      track,
      orderForm.asset,
      orderForm.direction,
      orderForm.leverage,
      orderForm.type,
      marginRequired,
    ],
  );

  const handlePercentagePress = (percentage: number) => {
    handlePercentageAmount(percentage);
  };

  const handleMaxPress = () => {
    handleMaxAmount();
  };

  const handleMinPress = () => {
    handleMinAmount();
  };

  const handleDonePress = () => {
    setIsInputFocused(false);
  };

  const handlePlaceOrder = useCallback(async () => {
    // Validation errors are shown in the UI
    if (!orderValidation.isValid) {
      const firstError = orderValidation.errors[0];
      toastRef?.current?.showToast({
        variant: ToastVariants.Icon,
        labelOptions: [
          { label: strings('perps.order.validation.failed'), isBold: true },
          { label: ': ', isBold: false },
          { label: firstError, isBold: false },
        ],
        iconName: IconName.Warning,
        iconColor: IconColor.Warning,
        hasNoTimeout: true,
      });

      // Track validation failure as error encountered
      track(MetaMetricsEvents.PERPS_ERROR_ENCOUNTERED, {
        [PerpsEventProperties.ERROR_TYPE]:
          PerpsEventValues.ERROR_TYPE.VALIDATION,
        [PerpsEventProperties.ERROR_MESSAGE]: firstError,
      });

      return;
    }

    // Track trade transaction initiated
    track(MetaMetricsEvents.PERPS_TRADE_TRANSACTION_INITIATED, {
      [PerpsEventProperties.ASSET]: orderForm.asset,
      [PerpsEventProperties.DIRECTION]:
        orderForm.direction === 'long'
          ? PerpsEventValues.DIRECTION.LONG
          : PerpsEventValues.DIRECTION.SHORT,
      [PerpsEventProperties.ORDER_TYPE]: orderForm.type,
      [PerpsEventProperties.LEVERAGE]: orderForm.leverage,
      [PerpsEventProperties.ORDER_SIZE]: positionSize,
      [PerpsEventProperties.MARGIN_USED]: marginRequired,
    });

    // Execute order using the new hook
    const orderParams: OrderParams = {
      coin: orderForm.asset,
      isBuy: orderForm.direction === 'long',
      size: positionSize,
      orderType: orderForm.type,
      takeProfitPrice: orderForm.takeProfitPrice,
      stopLossPrice: orderForm.stopLossPrice,
      currentPrice: assetData.price,
      leverage: orderForm.leverage,
      ...(orderForm.type === 'limit' && orderForm.limitPrice
        ? { price: orderForm.limitPrice }
        : {}),
    };

    try {
      // Track trade transaction submitted
      track(MetaMetricsEvents.PERPS_TRADE_TRANSACTION_SUBMITTED, {
        [PerpsEventProperties.ASSET]: orderForm.asset,
        [PerpsEventProperties.DIRECTION]:
          orderForm.direction === 'long'
            ? PerpsEventValues.DIRECTION.LONG
            : PerpsEventValues.DIRECTION.SHORT,
        [PerpsEventProperties.ORDER_TYPE]: orderForm.type,
        [PerpsEventProperties.LEVERAGE]: orderForm.leverage,
        [PerpsEventProperties.ORDER_SIZE]: positionSize,
      });

      await executeOrder(orderParams);
    } catch (error) {
      // Track trade transaction failed
      track(MetaMetricsEvents.PERPS_TRADE_TRANSACTION_FAILED, {
        [PerpsEventProperties.ASSET]: orderForm.asset,
        [PerpsEventProperties.DIRECTION]:
          orderForm.direction === 'long'
            ? PerpsEventValues.DIRECTION.LONG
            : PerpsEventValues.DIRECTION.SHORT,
        [PerpsEventProperties.ERROR_MESSAGE]:
          error instanceof Error ? error.message : 'Unknown error',
      });
      throw error;
    }
  }, [
    orderValidation,
    toastRef,
    orderForm,
    positionSize,
    assetData.price,
    executeOrder,
    track,
    marginRequired,
  ]);

  // Memoize the tooltip handlers to prevent recreating them on every render
  const handleTooltipPress = useCallback(
    (contentKey: PerpsTooltipContentKey) => {
      setSelectedTooltip(contentKey);
    },
    [],
  );

  const handleTooltipClose = useCallback(() => {
    setSelectedTooltip(null);
  }, []);

  return (
    <SafeAreaView style={[styles.container, { marginTop: top }]}>
      {/* Header */}
      <PerpsOrderHeader
        asset={orderForm.asset}
        price={assetData.price}
        priceChange={assetData.change}
        orderType={orderForm.type}
        onOrderTypePress={() => setIsOrderTypeVisible(true)}
      />
      <ScrollView
        style={styles.scrollView}
        contentContainerStyle={styles.scrollViewContent}
        showsVerticalScrollIndicator={false}
      >
        {/* Amount Display */}
        <PerpsAmountDisplay
          amount={orderForm.amount}
          maxAmount={availableBalance}
          showWarning={availableBalance === 0}
          onPress={handleAmountPress}
          isActive={isInputFocused}
        />

        {/* Amount Slider - Hide when keypad is active */}
        {!isInputFocused && (
          <View style={styles.sliderSection}>
            <PerpsSlider
              value={parseFloat(orderForm.amount || '0')}
              onValueChange={(value) => setAmount(Math.floor(value).toString())}
              minimumValue={0}
              maximumValue={availableBalance}
              step={1}
              showPercentageLabels
            />
          </View>
        )}

        {/* Order Details */}
        <View style={styles.detailsWrapper}>
          {/* Leverage */}
          <View style={[styles.detailItem, styles.detailItemFirst]}>
            <TouchableOpacity onPress={() => setIsLeverageVisible(true)}>
              <ListItem>
                <ListItemColumn widthType={WidthType.Fill}>
                  <View style={styles.detailLeft}>
                    <Text variant={TextVariant.BodyLGMedium}>
                      {strings('perps.order.leverage')}
                    </Text>
                    <TouchableOpacity
                      onPress={() => handleTooltipPress('leverage')}
                      style={styles.infoIcon}
                    >
                      <Icon
                        name={IconName.Info}
                        size={IconSize.Sm}
                        color={IconColor.Muted}
                        testID={PerpsOrderViewSelectorsIDs.LEVERAGE_INFO_ICON}
                      />
                    </TouchableOpacity>
                  </View>
                </ListItemColumn>
                <ListItemColumn widthType={WidthType.Auto}>
                  <Text variant={TextVariant.BodyLGMedium}>
                    {isLoadingMarketData ? '...' : `${orderForm.leverage}x`}
                  </Text>
                </ListItemColumn>
              </ListItem>
            </TouchableOpacity>
          </View>

          {/* Limit price - only show for limit orders */}
          {orderForm.type === 'limit' && (
            <View style={styles.detailItem}>
              <TouchableOpacity onPress={() => setIsLimitPriceVisible(true)}>
                <ListItem>
                  <ListItemColumn widthType={WidthType.Fill}>
                    <Text variant={TextVariant.BodyLGMedium}>
                      {strings('perps.order.limit_price')}
                    </Text>
                  </ListItemColumn>
                  <ListItemColumn widthType={WidthType.Auto}>
                    <Text variant={TextVariant.BodyLGMedium}>
                      {orderForm.limitPrice
                        ? formatPrice(orderForm.limitPrice)
                        : 'Set price'}
                    </Text>
                  </ListItemColumn>
                </ListItem>
              </TouchableOpacity>
            </View>
          )}

          {/* Take profit */}
          <View style={styles.detailItem}>
            <TouchableOpacity onPress={() => setIsTPSLVisible(true)}>
              <ListItem>
                <ListItemColumn widthType={WidthType.Fill}>
                  <Text variant={TextVariant.BodyLGMedium}>
                    {strings('perps.order.take_profit')}
                  </Text>
                </ListItemColumn>
                <ListItemColumn widthType={WidthType.Auto}>
                  <Text variant={TextVariant.BodyLGMedium}>
                    {orderForm.takeProfitPrice
                      ? formatPrice(orderForm.takeProfitPrice)
                      : strings('perps.order.off')}
                  </Text>
                </ListItemColumn>
              </ListItem>
            </TouchableOpacity>
          </View>

          {/* Stop loss */}
          <View style={[styles.detailItem, styles.detailItemLast]}>
            <TouchableOpacity onPress={() => setIsTPSLVisible(true)}>
              <ListItem>
                <ListItemColumn widthType={WidthType.Fill}>
                  <Text variant={TextVariant.BodyLGMedium}>
                    {strings('perps.order.stop_loss')}
                  </Text>
                </ListItemColumn>
                <ListItemColumn widthType={WidthType.Auto}>
                  <Text variant={TextVariant.BodyLGMedium}>
                    {orderForm.stopLossPrice
                      ? formatPrice(orderForm.stopLossPrice)
                      : strings('perps.order.off')}
                  </Text>
                </ListItemColumn>
              </ListItem>
            </TouchableOpacity>
          </View>
        </View>

        {/* Info Section */}
        <View style={styles.infoSection}>
          <View style={styles.infoRow}>
            <View style={styles.detailLeft}>
              <Text variant={TextVariant.BodyMD} color={TextColor.Alternative}>
                {strings('perps.order.margin')}
              </Text>
              <TouchableOpacity
                onPress={() => handleTooltipPress('margin')}
                style={styles.infoIcon}
              >
                <Icon
                  name={IconName.Info}
                  size={IconSize.Sm}
                  color={IconColor.Muted}
                  testID={PerpsOrderViewSelectorsIDs.MARGIN_INFO_ICON}
                />
              </TouchableOpacity>
            </View>
            <Text variant={TextVariant.BodyMD} color={TextColor.Alternative}>
              {marginRequired ? formatPrice(marginRequired) : '--'}
            </Text>
          </View>

          <View style={styles.infoRow}>
            <View style={styles.detailLeft}>
              <Text variant={TextVariant.BodyMD} color={TextColor.Alternative}>
                {strings('perps.order.liquidation_price')}
              </Text>
              <TouchableOpacity
                onPress={() => handleTooltipPress('liquidation_price')}
                style={styles.infoIcon}
              >
                <Icon
                  name={IconName.Info}
                  size={IconSize.Sm}
                  color={IconColor.Muted}
                  testID={
                    PerpsOrderViewSelectorsIDs.LIQUIDATION_PRICE_INFO_ICON
                  }
                />
              </TouchableOpacity>
            </View>
            <Text variant={TextVariant.BodyMD} color={TextColor.Alternative}>
              {parseFloat(orderForm.amount) > 0
                ? formatPrice(liquidationPrice)
                : '--'}
            </Text>
          </View>

          <View style={styles.infoRow}>
            <View style={styles.detailLeft}>
              <Text variant={TextVariant.BodyMD} color={TextColor.Alternative}>
                {strings('perps.order.fees')}
              </Text>
              <TouchableOpacity
                onPress={() => handleTooltipPress('fees')}
                style={styles.infoIcon}
              >
                <Icon
                  name={IconName.Info}
                  size={IconSize.Sm}
                  color={IconColor.Muted}
                  testID={PerpsOrderViewSelectorsIDs.FEES_INFO_ICON}
                />
              </TouchableOpacity>
            </View>
            <Text variant={TextVariant.BodyMD} color={TextColor.Alternative}>
              {parseFloat(orderForm.amount) > 0
                ? formatPrice(estimatedFees)
                : '--'}
            </Text>
          </View>
        </View>
      </ScrollView>
      {/* Keypad Section - Show when input is focused */}
      {isInputFocused && (
        <View style={styles.bottomSection}>
          <View style={styles.percentageButtonsContainer}>
            <Button
              variant={ButtonVariants.Secondary}
              size={ButtonSize.Md}
              label="25%"
              onPress={() => handlePercentagePress(0.25)}
              style={styles.percentageButton}
            />
            <Button
              variant={ButtonVariants.Secondary}
              size={ButtonSize.Md}
              label="50%"
              onPress={() => handlePercentagePress(0.5)}
              style={styles.percentageButton}
            />
            <Button
              variant={ButtonVariants.Secondary}
              size={ButtonSize.Md}
              label="75%"
              onPress={() => handlePercentagePress(0.75)}
              style={styles.percentageButton}
            />
          </View>

          <View style={styles.percentageButtonsContainer}>
            <Button
              variant={ButtonVariants.Secondary}
              size={ButtonSize.Md}
              label="Min"
              onPress={handleMinPress}
              style={styles.percentageButton}
            />
            <Button
              variant={ButtonVariants.Secondary}
              size={ButtonSize.Md}
              label={strings('perps.deposit.max_button')}
              onPress={handleMaxPress}
              style={styles.percentageButton}
            />
            <Button
              variant={ButtonVariants.Secondary}
              size={ButtonSize.Md}
              label={strings('perps.deposit.done_button')}
              onPress={handleDonePress}
              style={styles.percentageButton}
            />
          </View>

          <Keypad
            value={orderForm.amount}
            onChange={handleKeypadChange}
            currency="USD"
            decimals={0}
          />
        </View>
      )}
      {/* Fixed Place Order Button - Hide when keypad is active */}
      {!isInputFocused && (
        <View style={styles.fixedBottomContainer}>
          {orderValidation.errors.length > 0 && (
            <View style={styles.validationContainer}>
              {orderValidation.errors.map((error) => (
                <Text
                  key={error}
                  variant={TextVariant.BodySM}
                  color={TextColor.Error}
                >
                  {error}
                </Text>
              ))}
            </View>
          )}
          <Button
            variant={ButtonVariants.Primary}
            size={ButtonSize.Lg}
            width={ButtonWidthTypes.Full}
            label={strings(
              orderForm.direction === 'long'
                ? 'perps.order.button.long'
                : 'perps.order.button.short',
              { asset: orderForm.asset },
            )}
            onPress={handlePlaceOrder}
            isDisabled={!orderValidation.isValid || isPlacingOrder}
            loading={isPlacingOrder}
          />
        </View>
      )}
      {/* TP/SL Bottom Sheet */}
      <PerpsTPSLBottomSheet
        isVisible={isTPSLVisible}
        onClose={() => setIsTPSLVisible(false)}
        onConfirm={(takeProfitPrice, stopLossPrice) => {
          setTakeProfitPrice(takeProfitPrice);
          setStopLossPrice(stopLossPrice);
          setIsTPSLVisible(false);

          // TP/SL set events are tracked in the bottom sheet component
        }}
        asset={orderForm.asset}
        currentPrice={assetData.price}
        direction={orderForm.direction}
        initialTakeProfitPrice={orderForm.takeProfitPrice}
        initialStopLossPrice={orderForm.stopLossPrice}
      />
      {/* Leverage Selector */}
      <PerpsLeverageBottomSheet
        isVisible={isLeverageVisible}
        onClose={() => setIsLeverageVisible(false)}
        onConfirm={(leverage, inputMethod) => {
          setLeverage(leverage);
          setIsLeverageVisible(false);

          // Track leverage change (consolidated here to avoid duplicate tracking)
          const eventProperties: Record<string, string | number> = {
            [PerpsEventProperties.TIMESTAMP]: Date.now(),
            [PerpsEventProperties.ASSET]: orderForm.asset,
            [PerpsEventProperties.DIRECTION]:
              orderForm.direction === 'long'
                ? PerpsEventValues.DIRECTION.LONG
                : PerpsEventValues.DIRECTION.SHORT,
            [PerpsEventProperties.LEVERAGE_USED]: leverage,
            previousLeverage: orderForm.leverage,
          };

          // Add input method if provided
          if (inputMethod) {
            eventProperties[PerpsEventProperties.INPUT_METHOD] =
              inputMethod === 'slider'
                ? PerpsEventValues.INPUT_METHOD.SLIDER
                : PerpsEventValues.INPUT_METHOD.PRESET;
          }

          track(MetaMetricsEvents.PERPS_LEVERAGE_CHANGED, eventProperties);
        }}
        leverage={orderForm.leverage}
        minLeverage={1}
        maxLeverage={
          marketData?.maxLeverage || PERPS_CONSTANTS.DEFAULT_MAX_LEVERAGE
        }
        currentPrice={assetData.price}
        liquidationPrice={parseFloat(liquidationPrice)}
        direction={orderForm.direction}
        asset={orderForm.asset}
      />
      {/* Limit Price Bottom Sheet */}
      <PerpsLimitPriceBottomSheet
        isVisible={isLimitPriceVisible}
        onClose={() => setIsLimitPriceVisible(false)}
        onConfirm={(limitPrice) => {
          setLimitPrice(limitPrice);
          setIsLimitPriceVisible(false);
        }}
        asset={orderForm.asset}
        limitPrice={orderForm.limitPrice}
        currentPrice={assetData.price}
      />
      {/* Order Type Bottom Sheet */}
      <PerpsOrderTypeBottomSheet
        isVisible={isOrderTypeVisible}
        onClose={() => setIsOrderTypeVisible(false)}
        onSelect={(type) => {
          setOrderType(type);
          // Clear limit price when switching to market order
          if (type === 'market') {
            setLimitPrice(undefined);
          }
          setIsOrderTypeVisible(false);
        }}
        currentOrderType={orderForm.type}
        asset={orderForm.asset}
        direction={orderForm.direction}
      />
      {selectedTooltip && (
        <PerpsBottomSheetTooltip
          isVisible
          onClose={handleTooltipClose}
          contentKey={selectedTooltip}
          testID={PerpsOrderViewSelectorsIDs.BOTTOM_SHEET_TOOLTIP}
          key={selectedTooltip}
        />
      )}
    </SafeAreaView>
  );
};

// Enable WDYR tracking BEFORE wrapping with React.memo
if (__DEV__) {
  // eslint-disable-next-line @typescript-eslint/no-explicit-any
  (PerpsOrderViewContentBase as any).whyDidYouRender = {
    logOnDifferentValues: true,
    customName: 'PerpsOrderViewContent',
  };
}

// Now wrap with React.memo AFTER setting whyDidYouRender
const PerpsOrderViewContent = React.memo(PerpsOrderViewContentBase);

// Set display name for debugging
PerpsOrderViewContent.displayName = 'PerpsOrderViewContent';
// Main component that wraps content with context providers
const PerpsOrderView: React.FC = () => {
  const route = useRoute<RouteProp<{ params: OrderRouteParams }, 'params'>>();

  // Get navigation params to pass to context provider
  const {
    direction = 'long',
    asset = 'BTC',
    amount: paramAmount,
    leverage: paramLeverage,
  } = route.params || {};

  return (
    <PerpsOrderProvider
      initialAsset={asset}
      initialDirection={direction}
      initialAmount={paramAmount}
      initialLeverage={paramLeverage}
    >
      <PerpsOrderViewContent />
    </PerpsOrderProvider>
  );
};

export default PerpsOrderView;<|MERGE_RESOLUTION|>--- conflicted
+++ resolved
@@ -238,14 +238,6 @@
         });
       },
     });
-<<<<<<< HEAD
-  // Update ref when orderType changes
-  useEffect(() => {
-    orderTypeRef.current = orderForm.type;
-  }, [orderForm.type]);
-
-=======
->>>>>>> 79c347d9
   // Update ref when orderType changes
   useEffect(() => {
     orderTypeRef.current = orderForm.type;
@@ -324,11 +316,7 @@
   // Uses single WebSocket subscription with component-level debouncing
   const prices = useLivePrices({
     symbols: [orderForm.asset],
-<<<<<<< HEAD
     throttleMs: 10000, // 10 seconds for testing the architecture
-=======
-    debounceMs: 10000, // 10 seconds for testing the architecture
->>>>>>> 79c347d9
   });
   const currentPrice = prices[orderForm.asset];
 
