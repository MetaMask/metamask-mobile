import {
  useNavigation,
  useRoute,
  type NavigationProp,
  type RouteProp,
} from '@react-navigation/native';
import React, {
  useCallback,
  useContext,
  useEffect,
  useMemo,
  useRef,
  useState,
} from 'react';
import { ScrollView, TouchableOpacity, View } from 'react-native';
import { SafeAreaView } from 'react-native-safe-area-context';
<<<<<<< HEAD
import {
  PerpsOrderViewSelectorsIDs,
  PerpsGeneralSelectorsIDs,
} from '../../../../../../e2e/selectors/Perps/Perps.selectors';
=======
import { notificationAsync, NotificationFeedbackType } from 'expo-haptics';
import { PerpsOrderViewSelectorsIDs } from '../../../../../../e2e/selectors/Perps/Perps.selectors';
>>>>>>> df3a899f
import { strings } from '../../../../../../locales/i18n';
import Button, {
  ButtonSize,
  ButtonVariants,
  ButtonWidthTypes,
} from '../../../../../component-library/components/Buttons/Button';
import Icon, {
  IconColor,
  IconName,
  IconSize,
} from '../../../../../component-library/components/Icons/Icon';
import ListItem from '../../../../../component-library/components/List/ListItem';
import ListItemColumn, {
  WidthType,
} from '../../../../../component-library/components/List/ListItemColumn';
import Text, {
  TextColor,
  TextVariant,
} from '../../../../../component-library/components/Texts/Text';
import {
  ToastContext,
  ToastVariants,
} from '../../../../../component-library/components/Toast';
import Routes from '../../../../../constants/navigation/Routes';
import { useTheme } from '../../../../../util/theme';
import {
  endTrace,
  trace,
  TraceName,
  TraceOperation,
} from '../../../../../util/trace';
import Keypad from '../../../../Base/Keypad';
import { MetaMetricsEvents } from '../../../../hooks/useMetrics';
import PerpsAmountDisplay from '../../components/PerpsAmountDisplay';
import PerpsBottomSheetTooltip from '../../components/PerpsBottomSheetTooltip';
import { PerpsTooltipContentKey } from '../../components/PerpsBottomSheetTooltip/PerpsBottomSheetTooltip.types';
import PerpsLeverageBottomSheet from '../../components/PerpsLeverageBottomSheet';
import PerpsLimitPriceBottomSheet from '../../components/PerpsLimitPriceBottomSheet';
import PerpsOrderHeader from '../../components/PerpsOrderHeader';
import PerpsOrderTypeBottomSheet from '../../components/PerpsOrderTypeBottomSheet';
import PerpsSlider from '../../components/PerpsSlider';
import PerpsTPSLBottomSheet from '../../components/PerpsTPSLBottomSheet';
import {
  PerpsEventProperties,
  PerpsEventValues,
} from '../../constants/eventNames';
import { PerpsMeasurementName } from '../../constants/performanceMetrics';
import { PERPS_CONSTANTS } from '../../constants/perpsConfig';
import {
  PerpsOrderProvider,
  usePerpsOrderContext,
} from '../../contexts/PerpsOrderContext';
import type {
  OrderParams,
  OrderType,
  PerpsNavigationParamList,
} from '../../controllers/types';
import {
  usePerpsAccount,
  usePerpsLiquidationPrice,
  usePerpsMarketData,
  usePerpsMarkets,
  usePerpsOrderExecution,
  usePerpsOrderFees,
  usePerpsOrderValidation,
  usePerpsPerformance,
} from '../../hooks';
import { usePerpsLivePrices } from '../../hooks/stream';
import { usePerpsEventTracking } from '../../hooks/usePerpsEventTracking';
import { usePerpsScreenTracking } from '../../hooks/usePerpsScreenTracking';
import { formatPrice } from '../../utils/formatUtils';
import { calculatePositionSize } from '../../utils/orderCalculations';
import { calculateRoEForPrice } from '../../utils/tpslValidation';
import createStyles from './PerpsOrderView.styles';

// Navigation params interface
interface OrderRouteParams {
  direction?: 'long' | 'short';
  asset?: string;
  amount?: string;
  leverage?: number;
  // Modal return values
  leverageUpdate?: number;
  orderTypeUpdate?: OrderType;
  tpslUpdate?: {
    takeProfitPrice?: string;
    stopLossPrice?: string;
  };
  limitPriceUpdate?: string;
}

/**
 * PerpsOrderViewContentBase
 * Main content component for the Perps order view
 *
 * Features:
 * - Order submission with race condition guard (prevents double submission on Android)
 * - Real-time price updates and calculations
 * - Dynamic TP/SL percentage display
 * - Auto-opening limit price modal when switching order types
 * - Comprehensive order validation
 */
const PerpsOrderViewContentBase: React.FC = () => {
  const navigation = useNavigation<NavigationProp<PerpsNavigationParamList>>();
  const { colors } = useTheme();

  const styles = createStyles(colors);

  const [selectedTooltip, setSelectedTooltip] =
    useState<PerpsTooltipContentKey | null>(null);

  const toastContext = useContext(ToastContext);

  const toastRef = toastContext?.toastRef;
  const { track } = usePerpsEventTracking();
  const { startMeasure, endMeasure } = usePerpsPerformance();

  // Ref to access current orderType in callbacks
  const orderTypeRef = useRef<OrderType>('market');

  const isSubmittingRef = useRef(false);

  const cachedAccountState = usePerpsAccount();

  // Get real HyperLiquid USDC balance
  const availableBalance = parseFloat(
    cachedAccountState?.availableBalance?.toString() || '0',
  );

  // Get order form state from context instead of hook
  const {
    orderForm,
    setAmount,
    setLeverage,
    setTakeProfitPrice,
    setStopLossPrice,
    setLimitPrice,
    setOrderType,
    handlePercentageAmount,
    handleMaxAmount,
    calculations,
  } = usePerpsOrderContext();

  // Market data hook - now uses orderForm.asset from context
  const {
    marketData,
    isLoading: isLoadingMarketData,
    error: marketDataError,
  } = usePerpsMarketData(orderForm.asset);

  // Markets data for navigation
  const { markets } = usePerpsMarkets();

  // Find formatted market data for navigation
  const navigationMarketData = useMemo(
    () => markets.find((market) => market.symbol === orderForm.asset),
    [markets, orderForm.asset],
  );

  // Order execution using new hook
  const { placeOrder: executeOrder, isPlacing: isPlacingOrder } =
    usePerpsOrderExecution({
      onSuccess: (position) => {
        // Track successful position open
        track(MetaMetricsEvents.PERPS_TRADE_TRANSACTION_EXECUTED, {
          [PerpsEventProperties.ASSET]: orderForm.asset,
          [PerpsEventProperties.DIRECTION]:
            orderForm.direction === 'long'
              ? PerpsEventValues.DIRECTION.LONG
              : PerpsEventValues.DIRECTION.SHORT,
          [PerpsEventProperties.ORDER_TYPE]: orderTypeRef.current,
          [PerpsEventProperties.LEVERAGE]: orderForm.leverage,
          [PerpsEventProperties.ORDER_SIZE]: position?.size || orderForm.amount,
          [PerpsEventProperties.ASSET_PRICE]: position?.entryPrice,
          [PerpsEventProperties.MARGIN_USED]: position?.marginUsed,
        });

        toastRef?.current?.showToast({
          variant: ToastVariants.Icon,
          labelOptions: [
            {
              label: strings('perps.order.confirmed'),
              isBold: true,
            },
            { label: ' - ', isBold: false },
            {
              label: `${orderForm.direction.toUpperCase()} ${orderForm.asset}`,
              isBold: true,
            },
          ],
          iconName: IconName.CheckBold,
          iconColor: IconColor.Success,
          hasNoTimeout: true,
          closeButtonOptions: {
            label: strings('perps.order.error.dismiss'),
            variant: ButtonVariants.Secondary,
            onPress: () => toastRef?.current?.closeToast(),
            testID: PerpsGeneralSelectorsIDs.ORDER_SUCCESS_TOAST_DISMISS_BUTTON,
          },
        });

        // Add haptic feedback for order confirmed
        notificationAsync(NotificationFeedbackType.Success);
      },
      onError: (error) => {
        toastRef?.current?.showToast({
          variant: ToastVariants.Icon,
          labelOptions: [
            {
              label: strings('perps.order.error.placement_failed'),
              isBold: true,
            },
            { label: ': ', isBold: false },
            {
              label: error,
              isBold: false,
            },
          ],
          iconName: IconName.Error,
          iconColor: IconColor.Error,
          hasNoTimeout: true,
          closeButtonOptions: {
            label: strings('perps.order.error.dismiss'),
            variant: ButtonVariants.Secondary,
            onPress: () => toastRef?.current?.closeToast(),
          },
        });

        // Add haptic feedback for order failed
        notificationAsync(NotificationFeedbackType.Error);
      },
    });
  // Update ref when orderType changes
  useEffect(() => {
    orderTypeRef.current = orderForm.type;
  }, [orderForm.type]);

  const [isTPSLVisible, setIsTPSLVisible] = useState(false);
  const [isLeverageVisible, setIsLeverageVisible] = useState(false);
  const [isLimitPriceVisible, setIsLimitPriceVisible] = useState(false);
  const [isOrderTypeVisible, setIsOrderTypeVisible] = useState(false);
  const [isInputFocused, setIsInputFocused] = useState(false);
  const [shouldOpenLimitPrice, setShouldOpenLimitPrice] = useState(false);
  // Calculate estimated fees using the new hook
  const feeResults = usePerpsOrderFees({
    orderType: orderForm.type,
    amount: orderForm.amount,
    isMaker: false, // Conservative estimate for UI display
  });
  const estimatedFees = feeResults.totalFee;

  // Tracking refs for one-time events
  const hasTrackedTradingView = useRef(false);
  const hasTrackedOrderTypeView = useRef(false);

  useEffect(() => {
    trace({
      name: TraceName.PerpsOrderView,
      op: TraceOperation.UIStartup,
      tags: {
        screen: 'perps_order_view',
        market: orderForm.asset,
        direction: orderForm.direction,
        orderType: orderForm.type,
      },
    });
  }, [orderForm.asset, orderForm.direction, orderForm.type]);

  // Track balance display updates - measure after actual render
  useEffect(() => {
    if (cachedAccountState?.availableBalance !== undefined) {
      startMeasure(PerpsMeasurementName.ASSET_BALANCES_DISPLAYED_UPDATED);
      // Use requestAnimationFrame to measure after actual DOM update
      requestAnimationFrame(() => {
        endMeasure(PerpsMeasurementName.ASSET_BALANCES_DISPLAYED_UPDATED);
      });
    }
  }, [cachedAccountState?.availableBalance, startMeasure, endMeasure]);

  // Clean up trace on unmount
  useEffect(
    () => () => {
      endTrace({
        name: TraceName.PerpsOrderView,
      });
    },
    [],
  );

  // Handle opening limit price modal after order type modal closes
  useEffect(() => {
    if (!isOrderTypeVisible && shouldOpenLimitPrice) {
      setIsLimitPriceVisible(true);
      setShouldOpenLimitPrice(false);
    }
  }, [isOrderTypeVisible, shouldOpenLimitPrice]);

  // Track dashboard view event separately with proper dependencies - only once
  useEffect(() => {
    if (!hasTrackedTradingView.current) {
      const eventProps = {
        [PerpsEventProperties.TIMESTAMP]: Date.now(),
        [PerpsEventProperties.ASSET]: orderForm.asset,
        [PerpsEventProperties.DIRECTION]:
          orderForm.direction === 'long'
            ? PerpsEventValues.DIRECTION.LONG
            : PerpsEventValues.DIRECTION.SHORT,
      };

      track(MetaMetricsEvents.PERPS_TRADING_SCREEN_VIEWED, eventProps);

      hasTrackedTradingView.current = true;
    }
  }, [orderForm.asset, orderForm.direction, track]);

  // Get real-time price data using new stream architecture
  // Uses single WebSocket subscription with component-level debouncing
  const prices = usePerpsLivePrices({
    symbols: [orderForm.asset],
    throttleMs: 10000, // 10 seconds for testing the architecture
  });
  const currentPrice = prices[orderForm.asset];

  // Track screen load with centralized hook
  usePerpsScreenTracking({
    screenName: PerpsMeasurementName.TRADE_SCREEN_LOADED,
    dependencies: [currentPrice, cachedAccountState],
  });

  const assetData = useMemo(() => {
    if (!currentPrice) {
      return { price: 0, change: 0 };
    }
    const price = parseFloat(currentPrice.price || '0');
    const change = parseFloat(currentPrice.percentChange24h || '0');
    return {
      price: isNaN(price) ? 0 : price, // Mid price used for display
      change: isNaN(change) ? 0 : change,
    };
  }, [currentPrice]);

  // Screen load tracking is handled by usePerpsScreenTracking above

  // Track order input viewed - only once
  useEffect(() => {
    if (
      orderForm.amount &&
      parseFloat(orderForm.amount) > 0 &&
      !hasTrackedOrderTypeView.current
    ) {
      track(MetaMetricsEvents.PERPS_ORDER_TYPE_VIEWED, {
        [PerpsEventProperties.ASSET]: orderForm.asset,
        [PerpsEventProperties.DIRECTION]:
          orderForm.direction === 'long'
            ? PerpsEventValues.DIRECTION.LONG
            : PerpsEventValues.DIRECTION.SHORT,
        [PerpsEventProperties.ORDER_SIZE]: parseFloat(orderForm.amount),
        [PerpsEventProperties.LEVERAGE_USED]: orderForm.leverage,
        [PerpsEventProperties.ORDER_TYPE]: orderForm.type,
      });
      hasTrackedOrderTypeView.current = true;
    }
  }, [
    orderForm.direction,
    orderForm.amount,
    orderForm.leverage,
    orderForm.asset,
    orderForm.type,
    track,
  ]);

  // Show error toast if market data is not available
  useEffect(() => {
    if (marketDataError) {
      toastRef?.current?.showToast({
        variant: ToastVariants.Icon,
        labelOptions: [
          { label: strings('perps.order.error.invalid_asset'), isBold: true },
          { label: ': ', isBold: false },
          {
            label: strings('perps.order.error.asset_not_tradable', {
              asset: orderForm.asset,
            }),
            isBold: false,
          },
        ],
        iconName: IconName.Error,
        iconColor: IconColor.Error,
        hasNoTimeout: true,
        closeButtonOptions: {
          label: strings('perps.order.error.go_back'),
          variant: ButtonVariants.Secondary,
          onPress: () => {
            toastRef?.current?.closeToast();
            navigation.goBack();
          },
        },
      });
    }
  }, [marketDataError, orderForm.asset, toastRef, navigation]);

  // Real-time position size calculation - memoized to prevent recalculation
  const positionSize = useMemo(
    () =>
      calculatePositionSize({
        amount: orderForm.amount,
        price: assetData.price,
        szDecimals: marketData?.szDecimals,
      }),
    [orderForm.amount, assetData.price, marketData?.szDecimals],
  );

  // Get margin required from form calculations
  const marginRequired = calculations.marginRequired;

  // Memoize liquidation price params to prevent infinite recalculation
  const liquidationPriceParams = useMemo(
    () => ({
      entryPrice: assetData.price,
      leverage: orderForm.leverage,
      direction: orderForm.direction,
      asset: orderForm.asset,
    }),
    [assetData.price, orderForm.leverage, orderForm.direction, orderForm.asset],
  );

  // Real-time liquidation price calculation
  const { liquidationPrice } = usePerpsLiquidationPrice(liquidationPriceParams);

  /**
   * Calculate TP/SL display text with RoE percentages
   * Converts take profit and stop loss prices to RoE (Return on Equity) percentages
   *
   * @returns Formatted string like "TP 10%, SL 5%" or "TP off, SL off"
   *
   * For TP: Shows the RoE percentage gain at the take profit price
   * For SL: Shows the RoE percentage loss at the stop loss price
   */
  const tpSlDisplayText = useMemo(() => {
    const price = parseFloat(currentPrice?.price || '0');
    let tpDisplay = strings('perps.order.off');
    let slDisplay = strings('perps.order.off');

    // Calculate proper entry price based on order type
    const entryPrice =
      orderForm.type === 'limit' && orderForm.limitPrice
        ? parseFloat(orderForm.limitPrice)
        : price; // fallback to current price for market orders or when no limit price set

    if (orderForm.takeProfitPrice && price > 0 && orderForm.leverage) {
      const tpRoE = calculateRoEForPrice(orderForm.takeProfitPrice, true, {
        currentPrice: price,
        direction: orderForm.direction,
        leverage: orderForm.leverage,
        entryPrice,
      });
      const absRoE = Math.abs(parseFloat(tpRoE || '0'));
      tpDisplay =
        absRoE > 0 ? `${absRoE.toFixed(0)}%` : strings('perps.order.off');
    }

    if (orderForm.stopLossPrice && price > 0 && orderForm.leverage) {
      const slRoE = calculateRoEForPrice(orderForm.stopLossPrice, false, {
        currentPrice: price,
        direction: orderForm.direction,
        leverage: orderForm.leverage,
        entryPrice,
      });
      const absRoE = Math.abs(parseFloat(slRoE || '0'));
      slDisplay =
        absRoE > 0 ? `${absRoE.toFixed(0)}%` : strings('perps.order.off');
    }

    return `TP ${tpDisplay}, SL ${slDisplay}`;
  }, [
    currentPrice?.price,
    orderForm.takeProfitPrice,
    orderForm.stopLossPrice,
    orderForm.leverage,
    orderForm.direction,
    orderForm.type,
    orderForm.limitPrice,
  ]);

  // Order validation using new hook
  const orderValidation = usePerpsOrderValidation({
    orderForm,
    positionSize,
    assetPrice: assetData.price,
    availableBalance,
    marginRequired,
  });

  // Track dependent metrics update performance when amount or leverage changes
  const prevInputValuesRef = useRef({ amount: '', leverage: 1 });
  useEffect(() => {
    const hasAmountChanged =
      prevInputValuesRef.current.amount !== orderForm.amount;
    const hasLeverageChanged =
      prevInputValuesRef.current.leverage !== orderForm.leverage;

    if (
      (hasAmountChanged || hasLeverageChanged) &&
      parseFloat(orderForm.amount) > 0
    ) {
      // Measure after all dependent calculations have completed
      startMeasure(PerpsMeasurementName.UPDATE_DEPENDENT_METRICS_ON_INPUT);

      // These values trigger recalculation when amount/leverage changes:
      // - positionSize (memoized)
      // - marginRequired (from calculations)
      // - liquidationPrice (from hook)
      // - orderValidation (from hook)

      // Use requestAnimationFrame to measure after React has updated
      requestAnimationFrame(() => {
        endMeasure(PerpsMeasurementName.UPDATE_DEPENDENT_METRICS_ON_INPUT);
      });

      prevInputValuesRef.current = {
        amount: orderForm.amount,
        leverage: orderForm.leverage,
      };
    }
  }, [
    orderForm.amount,
    orderForm.leverage,
    positionSize,
    marginRequired,
    liquidationPrice,
    startMeasure,
    endMeasure,
  ]);

  // Handlers
  const handleAmountPress = () => {
    setIsInputFocused(true);
  };

  const handleKeypadChange = useCallback(
    ({ value }: { value: string; valueAsNumber: number }) => {
      setAmount(value || '0');

      // Track position size entry with proper event properties
      const eventProps = {
        [PerpsEventProperties.TIMESTAMP]: Date.now(),
        [PerpsEventProperties.ASSET]: orderForm.asset,
        [PerpsEventProperties.DIRECTION]:
          orderForm.direction === 'long'
            ? PerpsEventValues.DIRECTION.LONG
            : PerpsEventValues.DIRECTION.SHORT,
        [PerpsEventProperties.LEVERAGE]: orderForm.leverage,
        [PerpsEventProperties.ORDER_SIZE]: parseFloat(value) || 0,
        [PerpsEventProperties.MARGIN_USED]: marginRequired,
        [PerpsEventProperties.ORDER_TYPE]:
          orderForm.type === 'market'
            ? PerpsEventValues.ORDER_TYPE.MARKET
            : PerpsEventValues.ORDER_TYPE.LIMIT,
        [PerpsEventProperties.INPUT_METHOD]:
          PerpsEventValues.INPUT_METHOD.KEYBOARD,
      };

      track(MetaMetricsEvents.PERPS_ORDER_SIZE_CHANGED, eventProps);
    },
    [
      setAmount,
      track,
      orderForm.asset,
      orderForm.direction,
      orderForm.leverage,
      orderForm.type,
      marginRequired,
    ],
  );

  const handlePercentagePress = (percentage: number) => {
    handlePercentageAmount(percentage);
  };

  const handleMaxPress = () => {
    handleMaxAmount();
  };

  const handleDonePress = () => {
    setIsInputFocused(false);
  };

  const handlePlaceOrder = useCallback(async () => {
    if (isSubmittingRef.current) {
      return;
    }
    isSubmittingRef.current = true;

    try {
      // Validation errors are shown in the UI
      if (!orderValidation.isValid) {
        const firstError = orderValidation.errors[0];
        toastRef?.current?.showToast({
          variant: ToastVariants.Icon,
          labelOptions: [
            { label: strings('perps.order.validation.failed'), isBold: true },
            { label: ': ', isBold: false },
            { label: firstError, isBold: false },
          ],
          iconName: IconName.Warning,
          iconColor: IconColor.Warning,
          hasNoTimeout: true,
        });

        // Track validation failure as error encountered
        track(MetaMetricsEvents.PERPS_ERROR_ENCOUNTERED, {
          [PerpsEventProperties.ERROR_TYPE]:
            PerpsEventValues.ERROR_TYPE.VALIDATION,
          [PerpsEventProperties.ERROR_MESSAGE]: firstError,
        });

        isSubmittingRef.current = false; // Reset flag on early return
        return;
      }

      // Track trade transaction initiated
      track(MetaMetricsEvents.PERPS_TRADE_TRANSACTION_INITIATED, {
        [PerpsEventProperties.ASSET]: orderForm.asset,
        [PerpsEventProperties.DIRECTION]:
          orderForm.direction === 'long'
            ? PerpsEventValues.DIRECTION.LONG
            : PerpsEventValues.DIRECTION.SHORT,
        [PerpsEventProperties.ORDER_TYPE]: orderForm.type,
        [PerpsEventProperties.LEVERAGE]: orderForm.leverage,
        [PerpsEventProperties.ORDER_SIZE]: positionSize,
        [PerpsEventProperties.MARGIN_USED]: marginRequired,
      });

      // Execute order using the new hook
      const orderParams: OrderParams = {
        coin: orderForm.asset,
        isBuy: orderForm.direction === 'long',
        size: positionSize,
        orderType: orderForm.type,
        takeProfitPrice: orderForm.takeProfitPrice,
        stopLossPrice: orderForm.stopLossPrice,
        currentPrice: assetData.price,
        leverage: orderForm.leverage,
        ...(orderForm.type === 'limit' && orderForm.limitPrice
          ? { price: orderForm.limitPrice }
          : {}),
      };

      navigation.navigate(Routes.PERPS.ROOT, {
        screen: Routes.PERPS.MARKET_DETAILS,
        params: {
          market: navigationMarketData,
          isNavigationFromOrderSuccess: false,
        },
      });

      // Show "Order Submitted" toast immediately
      toastRef?.current?.showToast({
        variant: ToastVariants.Icon,
        labelOptions: [
          {
            label: strings('perps.order.submitted'),
            isBold: true,
          },
          { label: ' - ', isBold: false },
          {
            label: `${orderForm.direction.toUpperCase()} ${orderForm.asset}`,
            isBold: true,
          },
        ],
        iconName: IconName.Clock,
        iconColor: IconColor.Primary,
        hasNoTimeout: false, // Auto-dismiss after a few seconds
      });

      // Add haptic feedback for order submitted
      notificationAsync(NotificationFeedbackType.Warning);

      // Track trade transaction submitted
      track(MetaMetricsEvents.PERPS_TRADE_TRANSACTION_SUBMITTED, {
        [PerpsEventProperties.ASSET]: orderForm.asset,
        [PerpsEventProperties.DIRECTION]:
          orderForm.direction === 'long'
            ? PerpsEventValues.DIRECTION.LONG
            : PerpsEventValues.DIRECTION.SHORT,
        [PerpsEventProperties.ORDER_TYPE]: orderForm.type,
        [PerpsEventProperties.LEVERAGE]: orderForm.leverage,
        [PerpsEventProperties.ORDER_SIZE]: positionSize,
      });

      await executeOrder(orderParams);
    } catch (error) {
      // Track trade transaction failed
      track(MetaMetricsEvents.PERPS_TRADE_TRANSACTION_FAILED, {
        [PerpsEventProperties.ASSET]: orderForm.asset,
        [PerpsEventProperties.DIRECTION]:
          orderForm.direction === 'long'
            ? PerpsEventValues.DIRECTION.LONG
            : PerpsEventValues.DIRECTION.SHORT,
        [PerpsEventProperties.ERROR_MESSAGE]:
          error instanceof Error ? error.message : 'Unknown error',
      });
      throw error;
    } finally {
      // Always reset submission flag
      isSubmittingRef.current = false;
    }
  }, [
    orderValidation,
    toastRef,
    orderForm,
    positionSize,
    assetData.price,
    executeOrder,
    track,
    marginRequired,
    navigation,
    navigationMarketData,
  ]);

  // Memoize the tooltip handlers to prevent recreating them on every render
  const handleTooltipPress = useCallback(
    (contentKey: PerpsTooltipContentKey) => {
      setSelectedTooltip(contentKey);
    },
    [],
  );

  const handleTooltipClose = useCallback(() => {
    setSelectedTooltip(null);
  }, []);

  return (
    <SafeAreaView style={styles.container}>
      {/* Header */}
      <PerpsOrderHeader
        asset={orderForm.asset}
        price={assetData.price}
        priceChange={assetData.change}
        orderType={orderForm.type}
        direction={orderForm.direction}
        onOrderTypePress={() => setIsOrderTypeVisible(true)}
      />
      <ScrollView
        style={styles.scrollView}
        contentContainerStyle={styles.scrollViewContent}
        showsVerticalScrollIndicator={false}
      >
        {/* Amount Display */}
        <PerpsAmountDisplay
          amount={orderForm.amount}
          maxAmount={availableBalance * orderForm.leverage}
          showWarning={availableBalance === 0}
          onPress={handleAmountPress}
          isActive={isInputFocused}
        />

        {/* Amount Slider - Hide when keypad is active */}
        {!isInputFocused && (
          <View style={styles.sliderSection}>
            <PerpsSlider
              value={parseFloat(orderForm.amount || '0')}
              onValueChange={(value) => setAmount(Math.floor(value).toString())}
              minimumValue={0}
              maximumValue={availableBalance * orderForm.leverage}
              step={1}
              showPercentageLabels
            />
          </View>
        )}

        {/* Order Details */}
        <View style={styles.detailsWrapper}>
          {/* Leverage */}
          <View style={[styles.detailItem, styles.detailItemFirst]}>
            <TouchableOpacity onPress={() => setIsLeverageVisible(true)}>
              <ListItem>
                <ListItemColumn widthType={WidthType.Fill}>
                  <View style={styles.detailLeft}>
                    <Text
                      variant={TextVariant.BodyLGMedium}
                      color={TextColor.Alternative}
                    >
                      {strings('perps.order.leverage')}
                    </Text>
                    <TouchableOpacity
                      onPress={() => handleTooltipPress('leverage')}
                      style={styles.infoIcon}
                    >
                      <Icon
                        name={IconName.Info}
                        size={IconSize.Sm}
                        color={IconColor.Muted}
                        testID={PerpsOrderViewSelectorsIDs.LEVERAGE_INFO_ICON}
                      />
                    </TouchableOpacity>
                  </View>
                </ListItemColumn>
                <ListItemColumn widthType={WidthType.Auto}>
                  <Text
                    variant={TextVariant.BodyLGMedium}
                    color={TextColor.Default}
                  >
                    {isLoadingMarketData ? '...' : `${orderForm.leverage}x`}
                  </Text>
                </ListItemColumn>
              </ListItem>
            </TouchableOpacity>
          </View>

          {/* Limit price - only show for limit orders */}
          {orderForm.type === 'limit' && (
            <View style={styles.detailItem}>
              <TouchableOpacity onPress={() => setIsLimitPriceVisible(true)}>
                <ListItem>
                  <ListItemColumn widthType={WidthType.Fill}>
                    <Text
                      variant={TextVariant.BodyLGMedium}
                      color={TextColor.Alternative}
                    >
                      {strings('perps.order.limit_price')}
                    </Text>
                  </ListItemColumn>
                  <ListItemColumn widthType={WidthType.Auto}>
                    <Text
                      variant={TextVariant.BodyLGMedium}
                      color={TextColor.Default}
                    >
                      {orderForm.limitPrice
                        ? formatPrice(orderForm.limitPrice)
                        : 'Set price'}
                    </Text>
                  </ListItemColumn>
                </ListItem>
              </TouchableOpacity>
            </View>
          )}

          {/* Combined TP/SL row */}
          <View style={[styles.detailItem, styles.detailItemLast]}>
            <TouchableOpacity
              onPress={() => setIsTPSLVisible(true)}
              testID={PerpsOrderViewSelectorsIDs.STOP_LOSS_BUTTON}
            >
              <ListItem>
                <ListItemColumn widthType={WidthType.Fill}>
                  <View style={styles.detailLeft}>
                    <Text
                      variant={TextVariant.BodyLGMedium}
                      color={TextColor.Alternative}
                    >
                      {strings('perps.order.tp_sl')}
                    </Text>
                    <TouchableOpacity
                      onPress={() => handleTooltipPress('tp_sl')}
                      style={styles.infoIcon}
                    >
                      <Icon
                        name={IconName.Info}
                        size={IconSize.Sm}
                        color={IconColor.Muted}
                        testID={PerpsOrderViewSelectorsIDs.TP_SL_INFO_ICON}
                      />
                    </TouchableOpacity>
                  </View>
                </ListItemColumn>
                <ListItemColumn widthType={WidthType.Auto}>
                  <Text
                    variant={TextVariant.BodyLGMedium}
                    color={TextColor.Default}
                  >
                    {tpSlDisplayText}
                  </Text>
                </ListItemColumn>
              </ListItem>
            </TouchableOpacity>
          </View>
        </View>

        {/* Info Section */}
        <View style={styles.infoSection}>
          <View style={styles.infoRow}>
            <View style={styles.detailLeft}>
              <Text variant={TextVariant.BodyMD} color={TextColor.Alternative}>
                {strings('perps.order.margin')}
              </Text>
              <TouchableOpacity
                onPress={() => handleTooltipPress('margin')}
                style={styles.infoIcon}
              >
                <Icon
                  name={IconName.Info}
                  size={IconSize.Sm}
                  color={IconColor.Muted}
                  testID={PerpsOrderViewSelectorsIDs.MARGIN_INFO_ICON}
                />
              </TouchableOpacity>
            </View>
            <Text variant={TextVariant.BodyMD} color={TextColor.Alternative}>
              {marginRequired ? formatPrice(marginRequired) : '--'}
            </Text>
          </View>

          <View style={styles.infoRow}>
            <View style={styles.detailLeft}>
              <Text variant={TextVariant.BodyMD} color={TextColor.Alternative}>
                {strings('perps.order.liquidation_price')}
              </Text>
              <TouchableOpacity
                onPress={() => handleTooltipPress('liquidation_price')}
                style={styles.infoIcon}
              >
                <Icon
                  name={IconName.Info}
                  size={IconSize.Sm}
                  color={IconColor.Muted}
                  testID={
                    PerpsOrderViewSelectorsIDs.LIQUIDATION_PRICE_INFO_ICON
                  }
                />
              </TouchableOpacity>
            </View>
            <Text variant={TextVariant.BodyMD} color={TextColor.Alternative}>
              {parseFloat(orderForm.amount) > 0
                ? formatPrice(liquidationPrice)
                : '--'}
            </Text>
          </View>

          <View style={styles.infoRow}>
            <View style={styles.detailLeft}>
              <Text variant={TextVariant.BodyMD} color={TextColor.Alternative}>
                {strings('perps.order.fees')}
              </Text>
              <TouchableOpacity
                onPress={() => handleTooltipPress('fees')}
                style={styles.infoIcon}
              >
                <Icon
                  name={IconName.Info}
                  size={IconSize.Sm}
                  color={IconColor.Muted}
                  testID={PerpsOrderViewSelectorsIDs.FEES_INFO_ICON}
                />
              </TouchableOpacity>
            </View>
            <Text variant={TextVariant.BodyMD} color={TextColor.Alternative}>
              {parseFloat(orderForm.amount) > 0
                ? formatPrice(estimatedFees)
                : '--'}
            </Text>
          </View>
        </View>
      </ScrollView>
      {/* Keypad Section - Show when input is focused */}
      {isInputFocused && (
        <View
          style={styles.bottomSection}
          testID={PerpsOrderViewSelectorsIDs.KEYPAD}
        >
          <View style={styles.percentageButtonsContainer}>
            <Button
              variant={ButtonVariants.Secondary}
              size={ButtonSize.Md}
              label="25%"
              onPress={() => handlePercentagePress(0.25)}
              style={styles.percentageButton}
            />
            <Button
              variant={ButtonVariants.Secondary}
              size={ButtonSize.Md}
              label="50%"
              onPress={() => handlePercentagePress(0.5)}
              style={styles.percentageButton}
            />
            <Button
              variant={ButtonVariants.Secondary}
              size={ButtonSize.Md}
              label={strings('perps.deposit.max_button')}
              onPress={handleMaxPress}
              style={styles.percentageButton}
            />
            <Button
              variant={ButtonVariants.Secondary}
              size={ButtonSize.Md}
              label={strings('perps.deposit.done_button')}
              onPress={handleDonePress}
              style={styles.percentageButton}
            />
          </View>

          <Keypad
            value={orderForm.amount}
            onChange={handleKeypadChange}
            currency="USD"
            decimals={0}
            style={styles.keypad}
          />
        </View>
      )}
      {/* Fixed Place Order Button - Hide when keypad is active */}
      {!isInputFocused && (
        <View style={styles.fixedBottomContainer}>
          {orderValidation.errors.length > 0 && (
            <View style={styles.validationContainer}>
              {orderValidation.errors.map((error) => (
                <Text
                  key={error}
                  variant={TextVariant.BodySM}
                  color={TextColor.Error}
                >
                  {error}
                </Text>
              ))}
            </View>
          )}
          <Button
            variant={ButtonVariants.Primary}
            size={ButtonSize.Lg}
            width={ButtonWidthTypes.Full}
            label={strings(
              orderForm.direction === 'long'
                ? 'perps.order.button.long'
                : 'perps.order.button.short',
              { asset: orderForm.asset },
            )}
            onPress={handlePlaceOrder}
            isDisabled={!orderValidation.isValid || isPlacingOrder}
            loading={isPlacingOrder}
            testID={PerpsOrderViewSelectorsIDs.PLACE_ORDER_BUTTON}
          />
        </View>
      )}
      {/* TP/SL Bottom Sheet */}
      <PerpsTPSLBottomSheet
        isVisible={isTPSLVisible}
        onClose={() => setIsTPSLVisible(false)}
        onConfirm={(takeProfitPrice, stopLossPrice) => {
          setTakeProfitPrice(takeProfitPrice);
          setStopLossPrice(stopLossPrice);
          setIsTPSLVisible(false);

          // TP/SL set events are tracked in the bottom sheet component
        }}
        asset={orderForm.asset}
        currentPrice={assetData.price}
        direction={orderForm.direction}
        leverage={orderForm.leverage}
        marginRequired={marginRequired}
        initialTakeProfitPrice={orderForm.takeProfitPrice}
        initialStopLossPrice={orderForm.stopLossPrice}
      />
      {/* Leverage Selector */}
      <PerpsLeverageBottomSheet
        isVisible={isLeverageVisible}
        onClose={() => setIsLeverageVisible(false)}
        onConfirm={(leverage, inputMethod) => {
          setLeverage(leverage);
          setIsLeverageVisible(false);

          // Track leverage change (consolidated here to avoid duplicate tracking)
          const eventProperties: Record<string, string | number> = {
            [PerpsEventProperties.TIMESTAMP]: Date.now(),
            [PerpsEventProperties.ASSET]: orderForm.asset,
            [PerpsEventProperties.DIRECTION]:
              orderForm.direction === 'long'
                ? PerpsEventValues.DIRECTION.LONG
                : PerpsEventValues.DIRECTION.SHORT,
            [PerpsEventProperties.LEVERAGE_USED]: leverage,
            previousLeverage: orderForm.leverage,
          };

          // Add input method if provided
          if (inputMethod) {
            eventProperties[PerpsEventProperties.INPUT_METHOD] =
              inputMethod === 'slider'
                ? PerpsEventValues.INPUT_METHOD.SLIDER
                : PerpsEventValues.INPUT_METHOD.PRESET;
          }

          track(MetaMetricsEvents.PERPS_LEVERAGE_CHANGED, eventProperties);
        }}
        leverage={orderForm.leverage}
        minLeverage={1}
        maxLeverage={
          marketData?.maxLeverage || PERPS_CONSTANTS.DEFAULT_MAX_LEVERAGE
        }
        currentPrice={assetData.price}
        direction={orderForm.direction}
        asset={orderForm.asset}
      />
      {/* Limit Price Bottom Sheet */}
      <PerpsLimitPriceBottomSheet
        isVisible={isLimitPriceVisible}
        onClose={() => setIsLimitPriceVisible(false)}
        onConfirm={(limitPrice) => {
          setLimitPrice(limitPrice);
          setIsLimitPriceVisible(false);
        }}
        asset={orderForm.asset}
        limitPrice={orderForm.limitPrice}
        currentPrice={assetData.price}
        direction={orderForm.direction}
      />
      {/* Order Type Bottom Sheet */}
      <PerpsOrderTypeBottomSheet
        isVisible={isOrderTypeVisible}
        onClose={() => setIsOrderTypeVisible(false)}
        onSelect={(type) => {
          setOrderType(type);
          // Clear limit price when switching to market order
          if (type === 'market') {
            setLimitPrice(undefined);
          } else if (type === 'limit' && !orderForm.limitPrice) {
            // Flag to open limit price modal after this modal closes
            setShouldOpenLimitPrice(true);
          }
          setIsOrderTypeVisible(false);
        }}
        currentOrderType={orderForm.type}
        asset={orderForm.asset}
        direction={orderForm.direction}
      />
      {selectedTooltip && (
        <PerpsBottomSheetTooltip
          isVisible
          onClose={handleTooltipClose}
          contentKey={selectedTooltip}
          testID={PerpsOrderViewSelectorsIDs.BOTTOM_SHEET_TOOLTIP}
          key={selectedTooltip}
          data={
            selectedTooltip === 'fees'
              ? {
                  metamaskFeeRate: feeResults.metamaskFeeRate,
                  protocolFeeRate: feeResults.protocolFeeRate,
                }
              : undefined
          }
        />
      )}
    </SafeAreaView>
  );
};

// // Enable WDYR tracking BEFORE wrapping with React.memo
// if (__DEV__) {
//   // eslint-disable-next-line @typescript-eslint/no-explicit-any
//   (PerpsOrderViewContentBase as any).whyDidYouRender = {
//     logOnDifferentValues: true,
//     customName: 'PerpsOrderViewContent',
//   };
// }

// Now wrap with React.memo AFTER setting whyDidYouRender
const PerpsOrderViewContent = React.memo(PerpsOrderViewContentBase);

// Set display name for debugging
PerpsOrderViewContent.displayName = 'PerpsOrderViewContent';
// Main component that wraps content with context providers
const PerpsOrderView: React.FC = () => {
  const route = useRoute<RouteProp<{ params: OrderRouteParams }, 'params'>>();

  // Get navigation params to pass to context provider
  const {
    direction = 'long',
    asset = 'BTC',
    amount: paramAmount,
    leverage: paramLeverage,
  } = route.params || {};

  return (
    <PerpsOrderProvider
      initialAsset={asset}
      initialDirection={direction}
      initialAmount={paramAmount}
      initialLeverage={paramLeverage}
    >
      <PerpsOrderViewContent />
    </PerpsOrderProvider>
  );
};

export default PerpsOrderView;<|MERGE_RESOLUTION|>--- conflicted
+++ resolved
@@ -14,15 +14,13 @@
 } from 'react';
 import { ScrollView, TouchableOpacity, View } from 'react-native';
 import { SafeAreaView } from 'react-native-safe-area-context';
-<<<<<<< HEAD
 import {
   PerpsOrderViewSelectorsIDs,
   PerpsGeneralSelectorsIDs,
 } from '../../../../../../e2e/selectors/Perps/Perps.selectors';
-=======
+
 import { notificationAsync, NotificationFeedbackType } from 'expo-haptics';
-import { PerpsOrderViewSelectorsIDs } from '../../../../../../e2e/selectors/Perps/Perps.selectors';
->>>>>>> df3a899f
+
 import { strings } from '../../../../../../locales/i18n';
 import Button, {
   ButtonSize,
