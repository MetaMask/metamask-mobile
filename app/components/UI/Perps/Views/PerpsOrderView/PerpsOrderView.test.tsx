--- conflicted
+++ resolved
@@ -531,7 +531,6 @@
     expect(screen.getByTestId('perps-amount-display')).toBeDefined();
   });
 
-<<<<<<< HEAD
   it('should track performance metrics on mount', () => {
     render(<PerpsOrderView />);
 
@@ -549,10 +548,7 @@
     expect(mockTrackEvent).toHaveBeenCalled();
   });
 
-  it('should show slider when not focused on input', async () => {
-=======
   it('shows slider when not focused on input', async () => {
->>>>>>> 75c3b3a5
     render(<PerpsOrderView />);
 
     // Slider should be visible initially
