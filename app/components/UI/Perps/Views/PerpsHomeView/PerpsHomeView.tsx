import React, {
  useCallback,
  useState,
  useRef,
  useEffect,
  useMemo,
} from 'react';
import { View, ScrollView, Modal } from 'react-native';
import {
  SafeAreaView,
  useSafeAreaInsets,
} from 'react-native-safe-area-context';
import {
  useNavigation,
  useRoute,
  type NavigationProp,
  type RouteProp,
} from '@react-navigation/native';
import {
  Button,
  ButtonVariant,
  ButtonSize,
} from '@metamask/design-system-react-native';
import { useStyles } from '../../../../../component-library/hooks';
import { strings } from '../../../../../../locales/i18n';
import Routes from '../../../../../constants/navigation/Routes';
import {
  usePerpsHomeData,
  usePerpsNavigation,
  usePerpsMeasurement,
} from '../../hooks';
<<<<<<< HEAD
import { usePerpsLivePositions, usePerpsLiveAccount } from '../../hooks/stream';
import Engine from '../../../../../core/Engine';
=======
import { usePerpsHomeActions } from '../../hooks/usePerpsHomeActions';
import PerpsBottomSheetTooltip from '../../components/PerpsBottomSheetTooltip';
import { usePerpsLiveAccount } from '../../hooks/stream';
import { BigNumber } from 'bignumber.js';
import { LEARN_MORE_CONFIG, SUPPORT_CONFIG } from '../../constants/perpsConfig';
>>>>>>> 50dbb450
import PerpsMarketBalanceActions from '../../components/PerpsMarketBalanceActions';
import PerpsCard from '../../components/PerpsCard';
import PerpsWatchlistMarkets from '../../components/PerpsWatchlistMarkets/PerpsWatchlistMarkets';
import PerpsMarketTypeSection from '../../components/PerpsMarketTypeSection';
import PerpsRecentActivityList from '../../components/PerpsRecentActivityList/PerpsRecentActivityList';
import PerpsHomeSection from '../../components/PerpsHomeSection';
import PerpsRowSkeleton from '../../components/PerpsRowSkeleton';
import PerpsHomeHeader from '../../components/PerpsHomeHeader';
import type { PerpsNavigationParamList } from '../../types/navigation';
import { useMetrics, MetaMetricsEvents } from '../../../../hooks/useMetrics';
import styleSheet from './PerpsHomeView.styles';
import { TraceName } from '../../../../../util/trace';
import {
  PerpsEventProperties,
  PerpsEventValues,
} from '../../constants/eventNames';
import { usePerpsEventTracking } from '../../hooks/usePerpsEventTracking';
import { PerpsHomeViewSelectorsIDs } from '../../../../../../e2e/selectors/Perps/Perps.selectors';
import PerpsCloseAllPositionsView from '../PerpsCloseAllPositionsView/PerpsCloseAllPositionsView';
import PerpsCancelAllOrdersView from '../PerpsCancelAllOrdersView/PerpsCancelAllOrdersView';
import { BottomSheetRef } from '../../../../../component-library/components/BottomSheets/BottomSheet';
import PerpsNavigationCard, {
  NavigationItem,
} from '../../components/PerpsNavigationCard/PerpsNavigationCard';

const PerpsHomeView = () => {
  const { styles } = useStyles(styleSheet, {});
  const insets = useSafeAreaInsets();
  const navigation = useNavigation<NavigationProp<PerpsNavigationParamList>>();
  const route =
    useRoute<RouteProp<PerpsNavigationParamList, 'PerpsMarketListView'>>();
  const { trackEvent, createEventBuilder } = useMetrics();

  // Use centralized navigation hook
  const perpsNavigation = usePerpsNavigation();

  // Bottom sheet state and refs
  const [showCloseAllSheet, setShowCloseAllSheet] = useState(false);
  const [showCancelAllSheet, setShowCancelAllSheet] = useState(false);
  const closeAllSheetRef = useRef<BottomSheetRef>(null);
  const cancelAllSheetRef = useRef<BottomSheetRef>(null);

  // Use hook for eligibility checks and action handlers
  const {
    handleAddFunds,
    handleWithdraw,
    isEligibilityModalVisible,
    closeEligibilityModal,
  } = usePerpsHomeActions();

  // Get balance state directly from Redux
  const { account: perpsAccount } = usePerpsLiveAccount({ throttleMs: 1000 });
  const totalBalance = perpsAccount?.totalBalance || '0';
  const isBalanceEmpty = BigNumber(totalBalance).isZero();

  // Fetch all home screen data
  const {
    positions,
    orders,
    watchlistMarkets,
    perpsMarkets, // Crypto markets (renamed from trendingMarkets)
    stocksAndCommoditiesMarkets,
    forexMarkets,
    recentActivity,
    sortBy,
    isLoading,
  } = usePerpsHomeData({});

  // Determine if any data is loading for initial load tracking
  // Orders and activity load via WebSocket instantly, only track positions and markets
  const isAnyLoading = isLoading.positions || isLoading.markets;

  // Performance tracking: Measure screen load time until data is displayed
  usePerpsMeasurement({
    traceName: TraceName.PerpsMarketListView, // Keep same trace name for consistency
    conditions: [!isAnyLoading],
  });

  // Track home screen viewed event
  const source =
    route.params?.source || PerpsEventValues.SOURCE.MAIN_ACTION_BUTTON;

  // Get perp balance status and provider info for tracking
  const { account: perpsAccount } = usePerpsLiveAccount({ throttleMs: 5000 });
  const livePositions = usePerpsLivePositions({ throttleMs: 5000 });
  const hasPerpBalance =
    livePositions.positions.length > 0 ||
    (perpsAccount?.totalBalance && parseFloat(perpsAccount.totalBalance) > 0);
  const provider = Engine.context.PerpsController?.getActiveProvider();
  const perpDex =
    provider?.protocolId === 'hyperliquid'
      ? PerpsEventValues.PERP_DEX.HYPERLIQUID
      : undefined;

  // Extract button_clicked and button_location from route params
  const buttonClicked = route.params?.button_clicked;
  const buttonLocation = route.params?.button_location;

  usePerpsEventTracking({
    eventName: MetaMetricsEvents.PERPS_SCREEN_VIEWED,
    conditions: [!isAnyLoading],
    properties: {
      [PerpsEventProperties.SCREEN_TYPE]:
<<<<<<< HEAD
        PerpsEventValues.SCREEN_TYPE.PERPS_HOME,
=======
        PerpsEventValues.SCREEN_TYPE.HOMESCREEN,
>>>>>>> 50dbb450
      [PerpsEventProperties.SOURCE]: source,
      [PerpsEventProperties.HAS_PERP_BALANCE]: hasPerpBalance,
      ...(perpDex && { [PerpsEventProperties.PERP_DEX]: perpDex }),
      ...(buttonClicked && {
        [PerpsEventProperties.BUTTON_CLICKED]: buttonClicked,
      }),
      ...(buttonLocation && {
        [PerpsEventProperties.BUTTON_LOCATION]: buttonLocation,
      }),
    },
  });

  const handleSearchToggle = useCallback(() => {
    // Track button click
    trackEvent(
      createEventBuilder(MetaMetricsEvents.PERPS_UI_INTERACTION)
        .addProperties({
          [PerpsEventProperties.INTERACTION_TYPE]:
            PerpsEventValues.INTERACTION_TYPE.BUTTON_CLICKED,
          [PerpsEventProperties.BUTTON_CLICKED]:
            PerpsEventValues.BUTTON_CLICKED.MAGNIFYING_GLASS,
          [PerpsEventProperties.BUTTON_LOCATION]:
            PerpsEventValues.BUTTON_LOCATION.PERPS_HOME,
        })
        .build(),
    );
    // Navigate to MarketListView with search enabled
    perpsNavigation.navigateToMarketList({
      defaultSearchVisible: true,
      source: PerpsEventValues.SOURCE.HOMESCREEN_TAB,
      fromHome: true,
      button_clicked: PerpsEventValues.BUTTON_CLICKED.MAGNIFYING_GLASS,
      button_location: PerpsEventValues.BUTTON_LOCATION.PERPS_HOME,
    });
  }, [perpsNavigation, trackEvent, createEventBuilder]);

  const navigtateToTutorial = useCallback(() => {
    navigation.navigate(Routes.PERPS.TUTORIAL, {
      source: PerpsEventValues.SOURCE.HOMESCREEN_TAB,
    });
  }, [navigation]);

  const navigateToContactSupport = useCallback(() => {
    navigation.navigate(Routes.WEBVIEW.MAIN, {
      screen: Routes.WEBVIEW.SIMPLE,
      params: {
        url: SUPPORT_CONFIG.URL,
        title: strings(SUPPORT_CONFIG.TITLE_KEY),
      },
    });
    trackEvent(
      createEventBuilder(MetaMetricsEvents.NAVIGATION_TAPS_GET_HELP).build(),
    );
  }, [createEventBuilder, navigation, trackEvent]);

  const navigationItems: NavigationItem[] = useMemo(() => {
    const items: NavigationItem[] = [
      {
        label: strings(SUPPORT_CONFIG.TITLE_KEY),
        onPress: () => navigateToContactSupport(),
        testID: PerpsHomeViewSelectorsIDs.SUPPORT_BUTTON,
      },
    ];

    // Avoid duplicate "Learn more" button (shown in empty state card)
    if (!isBalanceEmpty) {
      items.push({
        label: strings(LEARN_MORE_CONFIG.TITLE_KEY),
        onPress: () => navigtateToTutorial(),
        testID: PerpsHomeViewSelectorsIDs.LEARN_MORE_BUTTON,
      });
    }

    return items;
  }, [navigateToContactSupport, navigtateToTutorial, isBalanceEmpty]);

  // Bottom sheet handlers - open sheets directly
  const handleCloseAllPress = useCallback(() => {
    setShowCloseAllSheet(true);
  }, []);

  const handleCancelAllPress = useCallback(() => {
    setShowCancelAllSheet(true);
  }, []);

  // Open bottom sheets when state changes
  useEffect(() => {
    if (showCloseAllSheet) {
      closeAllSheetRef.current?.onOpenBottomSheet();
    }
  }, [showCloseAllSheet]);

  useEffect(() => {
    if (showCancelAllSheet) {
      cancelAllSheetRef.current?.onOpenBottomSheet();
    }
  }, [showCancelAllSheet]);

  // Handle sheet close callbacks
  const handleCloseAllSheetClose = useCallback(() => {
    setShowCloseAllSheet(false);
  }, []);

  const handleCancelAllSheetClose = useCallback(() => {
    setShowCancelAllSheet(false);
  }, []);

  // Calculate actual footer dimensions
  // Footer: paddingTop(16) + button(48) + paddingBottom(16 + insets.bottom)
  const footerHeight = 80 + insets.bottom;

  const bottomSpacerStyle = useMemo(
    () => ({
      // When footer is visible, add space for it. Otherwise minimal spacing for tab bar.
      height: isBalanceEmpty ? 16 : footerHeight + 16,
    }),
    [isBalanceEmpty, footerHeight],
  );

  // Add safe area inset to footer for Android navigation bar
  const fixedFooterStyle = useMemo(
    () => [styles.fixedFooter, { paddingBottom: 16 + insets.bottom }],
    [styles.fixedFooter, insets.bottom],
  );

  // Always navigate to wallet home to avoid navigation loops (tutorial/onboarding flow)
  const handleBackPress = perpsNavigation.navigateToWallet;

  return (
    <SafeAreaView style={styles.container}>
      {/* Header - Using extracted component */}
      <PerpsHomeHeader
        isSearchVisible={false}
        onBack={handleBackPress}
        onSearchToggle={handleSearchToggle}
        testID="perps-home"
      />

      {/* Main Content - ScrollView with all carousels */}
      <ScrollView
        style={styles.scrollView}
        contentContainerStyle={styles.scrollViewContent}
        showsVerticalScrollIndicator={false}
      >
        {/* Balance Actions Component */}
        <PerpsMarketBalanceActions
          positions={positions}
          showActionButtons={false}
        />

        {/* Positions Section */}
        <PerpsHomeSection
          title={strings('perps.home.positions')}
          isLoading={isLoading.positions}
          isEmpty={positions.length === 0}
          showWhenEmpty={false}
          showActionIcon
          onActionPress={handleCloseAllPress}
          renderSkeleton={() => <PerpsRowSkeleton count={2} />}
        >
          <View style={styles.sectionContent}>
            {positions.map((position, index) => (
              <PerpsCard
                key={`${position.coin}-${index}`}
                position={position}
                source={PerpsEventValues.SOURCE.HOMESCREEN_TAB}
              />
            ))}
          </View>
        </PerpsHomeSection>

        {/* Orders Section */}
        <PerpsHomeSection
          title={strings('perps.home.orders')}
          isLoading={isLoading.orders}
          isEmpty={orders.length === 0}
          showWhenEmpty={false}
          showActionIcon
          onActionPress={handleCancelAllPress}
          renderSkeleton={() => <PerpsRowSkeleton count={2} />}
        >
          <View style={styles.sectionContent}>
            {orders.map((order) => (
              <PerpsCard
                key={order.orderId}
                order={order}
                source={PerpsEventValues.SOURCE.HOMESCREEN_TAB}
              />
            ))}
          </View>
        </PerpsHomeSection>

        {/* Watchlist Section */}
        <PerpsWatchlistMarkets
          markets={watchlistMarkets}
          isLoading={isLoading.markets}
        />

        {/* Crypto Markets List */}
        <PerpsMarketTypeSection
          title={strings('perps.home.crypto')}
          markets={perpsMarkets}
          marketType="crypto"
          sortBy={sortBy}
          isLoading={isLoading.markets}
        />

        {/* Stocks & Commodities Markets List */}
        <PerpsMarketTypeSection
          title={strings('perps.home.stocks_and_commodities')}
          markets={stocksAndCommoditiesMarkets}
          marketType="stocks_and_commodities"
          sortBy={sortBy}
          isLoading={isLoading.markets}
        />

        {/* Forex Markets List */}
        <PerpsMarketTypeSection
          title={strings('perps.home.forex')}
          markets={forexMarkets}
          marketType="forex"
          isLoading={isLoading.markets}
        />

        {/* Recent Activity List */}
        <PerpsRecentActivityList
          transactions={recentActivity}
          isLoading={isLoading.activity}
        />

        <View style={styles.sectionContent}>
          <PerpsNavigationCard items={navigationItems} />
        </View>

        {/* Bottom spacing for tab bar */}
        <View style={bottomSpacerStyle} />
      </ScrollView>

      {/* Close All Positions Bottom Sheet */}
      {showCloseAllSheet && (
        <PerpsCloseAllPositionsView
          sheetRef={closeAllSheetRef}
          onClose={handleCloseAllSheetClose}
        />
      )}

      {/* Cancel All Orders Bottom Sheet */}
      {showCancelAllSheet && (
        <PerpsCancelAllOrdersView
          sheetRef={cancelAllSheetRef}
          onClose={handleCancelAllSheetClose}
        />
      )}

      {/* Fixed Footer with Action Buttons - Only show when balance is not empty and no sheets are open */}
      {!isBalanceEmpty && !showCloseAllSheet && !showCancelAllSheet && (
        <View style={fixedFooterStyle}>
          <View style={styles.footerButtonsContainer}>
            <View style={styles.footerButton}>
              <Button
                variant={ButtonVariant.Secondary}
                size={ButtonSize.Lg}
                onPress={handleWithdraw}
                isFullWidth
                testID={PerpsHomeViewSelectorsIDs.WITHDRAW_BUTTON}
              >
                {strings('perps.withdraw')}
              </Button>
            </View>
            <View style={styles.footerButton}>
              <Button
                variant={ButtonVariant.Primary}
                size={ButtonSize.Lg}
                onPress={handleAddFunds}
                isFullWidth
                testID={PerpsHomeViewSelectorsIDs.ADD_FUNDS_BUTTON}
              >
                {strings('perps.add_funds')}
              </Button>
            </View>
          </View>
        </View>
      )}

      {/* Eligibility Modal */}
      {isEligibilityModalVisible && (
        // Android Compatibility: Wrap the <Modal> in a plain <View> component to prevent rendering issues and freezing.
        <View>
          <Modal visible transparent animationType="none" statusBarTranslucent>
            <PerpsBottomSheetTooltip
              isVisible
              onClose={closeEligibilityModal}
              contentKey={'geo_block'}
              testID={'perps-home-geo-block-tooltip'}
            />
          </Modal>
        </View>
      )}
    </SafeAreaView>
  );
};

export default PerpsHomeView;<|MERGE_RESOLUTION|>--- conflicted
+++ resolved
@@ -29,16 +29,12 @@
   usePerpsNavigation,
   usePerpsMeasurement,
 } from '../../hooks';
-<<<<<<< HEAD
+import { usePerpsHomeActions } from '../../hooks/usePerpsHomeActions';
+import PerpsBottomSheetTooltip from '../../components/PerpsBottomSheetTooltip';
+import { BigNumber } from 'bignumber.js';
+import { LEARN_MORE_CONFIG, SUPPORT_CONFIG } from '../../constants/perpsConfig';
 import { usePerpsLivePositions, usePerpsLiveAccount } from '../../hooks/stream';
 import Engine from '../../../../../core/Engine';
-=======
-import { usePerpsHomeActions } from '../../hooks/usePerpsHomeActions';
-import PerpsBottomSheetTooltip from '../../components/PerpsBottomSheetTooltip';
-import { usePerpsLiveAccount } from '../../hooks/stream';
-import { BigNumber } from 'bignumber.js';
-import { LEARN_MORE_CONFIG, SUPPORT_CONFIG } from '../../constants/perpsConfig';
->>>>>>> 50dbb450
 import PerpsMarketBalanceActions from '../../components/PerpsMarketBalanceActions';
 import PerpsCard from '../../components/PerpsCard';
 import PerpsWatchlistMarkets from '../../components/PerpsWatchlistMarkets/PerpsWatchlistMarkets';
@@ -142,11 +138,7 @@
     conditions: [!isAnyLoading],
     properties: {
       [PerpsEventProperties.SCREEN_TYPE]:
-<<<<<<< HEAD
-        PerpsEventValues.SCREEN_TYPE.PERPS_HOME,
-=======
         PerpsEventValues.SCREEN_TYPE.HOMESCREEN,
->>>>>>> 50dbb450
       [PerpsEventProperties.SOURCE]: source,
       [PerpsEventProperties.HAS_PERP_BALANCE]: hasPerpBalance,
       ...(perpDex && { [PerpsEventProperties.PERP_DEX]: perpDex }),
