import {
  isCaipChainId,
  KnownCaipNamespace,
  parseCaipAssetId,
  parseCaipChainId,
  type Hex,
} from '@metamask/utils';
import {
  useFocusEffect,
  useNavigation,
  type NavigationProp,
} from '@react-navigation/native';
import React, {
  useCallback,
  useContext,
  useEffect,
  useMemo,
  useRef,
  useState,
} from 'react';
import { SafeAreaView, ScrollView, View } from 'react-native';
import { useDispatch, useSelector } from 'react-redux';

import { toHex } from '@metamask/controller-utils';
import { useSafeAreaInsets } from 'react-native-safe-area-context';
import { strings } from '../../../../../../locales/i18n';
<<<<<<< HEAD
import {
  translatePerpsError,
  isPerpsErrorCode,
} from '../../utils/translatePerpsError';
import {
  PERPS_ERROR_CODES,
  type PerpsErrorCode,
} from '../../controllers/PerpsController';
=======
import { handlePerpsError } from '../../utils/perpsErrorHandler';
>>>>>>> c5e9b26e
import Button, {
  ButtonSize,
  ButtonVariants,
} from '../../../../../component-library/components/Buttons/Button';
import ButtonIcon from '../../../../../component-library/components/Buttons/ButtonIcon';
import Icon, {
  IconColor,
  IconName,
  IconSize,
} from '../../../../../component-library/components/Icons/Icon';
import Text, {
  TextColor,
  TextVariant,
} from '../../../../../component-library/components/Texts/Text';
import {
  ToastContext,
  ToastVariants,
} from '../../../../../component-library/components/Toast';
import { useStyles } from '../../../../../component-library/hooks';
import Routes from '../../../../../constants/navigation/Routes';
import {
  selectSourceToken as selectBridgeSourceToken,
  setSourceToken as setBridgeSourceToken,
  setBridgeViewMode,
  setSelectedSourceChainIds,
} from '../../../../../core/redux/slices/bridge';
import { selectSelectedInternalAccountFormattedAddress } from '../../../../../selectors/accountsController';
import { selectAccountsByChainId } from '../../../../../selectors/accountTrackerController';
import {
  selectNetworkConfigurations,
  selectSelectedNetworkClientId,
} from '../../../../../selectors/networkController';
import { selectIsIpfsGatewayEnabled } from '../../../../../selectors/preferencesController';
import {
  selectContractBalances,
  selectContractBalancesPerChainId,
} from '../../../../../selectors/tokenBalancesController';
import { selectTokenList } from '../../../../../selectors/tokenListController';
import { safeToChecksumAddress } from '../../../../../util/address';
import { getNetworkImageSource } from '../../../../../util/networks';
import {
  renderFromTokenMinimalUnit,
  renderFromWei,
} from '../../../../../util/number';
import { Box } from '../../../../UI/Box/Box';
import {
  MAX_INPUT_LENGTH,
  TokenInputArea,
  TokenInputAreaType,
  type TokenInputAreaRef,
} from '../../../../UI/Bridge/components/TokenInputArea';
import { useGasFeeEstimates } from '../../../../Views/confirmations/hooks/gas/useGasFeeEstimates';
import { BridgeViewMode } from '../../../Bridge/types';
import Keypad from '../../../Ramp/Aggregator/components/Keypad';
import { isSwapsNativeAsset } from '../../../Swaps/utils';
import PerpsQuoteDetailsCard from '../../components/PerpsQuoteDetailsCard';
import { type PerpsToken } from '../../components/PerpsTokenSelector';
import {
  ARBITRUM_MAINNET_CHAIN_ID,
  CAIP_ASSET_NAMESPACES,
  HYPERLIQUID_ASSET_CONFIGS,
  HYPERLIQUID_MAINNET_CHAIN_ID,
  HYPERLIQUID_NETWORK_NAME,
  METAMASK_DEPOSIT_FEE,
  TRADING_DEFAULTS,
  USDC_DECIMALS,
  USDC_NAME,
  USDC_SYMBOL,
  ZERO_ADDRESS,
  ZERO_BALANCE,
} from '../../constants/hyperLiquidConfig';
import type {
  AssetRoute,
  DepositParams,
  PerpsNavigationParamList,
} from '../../controllers/types';
import { usePerpsNetwork, usePerpsTrading } from '../../hooks';
import { usePerpsDepositQuote } from '../../hooks/usePerpsDepositQuote';
import { enhanceTokenWithIcon } from '../../utils/tokenIconUtils';
import createStyles from './PerpsDepositAmountView.styles';

interface PerpsDepositAmountViewProps {}

const PerpsDepositAmountView: React.FC<PerpsDepositAmountViewProps> = () => {
  const { styles } = useStyles(createStyles, {});
  const navigation = useNavigation<NavigationProp<PerpsNavigationParamList>>();
  const dispatch = useDispatch();
  const { toastRef } = useContext(ToastContext);

  // State
  const [sourceAmount, setSourceAmount] = useState<string | undefined>('');
  const [isInputFocused, setIsInputFocused] = useState(false);
  const [sourceToken, setSourceToken] = useState<PerpsToken | undefined>();
  const [isSubmittingTx, setIsSubmittingTx] = useState(false);
  const [error, setError] = useState<string | null>(null);
  const [shouldBlur, setShouldBlur] = useState(false);

  // Refs
  const inputRef = useRef<TokenInputAreaRef>(null);
  const prevTokenRef = useRef<PerpsToken | undefined>();

  // Selectors
  const selectedAddress = useSelector(
    selectSelectedInternalAccountFormattedAddress,
  );
  const accountsByChainId = useSelector(selectAccountsByChainId);
  const balances = useSelector(selectContractBalances);
  const balancesPerChain = useSelector(selectContractBalancesPerChainId);
  const tokenList = useSelector(selectTokenList);
  const isIpfsGatewayEnabled = useSelector(selectIsIpfsGatewayEnabled);
  const selectedNetworkClientId = useSelector(selectSelectedNetworkClientId);
  const networkConfigurations = useSelector(selectNetworkConfigurations);
  const bridgeSourceToken = useSelector(selectBridgeSourceToken);

  useGasFeeEstimates(selectedNetworkClientId);

  const { getDepositRoutes, deposit } = usePerpsTrading();
  const perpsNetwork = usePerpsNetwork();
  const isTestnet = perpsNetwork === 'testnet';

  const destToken = useMemo<PerpsToken>(() => {
    // Always use mainnet to identify network icon and hyperliquid doesn't allow deposit on testnet
    const hyperliquidChainId = HYPERLIQUID_MAINNET_CHAIN_ID;
    const baseToken: PerpsToken = {
      symbol: USDC_SYMBOL,
      address: ZERO_ADDRESS,
      decimals: USDC_DECIMALS,
      name: USDC_NAME,
      chainId: hyperliquidChainId,
      currencyExchangeRate: 1,
    };

    if (sourceToken?.symbol === USDC_SYMBOL && sourceToken.image) {
      return { ...baseToken, image: sourceToken.image };
    }

    if (tokenList) {
      const usdcToken = Object.values(tokenList).find(
        (token) => token.symbol === USDC_SYMBOL,
      );
      if (usdcToken && 'iconUrl' in usdcToken) {
        const tokenWithIcon = usdcToken as { iconUrl: string };
        return { ...baseToken, image: tokenWithIcon.iconUrl };
      }
    }

    return baseToken;
  }, [tokenList, sourceToken]);

  useEffect(() => {
    if (!sourceToken && tokenList) {
      try {
        // Always default to Arbitrum USDC - this is the only direct deposit route
        const usdcConfig = isTestnet
          ? HYPERLIQUID_ASSET_CONFIGS.USDC.testnet
          : HYPERLIQUID_ASSET_CONFIGS.USDC.mainnet;
        const parsedAsset = parseCaipAssetId(usdcConfig);

        if (
          !parsedAsset.assetNamespace ||
          parsedAsset.assetNamespace !== CAIP_ASSET_NAMESPACES.ERC20 ||
          !parsedAsset.assetReference
        ) {
          return;
        }

        const defaultToken: PerpsToken = {
          symbol: USDC_SYMBOL,
          address: parsedAsset.assetReference,
          decimals: USDC_DECIMALS,
          name: USDC_NAME,
          chainId: toHex(parseInt(ARBITRUM_MAINNET_CHAIN_ID, 10)) as Hex,
        };

        const enhancedToken = enhanceTokenWithIcon({
          token: defaultToken,
          tokenList,
          isIpfsGatewayEnabled,
        });

        setSourceToken(enhancedToken);
      } catch (err) {
        // Prevent blocking the app, user can still select the token manually
        console.error('Error setting default token', err);
      }
    }
  }, [tokenList, isIpfsGatewayEnabled, sourceToken, isTestnet]);

  const {
    formattedQuoteData,
    isLoading: isQuoteLoading,
    isExpired,
    willRefresh,
    hasValidQuote,
    quoteFetchError,
  } = usePerpsDepositQuote({
    amount: sourceAmount || '',
    selectedToken: sourceToken || destToken,
  });

  const sourceBalance = useMemo(() => {
    if (!sourceToken || !selectedAddress) return undefined;

    const tokenChainId = sourceToken.chainId as Hex;

    if (isSwapsNativeAsset(sourceToken)) {
      const balance =
        accountsByChainId[tokenChainId]?.[selectedAddress]?.balance;
      return renderFromWei(balance || ZERO_BALANCE);
    }

    const tokenAddress = safeToChecksumAddress(sourceToken.address);
    if (tokenAddress) {
      const tokenBalance =
        balancesPerChain[tokenChainId]?.[tokenAddress] ||
        balances[tokenAddress];

      if (tokenBalance) {
        return renderFromTokenMinimalUnit(tokenBalance, sourceToken.decimals);
      }
    }

    return ZERO_BALANCE;
  }, [
    sourceToken,
    selectedAddress,
    accountsByChainId,
    balances,
    balancesPerChain,
  ]);

  const allChainIds = useMemo(() => {
    if (!networkConfigurations) return [];

    return Object.keys(networkConfigurations).filter((id) => {
      // For CAIP format chain IDs, parse and check namespace
      if (isCaipChainId(id)) {
        try {
          const { namespace } = parseCaipChainId(id);
          return namespace !== KnownCaipNamespace.Solana;
        } catch {
          return false;
        }
      }
      // For non-CAIP format (hex), assume it's EVM and include it
      return true;
    }) as Hex[];
  }, [networkConfigurations]);

  useEffect(() => {
    if (allChainIds.length > 0) {
      dispatch(setBridgeViewMode(BridgeViewMode.Bridge));
      dispatch(setSelectedSourceChainIds(allChainIds));
    }
  }, [allChainIds, dispatch]);

  useFocusEffect(
    useCallback(() => {
      if (bridgeSourceToken && bridgeSourceToken !== sourceToken) {
        setSourceToken(bridgeSourceToken as PerpsToken);
        dispatch(setBridgeSourceToken(undefined));
        // Reset amount when token changes from bridge
        setSourceAmount('');
      }
    }, [bridgeSourceToken, sourceToken, dispatch]),
  );

  // Reset amount when source token changes through any means
  useEffect(() => {
    // Only reset if we have a previous token and it's different from current
    if (
      prevTokenRef.current &&
      sourceToken &&
      (prevTokenRef.current.address !== sourceToken.address ||
        prevTokenRef.current.chainId !== sourceToken.chainId)
    ) {
      setSourceAmount('');
    }

    prevTokenRef.current = sourceToken;
  }, [sourceToken]);

  // Handle quote expiration
  useEffect(() => {
    const hasAmount = Boolean(
      sourceAmount && sourceAmount !== '' && parseFloat(sourceAmount) > 0,
    );

    // Only show expiration modal if we have a valid quote that expired and won't refresh
    // AND we have an amount entered
    if (
      isExpired &&
      !willRefresh &&
      hasValidQuote &&
      !isInputFocused &&
      hasAmount
    ) {
      setIsInputFocused(false);
      navigation.navigate(Routes.PERPS.MODALS.ROOT, {
        screen: Routes.PERPS.MODALS.QUOTE_EXPIRED_MODAL,
      });
    }
  }, [
    isExpired,
    willRefresh,
    hasValidQuote,
    isInputFocused,
    navigation,
    sourceAmount,
  ]);

  const hasInsufficientBalance = useMemo(() => {
    if (!sourceAmount || !sourceBalance) return false;
    return parseFloat(sourceAmount) > parseFloat(sourceBalance);
  }, [sourceAmount, sourceBalance]);

  const minimumDepositAmount = isTestnet
    ? TRADING_DEFAULTS.amount.testnet
    : TRADING_DEFAULTS.amount.mainnet;

  const isBelowMinimumDeposit = useMemo(() => {
    if (!sourceAmount || sourceToken?.symbol !== USDC_SYMBOL) return false;
    return parseFloat(sourceAmount) < minimumDepositAmount;
  }, [sourceAmount, sourceToken, minimumDepositAmount]);

  const handleBack = useCallback(() => {
    navigation.goBack();
  }, [navigation]);

  const handleKeypadChange = useCallback(
    ({ value }: { value: string; valueAsNumber: number }) => {
      if (value.length >= MAX_INPUT_LENGTH) {
        return;
      }
      setSourceAmount(value || '');
    },
    [],
  );

  const handleTokenSelectPress = useCallback(() => {
    navigation.navigate(Routes.BRIDGE.MODALS.ROOT, {
      screen: Routes.BRIDGE.MODALS.SOURCE_TOKEN_SELECTOR,
    });
  }, [navigation]);

  const handlePercentagePress = useCallback(
    (percentage: number) => {
      if (!sourceBalance || parseFloat(sourceBalance) === 0) return;

      const balanceNum = parseFloat(sourceBalance);
      const newAmount = (balanceNum * percentage).toFixed(
        sourceToken?.decimals || USDC_DECIMALS,
      );
      setSourceAmount(newAmount);
    },
    [sourceBalance, sourceToken],
  );

  const handleMaxPress = useCallback(() => {
    if (!sourceBalance || parseFloat(sourceBalance) === 0) return;
    setSourceAmount(sourceBalance);
  }, [sourceBalance]);

  const handleDonePress = useCallback(() => {
    setShouldBlur(true);
    setIsInputFocused(false);
    if (inputRef.current) {
      inputRef.current.blur();
    }
    setTimeout(() => setShouldBlur(false), 100);
  }, []);

  const handleContinue = useCallback(async () => {
    if (!sourceToken || !sourceAmount || !selectedAddress) {
      return;
    }

    try {
      setIsSubmittingTx(true);
      setError(null);

      const supportedRoutes = getDepositRoutes();
      const selectedTokenAddress = sourceToken.address.toLowerCase();
      const assetId = supportedRoutes.find((route: AssetRoute) =>
        route.assetId.toLowerCase().includes(selectedTokenAddress),
      )?.assetId;

      if (!assetId) {
        setError(
          strings('perps.errors.tokenNotSupported', {
            token: sourceToken.symbol,
          }),
        );
        return;
      }

      const depositParams: DepositParams = {
        amount: sourceAmount,
        assetId,
      };

      const depositResult = await deposit(depositParams);

      if (depositResult.success && depositResult.txHash) {
        // Show success toast
        toastRef?.current?.showToast({
          variant: ToastVariants.Icon,
          iconName: IconName.Received,
          iconColor: IconColor.Success,
          hasNoTimeout: false,
          labelOptions: [
            {
              label: `${sourceAmount} ${sourceToken.symbol} ${strings(
                'perps.deposit.deposit_completed',
              )}`,
              isBold: true,
            },
          ],
        });

        // Navigate to trading view
        navigation.navigate(Routes.PERPS.TRADING_VIEW);
      } else if (
        depositResult.error &&
        Object.values(PERPS_ERROR_CODES).includes(
          depositResult.error as PerpsErrorCode,
        )
      ) {
        // Translate PerpsController error codes
        const errorMessage = isPerpsErrorCode(
          depositResult.error,
          PERPS_ERROR_CODES.TOKEN_NOT_SUPPORTED,
        )
          ? translatePerpsError(depositResult.error, { token: assetId })
          : translatePerpsError(depositResult.error);
        setError(errorMessage);
      } else {
<<<<<<< HEAD
        // Use the error as-is or default message
        setError(depositResult.error || strings('perps.errors.depositFailed'));
=======
        // Use centralized error handler for all errors
        const errorMessage = handlePerpsError({
          error: depositResult.error,
          context: { token: sourceToken.symbol },
          fallbackMessage: strings('perps.errors.depositFailed'),
        });
        setError(errorMessage);
>>>>>>> c5e9b26e
      }
    } catch (err) {
      setError(
        err instanceof Error
          ? err.message
          : strings('perps.errors.unknownError'),
      );
    } finally {
      setIsSubmittingTx(false);
    }
  }, [
    sourceToken,
    sourceAmount,
    selectedAddress,
    getDepositRoutes,
    deposit,
    toastRef,
    navigation,
  ]);

  const hasAmount = sourceAmount && parseFloat(sourceAmount) > 0;
  const hasValidInputs =
    hasAmount &&
    sourceToken &&
    !hasInsufficientBalance &&
    !isBelowMinimumDeposit;
  const shouldDisplayQuoteDetails =
    hasAmount && sourceToken && (!isQuoteLoading || quoteFetchError);
  const shouldShowPercentageButtons = isInputFocused || !hasAmount;

  const getButtonLabel = () => {
    if (hasInsufficientBalance)
      return strings('perps.deposit.insufficient_funds');
    if (isBelowMinimumDeposit)
      return strings('perps.deposit.minimum_deposit_error', {
        amount: minimumDepositAmount,
      });
    if (!sourceAmount || parseFloat(sourceAmount) === 0)
      return strings('perps.deposit.enter_amount');
    if (isQuoteLoading) return strings('perps.deposit.fetching_quote');
    if (isSubmittingTx) return strings('perps.deposit.submitting');
    return strings('perps.deposit.get_usdc');
  };

  // Use the receiving amount from the quote data if available, otherwise show source amount
  const destAmount = useMemo(() => {
    if (
      formattedQuoteData.receivingAmount &&
      formattedQuoteData.receivingAmount !== '0.00 USDC'
    ) {
      // Extract just the numeric value from "X.XX USDC"
      const match = formattedQuoteData.receivingAmount.match(/^([\d.]+)/);
      return match ? match[1] : '0';
    }
    return sourceAmount || '0';
  }, [formattedQuoteData.receivingAmount, sourceAmount]);

  const { top } = useSafeAreaInsets();

  return (
    <SafeAreaView style={[styles.screen, { marginTop: top }]}>
      <View style={styles.container}>
        <View style={styles.header}>
          <ButtonIcon
            iconName={IconName.ArrowLeft}
            onPress={handleBack}
            iconColor={IconColor.Default}
            style={styles.backButton}
            testID="buttonicon-arrowleft"
          />
          <Text variant={TextVariant.HeadingMD} style={styles.headerTitle}>
            {strings('perps.deposit.get_usdc_hyperliquid')}
          </Text>
          <View style={styles.placeholder} />
        </View>

        <ScrollView
          style={styles.scrollView}
          contentContainerStyle={[
            styles.scrollViewContent,
            isInputFocused && styles.scrollViewContentWithKeypad,
          ]}
          showsVerticalScrollIndicator={false}
        >
          <Box style={styles.inputsContainer} gap={8}>
            <TokenInputArea
              ref={inputRef}
              amount={sourceAmount || undefined}
              token={sourceToken}
              tokenBalance={sourceBalance}
              networkImageSource={
                sourceToken?.chainId
                  ? getNetworkImageSource({ chainId: sourceToken.chainId })
                  : undefined
              }
              testID="source-token-area"
              tokenType={TokenInputAreaType.Source}
              onTokenPress={handleTokenSelectPress}
              onFocus={() => setIsInputFocused(true)}
              onBlur={() => {
                if (shouldBlur) {
                  setIsInputFocused(false);
                }
              }}
              onInputPress={() => {
                setIsInputFocused(true);
              }}
            />

            <Box style={styles.arrowContainer}>
              <Box style={styles.arrowCircle}>
                <Icon name={IconName.Arrow2Down} size={IconSize.Xl} />
              </Box>
            </Box>

            <TokenInputArea
              amount={destAmount}
              token={destToken}
              networkImageSource={getNetworkImageSource({
                chainId: destToken.chainId,
              })}
              networkName={HYPERLIQUID_NETWORK_NAME}
              testID="dest-token-area"
              tokenType={TokenInputAreaType.Destination}
              isLoading={isQuoteLoading}
            />
          </Box>

          {shouldDisplayQuoteDetails && (
            <Box style={styles.quoteContainer}>
              <PerpsQuoteDetailsCard
                networkFee={formattedQuoteData.networkFee}
                estimatedTime={formattedQuoteData.estimatedTime}
                rate={
                  formattedQuoteData.exchangeRate ||
                  `1 ${sourceToken?.symbol || USDC_SYMBOL} = 1 ${USDC_SYMBOL}`
                }
                metamaskFee={METAMASK_DEPOSIT_FEE}
                direction="deposit"
              />
            </Box>
          )}
        </ScrollView>

        {isInputFocused && (
          <View style={styles.floatingKeypadContainer}>
            <Button
              variant={ButtonVariants.Primary}
              label={getButtonLabel()}
              onPress={handleContinue}
              style={styles.actionButton}
              disabled={!hasValidInputs || isQuoteLoading || isSubmittingTx}
              testID="continue-button"
            />

            {shouldShowPercentageButtons && (
              <View style={styles.percentageButtonsRow}>
                <Button
                  variant={ButtonVariants.Secondary}
                  size={ButtonSize.Md}
                  label="10%"
                  onPress={() => handlePercentagePress(0.1)}
                  style={styles.percentageButton}
                />
                <Button
                  variant={ButtonVariants.Secondary}
                  size={ButtonSize.Md}
                  label="25%"
                  onPress={() => handlePercentagePress(0.25)}
                  style={styles.percentageButton}
                />
                <Button
                  variant={ButtonVariants.Secondary}
                  size={ButtonSize.Md}
                  label={strings('perps.deposit.max_button')}
                  onPress={handleMaxPress}
                  style={styles.percentageButton}
                />
                <Button
                  variant={ButtonVariants.Secondary}
                  size={ButtonSize.Md}
                  label={strings('perps.deposit.done_button')}
                  onPress={handleDonePress}
                  style={styles.percentageButton}
                />
              </View>
            )}

            <Keypad
              style={styles.keypad}
              value={sourceAmount || '0'}
              onChange={handleKeypadChange}
              currency={sourceToken?.symbol || USDC_SYMBOL}
              decimals={sourceToken?.decimals || USDC_DECIMALS}
            />
          </View>
        )}

        {!isInputFocused && (
          <View style={styles.fixedBottomContainer}>
            {(error || quoteFetchError) && (
              <Text style={styles.errorText} color={TextColor.Error}>
                {error || quoteFetchError}
              </Text>
            )}
            <Button
              variant={ButtonVariants.Primary}
              label={getButtonLabel()}
              onPress={handleContinue}
              style={styles.actionButton}
              disabled={!hasValidInputs || isQuoteLoading || isSubmittingTx}
              testID="continue-button"
            />
          </View>
        )}
      </View>
    </SafeAreaView>
  );
};

export default PerpsDepositAmountView;<|MERGE_RESOLUTION|>--- conflicted
+++ resolved
@@ -24,18 +24,7 @@
 import { toHex } from '@metamask/controller-utils';
 import { useSafeAreaInsets } from 'react-native-safe-area-context';
 import { strings } from '../../../../../../locales/i18n';
-<<<<<<< HEAD
-import {
-  translatePerpsError,
-  isPerpsErrorCode,
-} from '../../utils/translatePerpsError';
-import {
-  PERPS_ERROR_CODES,
-  type PerpsErrorCode,
-} from '../../controllers/PerpsController';
-=======
 import { handlePerpsError } from '../../utils/perpsErrorHandler';
->>>>>>> c5e9b26e
 import Button, {
   ButtonSize,
   ButtonVariants,
@@ -458,25 +447,7 @@
 
         // Navigate to trading view
         navigation.navigate(Routes.PERPS.TRADING_VIEW);
-      } else if (
-        depositResult.error &&
-        Object.values(PERPS_ERROR_CODES).includes(
-          depositResult.error as PerpsErrorCode,
-        )
-      ) {
-        // Translate PerpsController error codes
-        const errorMessage = isPerpsErrorCode(
-          depositResult.error,
-          PERPS_ERROR_CODES.TOKEN_NOT_SUPPORTED,
-        )
-          ? translatePerpsError(depositResult.error, { token: assetId })
-          : translatePerpsError(depositResult.error);
-        setError(errorMessage);
       } else {
-<<<<<<< HEAD
-        // Use the error as-is or default message
-        setError(depositResult.error || strings('perps.errors.depositFailed'));
-=======
         // Use centralized error handler for all errors
         const errorMessage = handlePerpsError({
           error: depositResult.error,
@@ -484,7 +455,6 @@
           fallbackMessage: strings('perps.errors.depositFailed'),
         });
         setError(errorMessage);
->>>>>>> c5e9b26e
       }
     } catch (err) {
       setError(
