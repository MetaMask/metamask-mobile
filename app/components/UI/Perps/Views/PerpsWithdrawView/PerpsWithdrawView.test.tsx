import { useNavigation } from '@react-navigation/native';
import { fireEvent, render, screen } from '@testing-library/react-native';
import React from 'react';
import { SafeAreaProvider } from 'react-native-safe-area-context';
import { PerpsWithdrawViewSelectorsIDs } from '../../../../../../e2e/selectors/Perps/Perps.selectors';
import { strings } from '../../../../../../locales/i18n';
import Engine from '../../../../../core/Engine';
import { PerpsStreamProvider } from '../../providers/PerpsStreamManager';
import PerpsWithdrawView from './PerpsWithdrawView';
import { ToastContext } from '../../../../../component-library/components/Toast';

// Mock component-library Button to avoid IconSize import issues during tests
jest.mock('../../../../../component-library/components/Buttons/Button', () => ({
  __esModule: true,
  default: 'Button',
  ButtonSize: { Lg: 'Lg', Md: 'Md' },
  ButtonVariants: { Primary: 'Primary', Secondary: 'Secondary' },
  ButtonWidthTypes: { Full: 'Full', Auto: 'Auto' },
}));

// Mock usePerpsLiveAccount hook
jest.mock('../../hooks/stream', () => ({
  usePerpsLiveAccount: jest.fn(() => ({
    account: {
      availableBalance: '1000.00',
<<<<<<< HEAD
      totalBalance: '1000.00',
      marginUsed: '0.00',
      unrealizedPnl: '0.00',
      returnOnEquity: '0.00',
      totalValue: '1000.00',
=======
      marginUsed: '0.00',
      unrealizedPnl: '0.00',
      returnOnEquity: '0.00',
      totalBalance: '1000.00',
>>>>>>> 338177c4
    },
    isInitialLoading: false,
  })),
}));

// Mock locales
jest.mock('../../../../../../locales/i18n', () => ({
  strings: jest.fn((key: string, params?: Record<string, unknown>) => {
    const translations: Record<string, string> = {
      'perps.withdrawal.title': 'Withdraw',
      'perps.withdrawal.available_balance': `Available balance: ${
        params?.amount || ''
      }`,
      'perps.withdrawal.provider_fee': 'Provider fee',
      'perps.withdrawal.you_will_receive': 'You will receive',
      'perps.withdrawal.withdraw': 'Withdraw',
      'perps.withdrawal.insufficient_funds': 'Insufficient funds',
      'perps.withdrawal.minimum_amount_error': `Minimum amount: ${
        params?.amount || ''
      }`,
    };
    return translations[key] || key;
  }),
}));

jest.mock('@react-navigation/native', () => ({
  useNavigation: jest.fn(),
}));

jest.mock('@metamask/design-system-twrnc-preset', () => ({
  useTailwind: jest.fn(() => ({
    style: jest.fn(() => ({})),
  })),
}));

// Mock hooks
jest.mock('../../hooks', () => ({
  usePerpsLiveAccount: jest.fn(() => ({
    account: {
      availableBalance: '$1000.00',
    },
    isInitialLoading: false,
  })),
  usePerpsWithdrawQuote: jest.fn(() => ({
    formattedQuoteData: {
      networkFee: '$1.00',
    },
  })),
  useWithdrawTokens: jest.fn(() => ({
    destToken: {
      symbol: 'USDC',
      address: '0xaf88d065e77c8cc2239327c5edb3a432268e5831',
      chainId: '0xa4b1',
      decimals: 6,
      name: 'USD Coin',
      image: undefined,
      currencyExchangeRate: 1,
    },
  })),
  usePerpsEventTracking: jest.fn(() => ({
    track: jest.fn(),
  })),
  useWithdrawValidation: jest.fn(() => ({
    hasAmount: false,
    isBelowMinimum: false,
    hasInsufficientBalance: false,
    getMinimumAmount: jest.fn(() => '10.00'),
  })),
  usePerpsNetwork: jest.fn(() => 'mainnet'),
  usePerpsMeasurement: jest.fn(),
}));

// Mock components
jest.mock('../../../../Base/Keypad', () => 'Keypad');
jest.mock(
  '../../components/PerpsBottomSheetTooltip',
  () => 'PerpsBottomSheetTooltip',
);
jest.mock(
  '../../../../../component-library/components-temp/KeyValueRow',
  () => 'KeyValueRow',
);
jest.mock(
  '../../../../../component-library/components/Avatars/Avatar/variants/AvatarToken',
  () => 'AvatarToken',
);
jest.mock('../../../../../component-library/components/Badges/Badge', () => ({
  __esModule: true,
  default: 'Badge',
  BadgeVariant: {
    Network: 'Network',
  },
}));
jest.mock(
  '../../../../../component-library/components/Badges/BadgeWrapper',
  () => ({
    __esModule: true,
    default: 'BadgeWrapper',
    BadgePosition: {
      BottomRight: 'BottomRight',
    },
  }),
);
jest.mock('../../../../UI/AssetOverview/Balance/Balance', () => ({
  NetworkBadgeSource: jest.fn(() => ({ uri: 'network-badge-uri' })),
}));

// Mock design system components
jest.mock('@metamask/design-system-react-native', () => ({
  Box: 'Box',
  BoxAlignItems: {
    Center: 'Center',
  },
  BoxFlexDirection: {
    Row: 'Row',
  },
  BoxJustifyContent: {
    Between: 'Between',
  },
  ButtonBase: 'ButtonBase',
  IconSize: {
    Xl: 'Xl',
  },
  IconColor: {
    PrimaryDefault: 'PrimaryDefault',
  },
}));

// Mock Text component
jest.mock('../../../../../component-library/components/Texts/Text', () => ({
  __esModule: true,
  default: 'Text',
  TextColor: {
    Alternative: 'Alternative',
    Error: 'Error',
  },
  TextVariant: {
    HeadingMD: 'HeadingMD',
    BodyMD: 'BodyMD',
    BodyMDMedium: 'BodyMDMedium',
    BodyLGMedium: 'BodyLGMedium',
    BodySM: 'BodySM',
    DisplayMD: 'DisplayMD',
  },
}));

// Mock Avatar types
jest.mock(
  '../../../../../component-library/components/Avatars/Avatar/Avatar.types',
  () => ({
    AvatarSize: {
      Sm: 'Sm',
    },
  }),
);

// Mock Engine
jest.mock('../../../../../core/Engine', () => ({
  context: {
    PerpsController: {
      withdraw: jest.fn(),
      getWithdrawalRoutes: jest.fn(() => [
        {
          assetId: 'USDC-42161',
          minimumAmount: '10',
        },
      ]),
    },
  },
}));

// Mock Toast
jest.mock('../../../../../component-library/components/Toast', () => {
  // eslint-disable-next-line @typescript-eslint/no-var-requires, @typescript-eslint/no-require-imports
  const mockReact = require('react');
  return {
    ToastContext: mockReact.createContext({
      toastRef: { current: { showToast: jest.fn() } },
    }),
    ToastVariants: {
      Icon: 'Icon',
    },
  };
});

describe('PerpsWithdrawView', () => {
  const mockNavigation = {
    goBack: jest.fn(),
  };

  const mockToastRef = {
    current: {
      showToast: jest.fn(),
    },
  };

  // Helper function to render component with required providers
  const renderWithProviders = (component: React.ReactElement) =>
    render(
      <SafeAreaProvider
        initialMetrics={{
          insets: { top: 0, left: 0, right: 0, bottom: 0 },
          frame: { x: 0, y: 0, width: 0, height: 0 },
        }}
      >
        <ToastContext.Provider
          value={
            { toastRef: mockToastRef } as unknown as React.ContextType<
              typeof ToastContext
            >
          }
        >
          <PerpsStreamProvider>{component}</PerpsStreamProvider>
        </ToastContext.Provider>
      </SafeAreaProvider>,
    );

  beforeEach(() => {
    jest.clearAllMocks();
    (useNavigation as jest.Mock).mockReturnValue(mockNavigation);
  });

  describe('Component Rendering', () => {
    it('renders correctly with title and key elements', () => {
      renderWithProviders(<PerpsWithdrawView />);

      expect(
        screen.getByText(strings('perps.withdrawal.title')),
      ).toBeOnTheScreen();
      expect(screen.getByText('$0')).toBeOnTheScreen(); // Initial amount display matches component logic
      expect(
        screen.getByText(
          strings('perps.withdrawal.available_balance', {
            amount: '$1,000',
          }),
        ),
      ).toBeOnTheScreen();
    });

    it('renders percentage buttons when focused', () => {
      renderWithProviders(<PerpsWithdrawView />);

      expect(screen.getByText('10%')).toBeOnTheScreen();
      expect(screen.getByText('25%')).toBeOnTheScreen();
      expect(screen.getByText('50%')).toBeOnTheScreen();
      expect(screen.getByText('Max')).toBeOnTheScreen();
    });

    it('renders without errors', () => {
      expect(() => renderWithProviders(<PerpsWithdrawView />)).not.toThrow();
    });
  });

  describe('User Interactions', () => {
    it('handles back button press', () => {
      renderWithProviders(<PerpsWithdrawView />);

      const backButton = screen.getByTestId(
        PerpsWithdrawViewSelectorsIDs.BACK_BUTTON,
      );
      fireEvent.press(backButton);

      expect(mockNavigation.goBack).toHaveBeenCalled();
    });

    it('handles percentage button press', () => {
      renderWithProviders(<PerpsWithdrawView />);

      const tenPercentButton = screen.getByText('10%');
      expect(() => fireEvent.press(tenPercentButton)).not.toThrow();
    });

    it('handles max button press', () => {
      renderWithProviders(<PerpsWithdrawView />);

      const maxButton = screen.getByText('Max');
      expect(() => fireEvent.press(maxButton)).not.toThrow();
    });

    it('shows withdrawal button when amount is entered', () => {
      const mockUseWithdrawValidation =
        jest.requireMock('../../hooks').useWithdrawValidation;

      expect(mockUseWithdrawValidation).toBeDefined();
    });

    it('handles withdrawal submission', async () => {
      const mockWithdraw = jest.fn().mockResolvedValue({ success: true });
      Engine.context.PerpsController.withdraw = mockWithdraw;

      expect(mockWithdraw).toBeDefined();
    });

    it('validates insufficient funds scenario', () => {
      const mockUseWithdrawValidation =
        jest.requireMock('../../hooks').useWithdrawValidation;

      expect(mockUseWithdrawValidation).toBeDefined();
    });

    it('validates minimum amount scenario', () => {
      const mockUseWithdrawValidation =
        jest.requireMock('../../hooks').useWithdrawValidation;

      expect(mockUseWithdrawValidation).toBeDefined();
    });
  });
});<|MERGE_RESOLUTION|>--- conflicted
+++ resolved
@@ -23,18 +23,10 @@
   usePerpsLiveAccount: jest.fn(() => ({
     account: {
       availableBalance: '1000.00',
-<<<<<<< HEAD
-      totalBalance: '1000.00',
-      marginUsed: '0.00',
-      unrealizedPnl: '0.00',
-      returnOnEquity: '0.00',
-      totalValue: '1000.00',
-=======
       marginUsed: '0.00',
       unrealizedPnl: '0.00',
       returnOnEquity: '0.00',
       totalBalance: '1000.00',
->>>>>>> 338177c4
     },
     isInitialLoading: false,
   })),
@@ -72,11 +64,8 @@
 
 // Mock hooks
 jest.mock('../../hooks', () => ({
-  usePerpsLiveAccount: jest.fn(() => ({
-    account: {
-      availableBalance: '$1000.00',
-    },
-    isInitialLoading: false,
+  usePerpsAccount: jest.fn(() => ({
+    availableBalance: '$1000.00',
   })),
   usePerpsWithdrawQuote: jest.fn(() => ({
     formattedQuoteData: {
