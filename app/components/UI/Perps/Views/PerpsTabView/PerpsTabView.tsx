--- conflicted
+++ resolved
@@ -1,10 +1,6 @@
 import { useNavigation, type NavigationProp } from '@react-navigation/native';
 import React, { useCallback, useState } from 'react';
-<<<<<<< HEAD
 import { Modal, ScrollView, View } from 'react-native';
-=======
-import { Modal, ScrollView, TouchableOpacity, View } from 'react-native';
->>>>>>> c0842c92
 import { SafeAreaView } from 'react-native-safe-area-context';
 import {
   PerpsPositionsViewSelectorsIDs,
@@ -25,10 +21,7 @@
 import PerpsBottomSheetTooltip from '../../components/PerpsBottomSheetTooltip';
 import PerpsCard from '../../components/PerpsCard';
 import { PerpsTabControlBar } from '../../components/PerpsTabControlBar';
-<<<<<<< HEAD
 import TempTouchableOpacity from '../../../../../component-library/components-temp/TempTouchableOpacity';
-=======
->>>>>>> c0842c92
 import {
   PerpsEventProperties,
   PerpsEventValues,
@@ -118,17 +111,12 @@
     }
   }, [navigation, isFirstTimeUser]);
 
-<<<<<<< HEAD
   const memoizedPressHandler = useCallback(() => {
     handleNewTrade();
   }, [handleNewTrade]);
 
   const renderStartTradeCTA = () => (
     <TempTouchableOpacity
-=======
-  const renderStartTradeCTA = () => (
-    <TouchableOpacity
->>>>>>> c0842c92
       style={styles.startTradeCTA}
       onPress={handleNewTrade}
       testID={PerpsTabViewSelectorsIDs.START_NEW_TRADE_CTA}
@@ -146,11 +134,7 @@
           {strings('perps.position.list.start_new_trade')}
         </Text>
       </View>
-<<<<<<< HEAD
     </TempTouchableOpacity>
-=======
-    </TouchableOpacity>
->>>>>>> c0842c92
   );
 
   const renderOrdersSection = () => {
