import { useNavigation, type NavigationProp } from '@react-navigation/native';
<<<<<<< HEAD
import React, { useCallback, useEffect, useRef, useState } from 'react';
=======
import React, { useCallback, useState } from 'react';
>>>>>>> 8e7057fe
import { Modal, ScrollView, View } from 'react-native';
import { SafeAreaView } from 'react-native-safe-area-context';
import { useSelector } from 'react-redux';
import {
  PerpsPositionsViewSelectorsIDs,
  PerpsTabViewSelectorsIDs,
} from '../../../../../../e2e/selectors/Perps/Perps.selectors';
import { strings } from '../../../../../../locales/i18n';
import Icon, {
  IconColor,
  IconName,
  IconSize,
} from '../../../../../component-library/components/Icons/Icon';
import Text, {
  TextVariant,
} from '../../../../../component-library/components/Texts/Text';
import { useStyles } from '../../../../../component-library/hooks';
import Routes from '../../../../../constants/navigation/Routes';
import { MetaMetricsEvents } from '../../../../hooks/useMetrics';
import PerpsBottomSheetTooltip from '../../components/PerpsBottomSheetTooltip';
import PerpsCard from '../../components/PerpsCard';
import { PerpsTabControlBar } from '../../components/PerpsTabControlBar';
import {
  TouchablePerpsComponent,
  useCoordinatedPress,
} from '../../components/PressablePerpsComponent/PressablePerpsComponent';
import {
  PerpsEventProperties,
  PerpsEventValues,
} from '../../constants/eventNames';
import type { PerpsNavigationParamList } from '../../controllers/types';
import { TraceName } from '../../../../../util/trace';
import {
  usePerpsEventTracking,
  usePerpsFirstTimeUser,
  usePerpsLivePositions,
  usePerpsPerformance,
} from '../../hooks';
<<<<<<< HEAD
import { usePerpsLiveAccount, usePerpsLiveOrders } from '../../hooks/stream';
=======
import { getPositionDirection } from '../../utils/positionCalculations';
import { usePerpsLiveAccount, usePerpsLiveOrders } from '../../hooks/stream';
import { usePerpsMeasurement } from '../../hooks/usePerpsMeasurement';
>>>>>>> 8e7057fe
import { selectPerpsEligibility } from '../../selectors/perpsController';
import styleSheet from './PerpsTabView.styles';

import Skeleton from '../../../../../component-library/components/Skeleton/Skeleton';
import { PerpsEmptyState } from '../PerpsEmptyState';
import { usePerpsDepositProgress } from '../../hooks/usePerpsDepositProgress';

interface PerpsTabViewProps {}

const PerpsTabView: React.FC<PerpsTabViewProps> = () => {
  const { styles } = useStyles(styleSheet, {});
  const [isEligibilityModalVisible, setIsEligibilityModalVisible] =
    useState(false);

  const navigation = useNavigation<NavigationProp<PerpsNavigationParamList>>();
<<<<<<< HEAD
  const { track } = usePerpsEventTracking();
  const { account } = usePerpsLiveAccount();

  const hasTrackedHomescreen = useRef(false);
  const { startMeasure, endMeasure } = usePerpsPerformance();
=======
  const { account } = usePerpsLiveAccount();
>>>>>>> 8e7057fe

  const { positions, isInitialLoading } = usePerpsLivePositions({
    throttleMs: 1000, // Update positions every second
  });

  // Track Perps tab load performance - measures time from tab mount to data ready
  usePerpsMeasurement({
    traceName: TraceName.PerpsTabView,
    conditions: [
      !isInitialLoading,
      !!positions,
      account?.totalBalance !== undefined,
    ],
  });

  const orders = usePerpsLiveOrders({
    hideTpSl: true, // Filter out TP/SL orders
    throttleMs: 1000, // Update orders every second
  });

  const isEligible = useSelector(selectPerpsEligibility);

  const { isFirstTimeUser } = usePerpsFirstTimeUser();

  const hasPositions = positions && positions.length > 0;
  const hasOrders = orders && orders.length > 0;
  const hasNoPositionsOrOrders = !hasPositions && !hasOrders;

<<<<<<< HEAD
  // Start measuring position data load time on mount
  useEffect(() => {
    startMeasure(PerpsMeasurementName.POSITION_DATA_LOADED_PERP_TAB);
  }, [startMeasure]);

  // Track homescreen tab viewed - only once when positions and account are loaded
  useEffect(() => {
    if (
      !hasTrackedHomescreen.current &&
      !isInitialLoading &&
      positions &&
      account?.totalBalance !== undefined
    ) {
      // Track position data loaded performance
      endMeasure(PerpsMeasurementName.POSITION_DATA_LOADED_PERP_TAB);

      // Track homescreen tab viewed event with exact property names from requirements
      track(MetaMetricsEvents.PERPS_HOMESCREEN_TAB_VIEWED, {
        [PerpsEventProperties.OPEN_POSITION]: positions.map((p) => ({
          [PerpsEventProperties.ASSET]: p.coin,
          [PerpsEventProperties.LEVERAGE]: p.leverage.value,
          [PerpsEventProperties.DIRECTION]:
            parseFloat(p.size) > 0
              ? PerpsEventValues.DIRECTION.LONG
              : PerpsEventValues.DIRECTION.SHORT,
        })),
      });

      hasTrackedHomescreen.current = true;
    }
  }, [isInitialLoading, positions, account?.totalBalance, track, endMeasure]);
=======
  // Track homescreen tab viewed - declarative (main's event name, privacy-compliant count)
  usePerpsEventTracking({
    eventName: MetaMetricsEvents.PERPS_SCREEN_VIEWED,
    conditions: [
      !isInitialLoading,
      !!positions,
      account?.totalBalance !== undefined,
    ],
    properties: {
      [PerpsEventProperties.SCREEN_TYPE]:
        PerpsEventValues.SCREEN_TYPE.HOMESCREEN,
      [PerpsEventProperties.OPEN_POSITION]: positions?.length || 0,
    },
  });

  const { isDepositInProgress } = usePerpsDepositProgress();
>>>>>>> 8e7057fe

  const handleManageBalancePress = useCallback(() => {
    if (!isEligible) {
      setIsEligibilityModalVisible(true);
      return;
    }

    if (isDepositInProgress) {
      return;
    }

    navigation.navigate(Routes.PERPS.MODALS.ROOT, {
      screen: Routes.PERPS.MODALS.BALANCE_MODAL,
    });
  }, [navigation, isEligible, isDepositInProgress]);

  const handleNewTrade = useCallback(() => {
    if (isFirstTimeUser) {
      // Navigate to tutorial for first-time users
      navigation.navigate(Routes.PERPS.ROOT, {
        screen: Routes.PERPS.TUTORIAL,
      });
    } else {
      // Navigate to trading view for returning users
      navigation.navigate(Routes.PERPS.ROOT, {
        screen: Routes.PERPS.MARKETS,
        params: { source: PerpsEventValues.SOURCE.POSITION_TAB },
      });
    }
  }, [navigation, isFirstTimeUser]);

  const coordinatedPress = useCoordinatedPress();

  const memoizedPressHandler = useCallback(() => {
    coordinatedPress(handleNewTrade);
  }, [coordinatedPress, handleNewTrade]);

  const renderStartTradeCTA = () => (
    <TouchablePerpsComponent
      style={styles.startTradeCTA}
      onPress={memoizedPressHandler}
      testID={PerpsTabViewSelectorsIDs.START_NEW_TRADE_CTA}
    >
      <View style={styles.startTradeContent}>
        <View style={styles.startTradeIconContainer}>
          <Icon
            name={IconName.Add}
            color={IconColor.Default}
            size={IconSize.Sm}
          />
        </View>
        <Text variant={TextVariant.BodyMDMedium} style={styles.startTradeText}>
          {strings('perps.position.list.start_new_trade')}
        </Text>
      </View>
    </TouchablePerpsComponent>
  );

  const renderOrdersSection = () => {
    // Only show orders section if there are active orders
    if (!orders || orders.length === 0) {
      return null;
    }

    return (
      <>
        <View style={styles.sectionHeader}>
          <Text variant={TextVariant.BodyMDMedium} style={styles.sectionTitle}>
            {strings('perps.order.open_orders')}
          </Text>
        </View>
        <View>
          {orders.map((order) => (
            <PerpsCard
              key={order.orderId}
              order={order}
              source={PerpsEventValues.SOURCE.POSITION_TAB}
            />
          ))}
          {(!positions || positions.length === 0) && renderStartTradeCTA()}
        </View>
      </>
    );
  };

  const renderPositionsSection = () => {
    if (isInitialLoading) {
      // Removed loading state as it was redundant to the first loading state and only appeared for very little time
      return (
        <Skeleton height={30} width="100%" style={styles.loadingContainer} />
      );
    }

    if (positions.length === 0) {
      return null;
    }

    return (
      <>
        <View style={styles.sectionHeader}>
          <Text
            variant={TextVariant.BodyMDMedium}
            style={styles.sectionTitle}
            testID={PerpsPositionsViewSelectorsIDs.POSITIONS_SECTION_TITLE}
          >
            {strings('perps.position.title')}
          </Text>
        </View>
        <View>
          {positions.map((position, index) => {
            const directionSegment = getPositionDirection(position.size);
            return (
              <View
                key={`${position.coin}-${index}`}
                testID={`${PerpsPositionsViewSelectorsIDs.POSITION_ITEM}-${position.coin}-${position.leverage.value}x-${directionSegment}-${index}`}
              >
                <PerpsCard
                  key={`${position.coin}-${index}`}
                  position={position}
                  source={PerpsEventValues.SOURCE.POSITION_TAB}
                />
              </View>
            );
          })}
          {renderStartTradeCTA()}
        </View>
      </>
    );
  };

  return (
    <SafeAreaView style={styles.wrapper} edges={['left', 'right']}>
      <>
        <PerpsTabControlBar
          onManageBalancePress={handleManageBalancePress}
          hasPositions={hasPositions}
          hasOrders={hasOrders}
        />
        <ScrollView style={styles.content}>
          <View style={styles.contentContainer}>
            {!isInitialLoading && hasNoPositionsOrOrders ? (
              <PerpsEmptyState
                onAction={handleNewTrade}
                testID="perps-empty-state"
                twClassName="mx-auto"
              />
            ) : (
              <View style={styles.tradeInfoContainer}>
                <View>{renderPositionsSection()}</View>
                <View>{renderOrdersSection()}</View>
              </View>
            )}
          </View>
        </ScrollView>
        {isEligibilityModalVisible && (
          // Android Compatibility: Wrap the <Modal> in a plain <View> component to prevent rendering issues and freezing.
          <View>
            <Modal
              visible
              transparent
              animationType="none"
              statusBarTranslucent
            >
              <PerpsBottomSheetTooltip
                isVisible
                onClose={() => setIsEligibilityModalVisible(false)}
                contentKey={'geo_block'}
                testID={PerpsTabViewSelectorsIDs.GEO_BLOCK_BOTTOM_SHEET_TOOLTIP}
              />
            </Modal>
          </View>
        )}
      </>
    </SafeAreaView>
  );
};

// Enable WDYR tracking in development
// Uncomment to enable WDYR for debugging re-renders
// if (__DEV__) {
//   // eslint-disable-next-line @typescript-eslint/no-explicit-any
//   (PerpsTabView as any).whyDidYouRender = {
//     logOnDifferentValues: true,
//     customName: 'PerpsTabView',
//   };
// }

export default PerpsTabView;<|MERGE_RESOLUTION|>--- conflicted
+++ resolved
@@ -1,9 +1,5 @@
 import { useNavigation, type NavigationProp } from '@react-navigation/native';
-<<<<<<< HEAD
-import React, { useCallback, useEffect, useRef, useState } from 'react';
-=======
 import React, { useCallback, useState } from 'react';
->>>>>>> 8e7057fe
 import { Modal, ScrollView, View } from 'react-native';
 import { SafeAreaView } from 'react-native-safe-area-context';
 import { useSelector } from 'react-redux';
@@ -40,15 +36,10 @@
   usePerpsEventTracking,
   usePerpsFirstTimeUser,
   usePerpsLivePositions,
-  usePerpsPerformance,
 } from '../../hooks';
-<<<<<<< HEAD
-import { usePerpsLiveAccount, usePerpsLiveOrders } from '../../hooks/stream';
-=======
 import { getPositionDirection } from '../../utils/positionCalculations';
 import { usePerpsLiveAccount, usePerpsLiveOrders } from '../../hooks/stream';
 import { usePerpsMeasurement } from '../../hooks/usePerpsMeasurement';
->>>>>>> 8e7057fe
 import { selectPerpsEligibility } from '../../selectors/perpsController';
 import styleSheet from './PerpsTabView.styles';
 
@@ -64,15 +55,7 @@
     useState(false);
 
   const navigation = useNavigation<NavigationProp<PerpsNavigationParamList>>();
-<<<<<<< HEAD
-  const { track } = usePerpsEventTracking();
   const { account } = usePerpsLiveAccount();
-
-  const hasTrackedHomescreen = useRef(false);
-  const { startMeasure, endMeasure } = usePerpsPerformance();
-=======
-  const { account } = usePerpsLiveAccount();
->>>>>>> 8e7057fe
 
   const { positions, isInitialLoading } = usePerpsLivePositions({
     throttleMs: 1000, // Update positions every second
@@ -101,39 +84,6 @@
   const hasOrders = orders && orders.length > 0;
   const hasNoPositionsOrOrders = !hasPositions && !hasOrders;
 
-<<<<<<< HEAD
-  // Start measuring position data load time on mount
-  useEffect(() => {
-    startMeasure(PerpsMeasurementName.POSITION_DATA_LOADED_PERP_TAB);
-  }, [startMeasure]);
-
-  // Track homescreen tab viewed - only once when positions and account are loaded
-  useEffect(() => {
-    if (
-      !hasTrackedHomescreen.current &&
-      !isInitialLoading &&
-      positions &&
-      account?.totalBalance !== undefined
-    ) {
-      // Track position data loaded performance
-      endMeasure(PerpsMeasurementName.POSITION_DATA_LOADED_PERP_TAB);
-
-      // Track homescreen tab viewed event with exact property names from requirements
-      track(MetaMetricsEvents.PERPS_HOMESCREEN_TAB_VIEWED, {
-        [PerpsEventProperties.OPEN_POSITION]: positions.map((p) => ({
-          [PerpsEventProperties.ASSET]: p.coin,
-          [PerpsEventProperties.LEVERAGE]: p.leverage.value,
-          [PerpsEventProperties.DIRECTION]:
-            parseFloat(p.size) > 0
-              ? PerpsEventValues.DIRECTION.LONG
-              : PerpsEventValues.DIRECTION.SHORT,
-        })),
-      });
-
-      hasTrackedHomescreen.current = true;
-    }
-  }, [isInitialLoading, positions, account?.totalBalance, track, endMeasure]);
-=======
   // Track homescreen tab viewed - declarative (main's event name, privacy-compliant count)
   usePerpsEventTracking({
     eventName: MetaMetricsEvents.PERPS_SCREEN_VIEWED,
@@ -150,7 +100,6 @@
   });
 
   const { isDepositInProgress } = usePerpsDepositProgress();
->>>>>>> 8e7057fe
 
   const handleManageBalancePress = useCallback(() => {
     if (!isEligible) {
