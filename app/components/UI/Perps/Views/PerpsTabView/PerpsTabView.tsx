import { useNavigation, type NavigationProp } from '@react-navigation/native';
import React, { useCallback, useEffect, useRef, useState } from 'react';
import { Modal, ScrollView, TouchableOpacity, View } from 'react-native';
import { SafeAreaView } from 'react-native-safe-area-context';
import { useSelector } from 'react-redux';
import { strings } from '../../../../../../locales/i18n';
import Button, {
  ButtonSize,
  ButtonVariants,
  ButtonWidthTypes,
} from '../../../../../component-library/components/Buttons/Button';
import Icon, {
  IconColor,
  IconName,
  IconSize,
} from '../../../../../component-library/components/Icons/Icon';
import Text, {
  TextColor,
  TextVariant,
} from '../../../../../component-library/components/Texts/Text';
import { useStyles } from '../../../../../component-library/hooks';
import Routes from '../../../../../constants/navigation/Routes';
import { MetaMetricsEvents } from '../../../../hooks/useMetrics';
import { PerpsTabControlBar } from '../../components/PerpsTabControlBar';
import PerpsErrorState, {
  PerpsErrorType,
} from '../../components/PerpsErrorState';
import {
  PerpsEventProperties,
  PerpsEventValues,
} from '../../constants/eventNames';
import { PerpsMeasurementName } from '../../constants/performanceMetrics';
import type { PerpsNavigationParamList } from '../../controllers/types';
import {
  usePerpsAccount,
  usePerpsConnection,
  usePerpsEventTracking,
  usePerpsFirstTimeUser,
  usePerpsTrading,
  usePerpsPerformance,
  usePerpsLivePositions,
} from '../../hooks';
import { usePerpsLiveOrders } from '../../hooks/stream';
import { selectSelectedInternalAccountByScope } from '../../../../../selectors/multichainAccounts/accounts';
import PerpsCard from '../../components/PerpsCard';
import { PerpsTabViewSelectorsIDs } from '../../../../../../e2e/selectors/Perps/Perps.selectors';
import styleSheet from './PerpsTabView.styles';
<<<<<<< HEAD
import {
  PerpsTabViewSelectorsIDs,
  PerpsPositionsViewSelectorsIDs,
} from '../../../../../../e2e/selectors/Perps/Perps.selectors';
=======
import PerpsBottomSheetTooltip from '../../components/PerpsBottomSheetTooltip';
import { selectPerpsEligibility } from '../../selectors/perpsController';
>>>>>>> a2618454

interface PerpsTabViewProps {}

const PerpsTabView: React.FC<PerpsTabViewProps> = () => {
  const { styles } = useStyles(styleSheet, {});
  const [isEligibilityModalVisible, setIsEligibilityModalVisible] =
    useState(false);
  const navigation = useNavigation<NavigationProp<PerpsNavigationParamList>>();
  const selectedEvmAccount = useSelector(selectSelectedInternalAccountByScope)(
    'eip155:1',
  );
  const { getAccountState } = usePerpsTrading();
  const { isConnected, isInitialized, error, connect, resetError } =
    usePerpsConnection();
  const { track } = usePerpsEventTracking();
  const cachedAccountState = usePerpsAccount();

  const hasTrackedHomescreen = useRef(false);
  const { startMeasure, endMeasure } = usePerpsPerformance();

  const { positions, isInitialLoading } = usePerpsLivePositions({
    throttleMs: 1000, // Update positions every second
  });

  const orders = usePerpsLiveOrders({
    hideTpSl: true, // Filter out TP/SL orders
    throttleMs: 1000, // Update orders every second
  });

  const isEligible = useSelector(selectPerpsEligibility);

  const { isFirstTimeUser } = usePerpsFirstTimeUser();

  const firstTimeUserIconSize = 48 as unknown as IconSize;

  const hasPositions = positions && positions.length > 0;
  const hasOrders = orders && orders.length > 0;
  const hasNoPositionsOrOrders = !hasPositions && !hasOrders;

  // Start measuring position data load time on mount
  useEffect(() => {
    startMeasure(PerpsMeasurementName.POSITION_DATA_LOADED_PERP_TAB);
  }, [startMeasure]);

  // Automatically load account state on mount and when network or account changes
  useEffect(() => {
    // Only load account state if we're connected, initialized, and have an EVM account
    if (isConnected && isInitialized && selectedEvmAccount) {
      // Fire and forget - errors are already handled in getAccountState
      // and stored in the controller's state
      getAccountState();
    }
  }, [getAccountState, isConnected, isInitialized, selectedEvmAccount]);

  // Track homescreen tab viewed - only once when positions and account are loaded
  useEffect(() => {
    if (
      !hasTrackedHomescreen.current &&
      !isInitialLoading &&
      positions &&
      cachedAccountState?.totalBalance !== undefined
    ) {
      // Track position data loaded performance
      endMeasure(PerpsMeasurementName.POSITION_DATA_LOADED_PERP_TAB);

      // Track homescreen tab viewed event with exact property names from requirements
      track(MetaMetricsEvents.PERPS_HOMESCREEN_TAB_VIEWED, {
        [PerpsEventProperties.OPEN_POSITION]: positions.map((p) => ({
          [PerpsEventProperties.ASSET]: p.coin,
          [PerpsEventProperties.LEVERAGE]: p.leverage.value,
          [PerpsEventProperties.DIRECTION]:
            parseFloat(p.size) > 0
              ? PerpsEventValues.DIRECTION.LONG
              : PerpsEventValues.DIRECTION.SHORT,
        })),
        [PerpsEventProperties.PERP_ACCOUNT_BALANCE]: parseFloat(
          cachedAccountState.totalBalance,
        ),
      });

      hasTrackedHomescreen.current = true;
    }
  }, [
    isInitialLoading,
    positions,
    cachedAccountState?.totalBalance,
    track,
    endMeasure,
  ]);

  const handleManageBalancePress = useCallback(() => {
    if (!isEligible) {
      setIsEligibilityModalVisible(true);
      return;
    }

    navigation.navigate(Routes.PERPS.MODALS.ROOT, {
      screen: Routes.PERPS.MODALS.BALANCE_MODAL,
    });
  }, [navigation, isEligible]);

  const handleNewTrade = useCallback(() => {
    if (isFirstTimeUser) {
      // Navigate to tutorial for first-time users
      navigation.navigate(Routes.PERPS.ROOT, {
        screen: Routes.PERPS.TUTORIAL,
      });
    } else {
      // Navigate to trading view for returning users
      navigation.navigate(Routes.PERPS.ROOT, {
        screen: Routes.PERPS.MARKETS,
      });
    }
  }, [navigation, isFirstTimeUser]);

  const handleRetryConnection = useCallback(() => {
    resetError();
    connect();
  }, [connect, resetError]);

  const renderOrdersSection = () => {
    // Only show orders section if there are active orders
    if (!orders || orders.length === 0) {
      return null;
    }

    return (
      <>
        <View style={styles.sectionHeader}>
          <Text variant={TextVariant.BodyMDMedium} style={styles.sectionTitle}>
            {strings('perps.order.open_orders')}
          </Text>
        </View>
        <View>
          {orders.map((order) => (
            <PerpsCard key={order.orderId} order={order} />
          ))}
        </View>
      </>
    );
  };

  const renderPositionsSection = () => {
    if (isInitialLoading) {
      return (
        <View style={styles.loadingContainer}>
          <Text variant={TextVariant.BodyMD} color={TextColor.Muted}>
            {strings('perps.position.list.loading')}
          </Text>
        </View>
      );
    }

<<<<<<< HEAD
    if (isFirstTimeUser) {
      return (
        <View style={styles.firstTimeContainer}>
          <Icon
            name={IconName.Details}
            color={IconColor.Muted}
            size={firstTimeUserIconSize}
            style={styles.firstTimeIcon}
          />
          <Text
            variant={TextVariant.HeadingMD}
            color={TextColor.Default}
            style={styles.firstTimeTitle}
          >
            {strings('perps.position.list.first_time_title')}
          </Text>
          <Text
            variant={TextVariant.BodyMD}
            color={TextColor.Muted}
            style={styles.firstTimeDescription}
          >
            {strings('perps.position.list.first_time_description')}
          </Text>
          <Button
            variant={ButtonVariants.Primary}
            size={ButtonSize.Lg}
            label={strings('perps.position.list.start_trading')}
            onPress={handleStartTrading}
            testID={PerpsTabViewSelectorsIDs.ONBOARDING_BUTTON}
            style={styles.startTradingButton}
            width={ButtonWidthTypes.Full}
          />
        </View>
      );
    }

=======
>>>>>>> a2618454
    if (positions.length === 0) {
      // Regular empty state for returning users
      return (
        <View style={styles.emptyContainer}>
          <Text variant={TextVariant.BodyMD} color={TextColor.Default}>
            {strings('perps.position.list.empty_title')}
          </Text>
          <Text
            variant={TextVariant.BodySM}
            color={TextColor.Muted}
            style={styles.emptyText}
          >
            {strings('perps.position.list.empty_description')}
          </Text>
        </View>
      );
    }

    return (
      <>
        <View style={styles.sectionHeader}>
          <Text
            variant={TextVariant.BodyMDMedium}
            style={styles.sectionTitle}
            testID={PerpsPositionsViewSelectorsIDs.POSITIONS_SECTION_TITLE}
          >
            {strings('perps.position.title')}
          </Text>
        </View>
        <View>
<<<<<<< HEAD
          {positions.map((position, index) => {
            const sizeValue = parseFloat(position.size);
            const directionSegment = Number.isFinite(sizeValue)
              ? sizeValue > 0
                ? 'long'
                : sizeValue < 0
                ? 'short'
                : 'unknown'
              : 'unknown';
            return (
              <View
                key={`${position.coin}-${index}`}
                testID={`${PerpsPositionsViewSelectorsIDs.POSITION_ITEM}-${position.coin}-${position.leverage.value}x-${directionSegment}-${index}`}
              >
                <PerpsCard position={position} />
              </View>
            );
          })}
=======
          {positions.map((position, index) => (
            <PerpsCard key={`${position.coin}-${index}`} position={position} />
          ))}
          <TouchableOpacity
            style={styles.startTradeCTA}
            onPress={handleNewTrade}
            testID={PerpsTabViewSelectorsIDs.START_NEW_TRADE_CTA}
          >
            <View style={styles.startTradeContent}>
              <View style={styles.startTradeIconContainer}>
                <Icon
                  name={IconName.Add}
                  color={IconColor.Default}
                  size={IconSize.Sm}
                />
              </View>
              <Text
                variant={TextVariant.BodyMDMedium}
                style={styles.startTradeText}
              >
                {strings('perps.position.list.start_new_trade')}
              </Text>
            </View>
          </TouchableOpacity>
>>>>>>> a2618454
        </View>
      </>
    );
  };

  // Check for connection errors
  if (error && !isConnected && selectedEvmAccount) {
    return (
      <View style={styles.wrapper}>
        <PerpsErrorState
          errorType={PerpsErrorType.CONNECTION_FAILED}
          onRetry={handleRetryConnection}
        />
      </View>
    );
  }

  return (
<<<<<<< HEAD
    <SafeAreaView style={styles.wrapper} edges={['bottom', 'left', 'right']}>
      {isFirstTimeUser ? (
        <View style={[styles.content, styles.firstTimeContent]}>
          <View style={styles.section}>{renderPositionsSection()}</View>
        </View>
      ) : (
        <>
          <PerpsTabControlBar onManageBalancePress={handleManageBalancePress} />
          <ScrollView
            style={styles.content}
            testID={PerpsTabViewSelectorsIDs.SCROLL_VIEW}
          >
            <View style={styles.section}>{renderPositionsSection()}</View>
            <View style={styles.section}>{renderOrdersSection()}</View>
          </ScrollView>
        </>
      )}
=======
    <SafeAreaView style={styles.wrapper} edges={['left', 'right']}>
      <>
        <PerpsTabControlBar
          onManageBalancePress={handleManageBalancePress}
          hasPositions={hasPositions}
          hasOrders={hasOrders}
        />
        <ScrollView
          style={styles.content}
          contentContainerStyle={styles.contentContainer}
        >
          {!isInitialLoading && hasNoPositionsOrOrders ? (
            <View style={styles.firstTimeContent}>
              <View style={styles.firstTimeContainer}>
                <Icon
                  name={IconName.Details}
                  color={IconColor.Muted}
                  size={firstTimeUserIconSize}
                  style={styles.firstTimeIcon}
                />
                <Text
                  variant={TextVariant.HeadingMD}
                  color={TextColor.Default}
                  style={styles.firstTimeTitle}
                >
                  {strings('perps.position.list.first_time_title')}
                </Text>
                <Text
                  variant={TextVariant.BodyMD}
                  color={TextColor.Muted}
                  style={styles.firstTimeDescription}
                >
                  {strings('perps.position.list.first_time_description')}
                </Text>
                <Button
                  variant={ButtonVariants.Primary}
                  size={ButtonSize.Lg}
                  label={strings('perps.position.list.start_trading')}
                  onPress={handleNewTrade}
                  style={styles.startTradingButton}
                  width={ButtonWidthTypes.Full}
                />
              </View>
            </View>
          ) : (
            <View style={styles.tradeInfoContainer}>
              <View style={styles.section}>{renderPositionsSection()}</View>
              <View style={styles.section}>{renderOrdersSection()}</View>
            </View>
          )}
        </ScrollView>
        {isEligibilityModalVisible && (
          <Modal visible transparent animationType="none" statusBarTranslucent>
            <PerpsBottomSheetTooltip
              isVisible
              onClose={() => setIsEligibilityModalVisible(false)}
              contentKey={'geo_block'}
              testID={PerpsTabViewSelectorsIDs.GEO_BLOCK_BOTTOM_SHEET_TOOLTIP}
            />
          </Modal>
        )}
      </>
>>>>>>> a2618454
    </SafeAreaView>
  );
};

// Enable WDYR tracking in development
// Uncomment to enable WDYR for debugging re-renders
// if (__DEV__) {
//   // eslint-disable-next-line @typescript-eslint/no-explicit-any
//   (PerpsTabView as any).whyDidYouRender = {
//     logOnDifferentValues: true,
//     customName: 'PerpsTabView',
//   };
// }

export default PerpsTabView;<|MERGE_RESOLUTION|>--- conflicted
+++ resolved
@@ -45,15 +45,12 @@
 import PerpsCard from '../../components/PerpsCard';
 import { PerpsTabViewSelectorsIDs } from '../../../../../../e2e/selectors/Perps/Perps.selectors';
 import styleSheet from './PerpsTabView.styles';
-<<<<<<< HEAD
 import {
   PerpsTabViewSelectorsIDs,
   PerpsPositionsViewSelectorsIDs,
 } from '../../../../../../e2e/selectors/Perps/Perps.selectors';
-=======
 import PerpsBottomSheetTooltip from '../../components/PerpsBottomSheetTooltip';
 import { selectPerpsEligibility } from '../../selectors/perpsController';
->>>>>>> a2618454
 
 interface PerpsTabViewProps {}
 
@@ -207,45 +204,6 @@
       );
     }
 
-<<<<<<< HEAD
-    if (isFirstTimeUser) {
-      return (
-        <View style={styles.firstTimeContainer}>
-          <Icon
-            name={IconName.Details}
-            color={IconColor.Muted}
-            size={firstTimeUserIconSize}
-            style={styles.firstTimeIcon}
-          />
-          <Text
-            variant={TextVariant.HeadingMD}
-            color={TextColor.Default}
-            style={styles.firstTimeTitle}
-          >
-            {strings('perps.position.list.first_time_title')}
-          </Text>
-          <Text
-            variant={TextVariant.BodyMD}
-            color={TextColor.Muted}
-            style={styles.firstTimeDescription}
-          >
-            {strings('perps.position.list.first_time_description')}
-          </Text>
-          <Button
-            variant={ButtonVariants.Primary}
-            size={ButtonSize.Lg}
-            label={strings('perps.position.list.start_trading')}
-            onPress={handleStartTrading}
-            testID={PerpsTabViewSelectorsIDs.ONBOARDING_BUTTON}
-            style={styles.startTradingButton}
-            width={ButtonWidthTypes.Full}
-          />
-        </View>
-      );
-    }
-
-=======
->>>>>>> a2618454
     if (positions.length === 0) {
       // Regular empty state for returning users
       return (
@@ -276,7 +234,6 @@
           </Text>
         </View>
         <View>
-<<<<<<< HEAD
           {positions.map((position, index) => {
             const sizeValue = parseFloat(position.size);
             const directionSegment = Number.isFinite(sizeValue)
@@ -286,18 +243,14 @@
                 ? 'short'
                 : 'unknown'
               : 'unknown';
-            return (
+              return (
               <View
                 key={`${position.coin}-${index}`}
                 testID={`${PerpsPositionsViewSelectorsIDs.POSITION_ITEM}-${position.coin}-${position.leverage.value}x-${directionSegment}-${index}`}
-              >
-                <PerpsCard position={position} />
-              </View>
-            );
-          })}
-=======
-          {positions.map((position, index) => (
+              >                
             <PerpsCard key={`${position.coin}-${index}`} position={position} />
+                  </View>
+                );
           ))}
           <TouchableOpacity
             style={styles.startTradeCTA}
@@ -320,7 +273,6 @@
               </Text>
             </View>
           </TouchableOpacity>
->>>>>>> a2618454
         </View>
       </>
     );
@@ -339,25 +291,6 @@
   }
 
   return (
-<<<<<<< HEAD
-    <SafeAreaView style={styles.wrapper} edges={['bottom', 'left', 'right']}>
-      {isFirstTimeUser ? (
-        <View style={[styles.content, styles.firstTimeContent]}>
-          <View style={styles.section}>{renderPositionsSection()}</View>
-        </View>
-      ) : (
-        <>
-          <PerpsTabControlBar onManageBalancePress={handleManageBalancePress} />
-          <ScrollView
-            style={styles.content}
-            testID={PerpsTabViewSelectorsIDs.SCROLL_VIEW}
-          >
-            <View style={styles.section}>{renderPositionsSection()}</View>
-            <View style={styles.section}>{renderOrdersSection()}</View>
-          </ScrollView>
-        </>
-      )}
-=======
     <SafeAreaView style={styles.wrapper} edges={['left', 'right']}>
       <>
         <PerpsTabControlBar
@@ -420,7 +353,6 @@
           </Modal>
         )}
       </>
->>>>>>> a2618454
     </SafeAreaView>
   );
 };
