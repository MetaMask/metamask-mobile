import { useNavigation, type NavigationProp } from '@react-navigation/native';
import React, { useCallback, useEffect, useRef } from 'react';
import { ScrollView, View } from 'react-native';
<<<<<<< HEAD
import { SafeAreaView } from 'react-native-safe-area-context';
=======
import { useSelector } from 'react-redux';
>>>>>>> 036bc8ed
import { strings } from '../../../../../../locales/i18n';
import Button, {
  ButtonSize,
  ButtonVariants,
  ButtonWidthTypes,
} from '../../../../../component-library/components/Buttons/Button';
import Icon, {
  IconColor,
  IconName,
  IconSize,
} from '../../../../../component-library/components/Icons/Icon';
import Text, {
  TextColor,
  TextVariant,
} from '../../../../../component-library/components/Texts/Text';
import { useStyles } from '../../../../../component-library/hooks';
import Routes from '../../../../../constants/navigation/Routes';
import { MetaMetricsEvents } from '../../../../hooks/useMetrics';
import PerpsPositionCard from '../../components/PerpsPositionCard';
import { PerpsTabControlBar } from '../../components/PerpsTabControlBar';
import PerpsErrorState, {
  PerpsErrorType,
} from '../../components/PerpsErrorState';
import {
  PerpsEventProperties,
  PerpsEventValues,
} from '../../constants/eventNames';
import { PerpsMeasurementName } from '../../constants/performanceMetrics';
import type { PerpsNavigationParamList } from '../../controllers/types';
import {
  usePerpsAccount,
  usePerpsConnection,
  usePerpsEventTracking,
  usePerpsFirstTimeUser,
  usePerpsTrading,
  usePerpsPerformance,
  usePerpsLivePositions,
} from '../../hooks';
import { selectSelectedInternalAccountByScope } from '../../../../../selectors/multichainAccounts/accounts';
import styleSheet from './PerpsTabView.styles';

interface PerpsTabViewProps {}

const PerpsTabView: React.FC<PerpsTabViewProps> = () => {
  const { styles } = useStyles(styleSheet, {});
  const navigation = useNavigation<NavigationProp<PerpsNavigationParamList>>();
  const selectedEvmAccount = useSelector(selectSelectedInternalAccountByScope)(
    'eip155:1',
  );
  const { getAccountState } = usePerpsTrading();
  const { isConnected, isInitialized, error, connect, resetError } =
    usePerpsConnection();
  const { track } = usePerpsEventTracking();
  const cachedAccountState = usePerpsAccount();

  const hasTrackedHomescreen = useRef(false);
  const { startMeasure, endMeasure } = usePerpsPerformance();

  const { positions, isInitialLoading } = usePerpsLivePositions({
    throttleMs: 1000, // Update positions every second
  });

  const { isFirstTimeUser } = usePerpsFirstTimeUser();

  const firstTimeUserIconSize = 48 as unknown as IconSize;

  // Start measuring position data load time on mount
  useEffect(() => {
    startMeasure(PerpsMeasurementName.POSITION_DATA_LOADED_PERP_TAB);
  }, [startMeasure]);

  // Automatically load account state on mount and when network or account changes
  useEffect(() => {
    // Only load account state if we're connected, initialized, and have an EVM account
    if (isConnected && isInitialized && selectedEvmAccount) {
      // Fire and forget - errors are already handled in getAccountState
      // and stored in the controller's state
      getAccountState();
    }
  }, [getAccountState, isConnected, isInitialized, selectedEvmAccount]);

  // Track homescreen tab viewed - only once when positions and account are loaded
  useEffect(() => {
    if (
      !hasTrackedHomescreen.current &&
      !isInitialLoading &&
      positions &&
      cachedAccountState?.totalBalance !== undefined
    ) {
      // Track position data loaded performance
      endMeasure(PerpsMeasurementName.POSITION_DATA_LOADED_PERP_TAB);

      // Track homescreen tab viewed event with exact property names from requirements
      track(MetaMetricsEvents.PERPS_HOMESCREEN_TAB_VIEWED, {
        [PerpsEventProperties.OPEN_POSITION]: positions.map((p) => ({
          [PerpsEventProperties.ASSET]: p.coin,
          [PerpsEventProperties.LEVERAGE]: p.leverage.value,
          [PerpsEventProperties.DIRECTION]:
            parseFloat(p.size) > 0
              ? PerpsEventValues.DIRECTION.LONG
              : PerpsEventValues.DIRECTION.SHORT,
        })),
        [PerpsEventProperties.PERP_ACCOUNT_BALANCE]: parseFloat(
          cachedAccountState.totalBalance,
        ),
      });

      hasTrackedHomescreen.current = true;
    }
  }, [
    isInitialLoading,
    positions,
    cachedAccountState?.totalBalance,
    track,
    endMeasure,
  ]);

  const handleManageBalancePress = useCallback(() => {
    navigation.navigate(Routes.PERPS.MODALS.ROOT, {
      screen: Routes.PERPS.MODALS.BALANCE_MODAL,
    });
  }, [navigation]);

  const handleStartTrading = useCallback(() => {
    // Navigate to tutorial carousel for first-time users
    navigation.navigate(Routes.PERPS.ROOT, {
      screen: Routes.PERPS.TUTORIAL,
    });
  }, [navigation]);

  const handleRetryConnection = useCallback(() => {
    resetError();
    connect();
  }, [connect, resetError]);

  const renderPositionsSection = () => {
    if (isInitialLoading) {
      return (
        <View style={styles.loadingContainer}>
          <Text variant={TextVariant.BodyMD} color={TextColor.Muted}>
            {strings('perps.position.list.loading')}
          </Text>
        </View>
      );
    }

    if (isFirstTimeUser) {
      return (
        <View style={styles.firstTimeContainer}>
          <Icon
            name={IconName.Details}
            color={IconColor.Muted}
            size={firstTimeUserIconSize}
            style={styles.firstTimeIcon}
          />
          <Text
            variant={TextVariant.HeadingMD}
            color={TextColor.Default}
            style={styles.firstTimeTitle}
          >
            {strings('perps.position.list.first_time_title')}
          </Text>
          <Text
            variant={TextVariant.BodyMD}
            color={TextColor.Muted}
            style={styles.firstTimeDescription}
          >
            {strings('perps.position.list.first_time_description')}
          </Text>
          <Button
            variant={ButtonVariants.Primary}
            size={ButtonSize.Lg}
            label={strings('perps.position.list.start_trading')}
            onPress={handleStartTrading}
            style={styles.startTradingButton}
            width={ButtonWidthTypes.Full}
          />
        </View>
      );
    }

    if (positions.length === 0) {
      // Regular empty state for returning users
      return (
        <View style={styles.emptyContainer}>
          <Text variant={TextVariant.BodyMD} color={TextColor.Default}>
            {strings('perps.position.list.empty_title')}
          </Text>
          <Text
            variant={TextVariant.BodySM}
            color={TextColor.Muted}
            style={styles.emptyText}
          >
            {strings('perps.position.list.empty_description')}
          </Text>
        </View>
      );
    }

    return (
      <>
        <View style={styles.sectionHeader}>
          <Text variant={TextVariant.BodyMDMedium} style={styles.sectionTitle}>
            {strings('perps.position.title')}
          </Text>
        </View>
        <View>
          {positions.map((position, index) => (
            <PerpsPositionCard
              key={`${position.coin}-${index}`}
              position={position}
              expanded={false}
              showIcon
            />
          ))}
        </View>
      </>
    );
  };

  // Check for connection errors
  if (error && !isConnected && selectedEvmAccount) {
    return (
      <View style={styles.wrapper}>
        <PerpsErrorState
          errorType={PerpsErrorType.CONNECTION_FAILED}
          onRetry={handleRetryConnection}
        />
      </View>
    );
  }

  return (
    <SafeAreaView style={styles.wrapper} edges={['bottom', 'left', 'right']}>
      {isFirstTimeUser ? (
        <View style={[styles.content, styles.firstTimeContent]}>
          <View style={styles.section}>{renderPositionsSection()}</View>
        </View>
      ) : (
        <>
          <PerpsTabControlBar onManageBalancePress={handleManageBalancePress} />
          <ScrollView style={styles.content}>
            <View style={styles.section}>{renderPositionsSection()}</View>
          </ScrollView>
        </>
      )}
    </SafeAreaView>
  );
};

// Enable WDYR tracking in development
// Uncomment to enable WDYR for debugging re-renders
// if (__DEV__) {
//   // eslint-disable-next-line @typescript-eslint/no-explicit-any
//   (PerpsTabView as any).whyDidYouRender = {
//     logOnDifferentValues: true,
//     customName: 'PerpsTabView',
//   };
// }

export default PerpsTabView;<|MERGE_RESOLUTION|>--- conflicted
+++ resolved
@@ -1,11 +1,8 @@
 import { useNavigation, type NavigationProp } from '@react-navigation/native';
 import React, { useCallback, useEffect, useRef } from 'react';
 import { ScrollView, View } from 'react-native';
-<<<<<<< HEAD
 import { SafeAreaView } from 'react-native-safe-area-context';
-=======
 import { useSelector } from 'react-redux';
->>>>>>> 036bc8ed
 import { strings } from '../../../../../../locales/i18n';
 import Button, {
   ButtonSize,
