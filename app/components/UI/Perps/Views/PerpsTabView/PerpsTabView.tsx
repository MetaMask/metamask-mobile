--- conflicted
+++ resolved
@@ -46,17 +46,6 @@
 import PerpsCard from '../../components/PerpsCard';
 import { PerpsTabViewSelectorsIDs } from '../../../../../../e2e/selectors/Perps/Perps.selectors';
 import styleSheet from './PerpsTabView.styles';
-import { impactAsync, ImpactFeedbackStyle } from 'expo-haptics';
-import DevLogger from '../../../../../core/SDKConnect/utils/DevLogger';
-
-const triggerLeverageHaptic = async (): Promise<void> => {
-  try {
-    await impactAsync(ImpactFeedbackStyle.Light);
-  } catch (error) {
-    // Haptic feedback is not critical - fail silently
-    DevLogger.log('Haptic feedback not available:', error);
-  }
-};
 
 interface PerpsTabViewProps {}
 
@@ -298,33 +287,6 @@
 
   return (
     <SafeAreaView style={styles.wrapper} edges={['bottom', 'left', 'right']}>
-<<<<<<< HEAD
-      {isFirstTimeUser ? (
-        <View style={[styles.content, styles.firstTimeContent]}>
-          <View style={styles.section}>{renderPositionsSection()}</View>
-        </View>
-      ) : (
-        <>
-          <PerpsTabControlBar onManageBalancePress={handleManageBalancePress} />
-
-          {/* Temporary Haptics Test Button - Remove after testing */}
-          <View style={styles.section}>
-            <Button
-              variant={ButtonVariants.Secondary}
-              size={ButtonSize.Md}
-              label="Test Android Expo Haptics 📳"
-              onPress={triggerLeverageHaptic}
-              width={ButtonWidthTypes.Full}
-            />
-          </View>
-
-          <ScrollView style={styles.content}>
-            <View style={styles.section}>{renderPositionsSection()}</View>
-            <View style={styles.section}>{renderOrdersSection()}</View>
-          </ScrollView>
-        </>
-      )}
-=======
       <>
         <PerpsTabControlBar
           onManageBalancePress={handleManageBalancePress}
@@ -373,7 +335,6 @@
           )}
         </ScrollView>
       </>
->>>>>>> 99b30f2f
     </SafeAreaView>
   );
 };
