--- conflicted
+++ resolved
@@ -232,52 +232,25 @@
           </Text>
         </View>
         <View>
-<<<<<<< HEAD
           {positions.map((position, index) => {
             const sizeValue = parseFloat(position.size);
             const directionSegment = Number.isFinite(sizeValue)
-              ? sizeValue > 0
-                ? 'long'
-                : sizeValue < 0
-                ? 'short'
-                : 'unknown'
-              : 'unknown';
+            ? sizeValue > 0
+              ? 'long'
+              : sizeValue < 0
+              ? 'short'
+              : 'unknown'
+            : 'unknown';
             return (
-              <View
-                key={`${position.coin}-${index}`}
-                testID={`${PerpsPositionsViewSelectorsIDs.POSITION_ITEM}-${position.coin}-${position.leverage.value}x-${directionSegment}-${index}`}
-              >
-                <PerpsCard position={position} />
-              </View>
-            );
-          })}
-          <TouchableOpacity
-            style={styles.startTradeCTA}
-            onPress={handleNewTrade}
-            testID={PerpsTabViewSelectorsIDs.START_NEW_TRADE_CTA}
-          >
-            <View style={styles.startTradeContent}>
-              <View style={styles.startTradeIconContainer}>
-                <Icon
-                  name={IconName.Add}
-                  color={IconColor.Default}
-                  size={IconSize.Sm}
-                />
-              </View>
-              <Text
-                variant={TextVariant.BodyMDMedium}
-                style={styles.startTradeText}
-              >
-                {strings('perps.position.list.start_new_trade')}
-              </Text>
+            <View
+              key={`${position.coin}-${index}`}
+              testID={`${PerpsPositionsViewSelectorsIDs.POSITION_ITEM}-${position.coin}-${position.leverage.value}x-${directionSegment}-${index}`}
+            >
+              <PerpsCard key={`${position.coin}-${index}`} position={position} />
             </View>
-          </TouchableOpacity>
-=======
-          {positions.map((position, index) => (
-            <PerpsCard key={`${position.coin}-${index}`} position={position} />
-          ))}
+          );
+        })}
           {renderStartTradeCTA()}
->>>>>>> df3a899f
         </View>
       </>
     );
