--- conflicted
+++ resolved
@@ -78,7 +78,7 @@
   usePerpsConnection: jest.fn(),
   usePerpsTrading: jest.fn(),
   usePerpsFirstTimeUser: jest.fn(),
-  usePerpsLiveAccount: jest.fn(),
+  usePerpsAccount: jest.fn(),
   usePerpsEventTracking: jest.fn(() => ({
     track: jest.fn(),
   })),
@@ -94,18 +94,10 @@
   usePerpsLiveAccount: jest.fn(() => ({
     account: {
       availableBalance: '1000.00',
-<<<<<<< HEAD
-      totalBalance: '1000.00',
-      marginUsed: '0.00',
-      unrealizedPnl: '0.00',
-      returnOnEquity: '0.00',
-      totalValue: '1000.00',
-=======
       marginUsed: '0.00',
       unrealizedPnl: '0.00',
       returnOnEquity: '0.00',
       totalBalance: '1000.00',
->>>>>>> 338177c4
     },
     isInitialLoading: false,
   })),
@@ -211,8 +203,7 @@
   const mockUsePerpsTrading = jest.requireMock('../../hooks').usePerpsTrading;
   const mockUsePerpsFirstTimeUser =
     jest.requireMock('../../hooks').usePerpsFirstTimeUser;
-  const mockUsePerpsAccount =
-    jest.requireMock('../../hooks').usePerpsLiveAccount;
+  const mockUsePerpsAccount = jest.requireMock('../../hooks').usePerpsAccount;
 
   const mockPosition: Position = {
     coin: 'ETH',
