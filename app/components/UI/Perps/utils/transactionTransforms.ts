--- conflicted
+++ resolved
@@ -99,8 +99,6 @@
     const isTakeProfit = Boolean(detailedOrderType?.includes('Take Profit'));
     const isStopLoss = Boolean(detailedOrderType?.includes('Stop'));
 
-<<<<<<< HEAD
-=======
     let title = '';
 
     if (isFlipped) {
@@ -128,18 +126,11 @@
       fillType = FillType.StopLoss;
     }
 
->>>>>>> d5ca588d
     acc.push({
       id: orderId || `fill-${timestamp}`,
       type: 'trade',
       category: isOpened ? 'position_open' : 'position_close',
-<<<<<<< HEAD
-      title: `${action} ${
-        isFlipped ? direction?.toLowerCase() || '' : part2?.toLowerCase() || ''
-      }`,
-=======
       title,
->>>>>>> d5ca588d
       subtitle: `${size} ${symbol}`,
       timestamp,
       asset: symbol,
@@ -162,13 +153,7 @@
         feeToken,
         action,
         liquidation,
-<<<<<<< HEAD
-        isLiquidation,
-        isTakeProfit,
-        isStopLoss,
-=======
         fillType,
->>>>>>> d5ca588d
       },
     });
     return acc;
