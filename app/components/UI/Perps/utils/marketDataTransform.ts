--- conflicted
+++ resolved
@@ -106,7 +106,8 @@
 
   // Look for specified exchange (e.g., 'HlPerp' for HyperLiquid)
   const targetExchange = fundingData[1].find(
-    (exchange) => Array.isArray(exchange) && exchange[0] === exchangeName,
+    (exchange: unknown) =>
+      Array.isArray(exchange) && exchange[0] === exchangeName,
   );
 
   if (targetExchange?.[1]) {
@@ -209,7 +210,6 @@
 }
 
 /**
-<<<<<<< HEAD
  * Format price with appropriate decimal places
  */
 export function formatPrice(price: number): string {
@@ -251,41 +251,16 @@
 }
 
 /**
- * Determine decimal places based on change magnitude
- * Smaller amounts need more precision to show meaningful values
- */
-function getDecimalPlacesForChange(absChange: number): number {
-  if (absChange >= 1) return 2;
-  if (absChange >= 0.01) return 4;
-  return 6;
-}
-
-/**
  * Format 24h change with sign
-=======
- * Format 24h change with sign using 4 significant figures
->>>>>>> 886cb39e
  * Uses more decimal places for smaller amounts to show meaningful precision
  */
 export function formatChange(change: number): string {
   if (isNaN(change) || !isFinite(change)) return '$0.00';
   if (change === 0) return '$0.00';
 
-<<<<<<< HEAD
-  const absChange = Math.abs(change);
-  const decimalPlaces = getDecimalPlacesForChange(absChange);
-
-  const formatted = getIntlNumberFormatter('en-US', {
-    style: 'currency',
-    currency: 'USD',
-    minimumFractionDigits: decimalPlaces,
-    maximumFractionDigits: decimalPlaces,
-  }).format(change);
-=======
   const formatted = formatPerpsFiat(Math.abs(change), {
     ranges: PRICE_RANGES_UNIVERSAL,
   });
->>>>>>> 886cb39e
 
   // Remove $ sign and add it back with proper sign placement
   const valueWithoutDollar = formatted.replace('$', '');
