import {
  transformFillsToTransactions,
  transformOrdersToTransactions,
  transformFundingToTransactions,
  transformUserHistoryToTransactions,
  transformWithdrawalRequestsToTransactions,
  transformDepositRequestsToTransactions,
} from './transactionTransforms';
import { OrderFill } from '../controllers/types';
import { FillType } from '../components/PerpsTransactionItem/PerpsTransactionItem';
import {
  PerpsOrderTransactionStatus,
  PerpsOrderTransactionStatusType,
} from '../types/transactionHistory';

describe('transactionTransforms', () => {
  describe('transformFillsToTransactions', () => {
    const mockFill = {
      direction: 'Open Long',
      orderId: 'order1',
      symbol: 'ETH',
      side: 'buy' as const,
      size: '1',
      price: '2000',
      fee: '10',
      timestamp: 1640995200000,
      feeToken: 'USDC',
      pnl: '0',
      liquidation: undefined,
      detailedOrderType: 'Market',
    };

<<<<<<< HEAD
    it('should transform Open Long fills correctly', () => {
      const fills = [mockOrderFill];
      const result = transformFillsToTransactions(fills);

      expect(result).toHaveLength(1);
      expect(result[0]).toMatchObject({
        id: '12345',
        type: 'trade',
        category: 'position_open',
        title: 'Opened long',
        subtitle: '1.5 ETH',
        timestamp: 1640995200000,
        asset: 'ETH',
        fill: {
          shortTitle: 'Opened long',
          amount: '-$5.00', // For opens: show fee paid (negative)
          amountNumber: 5.0,
          isPositive: false, // Opens are negative (cost)
          size: '1.5',
          entryPrice: '2000.00',
          pnl: '100.50',
          fee: '5.00',
          points: '0',
          feeToken: 'USDC',
          action: 'Opened',
        },
      });
    });

    it('should transform Close Short fills correctly', () => {
      const closeFill: OrderFill = {
        ...mockOrderFill,
        direction: 'Close Short',
        side: 'buy',
        pnl: '75.25',
      };

      const result = transformFillsToTransactions([closeFill]);

      expect(result[0]).toMatchObject({
        category: 'position_close',
        title: 'Closed short',
        fill: {
          shortTitle: 'Closed short',
          amount: '+$70.25', // For closes: PnL minus fee (75.25 - 5.00)
          amountNumber: 70.25,
          isPositive: true, // Positive PnL after fee
          action: 'Closed',
        },
      });
    });

    it('should handle missing direction field', () => {
      const fillWithoutDirection: OrderFill = {
        ...mockOrderFill,
        direction: undefined as unknown as string,
      };

      const result = transformFillsToTransactions([fillWithoutDirection]);

      expect(result).toHaveLength(0);
    });

    it('should handle undefined direction', () => {
      const minimalFill: OrderFill = {
        ...mockOrderFill,
        direction: '',
      };

      const result = transformFillsToTransactions([minimalFill]);

      expect(result).toHaveLength(0);
    });

    it('should calculate amount correctly for closed positions', () => {
      const closedFill: OrderFill = {
        ...mockOrderFill,
=======
    it('transforms close position fill correctly', () => {
      const closeFill = {
        ...mockFill,
>>>>>>> 338177c4
        direction: 'Close Long',
        pnl: '50',
        fee: '5',
      };

      const result = transformFillsToTransactions([closeFill]);

      if (!result[0]?.fill) {
        return;
      }

      expect(result[0].fill.amount).toBe('+$45.00');
      expect(result[0].fill.amountNumber).toBe(45);
      expect(result[0].fill.isPositive).toBe(true);
      expect(result[0].fill.action).toBe('Closed');
    });

    it('handles break-even PnL correctly', () => {
      const breakEvenFill = {
        ...mockFill,
        direction: 'Close Long',
        pnl: '10',
        fee: '10',
      };

      const result = transformFillsToTransactions([breakEvenFill]);

      if (!result[0]?.fill) {
        return;
      }

      expect(result[0].fill.amount).toBe('$0.00');
      expect(result[0].fill.amountNumber).toBe(0);
      expect(result[0].fill.isPositive).toBe(true);
    });

    it('should handle flipped positions correctly', () => {
      const flippedFill: OrderFill = {
        ...mockFill,
        direction: 'Short > Long',
        pnl: '50.00',
        fee: '10.00',
      };

      const result = transformFillsToTransactions([flippedFill]);

      expect(result[0]).toMatchObject({
        category: 'position_close', // Flips are treated as closes
        title: 'Flipped short > long',
        fill: {
          shortTitle: 'Flipped short > long',
          amount: '+$40.00', // PnL minus fee (50 - 10)
          amountNumber: 40.0,
          isPositive: true,
          action: 'Flipped',
        },
      });
    });

    it('should handle empty fills array', () => {
      const result = transformFillsToTransactions([]);
      expect(result).toEqual([]);
    });

    it('should handle fills with empty direction field', () => {
      const minimalFill: OrderFill = {
        orderId: '',
        symbol: 'BTC',
        side: 'buy',
        size: '0.1',
        price: '50000',
        fee: '0',
        feeToken: 'USDC',
        timestamp: 1640995200000,
        pnl: '0',
        direction: '',
      };

      const result = transformFillsToTransactions([minimalFill]);

      expect(result).toHaveLength(0);
    });

    it('should correctly identify take profit fills', () => {
      const tpFill: OrderFill = {
        orderId: '123',
        symbol: 'BTC',
        side: 'sell',
        size: '0.1',
        price: '55000',
        pnl: '500',
        direction: 'Close Long',
        fee: '5',
        feeToken: 'USDC',
        timestamp: Date.now(),
        detailedOrderType: 'Take Profit Market',
      };

      const result = transformFillsToTransactions([tpFill]);

<<<<<<< HEAD
      expect(result[0].fill?.isTakeProfit).toBe(true);
      expect(result[0].fill?.isStopLoss).toBe(false);
      expect(result[0].fill?.isLiquidation).toBe(false);
=======
      expect(result[0].fill?.fillType).toBe(FillType.TakeProfit);
>>>>>>> 338177c4
    });

    it('should correctly identify stop loss fills', () => {
      const slFill: OrderFill = {
        orderId: '123',
        symbol: 'BTC',
        side: 'sell',
        size: '0.1',
        price: '45000',
        pnl: '-500',
        direction: 'Close Long',
        fee: '5',
        feeToken: 'USDC',
        timestamp: Date.now(),
        detailedOrderType: 'Stop Market',
      };

      const result = transformFillsToTransactions([slFill]);

<<<<<<< HEAD
      expect(result[0].fill?.isStopLoss).toBe(true);
      expect(result[0].fill?.isTakeProfit).toBe(false);
      expect(result[0].fill?.isLiquidation).toBe(false);
=======
      expect(result[0].fill?.fillType).toBe(FillType.StopLoss);
>>>>>>> 338177c4
    });

    it('should correctly identify liquidation fills', () => {
      const liquidationFill: OrderFill = {
        orderId: '123',
        symbol: 'BTC',
        side: 'sell',
        size: '0.1',
        price: '44900',
        pnl: '-1000',
        direction: 'Close Long',
        fee: '5',
        feeToken: 'USDC',
        timestamp: Date.now(),
        liquidation: {
<<<<<<< HEAD
          liquidatedUser: '0x123',
          markPx: '44900',
          method: 'market',
        },
=======
          liquidatedUser: '0x1234567890123456789012345678901234567890',
          markPx: '2000',
          method: 'market',
        },
        detailedOrderType: 'Liquidation',
>>>>>>> 338177c4
      };

      const result = transformFillsToTransactions([liquidationFill]);

<<<<<<< HEAD
      expect(result[0].fill?.isLiquidation).toBe(true);
      expect(result[0].fill?.liquidation).toEqual({
        liquidatedUser: '0x123',
        markPx: '44900',
        method: 'market',
      });
      expect(result[0].fill?.isTakeProfit).toBe(false);
      expect(result[0].fill?.isStopLoss).toBe(false);
    });

    it('should handle fills with stop loss and liquidation (edge case)', () => {
      const complexFill: OrderFill = {
        orderId: '123',
        symbol: 'BTC',
        side: 'sell',
        size: '0.1',
        price: '44900',
        pnl: '-1000',
        direction: 'Close Long',
        fee: '5',
        feeToken: 'USDC',
        timestamp: Date.now(),
        detailedOrderType: 'Stop Market',
        liquidation: {
          liquidatedUser: '0x123',
          markPx: '44900',
          method: 'market',
        },
      };

      const result = transformFillsToTransactions([complexFill]);

      // Both should be true in this edge case
      expect(result[0].fill?.isStopLoss).toBe(true);
      expect(result[0].fill?.isLiquidation).toBe(true);
    });

    it('should handle fills without detailedOrderType or liquidation', () => {
      const regularFill: OrderFill = {
        orderId: '123',
        symbol: 'ETH',
        side: 'buy',
        size: '1.0',
        price: '3000',
        pnl: '0',
        direction: 'Open Long',
        fee: '3',
        feeToken: 'USDC',
        timestamp: Date.now(),
      };

      const result = transformFillsToTransactions([regularFill]);

      expect(result[0].fill?.isTakeProfit).toBe(false);
      expect(result[0].fill?.isStopLoss).toBe(false);
      expect(result[0].fill?.isLiquidation).toBe(false);
      expect(result[0].fill?.liquidation).toBeUndefined();
    });

    it('should correctly identify Take Profit Limit orders', () => {
      const tpLimitFill: OrderFill = {
        orderId: '456',
        symbol: 'ETH',
        side: 'sell',
        size: '2.0',
        price: '3500',
        pnl: '1000',
        direction: 'Close Long',
        fee: '7',
        feeToken: 'USDC',
        timestamp: Date.now(),
        detailedOrderType: 'Take Profit Limit',
      };

      const result = transformFillsToTransactions([tpLimitFill]);

      expect(result[0].fill?.isTakeProfit).toBe(true);
      expect(result[0].fill?.isStopLoss).toBe(false);
    });

    it('should correctly identify Stop Limit orders', () => {
      const slLimitFill: OrderFill = {
        orderId: '789',
        symbol: 'SOL',
        side: 'buy',
        size: '10',
        price: '100',
        pnl: '-200',
        direction: 'Close Short',
        fee: '2',
        feeToken: 'USDC',
        timestamp: Date.now(),
        detailedOrderType: 'Stop Limit',
      };

      const result = transformFillsToTransactions([slLimitFill]);

      expect(result[0].fill?.isStopLoss).toBe(true);
      expect(result[0].fill?.isTakeProfit).toBe(false);
    });

    it('should handle unknown actions by logging error and returning empty array', () => {
      // Mock console.error to test the error logging
      const consoleErrorSpy = jest.spyOn(console, 'error').mockImplementation();
=======
      expect(result[0].fill?.fillType).toBe(FillType.Liquidation);
      expect(result[0].fill?.liquidation).toEqual({
        liquidatedUser: '0x1234567890123456789012345678901234567890',
        markPx: '2000',
        method: 'market',
      });
    });

    it('correctly identifies auto-deleveraging fills with positive position', () => {
      const adlFill: OrderFill = {
        orderId: '789',
        symbol: 'SOL',
        side: 'sell',
        size: '5.0',
        price: '150',
        pnl: '-250',
        direction: 'Auto-Deleveraging',
        fee: '10',
        feeToken: 'USDC',
        timestamp: Date.now(),
        startPosition: '5.0',
      };

      const result = transformFillsToTransactions([adlFill]);
>>>>>>> 338177c4

      expect(result[0]).toMatchObject({
        category: 'position_close',
        title: 'Closed long',
        asset: 'SOL',
      });
      expect(result[0].fill?.fillType).toBe(FillType.AutoDeleveraging);
      expect(result[0].fill?.amount).toBe('-$260.00');
      expect(result[0].fill?.amountNumber).toBe(-260);
      expect(result[0].fill?.isPositive).toBe(false);
    });

    it('correctly identifies auto-deleveraging fills with negative position', () => {
      const adlFill: OrderFill = {
        orderId: '456',
        symbol: 'ETH',
        side: 'buy',
        size: '2.0',
        price: '3000',
        pnl: '400',
        direction: 'Auto-Deleveraging',
        fee: '15',
        feeToken: 'USDC',
        timestamp: Date.now(),
        startPosition: '-2.0',
      };

      const result = transformFillsToTransactions([adlFill]);

      expect(result[0]).toMatchObject({
        category: 'position_close',
        title: 'Closed short',
        asset: 'ETH',
      });
      expect(result[0].fill?.fillType).toBe(FillType.AutoDeleveraging);
      expect(result[0].fill?.amount).toBe('+$385.00');
      expect(result[0].fill?.amountNumber).toBe(385);
      expect(result[0].fill?.isPositive).toBe(true);
    });

    it('filters out auto-deleveraging fills with invalid startPosition', () => {
      const adlFillInvalid: OrderFill = {
        orderId: '999',
        symbol: 'BTC',
        side: 'sell',
        size: '0.5',
        price: '45000',
        pnl: '-100',
        direction: 'Auto-Deleveraging',
        fee: '5',
        feeToken: 'USDC',
        timestamp: Date.now(),
        startPosition: 'invalid',
      };

      const result = transformFillsToTransactions([adlFillInvalid]);

      expect(result).toEqual([]);
    });

    it('filters out auto-deleveraging fills with missing startPosition', () => {
      const adlFillMissing: OrderFill = {
        orderId: '888',
        symbol: 'BTC',
        side: 'sell',
        size: '0.5',
        price: '45000',
        pnl: '-100',
        direction: 'Auto-Deleveraging',
        fee: '5',
        feeToken: 'USDC',
        timestamp: Date.now(),
      };

      const result = transformFillsToTransactions([adlFillMissing]);

      expect(result).toEqual([]);
    });

    it('handles stop loss fills', () => {
      const stopLossFill = {
        ...mockFill,
        detailedOrderType: 'Stop Loss',
      };

      const result = transformFillsToTransactions([stopLossFill]);

      expect(result[0].fill?.fillType).toBe(FillType.StopLoss);
      expect(result[0].fill?.liquidation).toBeUndefined();
    });

    it('handles missing direction gracefully', () => {
      const unknownFill = {
        ...mockFill,
        direction: '',
      };

      const result = transformFillsToTransactions([unknownFill]);

      expect(result).toHaveLength(0);
    });

    it('handles missing direction', () => {
      const noDirectionFill = {
        ...mockFill,
        direction: '',
      };

      const result = transformFillsToTransactions([noDirectionFill]);

      expect(result).toHaveLength(0);
    });

    it('uses timestamp as fallback ID when orderId is missing', () => {
      const noOrderIdFill = {
        ...mockFill,
        orderId: undefined as unknown as string,
      };

      const result = transformFillsToTransactions([noOrderIdFill]);

      expect(result[0].id).toBe(`fill-${mockFill.timestamp}`);
    });
  });

  describe('transformOrdersToTransactions', () => {
    const mockOrder = {
      orderId: 'order1',
      symbol: 'BTC',
      side: 'buy' as const,
      orderType: 'limit' as const,
      size: '0.5',
      originalSize: '1',
      filledSize: '0.5',
      remainingSize: '0.5',
      price: '50000',
      status: 'filled' as const,
      timestamp: 1640995200000,
    };

    it('transforms filled order correctly', () => {
      const result = transformOrdersToTransactions([mockOrder]);

      expect(result).toHaveLength(1);
      expect(result[0]).toEqual({
        id: 'order1-1640995200000',
        type: 'order',
        category: 'limit_order',
        title: 'Limit long',
        subtitle: '1 BTC',
        timestamp: 1640995200000,
        asset: 'BTC',
        order: {
          text: PerpsOrderTransactionStatus.Filled,
          statusType: PerpsOrderTransactionStatusType.Filled,
          type: 'limit',
          size: '50000',
          limitPrice: '50000',
          filled: '50%',
        },
      });
    });

    it('transforms cancelled order correctly', () => {
      const cancelledOrder = {
        ...mockOrder,
        status: 'canceled' as const,
      };

      const result = transformOrdersToTransactions([cancelledOrder]);

      if (!result[0]?.order) {
        return;
      }

      expect(result[0].order.text).toBe(PerpsOrderTransactionStatus.Canceled);
      expect(result[0].order.statusType).toBe(
        PerpsOrderTransactionStatusType.Canceled,
      );
    });

    it('transforms rejected order correctly', () => {
      const rejectedOrder = {
        ...mockOrder,
        status: 'rejected' as const,
      };

      const result = transformOrdersToTransactions([rejectedOrder]);

      if (!result[0]?.order) {
        return;
      }

      expect(result[0].order.text).toBe(PerpsOrderTransactionStatus.Rejected);
      expect(result[0].order.statusType).toBe(
        PerpsOrderTransactionStatusType.Canceled,
      );
    });

    it('transforms triggered order correctly', () => {
      const triggeredOrder = {
        ...mockOrder,
        status: 'triggered' as const,
      };

      const result = transformOrdersToTransactions([triggeredOrder]);

      if (!result[0]?.order) {
        return;
      }

      expect(result[0].order.text).toBe(PerpsOrderTransactionStatus.Triggered);
      expect(result[0].order.statusType).toBe(
        PerpsOrderTransactionStatusType.Filled,
      );
    });

    it('transforms open order correctly', () => {
      const openOrder = {
        ...mockOrder,
        status: 'open' as const,
      };

      const result = transformOrdersToTransactions([openOrder]);

      if (!result[0]?.order) {
        return;
      }

      expect(result[0].order.text).toBe(PerpsOrderTransactionStatus.Open);
      expect(result[0].order.statusType).toBe(
        PerpsOrderTransactionStatusType.Pending,
      );
    });

    it('handles short orders correctly', () => {
      const shortOrder = {
        ...mockOrder,
        side: 'sell' as const,
      };

      const result = transformOrdersToTransactions([shortOrder]);

      expect(result[0].title).toBe('Limit short');
    });

    it('formats closing long position as Close Long', () => {
      const closeLongOrder = {
        ...mockOrder,
        side: 'sell' as const,
        reduceOnly: true,
      };

      const result = transformOrdersToTransactions([closeLongOrder]);

      expect(result[0].title).toBe('Limit close long');
    });

    it('formats closing short position as Close Short', () => {
      const closeShortOrder = {
        ...mockOrder,
        side: 'buy' as const,
        reduceOnly: true,
      };

      const result = transformOrdersToTransactions([closeShortOrder]);

      expect(result[0].title).toBe('Limit close short');
    });

    it('formats trigger orders as closing orders', () => {
      const triggerOrder = {
        ...mockOrder,
        side: 'sell' as const,
        isTrigger: true,
        detailedOrderType: 'Stop Market',
        orderType: 'market' as const,
      };

      const result = transformOrdersToTransactions([triggerOrder]);

      expect(result[0].title).toBe('Stop market close long');
    });

    it('uses detailedOrderType for Take Profit orders', () => {
      const takeProfitOrder = {
        ...mockOrder,
        side: 'sell' as const,
        isTrigger: true,
        reduceOnly: true,
        detailedOrderType: 'Take Profit Limit',
      };

      const result = transformOrdersToTransactions([takeProfitOrder]);

      expect(result[0].title).toBe('Take profit limit close long');
    });

    it('handles market orders correctly', () => {
      const marketOrder = {
        ...mockOrder,
        orderType: 'market' as const,
      };

      const result = transformOrdersToTransactions([marketOrder]);

      if (!result[0]?.order) {
        return;
      }

      expect(result[0].order.type).toBe('market');
    });

    it('calculates filled percentage correctly', () => {
      const partiallyFilledOrder = {
        ...mockOrder,
        size: '0.2',
        originalSize: '1',
      };

      const result = transformOrdersToTransactions([partiallyFilledOrder]);

      if (!result[0]?.order) {
        return;
      }

      expect(result[0].order.filled).toBe('80%');
    });

    it('handles zero size as 100% filled', () => {
      const fullyFilledOrder = {
        ...mockOrder,
        size: '0',
        originalSize: '1',
      };

      const result = transformOrdersToTransactions([fullyFilledOrder]);

      if (!result[0]?.order) {
        return;
      }

      expect(result[0].order.filled).toBe('100%');
    });
  });

  describe('transformFundingToTransactions', () => {
    const mockFunding = {
      symbol: 'ETH',
      amountUsd: '5.25',
      rate: '0.0001',
      timestamp: 1640995200000,
    };

    it('transforms positive funding correctly', () => {
      const result = transformFundingToTransactions([mockFunding]);

      expect(result).toHaveLength(1);
      expect(result[0]).toEqual({
        id: 'funding-1640995200000-ETH',
        type: 'funding',
        category: 'funding_fee',
        title: 'Received funding fee',
        subtitle: 'ETH',
        timestamp: 1640995200000,
        asset: 'ETH',
        fundingAmount: {
          isPositive: true,
          fee: '+$5.25',
          feeNumber: 5.25,
          rate: '0.01%',
        },
      });
    });

    it('transforms negative funding correctly', () => {
      const negativeFunding = {
        ...mockFunding,
        amountUsd: '-3.50',
      };

      const result = transformFundingToTransactions([negativeFunding]);

      if (!result[0]?.fundingAmount) {
        return;
      }

      expect(result[0].title).toBe('Paid funding fee');
      expect(result[0].fundingAmount.isPositive).toBe(false);
      expect(result[0].fundingAmount.fee).toBe('-$3.5');
      expect(result[0].fundingAmount.feeNumber).toBe(-3.5);
    });

    it('sorts funding by timestamp descending', () => {
      const funding1 = { ...mockFunding, timestamp: 1000 };
      const funding2 = { ...mockFunding, timestamp: 2000 };
      const funding3 = { ...mockFunding, timestamp: 1500 };

      const result = transformFundingToTransactions([
        funding1,
        funding2,
        funding3,
      ]);

      expect(result[0].timestamp).toBe(2000);
      expect(result[1].timestamp).toBe(1500);
      expect(result[2].timestamp).toBe(1000);
    });
  });

  describe('transformUserHistoryToTransactions', () => {
    const mockUserHistoryItem = {
      id: 'deposit1',
      timestamp: 1640995200000,
      type: 'deposit' as const,
      amount: '1000',
      asset: 'USDC',
      status: 'completed' as const,
      txHash: '0x123',
      details: {
        source: 'ethereum',
        bridgeContract: '0x1234567890123456789012345678901234567890',
        recipient: '0x9876543210987654321098765432109876543210',
        blockNumber: '12345',
        chainId: '1',
        synthetic: false,
      },
    };

    it('transforms completed deposit correctly', () => {
      const result = transformUserHistoryToTransactions([mockUserHistoryItem]);

      expect(result).toHaveLength(1);
      expect(result[0]).toEqual({
        id: 'deposit-deposit1',
        type: 'deposit' as const,
        category: 'deposit',
        title: 'Deposited 1000 USDC',
        subtitle: 'Completed',
        timestamp: 1640995200000,
        asset: 'USDC',
        depositWithdrawal: {
          amount: '+$1000.00',
          amountNumber: 1000,
          isPositive: true,
          asset: 'USDC',
          txHash: '0x123',
          status: 'completed' as const,
          type: 'deposit' as const,
        },
      });
    });

    it('transforms completed withdrawal correctly', () => {
      const withdrawalItem = {
        ...mockUserHistoryItem,
        type: 'withdrawal' as const,
        amount: '500',
      };

      const result = transformUserHistoryToTransactions([withdrawalItem]);

      if (!result[0]?.depositWithdrawal) {
        return;
      }

      expect(result[0].type).toBe('withdrawal');
      expect(result[0].category).toBe('withdrawal');
      expect(result[0].title).toBe('Withdrew 500 USDC');
      expect(result[0].depositWithdrawal.amount).toBe('-$500.00');
      expect(result[0].depositWithdrawal.amountNumber).toBe(500);
      expect(result[0].depositWithdrawal.isPositive).toBe(false);
      expect(result[0].depositWithdrawal.type).toBe('withdrawal');
    });

    it('filters out non-completed items', () => {
      const pendingItem = {
        ...mockUserHistoryItem,
        status: 'pending' as const,
      };

      const result = transformUserHistoryToTransactions([pendingItem]);

      expect(result).toHaveLength(0);
    });

    it('handles missing txHash', () => {
      const noTxHashItem = {
        ...mockUserHistoryItem,
        txHash: undefined as unknown as string,
      };

      const result = transformUserHistoryToTransactions([noTxHashItem]);

      if (!result[0]?.depositWithdrawal) {
        return;
      }

      expect(result[0].depositWithdrawal.txHash).toBe('');
    });
  });

  describe('transformWithdrawalRequestsToTransactions', () => {
    const mockWithdrawalRequest = {
      id: 'withdrawal1',
      timestamp: 1640995200000,
      amount: '500',
      asset: 'USDC',
      txHash: '0x456',
      status: 'completed' as const,
      destination: '0x123',
      withdrawalId: 'withdrawal123',
    };

    it('transforms completed withdrawal request correctly', () => {
      const result = transformWithdrawalRequestsToTransactions([
        mockWithdrawalRequest,
      ]);

      expect(result).toHaveLength(1);
      expect(result[0]).toEqual({
        id: 'withdrawal-withdrawal1',
        type: 'withdrawal' as const,
        category: 'withdrawal',
        title: 'Withdrew 500 USDC',
        subtitle: 'Completed',
        timestamp: 1640995200000,
        asset: 'USDC',
        depositWithdrawal: {
          amount: '-$500.00',
          amountNumber: -500,
          isPositive: true,
          asset: 'USDC',
          txHash: '0x456',
          status: 'completed' as const,
          type: 'withdrawal' as const,
        },
      });
    });

    it('filters out non-completed withdrawal requests', () => {
      const pendingRequest = {
        ...mockWithdrawalRequest,
        status: 'pending' as const,
      };

      const result = transformWithdrawalRequestsToTransactions([
        pendingRequest,
      ]);

      expect(result).toHaveLength(0);
    });

    it('handles missing txHash', () => {
      const noTxHashRequest = {
        ...mockWithdrawalRequest,
        txHash: undefined as unknown as string,
      };

      const result = transformWithdrawalRequestsToTransactions([
        noTxHashRequest,
      ]);

      if (!result[0]?.depositWithdrawal) {
        return;
      }

      expect(result[0].depositWithdrawal.txHash).toBe('');
    });
  });

  describe('transformDepositRequestsToTransactions', () => {
    const mockDepositRequest = {
      id: 'deposit1',
      timestamp: 1640995200000,
      amount: '1000',
      asset: 'USDC',
      txHash: '0x789',
      status: 'completed' as const,
      source: 'arbitrum',
      depositId: 'deposit123',
    };

    it('transforms completed deposit request correctly', () => {
      const result = transformDepositRequestsToTransactions([
        mockDepositRequest,
      ]);

      expect(result).toHaveLength(1);
      expect(result[0]).toEqual({
        id: 'deposit-deposit1',
        type: 'deposit' as const,
        category: 'deposit',
        title: 'Deposited 1000 USDC',
        subtitle: 'Completed',
        timestamp: 1640995200000,
        asset: 'USDC',
        depositWithdrawal: {
          amount: '+$1000.00',
          amountNumber: 1000,
          isPositive: true,
          asset: 'USDC',
          txHash: '0x789',
          status: 'completed' as const,
          type: 'deposit' as const,
        },
      });
    });

    it('handles zero amount deposits', () => {
      const zeroAmountRequest = {
        ...mockDepositRequest,
        amount: '0',
      };

      const result = transformDepositRequestsToTransactions([
        zeroAmountRequest,
      ]);

      expect(result[0].title).toBe('Deposit');
    });

    it('handles zero string amount deposits', () => {
      const zeroStringRequest = {
        ...mockDepositRequest,
        amount: '0.00',
      };

      const result = transformDepositRequestsToTransactions([
        zeroStringRequest,
      ]);

      expect(result[0].title).toBe('Deposit');
    });

    it('filters out non-completed deposit requests', () => {
      const pendingRequest = {
        ...mockDepositRequest,
        status: 'pending' as const,
      };

      const result = transformDepositRequestsToTransactions([pendingRequest]);

      expect(result).toHaveLength(0);
    });

    it('handles missing txHash', () => {
      const noTxHashRequest = {
        ...mockDepositRequest,
        txHash: undefined as unknown as string,
      };

      const result = transformDepositRequestsToTransactions([noTxHashRequest]);

      if (!result[0]?.depositWithdrawal) {
        return;
      }

      expect(result[0].depositWithdrawal.txHash).toBe('');
    });
  });

  describe('edge cases', () => {
    it('handles empty arrays', () => {
      expect(transformFillsToTransactions([])).toEqual([]);
      expect(transformOrdersToTransactions([])).toEqual([]);
      expect(transformFundingToTransactions([])).toEqual([]);
      expect(transformUserHistoryToTransactions([])).toEqual([]);
      expect(transformWithdrawalRequestsToTransactions([])).toEqual([]);
      expect(transformDepositRequestsToTransactions([])).toEqual([]);
    });

    it('handles BigNumber edge cases', () => {
      const edgeCaseFill = {
        direction: 'Close Long',
        orderId: 'order1',
        symbol: 'ETH',
        side: 'buy' as const,
        size: '0.0000001',
        price: '2000',
        fee: '0.000001',
        timestamp: 1640995200000,
        feeToken: 'USDC',
        pnl: '0.000001',
        liquidation: undefined,
        detailedOrderType: 'Market',
      };

      const result = transformFillsToTransactions([edgeCaseFill]);

      if (!result[0]?.fill) {
        return;
      }

      expect(result[0].fill.amountNumber).toBeCloseTo(0, 6);
    });
  });
});<|MERGE_RESOLUTION|>--- conflicted
+++ resolved
@@ -30,89 +30,9 @@
       detailedOrderType: 'Market',
     };
 
-<<<<<<< HEAD
-    it('should transform Open Long fills correctly', () => {
-      const fills = [mockOrderFill];
-      const result = transformFillsToTransactions(fills);
-
-      expect(result).toHaveLength(1);
-      expect(result[0]).toMatchObject({
-        id: '12345',
-        type: 'trade',
-        category: 'position_open',
-        title: 'Opened long',
-        subtitle: '1.5 ETH',
-        timestamp: 1640995200000,
-        asset: 'ETH',
-        fill: {
-          shortTitle: 'Opened long',
-          amount: '-$5.00', // For opens: show fee paid (negative)
-          amountNumber: 5.0,
-          isPositive: false, // Opens are negative (cost)
-          size: '1.5',
-          entryPrice: '2000.00',
-          pnl: '100.50',
-          fee: '5.00',
-          points: '0',
-          feeToken: 'USDC',
-          action: 'Opened',
-        },
-      });
-    });
-
-    it('should transform Close Short fills correctly', () => {
-      const closeFill: OrderFill = {
-        ...mockOrderFill,
-        direction: 'Close Short',
-        side: 'buy',
-        pnl: '75.25',
-      };
-
-      const result = transformFillsToTransactions([closeFill]);
-
-      expect(result[0]).toMatchObject({
-        category: 'position_close',
-        title: 'Closed short',
-        fill: {
-          shortTitle: 'Closed short',
-          amount: '+$70.25', // For closes: PnL minus fee (75.25 - 5.00)
-          amountNumber: 70.25,
-          isPositive: true, // Positive PnL after fee
-          action: 'Closed',
-        },
-      });
-    });
-
-    it('should handle missing direction field', () => {
-      const fillWithoutDirection: OrderFill = {
-        ...mockOrderFill,
-        direction: undefined as unknown as string,
-      };
-
-      const result = transformFillsToTransactions([fillWithoutDirection]);
-
-      expect(result).toHaveLength(0);
-    });
-
-    it('should handle undefined direction', () => {
-      const minimalFill: OrderFill = {
-        ...mockOrderFill,
-        direction: '',
-      };
-
-      const result = transformFillsToTransactions([minimalFill]);
-
-      expect(result).toHaveLength(0);
-    });
-
-    it('should calculate amount correctly for closed positions', () => {
-      const closedFill: OrderFill = {
-        ...mockOrderFill,
-=======
     it('transforms close position fill correctly', () => {
       const closeFill = {
         ...mockFill,
->>>>>>> 338177c4
         direction: 'Close Long',
         pnl: '50',
         fee: '5',
@@ -213,13 +133,7 @@
 
       const result = transformFillsToTransactions([tpFill]);
 
-<<<<<<< HEAD
-      expect(result[0].fill?.isTakeProfit).toBe(true);
-      expect(result[0].fill?.isStopLoss).toBe(false);
-      expect(result[0].fill?.isLiquidation).toBe(false);
-=======
       expect(result[0].fill?.fillType).toBe(FillType.TakeProfit);
->>>>>>> 338177c4
     });
 
     it('should correctly identify stop loss fills', () => {
@@ -239,13 +153,7 @@
 
       const result = transformFillsToTransactions([slFill]);
 
-<<<<<<< HEAD
-      expect(result[0].fill?.isStopLoss).toBe(true);
-      expect(result[0].fill?.isTakeProfit).toBe(false);
-      expect(result[0].fill?.isLiquidation).toBe(false);
-=======
       expect(result[0].fill?.fillType).toBe(FillType.StopLoss);
->>>>>>> 338177c4
     });
 
     it('should correctly identify liquidation fills', () => {
@@ -261,128 +169,15 @@
         feeToken: 'USDC',
         timestamp: Date.now(),
         liquidation: {
-<<<<<<< HEAD
-          liquidatedUser: '0x123',
-          markPx: '44900',
-          method: 'market',
-        },
-=======
           liquidatedUser: '0x1234567890123456789012345678901234567890',
           markPx: '2000',
           method: 'market',
         },
         detailedOrderType: 'Liquidation',
->>>>>>> 338177c4
       };
 
       const result = transformFillsToTransactions([liquidationFill]);
 
-<<<<<<< HEAD
-      expect(result[0].fill?.isLiquidation).toBe(true);
-      expect(result[0].fill?.liquidation).toEqual({
-        liquidatedUser: '0x123',
-        markPx: '44900',
-        method: 'market',
-      });
-      expect(result[0].fill?.isTakeProfit).toBe(false);
-      expect(result[0].fill?.isStopLoss).toBe(false);
-    });
-
-    it('should handle fills with stop loss and liquidation (edge case)', () => {
-      const complexFill: OrderFill = {
-        orderId: '123',
-        symbol: 'BTC',
-        side: 'sell',
-        size: '0.1',
-        price: '44900',
-        pnl: '-1000',
-        direction: 'Close Long',
-        fee: '5',
-        feeToken: 'USDC',
-        timestamp: Date.now(),
-        detailedOrderType: 'Stop Market',
-        liquidation: {
-          liquidatedUser: '0x123',
-          markPx: '44900',
-          method: 'market',
-        },
-      };
-
-      const result = transformFillsToTransactions([complexFill]);
-
-      // Both should be true in this edge case
-      expect(result[0].fill?.isStopLoss).toBe(true);
-      expect(result[0].fill?.isLiquidation).toBe(true);
-    });
-
-    it('should handle fills without detailedOrderType or liquidation', () => {
-      const regularFill: OrderFill = {
-        orderId: '123',
-        symbol: 'ETH',
-        side: 'buy',
-        size: '1.0',
-        price: '3000',
-        pnl: '0',
-        direction: 'Open Long',
-        fee: '3',
-        feeToken: 'USDC',
-        timestamp: Date.now(),
-      };
-
-      const result = transformFillsToTransactions([regularFill]);
-
-      expect(result[0].fill?.isTakeProfit).toBe(false);
-      expect(result[0].fill?.isStopLoss).toBe(false);
-      expect(result[0].fill?.isLiquidation).toBe(false);
-      expect(result[0].fill?.liquidation).toBeUndefined();
-    });
-
-    it('should correctly identify Take Profit Limit orders', () => {
-      const tpLimitFill: OrderFill = {
-        orderId: '456',
-        symbol: 'ETH',
-        side: 'sell',
-        size: '2.0',
-        price: '3500',
-        pnl: '1000',
-        direction: 'Close Long',
-        fee: '7',
-        feeToken: 'USDC',
-        timestamp: Date.now(),
-        detailedOrderType: 'Take Profit Limit',
-      };
-
-      const result = transformFillsToTransactions([tpLimitFill]);
-
-      expect(result[0].fill?.isTakeProfit).toBe(true);
-      expect(result[0].fill?.isStopLoss).toBe(false);
-    });
-
-    it('should correctly identify Stop Limit orders', () => {
-      const slLimitFill: OrderFill = {
-        orderId: '789',
-        symbol: 'SOL',
-        side: 'buy',
-        size: '10',
-        price: '100',
-        pnl: '-200',
-        direction: 'Close Short',
-        fee: '2',
-        feeToken: 'USDC',
-        timestamp: Date.now(),
-        detailedOrderType: 'Stop Limit',
-      };
-
-      const result = transformFillsToTransactions([slLimitFill]);
-
-      expect(result[0].fill?.isStopLoss).toBe(true);
-      expect(result[0].fill?.isTakeProfit).toBe(false);
-    });
-
-    it('should handle unknown actions by logging error and returning empty array', () => {
-      // Mock console.error to test the error logging
-      const consoleErrorSpy = jest.spyOn(console, 'error').mockImplementation();
-=======
       expect(result[0].fill?.fillType).toBe(FillType.Liquidation);
       expect(result[0].fill?.liquidation).toEqual({
         liquidatedUser: '0x1234567890123456789012345678901234567890',
@@ -407,7 +202,6 @@
       };
 
       const result = transformFillsToTransactions([adlFill]);
->>>>>>> 338177c4
 
       expect(result[0]).toMatchObject({
         category: 'position_close',
