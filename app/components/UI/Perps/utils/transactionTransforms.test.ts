--- conflicted
+++ resolved
@@ -206,13 +206,7 @@
 
       const result = transformFillsToTransactions([tpFill]);
 
-<<<<<<< HEAD
-      expect(result[0].fill?.isTakeProfit).toBe(true);
-      expect(result[0].fill?.isStopLoss).toBe(false);
-      expect(result[0].fill?.isLiquidation).toBe(false);
-=======
       expect(result[0].fill?.fillType).toBe(FillType.TakeProfit);
->>>>>>> d5ca588d
     });
 
     it('should correctly identify stop loss fills', () => {
@@ -232,13 +226,7 @@
 
       const result = transformFillsToTransactions([slFill]);
 
-<<<<<<< HEAD
-      expect(result[0].fill?.isStopLoss).toBe(true);
-      expect(result[0].fill?.isTakeProfit).toBe(false);
-      expect(result[0].fill?.isLiquidation).toBe(false);
-=======
       expect(result[0].fill?.fillType).toBe(FillType.StopLoss);
->>>>>>> d5ca588d
     });
 
     it('should correctly identify liquidation fills', () => {
@@ -262,47 +250,12 @@
 
       const result = transformFillsToTransactions([liquidationFill]);
 
-<<<<<<< HEAD
-      expect(result[0].fill?.isLiquidation).toBe(true);
-=======
       expect(result[0].fill?.fillType).toBe(FillType.Liquidation);
->>>>>>> d5ca588d
       expect(result[0].fill?.liquidation).toEqual({
         liquidatedUser: '0x123',
         markPx: '44900',
         method: 'market',
       });
-<<<<<<< HEAD
-      expect(result[0].fill?.isTakeProfit).toBe(false);
-      expect(result[0].fill?.isStopLoss).toBe(false);
-    });
-
-    it('should handle fills with stop loss and liquidation (edge case)', () => {
-      const complexFill: OrderFill = {
-        orderId: '123',
-        symbol: 'BTC',
-        side: 'sell',
-        size: '0.1',
-        price: '44900',
-        pnl: '-1000',
-        direction: 'Close Long',
-        fee: '5',
-        feeToken: 'USDC',
-        timestamp: Date.now(),
-        detailedOrderType: 'Stop Market',
-        liquidation: {
-          liquidatedUser: '0x123',
-          markPx: '44900',
-          method: 'market',
-        },
-      };
-
-      const result = transformFillsToTransactions([complexFill]);
-
-      // Both should be true in this edge case
-      expect(result[0].fill?.isStopLoss).toBe(true);
-      expect(result[0].fill?.isLiquidation).toBe(true);
-=======
     });
 
     it('correctly identifies auto-deleveraging fills with positive position', () => {
@@ -398,7 +351,6 @@
       const result = transformFillsToTransactions([adlFillMissing]);
 
       expect(result).toEqual([]);
->>>>>>> d5ca588d
     });
 
     it('should handle fills without detailedOrderType or liquidation', () => {
@@ -417,13 +369,7 @@
 
       const result = transformFillsToTransactions([regularFill]);
 
-<<<<<<< HEAD
-      expect(result[0].fill?.isTakeProfit).toBe(false);
-      expect(result[0].fill?.isStopLoss).toBe(false);
-      expect(result[0].fill?.isLiquidation).toBe(false);
-=======
       expect(result[0].fill?.fillType).toBe(FillType.Standard);
->>>>>>> d5ca588d
       expect(result[0].fill?.liquidation).toBeUndefined();
     });
 
@@ -444,12 +390,7 @@
 
       const result = transformFillsToTransactions([tpLimitFill]);
 
-<<<<<<< HEAD
-      expect(result[0].fill?.isTakeProfit).toBe(true);
-      expect(result[0].fill?.isStopLoss).toBe(false);
-=======
       expect(result[0].fill?.fillType).toBe(FillType.TakeProfit);
->>>>>>> d5ca588d
     });
 
     it('should correctly identify Stop Limit orders', () => {
@@ -469,12 +410,7 @@
 
       const result = transformFillsToTransactions([slLimitFill]);
 
-<<<<<<< HEAD
-      expect(result[0].fill?.isStopLoss).toBe(true);
-      expect(result[0].fill?.isTakeProfit).toBe(false);
-=======
       expect(result[0].fill?.fillType).toBe(FillType.StopLoss);
->>>>>>> d5ca588d
     });
 
     it('should handle unknown actions by logging error and returning empty array', () => {
