import { strings } from '../../../../../locales/i18n';
import { OrderParams, Order } from '../controllers/types';
import { Position } from '../hooks';
<<<<<<< HEAD
import { DevLogger } from '../../../../core/SDKConnect/utils/DevLogger';
=======
import { capitalize } from 'lodash';
>>>>>>> 02bb2258

/**
 * Get the order direction based on the side and position size
 * @param side - The side of the order
 * @param positionSize - The size of the position
 * @returns The order direction
 */
export const getOrderDirection = (
  side: 'buy' | 'sell',
  positionSize: string | undefined,
): string => {
  const hasPosition = !!positionSize;

  // No existing position → direction depends only on side
  if (!hasPosition) {
    return side === 'buy'
      ? strings('perps.market.long')
      : strings('perps.market.short');
  }

  // Existing position → infer direction based on position size
  if (positionSize && parseFloat(positionSize) > 0) {
    return strings('perps.market.long');
  }

  return strings('perps.market.short');
};

export const willFlipPosition = (
  currentPosition: Position,
  orderParams: OrderParams,
): boolean => {
  const currentPositionSize = parseFloat(currentPosition.size);
  const positionDirection = currentPositionSize > 0 ? 'long' : 'short';
  const orderDirection = orderParams.isBuy ? 'long' : 'short';
  const orderSize = parseFloat(orderParams.size);

  if (orderParams.reduceOnly === true) {
    return false;
  }

  if (orderParams.orderType !== 'market') {
    return false;
  }

  if (positionDirection === orderDirection) {
    return false;
  }

  if (orderSize > Math.abs(currentPositionSize)) {
    return true;
  }

  return false;
};

/**
<<<<<<< HEAD
 * Determines if a limit order will likely be a maker or taker
 *
 * Logic:
 * 1. Validates price data freshness and market state
 * 2. Market orders are always taker
 * 3. Limit orders that would execute immediately are taker
 * 4. Limit orders that go into order book are maker
 *
 * @param params Order parameters
 * @returns boolean - true if maker, false if taker
 */
export function determineMakerStatus(params: {
  orderType: 'market' | 'limit';
  limitPrice?: string;
  direction: 'long' | 'short';
  bestAsk?: number;
  bestBid?: number;
  coin?: string;
}): boolean {
  const { orderType, limitPrice, direction, bestAsk, bestBid, coin } = params;
  // Market orders are always taker
  if (orderType === 'market') {
    return false;
  }

  // Default to taker when limit price is not specified
  if (!limitPrice || limitPrice === '') {
    return false;
  }

  const limitPriceNum = Number.parseFloat(limitPrice);

  if (Number.isNaN(limitPriceNum) || limitPriceNum <= 0) {
    return false;
  }

  if (bestBid !== undefined && bestAsk !== undefined) {
    if (direction === 'long') {
      return limitPriceNum < bestAsk;
    }

    // Short direction
    return limitPriceNum > bestBid;
  }

  // Default to taker when no bid/ask data is available
  DevLogger.log(
    'Fee Calculation: No bid/ask data available, using conservative taker fee',
    { coin },
  );
  return false;
}
=======
 * Format an order label following the pattern: [Type] [Close?] [Direction]
 *
 * Examples:
 * - Market Long
 * - Market Close Long
 * - Limit Short
 * - Limit Close Short
 * - Stop Market Close Long
 * - Take Profit Limit Close Short
 *
 * @param order - The order object
 * @returns Formatted order label string
 */
export const formatOrderLabel = (order: Order): string => {
  const { side, detailedOrderType, orderType, reduceOnly, isTrigger } = order;

  // Determine if this is a closing order
  const isClosing = Boolean(reduceOnly || isTrigger);

  // Determine direction based on whether it's closing or not
  let direction: string;
  if (isClosing) {
    // For closing orders: sell closes long, buy closes short
    direction = side === 'sell' ? 'long' : 'short';
  } else {
    // For opening orders: buy is long, sell is short
    direction = side === 'buy' ? 'long' : 'short';
  }

  // Get the order type string
  // Use detailedOrderType if available (e.g., "Stop Market", "Take Profit Limit")
  // Otherwise fall back to basic orderType
  const typeString =
    detailedOrderType || (orderType === 'limit' ? 'Limit' : 'Market');

  // Build the label: [Type] [Close?] [Direction]
  if (isClosing) {
    return capitalize(`${typeString} close ${direction}`);
  }

  return capitalize(`${typeString} ${direction}`);
};

/**
 * Get just the direction portion of an order label
 * Used for compatibility with existing code that expects just "long" or "short"
 *
 * @param order - The order object
 * @returns Direction string ("long" or "short" for opening, "Close Long" or "Close Short" for closing)
 */
export const getOrderLabelDirection = (order: Order): string => {
  const { side, reduceOnly, isTrigger } = order;

  // Determine if this is a closing order
  const isClosing = Boolean(reduceOnly || isTrigger);

  if (isClosing) {
    // For closing orders: sell closes long, buy closes short
    return side === 'sell' ? 'Close Long' : 'Close Short';
  }

  // For opening orders: buy is long, sell is short
  return side === 'buy' ? 'long' : 'short';
};
>>>>>>> 02bb2258
<|MERGE_RESOLUTION|>--- conflicted
+++ resolved
@@ -1,11 +1,8 @@
 import { strings } from '../../../../../locales/i18n';
 import { OrderParams, Order } from '../controllers/types';
 import { Position } from '../hooks';
-<<<<<<< HEAD
 import { DevLogger } from '../../../../core/SDKConnect/utils/DevLogger';
-=======
 import { capitalize } from 'lodash';
->>>>>>> 02bb2258
 
 /**
  * Get the order direction based on the side and position size
@@ -63,60 +60,6 @@
 };
 
 /**
-<<<<<<< HEAD
- * Determines if a limit order will likely be a maker or taker
- *
- * Logic:
- * 1. Validates price data freshness and market state
- * 2. Market orders are always taker
- * 3. Limit orders that would execute immediately are taker
- * 4. Limit orders that go into order book are maker
- *
- * @param params Order parameters
- * @returns boolean - true if maker, false if taker
- */
-export function determineMakerStatus(params: {
-  orderType: 'market' | 'limit';
-  limitPrice?: string;
-  direction: 'long' | 'short';
-  bestAsk?: number;
-  bestBid?: number;
-  coin?: string;
-}): boolean {
-  const { orderType, limitPrice, direction, bestAsk, bestBid, coin } = params;
-  // Market orders are always taker
-  if (orderType === 'market') {
-    return false;
-  }
-
-  // Default to taker when limit price is not specified
-  if (!limitPrice || limitPrice === '') {
-    return false;
-  }
-
-  const limitPriceNum = Number.parseFloat(limitPrice);
-
-  if (Number.isNaN(limitPriceNum) || limitPriceNum <= 0) {
-    return false;
-  }
-
-  if (bestBid !== undefined && bestAsk !== undefined) {
-    if (direction === 'long') {
-      return limitPriceNum < bestAsk;
-    }
-
-    // Short direction
-    return limitPriceNum > bestBid;
-  }
-
-  // Default to taker when no bid/ask data is available
-  DevLogger.log(
-    'Fee Calculation: No bid/ask data available, using conservative taker fee',
-    { coin },
-  );
-  return false;
-}
-=======
  * Format an order label following the pattern: [Type] [Close?] [Direction]
  *
  * Examples:
@@ -181,4 +124,57 @@
   // For opening orders: buy is long, sell is short
   return side === 'buy' ? 'long' : 'short';
 };
->>>>>>> 02bb2258
+
+/**
+ * Determines if a limit order will likely be a maker or taker
+ *
+ * Logic:
+ * 1. Validates price data freshness and market state
+ * 2. Market orders are always taker
+ * 3. Limit orders that would execute immediately are taker
+ * 4. Limit orders that go into order book are maker
+ *
+ * @param params Order parameters
+ * @returns boolean - true if maker, false if taker
+ */
+export function determineMakerStatus(params: {
+  orderType: 'market' | 'limit';
+  limitPrice?: string;
+  direction: 'long' | 'short';
+  bestAsk?: number;
+  bestBid?: number;
+  coin?: string;
+}): boolean {
+  const { orderType, limitPrice, direction, bestAsk, bestBid, coin } = params;
+  // Market orders are always taker
+  if (orderType === 'market') {
+    return false;
+  }
+
+  // Default to taker when limit price is not specified
+  if (!limitPrice || limitPrice === '') {
+    return false;
+  }
+
+  const limitPriceNum = Number.parseFloat(limitPrice);
+
+  if (Number.isNaN(limitPriceNum) || limitPriceNum <= 0) {
+    return false;
+  }
+
+  if (bestBid !== undefined && bestAsk !== undefined) {
+    if (direction === 'long') {
+      return limitPriceNum < bestAsk;
+    }
+
+    // Short direction
+    return limitPriceNum > bestBid;
+  }
+
+  // Default to taker when no bid/ask data is available
+  DevLogger.log(
+    'Fee Calculation: No bid/ask data available, using conservative taker fee',
+    { coin },
+  );
+  return false;
+}