import type { Hex } from '@metamask/utils';
import { strings } from '../../../../../locales/i18n';
import { DevLogger } from '../../../../core/SDKConnect/utils/DevLogger';
import { ORDER_SLIPPAGE_CONFIG } from '../constants/perpsConfig';
import type { SDKOrderParams } from '../types/hyperliquid-types';
import {
  formatHyperLiquidPrice,
  formatHyperLiquidSize,
} from './hyperLiquidAdapter';

interface PositionSizeParams {
  amount: string;
  price: number;
  szDecimals: number;
}

interface MarginRequiredParams {
  amount: string;
  leverage: number;
}

interface MaxAllowedAmountParams {
  availableBalance: number;
  assetPrice: number;
  assetSzDecimals: number;
  leverage: number;
}

// Advanced order calculation interfaces
export interface CalculateFinalPositionSizeParams {
  usdAmount?: string;
  size?: string;
  currentPrice: number;
  priceAtCalculation?: number;
  maxSlippageBps?: number;
  szDecimals: number;
  leverage?: number;
}

export interface CalculateFinalPositionSizeResult {
  finalPositionSize: number;
}

export interface CalculateOrderPriceAndSizeParams {
  orderType: 'market' | 'limit';
  isBuy: boolean;
  finalPositionSize: number;
  currentPrice: number;
  limitPrice?: string;
  slippage?: number;
  szDecimals: number;
}

export interface CalculateOrderPriceAndSizeResult {
  orderPrice: number;
  formattedSize: string;
  formattedPrice: string;
}

export interface BuildOrdersArrayParams {
  assetId: number;
  isBuy: boolean;
  formattedPrice: string;
  formattedSize: string;
  reduceOnly: boolean;
  orderType: 'market' | 'limit';
  clientOrderId?: string;
  takeProfitPrice?: string;
  stopLossPrice?: string;
  szDecimals: number;
  grouping?: 'na' | 'normalTpsl' | 'positionTpsl';
}

export interface BuildOrdersArrayResult {
  orders: SDKOrderParams[];
  grouping: 'na' | 'normalTpsl' | 'positionTpsl';
}

/**
 * Calculate position size based on USD amount and asset price
 * @param params - Amount in USD, current asset price, and required decimal precision
 * @returns Position size formatted to the asset's decimal precision
 */
export function calculatePositionSize(params: PositionSizeParams): string {
  const { amount, price, szDecimals } = params;

  // Validate required parameters
  if (szDecimals === undefined || szDecimals === null) {
    throw new Error('szDecimals is required for position size calculation');
  }
  if (szDecimals < 0) {
    throw new Error(`szDecimals must be >= 0, got: ${szDecimals}`);
  }

  const amountNum = parseFloat(amount || '0');

  if (isNaN(amountNum) || isNaN(price) || amountNum === 0 || price === 0) {
    return (0).toFixed(szDecimals);
  }

  const positionSize = amountNum / price;
  const multiplier = Math.pow(10, szDecimals);
  let rounded = Math.round(positionSize * multiplier) / multiplier;

  // Ensure rounded size meets requested USD (fix validation gap)
  const actualUsd = rounded * price;
  if (actualUsd < amountNum) {
    rounded += 1 / multiplier;
  }

  return rounded.toFixed(szDecimals);
}

/**
 * Calculate margin required for a position
 * @param params - Position amount and leverage
 * @returns Margin required formatted to 2 decimal places
 */
export function calculateMarginRequired(params: MarginRequiredParams): string {
  const { amount, leverage } = params;
  const amountNum = parseFloat(amount || '0');

  if (
    isNaN(amountNum) ||
    isNaN(leverage) ||
    amountNum === 0 ||
    leverage === 0
  ) {
    return '0.00';
  }

  return (amountNum / leverage).toFixed(2);
}

export function getMaxAllowedAmount(params: MaxAllowedAmountParams): number {
  const { availableBalance, assetPrice, assetSzDecimals, leverage } = params;
  if (availableBalance === 0 || !assetPrice || assetSzDecimals === undefined) {
    return 0;
  }

  // The theoretical maximum is simply availableBalance * leverage
  const theoreticalMax = availableBalance * leverage;

  // But we need to account for position size rounding
  // Find the largest whole dollar amount that fits within this limit
  let maxAmount = Math.floor(theoreticalMax);

  // Verify this amount doesn't exceed available balance after rounding
  const testPositionSize = calculatePositionSize({
    amount: maxAmount.toString(),
    price: assetPrice,
    szDecimals: assetSzDecimals,
  });

  const actualNotionalValue = parseFloat(testPositionSize) * assetPrice;
  const requiredMargin = actualNotionalValue / leverage;

  // If rounding caused us to exceed available balance, step down by one position increment
  if (requiredMargin > availableBalance) {
    const minPositionSizeIncrement = 1 / Math.pow(10, assetSzDecimals);
    const positionSizeIncrementUsd = Math.ceil(
      minPositionSizeIncrement * assetPrice,
    );
    maxAmount -= positionSizeIncrementUsd;
  }

  return Math.max(0, maxAmount);
}

/**
 * Calculates final position size using USD as source of truth with price validation
 *
 * This function implements the hybrid approach where USD is the source of truth,
 * but includes price staleness validation and proper rounding to prevent precision loss.
 *
 * @param params - USD amount, size, prices, and configuration
 * @returns Final position size as a number
 */
export function calculateFinalPositionSize(
  params: CalculateFinalPositionSizeParams,
): CalculateFinalPositionSizeResult {
  const {
    usdAmount,
    size,
    currentPrice,
    priceAtCalculation,
    maxSlippageBps,
    szDecimals,
    leverage,
  } = params;

  let finalPositionSize: number;

  if (usdAmount && parseFloat(usdAmount) > 0) {
    // USD amount provided - use it as source of truth
    const usdValue = parseFloat(usdAmount);

    // 1. Validate price staleness if priceAtCalculation provided
    if (priceAtCalculation) {
      const priceDeltaBps = Math.abs(
        ((currentPrice - priceAtCalculation) / priceAtCalculation) * 10000,
      );
      const maxSlippageBpsValue =
<<<<<<< HEAD
        maxSlippageBps ?? ORDER_SLIPPAGE_CONFIG.DEFAULT_SLIPPAGE_BPS;
=======
        maxSlippageBps ?? ORDER_SLIPPAGE_CONFIG.DEFAULT_MARKET_SLIPPAGE_BPS;
>>>>>>> f4e8f8d0

      if (priceDeltaBps > maxSlippageBpsValue) {
        throw new Error(
          `Price moved too much: ${priceDeltaBps.toFixed(0)} bps (max: ${maxSlippageBpsValue} bps). ` +
            `Expected: ${priceAtCalculation.toFixed(2)}, Current: ${currentPrice.toFixed(2)}`,
        );
      }

      DevLogger.log('Price validation passed:', {
        priceAtCalculation,
        currentPrice,
        deltaBps: priceDeltaBps.toFixed(2),
        maxSlippageBps: maxSlippageBpsValue,
      });
    }

    // 2. Recalculate position size with fresh price
    finalPositionSize = usdValue / currentPrice;

    // 3. Apply size decimals rounding
    const multiplier = Math.pow(10, szDecimals);
    finalPositionSize = Math.round(finalPositionSize * multiplier) / multiplier;

    // 4. Ensure rounded size meets requested USD (fix validation gap)
    let actualNotionalValue = finalPositionSize * currentPrice;
    if (actualNotionalValue < usdValue) {
      // Add 1 minimum increment to meet requested USD
      finalPositionSize += 1 / multiplier;
      actualNotionalValue = finalPositionSize * currentPrice;

      DevLogger.log('Position size adjusted to meet USD minimum:', {
        requestedUsd: usdValue,
        beforeAdjustment: finalPositionSize - 1 / multiplier,
        afterAdjustment: finalPositionSize,
        actualUsd: actualNotionalValue,
      });
    }

    const requiredMargin = actualNotionalValue / (leverage || 1);

    // Log if rounding caused significant difference
    const usdDifference = Math.abs(actualNotionalValue - usdValue);
    if (usdDifference > 0.01) {
      DevLogger.log(
        'Position size rounding caused USD difference (acceptable):',
        {
          requestedUsd: usdValue,
          actualUsd: actualNotionalValue,
          difference: usdDifference,
          positionSize: finalPositionSize,
        },
      );
    }

    DevLogger.log('Recalculated position size with fresh price:', {
      usdAmount: usdValue,
      priceAtCalculation,
      currentPrice,
      originalSize: size,
      recalculatedSize: finalPositionSize,
      requiredMargin,
      minIncrement: 1 / multiplier,
    });
  } else {
    // Legacy: Use provided size (backward compatibility)
    finalPositionSize = parseFloat(size || '0');

    DevLogger.log('Using legacy size calculation (no USD amount provided):', {
      providedSize: size,
      finalSize: finalPositionSize,
    });
  }

  return { finalPositionSize };
}

/**
 * Calculates order price and formatted size based on order type
 *
 * @param params - Order parameters including type, direction, size, and prices
 * @returns Formatted order price, size, and price string
 */
export function calculateOrderPriceAndSize(
  params: CalculateOrderPriceAndSizeParams,
): CalculateOrderPriceAndSizeResult {
  const {
    orderType,
    isBuy,
    finalPositionSize,
    currentPrice,
    limitPrice,
    slippage,
    szDecimals,
  } = params;

  let orderPrice: number;
  let formattedSize: string;

  if (orderType === 'market') {
<<<<<<< HEAD
    // Market orders: add slippage
    const slippageValue =
      slippage ?? ORDER_SLIPPAGE_CONFIG.DEFAULT_SLIPPAGE_BPS / 10000;
=======
    // Market orders: add slippage (3% conservative default)
    const slippageValue =
      slippage ?? ORDER_SLIPPAGE_CONFIG.DEFAULT_MARKET_SLIPPAGE_BPS / 10000;
>>>>>>> f4e8f8d0
    orderPrice = isBuy
      ? currentPrice * (1 + slippageValue)
      : currentPrice * (1 - slippageValue);
    formattedSize = formatHyperLiquidSize({
      size: finalPositionSize,
      szDecimals,
    });
  } else {
<<<<<<< HEAD
    // Limit orders: use provided price
=======
    // Limit orders: use provided price (no slippage applied)
>>>>>>> f4e8f8d0
    if (!limitPrice) {
      throw new Error(
        strings('perps.errors.orderValidation.limitPriceRequired'),
      );
    }
    orderPrice = parseFloat(limitPrice);
    formattedSize = formatHyperLiquidSize({
      size: finalPositionSize,
      szDecimals,
    });
  }

  const formattedPrice = formatHyperLiquidPrice({
    price: orderPrice,
    szDecimals,
  });

  return { orderPrice, formattedSize, formattedPrice };
}

/**
 * Builds orders array including main order and optional TP/SL orders
 *
 * @param params - Order construction parameters
 * @returns Array of SDK order params and grouping type
 */
export function buildOrdersArray(
  params: BuildOrdersArrayParams,
): BuildOrdersArrayResult {
  const {
    assetId,
    isBuy,
    formattedPrice,
    formattedSize,
    reduceOnly,
    orderType,
    clientOrderId,
    takeProfitPrice,
    stopLossPrice,
    szDecimals,
    grouping,
  } = params;

  const orders: SDKOrderParams[] = [];

  // 1. Main order
  const mainOrder: SDKOrderParams = {
    a: assetId,
    b: isBuy,
    p: formattedPrice,
    s: formattedSize,
    r: reduceOnly || false,
    t:
      orderType === 'limit'
        ? { limit: { tif: 'Gtc' } }
        : { limit: { tif: 'FrontendMarket' } },
    c: clientOrderId ? (clientOrderId as Hex) : undefined,
  };
  orders.push(mainOrder);

  // 2. Take Profit order
  if (takeProfitPrice) {
    const tpOrder: SDKOrderParams = {
      a: assetId,
      b: !isBuy,
      p: formatHyperLiquidPrice({
        price: parseFloat(takeProfitPrice),
        szDecimals,
      }),
      s: formattedSize,
      r: true,
      t: {
        trigger: {
          isMarket: false,
          triggerPx: formatHyperLiquidPrice({
            price: parseFloat(takeProfitPrice),
            szDecimals,
          }),
          tpsl: 'tp',
        },
      },
    };
    orders.push(tpOrder);
  }

  // 3. Stop Loss order
  if (stopLossPrice) {
<<<<<<< HEAD
=======
    // Apply 10% slippage to SL limit price (executes as market order when triggered)
    // HyperLiquid recommended: 10% for TP/SL orders
    const stopLossPriceNum = parseFloat(stopLossPrice);
    const slippageValue =
      ORDER_SLIPPAGE_CONFIG.DEFAULT_TPSL_SLIPPAGE_BPS / 10000;
    const limitPriceWithSlippage = !isBuy
      ? stopLossPriceNum * (1 + slippageValue) // Buying to close short: willing to pay MORE (slippage protection)
      : stopLossPriceNum * (1 - slippageValue); // Selling to close long: willing to accept LESS (slippage protection)

>>>>>>> f4e8f8d0
    const slOrder: SDKOrderParams = {
      a: assetId,
      b: !isBuy,
      p: formatHyperLiquidPrice({
<<<<<<< HEAD
        price: parseFloat(stopLossPrice),
=======
        price: limitPriceWithSlippage,
>>>>>>> f4e8f8d0
        szDecimals,
      }),
      s: formattedSize,
      r: true,
      t: {
        trigger: {
          isMarket: true,
          triggerPx: formatHyperLiquidPrice({
<<<<<<< HEAD
            price: parseFloat(stopLossPrice),
=======
            price: stopLossPriceNum,
>>>>>>> f4e8f8d0
            szDecimals,
          }),
          tpsl: 'sl',
        },
      },
    };
    orders.push(slOrder);
  }

  // Determine grouping
  const finalGrouping: 'na' | 'normalTpsl' | 'positionTpsl' =
    grouping || (takeProfitPrice || stopLossPrice ? 'normalTpsl' : 'na');

  return { orders, grouping: finalGrouping };
}<|MERGE_RESOLUTION|>--- conflicted
+++ resolved
@@ -201,11 +201,7 @@
         ((currentPrice - priceAtCalculation) / priceAtCalculation) * 10000,
       );
       const maxSlippageBpsValue =
-<<<<<<< HEAD
-        maxSlippageBps ?? ORDER_SLIPPAGE_CONFIG.DEFAULT_SLIPPAGE_BPS;
-=======
         maxSlippageBps ?? ORDER_SLIPPAGE_CONFIG.DEFAULT_MARKET_SLIPPAGE_BPS;
->>>>>>> f4e8f8d0
 
       if (priceDeltaBps > maxSlippageBpsValue) {
         throw new Error(
@@ -305,15 +301,9 @@
   let formattedSize: string;
 
   if (orderType === 'market') {
-<<<<<<< HEAD
-    // Market orders: add slippage
-    const slippageValue =
-      slippage ?? ORDER_SLIPPAGE_CONFIG.DEFAULT_SLIPPAGE_BPS / 10000;
-=======
     // Market orders: add slippage (3% conservative default)
     const slippageValue =
       slippage ?? ORDER_SLIPPAGE_CONFIG.DEFAULT_MARKET_SLIPPAGE_BPS / 10000;
->>>>>>> f4e8f8d0
     orderPrice = isBuy
       ? currentPrice * (1 + slippageValue)
       : currentPrice * (1 - slippageValue);
@@ -322,11 +312,7 @@
       szDecimals,
     });
   } else {
-<<<<<<< HEAD
-    // Limit orders: use provided price
-=======
     // Limit orders: use provided price (no slippage applied)
->>>>>>> f4e8f8d0
     if (!limitPrice) {
       throw new Error(
         strings('perps.errors.orderValidation.limitPriceRequired'),
@@ -414,8 +400,6 @@
 
   // 3. Stop Loss order
   if (stopLossPrice) {
-<<<<<<< HEAD
-=======
     // Apply 10% slippage to SL limit price (executes as market order when triggered)
     // HyperLiquid recommended: 10% for TP/SL orders
     const stopLossPriceNum = parseFloat(stopLossPrice);
@@ -425,16 +409,11 @@
       ? stopLossPriceNum * (1 + slippageValue) // Buying to close short: willing to pay MORE (slippage protection)
       : stopLossPriceNum * (1 - slippageValue); // Selling to close long: willing to accept LESS (slippage protection)
 
->>>>>>> f4e8f8d0
     const slOrder: SDKOrderParams = {
       a: assetId,
       b: !isBuy,
       p: formatHyperLiquidPrice({
-<<<<<<< HEAD
-        price: parseFloat(stopLossPrice),
-=======
         price: limitPriceWithSlippage,
->>>>>>> f4e8f8d0
         szDecimals,
       }),
       s: formattedSize,
@@ -443,11 +422,7 @@
         trigger: {
           isMarket: true,
           triggerPx: formatHyperLiquidPrice({
-<<<<<<< HEAD
-            price: parseFloat(stopLossPrice),
-=======
             price: stopLossPriceNum,
->>>>>>> f4e8f8d0
             szDecimals,
           }),
           tpsl: 'sl',
