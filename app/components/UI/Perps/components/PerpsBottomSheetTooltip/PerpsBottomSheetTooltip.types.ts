--- conflicted
+++ resolved
@@ -54,9 +54,5 @@
   | 'points'
   | 'market_hours'
   | 'after_hours_trading'
-<<<<<<< HEAD
-  | 'oracle_price';
-=======
   | 'oracle_price'
-  | 'spread';
->>>>>>> adcb2c27
+  | 'spread';