import { fireEvent, waitFor } from '@testing-library/react-native';
import React from 'react';
import { Metrics, SafeAreaProvider } from 'react-native-safe-area-context';
import { PerpsBottomSheetTooltipSelectorsIDs } from '../../../../../../e2e/selectors/Perps/Perps.selectors';
import renderWithProvider from '../../../../../util/test/renderWithProvider';
import { PerpsOrderProvider } from '../../contexts/PerpsOrderContext';
import {
  PerpsStreamProvider,
  PerpsStreamManager,
} from '../../providers/PerpsStreamManager';
import PerpsBottomSheetTooltip from './PerpsBottomSheetTooltip';
import { PerpsBottomSheetTooltipProps } from './PerpsBottomSheetTooltip.types';

jest.mock('@react-navigation/native', () => {
  const actualNav = jest.requireActual('@react-navigation/native');
  return {
    ...actualNav,
    useNavigation: () => ({
      navigate: jest.fn(),
    }),
  };
});

// Mock usePerpsLiveAccount to avoid PerpsStreamProvider requirement
jest.mock('../../hooks/stream/usePerpsLiveAccount', () => ({
  usePerpsLiveAccount: jest.fn(() => ({
    account: {
      availableBalance: '1000',
<<<<<<< HEAD
      totalBalance: '1000',
      marginUsed: '0',
      unrealizedPnl: '0',
      returnOnEquity: '0',
      totalValue: '1000',
=======
      marginUsed: '0',
      unrealizedPnl: '0',
      returnOnEquity: '0',
      totalBalance: '1000',
>>>>>>> 338177c4
    },
    isInitialLoading: false,
  })),
}));

<<<<<<< HEAD
=======
// Mock usePerpsMarketData to prevent async operations that cause act warnings
jest.mock('../../hooks/usePerpsMarketData', () => ({
  usePerpsMarketData: jest.fn(() => ({
    marketData: {
      name: 'BTC',
      szDecimals: 6,
      maxLeverage: 50,
      marginTableId: 1,
    },
    isLoading: false,
    error: null,
    refetch: jest.fn(),
  })),
}));

// Create mock stream manager for tests
const createMockStreamManager = (): Partial<PerpsStreamManager> => ({
  // Mock prices stream with minimal required properties
  prices: {
    subscribeToSymbols: jest.fn(() => jest.fn()), // Returns an unsubscribe function
    subscribe: jest.fn(() => jest.fn()),
    unsubscribe: jest.fn(),
    prewarm: jest.fn(() =>
      Promise.resolve(() => {
        // no-op cleanup
      }),
    ),
    cleanupPrewarm: jest.fn(),
    clearCache: jest.fn(),
    disconnect: jest.fn(),
    // eslint-disable-next-line @typescript-eslint/no-explicit-any
  } as any,

  // Mock other stream channels
  orders: {
    subscribe: jest.fn(() => jest.fn()),
    unsubscribe: jest.fn(),
    prewarm: jest.fn(() => jest.fn()),
    cleanupPrewarm: jest.fn(),
    clearCache: jest.fn(),
    disconnect: jest.fn(),
    // eslint-disable-next-line @typescript-eslint/no-explicit-any
  } as any,

  positions: {
    subscribe: jest.fn(() => jest.fn()),
    unsubscribe: jest.fn(),
    prewarm: jest.fn(() => jest.fn()),
    cleanupPrewarm: jest.fn(),
    clearCache: jest.fn(),
    disconnect: jest.fn(),
    // eslint-disable-next-line @typescript-eslint/no-explicit-any
  } as any,

  fills: {
    subscribe: jest.fn(() => jest.fn()),
    unsubscribe: jest.fn(),
    prewarm: jest.fn(() => jest.fn()),
    cleanupPrewarm: jest.fn(),
    clearCache: jest.fn(),
    disconnect: jest.fn(),
    // eslint-disable-next-line @typescript-eslint/no-explicit-any
  } as any,

  account: {
    subscribe: jest.fn(() => jest.fn()),
    unsubscribe: jest.fn(),
    prewarm: jest.fn(() => jest.fn()),
    cleanupPrewarm: jest.fn(),
    clearCache: jest.fn(),
    disconnect: jest.fn(),
    // eslint-disable-next-line @typescript-eslint/no-explicit-any
  } as any,

  marketData: {
    subscribe: jest.fn(() => jest.fn()),
    unsubscribe: jest.fn(),
    refresh: jest.fn(() => Promise.resolve()),
    prewarm: jest.fn(() => jest.fn()),
    clearCache: jest.fn(),
    // eslint-disable-next-line @typescript-eslint/no-explicit-any
  } as any,
});

// Test wrapper with PerpsStreamProvider
const TestWrapperWithStream = ({ children }: { children: React.ReactNode }) => (
  <PerpsStreamProvider
    testStreamManager={
      createMockStreamManager() as unknown as PerpsStreamManager
    }
  >
    {children}
  </PerpsStreamProvider>
);

>>>>>>> 338177c4
describe('PerpsBottomSheetTooltip', () => {
  const mockOnClose = jest.fn();

  beforeEach(() => {
    jest.clearAllMocks();
  });

  const initialMetrics: Metrics = {
    frame: { x: 0, y: 0, width: 320, height: 640 },
    insets: { top: 0, left: 0, right: 0, bottom: 0 },
  };

  const renderBottomSheetTooltip = ({
    isVisible = true,
    onClose = mockOnClose,
    contentKey = 'leverage',
    testID = PerpsBottomSheetTooltipSelectorsIDs.TOOLTIP,
  }: PerpsBottomSheetTooltipProps) =>
    renderWithProvider(
      <SafeAreaProvider initialMetrics={initialMetrics}>
        <PerpsBottomSheetTooltip
          isVisible={isVisible}
          onClose={onClose}
          contentKey={contentKey}
          testID={testID}
        />
      </SafeAreaProvider>,
    );

  it('renders correctly when visible', () => {
    const { getByTestId, getByText, toJSON } = renderBottomSheetTooltip({
      isVisible: true,
      onClose: mockOnClose,
      contentKey: 'leverage',
    });

    expect(toJSON()).toMatchSnapshot();
    expect(
      getByTestId(PerpsBottomSheetTooltipSelectorsIDs.TOOLTIP),
    ).toBeTruthy();
    // The BottomSheetHeader component uses its own default testID
    expect(getByTestId('header')).toBeTruthy();
    expect(getByTestId(PerpsBottomSheetTooltipSelectorsIDs.TITLE)).toBeTruthy();
    expect(
      getByTestId(PerpsBottomSheetTooltipSelectorsIDs.CONTENT),
    ).toBeTruthy();
    expect(
      getByTestId(PerpsBottomSheetTooltipSelectorsIDs.GOT_IT_BUTTON),
    ).toBeTruthy();
    expect(getByText('Leverage')).toBeTruthy();
    expect(
      getByText(
        'Leverage lets you trade with more than you put in. It can boost your profits, but also your losses. The higher the leverage, the riskier the trade.',
      ),
    ).toBeTruthy();
    expect(getByText('Got it')).toBeTruthy();
  });

  it('does not render when not visible', () => {
    const { queryByTestId } = renderBottomSheetTooltip({
      isVisible: false,
      onClose: mockOnClose,
      contentKey: 'leverage',
    });

    expect(
      queryByTestId(PerpsBottomSheetTooltipSelectorsIDs.TOOLTIP),
    ).toBeNull();
  });

  it('calls onClose when button is pressed', async () => {
    const { getByTestId } = renderBottomSheetTooltip({
      isVisible: true,
      onClose: mockOnClose,
      contentKey: 'leverage',
    });

    fireEvent.press(
      getByTestId(PerpsBottomSheetTooltipSelectorsIDs.GOT_IT_BUTTON),
    );

    await waitFor(() => {
      expect(mockOnClose).toHaveBeenCalledTimes(1);
    });
  });

  it('renders different content for different contentKey (Margin Tooltip)', () => {
    const { getByText } = renderBottomSheetTooltip({
      isVisible: true,
      onClose: mockOnClose,
      contentKey: 'margin',
    });

    expect(getByText('Margin')).toBeTruthy();
    expect(
      getByText(
        "Margin is the money you put in to open a trade. It acts as collateral, and it's the most you can lose on that trade.",
      ),
    ).toBeTruthy();
  });

  it('renders custom tooltip content correctly (Fee Tooltip)', () => {
    const params = {
      initialAsset: 'BTC',
      initialDirection: 'long' as const,
      initialAmount: '6',
      initialLeverage: 5,
    };

    const { getByText } = renderWithProvider(
      <SafeAreaProvider initialMetrics={initialMetrics}>
        <TestWrapperWithStream>
          <PerpsOrderProvider {...params}>
            <PerpsBottomSheetTooltip
              isVisible
              onClose={mockOnClose}
              contentKey={'fees'}
              testID={PerpsBottomSheetTooltipSelectorsIDs.TOOLTIP}
              data={{
                metamaskFeeRate: 0.001, // 0.1% MetaMask fee
                protocolFeeRate: 0.00045, // 0.045% protocol fee for taker
              }}
            />
          </PerpsOrderProvider>
        </TestWrapperWithStream>
      </SafeAreaProvider>,
    );

    expect(getByText('Fees')).toBeTruthy();
    expect(getByText('MetaMask fee')).toBeTruthy();
    expect(getByText('Provider fee')).toBeTruthy();
    // MetaMask fee should show 0.100%
    expect(getByText('0.100%')).toBeTruthy();
    // Provider fee (taker) should be 0.045%
    expect(getByText('0.045%')).toBeTruthy();
  });

  it('uses custom testID when provided', () => {
    const customTestID = 'custom-tooltip-test-id';
    const { getByTestId } = renderBottomSheetTooltip({
      isVisible: true,
      onClose: mockOnClose,
      contentKey: 'leverage',
      testID: customTestID,
    });

    expect(getByTestId(customTestID)).toBeTruthy();
    expect(getByTestId('header')).toBeTruthy();
    expect(getByTestId(PerpsBottomSheetTooltipSelectorsIDs.TITLE)).toBeTruthy();
    expect(
      getByTestId(PerpsBottomSheetTooltipSelectorsIDs.CONTENT),
    ).toBeTruthy();
    expect(
      getByTestId(PerpsBottomSheetTooltipSelectorsIDs.GOT_IT_BUTTON),
    ).toBeTruthy();
  });
});<|MERGE_RESOLUTION|>--- conflicted
+++ resolved
@@ -26,25 +26,15 @@
   usePerpsLiveAccount: jest.fn(() => ({
     account: {
       availableBalance: '1000',
-<<<<<<< HEAD
-      totalBalance: '1000',
-      marginUsed: '0',
-      unrealizedPnl: '0',
-      returnOnEquity: '0',
-      totalValue: '1000',
-=======
       marginUsed: '0',
       unrealizedPnl: '0',
       returnOnEquity: '0',
       totalBalance: '1000',
->>>>>>> 338177c4
     },
     isInitialLoading: false,
   })),
 }));
 
-<<<<<<< HEAD
-=======
 // Mock usePerpsMarketData to prevent async operations that cause act warnings
 jest.mock('../../hooks/usePerpsMarketData', () => ({
   usePerpsMarketData: jest.fn(() => ({
@@ -140,7 +130,6 @@
   </PerpsStreamProvider>
 );
 
->>>>>>> 338177c4
 describe('PerpsBottomSheetTooltip', () => {
   const mockOnClose = jest.fn();
 
