--- conflicted
+++ resolved
@@ -36,8 +36,6 @@
   })),
 }));
 
-<<<<<<< HEAD
-=======
 // Mock usePerpsMarketData to prevent async operations that cause act warnings
 jest.mock('../../hooks/usePerpsMarketData', () => ({
   usePerpsMarketData: jest.fn(() => ({
@@ -133,7 +131,6 @@
   </PerpsStreamProvider>
 );
 
->>>>>>> d5ca588d
 describe('PerpsBottomSheetTooltip', () => {
   const mockOnClose = jest.fn();
 
