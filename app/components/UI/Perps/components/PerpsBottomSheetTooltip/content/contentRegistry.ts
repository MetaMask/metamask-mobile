import FeesTooltipContent from './FeesTooltipContent';
import TPSLCountWarningTooltipContent from './TPSLCountWarningTooltipContent';
import WithdrawalFeesTooltipContent from './WithdrawalFeesTooltipContent';
import MarketHoursContent from './MarketHoursContent';
import { ContentRegistry } from './types';

/**
 * Registry of custom content renderers for specific tooltip content keys.
 *
 * - If a contentKey has a renderer defined here, it will use the custom component
 * - If a contentKey is not in this registry, it will fall back to the default string-based content
 *
 * To add a new custom tooltip:
 * 1. Create a new component in this directory (e.g., MyCustomTooltipContent.tsx)
 * 2. Add it to this registry: myContentKey: MyCustomTooltipContent
 */
export const tooltipContentRegistry: ContentRegistry = {
  fees: FeesTooltipContent, // Now works for both order and close position views
  closing_fees: FeesTooltipContent, // Use the same component, it handles both cases
  withdrawal_fees: WithdrawalFeesTooltipContent,
  receive: undefined,
  leverage: undefined,
  liquidation_price: undefined,
  liquidation_distance: undefined,
  margin: undefined,
  open_interest: undefined,
  funding_rate: undefined,
  funding_payments: undefined,
  geo_block: undefined,
  estimated_pnl: undefined,
  limit_price: undefined,
  tp_sl: undefined,
  close_position_you_receive: undefined,
  tpsl_count_warning: TPSLCountWarningTooltipContent,
  points: undefined,
  market_hours: MarketHoursContent,
  after_hours_trading: MarketHoursContent,
  oracle_price: undefined,
<<<<<<< HEAD
=======
  spread: undefined,
>>>>>>> adcb2c27
};<|MERGE_RESOLUTION|>--- conflicted
+++ resolved
@@ -36,8 +36,5 @@
   market_hours: MarketHoursContent,
   after_hours_trading: MarketHoursContent,
   oracle_price: undefined,
-<<<<<<< HEAD
-=======
   spread: undefined,
->>>>>>> adcb2c27
 };