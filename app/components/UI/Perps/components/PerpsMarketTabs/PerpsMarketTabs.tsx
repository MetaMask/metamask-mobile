--- conflicted
+++ resolved
@@ -239,54 +239,16 @@
   const [successfullyCancelledOrderIds, setSuccessfullyCancelledOrderIds] =
     useState<Set<string>>(new Set());
 
-  // State to track which orders are being cancelled for UI display
-  const [cancellingOrderIds, setCancellingOrderIds] = useState<Set<string>>(
-    new Set(),
-  );
-
-  // State to track orders that were successfully cancelled but not yet removed from unfilledOrders
-  const [successfullyCancelledOrderIds, setSuccessfullyCancelledOrderIds] =
-    useState<Set<string>>(new Set());
-
   const { showToast, PerpsToastOptions } = usePerpsToasts();
 
   const [selectedTooltip, setSelectedTooltip] =
     useState<PerpsTooltipContentKey | null>(null);
 
   const sortedUnfilledOrders = useMemo(() => {
-<<<<<<< HEAD
-    // Pre-compute current price to avoid repeated calculations
-    const currentPrice = marketStats.currentPrice || 0;
-
-=======
->>>>>>> 338177c4
     // Filter out successfully cancelled orders that haven't been removed by WebSocket yet
     const filteredOrders = unfilledOrders.filter(
       (order) => !successfullyCancelledOrderIds.has(order.orderId),
     );
-<<<<<<< HEAD
-
-    // Pre-compute order metadata for efficient sorting
-    const ordersWithMetadata = filteredOrders.map((order) => {
-      const orderType = order.detailedOrderType || order.orderType || 'Unknown';
-      const triggerPrice = parseFloat(
-        order.takeProfitPrice || order.stopLossPrice || order.price || '0',
-      );
-
-      // Calculate execution priority (distance to current price)
-      const executionPriority =
-        triggerPrice === 0 || currentPrice === 0
-          ? Infinity
-          : Math.abs(triggerPrice - currentPrice);
-
-      return {
-        order,
-        orderType,
-        executionPriority,
-      };
-    });
-=======
->>>>>>> 338177c4
 
     // Sort by order type and ID (price-based execution priority removed to avoid parent re-renders)
     return filteredOrders.sort((a, b) => {
@@ -298,36 +260,9 @@
         return orderTypeA.localeCompare(orderTypeB);
       }
 
-<<<<<<< HEAD
-        // Final tiebreaker: order ID
-        return a.order.orderId.localeCompare(b.order.orderId);
-      })
-      .map((item) => item.order);
-  }, [marketStats.currentPrice, unfilledOrders, successfullyCancelledOrderIds]);
-
-  // Clean up successfully cancelled orders when they're actually removed from unfilledOrders
-  useEffect(() => {
-    if (successfullyCancelledOrderIds.size > 0) {
-      const currentOrderIds = new Set(
-        unfilledOrders.map((order) => order.orderId),
-      );
-      const orderIdsToCleanup = Array.from(
-        successfullyCancelledOrderIds,
-      ).filter((orderId) => !currentOrderIds.has(orderId));
-
-      if (orderIdsToCleanup.length > 0) {
-        setSuccessfullyCancelledOrderIds((prev) => {
-          const newSet = new Set(prev);
-          orderIdsToCleanup.forEach((orderId) => newSet.delete(orderId));
-          return newSet;
-        });
-      }
-    }
-=======
       // Secondary sort: by order ID for stable sorting
       return a.orderId.localeCompare(b.orderId);
     });
->>>>>>> 338177c4
   }, [unfilledOrders, successfullyCancelledOrderIds]);
 
   // Clean up successfully cancelled orders when they're actually removed from unfilledOrders
@@ -775,146 +710,7 @@
     );
   }
 
-<<<<<<< HEAD
-  const getTabTestId = (tabId: string) => {
-    if (tabId === 'position') return PerpsMarketTabsSelectorsIDs.POSITION_TAB;
-    if (tabId === 'orders') return PerpsMarketTabsSelectorsIDs.ORDERS_TAB;
-    return PerpsMarketTabsSelectorsIDs.STATISTICS_TAB;
-  };
-
-  const renderTabBar = () => (
-    <View style={styles.tabBar} testID={PerpsMarketTabsSelectorsIDs.TAB_BAR}>
-      {tabs.map((tab) => {
-        const isActive = activeTabId === tab.id;
-        return (
-          <TouchableOpacity
-            key={tab.id}
-            style={[styles.tab]}
-            onPress={() => handleTabChange(tab.id)}
-            activeOpacity={0.7}
-            testID={getTabTestId(tab.id)}
-          >
-            <Text
-              variant={TextVariant.BodyMD}
-              color={isActive ? TextColor.Default : TextColor.Muted}
-            >
-              {tab.label}
-            </Text>
-            {isActive && <View style={styles.activeTabIndicator} />}
-          </TouchableOpacity>
-        );
-      })}
-    </View>
-  );
-
-  const renderTabContent = () => {
-    switch (activeTabId) {
-      case 'position':
-        if (!position || isLoadingPosition) return null;
-        return (
-          <View
-            style={styles.tabContent}
-            testID={PerpsMarketTabsSelectorsIDs.POSITION_CONTENT}
-          >
-            <PerpsPositionCard
-              key={`${position.coin}`}
-              position={position}
-              expanded
-              showIcon
-              onTooltipPress={handleTooltipPress}
-              onTpslCountPress={handleTabChange}
-            />
-          </View>
-        );
-
-      case 'statistics':
-        return (
-          <View
-            style={styles.tabContent}
-            testID={PerpsMarketTabsSelectorsIDs.STATISTICS_CONTENT}
-          >
-            <PerpsMarketStatisticsCard
-              symbol={symbol}
-              marketStats={marketStats}
-              onTooltipPress={handleTooltipPress}
-              nextFundingTime={nextFundingTime}
-              fundingIntervalHours={fundingIntervalHours}
-            />
-          </View>
-        );
-
-      case 'orders':
-        return (
-          <View
-            style={styles.tabContent}
-            testID={PerpsMarketTabsSelectorsIDs.ORDERS_CONTENT}
-          >
-            {unfilledOrders.length === 0 ? (
-              <View
-                style={styles.emptyStateContainer}
-                testID={PerpsMarketTabsSelectorsIDs.ORDERS_EMPTY_STATE}
-              >
-                <Icon
-                  name={IconName.Book}
-                  size={IconSize.Xl}
-                  color={TextColor.Muted}
-                  style={styles.emptyStateIcon}
-                  testID={PerpsMarketTabsSelectorsIDs.ORDERS_EMPTY_ICON}
-                />
-                <Text
-                  variant={TextVariant.BodyMD}
-                  color={TextColor.Muted}
-                  style={styles.emptyStateText}
-                  testID={PerpsMarketTabsSelectorsIDs.ORDERS_EMPTY_TEXT}
-                >
-                  {strings('perps.no_open_orders')}
-                </Text>
-              </View>
-            ) : (
-              <>
-                {sortedUnfilledOrders.map((order) => {
-                  // Determine if this order is currently active on the chart
-                  const isActiveTP = activeTPOrderId === order.orderId;
-                  const isActiveSL = activeSLOrderId === order.orderId;
-                  const isActive = isActiveTP || isActiveSL;
-
-                  // Determine active type - if both TP and SL are from same order, show 'BOTH'
-                  let activeType: 'TP' | 'SL' | 'BOTH' | undefined;
-                  if (isActiveTP && isActiveSL) {
-                    activeType = 'BOTH';
-                  } else if (isActiveTP) {
-                    activeType = 'TP';
-                  } else if (isActiveSL) {
-                    activeType = 'SL';
-                  }
-
-                  return (
-                    <PerpsOpenOrderCard
-                      key={order.orderId}
-                      order={order}
-                      expanded
-                      showIcon
-                      onCancel={handleOrderCancel}
-                      onSelect={onOrderSelect}
-                      isActiveOnChart={isActive}
-                      activeType={activeType}
-                      isCancelling={cancellingOrderIds.has(order.orderId)}
-                    />
-                  );
-                })}
-              </>
-            )}
-          </View>
-        );
-
-      default:
-        return null;
-    }
-  };
-
-=======
   // Use TabsList for swipeable tabs (similar to wallet pattern)
->>>>>>> 338177c4
   return (
     <View
       style={styles.container}
