/* eslint-disable @metamask/design-tokens/color-no-hex */
import { impactAsync, ImpactFeedbackStyle } from 'expo-haptics';
import React, {
  memo,
  useCallback,
  useEffect,
  useMemo,
  useRef,
  useState,
} from 'react';
import { TouchableOpacity, View } from 'react-native';
import {
  Gesture,
  GestureDetector,
  GestureHandlerRootView,
} from 'react-native-gesture-handler';
import LinearGradient from 'react-native-linear-gradient';
import Animated, {
  runOnJS,
  useAnimatedStyle,
  useSharedValue,
} from 'react-native-reanimated';
import { strings } from '../../../../../../locales/i18n';
import BottomSheet, {
  BottomSheetRef,
} from '../../../../../component-library/components/BottomSheets/BottomSheet';
import BottomSheetFooter from '../../../../../component-library/components/BottomSheets/BottomSheetFooter';
import BottomSheetHeader from '../../../../../component-library/components/BottomSheets/BottomSheetHeader';
import {
  ButtonSize,
  ButtonVariants,
} from '../../../../../component-library/components/Buttons/Button';
import Icon, {
  IconColor,
  IconName,
  IconSize,
} from '../../../../../component-library/components/Icons/Icon';
import { Skeleton } from '../../../../../component-library/components/Skeleton';
import Text, {
  TextColor,
  TextVariant,
} from '../../../../../component-library/components/Texts/Text';
import { DevLogger } from '../../../../../core/SDKConnect/utils/DevLogger';
import { useTheme } from '../../../../../util/theme';
import { Theme } from '../../../../../util/theme/models';
import { MetaMetricsEvents } from '../../../../hooks/useMetrics';
import {
  PerpsEventProperties,
  PerpsEventValues,
} from '../../constants/eventNames';
<<<<<<< HEAD
import { PerpsMeasurementName } from '../../constants/performanceMetrics';
import { usePerpsEventTracking } from '../../hooks/usePerpsEventTracking';
import { usePerpsScreenTracking } from '../../hooks/usePerpsScreenTracking';
import {
  formatPerpsFiat,
  formatPrice,
  PRICE_RANGES_DETAILED_VIEW,
} from '../../utils/formatUtils';
import { createStyles } from './PerpsLeverageBottomSheet.styles';
=======
>>>>>>> c0d92e35
import {
  getLeverageRiskLevel,
  LEVERAGE_COLORS,
} from '../../constants/leverageColors';
import {
  LEVERAGE_SLIDER_CONFIG,
  PERFORMANCE_CONFIG,
} from '../../constants/perpsConfig';
import { usePerpsEventTracking } from '../../hooks/usePerpsEventTracking';
import { usePerpsLiquidationPrice } from '../../hooks/usePerpsLiquidationPrice';
import {
  formatPerpsFiat,
  formatPrice,
  PRICE_RANGES_DETAILED_VIEW,
} from '../../utils/formatUtils';
import { createStyles } from './PerpsLeverageBottomSheet.styles';

interface PerpsLeverageBottomSheetProps {
  isVisible: boolean;
  onClose: () => void;
  onConfirm: (leverage: number, inputMethod?: 'slider' | 'preset') => void;
  leverage: number;
  minLeverage: number;
  maxLeverage: number;
  currentPrice: number;
  direction: 'long' | 'short';
  asset?: string;
  limitPrice?: string;
  orderType?: 'market' | 'limit';
}

/**
 * LeverageSlider Component
 * A custom slider for selecting leverage values with visual risk indication
 *
 * @param value - Current leverage value
 * @param onValueChange - Callback when leverage changes
 * @param minValue - Minimum leverage (typically 1)
 * @param maxValue - Maximum leverage (varies by market)
 * @param colors - Theme colors
 * @param onInteraction - Optional callback when user interacts with slider
 *
 * Features:
 * - Gradient background indicating risk levels (green to red)
 * - Smooth drag and tap gestures
 * - Dynamic tick marks based on max leverage
 * - Real-time value updates during drag
 */
const LeverageSlider: React.FC<{
  value: number;
  onValueChange: (value: number) => void;
  onDragStart?: () => void;
  onDragEnd?: (value: number) => void;
  minValue: number;
  maxValue: number;
  colors: Theme['colors'];
  onInteraction?: () => void;
}> = ({
  value,
  onValueChange,
  onDragStart,
  onDragEnd,
  minValue,
  maxValue,
  colors,
  onInteraction,
}) => {
  const styles = createStyles(colors);
  const sliderWidth = useSharedValue(0);
  const translateX = useSharedValue(0);
  const isPressed = useSharedValue(false);
  const thumbScale = useSharedValue(1);
  const widthRef = useRef(0);
  const [gradientWidth, setGradientWidth] = useState(300);
  // Track previous value for threshold detection
  const previousValueRef = useRef(value);

  const positionToValue = useCallback(
    (position: number, width: number) => {
      'worklet';
      if (width === 0) return minValue;
      const percentage = Math.max(0, Math.min(1, position / width)); // Clamp percentage to 0-1
      const rawValue = percentage * (maxValue - minValue) + minValue;
      // Ensure value stays within bounds and round to integer
      const clampedValue = Math.max(
        minValue,
        Math.min(maxValue, Math.round(rawValue)),
      );
      return clampedValue;
    },
    [minValue, maxValue],
  );

  const handleLayout = useCallback(
    (event: { nativeEvent: { layout: { width: number } } }) => {
      const { width } = event.nativeEvent.layout;
      widthRef.current = width;
      sliderWidth.value = width;
      // Make gradient wider than the track to ensure full color coverage
      setGradientWidth(width * 1.5);
      const percentage = (value - minValue) / (maxValue - minValue);
      translateX.value = percentage * width;
    },
    [value, minValue, maxValue, sliderWidth, translateX],
  );

  useEffect(() => {
    if (widthRef.current > 0) {
      const percentage = (value - minValue) / (maxValue - minValue);
      const newPosition = percentage * widthRef.current;
      // Direct assignment for instant update, no spring animation
      translateX.value = newPosition;
    }
    // Update previous value ref when value changes externally
    previousValueRef.current = value;
  }, [value, minValue, maxValue, translateX]);

  const progressStyle = useAnimatedStyle(() => ({
    width: translateX.value,
  }));

  const thumbStyle = useAnimatedStyle(() => ({
    transform: [{ translateX: translateX.value }, { scale: thumbScale.value }],
  }));

  const updateValue = useCallback(
    (newValue: number) => {
      onValueChange(newValue);
      onInteraction?.();
    },
    [onValueChange, onInteraction],
  );

  // Haptic feedback callbacks
  const triggerHapticFeedback = useCallback(
    (impactStyle: ImpactFeedbackStyle) => {
      impactAsync(impactStyle);
    },
    [],
  );

  // Check if value crosses leverage thresholds
  const checkThresholdCrossing = useCallback(
    (newValue: number) => {
      const prevValue = previousValueRef.current;
      // Define leverage thresholds based on risk levels
      const thresholds = [2, 5, 10];

      for (const threshold of thresholds) {
        // Check if we crossed the threshold in either direction
        if (
          (prevValue < threshold && newValue >= threshold) ||
          (prevValue > threshold && newValue <= threshold)
        ) {
          runOnJS(triggerHapticFeedback)(ImpactFeedbackStyle.Light);
          break;
        }
      }

      previousValueRef.current = newValue;
    },
    [triggerHapticFeedback],
  );

  const panGesture = Gesture.Pan()
    .onBegin(() => {
      isPressed.value = true;
      runOnJS(triggerHapticFeedback)(ImpactFeedbackStyle.Medium);
      if (onDragStart) {
        runOnJS(onDragStart)();
      }
    })
    .onUpdate((event) => {
      const newPosition = Math.max(0, Math.min(event.x, sliderWidth.value));
      translateX.value = newPosition;
      // Real-time value update during drag
      const currentValue = positionToValue(newPosition, sliderWidth.value);
      runOnJS(updateValue)(currentValue);
      runOnJS(checkThresholdCrossing)(currentValue);
    })
    .onEnd(() => {
      isPressed.value = false;
      thumbScale.value = 1; // Direct assignment, no spring
      const currentValue = positionToValue(translateX.value, sliderWidth.value);
      runOnJS(updateValue)(currentValue);
      runOnJS(triggerHapticFeedback)(ImpactFeedbackStyle.Medium);
      if (onDragEnd) {
        runOnJS(onDragEnd)(currentValue);
      }
    })
    .onFinalize(() => {
      isPressed.value = false;
      thumbScale.value = 1; // Direct assignment, no spring
    });

  const tapGesture = Gesture.Tap().onEnd((event) => {
    const newPosition = Math.max(0, Math.min(event.x, sliderWidth.value));
    translateX.value = newPosition; // Direct assignment for instant response
    const newValue = positionToValue(newPosition, sliderWidth.value);
    runOnJS(updateValue)(newValue);
    runOnJS(checkThresholdCrossing)(newValue);
    runOnJS(triggerHapticFeedback)(ImpactFeedbackStyle.Light);
  });

  const composed = Gesture.Simultaneous(tapGesture, panGesture);

  // Generate tick marks based on max leverage using configuration constants
  const tickMarks = useMemo(() => {
    const marks = [];
    let step: number = LEVERAGE_SLIDER_CONFIG.TICK_STEP_MEDIUM;

    if (maxValue <= LEVERAGE_SLIDER_CONFIG.MAX_LEVERAGE_LOW_THRESHOLD) {
      step = LEVERAGE_SLIDER_CONFIG.TICK_STEP_LOW;
    } else if (
      maxValue <= LEVERAGE_SLIDER_CONFIG.MAX_LEVERAGE_MEDIUM_THRESHOLD
    ) {
      step = LEVERAGE_SLIDER_CONFIG.TICK_STEP_MEDIUM;
    } else {
      step = LEVERAGE_SLIDER_CONFIG.TICK_STEP_HIGH;
    }

    // Ensure we don't generate marks beyond maxValue
    for (let i = step; i < maxValue; i += step) {
      if (i >= maxValue) break; // Extra safety check
      const percentage = (i - minValue) / (maxValue - minValue);
      marks.push({ value: i, percentage });
    }

    return marks;
  }, [minValue, maxValue]);

  return (
    <GestureHandlerRootView style={styles.leverageSliderContainer}>
      <GestureDetector gesture={composed}>
        <View style={styles.leverageTrack} onLayout={handleLayout}>
          {/* Progress bar with clipped gradient */}
          <Animated.View style={[styles.progressContainer, progressStyle]}>
            {/* Using leverage risk colors - will be replaced with design tokens */}
            <LinearGradient
              colors={[
                LEVERAGE_COLORS.SAFE,
                LEVERAGE_COLORS.SAFE_LIGHT,
                LEVERAGE_COLORS.CAUTION,
                colors.warning.default,
                LEVERAGE_COLORS.MEDIUM,
                colors.error.default,
              ]}
              start={{ x: 0, y: 0 }}
              end={{ x: 1, y: 0 }}
              style={[styles.gradientStyle, { width: gradientWidth || 300 }]}
            />
          </Animated.View>

          {/* Tick marks */}
          {tickMarks.map((mark) => (
            <View
              key={mark.value}
              style={[styles.tickMark, { left: `${mark.percentage * 100}%` }]}
            />
          ))}

          {/* Thumb */}
          <Animated.View
            style={[styles.leverageThumb, thumbStyle]}
            hitSlop={{ top: 20, bottom: 20, left: 20, right: 20 }}
          />
        </View>
      </GestureDetector>
    </GestureHandlerRootView>
  );
};

const PerpsLeverageBottomSheet: React.FC<PerpsLeverageBottomSheetProps> = ({
  isVisible,
  onClose,
  onConfirm,
  leverage: initialLeverage,
  minLeverage,
  maxLeverage,
  currentPrice,
  direction,
  asset = '',
  limitPrice,
  orderType = 'market',
}) => {
  const { colors } = useTheme();
  const styles = createStyles(colors);
  const bottomSheetRef = useRef<BottomSheetRef>(null);
  const [tempLeverage, setTempLeverage] = useState(initialLeverage);
  const [draggingLeverage, setDraggingLeverage] = useState(initialLeverage);
  const [isDragging, setIsDragging] = useState(false);
  const [inputMethod, setInputMethod] = useState<'slider' | 'preset'>('slider');

  // Dynamically calculate liquidation price based on tempLeverage
  // Use limit price for limit orders, market price for market orders
  const entryPrice = useMemo(
    () =>
      orderType === 'limit' && limitPrice
        ? parseFloat(limitPrice)
        : currentPrice,
    [orderType, limitPrice, currentPrice],
  );

  // Always use tempLeverage for precise API calls (debounced)
  const { liquidationPrice: apiLiquidationPrice, isCalculating } =
    usePerpsLiquidationPrice(
      {
        entryPrice,
        leverage: tempLeverage, // Final leverage value for API calls
        direction,
        asset,
      },
      {
        debounceMs: PERFORMANCE_CONFIG.LIQUIDATION_PRICE_DEBOUNCE_MS, // Debounced for performance
      },
    );

  // Calculate theoretical liquidation price for immediate drag feedback
  const theoreticalLiquidationPrice = useMemo(() => {
    const leverageToUse = isDragging ? draggingLeverage : tempLeverage;

    if (!entryPrice || leverageToUse <= 0) return 0;

    // Standard isolated margin liquidation price calculation for immediate feedback
    // This provides accurate theoretical values during drag, API provides precise values after
    const liquidationMultiplier =
      direction === 'long'
        ? 1 - 1 / leverageToUse // Long: liquidation when price drops by 1/leverage
        : 1 + 1 / leverageToUse; // Short: liquidation when price rises by 1/leverage

    return entryPrice * liquidationMultiplier;
  }, [entryPrice, direction, isDragging, draggingLeverage, tempLeverage]);

  // Use theoretical price during drag for immediate feedback, API price when settled
  // Show skeleton while API is calculating (not dragging and calculating)
  const dynamicLiquidationPrice = isDragging
    ? theoreticalLiquidationPrice
    : parseFloat(apiLiquidationPrice) || theoreticalLiquidationPrice;

  useEffect(() => {
    if (isVisible) {
      bottomSheetRef.current?.onOpenBottomSheet();
    } else {
      // Reset all state when the bottom sheet is closed
      setTempLeverage(initialLeverage);
      setDraggingLeverage(initialLeverage);
      setIsDragging(false);
    }
  }, [isVisible, initialLeverage]);

  // Track leverage screen viewed event
  usePerpsEventTracking({
    eventName: MetaMetricsEvents.PERPS_SCREEN_VIEWED,
    conditions: [isVisible],
    resetConditions: [!isVisible], // Auto-reset when modal closes
    properties: {
      [PerpsEventProperties.SCREEN_TYPE]: PerpsEventValues.SCREEN_TYPE.LEVERAGE,
      [PerpsEventProperties.ASSET]: asset,
      [PerpsEventProperties.DIRECTION]:
        direction === 'long'
          ? PerpsEventValues.DIRECTION.LONG
          : PerpsEventValues.DIRECTION.SHORT,
    },
  });

  const handleConfirm = () => {
    DevLogger.log(
      `Confirming leverage: ${tempLeverage}, method: ${inputMethod}`,
    );

    onConfirm(tempLeverage, inputMethod);
    onClose();
  };

  /**
   * Calculate liquidation percentage distance from current price
   * This is protocol-agnostic, using the provider's calculated liquidation price
   *
   * @returns Percentage distance to liquidation (e.g., 20 means 20% price movement to liquidation)
   *
   * For long positions: Shows how much price needs to drop to trigger liquidation
   * For short positions: Shows how much price needs to rise to trigger liquidation
   */
  const liquidationDropPercentage = useMemo(() => {
    // Use display leverage (dragging or final)
    const leverageToUse = isDragging ? draggingLeverage : tempLeverage;

    // Validate inputs
    if (currentPrice === 0 || !currentPrice) return 0;

    // Special case for 1x leverage - theoretical 100% price movement to liquidation
    if (leverageToUse === 1) {
      return 100; // Show 100% for 1x leverage
    }

    // If liquidation price is invalid/still calculating, use theoretical calculation
    if (!dynamicLiquidationPrice || dynamicLiquidationPrice === 0) {
      // Theoretical calculation: 1 / leverage * 100
      // For 2x: 50%, for 5x: 20%, for 10x: 10%, etc.
      const theoreticalPercentage = (1 / leverageToUse) * 100;
      return theoreticalPercentage >= 99.9 ? 100 : theoreticalPercentage;
    }

    // Use actual liquidation price when available
    const percentageDrop =
      (Math.abs(currentPrice - dynamicLiquidationPrice) / currentPrice) * 100;

    // Return 100% for very high percentages, otherwise return calculated value
    return percentageDrop >= 99.9 ? 100 : percentageDrop;
  }, [
    currentPrice,
    dynamicLiquidationPrice,
    tempLeverage,
    isDragging,
    draggingLeverage,
  ]);

  // Generate dynamic leverage options based on maxLeverage
  const quickSelectValues = useMemo(() => {
    DevLogger.log(
      `Generating leverage options for maxLeverage: ${maxLeverage}`,
    );
    const baseOptions = [2, 5, 10, 20, 40];
    const filtered = baseOptions.filter((option) => option <= maxLeverage);
    DevLogger.log(`Available leverage options: ${filtered.join(', ')}`);
    return filtered;
  }, [maxLeverage]);

  /**
   * Determine leverage risk level for text color
   * Maps leverage percentage to appropriate style matching the gradient colors
   * @returns Style object for leverage text color
   */
  const getLeverageTextStyle = useCallback(() => {
    const leverageToUse = isDragging ? draggingLeverage : tempLeverage;
    const percentage =
      (leverageToUse - minLeverage) / (maxLeverage - minLeverage);
    const riskLevel = getLeverageRiskLevel(percentage);

    switch (riskLevel) {
      case 'safe':
        return styles.leverageTextSafe;
      case 'caution':
        return styles.leverageTextCaution;
      case 'medium':
        return styles.leverageTextMedium;
      case 'high':
      default:
        return styles.leverageTextHigh;
    }
  }, [
    tempLeverage,
    isDragging,
    draggingLeverage,
    minLeverage,
    maxLeverage,
    styles,
  ]);

  /**
   * Determine warning styles based on leverage risk level
   * Returns appropriate styles for warning container, text, icon, and price colors
   * Colors match the gradient to provide visual consistency
   *
   * @returns Object containing textStyle, containerStyle, iconColor, and priceColor
   */
  const getWarningStyles = useCallback(() => {
    const leverageToUse = isDragging ? draggingLeverage : tempLeverage;
    const percentage =
      (leverageToUse - minLeverage) / (maxLeverage - minLeverage);
    const riskLevel = getLeverageRiskLevel(percentage);

    switch (riskLevel) {
      case 'safe':
        return {
          textStyle: styles.warningTextSafe,
          containerStyle: styles.warningContainerSafe,
          iconColor: IconColor.Success,
          priceColor: colors.text.alternative,
        };
      case 'caution':
        return {
          textStyle: styles.warningTextCaution,
          containerStyle: styles.warningContainerCaution,
          iconColor: IconColor.Warning,
          priceColor: LEVERAGE_COLORS.CAUTION,
        };
      case 'medium':
        return {
          textStyle: styles.warningTextMedium,
          containerStyle: styles.warningContainerMedium,
          iconColor: IconColor.Warning,
          priceColor: LEVERAGE_COLORS.MEDIUM,
        };
      case 'high':
      default:
        return {
          textStyle: styles.warningTextHigh,
          containerStyle: styles.warningContainerHigh,
          iconColor: IconColor.Error,
          priceColor: colors.error.default,
        };
    }
  }, [
    tempLeverage,
    isDragging,
    draggingLeverage,
    minLeverage,
    maxLeverage,
    styles,
    colors,
  ]);

  const warningStyles = getWarningStyles();

  const displayLeverage = isDragging ? draggingLeverage : tempLeverage;

  const footerButtonProps = [
    {
      label: strings('perps.order.leverage_modal.set_leverage', {
        leverage: displayLeverage,
      }),
      variant: ButtonVariants.Primary,
      size: ButtonSize.Lg,
      onPress: handleConfirm,
    },
  ];

  if (!isVisible) return null;

  return (
    <BottomSheet
      ref={bottomSheetRef}
      shouldNavigateBack={false}
      onClose={onClose}
    >
      <BottomSheetHeader onClose={onClose}>
        <Text variant={TextVariant.HeadingMD}>
          {strings('perps.order.leverage_modal.title')}
        </Text>
      </BottomSheetHeader>

      <View style={styles.container}>
        {/* Large leverage display */}
        <View style={styles.leverageDisplay}>
          <Text
            variant={TextVariant.DisplayMD}
            style={[styles.leverageText, getLeverageTextStyle()]}
          >
            {displayLeverage}x
          </Text>
        </View>

        {/* Liquidation warning */}
        <View style={[styles.warningContainer, warningStyles.containerStyle]}>
          <Icon
            name={IconName.Danger}
            size={IconSize.Sm}
            color={warningStyles.iconColor}
            style={styles.warningIcon}
          />
          <View style={styles.warningTextContainer}>
            <Text
              variant={TextVariant.BodySM}
              style={[warningStyles.textStyle, styles.warningText]}
            >
              {!isDragging && isCalculating ? (
                <Skeleton height={16} width={200} />
              ) : (
                strings('perps.order.leverage_modal.liquidation_warning', {
                  direction:
                    direction === 'long'
                      ? strings('perps.order.leverage_modal.drops')
                      : strings('perps.order.leverage_modal.rises'),
                  percentage: `${liquidationDropPercentage.toFixed(1)}%`,
                })
              )}
            </Text>
          </View>
        </View>

        {/* Price information */}
        {currentPrice ? (
          <View style={styles.priceInfoContainer}>
            <View style={styles.priceRow}>
              <Text
                variant={TextVariant.BodyMD}
                style={{ color: warningStyles.priceColor }}
              >
                {strings('perps.order.leverage_modal.liquidation_price')}
              </Text>
              <View style={styles.priceValueContainer}>
                <Icon
                  name={IconName.Danger}
                  size={IconSize.Xs}
                  color={warningStyles.priceColor}
                  style={styles.priceIcon}
                />
                {!isDragging && isCalculating ? (
                  <Skeleton height={20} width={80} />
                ) : (
                  <Text
                    variant={TextVariant.BodyMD}
                    style={{ color: warningStyles.priceColor }}
                  >
                    {formatPerpsFiat(dynamicLiquidationPrice, {
                      ranges: PRICE_RANGES_DETAILED_VIEW,
                    })}
                  </Text>
                )}
              </View>
            </View>
            <View style={styles.priceRow}>
              <Text variant={TextVariant.BodyMD} color={TextColor.Alternative}>
                {strings('perps.order.leverage_modal.current_price')}
              </Text>
              <Text variant={TextVariant.BodyMD} color={TextColor.Default}>
                {formatPrice(currentPrice)}
              </Text>
            </View>
          </View>
        ) : (
          <View style={styles.priceInfoContainer}>
            <Text
              variant={TextVariant.BodyMD}
              color={TextColor.Alternative}
              style={styles.emptyPriceInfo}
            >
              Price information unavailable
            </Text>
          </View>
        )}

        {/* Custom Leverage Slider */}
        <View style={styles.sliderContainer}>
          <LeverageSlider
            value={isDragging ? draggingLeverage : tempLeverage}
            onValueChange={(newValue) => {
              if (isDragging) {
                setDraggingLeverage(newValue);
              } else {
                setTempLeverage(newValue);
              }
            }}
            onDragStart={() => {
              setIsDragging(true);
              setDraggingLeverage(tempLeverage);
            }}
            onDragEnd={(finalValue) => {
              setIsDragging(false);
              setTempLeverage(finalValue);
              setInputMethod('slider');
            }}
            minValue={minLeverage}
            maxValue={maxLeverage}
            colors={colors}
            onInteraction={() => setInputMethod('slider')}
          />
          <View style={styles.sliderLabels}>
            <Text variant={TextVariant.BodySM} color={TextColor.Alternative}>
              {minLeverage}x
            </Text>
            <Text variant={TextVariant.BodySM} color={TextColor.Alternative}>
              {Math.floor((minLeverage + maxLeverage) / 2)}x
            </Text>
            <Text variant={TextVariant.BodySM} color={TextColor.Alternative}>
              {maxLeverage}x
            </Text>
          </View>
        </View>

        {/* Quick select buttons */}
        <View style={styles.quickSelectButtons}>
          {quickSelectValues.map((value) => (
            <TouchableOpacity
              key={value}
              style={[
                styles.quickSelectButton,
                tempLeverage === value && styles.quickSelectButtonActive,
              ]}
              onPress={() => {
                setIsDragging(false); // Ensure we're not in dragging state
                setTempLeverage(value);
                setInputMethod('preset');
                // Add haptic feedback for quick select buttons
                impactAsync(ImpactFeedbackStyle.Light);
              }}
            >
              <Text
                variant={TextVariant.BodyLGMedium}
                color={
                  tempLeverage === value ? TextColor.Inverse : TextColor.Default
                }
                style={styles.quickSelectText}
              >
                {value}x
              </Text>
            </TouchableOpacity>
          ))}
        </View>
      </View>

      <BottomSheetFooter buttonPropsArray={footerButtonProps} />
    </BottomSheet>
  );
};

PerpsLeverageBottomSheet.displayName = 'PerpsLeverageBottomSheet';

export default memo(
  PerpsLeverageBottomSheet,
  (prevProps, nextProps) =>
    prevProps.isVisible === nextProps.isVisible &&
    prevProps.leverage === nextProps.leverage &&
    prevProps.minLeverage === nextProps.minLeverage &&
    prevProps.maxLeverage === nextProps.maxLeverage &&
    prevProps.direction === nextProps.direction,
);<|MERGE_RESOLUTION|>--- conflicted
+++ resolved
@@ -48,18 +48,6 @@
   PerpsEventProperties,
   PerpsEventValues,
 } from '../../constants/eventNames';
-<<<<<<< HEAD
-import { PerpsMeasurementName } from '../../constants/performanceMetrics';
-import { usePerpsEventTracking } from '../../hooks/usePerpsEventTracking';
-import { usePerpsScreenTracking } from '../../hooks/usePerpsScreenTracking';
-import {
-  formatPerpsFiat,
-  formatPrice,
-  PRICE_RANGES_DETAILED_VIEW,
-} from '../../utils/formatUtils';
-import { createStyles } from './PerpsLeverageBottomSheet.styles';
-=======
->>>>>>> c0d92e35
 import {
   getLeverageRiskLevel,
   LEVERAGE_COLORS,
