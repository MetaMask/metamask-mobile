import React from 'react';
import { Pressable } from 'react-native';
import { Box, Text, TextVariant } from '@metamask/design-system-react-native';
import { useStyles } from '../../../../../component-library/hooks';
import { strings } from '../../../../../../locales/i18n';
import { CandlePeriod } from '../../constants/chartConfig';
import { getPerpsCandlePeriodSelector } from '../../../../../../e2e/selectors/Perps/Perps.selectors';
<<<<<<< HEAD
import Icon, { IconColor, IconName, IconSize } from '../../../../../component-library/components/Icons/Icon';
=======
import { styleSheet } from './PerpsCandlePeriodSelector.styles';
>>>>>>> d3dcab8d

// Default candle periods with preset values
const DEFAULT_CANDLE_PERIODS = [
  { label: '1min', value: CandlePeriod.ONE_MINUTE },
  { label: '3min', value: CandlePeriod.THREE_MINUTES },
  { label: '5min', value: CandlePeriod.FIVE_MINUTES },
  { label: '15min', value: CandlePeriod.FIFTEEN_MINUTES },
] as const;

interface PerpsCandlePeriodSelectorProps {
  selectedPeriod: CandlePeriod | string;
  onPeriodChange?: (period: CandlePeriod) => void;
  onMorePress?: () => void;
  testID?: string;
}

const PerpsCandlePeriodSelector: React.FC<PerpsCandlePeriodSelectorProps> = ({
  selectedPeriod,
  onPeriodChange,
  onMorePress,
  testID,
}) => {
  const { styles } = useStyles(styleSheet, {});

  // Check if the selected period is in the "More" category (not in default periods)
  const isMorePeriodSelected = !DEFAULT_CANDLE_PERIODS.some(
    (period) => period.value.toLowerCase() === selectedPeriod.toLowerCase(),
  );

  return (
    <Box style={styles.container} testID={testID}>
      {/* Candle Period Buttons */}
      {DEFAULT_CANDLE_PERIODS.map((period) => {
        const isSelected =
          selectedPeriod.toLowerCase() === period.value.toLowerCase();

        return (
          <Pressable
            key={period.value}
            style={({ pressed }) => [
              styles.periodButton,
              isSelected
                ? styles.periodButtonSelected
                : styles.periodButtonUnselected,
              pressed && styles.periodButtonPressed,
            ]}
            onPress={() => onPeriodChange?.(period.value)}
            testID={
              testID
                ? getPerpsCandlePeriodSelector.periodButton(
                    testID,
                    period.value,
                  )
                : undefined
            }
          >
            <Text
              variant={TextVariant.BodySm}
<<<<<<< HEAD
              twClassName={isSelected ? 'text-text-default' : 'text-text-alternative'}
=======
              style={[
                styles.periodText,
                isSelected
                  ? styles.periodTextSelected
                  : styles.periodTextUnselected,
              ]}
>>>>>>> d3dcab8d
            >
              {period.label}
            </Text>
          </Pressable>
        );
      })}

      {/* More Button */}
      <Pressable
<<<<<<< HEAD
        style={({ pressed }) =>
          tw.style(
            'px-3 py-1.5 rounded-lg mx-0.5 items-center justify-center bg-background-default flex-row',
            pressed && 'opacity-70',
          )
        }
=======
        style={({ pressed }) => [
          styles.moreButton,
          isMorePeriodSelected
            ? styles.moreButtonSelected
            : styles.moreButtonUnselected,
          pressed && styles.moreButtonPressed,
        ]}
>>>>>>> d3dcab8d
        onPress={onMorePress}
        testID={
          testID ? getPerpsCandlePeriodSelector.moreButton(testID) : undefined
        }
      >
<<<<<<< HEAD
        <Text variant={TextVariant.BodySm} twClassName="text-text-alternative mr-1">
=======
        <Text
          variant={TextVariant.BodySm}
          style={[
            styles.moreText,
            isMorePeriodSelected
              ? styles.moreTextSelected
              : styles.moreTextUnselected,
          ]}
        >
>>>>>>> d3dcab8d
          {strings('perps.chart.candle_period_selector.show_more')}
        </Text>
        <Icon name={IconName.ArrowDown} size={IconSize.Xs}  color={IconColor.Alternative}  />
      </Pressable>
    </Box>
  );
};

export default PerpsCandlePeriodSelector;<|MERGE_RESOLUTION|>--- conflicted
+++ resolved
@@ -5,11 +5,8 @@
 import { strings } from '../../../../../../locales/i18n';
 import { CandlePeriod } from '../../constants/chartConfig';
 import { getPerpsCandlePeriodSelector } from '../../../../../../e2e/selectors/Perps/Perps.selectors';
-<<<<<<< HEAD
 import Icon, { IconColor, IconName, IconSize } from '../../../../../component-library/components/Icons/Icon';
-=======
 import { styleSheet } from './PerpsCandlePeriodSelector.styles';
->>>>>>> d3dcab8d
 
 // Default candle periods with preset values
 const DEFAULT_CANDLE_PERIODS = [
@@ -68,16 +65,7 @@
           >
             <Text
               variant={TextVariant.BodySm}
-<<<<<<< HEAD
               twClassName={isSelected ? 'text-text-default' : 'text-text-alternative'}
-=======
-              style={[
-                styles.periodText,
-                isSelected
-                  ? styles.periodTextSelected
-                  : styles.periodTextUnselected,
-              ]}
->>>>>>> d3dcab8d
             >
               {period.label}
             </Text>
@@ -87,14 +75,6 @@
 
       {/* More Button */}
       <Pressable
-<<<<<<< HEAD
-        style={({ pressed }) =>
-          tw.style(
-            'px-3 py-1.5 rounded-lg mx-0.5 items-center justify-center bg-background-default flex-row',
-            pressed && 'opacity-70',
-          )
-        }
-=======
         style={({ pressed }) => [
           styles.moreButton,
           isMorePeriodSelected
@@ -102,15 +82,11 @@
             : styles.moreButtonUnselected,
           pressed && styles.moreButtonPressed,
         ]}
->>>>>>> d3dcab8d
         onPress={onMorePress}
         testID={
           testID ? getPerpsCandlePeriodSelector.moreButton(testID) : undefined
         }
       >
-<<<<<<< HEAD
-        <Text variant={TextVariant.BodySm} twClassName="text-text-alternative mr-1">
-=======
         <Text
           variant={TextVariant.BodySm}
           style={[
@@ -120,7 +96,6 @@
               : styles.moreTextUnselected,
           ]}
         >
->>>>>>> d3dcab8d
           {strings('perps.chart.candle_period_selector.show_more')}
         </Text>
         <Icon name={IconName.ArrowDown} size={IconSize.Xs}  color={IconColor.Alternative}  />
