import { Platform, StyleSheet, Dimensions } from 'react-native';
import { colors as importedColors } from '../../../../../styles/common';
import { Theme } from '@metamask/design-tokens';

// Responsive scaling utilities
const { width: screenWidth, height: screenHeight } = Dimensions.get('window');

// Platform-specific base dimensions
const BASE_WIDTH = 375;
const BASE_HEIGHT_IOS = 812; // iPhone X/11/12/13/14/15 Pro base
const BASE_HEIGHT_ANDROID = 736; // Common Android base

// Calculate platform-aware scaling factors
const isIOS = Platform.OS === 'ios';
const baseHeight = isIOS ? BASE_HEIGHT_IOS : BASE_HEIGHT_ANDROID;

const widthScale = screenWidth / BASE_WIDTH;
const heightScale = screenHeight / baseHeight;

// Use more conservative scaling to prevent excessive padding
const scale = Math.min(widthScale, heightScale);
const conservativeScale = Math.min(scale, 1.2); // Cap scaling at 120%

// Platform-aware responsive scaling functions
const scaleSize = (size: number) => Math.ceil(size * conservativeScale);
const scaleFont = (size: number) => Math.ceil(size * conservativeScale);

// For vertical spacing, use percentage of available height instead of pure scaling
const scaleVertical = (size: number) => {
  // Use percentage of screen height for more consistent spacing
  const percentage = size / baseHeight;
  return Math.ceil(screenHeight * percentage);
};

const scaleHorizontal = (size: number) => Math.ceil(size * widthScale);

const createStyles = (
  theme: Theme,
  isDarkMode: boolean,
  titleFontSize?: number | null,
  subtitleFontSize?: number | null,
  useSystemFont?: boolean,
) =>
  StyleSheet.create({
    pageContainer: {
      flex: 1,
      backgroundColor: theme.colors.background.default,
    },
    headerContainer: {
      alignItems: 'center',
      paddingTop: scaleVertical(50),
      paddingHorizontal: scaleHorizontal(16),
      minHeight: '35%',
      maxHeight: '40%',
    },
    contentImageContainer: {
      flex: 1,
      alignItems: 'center',
      justifyContent: 'center',
      paddingHorizontal: scaleHorizontal(20),
      paddingVertical: scaleVertical(10),
    },
    image: {
      width: '100%',
      height: '100%',
      resizeMode: 'contain',
      minWidth: '80%',
      minHeight: '80%',
    },
    title: {
      fontSize: titleFontSize || scaleFont(useSystemFont ? 44 : 47), // Slightly smaller base for system fonts
      lineHeight: titleFontSize
        ? titleFontSize + 1
        : scaleFont(useSystemFont ? 46 : 48),
      textAlign: 'center',
      paddingTop: scaleVertical(12),
      fontFamily: useSystemFont
        ? Platform.OS === 'ios'
          ? 'System'
          : 'Roboto'
        : Platform.OS === 'ios'
<<<<<<< HEAD
        ? 'MM Poly'
        : 'MM Poly Regular',
      fontWeight: useSystemFont
        ? '700'
        : Platform.OS === 'ios'
        ? '900'
        : 'normal',
=======
          ? 'MM Poly'
          : 'MM Poly Regular',
      fontWeight: useSystemFont
        ? '700'
        : Platform.OS === 'ios'
          ? '900'
          : 'normal',
>>>>>>> 338177c4
    },
    titleDescription: {
      paddingTop: scaleVertical(10),
      paddingHorizontal: scaleHorizontal(8),
      textAlign: 'center',
      fontSize: subtitleFontSize || scaleFont(16),
      lineHeight: subtitleFontSize ? subtitleFontSize + 4 : scaleFont(20),
      fontFamily: useSystemFont
        ? Platform.OS === 'ios'
          ? 'System'
          : 'Roboto'
        : 'Geist-Regular',
      fontWeight: '500',
    },
    footerContainer: {
      display: 'flex',
      rowGap: scaleVertical(8),
      paddingHorizontal: scaleHorizontal(30),
      paddingBottom: scaleVertical(12),
    },
    tryNowButton: {
      borderRadius: scaleSize(12),
      backgroundColor: isDarkMode
        ? importedColors.white
        : importedColors.btnBlack,
    },
    tryNowButtonText: {
      color: isDarkMode ? importedColors.btnBlack : importedColors.white,
      fontWeight: '600',
      fontSize: scaleFont(16),
    },
    notNowButton: {
      borderRadius: scaleSize(12),
      backgroundColor: theme.colors.background.default,
      borderWidth: 1,
      borderColor: importedColors.transparent,
    },
    notNowButtonText: {
      fontWeight: '500',
      fontSize: scaleFont(16),
    },
  });

export default createStyles;<|MERGE_RESOLUTION|>--- conflicted
+++ resolved
@@ -79,15 +79,6 @@
           ? 'System'
           : 'Roboto'
         : Platform.OS === 'ios'
-<<<<<<< HEAD
-        ? 'MM Poly'
-        : 'MM Poly Regular',
-      fontWeight: useSystemFont
-        ? '700'
-        : Platform.OS === 'ios'
-        ? '900'
-        : 'normal',
-=======
           ? 'MM Poly'
           : 'MM Poly Regular',
       fontWeight: useSystemFont
@@ -95,7 +86,6 @@
         : Platform.OS === 'ios'
           ? '900'
           : 'normal',
->>>>>>> 338177c4
     },
     titleDescription: {
       paddingTop: scaleVertical(10),
