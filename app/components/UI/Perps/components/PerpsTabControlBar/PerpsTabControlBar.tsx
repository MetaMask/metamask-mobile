import React, { useEffect, useRef } from 'react';
import { TouchableOpacity, View, ActivityIndicator } from 'react-native';
import Animated from 'react-native-reanimated';
import { useStyles } from '../../../../../component-library/hooks';
import Text, {
  TextColor,
  TextVariant,
} from '../../../../../component-library/components/Texts/Text';
import { strings } from '../../../../../../locales/i18n';
import styleSheet from './PerpsTabControlBar.styles';
import { useColorPulseAnimation, useBalanceComparison } from '../../hooks';
import { usePerpsLiveAccount } from '../../hooks/stream';
import DevLogger from '../../../../../core/SDKConnect/utils/DevLogger';
import {
  formatPerpsFiat,
  formatPnl,
  formatPercentage,
} from '../../utils/formatUtils';
import { PerpsTabViewSelectorsIDs } from '../../../../../../e2e/selectors/Perps/Perps.selectors';
import { BigNumber } from 'bignumber.js';
<<<<<<< HEAD
import { usePerpsDepositProgress } from '../../hooks/usePerpsDepositProgress';
=======
import {
  Icon,
  IconColor,
  IconName,
  IconSize,
} from '@metamask/design-system-react-native';
>>>>>>> e9ba03cf

interface PerpsTabControlBarProps {
  onManageBalancePress?: () => void;
  hasPositions?: boolean;
  hasOrders?: boolean;
}

export const PerpsTabControlBar: React.FC<PerpsTabControlBarProps> = ({
  onManageBalancePress,
  hasPositions = false,
}) => {
  const { styles } = useStyles(styleSheet, {});
  // Use live account data with 1 second throttle for balance display
  const { account: perpsAccount } = usePerpsLiveAccount({ throttleMs: 1000 });
  const { isDepositInProgress } = usePerpsDepositProgress();

  // Use the reusable hooks for balance animation
  const {
    startPulseAnimation: startBalancePulse,
    getAnimatedStyle: getBalanceAnimatedStyle,
    stopAnimation: stopBalanceAnimation,
  } = useColorPulseAnimation();
  const { compareAndUpdateBalance } = useBalanceComparison();

  // Use separate animation hook for P&L
  const {
    startPulseAnimation: startPnlPulse,
    getAnimatedStyle: getPnlAnimatedStyle,
    stopAnimation: stopPnlAnimation,
  } = useColorPulseAnimation();

  // Track previous values for animations
  const previousBalanceRef = useRef<string>('');
  const previousPnlRef = useRef<string>('');

  // Animate balance changes
  useEffect(() => {
    if (!perpsAccount) return;

    // Use availableBalance since that's what we display in the UI
    const currentBalance = perpsAccount.availableBalance;

    // Only animate if balance actually changed (and we have a previous value to compare)
    if (
      previousBalanceRef.current &&
      previousBalanceRef.current !== currentBalance
    ) {
      // Compare with previous balance and get animation type
      const balanceChange = compareAndUpdateBalance(currentBalance);

      // Start pulse animation with appropriate color
      try {
        startBalancePulse(balanceChange);
      } catch (animationError) {
        DevLogger.log(
          'PerpsTabControlBar: Balance animation error:',
          animationError,
        );
      }
    }

    previousBalanceRef.current = currentBalance;
  }, [perpsAccount, startBalancePulse, compareAndUpdateBalance]);

  // Animate P&L changes
  useEffect(() => {
    if (!perpsAccount) return;

    const currentPnl = perpsAccount.unrealizedPnl;

    // Only animate if P&L actually changed (and we have a previous value to compare)
    if (previousPnlRef.current && previousPnlRef.current !== currentPnl) {
      const prevPnlNum = parseFloat(previousPnlRef.current);
      const currPnlNum = parseFloat(currentPnl);

      // Determine animation type based on P&L change
      let animationType: 'increase' | 'decrease';
      if (currPnlNum > prevPnlNum) {
        animationType = 'increase';
      } else {
        animationType = 'decrease';
      }

      // Start pulse animation
      try {
        startPnlPulse(animationType);
      } catch (animationError) {
        DevLogger.log(
          'PerpsTabControlBar: P&L animation error:',
          animationError,
        );
      }
    }

    previousPnlRef.current = currentPnl;
  }, [perpsAccount, startPnlPulse]);

  // Cleanup animations on unmount
  useEffect(
    () => () => {
      stopBalanceAnimation();
      stopPnlAnimation();
    },
    [stopBalanceAnimation, stopPnlAnimation],
  );

  const handlePress = () => {
    onManageBalancePress?.();
  };

  const availableBalance = perpsAccount?.availableBalance || '0';
  const pnlNum = parseFloat(perpsAccount?.unrealizedPnl || '0');
  const roe = parseFloat(perpsAccount?.returnOnEquity || '0');
  const pnlColor = pnlNum >= 0 ? TextColor.Success : TextColor.Error;
  const isBalanceEmpty = BigNumber(availableBalance).isZero();
  const shouldShowPnl = hasPositions;
  const shouldShowBalance = !isBalanceEmpty || shouldShowPnl;
  const balancePillContainerStyle =
    shouldShowBalance && !shouldShowPnl
      ? styles.pillContainer
      : styles.pillContainerTop;
  const pnlPillContainerStyle = styles.pillContainerBottom;

  return (
    <View style={styles.wrapper}>
      {/* Available Balance Pill */}
      {shouldShowBalance && (
        <TouchableOpacity
          style={balancePillContainerStyle}
          onPress={handlePress}
          testID={PerpsTabViewSelectorsIDs.BALANCE_BUTTON}
          disabled={isDepositInProgress}
        >
          <View style={styles.leftSection}>
            <Text
              variant={TextVariant.BodyMD}
              color={TextColor.Alternative}
              style={styles.titleText}
            >
              {isDepositInProgress
                ? strings('perps.deposit_in_progress')
                : strings('perps.available_balance')}
            </Text>
          </View>
          <View style={styles.rightSection}>
<<<<<<< HEAD
            {isDepositInProgress ? (
              <ActivityIndicator
                size="small"
                color={styles.activityIndicator.color}
              />
            ) : (
              <Animated.View style={[getBalanceAnimatedStyle]}>
                <Text
                  variant={TextVariant.BodyMDMedium}
                  color={TextColor.Default}
                  testID={PerpsTabViewSelectorsIDs.BALANCE_VALUE}
                >
                  {formatPerpsFiat(availableBalance)}
                </Text>
              </Animated.View>
            )}
=======
            <Animated.View
              style={[
                getBalanceAnimatedStyle,
                styles.availableBalanceContainer,
              ]}
            >
              <Text
                variant={TextVariant.BodyMDMedium}
                color={TextColor.Default}
                testID={PerpsTabViewSelectorsIDs.BALANCE_VALUE}
              >
                {formatPerpsFiat(availableBalance)}
              </Text>
              <Icon
                name={IconName.ArrowRight}
                size={IconSize.Sm}
                color={IconColor.IconAlternative}
              />
            </Animated.View>
>>>>>>> e9ba03cf
          </View>
        </TouchableOpacity>
      )}
      {/* Unrealized P&L Pill */}
      {shouldShowPnl && (
        <View style={pnlPillContainerStyle}>
          <View style={styles.leftSection}>
            <Text
              variant={TextVariant.BodyMD}
              color={TextColor.Alternative}
              style={styles.titleText}
            >
              {strings('perps.position.account.unrealized_pnl')}
            </Text>
          </View>
          <View style={styles.rightSection}>
            <Animated.View style={[getPnlAnimatedStyle]}>
              <Text variant={TextVariant.BodyMD} color={pnlColor}>
                {formatPnl(pnlNum)} ({formatPercentage(roe, 1)})
              </Text>
            </Animated.View>
          </View>
        </View>
      )}
    </View>
  );
};

// Enable Why Did You Render in development
// Uncomment to enable WDYR for debugging re-renders
// if (__DEV__) {
//   // eslint-disable-next-line @typescript-eslint/no-var-requires, @typescript-eslint/no-require-imports
//   const { shouldEnableWhyDidYouRender } = require('../../../../../../wdyr');
//   if (shouldEnableWhyDidYouRender()) {
//     // @ts-expect-error - whyDidYouRender is added by the WDYR library
//     PerpsTabControlBar.whyDidYouRender = {
//       logOnDifferentValues: true,
//       customName: 'PerpsTabControlBar',
//     };
//   }
// }

export default PerpsTabControlBar;<|MERGE_RESOLUTION|>--- conflicted
+++ resolved
@@ -18,16 +18,13 @@
 } from '../../utils/formatUtils';
 import { PerpsTabViewSelectorsIDs } from '../../../../../../e2e/selectors/Perps/Perps.selectors';
 import { BigNumber } from 'bignumber.js';
-<<<<<<< HEAD
 import { usePerpsDepositProgress } from '../../hooks/usePerpsDepositProgress';
-=======
 import {
   Icon,
   IconColor,
   IconName,
   IconSize,
 } from '@metamask/design-system-react-native';
->>>>>>> e9ba03cf
 
 interface PerpsTabControlBarProps {
   onManageBalancePress?: () => void;
@@ -173,14 +170,18 @@
             </Text>
           </View>
           <View style={styles.rightSection}>
-<<<<<<< HEAD
             {isDepositInProgress ? (
               <ActivityIndicator
                 size="small"
                 color={styles.activityIndicator.color}
               />
             ) : (
-              <Animated.View style={[getBalanceAnimatedStyle]}>
+              <Animated.View
+                style={[
+                  getBalanceAnimatedStyle,
+                  styles.availableBalanceContainer,
+                ]}
+              >
                 <Text
                   variant={TextVariant.BodyMDMedium}
                   color={TextColor.Default}
@@ -188,29 +189,13 @@
                 >
                   {formatPerpsFiat(availableBalance)}
                 </Text>
+                <Icon
+                  name={IconName.ArrowRight}
+                  size={IconSize.Sm}
+                  color={IconColor.IconAlternative}
+                />
               </Animated.View>
             )}
-=======
-            <Animated.View
-              style={[
-                getBalanceAnimatedStyle,
-                styles.availableBalanceContainer,
-              ]}
-            >
-              <Text
-                variant={TextVariant.BodyMDMedium}
-                color={TextColor.Default}
-                testID={PerpsTabViewSelectorsIDs.BALANCE_VALUE}
-              >
-                {formatPerpsFiat(availableBalance)}
-              </Text>
-              <Icon
-                name={IconName.ArrowRight}
-                size={IconSize.Sm}
-                color={IconColor.IconAlternative}
-              />
-            </Animated.View>
->>>>>>> e9ba03cf
           </View>
         </TouchableOpacity>
       )}
