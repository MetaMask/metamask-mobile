--- conflicted
+++ resolved
@@ -21,11 +21,8 @@
   formatPnl,
   formatPercentage,
 } from '../../utils/formatUtils';
-<<<<<<< HEAD
 import { PerpsTabViewSelectorsIDs } from '../../../../../../e2e/selectors/Perps/Perps.selectors';
-=======
 import { BigNumber } from 'bignumber.js';
->>>>>>> a2618454
 
 interface PerpsTabControlBarProps {
   onManageBalancePress?: () => void;
@@ -152,40 +149,18 @@
   return (
     <View style={styles.wrapper}>
       {/* Available Balance Pill */}
-<<<<<<< HEAD
-      <TouchableOpacity
-        style={styles.pillContainerTop}
-        onPress={handlePress}
-        testID={PerpsTabViewSelectorsIDs.BALANCE_BUTTON}
-      >
-        <View style={styles.leftSection}>
-          <Text
-            variant={TextVariant.BodyMD}
-            color={TextColor.Alternative}
-            style={styles.titleText}
-          >
-            {strings('perps.available_balance')}
-          </Text>
-        </View>
-        <View style={styles.rightSection}>
-          <Animated.View style={[getBalanceAnimatedStyle]}>
-            <Text
-              style={styles.valueText}
-              variant={TextVariant.HeadingSM}
-              color={TextColor.Default}
-              testID={PerpsTabViewSelectorsIDs.BALANCE_VALUE}
-=======
       {shouldShowBalance && (
         <TouchableOpacity
           style={balancePillContainerStyle}
           onPress={handlePress}
+          testID={PerpsTabViewSelectorsIDs.BALANCE_BUTTON}
         >
           <View style={styles.leftSection}>
             <Text
               variant={TextVariant.BodyMD}
               color={TextColor.Alternative}
               style={styles.titleText}
->>>>>>> a2618454
+
             >
               {strings('perps.available_balance')}
             </Text>
@@ -196,6 +171,7 @@
                 style={styles.valueText}
                 variant={TextVariant.HeadingSM}
                 color={TextColor.Default}
+                testID={PerpsTabViewSelectorsIDs.BALANCE_VALUE}
               >
                 {formatPerpsFiat(availableBalance)}
               </Text>
