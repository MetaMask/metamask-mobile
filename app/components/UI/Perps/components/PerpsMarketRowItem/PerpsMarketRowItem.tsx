--- conflicted
+++ resolved
@@ -157,16 +157,13 @@
           <View style={styles.tokenHeader}>
             <Text variant={TextVariant.BodyMDMedium} color={TextColor.Default}>
               {getPerpsDisplaySymbol(displayMarket.symbol)}
+              {getPerpsDisplaySymbol(displayMarket.symbol)}
             </Text>
             <PerpsLeverage maxLeverage={displayMarket.maxLeverage} />
           </View>
           <View style={styles.secondRow}>
             <Text variant={TextVariant.BodySM} color={TextColor.Alternative}>
-<<<<<<< HEAD
               {getDisplayValue}
-=======
-              {displayMarket.volume}
->>>>>>> 89cff640
             </Text>
             {badgeType && (
               <PerpsBadge
