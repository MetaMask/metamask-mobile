import React, { useMemo } from 'react';
import { TouchableOpacity, View } from 'react-native';
import { getPerpsMarketRowItemSelector } from '../../../../../../e2e/selectors/Perps/Perps.selectors';
import Text, {
  TextColor,
  TextVariant,
} from '../../../../../component-library/components/Texts/Text';
import { useStyles } from '../../../../../component-library/hooks';
import {
  PERPS_CONSTANTS,
  HOME_SCREEN_CONFIG,
} from '../../constants/perpsConfig';
import type { PerpsMarketData } from '../../controllers/types';
import { usePerpsLivePrices } from '../../hooks/stream';
import {
  getPerpsDisplaySymbol,
  getMarketBadgeType,
} from '../../utils/marketUtils';
import {
<<<<<<< HEAD
=======
  formatFundingRate,
>>>>>>> f4e8f8d0
  formatPercentage,
  formatPerpsFiat,
  formatPnl,
  formatVolume,
  PRICE_RANGES_UNIVERSAL,
} from '../../utils/formatUtils';
import PerpsBadge from '../PerpsBadge';
import PerpsLeverage from '../PerpsLeverage/PerpsLeverage';
import PerpsTokenLogo from '../PerpsTokenLogo';
import styleSheet from './PerpsMarketRowItem.styles';
import { PerpsMarketRowItemProps } from './PerpsMarketRowItem.types';

const PerpsMarketRowItem = ({
  market,
  onPress,
  iconSize = HOME_SCREEN_CONFIG.DEFAULT_ICON_SIZE,
  displayMetric = 'volume',
  showBadge = true,
}: PerpsMarketRowItemProps) => {
  const { styles } = useStyles(styleSheet, {});

  // Subscribe to live prices for just this symbol
  const livePrices = usePerpsLivePrices({
    symbols: [market.symbol],
    throttleMs: 3000, // 3 seconds for list view
  });

  // Merge live price into market data
  const displayMarket = useMemo(() => {
    const livePrice = livePrices[market.symbol];
    if (!livePrice) {
      // No live price available, use existing formatted price from market data
      return market;
    }

    // Parse and format the price with exactly 2 decimals for consistency
    const currentPrice = parseFloat(livePrice.price);

    const formattedPrice = formatPerpsFiat(currentPrice, {
      ranges: PRICE_RANGES_UNIVERSAL,
    });
    const comparisonPrice = formatPerpsFiat(currentPrice, {
      minimumDecimals: 2,
      maximumDecimals: 2,
    });

    // Check if funding rate needs updating (even if price hasn't changed)
    const fundingRateChanged =
      livePrice.funding !== undefined &&
      livePrice.funding !== market.fundingRate;

    // Only update if price actually changed or funding rate needs updating
    if (comparisonPrice === market.price && !fundingRateChanged) {
      return market;
    }

    const updatedMarket: PerpsMarketData = {
      ...market,
      price: formattedPrice,
    };

    // Update 24h change if available
    if (livePrice.percentChange24h) {
      const changePercent = parseFloat(livePrice.percentChange24h);
      updatedMarket.change24hPercent = formatPercentage(changePercent);

      // Calculate dollar change
      // If current price is P and change is x%, then:
      // Price 24h ago = P / (1 + x/100)
      // Dollar change = P - (P / (1 + x/100))
      const divisor = 1 + changePercent / 100;
      // Avoid division by zero (would mean -100% change, price went to 0)
      const priceChange =
        divisor !== 0 ? currentPrice - currentPrice / divisor : -currentPrice;
      updatedMarket.change24h = formatPnl(priceChange);
    }

    // Update volume if available
    if (livePrice.volume24h !== undefined) {
      const volume = livePrice.volume24h;

      // Use formatVolume with auto-determined decimals based on magnitude
      if (volume > 0) {
        updatedMarket.volume = formatVolume(volume);
      } else {
        // Only show $0 if volume is truly 0
        updatedMarket.volume = PERPS_CONSTANTS.ZERO_AMOUNT_DETAILED_DISPLAY;
      }
    } else if (
      !market.volume ||
      market.volume === PERPS_CONSTANTS.ZERO_AMOUNT_DISPLAY
    ) {
      // Fallback: ensure volume field always has a value
      updatedMarket.volume = PERPS_CONSTANTS.FALLBACK_PRICE_DISPLAY;
    }

    // Update funding rate from live data if available
    if (livePrice.funding !== undefined) {
      updatedMarket.fundingRate = livePrice.funding;
    }

    return updatedMarket;
  }, [market, livePrices]);

  const handlePress = () => {
    onPress?.(displayMarket);
  };

  // Helper to get display value based on selected metric
  const getDisplayValue = useMemo(() => {
    switch (displayMetric) {
      case 'priceChange':
        return displayMarket.change24hPercent;
      case 'openInterest':
        return (
          displayMarket.openInterest || PERPS_CONSTANTS.FALLBACK_PRICE_DISPLAY
        );
      case 'fundingRate':
<<<<<<< HEAD
        // Format funding rate as percentage (e.g., 0.0001 → 0.0100%)
        if (
          displayMarket.fundingRate !== undefined &&
          displayMarket.fundingRate !== null
        ) {
          return `${(displayMarket.fundingRate * 100).toFixed(4)}%`;
        }
        return '0.0000%';
=======
        // Use formatFundingRate utility for consistent formatting with asset detail screen
        return formatFundingRate(displayMarket.fundingRate);
>>>>>>> f4e8f8d0
      case 'volume':
      default:
        return displayMarket.volume;
    }
  }, [displayMetric, displayMarket]);

  const isPositiveChange = !displayMarket.change24h.startsWith('-');

  const badgeType = getMarketBadgeType(displayMarket);

  return (
    <TouchableOpacity
      style={styles.container}
      onPress={handlePress}
      testID={getPerpsMarketRowItemSelector.rowItem(market.symbol)}
    >
      <View style={styles.leftSection}>
        <View style={styles.perpIcon}>
          <PerpsTokenLogo
            symbol={displayMarket.symbol}
            size={iconSize}
            recyclingKey={displayMarket.symbol}
            testID={getPerpsMarketRowItemSelector.tokenLogo(
              displayMarket.symbol,
            )}
          />
        </View>

        <View style={styles.tokenInfo}>
          <View style={styles.tokenHeader}>
            <Text variant={TextVariant.BodyMDMedium} color={TextColor.Default}>
              {getPerpsDisplaySymbol(displayMarket.symbol)}
            </Text>
            <PerpsLeverage maxLeverage={displayMarket.maxLeverage} />
          </View>
          <View style={styles.secondRow}>
            <Text variant={TextVariant.BodySM} color={TextColor.Alternative}>
              {getDisplayValue}
            </Text>
            {showBadge && badgeType && (
              <PerpsBadge
                type={badgeType}
                testID={getPerpsMarketRowItemSelector.badge(
                  displayMarket.symbol,
                )}
              />
            )}
          </View>
        </View>
      </View>

      <View style={styles.rightSection}>
        <View style={styles.priceInfo}>
          <Text
            variant={TextVariant.BodyMDMedium}
            color={TextColor.Default}
            style={styles.price}
          >
            {displayMarket.price}
          </Text>
          <Text
            variant={TextVariant.BodySM}
            color={isPositiveChange ? TextColor.Success : TextColor.Error}
            style={styles.priceChange}
          >
            {displayMarket.change24hPercent}
          </Text>
        </View>
      </View>
    </TouchableOpacity>
  );
};

export default React.memo(PerpsMarketRowItem);<|MERGE_RESOLUTION|>--- conflicted
+++ resolved
@@ -17,10 +17,7 @@
   getMarketBadgeType,
 } from '../../utils/marketUtils';
 import {
-<<<<<<< HEAD
-=======
   formatFundingRate,
->>>>>>> f4e8f8d0
   formatPercentage,
   formatPerpsFiat,
   formatPnl,
@@ -139,19 +136,8 @@
           displayMarket.openInterest || PERPS_CONSTANTS.FALLBACK_PRICE_DISPLAY
         );
       case 'fundingRate':
-<<<<<<< HEAD
-        // Format funding rate as percentage (e.g., 0.0001 → 0.0100%)
-        if (
-          displayMarket.fundingRate !== undefined &&
-          displayMarket.fundingRate !== null
-        ) {
-          return `${(displayMarket.fundingRate * 100).toFixed(4)}%`;
-        }
-        return '0.0000%';
-=======
         // Use formatFundingRate utility for consistent formatting with asset detail screen
         return formatFundingRate(displayMarket.fundingRate);
->>>>>>> f4e8f8d0
       case 'volume':
       default:
         return displayMarket.volume;
