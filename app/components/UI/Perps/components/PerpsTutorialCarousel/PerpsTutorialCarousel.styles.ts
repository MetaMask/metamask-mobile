import { StyleSheet } from 'react-native';
import { Theme } from '../../../../../util/theme/models';

const createStyles = (params: {
  theme: Theme;
  vars: {
    shouldShowSkipButton: boolean;
<<<<<<< HEAD
    titleFontSize?: number | null;
    descriptionFontSize?: number | null;
    subtitleFontSize?: number | null;
=======
>>>>>>> d5ca588d
  };
}) =>
  StyleSheet.create({
    container: {
      flex: 1,
      backgroundColor: params.theme.colors.background.default,
    },
    carouselWrapper: {
<<<<<<< HEAD
=======
      flex: 1,
    },
    fullScreenContainer: {
      flex: 1,
    },
    scrollableContent: {
>>>>>>> d5ca588d
      flex: 1,
    },
    scrollContentContainer: {
      flexGrow: 1,
    },
    screenContainer: {
<<<<<<< HEAD
      minHeight: '100%',
=======
>>>>>>> d5ca588d
      justifyContent: 'flex-start',
      alignItems: 'stretch',
      paddingHorizontal: 24,
      paddingTop: 12,
<<<<<<< HEAD
    },
    headerSection: {
      height: 160,
      paddingHorizontal: 8,
      justifyContent: 'flex-start',
      alignItems: 'stretch',
    },
    contentSection: {
      flex: 1,
    },
    animation: {
      bottom: 60,
      flex: 1,
      minHeight: 350,
=======
      flex: 1,
    },
    contentSection: {
      flex: 1,
    },
    animationContainer: {
      flex: 1,
    },
    animation: {
      maxHeight: 400, // needed for center alignment
      height: 400, // needed for android
>>>>>>> d5ca588d
    },
    title: {
      textAlign: 'left',
      marginBottom: 6,
<<<<<<< HEAD
      fontSize: params.vars.titleFontSize || 24,
      lineHeight: params.vars.titleFontSize
        ? params.vars.titleFontSize + 6
        : 30,
    },
    description: {
      textAlign: 'left',
      fontSize: params.vars.descriptionFontSize || 16,
      lineHeight: params.vars.descriptionFontSize
        ? params.vars.descriptionFontSize + 6
        : 22,
=======
    },
    description: {
      textAlign: 'left',
>>>>>>> d5ca588d
      marginBottom: 16,
    },
    subtitle: {
      textAlign: 'left',
<<<<<<< HEAD
      fontSize: params.vars.subtitleFontSize || 16,
      lineHeight: params.vars.subtitleFontSize
        ? params.vars.subtitleFontSize + 6
        : 22,
=======
>>>>>>> d5ca588d
    },
    progressContainer: {
      flexDirection: 'row',
      justifyContent: 'center',
      alignItems: 'center',
      paddingVertical: 24,
      paddingHorizontal: 16,
      gap: 4,
    },
    progressDot: {
      width: 12,
      height: 12,
      borderRadius: 9,
      backgroundColor: params.theme.colors.background.muted,
    },
    progressDotActive: {
      width: 23,
      backgroundColor: params.theme.colors.text.default,
      borderRadius: 9,
    },
    footer: {
      paddingHorizontal: 16,
<<<<<<< HEAD
      marginTop: 16,
    },
    footerTextContainer: {
      paddingHorizontal: 16,
=======
    },
    footerTextContainer: {
      paddingHorizontal: 16,
      paddingBottom: 32,
>>>>>>> d5ca588d
    },
    footerText: {
      textAlign: 'center',
    },
    fundsInfoText: {
      textAlign: 'center',
      color: params.theme.colors.text.alternative,
    },
    buttonRow: {
      flexDirection: 'column',
      alignItems: 'stretch',
      gap: 16,
    },
    skipButton: {
      paddingHorizontal: 16,
      marginBottom: 16,
      alignSelf: 'center',
      opacity: params.vars.shouldShowSkipButton ? 1 : 0,
    },
    continueButton: {
      width: '100%',
    },
  });

export default createStyles;<|MERGE_RESOLUTION|>--- conflicted
+++ resolved
@@ -5,12 +5,6 @@
   theme: Theme;
   vars: {
     shouldShowSkipButton: boolean;
-<<<<<<< HEAD
-    titleFontSize?: number | null;
-    descriptionFontSize?: number | null;
-    subtitleFontSize?: number | null;
-=======
->>>>>>> d5ca588d
   };
 }) =>
   StyleSheet.create({
@@ -19,45 +13,22 @@
       backgroundColor: params.theme.colors.background.default,
     },
     carouselWrapper: {
-<<<<<<< HEAD
-=======
       flex: 1,
     },
     fullScreenContainer: {
       flex: 1,
     },
     scrollableContent: {
->>>>>>> d5ca588d
       flex: 1,
     },
     scrollContentContainer: {
       flexGrow: 1,
     },
     screenContainer: {
-<<<<<<< HEAD
-      minHeight: '100%',
-=======
->>>>>>> d5ca588d
       justifyContent: 'flex-start',
       alignItems: 'stretch',
       paddingHorizontal: 24,
       paddingTop: 12,
-<<<<<<< HEAD
-    },
-    headerSection: {
-      height: 160,
-      paddingHorizontal: 8,
-      justifyContent: 'flex-start',
-      alignItems: 'stretch',
-    },
-    contentSection: {
-      flex: 1,
-    },
-    animation: {
-      bottom: 60,
-      flex: 1,
-      minHeight: 350,
-=======
       flex: 1,
     },
     contentSection: {
@@ -69,39 +40,17 @@
     animation: {
       maxHeight: 400, // needed for center alignment
       height: 400, // needed for android
->>>>>>> d5ca588d
     },
     title: {
       textAlign: 'left',
       marginBottom: 6,
-<<<<<<< HEAD
-      fontSize: params.vars.titleFontSize || 24,
-      lineHeight: params.vars.titleFontSize
-        ? params.vars.titleFontSize + 6
-        : 30,
     },
     description: {
       textAlign: 'left',
-      fontSize: params.vars.descriptionFontSize || 16,
-      lineHeight: params.vars.descriptionFontSize
-        ? params.vars.descriptionFontSize + 6
-        : 22,
-=======
-    },
-    description: {
-      textAlign: 'left',
->>>>>>> d5ca588d
       marginBottom: 16,
     },
     subtitle: {
       textAlign: 'left',
-<<<<<<< HEAD
-      fontSize: params.vars.subtitleFontSize || 16,
-      lineHeight: params.vars.subtitleFontSize
-        ? params.vars.subtitleFontSize + 6
-        : 22,
-=======
->>>>>>> d5ca588d
     },
     progressContainer: {
       flexDirection: 'row',
@@ -124,17 +73,10 @@
     },
     footer: {
       paddingHorizontal: 16,
-<<<<<<< HEAD
-      marginTop: 16,
-    },
-    footerTextContainer: {
-      paddingHorizontal: 16,
-=======
     },
     footerTextContainer: {
       paddingHorizontal: 16,
       paddingBottom: 32,
->>>>>>> d5ca588d
     },
     footerText: {
       textAlign: 'center',
