import React, {
  useCallback,
  useEffect,
  useMemo,
  useRef,
  useState,
} from 'react';
import { Image, TouchableOpacity, View, useColorScheme } from 'react-native';
import { useSafeAreaInsets } from 'react-native-safe-area-context';
import ScrollableTabView from '@tommasini/react-native-scrollable-tab-view';
import { strings } from '../../../../../../locales/i18n';
import Button, {
  ButtonSize,
  ButtonVariants,
} from '../../../../../component-library/components/Buttons/Button';
import Text, {
  TextColor,
  TextVariant,
} from '../../../../../component-library/components/Texts/Text';
import { useStyles } from '../../../../../component-library/hooks';
import Routes from '../../../../../constants/navigation/Routes';
import NavigationService from '../../../../../core/NavigationService';
import { MetaMetricsEvents } from '../../../../hooks/useMetrics';
import {
  PerpsEventProperties,
  PerpsEventValues,
} from '../../constants/eventNames';

import {
  usePerpsFirstTimeUser,
  usePerpsTrading,
  usePerpsNetworkManagement,
} from '../../hooks';
import { usePerpsEventTracking } from '../../hooks/usePerpsEventTracking';
import createStyles from './PerpsTutorialCarousel.styles';
import Rive, { Alignment, Fit } from 'rive-react-native';
// eslint-disable-next-line @typescript-eslint/no-require-imports, @typescript-eslint/no-var-requires, import/no-commonjs
const PerpsOnboardingAnimationLight = require('../../animations/perps-onboarding-carousel-light.riv');
// eslint-disable-next-line @typescript-eslint/no-require-imports, @typescript-eslint/no-var-requires, import/no-commonjs
const PerpsOnboardingAnimationDark = require('../../animations/perps-onboarding-carousel-dark.riv');
// eslint-disable-next-line @typescript-eslint/no-require-imports, @typescript-eslint/no-var-requires, import/no-commonjs
import Character from '../../../../../images/character_3x.png';
import { PerpsTutorialSelectorsIDs } from '../../../../../../e2e/selectors/Perps/Perps.selectors';
import { useConfirmNavigation } from '../../../../Views/confirmations/hooks/useConfirmNavigation';
import { selectPerpsEligibility } from '../../selectors/perpsController';
import { useSelector } from 'react-redux';
import { createFontScaleHandler } from '../../utils/textUtils';

export enum PERPS_RIVE_ARTBOARD_NAMES {
  SHORT_LONG = '01_Short_Long',
  LEVERAGE = '02_Leverage',
  LIQUIDATION = '03_Liquidation',
  CLOSE = '04_Close',
  READY = '05_Ready',
}

export interface TutorialScreen {
  id: string;
  title: string;
  description: string;
  subtitle?: string;
  footerText?: string;
  content?: React.ReactNode;
  riveArtboardName?: PERPS_RIVE_ARTBOARD_NAMES;
}

const getTutorialScreens = (isEligible: boolean): TutorialScreen[] => {
  const defaultScreens = [
    {
      id: 'what_are_perps',
      title: strings('perps.tutorial.what_are_perps.title'),
      description: strings('perps.tutorial.what_are_perps.description'),
      subtitle: strings('perps.tutorial.what_are_perps.subtitle'),
      content: (
        <Image
          source={Character}
          // eslint-disable-next-line react-native/no-inline-styles
          style={{
            width: '100%',
            flex: 1,
          }}
          resizeMode="contain"
          testID={PerpsTutorialSelectorsIDs.CHARACTER_IMAGE}
        />
      ),
    },
    {
      id: 'go_long_or_short',
      title: strings('perps.tutorial.go_long_or_short.title'),
      description: strings('perps.tutorial.go_long_or_short.description'),
      subtitle: strings('perps.tutorial.go_long_or_short.subtitle'),
      riveArtboardName: PERPS_RIVE_ARTBOARD_NAMES.SHORT_LONG,
    },
    {
      id: 'choose_leverage',
      title: strings('perps.tutorial.choose_leverage.title'),
      description: strings('perps.tutorial.choose_leverage.description'),
      riveArtboardName: PERPS_RIVE_ARTBOARD_NAMES.LEVERAGE,
    },
    {
      id: 'watch_liquidation',
      title: strings('perps.tutorial.watch_liquidation.title'),
      description: strings('perps.tutorial.watch_liquidation.description'),
      riveArtboardName: PERPS_RIVE_ARTBOARD_NAMES.LIQUIDATION,
    },
    {
      id: 'close_anytime',
      title: strings('perps.tutorial.close_anytime.title'),
      description: strings('perps.tutorial.close_anytime.description'),
      riveArtboardName: PERPS_RIVE_ARTBOARD_NAMES.CLOSE,
    },
  ];

  const readyToTradeScreen = {
    id: 'ready_to_trade',
    title: strings('perps.tutorial.ready_to_trade.title'),
    description: strings('perps.tutorial.ready_to_trade.description'),
    footerText: strings('perps.tutorial.ready_to_trade.footer_text'),
    riveArtboardName: PERPS_RIVE_ARTBOARD_NAMES.READY,
  };

  if (!isEligible) {
    return defaultScreens;
  }

  return [...defaultScreens, readyToTradeScreen];
};

const PerpsTutorialCarousel: React.FC = () => {
  const { markTutorialCompleted } = usePerpsFirstTimeUser();
  const { track } = usePerpsEventTracking();
  const { depositWithConfirmation } = usePerpsTrading();
  const { ensureArbitrumNetworkExists } = usePerpsNetworkManagement();
  const [currentTab, setCurrentTab] = useState(0);
  const safeAreaInsets = useSafeAreaInsets();

  // Font scaling state
  const [titleFontSize, setTitleFontSize] = useState<number | null>(null);
  const [descriptionFontSize, setDescriptionFontSize] = useState<number | null>(
    null,
  );
  const [subtitleFontSize, setSubtitleFontSize] = useState<number | null>(null);
  const scrollableTabViewRef = useRef<
    typeof ScrollableTabView & { goToPage: (pageNumber: number) => void }
  >(null);
  const hasTrackedViewed = useRef(false);
  const hasTrackedStarted = useRef(false);
  const tutorialStartTime = useRef(Date.now());
  const continueDebounceRef = useRef<NodeJS.Timeout | null>(null);
  const previousTabRef = useRef(0);
  const isProgrammaticNavigationRef = useRef(false);
  const { navigateToConfirmation } = useConfirmNavigation();

  const isEligible = useSelector(selectPerpsEligibility);

  const isDarkMode = useColorScheme() === 'dark';

  const tutorialScreens = useMemo(
    () => getTutorialScreens(isEligible),
    [isEligible],
  );

  const isLastScreen = useMemo(
    () => currentTab === tutorialScreens.length - 1,
    [currentTab, tutorialScreens.length],
  );

  const shouldShowSkipButton = useMemo(
    () => !isLastScreen || isEligible,
    [isLastScreen, isEligible],
  );

  const { styles } = useStyles(createStyles, {
    shouldShowSkipButton,
    titleFontSize,
    descriptionFontSize,
    subtitleFontSize,
  });

  // Create font scale handlers with height constraints for 160px headerSection
  const handleTitleLayout = createFontScaleHandler({
    maxHeight: 60,
    currentFontSize: styles.title.fontSize || 24,
    setter: setTitleFontSize,
    minFontSize: 20,
    currentValue: titleFontSize,
  });

  const handleDescriptionLayout = createFontScaleHandler({
    maxHeight: 50,
    currentFontSize: styles.description.fontSize || 16,
    setter: setDescriptionFontSize,
    minFontSize: 16,
    currentValue: descriptionFontSize,
  });

  const handleSubtitleLayout = createFontScaleHandler({
    maxHeight: 40,
    currentFontSize: styles.subtitle.fontSize || 16,
    setter: setSubtitleFontSize,
    minFontSize: 16,
    currentValue: subtitleFontSize,
  });

  const PerpsOnboardingAnimation = useMemo(
    () =>
      isDarkMode ? PerpsOnboardingAnimationDark : PerpsOnboardingAnimationLight,
    [isDarkMode],
  );

<<<<<<< HEAD
  // Track tutorial viewed on mount
  useEffect(() => {
    if (!hasTrackedViewed.current) {
      track(MetaMetricsEvents.PERPS_TUTORIAL_VIEWED, {
=======
  // Track tutorial screen viewed on mount
  useEffect(() => {
    if (!hasTrackedViewed.current) {
      track(MetaMetricsEvents.PERPS_SCREEN_VIEWED, {
        [PerpsEventProperties.SCREEN_TYPE]:
          PerpsEventValues.SCREEN_TYPE.TUTORIAL,
>>>>>>> 8e7057fe
        [PerpsEventProperties.SOURCE]:
          PerpsEventValues.SOURCE.MAIN_ACTION_BUTTON,
      });
      hasTrackedViewed.current = true;
    }
  }, [track]);

  // Cleanup timeouts on unmount
  useEffect(
    () => () => {
      if (continueDebounceRef.current) {
        clearTimeout(continueDebounceRef.current);
        continueDebounceRef.current = null;
      }
    },
    [],
  );

  const handleTabChange = useCallback(
    // The next tab to change to
    (obj: { i: number }) => {
      const newTab = obj.i;
      const previousTab = previousTabRef.current;

      // Skip tracking if this is programmatic navigation (from button click)
      if (isProgrammaticNavigationRef.current) {
        isProgrammaticNavigationRef.current = false; // Reset flag
        previousTabRef.current = newTab;
        setCurrentTab(newTab);
        return; // Don't track programmatic navigation
      }

      // Only track if tab actually changed (user swipe)
      if (newTab !== previousTab) {
<<<<<<< HEAD
        track(MetaMetricsEvents.PERPS_TUTORIAL_CAROUSEL_NAVIGATED, {
=======
        track(MetaMetricsEvents.PERPS_UI_INTERACTION, {
          [PerpsEventProperties.INTERACTION_TYPE]:
            PerpsEventValues.INTERACTION_TYPE.TUTORIAL_NAVIGATION,
>>>>>>> 8e7057fe
          [PerpsEventProperties.PREVIOUS_SCREEN]:
            tutorialScreens[previousTab]?.id || 'unknown',
          [PerpsEventProperties.CURRENT_SCREEN]:
            tutorialScreens[newTab]?.id || 'unknown',
          [PerpsEventProperties.SCREEN_POSITION]: newTab + 1,
          [PerpsEventProperties.TOTAL_SCREENS]: tutorialScreens.length,
          [PerpsEventProperties.NAVIGATION_METHOD]:
            PerpsEventValues.NAVIGATION_METHOD.SWIPE,
        });

        previousTabRef.current = newTab;
      }

      setCurrentTab(newTab);

      // Track tutorial started when user moves to second screen
      if (newTab === 1 && !hasTrackedStarted.current) {
<<<<<<< HEAD
        track(MetaMetricsEvents.PERPS_TUTORIAL_STARTED, {
=======
        track(MetaMetricsEvents.PERPS_UI_INTERACTION, {
          [PerpsEventProperties.INTERACTION_TYPE]:
            PerpsEventValues.INTERACTION_TYPE.TUTORIAL_STARTED,
>>>>>>> 8e7057fe
          [PerpsEventProperties.SOURCE]:
            PerpsEventValues.SOURCE.MAIN_ACTION_BUTTON,
        });
        hasTrackedStarted.current = true;
      }
    },
    [track, tutorialScreens],
  );

  const navigateToMarketsList = useCallback(() => {
    NavigationService.navigation.navigate(Routes.PERPS.ROOT, {
      screen: Routes.PERPS.MARKETS,
    });
  }, []);

  const handleContinue = useCallback(async () => {
    // Prevent double-tap on Android - if timeout exists, we're still debouncing
    if (continueDebounceRef.current) {
      return;
    }

    // Set debounce timeout
    continueDebounceRef.current = setTimeout(() => {
      continueDebounceRef.current = null;
    }, 100);

    if (isLastScreen) {
      // Track tutorial completed
      const completionDuration = Date.now() - tutorialStartTime.current;
      track(MetaMetricsEvents.PERPS_UI_INTERACTION, {
        [PerpsEventProperties.INTERACTION_TYPE]:
          PerpsEventValues.INTERACTION_TYPE.TUTORIAL_COMPLETED,
        [PerpsEventProperties.SOURCE]:
          PerpsEventValues.SOURCE.MAIN_ACTION_BUTTON,
        [PerpsEventProperties.COMPLETION_DURATION_TUTORIAL]: completionDuration,
        [PerpsEventProperties.STEPS_VIEWED]: currentTab + 1,
        [PerpsEventProperties.VIEW_OCCURRENCES]: 1,
      });

      // Mark tutorial as completed
      markTutorialCompleted();

      // We need to enable Arbitrum for deposits to work
      // Arbitrum One is already added for all users as a default network
      // For devs on testnet, Arbitrum Sepolia will be added/enabled
      await ensureArbitrumNetworkExists();

      if (isEligible) {
        // Navigate immediately to confirmations screen for instant UI response
        // Note: When from deeplink, user will go through deposit flow
        // and should return to markets after completion
        navigateToConfirmation({ stack: Routes.PERPS.ROOT });

        // Initialize deposit in the background without blocking
        depositWithConfirmation().catch((error) => {
          console.error('Failed to initialize deposit:', error);
        });

        return;
      }

      navigateToMarketsList();
    } else {
      // Go to next screen using the ref
      const nextTab = Math.min(currentTab + 1, tutorialScreens.length - 1);

      // Track carousel navigation via continue button (immediate, no debounce needed for button clicks)
      if (nextTab !== currentTab) {
<<<<<<< HEAD
        track(MetaMetricsEvents.PERPS_TUTORIAL_CAROUSEL_NAVIGATED, {
=======
        track(MetaMetricsEvents.PERPS_UI_INTERACTION, {
          [PerpsEventProperties.INTERACTION_TYPE]:
            PerpsEventValues.INTERACTION_TYPE.TUTORIAL_NAVIGATION,
>>>>>>> 8e7057fe
          [PerpsEventProperties.PREVIOUS_SCREEN]:
            tutorialScreens[currentTab]?.id || 'unknown',
          [PerpsEventProperties.CURRENT_SCREEN]:
            tutorialScreens[nextTab]?.id || 'unknown',
          [PerpsEventProperties.SCREEN_POSITION]: nextTab + 1,
          [PerpsEventProperties.TOTAL_SCREENS]: tutorialScreens.length,
          [PerpsEventProperties.NAVIGATION_METHOD]:
            PerpsEventValues.NAVIGATION_METHOD.CONTINUE_BUTTON,
        });
      }

      // Set flag to indicate this is programmatic navigation
      isProgrammaticNavigationRef.current = true;
      scrollableTabViewRef.current?.goToPage(nextTab);

      // Track tutorial started on first continue
      if (currentTab === 0 && !hasTrackedStarted.current) {
<<<<<<< HEAD
        track(MetaMetricsEvents.PERPS_TUTORIAL_STARTED, {
=======
        track(MetaMetricsEvents.PERPS_UI_INTERACTION, {
          [PerpsEventProperties.INTERACTION_TYPE]:
            PerpsEventValues.INTERACTION_TYPE.TUTORIAL_STARTED,
>>>>>>> 8e7057fe
          [PerpsEventProperties.SOURCE]:
            PerpsEventValues.SOURCE.MAIN_ACTION_BUTTON,
        });
        hasTrackedStarted.current = true;
      }
    }
  }, [
    isLastScreen,
    track,
    currentTab,
    tutorialScreens,
    markTutorialCompleted,
    isEligible,
    navigateToConfirmation,
    depositWithConfirmation,
    ensureArbitrumNetworkExists,
    navigateToMarketsList,
  ]);

  const handleSkip = useCallback(() => {
    if (isLastScreen) {
      // Track tutorial completed when skipping from last screen
      const completionDuration = Date.now() - tutorialStartTime.current;
      track(MetaMetricsEvents.PERPS_UI_INTERACTION, {
        [PerpsEventProperties.INTERACTION_TYPE]:
          PerpsEventValues.INTERACTION_TYPE.TUTORIAL_COMPLETED,
        [PerpsEventProperties.SOURCE]:
          PerpsEventValues.SOURCE.MAIN_ACTION_BUTTON,
        [PerpsEventProperties.COMPLETION_DURATION_TUTORIAL]: completionDuration,
        [PerpsEventProperties.STEPS_VIEWED]: currentTab + 1,
        [PerpsEventProperties.VIEW_OCCURRENCES]: 1,
      });
    }

    // Mark tutorial as completed
    markTutorialCompleted();
    navigateToMarketsList();
  }, [
    isLastScreen,
    markTutorialCompleted,
    currentTab,
    track,
    navigateToMarketsList,
  ]);

  const renderTabBar = () => <View />;

  const buttonLabel = useMemo(() => {
    if (!isEligible && isLastScreen) {
      return strings('perps.tutorial.got_it');
    }

    if (isLastScreen) {
      return strings('perps.tutorial.add_funds');
    }

    return strings('perps.tutorial.continue');
  }, [isEligible, isLastScreen]);

  const skipLabel = isLastScreen
    ? strings('perps.tutorial.got_it')
    : strings('perps.tutorial.skip');

  return (
    <View style={[styles.container, { paddingTop: safeAreaInsets.top }]}>
      {/* Progress Dots */}
      <View style={styles.progressContainer}>
        {tutorialScreens.map((screen, index) => (
          <View
            key={screen.id}
            style={[
              styles.progressDot,
              currentTab === index && styles.progressDotActive,
            ]}
          />
        ))}
      </View>

      {/* Tutorial Content */}
      <View style={styles.carouselWrapper}>
        <ScrollableTabView
          ref={scrollableTabViewRef}
          renderTabBar={renderTabBar}
          onChangeTab={handleTabChange}
          initialPage={0}
        >
          {tutorialScreens.map((screen) => (
            <>
              <View key={screen.id} style={styles.screenContainer}>
                {/* Header Section - Fixed height for text content */}
                <View style={styles.headerSection}>
                  <Text
                    variant={TextVariant.HeadingLG}
                    color={TextColor.Default}
                    style={styles.title}
                    onLayout={handleTitleLayout}
                  >
                    {screen.title}
                  </Text>
                  <Text
                    variant={TextVariant.BodyMD}
                    color={TextColor.Alternative}
                    style={styles.description}
                    onLayout={handleDescriptionLayout}
                  >
                    {screen.description}
                  </Text>
                  {screen.subtitle && (
                    <Text
                      variant={TextVariant.BodyMD}
                      color={TextColor.Alternative}
                      style={styles.subtitle}
                      onLayout={handleSubtitleLayout}
                    >
                      {screen.subtitle}
                    </Text>
                  )}
                </View>

                {/* Content Section */}
                <View style={styles.contentSection}>
                  {screen?.content && screen.content}
                  {screen?.riveArtboardName && (
                    <Rive
                      key={screen.id}
                      style={styles.animation}
                      artboardName={screen.riveArtboardName}
                      source={PerpsOnboardingAnimation}
                      fit={Fit.FitWidth}
                      alignment={Alignment.Center}
                      autoplay
                    />
                  )}
                </View>
              </View>
              <View style={styles.footerTextContainer}>
                {screen.footerText && (
                  <Text
                    variant={TextVariant.BodySM}
                    color={TextColor.Alternative}
                    style={styles.footerText}
                  >
                    {screen.footerText}
                  </Text>
                )}
              </View>
            </>
          ))}
        </ScrollableTabView>
      </View>

      {/* Footer */}
      <View style={[styles.footer, { paddingBottom: safeAreaInsets.bottom }]}>
        <View style={styles.buttonRow}>
          <Button
            variant={ButtonVariants.Primary}
            label={buttonLabel}
            onPress={handleContinue}
            size={ButtonSize.Lg}
            testID={PerpsTutorialSelectorsIDs.CONTINUE_BUTTON}
            style={styles.continueButton}
          />
          <View style={styles.skipButton}>
            <TouchableOpacity
              onPress={handleSkip}
              disabled={isLastScreen && !isEligible}
              testID={PerpsTutorialSelectorsIDs.SKIP_BUTTON}
            >
              <Text
                variant={TextVariant.BodyMDMedium}
                color={TextColor.Alternative}
              >
                {skipLabel}
              </Text>
            </TouchableOpacity>
          </View>
        </View>
      </View>
    </View>
  );
};

export default PerpsTutorialCarousel;<|MERGE_RESOLUTION|>--- conflicted
+++ resolved
@@ -208,19 +208,12 @@
     [isDarkMode],
   );
 
-<<<<<<< HEAD
-  // Track tutorial viewed on mount
-  useEffect(() => {
-    if (!hasTrackedViewed.current) {
-      track(MetaMetricsEvents.PERPS_TUTORIAL_VIEWED, {
-=======
   // Track tutorial screen viewed on mount
   useEffect(() => {
     if (!hasTrackedViewed.current) {
       track(MetaMetricsEvents.PERPS_SCREEN_VIEWED, {
         [PerpsEventProperties.SCREEN_TYPE]:
           PerpsEventValues.SCREEN_TYPE.TUTORIAL,
->>>>>>> 8e7057fe
         [PerpsEventProperties.SOURCE]:
           PerpsEventValues.SOURCE.MAIN_ACTION_BUTTON,
       });
@@ -255,13 +248,9 @@
 
       // Only track if tab actually changed (user swipe)
       if (newTab !== previousTab) {
-<<<<<<< HEAD
-        track(MetaMetricsEvents.PERPS_TUTORIAL_CAROUSEL_NAVIGATED, {
-=======
         track(MetaMetricsEvents.PERPS_UI_INTERACTION, {
           [PerpsEventProperties.INTERACTION_TYPE]:
             PerpsEventValues.INTERACTION_TYPE.TUTORIAL_NAVIGATION,
->>>>>>> 8e7057fe
           [PerpsEventProperties.PREVIOUS_SCREEN]:
             tutorialScreens[previousTab]?.id || 'unknown',
           [PerpsEventProperties.CURRENT_SCREEN]:
@@ -279,13 +268,9 @@
 
       // Track tutorial started when user moves to second screen
       if (newTab === 1 && !hasTrackedStarted.current) {
-<<<<<<< HEAD
-        track(MetaMetricsEvents.PERPS_TUTORIAL_STARTED, {
-=======
         track(MetaMetricsEvents.PERPS_UI_INTERACTION, {
           [PerpsEventProperties.INTERACTION_TYPE]:
             PerpsEventValues.INTERACTION_TYPE.TUTORIAL_STARTED,
->>>>>>> 8e7057fe
           [PerpsEventProperties.SOURCE]:
             PerpsEventValues.SOURCE.MAIN_ACTION_BUTTON,
         });
@@ -354,13 +339,9 @@
 
       // Track carousel navigation via continue button (immediate, no debounce needed for button clicks)
       if (nextTab !== currentTab) {
-<<<<<<< HEAD
-        track(MetaMetricsEvents.PERPS_TUTORIAL_CAROUSEL_NAVIGATED, {
-=======
         track(MetaMetricsEvents.PERPS_UI_INTERACTION, {
           [PerpsEventProperties.INTERACTION_TYPE]:
             PerpsEventValues.INTERACTION_TYPE.TUTORIAL_NAVIGATION,
->>>>>>> 8e7057fe
           [PerpsEventProperties.PREVIOUS_SCREEN]:
             tutorialScreens[currentTab]?.id || 'unknown',
           [PerpsEventProperties.CURRENT_SCREEN]:
@@ -378,13 +359,9 @@
 
       // Track tutorial started on first continue
       if (currentTab === 0 && !hasTrackedStarted.current) {
-<<<<<<< HEAD
-        track(MetaMetricsEvents.PERPS_TUTORIAL_STARTED, {
-=======
         track(MetaMetricsEvents.PERPS_UI_INTERACTION, {
           [PerpsEventProperties.INTERACTION_TYPE]:
             PerpsEventValues.INTERACTION_TYPE.TUTORIAL_STARTED,
->>>>>>> 8e7057fe
           [PerpsEventProperties.SOURCE]:
             PerpsEventValues.SOURCE.MAIN_ACTION_BUTTON,
         });
