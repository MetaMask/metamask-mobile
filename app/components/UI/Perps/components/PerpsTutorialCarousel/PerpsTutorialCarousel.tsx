--- conflicted
+++ resolved
@@ -381,22 +381,8 @@
             testID={PerpsTutorialSelectorsIDs.CONTINUE_BUTTON}
             style={styles.continueButton}
           />
-<<<<<<< HEAD
-          <TouchableOpacity
-            onPress={handleSkip}
-            style={styles.skipButton}
-            testID={PerpsTutorialSelectorsIDs.SKIP_BUTTON}
-          >
-            <Text
-              variant={TextVariant.BodyMDMedium}
-              color={TextColor.Alternative}
-            >
-              {skipLabel}
-            </Text>
-          </TouchableOpacity>
-=======
           <View style={styles.skipButton}>
-            <TouchableOpacity onPress={handleSkip} disabled={!isEligible}>
+            <TouchableOpacity onPress={handleSkip} disabled={!isEligible} testID={PerpsTutorialSelectorsIDs.SKIP_BUTTON}>
               <Text
                 variant={TextVariant.BodyMDMedium}
                 color={TextColor.Alternative}
@@ -405,7 +391,6 @@
               </Text>
             </TouchableOpacity>
           </View>
->>>>>>> a2618454
         </View>
       </View>
     </View>
