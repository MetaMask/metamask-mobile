import React, {
  useCallback,
  useEffect,
  useMemo,
  useRef,
  useState,
} from 'react';
<<<<<<< HEAD
import {
  Image,
  TouchableOpacity,
  View,
  useColorScheme,
  ScrollView,
} from 'react-native';
=======
import { Image, TouchableOpacity, View, useColorScheme } from 'react-native';
>>>>>>> c0842c92
import { useSafeAreaInsets } from 'react-native-safe-area-context';
import ScrollableTabView from '@tommasini/react-native-scrollable-tab-view';
import { strings } from '../../../../../../locales/i18n';
import Button, {
  ButtonSize,
  ButtonVariants,
} from '../../../../../component-library/components/Buttons/Button';
import Text, {
  TextColor,
  TextVariant,
} from '../../../../../component-library/components/Texts/Text';
import { useStyles } from '../../../../../component-library/hooks';
import Routes from '../../../../../constants/navigation/Routes';
import NavigationService from '../../../../../core/NavigationService';
import { MetaMetricsEvents } from '../../../../hooks/useMetrics';
import {
  PerpsEventProperties,
  PerpsEventValues,
} from '../../constants/eventNames';

import {
  usePerpsFirstTimeUser,
  usePerpsTrading,
  usePerpsNetworkManagement,
} from '../../hooks';
import { usePerpsEventTracking } from '../../hooks/usePerpsEventTracking';
import { PerpsConnectionManager } from '../../services/PerpsConnectionManager';
import createStyles from './PerpsTutorialCarousel.styles';
import Rive, { Alignment, Fit } from 'rive-react-native';
// eslint-disable-next-line @typescript-eslint/no-require-imports, @typescript-eslint/no-var-requires, import/no-commonjs
const PerpsOnboardingAnimationLight = require('../../animations/perps-onboarding-carousel-light.riv');
// eslint-disable-next-line @typescript-eslint/no-require-imports, @typescript-eslint/no-var-requires, import/no-commonjs
const PerpsOnboardingAnimationDark = require('../../animations/perps-onboarding-carousel-dark.riv');
// eslint-disable-next-line @typescript-eslint/no-require-imports, @typescript-eslint/no-var-requires, import/no-commonjs
import Character from '../../../../../images/character_3x.png';
import { PerpsTutorialSelectorsIDs } from '../../../../../../e2e/selectors/Perps/Perps.selectors';
import { useConfirmNavigation } from '../../../../Views/confirmations/hooks/useConfirmNavigation';
import { selectPerpsEligibility } from '../../selectors/perpsController';
import { useSelector } from 'react-redux';
<<<<<<< HEAD
=======
import { createFontScaleHandler } from '../../utils/textUtils';
>>>>>>> c0842c92
import DevLogger from '../../../../../core/SDKConnect/utils/DevLogger';

export enum PERPS_RIVE_ARTBOARD_NAMES {
  SHORT_LONG = '01_Short_Long',
  LEVERAGE = '02_Leverage',
  LIQUIDATION = '03_Liquidation',
  CLOSE = '04_Close',
  READY = '05_Ready',
}

export interface TutorialScreen {
  id: string;
  title: string;
  description: string;
  subtitle?: string;
  footerText?: string;
  content?: React.ReactNode;
  riveArtboardName?: PERPS_RIVE_ARTBOARD_NAMES;
}

const getTutorialScreens = (isEligible: boolean): TutorialScreen[] => {
  const defaultScreens = [
    {
      id: 'what_are_perps',
      title: strings('perps.tutorial.what_are_perps.title'),
      description: strings('perps.tutorial.what_are_perps.description'),
      subtitle: strings('perps.tutorial.what_are_perps.subtitle'),
      content: (
        <Image
          source={Character}
          // eslint-disable-next-line react-native/no-inline-styles
          style={{
            width: '100%',
<<<<<<< HEAD
            height: 350,
            marginTop: 'auto',
=======
            flex: 1,
>>>>>>> c0842c92
          }}
          resizeMode="contain"
          testID={PerpsTutorialSelectorsIDs.CHARACTER_IMAGE}
        />
      ),
    },
    {
      id: 'go_long_or_short',
      title: strings('perps.tutorial.go_long_or_short.title'),
      description: strings('perps.tutorial.go_long_or_short.description'),
      subtitle: strings('perps.tutorial.go_long_or_short.subtitle'),
      riveArtboardName: PERPS_RIVE_ARTBOARD_NAMES.SHORT_LONG,
    },
    {
      id: 'choose_leverage',
      title: strings('perps.tutorial.choose_leverage.title'),
      description: strings('perps.tutorial.choose_leverage.description'),
      riveArtboardName: PERPS_RIVE_ARTBOARD_NAMES.LEVERAGE,
    },
    {
      id: 'watch_liquidation',
      title: strings('perps.tutorial.watch_liquidation.title'),
      description: strings('perps.tutorial.watch_liquidation.description'),
      riveArtboardName: PERPS_RIVE_ARTBOARD_NAMES.LIQUIDATION,
    },
    {
      id: 'close_anytime',
      title: strings('perps.tutorial.close_anytime.title'),
      description: strings('perps.tutorial.close_anytime.description'),
      riveArtboardName: PERPS_RIVE_ARTBOARD_NAMES.CLOSE,
    },
  ];

  const readyToTradeScreen = {
    id: 'ready_to_trade',
    title: strings('perps.tutorial.ready_to_trade.title'),
    description: strings('perps.tutorial.ready_to_trade.description'),
    footerText: strings('perps.tutorial.ready_to_trade.footer_text'),
    riveArtboardName: PERPS_RIVE_ARTBOARD_NAMES.READY,
  };

  if (!isEligible) {
    return defaultScreens;
  }

  return [...defaultScreens, readyToTradeScreen];
};

const PerpsTutorialCarousel: React.FC = () => {
  const { markTutorialCompleted } = usePerpsFirstTimeUser();
  const { track } = usePerpsEventTracking();
  const { depositWithConfirmation } = usePerpsTrading();
  const { ensureArbitrumNetworkExists } = usePerpsNetworkManagement();
  const [currentTab, setCurrentTab] = useState(0);
  const safeAreaInsets = useSafeAreaInsets();

<<<<<<< HEAD
=======
  // Font scaling state
  const [titleFontSize, setTitleFontSize] = useState<number | null>(null);
  const [descriptionFontSize, setDescriptionFontSize] = useState<number | null>(
    null,
  );
  const [subtitleFontSize, setSubtitleFontSize] = useState<number | null>(null);
>>>>>>> c0842c92
  const scrollableTabViewRef = useRef<
    typeof ScrollableTabView & { goToPage: (pageNumber: number) => void }
  >(null);
  const hasTrackedViewed = useRef(false);
  const hasTrackedStarted = useRef(false);
  const tutorialStartTime = useRef(Date.now());
  const continueDebounceRef = useRef<NodeJS.Timeout | null>(null);
  const previousTabRef = useRef(0);
  const isProgrammaticNavigationRef = useRef(false);
  const { navigateToConfirmation } = useConfirmNavigation();

  const isEligible = useSelector(selectPerpsEligibility);

  const isDarkMode = useColorScheme() === 'dark';

  const tutorialScreens = useMemo(
    () => getTutorialScreens(isEligible),
    [isEligible],
  );

  const isLastScreen = useMemo(
    () => currentTab === tutorialScreens.length - 1,
    [currentTab, tutorialScreens.length],
  );

  const shouldShowSkipButton = useMemo(
    () => !isLastScreen || isEligible,
    [isLastScreen, isEligible],
  );

  const { styles } = useStyles(createStyles, {
    shouldShowSkipButton,
    titleFontSize,
    descriptionFontSize,
    subtitleFontSize,
  });

  // Create font scale handlers with height constraints for 160px headerSection
  const handleTitleLayout = createFontScaleHandler({
    maxHeight: 60,
    currentFontSize: styles.title.fontSize || 24,
    setter: setTitleFontSize,
    minFontSize: 20,
    currentValue: titleFontSize,
  });

  const handleDescriptionLayout = createFontScaleHandler({
    maxHeight: 50,
    currentFontSize: styles.description.fontSize || 16,
    setter: setDescriptionFontSize,
    minFontSize: 16,
    currentValue: descriptionFontSize,
  });

  const handleSubtitleLayout = createFontScaleHandler({
    maxHeight: 40,
    currentFontSize: styles.subtitle.fontSize || 16,
    setter: setSubtitleFontSize,
    minFontSize: 16,
    currentValue: subtitleFontSize,
  });

  const PerpsOnboardingAnimation = useMemo(
    () =>
      isDarkMode ? PerpsOnboardingAnimationDark : PerpsOnboardingAnimationLight,
    [isDarkMode],
  );

  // Track tutorial screen viewed on mount
  useEffect(() => {
    if (!hasTrackedViewed.current) {
      track(MetaMetricsEvents.PERPS_SCREEN_VIEWED, {
        [PerpsEventProperties.SCREEN_TYPE]:
          PerpsEventValues.SCREEN_TYPE.TUTORIAL,
        [PerpsEventProperties.SOURCE]:
          PerpsEventValues.SOURCE.MAIN_ACTION_BUTTON,
      });
      hasTrackedViewed.current = true;
    }
  }, [track]);

  // Initialize connection in background while user views tutorial
  useEffect(() => {
    PerpsConnectionManager.connect().catch((error) => {
      DevLogger.log(
        'Background connection initialization during tutorial:',
        error,
      );
    });
  }, []);

  // Cleanup timeouts on unmount
  useEffect(
    () => () => {
      if (continueDebounceRef.current) {
        clearTimeout(continueDebounceRef.current);
        continueDebounceRef.current = null;
      }
    },
    [],
  );

  const handleTabChange = useCallback(
    // The next tab to change to
    (obj: { i: number }) => {
      const newTab = obj.i;
      const previousTab = previousTabRef.current;

      // Skip tracking if this is programmatic navigation (from button click)
      if (isProgrammaticNavigationRef.current) {
        isProgrammaticNavigationRef.current = false; // Reset flag
        previousTabRef.current = newTab;
        setCurrentTab(newTab);
        return; // Don't track programmatic navigation
      }

      // Only track if tab actually changed (user swipe)
      if (newTab !== previousTab) {
        track(MetaMetricsEvents.PERPS_UI_INTERACTION, {
          [PerpsEventProperties.INTERACTION_TYPE]:
            PerpsEventValues.INTERACTION_TYPE.TUTORIAL_NAVIGATION,
          [PerpsEventProperties.PREVIOUS_SCREEN]:
            tutorialScreens[previousTab]?.id || 'unknown',
          [PerpsEventProperties.CURRENT_SCREEN]:
            tutorialScreens[newTab]?.id || 'unknown',
          [PerpsEventProperties.SCREEN_POSITION]: newTab + 1,
          [PerpsEventProperties.TOTAL_SCREENS]: tutorialScreens.length,
          [PerpsEventProperties.NAVIGATION_METHOD]:
            PerpsEventValues.NAVIGATION_METHOD.SWIPE,
        });

        previousTabRef.current = newTab;
      }

      setCurrentTab(newTab);

      // Track tutorial started when user moves to second screen
      if (newTab === 1 && !hasTrackedStarted.current) {
        track(MetaMetricsEvents.PERPS_UI_INTERACTION, {
          [PerpsEventProperties.INTERACTION_TYPE]:
            PerpsEventValues.INTERACTION_TYPE.TUTORIAL_STARTED,
          [PerpsEventProperties.SOURCE]:
            PerpsEventValues.SOURCE.MAIN_ACTION_BUTTON,
        });
        hasTrackedStarted.current = true;
      }
    },
    [track, tutorialScreens],
  );

  const navigateToMarketsList = useCallback(() => {
    NavigationService.navigation.navigate(Routes.PERPS.ROOT, {
      screen: Routes.PERPS.MARKETS,
    });
  }, []);

  const handleContinue = useCallback(async () => {
    // Prevent double-tap on Android - if timeout exists, we're still debouncing
    if (continueDebounceRef.current) {
      return;
    }

    // Set debounce timeout
    continueDebounceRef.current = setTimeout(() => {
      continueDebounceRef.current = null;
    }, 100);

    if (isLastScreen) {
      // Track tutorial completed
      const completionDuration = Date.now() - tutorialStartTime.current;
      track(MetaMetricsEvents.PERPS_UI_INTERACTION, {
        [PerpsEventProperties.INTERACTION_TYPE]:
          PerpsEventValues.INTERACTION_TYPE.TUTORIAL_COMPLETED,
        [PerpsEventProperties.SOURCE]:
          PerpsEventValues.SOURCE.MAIN_ACTION_BUTTON,
        [PerpsEventProperties.COMPLETION_DURATION_TUTORIAL]: completionDuration,
        [PerpsEventProperties.STEPS_VIEWED]: currentTab + 1,
        [PerpsEventProperties.VIEW_OCCURRENCES]: 1,
      });

      // Mark tutorial as completed
      markTutorialCompleted();

      // We need to enable Arbitrum for deposits to work
      // Arbitrum One is already added for all users as a default network
      // For devs on testnet, Arbitrum Sepolia will be added/enabled
      await ensureArbitrumNetworkExists();

      if (isEligible) {
        // Navigate immediately to confirmations screen for instant UI response
        // Note: When from deeplink, user will go through deposit flow
        // and should return to markets after completion
        navigateToConfirmation({ stack: Routes.PERPS.ROOT });

        // Initialize deposit in the background without blocking
        depositWithConfirmation().catch((error) => {
          console.error('Failed to initialize deposit:', error);
        });

        return;
      }

      navigateToMarketsList();
    } else {
      // Go to next screen using the ref
      const nextTab = Math.min(currentTab + 1, tutorialScreens.length - 1);

      // Track carousel navigation via continue button (immediate, no debounce needed for button clicks)
      if (nextTab !== currentTab) {
        track(MetaMetricsEvents.PERPS_UI_INTERACTION, {
          [PerpsEventProperties.INTERACTION_TYPE]:
            PerpsEventValues.INTERACTION_TYPE.TUTORIAL_NAVIGATION,
          [PerpsEventProperties.PREVIOUS_SCREEN]:
            tutorialScreens[currentTab]?.id || 'unknown',
          [PerpsEventProperties.CURRENT_SCREEN]:
            tutorialScreens[nextTab]?.id || 'unknown',
          [PerpsEventProperties.SCREEN_POSITION]: nextTab + 1,
          [PerpsEventProperties.TOTAL_SCREENS]: tutorialScreens.length,
          [PerpsEventProperties.NAVIGATION_METHOD]:
            PerpsEventValues.NAVIGATION_METHOD.CONTINUE_BUTTON,
        });
      }

      // Set flag to indicate this is programmatic navigation
      isProgrammaticNavigationRef.current = true;
      scrollableTabViewRef.current?.goToPage(nextTab);

      // Track tutorial started on first continue
      if (currentTab === 0 && !hasTrackedStarted.current) {
        track(MetaMetricsEvents.PERPS_UI_INTERACTION, {
          [PerpsEventProperties.INTERACTION_TYPE]:
            PerpsEventValues.INTERACTION_TYPE.TUTORIAL_STARTED,
          [PerpsEventProperties.SOURCE]:
            PerpsEventValues.SOURCE.MAIN_ACTION_BUTTON,
        });
        hasTrackedStarted.current = true;
      }
    }
  }, [
    isLastScreen,
    track,
    currentTab,
    tutorialScreens,
    markTutorialCompleted,
    isEligible,
    navigateToConfirmation,
    depositWithConfirmation,
    ensureArbitrumNetworkExists,
    navigateToMarketsList,
  ]);

  const handleSkip = useCallback(() => {
    if (isLastScreen) {
      // Track tutorial completed when skipping from last screen
      const completionDuration = Date.now() - tutorialStartTime.current;
      track(MetaMetricsEvents.PERPS_UI_INTERACTION, {
        [PerpsEventProperties.INTERACTION_TYPE]:
          PerpsEventValues.INTERACTION_TYPE.TUTORIAL_COMPLETED,
        [PerpsEventProperties.SOURCE]:
          PerpsEventValues.SOURCE.MAIN_ACTION_BUTTON,
        [PerpsEventProperties.COMPLETION_DURATION_TUTORIAL]: completionDuration,
        [PerpsEventProperties.STEPS_VIEWED]: currentTab + 1,
        [PerpsEventProperties.VIEW_OCCURRENCES]: 1,
      });
    }

    // Mark tutorial as completed
    markTutorialCompleted();
    navigateToMarketsList();
  }, [
    isLastScreen,
    markTutorialCompleted,
    currentTab,
    track,
    navigateToMarketsList,
  ]);

  const renderTabBar = () => <View />;

  const buttonLabel = useMemo(() => {
    if (!isEligible && isLastScreen) {
      return strings('perps.tutorial.got_it');
    }

    if (isLastScreen) {
      return strings('perps.tutorial.add_funds');
    }

    return strings('perps.tutorial.continue');
  }, [isEligible, isLastScreen]);

  const skipLabel = isLastScreen
    ? strings('perps.tutorial.got_it')
    : strings('perps.tutorial.skip');

  return (
    <View style={[styles.container, { paddingTop: safeAreaInsets.top }]}>
      {/* Progress Dots */}
      <View style={styles.progressContainer}>
        {tutorialScreens.map((screen, index) => (
          <View
            key={screen.id}
            style={[
              styles.progressDot,
              currentTab === index && styles.progressDotActive,
            ]}
          />
        ))}
      </View>

      {/* Tutorial Content */}
      <View style={styles.carouselWrapper}>
        <ScrollableTabView
          ref={scrollableTabViewRef}
          renderTabBar={renderTabBar}
          onChangeTab={handleTabChange}
          initialPage={0}
        >
          {tutorialScreens.map((screen) => (
<<<<<<< HEAD
            <View key={screen.id} style={styles.fullScreenContainer}>
              <ScrollView
                style={styles.scrollableContent}
                contentContainerStyle={styles.scrollContentContainer}
                showsVerticalScrollIndicator={false}
              >
                <View style={styles.screenContainer}>
                  {/* Header Section - Now flexible height */}
                  <View>
                    <Text
                      variant={TextVariant.HeadingLG}
                      color={TextColor.Default}
                      style={styles.title}
                    >
                      {screen.title}
                    </Text>
                    <Text
                      variant={TextVariant.BodyMD}
                      color={TextColor.Alternative}
                      style={styles.description}
=======
            <View key={screen.id}>
              <View style={styles.screenContainer}>
                {/* Header Section - Fixed height for text content */}
                <View style={styles.headerSection}>
                  <Text
                    variant={TextVariant.HeadingLG}
                    color={TextColor.Default}
                    style={styles.title}
                    onLayout={handleTitleLayout}
                  >
                    {screen.title}
                  </Text>
                  <Text
                    variant={TextVariant.BodyMD}
                    color={TextColor.Alternative}
                    style={styles.description}
                    onLayout={handleDescriptionLayout}
                  >
                    {screen.description}
                  </Text>
                  {screen.subtitle && (
                    <Text
                      variant={TextVariant.BodyMD}
                      color={TextColor.Alternative}
                      style={styles.subtitle}
                      onLayout={handleSubtitleLayout}
>>>>>>> c0842c92
                    >
                      {screen.description}
                    </Text>
<<<<<<< HEAD
                    {screen.subtitle && (
                      <Text
                        variant={TextVariant.BodyMD}
                        color={TextColor.Alternative}
                        style={styles.subtitle}
                      >
                        {screen.subtitle}
                      </Text>
                    )}
                  </View>

                  {/* Content Section */}
                  {screen?.content && (
                    <View style={styles.contentSection}>{screen.content}</View>
                  )}

                  {screen?.riveArtboardName && (
                    <View style={styles.animationContainer}>
                      <Rive
                        key={screen.id}
                        style={styles.animation}
                        artboardName={screen.riveArtboardName}
                        source={PerpsOnboardingAnimation}
                        fit={Fit.FitWidth}
                        alignment={Alignment.Center}
                        autoplay
                      />
                    </View>
                  )}
                </View>
                {screen.footerText && (
                  <View style={styles.footerTextContainer}>
                    <Text
                      variant={TextVariant.BodySM}
                      color={TextColor.Alternative}
                      style={styles.footerText}
                    >
                      {screen.footerText}
                    </Text>
                  </View>
                )}
              </ScrollView>
=======
                  )}
                </View>

                {/* Content Section */}
                <View style={styles.contentSection}>
                  {screen?.content && screen.content}
                  {screen?.riveArtboardName && (
                    <Rive
                      key={screen.id}
                      style={styles.animation}
                      artboardName={screen.riveArtboardName}
                      source={PerpsOnboardingAnimation}
                      fit={Fit.FitWidth}
                      alignment={Alignment.Center}
                      autoplay
                    />
                  )}
                </View>
                <View style={styles.footerTextContainer}>
                  {screen.footerText && (
                    <Text
                      variant={TextVariant.BodySM}
                      color={TextColor.Alternative}
                      style={styles.footerText}
                    >
                      {screen.footerText}
                    </Text>
                  )}
                </View>
              </View>
>>>>>>> c0842c92
            </View>
          ))}
        </ScrollableTabView>
      </View>

      {/* Footer */}
      <View style={[styles.footer, { paddingBottom: safeAreaInsets.bottom }]}>
        <View style={styles.buttonRow}>
          <Button
            variant={ButtonVariants.Primary}
            label={buttonLabel}
            onPress={handleContinue}
            size={ButtonSize.Lg}
            testID={PerpsTutorialSelectorsIDs.CONTINUE_BUTTON}
            style={styles.continueButton}
          />
          <View style={styles.skipButton}>
            <TouchableOpacity
              onPress={handleSkip}
              disabled={isLastScreen && !isEligible}
              testID={PerpsTutorialSelectorsIDs.SKIP_BUTTON}
            >
              <Text
                variant={TextVariant.BodyMDMedium}
                color={TextColor.Alternative}
              >
                {skipLabel}
              </Text>
            </TouchableOpacity>
          </View>
        </View>
      </View>
    </View>
  );
};

export default PerpsTutorialCarousel;<|MERGE_RESOLUTION|>--- conflicted
+++ resolved
@@ -5,7 +5,6 @@
   useRef,
   useState,
 } from 'react';
-<<<<<<< HEAD
 import {
   Image,
   TouchableOpacity,
@@ -13,9 +12,6 @@
   useColorScheme,
   ScrollView,
 } from 'react-native';
-=======
-import { Image, TouchableOpacity, View, useColorScheme } from 'react-native';
->>>>>>> c0842c92
 import { useSafeAreaInsets } from 'react-native-safe-area-context';
 import ScrollableTabView from '@tommasini/react-native-scrollable-tab-view';
 import { strings } from '../../../../../../locales/i18n';
@@ -55,10 +51,6 @@
 import { useConfirmNavigation } from '../../../../Views/confirmations/hooks/useConfirmNavigation';
 import { selectPerpsEligibility } from '../../selectors/perpsController';
 import { useSelector } from 'react-redux';
-<<<<<<< HEAD
-=======
-import { createFontScaleHandler } from '../../utils/textUtils';
->>>>>>> c0842c92
 import DevLogger from '../../../../../core/SDKConnect/utils/DevLogger';
 
 export enum PERPS_RIVE_ARTBOARD_NAMES {
@@ -92,12 +84,8 @@
           // eslint-disable-next-line react-native/no-inline-styles
           style={{
             width: '100%',
-<<<<<<< HEAD
             height: 350,
             marginTop: 'auto',
-=======
-            flex: 1,
->>>>>>> c0842c92
           }}
           resizeMode="contain"
           testID={PerpsTutorialSelectorsIDs.CHARACTER_IMAGE}
@@ -154,15 +142,6 @@
   const [currentTab, setCurrentTab] = useState(0);
   const safeAreaInsets = useSafeAreaInsets();
 
-<<<<<<< HEAD
-=======
-  // Font scaling state
-  const [titleFontSize, setTitleFontSize] = useState<number | null>(null);
-  const [descriptionFontSize, setDescriptionFontSize] = useState<number | null>(
-    null,
-  );
-  const [subtitleFontSize, setSubtitleFontSize] = useState<number | null>(null);
->>>>>>> c0842c92
   const scrollableTabViewRef = useRef<
     typeof ScrollableTabView & { goToPage: (pageNumber: number) => void }
   >(null);
@@ -198,31 +177,6 @@
     titleFontSize,
     descriptionFontSize,
     subtitleFontSize,
-  });
-
-  // Create font scale handlers with height constraints for 160px headerSection
-  const handleTitleLayout = createFontScaleHandler({
-    maxHeight: 60,
-    currentFontSize: styles.title.fontSize || 24,
-    setter: setTitleFontSize,
-    minFontSize: 20,
-    currentValue: titleFontSize,
-  });
-
-  const handleDescriptionLayout = createFontScaleHandler({
-    maxHeight: 50,
-    currentFontSize: styles.description.fontSize || 16,
-    setter: setDescriptionFontSize,
-    minFontSize: 16,
-    currentValue: descriptionFontSize,
-  });
-
-  const handleSubtitleLayout = createFontScaleHandler({
-    maxHeight: 40,
-    currentFontSize: styles.subtitle.fontSize || 16,
-    setter: setSubtitleFontSize,
-    minFontSize: 16,
-    currentValue: subtitleFontSize,
   });
 
   const PerpsOnboardingAnimation = useMemo(
@@ -482,7 +436,6 @@
           initialPage={0}
         >
           {tutorialScreens.map((screen) => (
-<<<<<<< HEAD
             <View key={screen.id} style={styles.fullScreenContainer}>
               <ScrollView
                 style={styles.scrollableContent}
@@ -503,38 +456,9 @@
                       variant={TextVariant.BodyMD}
                       color={TextColor.Alternative}
                       style={styles.description}
-=======
-            <View key={screen.id}>
-              <View style={styles.screenContainer}>
-                {/* Header Section - Fixed height for text content */}
-                <View style={styles.headerSection}>
-                  <Text
-                    variant={TextVariant.HeadingLG}
-                    color={TextColor.Default}
-                    style={styles.title}
-                    onLayout={handleTitleLayout}
-                  >
-                    {screen.title}
-                  </Text>
-                  <Text
-                    variant={TextVariant.BodyMD}
-                    color={TextColor.Alternative}
-                    style={styles.description}
-                    onLayout={handleDescriptionLayout}
-                  >
-                    {screen.description}
-                  </Text>
-                  {screen.subtitle && (
-                    <Text
-                      variant={TextVariant.BodyMD}
-                      color={TextColor.Alternative}
-                      style={styles.subtitle}
-                      onLayout={handleSubtitleLayout}
->>>>>>> c0842c92
                     >
                       {screen.description}
                     </Text>
-<<<<<<< HEAD
                     {screen.subtitle && (
                       <Text
                         variant={TextVariant.BodyMD}
@@ -577,38 +501,6 @@
                   </View>
                 )}
               </ScrollView>
-=======
-                  )}
-                </View>
-
-                {/* Content Section */}
-                <View style={styles.contentSection}>
-                  {screen?.content && screen.content}
-                  {screen?.riveArtboardName && (
-                    <Rive
-                      key={screen.id}
-                      style={styles.animation}
-                      artboardName={screen.riveArtboardName}
-                      source={PerpsOnboardingAnimation}
-                      fit={Fit.FitWidth}
-                      alignment={Alignment.Center}
-                      autoplay
-                    />
-                  )}
-                </View>
-                <View style={styles.footerTextContainer}>
-                  {screen.footerText && (
-                    <Text
-                      variant={TextVariant.BodySM}
-                      color={TextColor.Alternative}
-                      style={styles.footerText}
-                    >
-                      {screen.footerText}
-                    </Text>
-                  )}
-                </View>
-              </View>
->>>>>>> c0842c92
             </View>
           ))}
         </ScrollableTabView>
