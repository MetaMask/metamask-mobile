import { Image } from 'expo-image';
<<<<<<< HEAD
import React, { memo, useEffect, useMemo, useState } from 'react';
import { ActivityIndicator, ImageStyle, View, ViewStyle } from 'react-native';
import Text, {
  TextVariant,
} from '../../../../../component-library/components/Texts/Text';
import { useTheme } from '../../../../../util/theme';
=======
import React, { memo, useMemo } from 'react';
import { ActivityIndicator, View } from 'react-native';
import Text, {
  TextVariant,
} from '../../../../../component-library/components/Texts/Text';
import { useTokenLogo } from '../../../../hooks/useTokenLogo';
>>>>>>> f4e8f8d0
import {
  getAssetIconUrl,
  getPerpsDisplaySymbol,
} from '../../utils/marketUtils';
import {
  ASSETS_REQUIRING_DARK_BG,
  ASSETS_REQUIRING_LIGHT_BG,
  K_PREFIX_ASSETS,
} from './PerpsAssetBgConfig';
import { PerpsTokenLogoProps } from './PerpsTokenLogo.types';

const PerpsTokenLogo: React.FC<PerpsTokenLogoProps> = ({
  symbol,
  size = 32,
  style,
  testID,
  recyclingKey,
}) => {
<<<<<<< HEAD
  const { colors, themeAppearance } = useTheme();
  const [isLoading, setIsLoading] = useState(false);
  const [hasError, setHasError] = useState(false);

  // Reset state when symbol changes (for recycling)
  useEffect(() => {
    setIsLoading(false);
    setHasError(false);
  }, [symbol]);

  // Memoize the background checks to prevent recalculation
  const { needsLightBg, needsDarkBg } = useMemo(() => {
    const upperSymbol = symbol?.toUpperCase();
    return {
      needsLightBg: ASSETS_REQUIRING_LIGHT_BG.has(upperSymbol),
      needsDarkBg: ASSETS_REQUIRING_DARK_BG.has(upperSymbol),
    };
  }, [symbol]);

  const containerStyle: ViewStyle = useMemo(
    () => ({
      width: size,
      height: size,
      borderRadius: size / 2,
      backgroundColor: (() => {
        if (themeAppearance === 'dark' && needsLightBg) {
          return 'white'; // White in dark mode
        }
        if (themeAppearance === 'light' && needsDarkBg) {
          return colors.icon.default; // Black in light mode
        }
        return colors.background.default;
      })(),
      alignItems: 'center' as const,
      justifyContent: 'center' as const,
      overflow: 'hidden' as const,
      borderWidth: 1,
      borderColor: colors.border.muted,
    }),
    [size, colors, themeAppearance, needsLightBg, needsDarkBg],
  );

  const loadingContainerStyle: ViewStyle = useMemo(
    () => ({
      position: 'absolute' as const,
      width: size,
      height: size,
      alignItems: 'center' as const,
      justifyContent: 'center' as const,
    }),
    [size],
  );

  const imageStyle: ImageStyle = useMemo(
    () => ({
      width: size,
      height: size,
    }),
    [size],
  );

  const fallbackTextStyle = useMemo(
    () => ({
      fontSize: Math.round(size * 0.4),
      fontWeight: '600' as const,
      color: colors.text.default,
    }),
    [size, colors.text.default],
  );

=======
>>>>>>> f4e8f8d0
  // SVG URL - expo-image handles SVG rendering properly
  const imageUri = useMemo(() => {
    if (!symbol) return null;
    return getAssetIconUrl(symbol, K_PREFIX_ASSETS);
  }, [symbol]);

  // Extract display symbol (e.g., "TSLA" from "xyz:TSLA")
  const fallbackText = useMemo(() => {
    const displaySymbol = getPerpsDisplaySymbol(symbol || '');
    // Get first 2 letters, uppercase
    return displaySymbol.substring(0, 2).toUpperCase();
  }, [symbol]);

  const {
    isLoading,
    hasError,
    containerStyle,
    loadingContainerStyle,
    imageStyle,
    fallbackTextStyle,
    handleLoadStart,
    handleLoadEnd,
    handleError,
  } = useTokenLogo({
    symbol: symbol || '',
    size,
    assetsRequiringLightBg: ASSETS_REQUIRING_LIGHT_BG,
    assetsRequiringDarkBg: ASSETS_REQUIRING_DARK_BG,
  });

  // Show custom two-letter fallback if no symbol or error
  if (!symbol || !imageUri || hasError) {
    // Extract display symbol (e.g., "TSLA" from "xyz:TSLA")
    const displaySymbol = getPerpsDisplaySymbol(symbol || '');
    // Get first 2 letters, uppercase
    const fallbackText = displaySymbol.substring(0, 2).toUpperCase();

    return (
      <View style={[containerStyle, style]} testID={testID}>
        <Text variant={TextVariant.BodyMD} style={fallbackTextStyle}>
          {fallbackText}
        </Text>
      </View>
    );
  }

  return (
    <View style={[containerStyle, style]} testID={testID}>
      {isLoading && (
        <View style={loadingContainerStyle}>
          <ActivityIndicator size="small" />
        </View>
      )}
      <Image
        key={recyclingKey || symbol} // Use recyclingKey for proper recycling
        source={{ uri: imageUri }}
        style={imageStyle}
        onLoadStart={handleLoadStart}
        onLoadEnd={handleLoadEnd}
        onError={handleError}
        contentFit="contain"
        cachePolicy="memory-disk" // Persistent caching across app sessions
        recyclingKey={recyclingKey || symbol} // For FlashList optimization
        transition={0} // Disable transition for faster rendering
        priority="high" // High priority loading
        placeholder={null} // No placeholder for cleaner loading
        allowDownscaling={false} // Prevent quality loss
        autoplay={false} // SVGs don't need autoplay
      />
    </View>
  );
};

export default memo(PerpsTokenLogo);<|MERGE_RESOLUTION|>--- conflicted
+++ resolved
@@ -1,19 +1,10 @@
 import { Image } from 'expo-image';
-<<<<<<< HEAD
-import React, { memo, useEffect, useMemo, useState } from 'react';
-import { ActivityIndicator, ImageStyle, View, ViewStyle } from 'react-native';
-import Text, {
-  TextVariant,
-} from '../../../../../component-library/components/Texts/Text';
-import { useTheme } from '../../../../../util/theme';
-=======
 import React, { memo, useMemo } from 'react';
 import { ActivityIndicator, View } from 'react-native';
 import Text, {
   TextVariant,
 } from '../../../../../component-library/components/Texts/Text';
 import { useTokenLogo } from '../../../../hooks/useTokenLogo';
->>>>>>> f4e8f8d0
 import {
   getAssetIconUrl,
   getPerpsDisplaySymbol,
@@ -32,79 +23,6 @@
   testID,
   recyclingKey,
 }) => {
-<<<<<<< HEAD
-  const { colors, themeAppearance } = useTheme();
-  const [isLoading, setIsLoading] = useState(false);
-  const [hasError, setHasError] = useState(false);
-
-  // Reset state when symbol changes (for recycling)
-  useEffect(() => {
-    setIsLoading(false);
-    setHasError(false);
-  }, [symbol]);
-
-  // Memoize the background checks to prevent recalculation
-  const { needsLightBg, needsDarkBg } = useMemo(() => {
-    const upperSymbol = symbol?.toUpperCase();
-    return {
-      needsLightBg: ASSETS_REQUIRING_LIGHT_BG.has(upperSymbol),
-      needsDarkBg: ASSETS_REQUIRING_DARK_BG.has(upperSymbol),
-    };
-  }, [symbol]);
-
-  const containerStyle: ViewStyle = useMemo(
-    () => ({
-      width: size,
-      height: size,
-      borderRadius: size / 2,
-      backgroundColor: (() => {
-        if (themeAppearance === 'dark' && needsLightBg) {
-          return 'white'; // White in dark mode
-        }
-        if (themeAppearance === 'light' && needsDarkBg) {
-          return colors.icon.default; // Black in light mode
-        }
-        return colors.background.default;
-      })(),
-      alignItems: 'center' as const,
-      justifyContent: 'center' as const,
-      overflow: 'hidden' as const,
-      borderWidth: 1,
-      borderColor: colors.border.muted,
-    }),
-    [size, colors, themeAppearance, needsLightBg, needsDarkBg],
-  );
-
-  const loadingContainerStyle: ViewStyle = useMemo(
-    () => ({
-      position: 'absolute' as const,
-      width: size,
-      height: size,
-      alignItems: 'center' as const,
-      justifyContent: 'center' as const,
-    }),
-    [size],
-  );
-
-  const imageStyle: ImageStyle = useMemo(
-    () => ({
-      width: size,
-      height: size,
-    }),
-    [size],
-  );
-
-  const fallbackTextStyle = useMemo(
-    () => ({
-      fontSize: Math.round(size * 0.4),
-      fontWeight: '600' as const,
-      color: colors.text.default,
-    }),
-    [size, colors.text.default],
-  );
-
-=======
->>>>>>> f4e8f8d0
   // SVG URL - expo-image handles SVG rendering properly
   const imageUri = useMemo(() => {
     if (!symbol) return null;
@@ -137,11 +55,6 @@
 
   // Show custom two-letter fallback if no symbol or error
   if (!symbol || !imageUri || hasError) {
-    // Extract display symbol (e.g., "TSLA" from "xyz:TSLA")
-    const displaySymbol = getPerpsDisplaySymbol(symbol || '');
-    // Get first 2 letters, uppercase
-    const fallbackText = displaySymbol.substring(0, 2).toUpperCase();
-
     return (
       <View style={[containerStyle, style]} testID={testID}>
         <Text variant={TextVariant.BodyMD} style={fallbackTextStyle}>
