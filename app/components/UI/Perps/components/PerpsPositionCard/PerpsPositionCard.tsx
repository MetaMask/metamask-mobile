--- conflicted
+++ resolved
@@ -150,8 +150,6 @@
 
     DevLogger.log('PerpsPositionCard: Editing TPSL', { position });
 
-<<<<<<< HEAD
-=======
     navigation.navigate(Routes.PERPS.TPSL, {
       asset: position.coin,
       position,
@@ -179,7 +177,6 @@
     setIsTPSLCountWarningVisible,
   ]);
 
->>>>>>> 338177c4
   const handleTpslCountPress = useCallback(async () => {
     if (isLoading || error) {
       DevLogger.log(
@@ -251,11 +248,7 @@
           return (
             <Text variant={TextVariant.BodyMD} color={TextColor.Default}>
               {formatPerpsFiat(price, {
-<<<<<<< HEAD
-                ranges: PRICE_RANGES_POSITION_VIEW,
-=======
                 ranges: PRICE_RANGES_UNIVERSAL,
->>>>>>> 338177c4
               })}
             </Text>
           );
@@ -301,15 +294,9 @@
 
       return (
         <Text variant={TextVariant.BodyMD} color={TextColor.Default}>
-<<<<<<< HEAD
-          {price
-            ? formatPerpsFiat(price, {
-                ranges: PRICE_RANGES_POSITION_VIEW,
-=======
           {price !== undefined && price !== null
             ? formatPerpsFiat(price, {
                 ranges: PRICE_RANGES_UNIVERSAL,
->>>>>>> 338177c4
               })
             : strings('perps.position.card.not_set')}
         </Text>
@@ -529,36 +516,6 @@
           </View>
         )}
       </TouchableOpacity>
-<<<<<<< HEAD
-      {/* TP/SL Bottom Sheet - Wrapped in Modal to render from root */}
-      {isTPSLVisible && selectedPosition && (
-        <Modal visible transparent animationType="fade">
-          <PerpsTPSLBottomSheet
-            isVisible
-            onClose={() => {
-              setIsTPSLVisible(false);
-              setSelectedPosition(null);
-            }}
-            onConfirm={async (takeProfitPrice, stopLossPrice) => {
-              await handleUpdateTPSL(
-                selectedPosition,
-                takeProfitPrice,
-                stopLossPrice,
-              );
-              setIsTPSLVisible(false);
-              setSelectedPosition(null);
-            }}
-            asset={selectedPosition.coin}
-            position={selectedPosition}
-            initialTakeProfitPrice={selectedPosition.takeProfitPrice}
-            initialStopLossPrice={selectedPosition.stopLossPrice}
-            isUpdating={isUpdating}
-            orderType="market" // Default to market for existing positions
-          />
-        </Modal>
-      )}
-=======
->>>>>>> 338177c4
       {isTPSLCountWarningVisible && (
         // Android Compatibility: Wrap the <Modal> in a plain <View> component to prevent rendering issues and freezing.
         <View>
