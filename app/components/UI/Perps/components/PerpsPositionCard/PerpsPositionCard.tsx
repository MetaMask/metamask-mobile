import React, { useState, useMemo } from 'react';
import { TouchableOpacity, View } from 'react-native';
import { PerpsPositionCardSelectorsIDs } from '../../../../../../e2e/selectors/Perps/Perps.selectors';
import { strings } from '../../../../../../locales/i18n';
import ButtonIcon, {
  ButtonIconSizes,
} from '../../../../../component-library/components/Buttons/ButtonIcon';
import Button, {
  ButtonVariants,
  ButtonSize,
} from '../../../../../component-library/components/Buttons/Button';
import Icon, {
  IconColor,
  IconName,
  IconSize,
} from '../../../../../component-library/components/Icons/Icon';
import Text, {
  TextColor,
  TextVariant,
} from '../../../../../component-library/components/Texts/Text';
import { useStyles } from '../../../../../component-library/hooks';
<<<<<<< HEAD
import Routes from '../../../../../constants/navigation/Routes';
import { DevLogger } from '../../../../../core/SDKConnect/utils/DevLogger';
import { PerpsEventValues } from '../../constants/eventNames';
import { PERPS_CONSTANTS, TP_SL_CONFIG } from '../../constants/perpsConfig';
import type {
  PerpsNavigationParamList,
  Position,
  TPSLTrackingData,
} from '../../controllers/types';
import {
  usePerpsLivePrices,
  usePerpsMarkets,
  usePerpsTPSLUpdate,
} from '../../hooks';
import { selectPerpsEligibility } from '../../selectors/perpsController';
=======
import { PERPS_CONSTANTS } from '../../constants/perpsConfig';
import type { Position, Order } from '../../controllers/types';
>>>>>>> c9451c64
import {
  formatPerpsFiat,
  formatPnl,
  formatPositionSize,
  PRICE_RANGES_MINIMAL_VIEW,
  PRICE_RANGES_UNIVERSAL,
} from '../../utils/formatUtils';
import { getPerpsDisplaySymbol } from '../../utils/marketUtils';
import styleSheet from './PerpsPositionCard.styles';

/**
 * PerpsPositionCard Component
 *
 * Displays open position details with interactive controls for position management.
 *
 * @component
 *
 * @remarks
 * **Callback Requirements by Context:**
 * - **View-Only Mode** (no callbacks): Shows position data only, no interactive elements
 * - **Interactive Mode** (with callbacks): Enables position management actions
 *
 * **Interactive Callbacks:**
 * - `onAutoClosePress`: Required for TP/SL configuration - opens auto-close settings
 * - `onMarginPress`: Required for margin adjustment - opens add/remove margin flow
 * - `onSharePress`: Optional - enables sharing position P&L card
 * - `onFlipPress`: Not currently used (flip handled via modify action sheet)
 *
 * @example
 * // View-only mode
 * <PerpsPositionCard position={position} currentPrice={price} />
 *
 * @example
 * // Interactive mode
 * <PerpsPositionCard
 *   position={position}
 *   currentPrice={price}
 *   onAutoClosePress={() => navigateToTPSL(position)}
 *   onMarginPress={() => setShowAdjustMarginSheet(true)}
 *   onSharePress={() => navigateToPnlShare(position)}
 * />
 */
interface PerpsPositionCardProps {
  position: Position;
  orders?: Order[];
  showIcon?: boolean;
  currentPrice?: number;
  autoCloseEnabled?: boolean;
  onAutoClosePress?: () => void;
  onFlipPress?: () => void;
  onMarginPress?: () => void;
  onSharePress?: () => void;
}

const PerpsPositionCard: React.FC<PerpsPositionCardProps> = ({
  position,
  orders,
  currentPrice,
  autoCloseEnabled: _autoCloseEnabled = false,
  onAutoClosePress,
  onFlipPress: _onFlipPress,
  onMarginPress,
  onSharePress,
}) => {
  const { styles } = useStyles(styleSheet, {});
  const [showSizeInUSD, setShowSizeInUSD] = useState(false);

  // Determine if position is long or short based on size
  const isLong = parseFloat(position.size) >= 0;
  const direction = isLong ? 'long' : 'short';
  const absoluteSize = Math.abs(parseFloat(position.size));

  const pnlNum = parseFloat(position.unrealizedPnl);

  // ROE is always stored as a decimal (e.g., 0.171 for 17.1%)
  // Convert to percentage for display
  const roeValue = parseFloat(position.returnOnEquity || '0');
  const roe = isNaN(roeValue) ? 0 : roeValue * 100;

<<<<<<< HEAD
  const handleEditTPSL = useCallback(() => {
    if (!isEligible) {
      setIsEligibilityModalVisible(true);
      return;
    }

    if (!TP_SL_CONFIG.USE_POSITION_BOUND_TPSL) {
      if (
        (position.takeProfitCount > 0 || position.stopLossCount > 0) &&
        (!position.takeProfitPrice || !position.stopLossPrice)
      ) {
        setIsTPSLCountWarningVisible(true);
        return;
      }
    }

    DevLogger.log('PerpsPositionCard: Editing TPSL', { position });

    navigation.navigate(Routes.PERPS.TPSL, {
      asset: position.coin,
      position,
      initialTakeProfitPrice: position.takeProfitPrice,
      initialStopLossPrice: position.stopLossPrice,
      onConfirm: async (
        takeProfitPrice?: string,
        stopLossPrice?: string,
        trackingData?: TPSLTrackingData,
      ) => {
        await handleUpdateTPSL(
          position,
          takeProfitPrice,
          stopLossPrice,
          trackingData,
        );
      },
    });
  }, [
    isEligible,
    position,
    navigation,
    handleUpdateTPSL,
    setIsEligibilityModalVisible,
    setIsTPSLCountWarningVisible,
  ]);

  const handleSharePress = () => {
    navigation.navigate(Routes.PERPS.PNL_HERO_CARD, {
      position,
      marketPrice: livePrices[position.coin]?.price,
      source: PerpsEventValues.SOURCE.PERP_ASSET_SCREEN,
    });
  };

  const handleTpslCountPress = useCallback(async () => {
    if (isLoading || error) {
      DevLogger.log(
        'Failed to redirect to orders tab. Error fetching market data: ',
        error,
      );
      return;
    }

    if (!marketData) {
      DevLogger.log('No market data available for navigation');
      return;
    }

    if (onTpslCountPress) {
      onTpslCountPress('orders');
    }
  }, [isLoading, error, marketData, onTpslCountPress]);

=======
>>>>>>> c9451c64
  // Funding cost (cumulative since open) formatting logic
  const fundingSinceOpenRaw = position.cumulativeFunding?.sinceOpen ?? '0';
  const fundingSinceOpen = parseFloat(fundingSinceOpenRaw);
  const isNearZeroFunding = Math.abs(fundingSinceOpen) < 0.005; // Threshold: |value| < $0.005 -> display $0.00

  // Keep original color logic: exact zero = neutral, positive = cost (Error), negative = payment (Success)
  let fundingColorFromValue = TextColor.Default;
  if (fundingSinceOpen > 0) {
    fundingColorFromValue = TextColor.Error;
  } else if (fundingSinceOpen < 0) {
    fundingColorFromValue = TextColor.Success;
  }
  const fundingColor = isNearZeroFunding
    ? TextColor.Default
    : fundingColorFromValue;

  const fundingSignPrefix = fundingSinceOpen >= 0 ? '-' : '+';
  const fundingDisplay = isNearZeroFunding
    ? '$0.00'
    : `${fundingSignPrefix}${formatPerpsFiat(Math.abs(fundingSinceOpen), {
        ranges: PRICE_RANGES_MINIMAL_VIEW,
      })}`;

  const handleSizeToggle = () => {
    setShowSizeInUSD(!showSizeInUSD);
  };

  // Calculate liquidation distance percentage
  const liquidationDistance = useMemo(() => {
    if (!currentPrice || !position.liquidationPrice) return null;
    const liqPrice = parseFloat(String(position.liquidationPrice));
    if (liqPrice <= 0 || currentPrice <= 0) return null;
    return (Math.abs(currentPrice - liqPrice) / currentPrice) * 100;
  }, [currentPrice, position.liquidationPrice]);

  // Compute whether TPSL is configured (for button label)
  const hasTPSLConfigured = useMemo(() => {
    // First, check position-level TP/SL (from separate trigger orders)
    let takeProfitPrice = position.takeProfitPrice;
    let stopLossPrice = position.stopLossPrice;

    // If position-level TP/SL is undefined, check order-level TP/SL (from child orders)
    if ((!takeProfitPrice || !stopLossPrice) && orders && orders.length > 0) {
      const parentOrder = orders.find(
        (order) =>
          order.symbol === position.coin &&
          !order.isTrigger &&
          (order.takeProfitPrice || order.stopLossPrice),
      );

      if (parentOrder) {
        takeProfitPrice = takeProfitPrice || parentOrder.takeProfitPrice;
        stopLossPrice = stopLossPrice || parentOrder.stopLossPrice;
      }
    }

    const hasTakeProfit = takeProfitPrice && parseFloat(takeProfitPrice) > 0;
    const hasStopLoss = stopLossPrice && parseFloat(stopLossPrice) > 0;
    return Boolean(hasTakeProfit || hasStopLoss);
  }, [position.takeProfitPrice, position.stopLossPrice, position.coin, orders]);

  const handleAutoCloseButtonPress = () => {
    if (onAutoClosePress) {
      onAutoClosePress();
    }
  };

  return (
    <View style={styles.container} testID={PerpsPositionCardSelectorsIDs.CARD}>
      {/* Header Section */}
      <View style={styles.header} testID={PerpsPositionCardSelectorsIDs.HEADER}>
        <Text variant={TextVariant.HeadingMD} color={TextColor.Default}>
          {strings('perps.position.card.position_title')}
        </Text>
        {onSharePress && (
          <ButtonIcon
            size={ButtonIconSizes.Sm}
            iconName={IconName.Share}
            onPress={onSharePress}
            testID={PerpsPositionCardSelectorsIDs.SHARE_BUTTON}
          />
        )}
      </View>

      {/* P&L Section - Two cards side by side */}
      <View style={styles.pnlSection}>
        <View
          style={[styles.pnlCard, styles.pnlCardLeft]}
          testID={PerpsPositionCardSelectorsIDs.PNL_CARD}
        >
          <Text variant={TextVariant.BodySM} color={TextColor.Alternative}>
            {strings('perps.position.card.pnl_label')}
          </Text>
          <Text
            variant={TextVariant.BodyMD}
            color={pnlNum >= 0 ? TextColor.Success : TextColor.Error}
            testID={PerpsPositionCardSelectorsIDs.PNL_VALUE}
          >
            {formatPnl(pnlNum)}
          </Text>
        </View>

        <View
          style={[styles.pnlCard, styles.pnlCardRight]}
          testID={PerpsPositionCardSelectorsIDs.RETURN_CARD}
        >
          <Text variant={TextVariant.BodySM} color={TextColor.Alternative}>
            {strings('perps.position.card.return_label')}
          </Text>
          <Text
            variant={TextVariant.BodyMD}
            color={roe >= 0 ? TextColor.Success : TextColor.Error}
            testID={PerpsPositionCardSelectorsIDs.RETURN_VALUE}
          >
            {roe >= 0 ? '+' : ''}
            {roe.toFixed(2)}%
          </Text>
        </View>
      </View>

      {/* Size/Margin Row */}
      <View style={styles.sizeMarginRow}>
        <TouchableOpacity
          style={styles.sizeContainer}
          onPress={handleSizeToggle}
          testID={PerpsPositionCardSelectorsIDs.SIZE_CONTAINER}
        >
          <View style={styles.sizeLeftContent}>
            <Text variant={TextVariant.BodySM} color={TextColor.Alternative}>
              {strings('perps.position.card.size_label')}
            </Text>
            <Text
              variant={TextVariant.BodyMD}
              color={TextColor.Default}
              testID={PerpsPositionCardSelectorsIDs.SIZE_VALUE}
            >
              {showSizeInUSD && currentPrice
                ? formatPerpsFiat(absoluteSize * currentPrice, {
                    ranges: PRICE_RANGES_UNIVERSAL,
                  })
                : `${formatPositionSize(absoluteSize.toString())} ${getPerpsDisplaySymbol(position.coin)}`}
            </Text>
          </View>
          <View style={styles.iconButtonContainer}>
            <ButtonIcon
              iconName={IconName.SwapHorizontal}
              size={ButtonIconSizes.Sm}
              iconColor={IconColor.Default}
              onPress={handleSizeToggle}
              style={styles.iconButton}
              testID={PerpsPositionCardSelectorsIDs.FLIP_ICON}
            />
          </View>
        </TouchableOpacity>

        <TouchableOpacity
          style={styles.marginContainer}
          onPress={onMarginPress}
          disabled={!onMarginPress}
          testID={PerpsPositionCardSelectorsIDs.MARGIN_CONTAINER}
        >
          <View style={styles.marginLeftContent}>
            <Text variant={TextVariant.BodySM} color={TextColor.Alternative}>
              {strings('perps.position.card.margin_label')}
            </Text>
            <Text
              variant={TextVariant.BodyMD}
              color={TextColor.Default}
              testID={PerpsPositionCardSelectorsIDs.MARGIN_VALUE}
            >
              {formatPerpsFiat(position.marginUsed, {
                ranges: PRICE_RANGES_MINIMAL_VIEW,
              })}
            </Text>
          </View>
          {onMarginPress && (
            <View style={styles.iconButtonContainer}>
              <ButtonIcon
                iconName={IconName.ArrowRight}
                size={ButtonIconSizes.Sm}
                iconColor={IconColor.Default}
                onPress={onMarginPress}
                style={styles.iconButton}
                testID={PerpsPositionCardSelectorsIDs.MARGIN_CHEVRON}
              />
            </View>
          )}
        </TouchableOpacity>
      </View>

      {/* Auto Close Section */}
      <TouchableOpacity
        style={styles.autoCloseSection}
        onPress={handleAutoCloseButtonPress}
        activeOpacity={0.7}
        disabled={!onAutoClosePress}
        testID={PerpsPositionCardSelectorsIDs.AUTO_CLOSE_TOGGLE}
      >
        <View style={styles.autoCloseTextContainer}>
          <Text variant={TextVariant.BodyMD} color={TextColor.Alternative}>
            {strings('perps.auto_close.title')}
          </Text>
          {(() => {
            // First, check position-level TP/SL (from separate trigger orders)
            let takeProfitPrice = position.takeProfitPrice;
            let stopLossPrice = position.stopLossPrice;

            // If position-level TP/SL is undefined, check order-level TP/SL (from child orders)
            if (
              (!takeProfitPrice || !stopLossPrice) &&
              orders &&
              orders.length > 0
            ) {
              // Find the parent order for this position
              // Parent orders: same symbol, not trigger orders, have TP/SL children
              const parentOrder = orders.find(
                (order) =>
                  order.symbol === position.coin &&
                  !order.isTrigger &&
                  (order.takeProfitPrice || order.stopLossPrice),
              );

              if (parentOrder) {
                takeProfitPrice =
                  takeProfitPrice || parentOrder.takeProfitPrice;
                stopLossPrice = stopLossPrice || parentOrder.stopLossPrice;
              }
            }

            const hasTakeProfit =
              takeProfitPrice && parseFloat(takeProfitPrice) > 0;
            const hasStopLoss = stopLossPrice && parseFloat(stopLossPrice) > 0;

            if (hasTakeProfit || hasStopLoss) {
              const parts: string[] = [];

              if (hasTakeProfit && takeProfitPrice) {
                const tpPrice = formatPerpsFiat(parseFloat(takeProfitPrice), {
                  ranges: PRICE_RANGES_MINIMAL_VIEW,
                });
                parts.push(`${strings('perps.order.tp')} ${tpPrice}`);
              }

              if (hasStopLoss && stopLossPrice) {
                const slPrice = formatPerpsFiat(parseFloat(stopLossPrice), {
                  ranges: PRICE_RANGES_MINIMAL_VIEW,
                });
                parts.push(`${strings('perps.order.sl')} ${slPrice}`);
              }

              return (
                <Text variant={TextVariant.BodySM} color={TextColor.Default}>
                  {parts.join(', ')}
                </Text>
              );
            }

            return (
              <Text variant={TextVariant.BodySM} color={TextColor.Default}>
                {strings('perps.auto_close.description')}
              </Text>
            );
          })()}
        </View>
        <View>
          {onAutoClosePress && (
            <Button
              variant={ButtonVariants.Secondary}
              size={ButtonSize.Sm}
              label={
                hasTPSLConfigured
                  ? strings('perps.auto_close.edit_button')
                  : strings('perps.auto_close.set_button')
              }
              labelTextVariant={TextVariant.BodyMD}
              onPress={handleAutoCloseButtonPress}
              style={styles.autoCloseButton}
            />
          )}
        </View>
      </TouchableOpacity>

      {/* Details Section - Always expanded */}
      <View
        style={styles.detailsSection}
        testID={PerpsPositionCardSelectorsIDs.DETAILS_SECTION}
      >
        <Text
          variant={TextVariant.HeadingMD}
          color={TextColor.Default}
          style={styles.detailsTitle}
        >
          {strings('perps.position.card.details_title')}
        </Text>

        <View style={[styles.detailRow, styles.detailRowFirst]}>
          <Text
            variant={TextVariant.BodyMDMedium}
            color={TextColor.Alternative}
          >
            {strings('perps.position.card.direction_label')}
          </Text>
          <Text
            variant={TextVariant.BodyMD}
            color={TextColor.Default}
            testID={PerpsPositionCardSelectorsIDs.DIRECTION_VALUE}
          >
            {direction === 'long'
              ? strings('perps.market.long')
              : strings('perps.market.short')}{' '}
            {position.leverage.value}x
          </Text>
        </View>

        <View style={styles.detailRow}>
          <Text
            variant={TextVariant.BodyMDMedium}
            color={TextColor.Alternative}
          >
            {strings('perps.position.card.entry_label')}
          </Text>
          <Text variant={TextVariant.BodyMD} color={TextColor.Default}>
            {formatPerpsFiat(position.entryPrice, {
              ranges: PRICE_RANGES_UNIVERSAL,
            })}
          </Text>
        </View>

        <View style={styles.detailRow}>
          <Text
            variant={TextVariant.BodyMDMedium}
            color={TextColor.Alternative}
          >
            {strings('perps.position.card.liquidation_price_label')}
          </Text>
          <View style={styles.liquidationPriceValue}>
            <Text variant={TextVariant.BodyMD} color={TextColor.Default}>
              {position.liquidationPrice !== undefined &&
              position.liquidationPrice !== null
                ? formatPerpsFiat(position.liquidationPrice, {
                    ranges: PRICE_RANGES_UNIVERSAL,
                  })
                : PERPS_CONSTANTS.FALLBACK_PRICE_DISPLAY}
            </Text>
            {liquidationDistance !== null && (
              <>
                <Text
                  variant={TextVariant.BodyMD}
                  color={TextColor.Alternative}
                >
                  {' '}
                  {Math.round(liquidationDistance)}%
                </Text>
                <Icon
                  name={isLong ? IconName.TrendDown : IconName.TrendUp}
                  size={IconSize.Sm}
                  color={IconColor.Alternative}
                />
              </>
            )}
          </View>
        </View>

        <View style={[styles.detailRow, styles.detailRowLast]}>
          <Text
            variant={TextVariant.BodyMDMedium}
            color={TextColor.Alternative}
          >
            {strings('perps.position.card.funding_payments_label')}
          </Text>
          <Text variant={TextVariant.BodyMD} color={fundingColor}>
            {fundingDisplay}
          </Text>
        </View>
      </View>
    </View>
  );
};

export default PerpsPositionCard;<|MERGE_RESOLUTION|>--- conflicted
+++ resolved
@@ -19,26 +19,8 @@
   TextVariant,
 } from '../../../../../component-library/components/Texts/Text';
 import { useStyles } from '../../../../../component-library/hooks';
-<<<<<<< HEAD
-import Routes from '../../../../../constants/navigation/Routes';
-import { DevLogger } from '../../../../../core/SDKConnect/utils/DevLogger';
-import { PerpsEventValues } from '../../constants/eventNames';
-import { PERPS_CONSTANTS, TP_SL_CONFIG } from '../../constants/perpsConfig';
-import type {
-  PerpsNavigationParamList,
-  Position,
-  TPSLTrackingData,
-} from '../../controllers/types';
-import {
-  usePerpsLivePrices,
-  usePerpsMarkets,
-  usePerpsTPSLUpdate,
-} from '../../hooks';
-import { selectPerpsEligibility } from '../../selectors/perpsController';
-=======
 import { PERPS_CONSTANTS } from '../../constants/perpsConfig';
-import type { Position, Order } from '../../controllers/types';
->>>>>>> c9451c64
+import type { Order, Position } from '../../controllers/types';
 import {
   formatPerpsFiat,
   formatPnl,
@@ -118,81 +100,6 @@
   const roeValue = parseFloat(position.returnOnEquity || '0');
   const roe = isNaN(roeValue) ? 0 : roeValue * 100;
 
-<<<<<<< HEAD
-  const handleEditTPSL = useCallback(() => {
-    if (!isEligible) {
-      setIsEligibilityModalVisible(true);
-      return;
-    }
-
-    if (!TP_SL_CONFIG.USE_POSITION_BOUND_TPSL) {
-      if (
-        (position.takeProfitCount > 0 || position.stopLossCount > 0) &&
-        (!position.takeProfitPrice || !position.stopLossPrice)
-      ) {
-        setIsTPSLCountWarningVisible(true);
-        return;
-      }
-    }
-
-    DevLogger.log('PerpsPositionCard: Editing TPSL', { position });
-
-    navigation.navigate(Routes.PERPS.TPSL, {
-      asset: position.coin,
-      position,
-      initialTakeProfitPrice: position.takeProfitPrice,
-      initialStopLossPrice: position.stopLossPrice,
-      onConfirm: async (
-        takeProfitPrice?: string,
-        stopLossPrice?: string,
-        trackingData?: TPSLTrackingData,
-      ) => {
-        await handleUpdateTPSL(
-          position,
-          takeProfitPrice,
-          stopLossPrice,
-          trackingData,
-        );
-      },
-    });
-  }, [
-    isEligible,
-    position,
-    navigation,
-    handleUpdateTPSL,
-    setIsEligibilityModalVisible,
-    setIsTPSLCountWarningVisible,
-  ]);
-
-  const handleSharePress = () => {
-    navigation.navigate(Routes.PERPS.PNL_HERO_CARD, {
-      position,
-      marketPrice: livePrices[position.coin]?.price,
-      source: PerpsEventValues.SOURCE.PERP_ASSET_SCREEN,
-    });
-  };
-
-  const handleTpslCountPress = useCallback(async () => {
-    if (isLoading || error) {
-      DevLogger.log(
-        'Failed to redirect to orders tab. Error fetching market data: ',
-        error,
-      );
-      return;
-    }
-
-    if (!marketData) {
-      DevLogger.log('No market data available for navigation');
-      return;
-    }
-
-    if (onTpslCountPress) {
-      onTpslCountPress('orders');
-    }
-  }, [isLoading, error, marketData, onTpslCountPress]);
-
-=======
->>>>>>> c9451c64
   // Funding cost (cumulative since open) formatting logic
   const fundingSinceOpenRaw = position.cumulativeFunding?.sinceOpen ?? '0';
   const fundingSinceOpen = parseFloat(fundingSinceOpenRaw);
