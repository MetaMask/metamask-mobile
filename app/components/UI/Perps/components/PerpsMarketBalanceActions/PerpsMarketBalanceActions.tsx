--- conflicted
+++ resolved
@@ -38,22 +38,13 @@
 } from '../../controllers/types';
 import { PerpsMarketBalanceActionsSelectorsIDs } from '../../../../../../e2e/selectors/Perps/Perps.selectors';
 import { BigNumber } from 'bignumber.js';
-<<<<<<< HEAD
+import { INITIAL_AMOUNT_UI_PROGRESS } from '../../constants/hyperLiquidConfig';
 import { usePerpsEventTracking } from '../../hooks/usePerpsEventTracking';
 import { MetaMetricsEvents } from '../../../../hooks/useMetrics';
 import {
   PerpsEventProperties,
   PerpsEventValues,
 } from '../../constants/eventNames';
-import {
-  USDC_SYMBOL,
-  USDC_TOKEN_ICON_URL,
-  INITIAL_AMOUNT_UI_PROGRESS,
-} from '../../constants/hyperLiquidConfig';
-import { useConfirmNavigation } from '../../../../Views/confirmations/hooks/useConfirmNavigation';
-=======
-import { INITIAL_AMOUNT_UI_PROGRESS } from '../../constants/hyperLiquidConfig';
->>>>>>> 50dbb450
 import { usePerpsDepositProgress } from '../../hooks/usePerpsDepositProgress';
 import { usePerpsTransactionState } from '../../hooks/usePerpsTransactionState';
 import { convertPerpsAmountToUSD } from '../../utils/amountConversion';
@@ -154,15 +145,12 @@
     throttleMs: 1000,
   });
 
-<<<<<<< HEAD
   // Trading and network management hooks
   const { depositWithConfirmation } = usePerpsTrading();
   const { ensureArbitrumNetworkExists } = usePerpsNetworkManagement();
   const { navigateToConfirmation } = useConfirmNavigation();
   const { track } = usePerpsEventTracking();
 
-=======
->>>>>>> 50dbb450
   // Use the reusable hooks for balance animation
   const {
     startPulseAnimation: startBalancePulse,
@@ -207,7 +195,7 @@
     [stopBalanceAnimation],
   );
 
-<<<<<<< HEAD
+  const totalBalance = perpsAccount?.totalBalance || '0';
   const handleAddFunds = useCallback(async () => {
     // Track button click
     track(MetaMetricsEvents.PERPS_UI_INTERACTION, {
@@ -275,9 +263,6 @@
     }
   }, [navigation, isEligible, ensureArbitrumNetworkExists, track]);
 
-=======
-  const totalBalance = perpsAccount?.totalBalance || '0';
->>>>>>> 50dbb450
   const availableBalance = perpsAccount?.availableBalance || '0';
   const unrealizedPnl = perpsAccount?.unrealizedPnl || '0';
   const roe = parseFloat(perpsAccount?.returnOnEquity || '0');
