import React, { useCallback, useEffect, useRef, useMemo } from 'react';
import { Modal, Animated, View, ActivityIndicator } from 'react-native';
import { useNavigation, type NavigationProp } from '@react-navigation/native';
import { useSelector } from 'react-redux';
import { useTailwind } from '@metamask/design-system-twrnc-preset';
import {
  Box,
  BoxFlexDirection,
  BoxAlignItems,
  Button,
  ButtonSize,
  ButtonVariant,
} from '@metamask/design-system-react-native';
import Text, {
  TextVariant,
  TextColor,
} from '../../../../../component-library/components/Texts/Text';
import { AvatarSize } from '../../../../../component-library/components/Avatars/Avatar/Avatar.types';
import AvatarToken from '../../../../../component-library/components/Avatars/Avatar/variants/AvatarToken';
import BadgeWrapper from '../../../../../component-library/components/Badges/BadgeWrapper';
import { BadgePosition } from '../../../../../component-library/components/Badges/BadgeWrapper/BadgeWrapper.types';
import Badge, {
  BadgeVariant,
} from '../../../../../component-library/components/Badges/Badge';
import { strings } from '../../../../../../locales/i18n';
import Routes from '../../../../../constants/navigation/Routes';
import { selectPerpsEligibility } from '../../selectors/perpsController';
import {
  useColorPulseAnimation,
  useBalanceComparison,
  usePerpsTrading,
  usePerpsNetworkManagement,
  usePerpsWithdrawProgress,
} from '../../hooks';
import { usePerpsLiveAccount } from '../../hooks/stream';
import { formatPerpsFiat } from '../../utils/formatUtils';
import type { PerpsNavigationParamList } from '../../controllers/types';
import PerpsBottomSheetTooltip from '../PerpsBottomSheetTooltip';
import { PerpsMarketBalanceActionsSelectorsIDs } from '../../../../../../e2e/selectors/Perps/Perps.selectors';
import { BigNumber } from 'bignumber.js';
import {
  USDC_SYMBOL,
  USDC_TOKEN_ICON_URL,
} from '../../constants/hyperLiquidConfig';
import { useConfirmNavigation } from '../../../../Views/confirmations/hooks/useConfirmNavigation';
import { usePerpsDepositProgress } from '../../hooks/usePerpsDepositProgress';
import styleSheet from './PerpsMarketBalanceActions.styles';
import HyperLiquidLogo from '../../../../../images/hl_icon.png';
import { useStyles } from '../../../../hooks/useStyles';
import { Skeleton } from '../../../../../component-library/components/Skeleton';

interface PerpsMarketBalanceActionsProps {}

const PerpsMarketBalanceActionsSkeleton: React.FC = () => {
  const tw = useTailwind();
  const { styles } = useStyles(styleSheet, {});

  return (
    <Box
      twClassName="mx-4 mt-4 mb-4 p-4 rounded-xl"
      style={tw.style('bg-background-section')}
      testID={`${PerpsMarketBalanceActionsSelectorsIDs.CONTAINER}_skeleton`}
    >
      {/* Balance Section Skeleton */}
      <Box twClassName="mb-3">
        <Box
          flexDirection={BoxFlexDirection.Row}
          alignItems={BoxAlignItems.Center}
          twClassName="justify-between"
        >
          <Box>
            {/* Balance Value Skeleton */}
            <Skeleton
              width={120}
              height={24}
              style={styles.skeletonBalanceValue}
            />
            {/* Available Balance Label Skeleton */}
            <Skeleton width={100} height={14} />
          </Box>

          {/* Token Avatar Skeleton */}
          <Skeleton width={40} height={40} style={styles.skeletonAvatar} />
        </Box>
      </Box>

      {/* Buttons Section Skeleton */}
      <Box flexDirection={BoxFlexDirection.Row} twClassName="gap-3">
        {/* Add Funds Button Skeleton */}
        <Box twClassName="flex-1">
          <Skeleton width="100%" height={48} style={styles.skeletonButton} />
        </Box>
        {/* Withdraw Button Skeleton */}
        <Box twClassName="flex-1">
          <Skeleton width="100%" height={48} style={styles.skeletonButton} />
        </Box>
      </Box>
    </Box>
  );
};

const PerpsMarketBalanceActions: React.FC<
  PerpsMarketBalanceActionsProps
> = () => {
  const tw = useTailwind();
  const { styles } = useStyles(styleSheet, {});
  const navigation = useNavigation<NavigationProp<PerpsNavigationParamList>>();
  const isEligible = useSelector(selectPerpsEligibility);
  const { isDepositInProgress } = usePerpsDepositProgress();
  const { isWithdrawInProgress } = usePerpsWithdrawProgress();

  // State for eligibility modal
  const [isEligibilityModalVisible, setIsEligibilityModalVisible] =
    React.useState(false);

  // Use live account data with 1 second throttle for balance display
  const { account: perpsAccount, isInitialLoading } = usePerpsLiveAccount({
    throttleMs: 1000,
  });

  // Trading and network management hooks
  const { depositWithConfirmation } = usePerpsTrading();
  const { ensureArbitrumNetworkExists } = usePerpsNetworkManagement();
  const { navigateToConfirmation } = useConfirmNavigation();

  // Use the reusable hooks for balance animation
  const {
    startPulseAnimation: startBalancePulse,
    getAnimatedStyle: getBalanceAnimatedStyle,
    stopAnimation: stopBalanceAnimation,
  } = useColorPulseAnimation();
  const { compareAndUpdateBalance } = useBalanceComparison();

  // Track previous value for animation
  const previousBalanceRef = useRef<string>('');

  // Animate balance changes
  useEffect(() => {
    if (!perpsAccount) return;

    // Use availableBalance since that's what we display in the UI for available balance
    const currentBalance = perpsAccount.availableBalance;

    // Only animate if balance actually changed (and we have a previous value to compare)
    if (
      previousBalanceRef.current &&
      previousBalanceRef.current !== currentBalance
    ) {
      // Compare with previous balance and get animation type
      const balanceChange = compareAndUpdateBalance(currentBalance);

      // Start pulse animation with appropriate color
      try {
        startBalancePulse(balanceChange);
      } catch (animationError) {
        // Silently handle animation errors to avoid disrupting UX
      }
    }

    previousBalanceRef.current = currentBalance;
  }, [perpsAccount, startBalancePulse, compareAndUpdateBalance]);

  // Cleanup animations on unmount
  useEffect(
    () => () => {
      stopBalanceAnimation();
    },
    [stopBalanceAnimation],
  );

  const handleAddFunds = useCallback(async () => {
    if (!isEligible) {
      setIsEligibilityModalVisible(true);
      return;
    }

    try {
      // Ensure the network exists before proceeding
      await ensureArbitrumNetworkExists();

      // Navigate immediately to confirmations screen for instant UI response
      navigateToConfirmation({ stack: Routes.PERPS.ROOT });

      // Initialize deposit in the background without blocking
      depositWithConfirmation().catch((error) => {
        console.error('Failed to initialize deposit:', error);
      });
    } catch (error) {
      console.error('Failed to proceed with deposit:', error);
    }
  }, [
    isEligible,
    ensureArbitrumNetworkExists,
    navigateToConfirmation,
    depositWithConfirmation,
  ]);

  const handleWithdraw = useCallback(async () => {
    if (!isEligible) {
      setIsEligibilityModalVisible(true);
      return;
    }

    try {
      // Ensure the network exists before proceeding
      await ensureArbitrumNetworkExists();

      // Navigate to withdraw view
      navigation.navigate(Routes.PERPS.ROOT, {
        screen: Routes.PERPS.WITHDRAW,
      });
    } catch (error) {
      console.error('Failed to proceed with withdraw:', error);
    }
  }, [navigation, isEligible, ensureArbitrumNetworkExists]);

  const availableBalance = perpsAccount?.availableBalance || '0';
  const isBalanceEmpty = BigNumber(availableBalance).isZero();

  // Determine the status text based on transaction states
  const statusText = useMemo(() => {
    if (isDepositInProgress && isWithdrawInProgress) {
      return strings('perps.multiple_transactions_in_progress');
    }
    if (isDepositInProgress) {
      return strings('perps.deposit_in_progress');
    }
    if (isWithdrawInProgress) {
      return strings('perps.withdraw_in_progress');
    }
    return strings('perps.available_balance');
  }, [isDepositInProgress, isWithdrawInProgress]);

  // Determine if any transaction is in progress
  const isAnyTransactionInProgress = useMemo(
    () => isDepositInProgress || isWithdrawInProgress,
    [isDepositInProgress, isWithdrawInProgress],
  );

  // Show skeleton while loading initial account data
  if (isInitialLoading) {
    return <PerpsMarketBalanceActionsSkeleton />;
  }

  // Don't render if no balance data is available yet
  if (!perpsAccount) {
    return null;
  }

  return (
    <>
      <Box
        twClassName="mx-4 mt-4 mb-4 rounded-xl overflow-hidden"
        style={tw.style('bg-background-section')}
        testID={PerpsMarketBalanceActionsSelectorsIDs.CONTAINER}
      >
        {/* Transaction Progress Section */}
        {isAnyTransactionInProgress && (
          <Box twClassName="p-4">
            <Box twClassName="w-full flex-row justify-between">
              <Text
                variant={TextVariant.BodySMMedium}
                color={TextColor.Default}
              >
                {statusText}
              </Text>
              <ActivityIndicator
                size="small"
                color={styles.activityIndicator.color}
              />
            </Box>
          </Box>
        )}
        {isAnyTransactionInProgress && (
          <Box twClassName="w-full border-b border-muted"></Box>
        )}
        {/* Balance Section */}
        <Box twClassName="p-4">
          <Box
            flexDirection={BoxFlexDirection.Row}
            alignItems={BoxAlignItems.Center}
            twClassName="justify-between"
          >
            <Box>
              <Animated.View style={[getBalanceAnimatedStyle]}>
                <Text
                  variant={TextVariant.HeadingMD}
                  color={TextColor.Default}
                  testID={PerpsMarketBalanceActionsSelectorsIDs.BALANCE_VALUE}
                >
                  {formatPerpsFiat(availableBalance)}
                </Text>
              </Animated.View>
              <Text variant={TextVariant.BodySM} color={TextColor.Alternative}>
                {strings('perps.available_balance')}
              </Text>
            </Box>

            {/* USDC Token Avatar with HyperLiquid Badge */}
            <BadgeWrapper
              style={styles.assetIconWrapper}
              badgePosition={BadgePosition.BottomRight}
              badgeElement={
                <Badge
                  variant={BadgeVariant.Network}
                  imageSource={HyperLiquidLogo}
                  name="HyperLiquid"
                  style={styles.hyperliquidIcon}
                />
              }
            >
              <AvatarToken
                name={USDC_SYMBOL}
                imageSource={{ uri: USDC_TOKEN_ICON_URL }}
                size={AvatarSize.Md}
              />
            </BadgeWrapper>
          </Box>
        </Box>

        {/* Buttons Section */}
        <Box twClassName="mx-4 mb-4 gap-3" flexDirection={BoxFlexDirection.Row}>
          {/* Add Funds Button */}
          <Box twClassName="flex-1">
            <Button
              variant={
                isBalanceEmpty ? ButtonVariant.Primary : ButtonVariant.Secondary
              }
              size={ButtonSize.Lg}
              onPress={handleAddFunds}
<<<<<<< HEAD
              disabled={isAnyTransactionInProgress}
              isFullWidth
              testID={PerpsMarketBalanceActionsSelectorsIDs.ADD_FUNDS_BUTTON}
              style={
                isAnyTransactionInProgress ? tw.style('opacity-50') : undefined
              }
=======
              isFullWidth
              testID={PerpsMarketBalanceActionsSelectorsIDs.ADD_FUNDS_BUTTON}
>>>>>>> 33c8ea87
            >
              {strings('perps.add_funds')}
            </Button>
          </Box>

          {/* Withdraw Button */}
          {!isBalanceEmpty && (
            <Box twClassName="flex-1">
              <Button
                variant={ButtonVariant.Secondary}
                size={ButtonSize.Lg}
                onPress={handleWithdraw}
<<<<<<< HEAD
                disabled={isAnyTransactionInProgress}
                isFullWidth
                testID={PerpsMarketBalanceActionsSelectorsIDs.WITHDRAW_BUTTON}
                style={
                  isAnyTransactionInProgress
                    ? tw.style('opacity-50')
                    : undefined
                }
=======
                isFullWidth
                testID={PerpsMarketBalanceActionsSelectorsIDs.WITHDRAW_BUTTON}
>>>>>>> 33c8ea87
              >
                {strings('perps.withdraw')}
              </Button>
            </Box>
          )}
        </Box>
      </Box>

      {/* Eligibility Modal */}
      {isEligibilityModalVisible && (
        // Android Compatibility: Wrap the <Modal> in a plain <View> component to prevent rendering issues and freezing.
        <View>
          <Modal visible transparent animationType="none" statusBarTranslucent>
            <PerpsBottomSheetTooltip
              isVisible
              onClose={() => setIsEligibilityModalVisible(false)}
              contentKey={'geo_block'}
              testID={
                PerpsMarketBalanceActionsSelectorsIDs.GEO_BLOCK_BOTTOM_SHEET_TOOLTIP
              }
            />
          </Modal>
        </View>
      )}
    </>
  );
};

export default PerpsMarketBalanceActions;<|MERGE_RESOLUTION|>--- conflicted
+++ resolved
@@ -328,17 +328,8 @@
               }
               size={ButtonSize.Lg}
               onPress={handleAddFunds}
-<<<<<<< HEAD
-              disabled={isAnyTransactionInProgress}
               isFullWidth
               testID={PerpsMarketBalanceActionsSelectorsIDs.ADD_FUNDS_BUTTON}
-              style={
-                isAnyTransactionInProgress ? tw.style('opacity-50') : undefined
-              }
-=======
-              isFullWidth
-              testID={PerpsMarketBalanceActionsSelectorsIDs.ADD_FUNDS_BUTTON}
->>>>>>> 33c8ea87
             >
               {strings('perps.add_funds')}
             </Button>
@@ -351,19 +342,8 @@
                 variant={ButtonVariant.Secondary}
                 size={ButtonSize.Lg}
                 onPress={handleWithdraw}
-<<<<<<< HEAD
-                disabled={isAnyTransactionInProgress}
                 isFullWidth
                 testID={PerpsMarketBalanceActionsSelectorsIDs.WITHDRAW_BUTTON}
-                style={
-                  isAnyTransactionInProgress
-                    ? tw.style('opacity-50')
-                    : undefined
-                }
-=======
-                isFullWidth
-                testID={PerpsMarketBalanceActionsSelectorsIDs.WITHDRAW_BUTTON}
->>>>>>> 33c8ea87
               >
                 {strings('perps.withdraw')}
               </Button>
