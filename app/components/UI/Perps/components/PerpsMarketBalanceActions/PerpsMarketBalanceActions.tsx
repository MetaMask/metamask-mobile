--- conflicted
+++ resolved
@@ -43,11 +43,8 @@
 import DevLogger from '../../../../../core/SDKConnect/utils/DevLogger';
 import { PerpsProgressBar } from '../PerpsProgressBar';
 import { RootState } from '../../../../../reducers';
-<<<<<<< HEAD
 import { PerpsEventValues } from '../../constants/eventNames';
-=======
 import { selectSelectedInternalAccountByScope } from '../../../../../selectors/multichainAccounts/accounts';
->>>>>>> c72aba56
 
 interface PerpsMarketBalanceActionsProps {
   showActionButtons?: boolean;
@@ -224,7 +221,6 @@
   );
 
   const availableBalance = perpsAccount?.availableBalance || '0';
-<<<<<<< HEAD
   const unrealizedPnl = perpsAccount?.unrealizedPnl || '0';
   const roe = parseFloat(perpsAccount?.returnOnEquity || '0');
   const hasPositions = positions.length > 0;
@@ -235,9 +231,7 @@
     if (pnlNum < 0) return TextColor.Error;
     return TextColor.Alternative;
   }, [pnlNum]);
-=======
   const isBalanceEmpty = BigNumber(totalBalance).isZero();
->>>>>>> c72aba56
 
   const handleLearnMore = useCallback(() => {
     navigation.navigate(Routes.PERPS.TUTORIAL, {
