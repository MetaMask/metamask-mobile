--- conflicted
+++ resolved
@@ -42,23 +42,17 @@
   USDC_TOKEN_ICON_URL,
 } from '../../constants/hyperLiquidConfig';
 import { useConfirmNavigation } from '../../../../Views/confirmations/hooks/useConfirmNavigation';
-<<<<<<< HEAD
-import images from '../../../../../images/image-icons';
 import { usePerpsDepositProgress } from '../../hooks/usePerpsDepositProgress';
-import { useStyles } from '../../../../../component-library/hooks';
 import styleSheet from './PerpsMarketBalanceActions.styles';
-=======
 import HyperLiquidLogo from '../../../../../images/hl_icon.png';
-import stylesheet from './PerpsMarketBalanceActions.styles';
 import { useStyles } from '../../../../hooks/useStyles';
 import { Skeleton } from '../../../../../component-library/components/Skeleton';
->>>>>>> e9ba03cf
 
 interface PerpsMarketBalanceActionsProps {}
 
 const PerpsMarketBalanceActionsSkeleton: React.FC = () => {
   const tw = useTailwind();
-  const { styles } = useStyles(stylesheet, {});
+  const { styles } = useStyles(styleSheet, {});
 
   return (
     <Box
@@ -113,8 +107,6 @@
   const isEligible = useSelector(selectPerpsEligibility);
   const { isDepositInProgress } = usePerpsDepositProgress();
 
-  const { styles } = useStyles(stylesheet, {});
-
   // State for eligibility modal
   const [isEligibilityModalVisible, setIsEligibilityModalVisible] =
     React.useState(false);
@@ -240,7 +232,6 @@
         style={tw.style('bg-background-section')}
         testID={PerpsMarketBalanceActionsSelectorsIDs.CONTAINER}
       >
-<<<<<<< HEAD
         {/* Deposit Progress Section */}
         {isDepositInProgress && (
           <Box twClassName="p-4">
@@ -254,9 +245,15 @@
               <ActivityIndicator
                 size="small"
                 color={styles.activityIndicator.color}
-=======
+              />
+            </Box>
+          </Box>
+        )}
+        {isDepositInProgress && (
+          <Box twClassName="w-full border-b border-muted"></Box>
+        )}
         {/* Balance Section */}
-        <Box twClassName="mb-3">
+        <Box twClassName="p-4">
           <Box
             flexDirection={BoxFlexDirection.Row}
             alignItems={BoxAlignItems.Center}
@@ -294,65 +291,13 @@
                 name={USDC_SYMBOL}
                 imageSource={{ uri: USDC_TOKEN_ICON_URL }}
                 size={AvatarSize.Md}
->>>>>>> e9ba03cf
               />
-            </Box>
+            </BadgeWrapper>
           </Box>
-        )}
-
-<<<<<<< HEAD
-        {isDepositInProgress && (
-          <Box twClassName="w-full border-b border-muted"></Box>
-        )}
-
-        <Box twClassName="p-4">
-          {/* Balance Section */}
-          <Box twClassName="mb-4">
-            <Box
-              flexDirection={BoxFlexDirection.Row}
-              alignItems={BoxAlignItems.Center}
-              twClassName="justify-between"
-            >
-              <Box>
-                <Text
-                  variant={TextVariant.BodySM}
-                  color={TextColor.Alternative}
-                  style={tw.style('mb-1')}
-                >
-                  {strings('perps.available_balance')}
-                </Text>
-                <Animated.View style={[getBalanceAnimatedStyle]}>
-                  <Text
-                    variant={TextVariant.HeadingMD}
-                    color={TextColor.Default}
-                    testID={PerpsMarketBalanceActionsSelectorsIDs.BALANCE_VALUE}
-                  >
-                    {formatPerpsFiat(availableBalance)}
-                  </Text>
-                </Animated.View>
-              </Box>
-
-              {/* USDC Token Avatar with HyperLiquid Badge */}
-              <BadgeWrapper
-                badgePosition={BadgePosition.BottomRight}
-                badgeElement={
-                  <Badge
-                    variant={BadgeVariant.Network}
-                    imageSource={images.HL}
-                    name="HyperLiquid"
-                  />
-                }
-              >
-                <AvatarToken
-                  name={USDC_SYMBOL}
-                  imageSource={{ uri: USDC_TOKEN_ICON_URL }}
-                  size={AvatarSize.Lg}
-                />
-              </BadgeWrapper>
-            </Box>
-=======
+        </Box>
+
         {/* Buttons Section */}
-        <Box flexDirection={BoxFlexDirection.Row} twClassName="gap-3">
+        <Box twClassName="mx-4 mb-4 gap-3" flexDirection={BoxFlexDirection.Row}>
           {/* Add Funds Button */}
           <Box twClassName="flex-1">
             <Button
@@ -361,94 +306,43 @@
               }
               size={ButtonSize.Lg}
               onPress={handleAddFunds}
+              disabled={isDepositInProgress}
               isFullWidth
               testID={PerpsMarketBalanceActionsSelectorsIDs.ADD_FUNDS_BUTTON}
+              style={isDepositInProgress ? tw.style('opacity-50') : undefined}
             >
               {strings('perps.add_funds')}
             </Button>
->>>>>>> e9ba03cf
           </Box>
 
-          {/* Buttons Section */}
-          <Box flexDirection={BoxFlexDirection.Row} twClassName="gap-3">
-            {/* Add Funds Button */}
+          {/* Withdraw Button */}
+          {!isBalanceEmpty && (
             <Box twClassName="flex-1">
-<<<<<<< HEAD
-              <ButtonBase
-                twClassName="h-12 rounded-xl"
-                style={({ pressed }) =>
-                  tw.style(
-                    'bg-subsection flex-row items-center justify-center w-full',
-                    pressed && !isDepositInProgress && 'bg-background-pressed',
-                    isDepositInProgress && 'opacity-50',
-                  )
-                }
-                onPress={isDepositInProgress ? undefined : handleAddFunds}
-                disabled={isDepositInProgress}
-                testID={PerpsMarketBalanceActionsSelectorsIDs.ADD_FUNDS_BUTTON}
-              >
-                <Text
-                  variant={TextVariant.BodyMDMedium}
-                  color={
-                    isDepositInProgress ? TextColor.Muted : TextColor.Default
-                  }
-                >
-                  {strings('perps.add_funds')}
-                </Text>
-              </ButtonBase>
-=======
               <Button
                 variant={ButtonVariant.Secondary}
                 size={ButtonSize.Lg}
                 onPress={handleWithdraw}
+                disabled={isDepositInProgress}
                 isFullWidth
                 testID={PerpsMarketBalanceActionsSelectorsIDs.WITHDRAW_BUTTON}
+                style={isDepositInProgress ? tw.style('opacity-50') : undefined}
               >
                 {strings('perps.withdraw')}
               </Button>
->>>>>>> e9ba03cf
             </Box>
-
-            {/* Withdraw Button */}
-            {!isBalanceEmpty && (
-              <Box twClassName="flex-1">
-                <ButtonBase
-                  twClassName="h-12 rounded-xl"
-                  style={({ pressed }) =>
-                    tw.style(
-                      'bg-subsection flex-row items-center justify-center w-full',
-                      pressed &&
-                        !isDepositInProgress &&
-                        'bg-background-pressed',
-                      isDepositInProgress && 'opacity-50',
-                    )
-                  }
-                  onPress={isDepositInProgress ? undefined : handleWithdraw}
-                  disabled={isDepositInProgress}
-                  testID={PerpsMarketBalanceActionsSelectorsIDs.WITHDRAW_BUTTON}
-                >
-                  <Text
-                    variant={TextVariant.BodyMDMedium}
-                    color={
-                      isDepositInProgress ? TextColor.Muted : TextColor.Default
-                    }
-                  >
-                    {strings('perps.withdraw')}
-                  </Text>
-                </ButtonBase>
-              </Box>
-            )}
-          </Box>
-          {isDepositInProgress && (
-            <Text
-              variant={TextVariant.BodyXS}
-              color={TextColor.Alternative}
-              style={tw.style('mt-2 text-center')}
-            >
-              {strings('perps.deposit_pending_try_again')}
-            </Text>
           )}
         </Box>
+
+        {/* Deposit Progress Message */}
+        {isDepositInProgress && (
+          <Text
+            variant={TextVariant.BodyXS}
+            color={TextColor.Alternative}
+            style={tw.style('text-center pb-4')}
+          >
+            {strings('perps.deposit_pending_try_again')}
+          </Text>
+        )}
       </Box>
 
       {/* Eligibility Modal */}
