--- conflicted
+++ resolved
@@ -338,36 +338,6 @@
                 {formatPerpsFiat(totalBalance)}
               </Text>
             </Animated.View>
-<<<<<<< HEAD
-            <Box twClassName="flex-row items-center mt-1">
-              <Text
-                variant={TextVariant.BodyMD}
-                color={TextColor.Alternative}
-                testID={
-                  PerpsMarketBalanceActionsSelectorsIDs.AVAILABLE_BALANCE_TEXT
-                }
-              >
-                {formatPerpsFiat(availableBalance)} {strings('perps.available')}
-              </Text>
-              {hasPositions && !BigNumber(unrealizedPnl).isZero() && (
-                <>
-                  <Text
-                    variant={TextVariant.BodyMD}
-                    color={TextColor.Alternative}
-                  >
-                    {' · P&L '}
-                  </Text>
-                  <Text
-                    variant={TextVariant.BodyMD}
-                    color={pnlColor}
-                    testID={PerpsMarketBalanceActionsSelectorsIDs.PNL_VALUE}
-                  >
-                    {formatPnl(pnlNum)} ({formatPercentage(roe, 1)})
-                  </Text>
-                </>
-              )}
-            </Box>
-=======
             <Text
               variant={TextVariant.BodyMD}
               color={TextColor.Alternative}
@@ -382,7 +352,6 @@
               })}{' '}
               {strings('perps.available')}
             </Text>
->>>>>>> adcb2c27
             {/* Action Buttons */}
             {showActionButtons && (
               <Box
