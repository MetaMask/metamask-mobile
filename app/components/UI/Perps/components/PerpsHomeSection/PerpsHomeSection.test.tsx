--- conflicted
+++ resolved
@@ -403,8 +403,6 @@
       // Header should not be pressable when loading
       fireEvent.press(getByText('Test Section'));
       expect(mockOnActionPress).not.toHaveBeenCalled();
-<<<<<<< HEAD
-=======
     });
   });
 
@@ -538,7 +536,6 @@
       // Suffix should not render without a subtitle
       expect(queryByTestId('test-subtitle')).toBeNull();
       expect(queryByTestId('test-subtitle-suffix')).toBeNull();
->>>>>>> adcb2c27
     });
   });
 });