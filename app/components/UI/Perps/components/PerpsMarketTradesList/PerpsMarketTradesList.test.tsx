--- conflicted
+++ resolved
@@ -237,11 +237,7 @@
       expect(screen.getByText('Recent activity')).toBeOnTheScreen();
     });
 
-<<<<<<< HEAD
-    it('does not render See all button when empty', () => {
-=======
     it('renders See all button when empty', () => {
->>>>>>> adcb2c27
       mockUsePerpsLiveFills.mockReturnValue({
         fills: [],
         isInitialLoading: false,
