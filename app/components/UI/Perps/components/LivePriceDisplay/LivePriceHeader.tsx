--- conflicted
+++ resolved
@@ -71,11 +71,7 @@
 
     try {
       return formatPerpsFiat(displayPrice, {
-<<<<<<< HEAD
-        ranges: PRICE_RANGES_DETAILED_VIEW,
-=======
         ranges: PRICE_RANGES_UNIVERSAL,
->>>>>>> 338177c4
       });
     } catch {
       // Fallback if formatPrice throws
