--- conflicted
+++ resolved
@@ -92,12 +92,8 @@
 
   it('should render with valid price and change', () => {
     const { getByText } = render(<PerpsOrderHeader {...defaultProps} />);
-<<<<<<< HEAD
-    expect(getByText('$3,000.00')).toBeTruthy();
-=======
     // PRICE_RANGES_UNIVERSAL: 5 sig figs, max 1 decimal for $1k-$10k, trailing zeros removed
     expect(getByText('$3,000')).toBeTruthy();
->>>>>>> d5ca588d
     expect(getByText('+2.50%')).toBeTruthy();
   });
 
