import { Theme } from '../../../../../util/theme/models';

export const createTradingViewChartTemplate = (
  theme: Theme,
  lightweightChartsLib: string,
): string => `<!DOCTYPE html>
<html>
<head>
    <meta charset="UTF-8">
    <title>TradingView Chart</title>
    <meta name="viewport" content="width=device-width, initial-scale=1.0">
    <style>
        body, html {
            margin: 0;
            padding: 0;
            width: 100%;
            height: 100%;
            font-family: Arial, sans-serif;
            background: ${theme.colors.background.default};
            /* Touch optimization */
            touch-action: pan-x;
            -webkit-touch-callout: none;
            -webkit-user-select: none;
            user-select: none;
        }
        #container {
            width: 100%;
            height: 100vh;
            position: relative;
            background: ${theme.colors.background.default};
            /* Touch optimization for chart container */
            touch-action: pan-x;
            -webkit-touch-callout: none;
            -webkit-user-select: none;
            user-select: none;
        }
    </style>
</head>
<body>
    <div id="container"></div>
    <!-- Load Lightweight Charts Library (Local) -->
    <script>
        ${lightweightChartsLib}
    </script>
    <script>
        // Global variables
        window.chart = null;
        window.candlestickSeries = null;
        window.isInitialDataLoad = true; // Track if this is the first data load
        window.lastDataKey = null; // Track the last dataset to avoid unnecessary autoscaling
        window.visibleCandleCount = 45; // Default visible candle count
        window.allCandleData = []; // Store all loaded data for zoom functionality
        
        // Zoom limits - consistent with chart configuration
        window.ZOOM_LIMITS = {
            MIN_CANDLES: 10,  // Minimum candles visible when zoomed in
            MAX_CANDLES: 250, // Maximum candles visible when zoomed out
            DEFAULT_CANDLES: 45 // Default visible candles
        };
        
        // Performance optimization variables
        window.lastRangeChangeTime = 0;
        window.isUserPanning = false;
        window.panStartTime = 0;
        window.panEndTimeout = null;
        window.lastLogicalRange = null;
        window.panVelocity = 0;
        window.panningDisableTime = 300; // ms to disable zoom restrictions after panning stops
        
        // Reset prevention variables
        window.hasUserInteracted = false; // Track if user has ever interacted with the chart
        window.lastDataLength = 0; // Track actual data changes vs rerenders
        // Step 2: Create chart
        function createChart() {
            if (!window.LightweightCharts) {
                console.error('TradingView: Library not available');
                return;
            }
            try {
                // Create chart with theme applied via template literals
                window.chart = LightweightCharts.createChart(document.getElementById('container'), {
                    width: window.innerWidth,
                    height: window.innerHeight,
                    layout: {
                        background: {
                            color: 'transparent'
                        },
                        textColor: '${theme.colors.text.muted}',
                        attributionLogo: false, // Hide the TradingView logo
                        // Performance optimizations
                        fontFamily: 'system-ui, -apple-system, sans-serif',
                    },
                    // Optimized for smooth panning on mobile devices
                    autoSize: false, // Disable auto-resize for better performance
                    handleScroll: true,
                    handleScale: true,
                    // Enhanced kinetic scrolling with momentum tuning for mobile
                    // Fine-tuing options: increate friction for more momentum, increase min velocity for more sensitivity
                    kinetic: {
                        mouse: true,
                        touch: true,
                        // Momentum and friction tuning for smoother panning
                        momentum: {
                            friction: 0.2, // Very low friction for quick stop after fling
                            minVelocity: 0.3, // Lower threshold for more responsive stopping
                        },
                        // Additional kinetic settings for mobile optimization
                        touch: {
                            enabled: true,
                            // Fine-tune touch sensitivity
                            sensitivity: 0.5, // Default sensitivity
                        }
                    },
                    crosshair: {
                        mode: 3, // Normal mode - crosshair appears on touch/hover
                        vertLine: {
                            visible: true,
                            labelVisible: true,
                            width: 1,
                            style: 3, // Dotted line
                            color: '${theme.colors.text.muted}',
                        },
                        horzLine: {
                            visible: false, // Hide horizontal line
                            labelVisible: false,
                        },
                    },
                    localization: {
                        priceFormatter: (price) => {
<<<<<<< HEAD
                            // Format price with comma separators
                            // Note: Using direct Intl here as this runs in WebView context
                            // where cached formatters from app/util/intl.ts are not available
                            return new Intl.NumberFormat('en-US', {
                                minimumFractionDigits: 2,
                                maximumFractionDigits: 2
                            }).format(price);
=======
                            // Smart decimal precision based on price value and range
                            const absPrice = Math.abs(price);
                            
                            if (absPrice >= 1000) {
                                // For large values (like ETH), show no decimals
                                return new Intl.NumberFormat('en-US', {
                                    minimumFractionDigits: 0,
                                    maximumFractionDigits: 0
                                }).format(price);
                            } else if (absPrice >= 100) {
                                // For medium values, show 1 decimal place
                                return new Intl.NumberFormat('en-US', {
                                    minimumFractionDigits: 1,
                                    maximumFractionDigits: 1
                                }).format(price);
                            } else if (absPrice >= 1) {
                                // For small values, show 2 decimal places
                                return new Intl.NumberFormat('en-US', {
                                    minimumFractionDigits: 2,
                                    maximumFractionDigits: 2
                                }).format(price);
                            } else if (absPrice >= 0.01) {
                                // For very small values, show 4 decimal places
                                return new Intl.NumberFormat('en-US', {
                                    minimumFractionDigits: 4,
                                    maximumFractionDigits: 4
                                }).format(price);
                            } else {
                                // For extremely small values (like PUMP-USD), show 6 decimal places
                                return new Intl.NumberFormat('en-US', {
                                    minimumFractionDigits: 6,
                                    maximumFractionDigits: 6
                                }).format(price);
                            }
                        },
                        timeFormatter: (time) => {
                            // Format time in user's local timezone for crosshair labels
                            const date = new Date(time * 1000);
                            return date.toLocaleString('en-US', { 
                                month: 'short',
                                day: 'numeric',
                                hour: '2-digit', 
                                minute: '2-digit',
                                hour12: false,
                                timeZone: Intl.DateTimeFormat().resolvedOptions().timeZone
                            });
>>>>>>> e16208ed
                        }
                    },
                    grid: {
                        vertLines: { color: '${theme.colors.border.muted}' },
                        horzLines: { color: '${theme.colors.border.muted}' },
                    },
                    timeScale: {
                        timeVisible: true,
                        secondsVisible: false,
                        borderColor: 'transparent',
                        // Mobile-optimized scroll and zoom handling
                        handleScale: {
                            axisPressedMouseMove: {
                                time: true, // Enable time scale dragging
                                price: false, // Disable price scale dragging to prevent conflicts
                            },
                            mouseWheel: false, // Disable mouse wheel zoom (mobile app)
                            pinch: true, // Enable pinch zoom on mobile
                        },
                        handleScroll: {
                            mouseWheel: false, // Disable mouse wheel scroll (mobile app)
                            pressedMouseMove: false, // Enable drag scroll for direct touch control
                            horzTouchDrag: true, // Enable horizontal touch drag
                            vertTouchDrag: false, // Disable vertical touch drag
                            // Optimize for direct press-and-drag responsiveness
                            kineticScroll: true, // Keep kinetic scroll for fling gestures
                            momentum: true, // Keep momentum for natural feel
                            rubberBand: false, // Disable rubber band effect to reduce conflicts
                        },
                        // Simplified panning configuration
                        shiftVisibleRangeOnNewBar: false, // Prevent automatic shifting
                        allowShiftVisibleRangeOnWhitespaceReplacement: false, // Prevent unexpected jumps
                        fixLeftEdge: false, // Allow free scrolling
                        fixRightEdge: false, // Allow free scrolling  
                        lockVisibleTimeRangeOnResize: false, // Don't lock on resize
                        rightBarStaysOnScroll: false, // Don't auto-follow latest data during scroll
                        uniformDistribution: false, // Allow natural time distribution
                        // Format time with date in user's local timezone
                        tickMarkFormatter: (time) => {
                            const date = new Date(time * 1000);
                            return date.toLocaleString('en-US', { 
                                month: 'short',
                                day: 'numeric',
                                hour: '2-digit', 
                                minute: '2-digit',
                                hour12: false,
                                timeZone: Intl.DateTimeFormat().resolvedOptions().timeZone // Use user's local timezone
                            });
                        },
                    },
                    rightPriceScale: {
                        borderColor: 'transparent',
                        visible: true,
                        autoScale: true,
                        alignLabels: true,
                        textColor: '${theme.colors.text.muted}',
                        // Allow labels even when they don't perfectly fit
                        entireTextOnly: false,
                        // Use normal linear mode for precise control
                        mode: 0, // PriceScaleMode.Normal
                        invertScale: false,
                        ticksVisible: true,
                        // Ensure edge tick marks are visible for granular display
                        ensureEdgeTickMarksVisible: true,
                    },
                    leftPriceScale: {
                        borderColor: 'transparent',
                        visible: false, // Disable left scale to avoid conflicts
                    }
                });

                // Notify React Native that chart is ready
                if (window.ReactNativeWebView) {
                    window.ReactNativeWebView.postMessage(JSON.stringify({
                        type: 'CHART_READY',
                        timestamp: new Date().toISOString()
                    }));
                } 
            } catch (error) {
                console.error('TradingView: Error creating chart:', error);
            }
        }
        // Create candlestick series when data is received
        window.createCandlestickSeries = function() {
            if (!window.chart || !window.LightweightCharts?.CandlestickSeries) return null;
            // Remove existing series if it exists
            if (window.candlestickSeries) {
                window.chart.removeSeries(window.candlestickSeries);
            }
            // Create new candlestick series with performance optimizations
            window.candlestickSeries = window.chart.addSeries(window.LightweightCharts.CandlestickSeries, {
                upColor: '#BAF24A',
                downColor: '#FF7584',
                borderVisible: false,
                wickUpColor: '#BAF24A',
                wickDownColor: '#FF7584',
                priceLineColor: '#FFF',
                priceLineWidth: 1,
                lastValueVisible: false,
                // Use native PriceLineSource for better price line handling
                priceLineSource: window.LightweightCharts.PriceLineSource.LastBar,
                // Configure price format with smart precision
                priceFormat: {
                    type: 'price',
                    precision: 6, // Allow up to 6 decimal places for very small values
                    minMove: 0.000001, // Very small minimum move for precision
                },
                // Optimize for smooth panning
                crosshairMarkerVisible: false, // Disable crosshair during panning for performance
                crosshairMarkerRadius: 0, // Minimize crosshair impact
            });
            
            // Function to format numbers to 5 significant digits
            function formatToSignificantDigits(num, digits = 5) {
                if (num === 0) return '0';
                const magnitude = Math.floor(Math.log10(Math.abs(num)));
                const factor = Math.pow(10, digits - 1 - magnitude);
                return (Math.round(num * factor) / factor).toString();
            }

            // Subscribe to crosshair events to send OHLC data to React Native
            window.chart.subscribeCrosshairMove((param) => {
                if (param.point === undefined || !param.time || param.point.x < 0 || param.point.x > container.clientWidth || param.point.y < 0 || param.point.y > container.clientHeight) {
                    // Crosshair is outside the chart area - hide legend
                    if (window.ReactNativeWebView) {
                        window.ReactNativeWebView.postMessage(JSON.stringify({
                            type: 'OHLC_DATA',
                            data: null,
                            timestamp: new Date().toISOString()
                        }));
                    }
                    return;
                }

                // Get OHLC data from the candlestick series
                if (window.candlestickSeries && param.seriesData && param.seriesData.get(window.candlestickSeries)) {
                    const data = param.seriesData.get(window.candlestickSeries);
                    if (data && data.open !== undefined) {
                        const ohlcData = {
                            open: formatToSignificantDigits(data.open),
                            high: formatToSignificantDigits(data.high),
                            low: formatToSignificantDigits(data.low),
                            close: formatToSignificantDigits(data.close),
                            time: param.time
                        };
                        
                        // Console log for debugging
                        console.log('OHLC Data:', ohlcData);
                        
                        // Send OHLC data back to React Native
                        if (window.ReactNativeWebView) {
                            window.ReactNativeWebView.postMessage(JSON.stringify({
                                type: 'OHLC_DATA',
                                data: ohlcData,
                                timestamp: new Date().toISOString()
                            }));
                        }
                    } else {
                        // No valid OHLC data - hide legend
                        if (window.ReactNativeWebView) {
                            window.ReactNativeWebView.postMessage(JSON.stringify({
                                type: 'OHLC_DATA',
                                data: null,
                                timestamp: new Date().toISOString()
                            }));
                        }
                    }
                } else {
                    // No series data - hide legend
                    if (window.ReactNativeWebView) {
                        window.ReactNativeWebView.postMessage(JSON.stringify({
                            type: 'OHLC_DATA',
                            data: null,
                            timestamp: new Date().toISOString()
                        }));
                    }
                }
            });
            
            return window.candlestickSeries;
        };
        
        // Function to create/update current price line
        window.updateCurrentPriceLine = function(currentPrice) {
            if (!window.candlestickSeries) {
                return;
            }
            
            // Remove existing current price line if it exists
            if (window.priceLines.currentPrice) {
                try {
                    window.candlestickSeries.removePriceLine(window.priceLines.currentPrice);
                } catch (error) {
                    // Silent error handling
                }
                window.priceLines.currentPrice = null;
            }
            
            // Create new current price line if price is valid
            if (currentPrice && !isNaN(parseFloat(currentPrice))) {
                console.log('📊 TradingView: Creating current price line at:', currentPrice);
                try {
                    const priceLine = window.candlestickSeries.createPriceLine({
                        price: parseFloat(currentPrice),
                        color: '#FFF', // White
                        lineWidth: 1,
                        lineStyle: 0, // Solid line
                        axisLabelVisible: true,
                        title: 'Current'
                    });
                    // Store reference for future removal
                    window.priceLines.currentPrice = priceLine;
                    console.log('📊 TradingView: Current price line created successfully');
                } catch (error) {
                    // Silent error handling
                    console.error('TradingView: Error creating current price line:', error);
                }
            } else {
                console.log('📊 TradingView: No valid current price provided:', currentPrice);
            }
        };

        // Optimized resize handler with throttling
        let resizeTimeout;
        window.addEventListener('resize', function() {
            if (resizeTimeout) clearTimeout(resizeTimeout);
            resizeTimeout = setTimeout(() => {
                if (window.chart) {
                    window.chart.applyOptions({
                        width: window.innerWidth,
                        height: window.innerHeight
                    });
                }
            }, 100); // Throttle resize to prevent excessive redraws
        });
        
        // Simple cleanup function
        window.cleanupChartEventListeners = function() {
            if (resizeTimeout) {
                clearTimeout(resizeTimeout);
            }
        };
        // Store price lines for management
        window.priceLines = {
            entryPrice: null,
            liquidationPrice: null, 
            takeProfitPrice: null,
            stopLossPrice: null,
            currentPrice: null
        };
        
        // Store original price line data for restoration
        window.originalPriceLineData = null;
        
        // Helper functions to hide/show all price lines during panning
        window.hideAllPriceLines = function() {
            if (!window.candlestickSeries) return;
            
            // Store current price line data for restoration
            window.originalPriceLineData = {
                entryPrice: window.priceLines.entryPrice,
                liquidationPrice: window.priceLines.liquidationPrice,
                takeProfitPrice: window.priceLines.takeProfitPrice,
                stopLossPrice: window.priceLines.stopLossPrice,
                currentPrice: window.priceLines.currentPrice
            };
            
            // Remove all price lines
            Object.keys(window.priceLines).forEach(key => {
                if (window.priceLines[key]) {
                    try {
                        window.candlestickSeries.removePriceLine(window.priceLines[key]);
                        window.priceLines[key] = null;
                    } catch (error) {
                        // Silent error handling
                    }
                }
            });
        };
        
        window.showAllPriceLines = function() {
            if (!window.candlestickSeries || !window.originalPriceLineData) return;
            
            // Recreate all price lines from stored data
            if (window.originalPriceLineData.entryPrice) {
                try {
                    window.priceLines.entryPrice = window.candlestickSeries.createPriceLine({
                        price: window.originalPriceLineData.entryPrice.price,
                        color: '#CCC',
                        lineWidth: 1,
                        lineStyle: 2,
                        axisLabelVisible: true,
                        title: 'Entry'
                    });
                } catch (error) {
                    // Silent error handling
                }
            }
            if (window.originalPriceLineData.liquidationPrice) {
                try {
                    window.priceLines.liquidationPrice = window.candlestickSeries.createPriceLine({
                        price: window.originalPriceLineData.liquidationPrice.price,
                        color: '#FF7584',
                        lineWidth: 1,
                        lineStyle: 2,
                        axisLabelVisible: true,
                        title: 'Liq'
                    });
                } catch (error) {
                    // Silent error handling
                }
            }
            if (window.originalPriceLineData.takeProfitPrice) {
                try {
                    window.priceLines.takeProfitPrice = window.candlestickSeries.createPriceLine({
                        price: window.originalPriceLineData.takeProfitPrice.price,
                        color: '#BAF24A',
                        lineWidth: 1,
                        lineStyle: 2,
                        axisLabelVisible: true,
                        title: 'TP'
                    });
                } catch (error) {
                    // Silent error handling
                }
            }
            if (window.originalPriceLineData.stopLossPrice) {
                try {
                    window.priceLines.stopLossPrice = window.candlestickSeries.createPriceLine({
                        price: window.originalPriceLineData.stopLossPrice.price,
                        color: '#484848',
                        lineWidth: 1,
                        lineStyle: 2,
                        axisLabelVisible: true,
                        title: 'SL'
                    });
                } catch (error) {
                    // Silent error handling
                }
            }
            
            // Recreate current price line from stored data
            if (window.originalPriceLineData.currentPrice) {
                try {
                    window.priceLines.currentPrice = window.candlestickSeries.createPriceLine({
                        price: window.originalPriceLineData.currentPrice.price,
                        color: '#FFF',
                        lineWidth: 1,
                        lineStyle: 0,
                        axisLabelVisible: true,
                        title: 'Current'
                    });
                } catch (error) {
                    // Silent error handling
                }
            }
            
            // Recreate current price line from stored data
            if (window.originalPriceLineData.currentPrice) {
                try {
                    window.priceLines.currentPrice = window.candlestickSeries.createPriceLine({
                        price: window.originalPriceLineData.currentPrice.price,
                        color: '#FFF',
                        lineWidth: 1,
                        lineStyle: 0,
                        axisLabelVisible: true,
                        title: 'Current'
                    });
                } catch (error) {
                    // Silent error handling
                }
            }
            
            // Clear stored data
            window.originalPriceLineData = null;
        };
        // Simple zoom function without complex interaction tracking
        window.applyZoom = function(candleCount, forceReset = false) {
            if (!window.chart || !window.allCandleData || window.allCandleData.length === 0) {
                return;
            }
            
            // Simple zoom without interaction restrictions
            const minCandles = window.ZOOM_LIMITS.MIN_CANDLES;
            const maxCandles = window.ZOOM_LIMITS.MAX_CANDLES;
            const actualCandleCount = Math.max(minCandles, Math.min(maxCandles, candleCount));
            
            // Get the last N candles to display (most recent data)
            const startIndex = Math.max(0, window.allCandleData.length - actualCandleCount);
            const visibleData = window.allCandleData.slice(startIndex);
            
            if (window.candlestickSeries && visibleData.length > 0) {
                const firstTime = visibleData[0].time;
                const lastTime = visibleData[visibleData.length - 1].time;
                
                try {
                    window.chart.timeScale().setVisibleRange({
                        from: firstTime,
                        to: lastTime,
                    });
                } catch (error) {
                    console.error('TradingView: Error setting visible range:', error);
                    // Fallback to fit content if setVisibleRange fails
                    window.chart.timeScale().fitContent();
                }
            }
            
            window.visibleCandleCount = actualCandleCount;
        };

        // Update TPSL price lines
        window.updatePriceLines = function(lines) {
            if (!window.candlestickSeries) {
                return;
            }
            
            // Debug: Log the received lines data
            console.log('📊 TradingView: updatePriceLines called with:', lines);
            
            // Update current price line if provided
            if (lines.currentPrice) {
                window.updateCurrentPriceLine(lines.currentPrice);
            }
            
            // Remove existing entry line if it exists
            if (window.priceLines.entryPrice) {
                try {
                    window.candlestickSeries.removePriceLine(window.priceLines.entryPrice);
                } catch (error) {
                    // Silent error handling
                    console.error('TradingView: Error removing entry line:', error);
                }
                window.priceLines.entryPrice = null;
            }
            // Create new entry line if price is valid
            if (lines.entryPrice && !isNaN(parseFloat(lines.entryPrice))) {
                try {
                    const priceLine = window.candlestickSeries.createPriceLine({
                        price: parseFloat(lines.entryPrice),
                        color: '#CCC', // Light Gray
                        lineWidth: 1,
                        lineStyle: 2, // Dashed
                        axisLabelVisible: true,
                        title: 'Entry'
                    });
                    // Store reference for future removal
                    window.priceLines.entryPrice = priceLine;
                } catch (error) {
                    // Silent error handling
                }
            }
            // Remove existing take profit line if it exists
            if (window.priceLines.takeProfitPrice) {
                try {
                    window.candlestickSeries.removePriceLine(window.priceLines.takeProfitPrice);
                } catch (error) {
                    // Silent error handling
                    console.error('TradingView: Error removing take profit line:', error);
                }
                window.priceLines.takeProfitPrice = null;
            }
            // Create new take profit line if price is valid
            if (lines.takeProfitPrice && !isNaN(parseFloat(lines.takeProfitPrice))) {
                try {
                    const priceLine = window.candlestickSeries.createPriceLine({
                        price: parseFloat(lines.takeProfitPrice),
                        color: '#BAF24A', // Light Green
                        lineWidth: 1,
                        lineStyle: 2, // Dashed
                        axisLabelVisible: true,
                        title: 'TP'
                    });
                    window.priceLines.takeProfitPrice = priceLine;
                } catch (error) {
                    // Silent error handling
                    console.error('TradingView: Error creating take profit line:', error);
                }
            }
            // Remove existing stop loss line if it exists
            if (window.priceLines.stopLossPrice) {
                try {
                    window.candlestickSeries.removePriceLine(window.priceLines.stopLossPrice);
                } catch (error) {
                    // Silent error handling
                    console.error('TradingView: Error removing stop loss line:', error);
                }
                window.priceLines.stopLossPrice = null;
            }
            // Create new stop loss line if price is valid
            if (lines.stopLossPrice && !isNaN(parseFloat(lines.stopLossPrice))) {
                try {
                    const priceLine = window.candlestickSeries.createPriceLine({
                        price: parseFloat(lines.stopLossPrice),
                        color: '#484848', // Dark Gray
                        lineWidth: 1,
                        lineStyle: 2, // Dashed
                        axisLabelVisible: true,
                        title: 'SL'
                    });
                    // Store reference for future removal
                    window.priceLines.stopLossPrice = priceLine;
                } catch (error) {
                    // Silent error handling
                    console.error('TradingView: Error creating stop loss line:', error);
                }
            }
            // Remove existing liquidation line if it exists
            if (window.priceLines.liquidationPrice) {
                try {
                    window.candlestickSeries.removePriceLine(window.priceLines.liquidationPrice);
                } catch (error) {
                    // Silent error handling
                }
                window.priceLines.liquidationPrice = null;
            }
            // Create new liquidation line if price is valid
            if (lines.liquidationPrice && !isNaN(parseFloat(lines.liquidationPrice))) {
                try {
                    const priceLine = window.candlestickSeries.createPriceLine({
                        price: parseFloat(lines.liquidationPrice),
                        color: '#FF7584', // Red
                        lineWidth: 1,
                        lineStyle: 2, // Dashed
                        axisLabelVisible: true,
                        title: 'Liq'
                    });
                    // Store reference for future removal
                    window.priceLines.liquidationPrice = priceLine;
                } catch (error) {
                    // Silent error handling
                    console.error('TradingView: Error creating liquidation line:', error);
                }
            }
        };
        // Message handling from React Native
        window.addEventListener('message', function(event) {
            try {
                const message = JSON.parse(event.data);
                switch (message.type) {
                    case 'SET_CANDLESTICK_DATA':
                        if (window.chart && message.data?.length > 0) {
                            // Create or get candlestick series
                            if (!window.candlestickSeries) {
                                window.createCandlestickSeries();
                            }
                            if (window.candlestickSeries) {
                                // Store all data for zoom functionality
                                window.allCandleData = [...message.data];
                                
                                // Use batch update for better performance during large data sets
                                try {
                                    window.candlestickSeries.setData(message.data);
                                } catch (error) {
                                    console.error('TradingView: Error setting candle data:', error);
                                    // Fallback: update data in smaller chunks
                                    const chunkSize = 500;
                                    for (let i = 0; i < message.data.length; i += chunkSize) {
                                        const chunk = message.data.slice(i, i + chunkSize);
                                        if (i === 0) {
                                            window.candlestickSeries.setData(chunk);
                                        } else {
                                            chunk.forEach(candle => window.candlestickSeries.update(candle));
                                        }
                                    }
                                }
                                
                                // Update visible candle count if provided
                                if (message.visibleCandleCount) {
                                    window.visibleCandleCount = message.visibleCandleCount;
                                }
                                
                                // Simple auto-scale logic: ONLY on initial load
                                const shouldAutoscale = window.isInitialDataLoad;
                                
                                if (shouldAutoscale) {
                                    // Apply zoom to show only 45 candles on initial load
                                    window.applyZoom(window.visibleCandleCount, true);
                                    console.log('📊 TradingView: Applied initial zoom to', window.visibleCandleCount, 'candles');
                                }
                                
                                // Mark initial load as complete
                                window.isInitialDataLoad = false;
                                
                                // Update current price line with the latest candle's close price
                                if (message.data && message.data.length > 0) {
                                    const latestCandle = message.data[message.data.length - 1];
                                    if (latestCandle && latestCandle.close) {
                                        window.updateCurrentPriceLine(latestCandle.close.toString());
                                    }
                                }
                            } else {
                                console.error('📊 TradingView: Failed to create candlestick series');
                            }
                        }
                        break;
                    case 'ADD_AUXILIARY_LINES':
                        if (window.chart && message.lines) {
                            window.updatePriceLines(message.lines);
                        }
                        break;
                    case 'RESET_TO_DEFAULT':
                        // Reset chart to default state (like initial navigation)
                        if (window.chart && window.allCandleData && window.allCandleData.length > 0) {
                            window.visibleCandleCount = window.ZOOM_LIMITS.DEFAULT_CANDLES;
                            window.applyZoom(window.ZOOM_LIMITS.DEFAULT_CANDLES, true); // Force reset
                            console.log('📊 TradingView: Reset to default state - 45 candles');
                        }
                        break;
                    case 'UPDATE_INTERVAL':
                        // Send confirmation back to React Native
                        if (window.ReactNativeWebView) {
                            window.ReactNativeWebView.postMessage(JSON.stringify({
                                type: 'INTERVAL_UPDATED',
                                duration: message.duration,
                                candlePeriod: message.candlePeriod,
                                candleCount: message.candleCount,
                                timestamp: new Date().toISOString()
                            }));
                        }
                        break;
                }
            } catch (error) {
                console.error('📊 TradingView: Message handling error:', error);
            }
        });
        // Also listen for React Native WebView messages
        document.addEventListener('message', function(event) {
            window.dispatchEvent(new MessageEvent('message', event));
        });
        // Start loading after a small delay
        // Library is already loaded inline, so start creating chart
        createChart();
    </script>
</body>
</html>`;<|MERGE_RESOLUTION|>--- conflicted
+++ resolved
@@ -127,62 +127,11 @@
                     },
                     localization: {
                         priceFormatter: (price) => {
-<<<<<<< HEAD
                             // Format price with comma separators
-                            // Note: Using direct Intl here as this runs in WebView context
-                            // where cached formatters from app/util/intl.ts are not available
                             return new Intl.NumberFormat('en-US', {
                                 minimumFractionDigits: 2,
                                 maximumFractionDigits: 2
                             }).format(price);
-=======
-                            // Smart decimal precision based on price value and range
-                            const absPrice = Math.abs(price);
-                            
-                            if (absPrice >= 1000) {
-                                // For large values (like ETH), show no decimals
-                                return new Intl.NumberFormat('en-US', {
-                                    minimumFractionDigits: 0,
-                                    maximumFractionDigits: 0
-                                }).format(price);
-                            } else if (absPrice >= 100) {
-                                // For medium values, show 1 decimal place
-                                return new Intl.NumberFormat('en-US', {
-                                    minimumFractionDigits: 1,
-                                    maximumFractionDigits: 1
-                                }).format(price);
-                            } else if (absPrice >= 1) {
-                                // For small values, show 2 decimal places
-                                return new Intl.NumberFormat('en-US', {
-                                    minimumFractionDigits: 2,
-                                    maximumFractionDigits: 2
-                                }).format(price);
-                            } else if (absPrice >= 0.01) {
-                                // For very small values, show 4 decimal places
-                                return new Intl.NumberFormat('en-US', {
-                                    minimumFractionDigits: 4,
-                                    maximumFractionDigits: 4
-                                }).format(price);
-                            } else {
-                                // For extremely small values (like PUMP-USD), show 6 decimal places
-                                return new Intl.NumberFormat('en-US', {
-                                    minimumFractionDigits: 6,
-                                    maximumFractionDigits: 6
-                                }).format(price);
-                            }
-                        },
-                        timeFormatter: (time) => {
-                            // Format time in user's local timezone for crosshair labels
-                            const date = new Date(time * 1000);
-                            return date.toLocaleString('en-US', { 
-                                month: 'short',
-                                day: 'numeric',
-                                hour: '2-digit', 
-                                minute: '2-digit',
-                                hour12: false,
-                                timeZone: Intl.DateTimeFormat().resolvedOptions().timeZone
-                            });
->>>>>>> e16208ed
                         }
                     },
                     grid: {
