--- conflicted
+++ resolved
@@ -1,6 +1,7 @@
 import { StyleSheet } from 'react-native';
+import { Theme } from '../../../../../util/theme/models';
 
-const styleSheet = () =>
+const styleSheet = ({ theme }: { theme: Theme }) =>
   StyleSheet.create({
     statisticsGrid: {
       gap: 12,
@@ -13,12 +14,8 @@
     },
     statisticsItem: {
       flex: 1,
-<<<<<<< HEAD
       backgroundColor: theme.colors.background.muted,
       padding: 16,
-=======
-      padding: 4,
->>>>>>> b027af7b
       borderRadius: 8,
     },
     statisticsLabelContainer: {
