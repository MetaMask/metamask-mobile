import { StyleSheet } from 'react-native';
import type { Theme } from '../../../../../util/theme/models';

const styleSheet = (params: { theme: Theme }) => {
  const { theme } = params;
  const { colors } = theme;

  return StyleSheet.create({
    // Container styles for different states
    expandedContainer: {
<<<<<<< HEAD
      backgroundColor: colors.background.muted,
=======
      backgroundColor: colors.background.section, // Darker contrasting background
>>>>>>> b027af7b
      borderRadius: 12,
      padding: 16,
      marginVertical: 8,
    },
    collapsedContainer: {
<<<<<<< HEAD
      backgroundColor: colors.background.muted,
=======
      backgroundColor: colors.background.section, // Same darker contrasting background as expanded
>>>>>>> b027af7b
      borderRadius: 8,
      padding: 12,
      marginVertical: 4,
    },
    header: {
      flexDirection: 'row',
      justifyContent: 'space-between',
      alignItems: 'center',
      marginBottom: 8,
    },
    headerExpanded: {
      marginBottom: 16, // Extra spacing for expanded cards before the divider
    },
    // Icon section styles
    perpIcon: {
      width: 40,
      height: 40,
      borderRadius: 20,
      marginRight: 12,
      alignItems: 'center',
      justifyContent: 'center',
      overflow: 'hidden',
      backgroundColor: colors.background.alternative,
    },
    headerLeft: {
      flex: 1,
      alignItems: 'flex-start',
    },
    headerRight: {
      flex: 1,
      alignItems: 'flex-end',
    },
    headerRow: {
      flexDirection: 'row',
      alignItems: 'center',
    },
    headerIcon: {
      marginRight: 4,
    },
    rightAccessory: {
      marginLeft: 12,
      alignItems: 'center',
      justifyContent: 'center',
    },
    body: {
      borderTopWidth: 1,
      borderTopColor: colors.border.muted,
      paddingVertical: 16,
      marginBottom: 4,
    },
    bodyRow: {
      flexDirection: 'row',
      justifyContent: 'space-between',
    },
    bodyItem: {
      flex: 1,
      alignItems: 'flex-start',
    },
    bodyItemReduceOnly: {
      flex: 0, // Don't expand, take natural width to create space-between effect
      alignItems: 'flex-end', // Right-align the content
    },
    footer: {
      flexDirection: 'row',
      justifyContent: 'space-between',
      gap: 12,
    },
    footerButton: {
      flex: 1,
    },
    fillBadge: {
      backgroundColor: colors.background.default,
      borderRadius: 8,
      paddingHorizontal: 8,
      paddingVertical: 4,
      marginLeft: 8,
      flexDirection: 'row',
      alignItems: 'center',
    },
    fillBadgeIcon: {
      marginRight: 4,
    },

    statusIndicator: {
      width: 8,
      height: 8,
      borderRadius: 4,
      marginRight: 4,
    },
  });
};

export default styleSheet;<|MERGE_RESOLUTION|>--- conflicted
+++ resolved
@@ -8,21 +8,13 @@
   return StyleSheet.create({
     // Container styles for different states
     expandedContainer: {
-<<<<<<< HEAD
-      backgroundColor: colors.background.muted,
-=======
       backgroundColor: colors.background.section, // Darker contrasting background
->>>>>>> b027af7b
       borderRadius: 12,
       padding: 16,
       marginVertical: 8,
     },
     collapsedContainer: {
-<<<<<<< HEAD
-      backgroundColor: colors.background.muted,
-=======
       backgroundColor: colors.background.section, // Same darker contrasting background as expanded
->>>>>>> b027af7b
       borderRadius: 8,
       padding: 12,
       marginVertical: 4,
