import React, { useMemo, useState, useCallback, useRef } from 'react';
import { Modal, TouchableOpacity, View } from 'react-native';
import Button, {
  ButtonSize,
  ButtonVariants,
  ButtonWidthTypes,
} from '../../../../../component-library/components/Buttons/Button';
import Text, {
  TextVariant,
  TextColor,
} from '../../../../../component-library/components/Texts/Text';
import Icon, {
  IconColor,
  IconName,
  IconSize,
} from '../../../../../component-library/components/Icons/Icon';
import { useStyles } from '../../../../../component-library/hooks';
import { strings } from '../../../../../../locales/i18n';
import { DevLogger } from '../../../../../core/SDKConnect/utils/DevLogger';
import {
  formatPositionSize,
  PRICE_RANGES_UNIVERSAL,
  formatPerpsFiat,
  formatOrderCardDate,
  PRICE_RANGES_MINIMAL_VIEW,
} from '../../utils/formatUtils';
import styleSheet from './PerpsOpenOrderCard.styles';
import { PerpsOpenOrderCardSelectorsIDs } from '../../../../../../e2e/selectors/Perps/Perps.selectors';
import type {
  PerpsOpenOrderCardProps,
  OpenOrderCardDerivedData,
} from './PerpsOpenOrderCard.types';
import BigNumber from 'bignumber.js';
import PerpsTokenLogo from '../PerpsTokenLogo';
import PerpsBottomSheetTooltip from '../PerpsBottomSheetTooltip/PerpsBottomSheetTooltip';
import { useSelector } from 'react-redux';
import { selectPerpsEligibility } from '../../selectors/perpsController';

/**
 * PerpsOpenOrderCard Component
 *
 * Displays an individual perpetual futures order card with comprehensive order details.
 * This component is specifically designed for displaying OPEN orders (including partially filled)
 * from the HyperLiquid order book.
 *
 * Key Features:
 * - Shows order direction (long/short) with appropriate color coding
 * - Displays partially filled percentage as a chip (e.g., "50% filled")
 * - Shows limit/trigger price, take profit, and stop loss values
 * - Provides cancel functionality for open orders
 * - Supports both expanded and collapsed views
 *
 * Note: This component is designed for OPEN orders only. If a non-open order is passed,
 * the component will return null. Filled, canceled, or rejected orders should not be
 * passed to this component as they don't appear in the HyperLiquid frontendOpenOrders API.
 *
 * @param order - The order object from HyperLiquid API
 * @param onCancel - Optional callback for order cancellation
 * @param disabled - Whether the card interactions are disabled
 * @param expanded - Whether to show detailed order information
 * @param showIcon - Whether to show the asset icon
 * @param rightAccessory - Optional component to render on the right side
 */
const PerpsOpenOrderCard: React.FC<PerpsOpenOrderCardProps> = ({
  order,
  onCancel,
  onSelect,
  disabled = false,
  expanded = false,
  showIcon = false,
  rightAccessory,
  isActiveOnChart = false,
  activeType,
  isCancelling = false,
}) => {
  const { styles } = useStyles(styleSheet, {});

  // Used to prevent rapid clicks on the cancel button before it has time to re-render.
  const isLocallyCancellingRef = useRef(false);

  const [isEligibilityModalVisible, setIsEligibilityModalVisible] =
    useState(false);

  const isEligible = useSelector(selectPerpsEligibility);

  const derivedData = useMemo<OpenOrderCardDerivedData>(() => {
    let direction: OpenOrderCardDerivedData['direction'];
    if (order.reduceOnly || order.isTrigger) {
      // This is a TP/SL order closing a position
      // If side is 'sell', it's closing a long position
      // If side is 'buy', it's closing a short position
      direction = order.side === 'sell' ? 'Close Long' : 'Close Short';
    } else if (order.detailedOrderType === 'Limit') {
      // Regular order - only show "Limit Long/Short" for basic limit orders
      direction = order.side === 'buy' ? 'Limit Long' : 'Limit Short';
    } else {
      direction = order.side === 'buy' ? 'long' : 'short';
    }

    // Calculate size in USD
    const sizeInUSD = BigNumber(order.originalSize)
      .multipliedBy(order.price)
      .toFixed(2);

    // Calculate fill percentage for partially filled orders
    const filledSize = BigNumber(order.filledSize || '0');
    const originalSize = BigNumber(order.originalSize);
    const fillPercentage = originalSize.isZero()
      ? 0
      : filledSize.dividedBy(originalSize).multipliedBy(100).toNumber();

    return {
      direction,
      sizeInUSD,
      fillPercentage,
    };
  }, [
    order.reduceOnly,
    order.isTrigger,
<<<<<<< HEAD
    order.side,
    order.originalSize,
    order.price,
    order.filledSize,
=======
    order.detailedOrderType,
    order.originalSize,
    order.price,
    order.filledSize,
    order.side,
>>>>>>> 338177c4
  ]);

  // Allows for retries if cancellation fails.
  if (!isCancelling) {
    isLocallyCancellingRef.current = false;
  }

  const handleCancelPress = useCallback(() => {
    if (isLocallyCancellingRef.current) {
      return;
    }

    if (!isEligible) {
      setIsEligibilityModalVisible(true);
      return;
    }

    // Set local state immediately to prevent rapid clicks
    isLocallyCancellingRef.current = true;

    DevLogger.log('PerpsOpenOrderCard: Cancel button pressed', {
      orderId: order.orderId,
    });

    onCancel?.(order);
  }, [isEligible, onCancel, order]);

  const handleCardPress = useCallback(() => {
    if (onSelect) {
      onSelect(order.orderId);
    }
  }, [onSelect, order.orderId]);

  // Early return for non-open orders - this component only handles open orders
  if (order.status !== 'open') {
    return null;
  }

  return (
    <TouchableOpacity
      style={expanded ? styles.expandedContainer : styles.collapsedContainer}
      testID={PerpsOpenOrderCardSelectorsIDs.CARD}
      disabled={isLocallyCancellingRef.current || disabled}
      onPress={handleCardPress}
    >
      {/* Header - Always shown */}
      <View style={[styles.header, expanded && styles.headerExpanded]}>
        {/* Icon Section - Conditionally shown (only in collapsed mode) */}
        {showIcon && !expanded && (
          <View style={styles.perpIcon}>
            <PerpsTokenLogo symbol={order.symbol} size={40} />
          </View>
        )}

        <View style={styles.headerLeft}>
          <View style={styles.headerRow}>
            {/* Show order type or direction */}
            <Text variant={TextVariant.BodyMD} color={TextColor.Default}>
              {order.detailedOrderType === 'Limit'
                ? derivedData.direction
                : order.detailedOrderType || derivedData.direction}
            </Text>
            {/* Chart activity indicators */}
            {isActiveOnChart && (
              <View style={styles.indicatorContainer}>
                {activeType === 'TP' || activeType === 'BOTH' ? (
                  <View
                    style={[styles.activeChartIndicator, styles.tpIndicator]}
                  >
                    <Text
                      variant={TextVariant.BodyXS}
                      color={TextColor.Inverse}
                    >
                      {strings('perps.tp_on_chart')}
                    </Text>
                  </View>
                ) : null}
                {activeType === 'SL' || activeType === 'BOTH' ? (
                  <View
                    style={[styles.activeChartIndicator, styles.slIndicator]}
                  >
                    <Text
                      variant={TextVariant.BodyXS}
                      color={TextColor.Default}
                    >
                      {strings('perps.sl_on_chart')}
                    </Text>
                  </View>
                ) : null}
              </View>
            )}
            {/* Fill percentage badge with icon */}
            {derivedData.fillPercentage > 0 &&
              derivedData.fillPercentage < 100 && (
                <View style={styles.fillBadge}>
                  <Icon
                    name={IconName.Loading}
                    size={IconSize.Xss}
                    color={IconColor.Alternative}
                    style={styles.fillBadgeIcon}
                  />
                  <Text
                    variant={TextVariant.BodyXS}
                    color={TextColor.Alternative}
                  >
                    {derivedData.fillPercentage.toFixed(0)}%{' '}
                    {strings('perps.order.filled')}
                  </Text>
                </View>
              )}
          </View>
          <Text variant={TextVariant.BodySM} color={TextColor.Alternative}>
            {formatOrderCardDate(order.timestamp)}
          </Text>
        </View>

        <View style={styles.headerRight}>
          <View style={styles.headerRow}>
            <Text variant={TextVariant.BodyMD} color={TextColor.Default}>
              {formatPerpsFiat(derivedData.sizeInUSD, {
                ranges: PRICE_RANGES_MINIMAL_VIEW,
              })}
            </Text>
          </View>
          <Text variant={TextVariant.BodySM} color={TextColor.Alternative}>
            {formatPositionSize(order.originalSize)} {order.symbol}
          </Text>
        </View>

        {/* Right Accessory - Conditionally shown */}
        {rightAccessory && (
          <View style={styles.rightAccessory}>{rightAccessory}</View>
        )}
      </View>

      {/* Body - Only shown when expanded */}
      {expanded && (
        <View style={styles.body}>
          <View style={styles.bodyRow}>
            <View style={styles.bodyItem}>
              <Text variant={TextVariant.BodySM} color={TextColor.Alternative}>
                {order.isTrigger
                  ? strings('perps.order.trigger_price')
                  : strings('perps.order.limit_price')}
              </Text>
              <Text variant={TextVariant.BodyMD} color={TextColor.Default}>
                {formatPerpsFiat(order.price, {
                  ranges: PRICE_RANGES_UNIVERSAL,
                })}
              </Text>
            </View>
            {/* Only show TP/SL for non-trigger orders */}
            {!order.isTrigger && (
              <>
                <View style={styles.bodyItem}>
                  <Text
                    variant={TextVariant.BodySM}
                    color={TextColor.Alternative}
                  >
                    {strings('perps.order.take_profit')}
                  </Text>
                  <Text variant={TextVariant.BodyMD} color={TextColor.Default}>
                    {order.takeProfitPrice !== undefined &&
                    order.takeProfitPrice !== null
                      ? formatPerpsFiat(order.takeProfitPrice, {
                          ranges: PRICE_RANGES_UNIVERSAL,
                        })
                      : strings('perps.position.card.not_set')}
                  </Text>
                </View>
                <View style={styles.bodyItem}>
                  <Text
                    variant={TextVariant.BodySM}
                    color={TextColor.Alternative}
                  >
                    {strings('perps.order.stop_loss')}
                  </Text>
                  <Text variant={TextVariant.BodyMD} color={TextColor.Default}>
                    {order.stopLossPrice !== undefined &&
                    order.stopLossPrice !== null
                      ? formatPerpsFiat(order.stopLossPrice, {
                          ranges: PRICE_RANGES_UNIVERSAL,
                        })
                      : strings('perps.position.card.not_set')}
                  </Text>
                </View>
              </>
            )}
            {/* Show reduce only status for trigger orders */}
            {order.isTrigger && order.reduceOnly && (
              <View style={[styles.bodyItem, styles.bodyItemReduceOnly]}>
                <Text
                  variant={TextVariant.BodySM}
                  color={TextColor.Alternative}
                >
                  {strings('perps.order.reduce_only')}
                </Text>
                <Text variant={TextVariant.BodyMD} color={TextColor.Default}>
                  {strings('perps.order.yes')}
                </Text>
              </View>
            )}
          </View>
        </View>
      )}

      {/* Footer - Only shown when expanded */}
      {expanded && (
        <View style={styles.footer}>
          <Button
            variant={ButtonVariants.Secondary}
            size={ButtonSize.Md}
            width={ButtonWidthTypes.Full}
            label={strings('perps.order.cancel_order')}
            onPress={handleCancelPress}
            isDisabled={isLocallyCancellingRef.current || disabled}
            loading={isLocallyCancellingRef.current || disabled}
            style={styles.footerButton}
            testID={PerpsOpenOrderCardSelectorsIDs.CANCEL_BUTTON}
          />
        </View>
      )}

      {isEligibilityModalVisible && (
        // Android Compatibility: Wrap the <Modal> in a plain <View> component to prevent rendering issues and freezing.
        <View>
          <Modal visible transparent animationType="fade">
            <PerpsBottomSheetTooltip
              isVisible
              onClose={() => setIsEligibilityModalVisible(false)}
              contentKey={'geo_block'}
            />
          </Modal>
        </View>
      )}
    </TouchableOpacity>
  );
};

export default PerpsOpenOrderCard;<|MERGE_RESOLUTION|>--- conflicted
+++ resolved
@@ -117,18 +117,11 @@
   }, [
     order.reduceOnly,
     order.isTrigger,
-<<<<<<< HEAD
-    order.side,
-    order.originalSize,
-    order.price,
-    order.filledSize,
-=======
     order.detailedOrderType,
     order.originalSize,
     order.price,
     order.filledSize,
     order.side,
->>>>>>> 338177c4
   ]);
 
   // Allows for retries if cancellation fails.
