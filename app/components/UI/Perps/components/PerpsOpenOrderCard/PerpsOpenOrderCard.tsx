--- conflicted
+++ resolved
@@ -167,16 +167,8 @@
                 </View>
               )}
           </View>
-<<<<<<< HEAD
-          <Text
-            variant={TextVariant.BodySMMedium}
-            color={TextColor.Alternative}
-          >
-            {formatTransactionDate(order.timestamp)}
-=======
           <Text variant={TextVariant.BodySM} color={TextColor.Alternative}>
             {formatOrderCardDate(order.timestamp)}
->>>>>>> b027af7b
           </Text>
         </View>
 
@@ -186,14 +178,7 @@
               {formatPrice(derivedData.sizeInUSD)}
             </Text>
           </View>
-<<<<<<< HEAD
-          <Text
-            variant={TextVariant.BodySMMedium}
-            color={TextColor.Alternative}
-          >
-=======
           <Text variant={TextVariant.BodySM} color={TextColor.Alternative}>
->>>>>>> b027af7b
             {formatPositionSize(order.originalSize)} {order.symbol}
           </Text>
         </View>
@@ -286,11 +271,7 @@
             label={strings('perps.order.cancel_order')}
             onPress={handleCancelPress}
             disabled={disabled}
-<<<<<<< HEAD
             style={styles.footerButton}
-=======
-            style={[styles.footerButton]}
->>>>>>> b027af7b
             testID={PerpsOpenOrderCardSelectorsIDs.CANCEL_BUTTON}
           />
         </View>
