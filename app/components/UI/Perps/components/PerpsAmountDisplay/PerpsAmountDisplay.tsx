import React, { useEffect, useRef } from 'react';
import { Animated, Text as RNText, TouchableOpacity, View } from 'react-native';
import { PerpsAmountDisplaySelectorsIDs } from '../../../../../../e2e/selectors/Perps/Perps.selectors';
import Text, {
  TextColor,
  TextVariant,
} from '../../../../../component-library/components/Texts/Text';
import { useTheme } from '../../../../../util/theme';
import { formatPrice, formatPositionSize } from '../../utils/formatUtils';
import createStyles from './PerpsAmountDisplay.styles';
import { strings } from '../../../../../../locales/i18n';

interface PerpsAmountDisplayProps {
  amount: string;
  maxAmount: number;
  showWarning?: boolean;
  warningMessage?: string;
  onPress?: () => void;
  isActive?: boolean;
  label?: string;
  showTokenAmount?: boolean;
  tokenAmount?: string;
  tokenSymbol?: string;
  showMaxAmount?: boolean;
}

const PerpsAmountDisplay: React.FC<PerpsAmountDisplayProps> = ({
  amount,
  maxAmount,
  showWarning = false,
  warningMessage = 'No funds available. Please deposit first.',
  onPress,
  isActive = false,
  label,
  showTokenAmount = false,
  tokenAmount,
  tokenSymbol,
  showMaxAmount = true,
}) => {
  const { colors } = useTheme();
  const styles = createStyles(colors);
  const fadeAnim = useRef(new Animated.Value(0)).current;

  useEffect(() => {
    if (isActive) {
      // Start blinking animation
      Animated.loop(
        Animated.sequence([
          Animated.timing(fadeAnim, {
            toValue: 1,
            duration: 500,
            useNativeDriver: true,
          }),
          Animated.timing(fadeAnim, {
            toValue: 0,
            duration: 500,
            useNativeDriver: true,
          }),
        ]),
      ).start();
    } else {
      // Stop animation and hide cursor
      fadeAnim.setValue(0);
    }
  }, [isActive, fadeAnim]);

  const content = (
    <View
      style={styles.container}
      testID={PerpsAmountDisplaySelectorsIDs.CONTAINER}
    >
      {label && (
        <Text
          variant={TextVariant.BodyMD}
          color={TextColor.Alternative}
          style={styles.label}
        >
          {label}
        </Text>
      )}
      <View style={styles.amountRow}>
        <RNText
<<<<<<< HEAD
          style={[styles.amountValue, isActive && styles.amountValueActive]}
          testID={PerpsAmountDisplaySelectorsIDs.AMOUNT_LABEL}
=======
          style={[
            showTokenAmount && tokenAmount && tokenSymbol
              ? styles.amountValueToken
              : styles.amountValue,
            isActive && styles.amountValueActive,
          ]}
>>>>>>> adb0c51a
        >
          {showTokenAmount && tokenAmount && tokenSymbol
            ? `${formatPositionSize(tokenAmount)} ${tokenSymbol}`
            : amount
            ? formatPrice(amount, { minimumDecimals: 0, maximumDecimals: 2 })
            : '$0'}
        </RNText>
        {isActive && (
          <Animated.View
            testID="cursor"
            style={[
              styles.cursor,
              {
                opacity: fadeAnim,
              },
            ]}
          />
        )}
      </View>
      {showMaxAmount && (
        <Text
          variant={TextVariant.BodyMD}
          color={TextColor.Alternative}
          style={styles.maxAmount}
          testID={PerpsAmountDisplaySelectorsIDs.MAX_LABEL}
        >
          {formatPrice(maxAmount, { minimumDecimals: 2, maximumDecimals: 2 })}{' '}
          {strings('perps.order.max')}
        </Text>
      )}
      {showWarning && (
        <Text
          variant={TextVariant.BodySM}
          color={TextColor.Warning}
          style={styles.warning}
        >
          {warningMessage}
        </Text>
      )}
    </View>
  );

  if (onPress) {
    return (
      <TouchableOpacity onPress={onPress} activeOpacity={0.7}>
        {content}
      </TouchableOpacity>
    );
  }

  return content;
};

export default PerpsAmountDisplay;<|MERGE_RESOLUTION|>--- conflicted
+++ resolved
@@ -80,17 +80,13 @@
       )}
       <View style={styles.amountRow}>
         <RNText
-<<<<<<< HEAD
-          style={[styles.amountValue, isActive && styles.amountValueActive]}
           testID={PerpsAmountDisplaySelectorsIDs.AMOUNT_LABEL}
-=======
           style={[
             showTokenAmount && tokenAmount && tokenSymbol
               ? styles.amountValueToken
               : styles.amountValue,
             isActive && styles.amountValueActive,
           ]}
->>>>>>> adb0c51a
         >
           {showTokenAmount && tokenAmount && tokenSymbol
             ? `${formatPositionSize(tokenAmount)} ${tokenSymbol}`
