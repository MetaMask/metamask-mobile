import React, { memo, useCallback, useEffect, useRef, useState } from 'react';
import { ScrollView, TextInput, TouchableOpacity, View } from 'react-native';
import { strings } from '../../../../../../locales/i18n';
import BottomSheet, {
  BottomSheetRef,
} from '../../../../../component-library/components/BottomSheets/BottomSheet';
import BottomSheetFooter from '../../../../../component-library/components/BottomSheets/BottomSheetFooter';
import BottomSheetHeader from '../../../../../component-library/components/BottomSheets/BottomSheetHeader';
import Button, {
  ButtonSize,
  ButtonVariants,
} from '../../../../../component-library/components/Buttons/Button';
import Text, {
  TextColor,
  TextVariant,
} from '../../../../../component-library/components/Texts/Text';
import Keypad from '../../../../../components/Base/Keypad';
import { useTheme } from '../../../../../util/theme';

import { MetaMetricsEvents } from '../../../../hooks/useMetrics';
import {
  PerpsEventProperties,
  PerpsEventValues,
} from '../../constants/eventNames';
import type { Position } from '../../controllers/types';
import { usePerpsLivePrices } from '../../hooks/stream';
import { usePerpsEventTracking } from '../../hooks/usePerpsEventTracking';
import {
  getPerpsTPSLBottomSheetSelector,
  PerpsTPSLBottomSheetSelectorsIDs,
} from '../../../../../../e2e/selectors/Perps/Perps.selectors';
import { usePerpsTPSLForm } from '../../hooks/usePerpsTPSLForm';
import { usePerpsLiquidationPrice } from '../../hooks/usePerpsLiquidationPrice';
import { createStyles } from './PerpsTPSLBottomSheet.styles';
import {
  formatPerpsFiat,
  PRICE_RANGES_POSITION_VIEW,
} from '../../utils/formatUtils';

// Quick percentage buttons constants - RoE percentages
const TAKE_PROFIT_PERCENTAGES = [10, 25, 50, 100]; // +10%, +25%, +50%, +100% RoE
const STOP_LOSS_PERCENTAGES = [-5, -10, -25, -50]; // -5%, -10%, -25%, -50% RoE

interface PerpsTPSLBottomSheetProps {
  isVisible: boolean;
  onClose: () => void;
  onConfirm: (takeProfitPrice?: string, stopLossPrice?: string) => void;
  // Context data
  asset: string;
  currentPrice?: number;
  direction?: 'long' | 'short'; // For new orders
  position?: Position; // For existing positions
  initialTakeProfitPrice?: string;
  initialStopLossPrice?: string;
  isUpdating?: boolean;
  leverage?: number; // For new orders
  marginRequired?: string; // For new orders
  orderType?: 'market' | 'limit'; // Order type for new orders
  limitPrice?: string; // Limit price for limit orders
}

const PerpsTPSLBottomSheet: React.FC<PerpsTPSLBottomSheetProps> = ({
  isVisible,
  onClose,
  onConfirm,
  asset,
  currentPrice: initialCurrentPrice,
  direction,
  position,
  initialTakeProfitPrice,
  initialStopLossPrice,
  isUpdating = false,
  leverage: propLeverage,
  orderType,
  limitPrice,
}) => {
  const { colors } = useTheme();
  const styles = createStyles(colors);
  const bottomSheetRef = useRef<BottomSheetRef>(null);
  const scrollViewRef = useRef<ScrollView>(null);
<<<<<<< HEAD
  const { startMeasure, endMeasure } = usePerpsPerformance();

  // Keypad state management
  const [focusedInput, setFocusedInput] = useState<string | null>(null);

=======

  // Keypad state management
  const [focusedInput, setFocusedInput] = useState<string | null>(null);

>>>>>>> c0d92e35
  // Refs for TextInput components to programmatically blur them
  const takeProfitPriceRef = useRef<TextInput>(null);
  const takeProfitPercentageRef = useRef<TextInput>(null);
  const stopLossPriceRef = useRef<TextInput>(null);
  const stopLossPercentageRef = useRef<TextInput>(null);
<<<<<<< HEAD

  const { track } = usePerpsEventTracking();
=======
>>>>>>> c0d92e35

  // Subscribe to real-time price only when visible and we have an asset
  // Use 1s debounce for TP/SL bottom sheet
  const priceData = usePerpsLivePrices({
    symbols: isVisible && asset ? [asset] : [],
    throttleMs: 1000,
  });
  const livePrice = priceData[asset]?.price
    ? parseFloat(priceData[asset].price)
    : undefined;

  // Use the current market price if available, otherwise use entry price
  // For new orders, use initialCurrentPrice
  // For existing positions, prefer live price over initial price over entry price
  const spotPrice =
    livePrice ||
    initialCurrentPrice ||
    (position?.entryPrice ? parseFloat(position.entryPrice) : 0);

  // For display purposes, use limit price for limit orders, otherwise use spot price
  const currentPrice =
    orderType === 'limit' && limitPrice && parseFloat(limitPrice) > 0
      ? parseFloat(limitPrice)
      : spotPrice;

  // Determine the entry price based on order type
  // For limit orders, use the limit price as entry price if available
  // For market orders or when limit price is not set, use spot price
  // Ensure we always have a valid price > 0 for calculations
  const effectiveEntryPrice = position?.entryPrice
    ? parseFloat(position.entryPrice)
    : orderType === 'limit' && limitPrice && parseFloat(limitPrice) > 0
    ? parseFloat(limitPrice)
    : spotPrice > 0
    ? spotPrice
    : livePrice || initialCurrentPrice || 0;

  // Determine direction for tracking events
  const actualDirection = position
    ? parseFloat(position.size) > 0
      ? 'long'
      : 'short'
    : direction;

  // Calculate liquidation price for new orders (when there's no existing position)
  const shouldCalculateLiquidation =
    !position && currentPrice > 0 && propLeverage && actualDirection && asset;
  const { liquidationPrice: calculatedLiquidationPrice } =
    usePerpsLiquidationPrice({
      entryPrice: shouldCalculateLiquidation ? currentPrice : 0,
      leverage: shouldCalculateLiquidation ? propLeverage : 0,
      direction: shouldCalculateLiquidation ? actualDirection : 'long',
      asset: shouldCalculateLiquidation ? asset : '',
    });

  // Use position's liquidation price if available, otherwise use calculated price
  const displayLiquidationPrice =
    position?.liquidationPrice ||
    (shouldCalculateLiquidation ? calculatedLiquidationPrice : undefined);

  // Use the TPSL form hook for all state management and business logic
  const tpslForm = usePerpsTPSLForm({
    asset,
    currentPrice,
    direction,
    position,
    initialTakeProfitPrice,
    initialStopLossPrice,
    leverage: propLeverage,
    entryPrice: effectiveEntryPrice,
    isVisible,
    liquidationPrice: displayLiquidationPrice,
    orderType,
  });

  // Extract form state and handlers for easier access
  const {
    takeProfitPrice,
    stopLossPrice,
    selectedTpPercentage,
    selectedSlPercentage,
  } = tpslForm.formState;

  const {
    handleTakeProfitPriceChange,
    handleTakeProfitPercentageChange,
    handleStopLossPriceChange,
    handleStopLossPercentageChange,
    handleTakeProfitPriceFocus,
    handleTakeProfitPriceBlur,
    handleTakeProfitPercentageFocus,
    handleTakeProfitPercentageBlur,
    handleStopLossPriceFocus,
    handleStopLossPriceBlur,
    handleStopLossPercentageFocus,
    handleStopLossPercentageBlur,
  } = tpslForm.handlers;

  const {
    handleTakeProfitPercentageButton,
    handleStopLossPercentageButton,
    handleTakeProfitOff,
    handleStopLossOff,
  } = tpslForm.buttons;

  const {
    isValid,
    hasChanges,
    takeProfitError,
    stopLossError,
    stopLossLiquidationError,
  } = tpslForm.validation;
  const { formattedTakeProfitPercentage, formattedStopLossPercentage } =
    tpslForm.display;

  usePerpsEventTracking({
    eventName: MetaMetricsEvents.PERPS_SCREEN_VIEWED,
    conditions: [isVisible],
    properties: {
      [PerpsEventProperties.SCREEN_TYPE]: PerpsEventValues.SCREEN_TYPE.TP_SL,
      [PerpsEventProperties.ASSET]: asset,
      [PerpsEventProperties.DIRECTION]:
        actualDirection === 'long'
          ? PerpsEventValues.DIRECTION.LONG
          : PerpsEventValues.DIRECTION.SHORT,
    },
  });

  useEffect(() => {
    if (isVisible) {
      bottomSheetRef.current?.onOpenBottomSheet();
    }
  }, [isVisible]);

  // Handle close without saving
  const handleClose = useCallback(() => {
    onClose();
  }, [onClose]);

  // Keypad handlers
  const handleKeypadChange = useCallback(
    ({ value }: { value: string; valueAsNumber: number }) => {
      if (focusedInput === 'takeProfitPrice') {
        handleTakeProfitPriceChange(value);
      } else if (focusedInput === 'takeProfitPercentage') {
        handleTakeProfitPercentageChange(value);
      } else if (focusedInput === 'stopLossPrice') {
        handleStopLossPriceChange(value);
      } else if (focusedInput === 'stopLossPercentage') {
        const trimmedValue = value.trim();
        const valueToUse =
          trimmedValue.length === 1 && trimmedValue !== '0'
            ? `-${value}`
            : value.trim();
        handleStopLossPercentageChange(valueToUse);
      }
    },
    [
      focusedInput,
      handleTakeProfitPriceChange,
      handleTakeProfitPercentageChange,
      handleStopLossPriceChange,
      handleStopLossPercentageChange,
    ],
  );

  const handleInputFocus = useCallback(
    (inputType: string) => {
      setFocusedInput(inputType);

      // Call the appropriate original focus handler
      switch (inputType) {
        case 'takeProfitPrice':
          handleTakeProfitPriceFocus();
          break;
        case 'takeProfitPercentage':
          handleTakeProfitPercentageFocus();
          break;
        case 'stopLossPrice':
          handleStopLossPriceFocus();
          break;
        case 'stopLossPercentage':
          handleStopLossPercentageFocus();
          break;
      }
    },
    [
      handleTakeProfitPriceFocus,
      handleTakeProfitPercentageFocus,
      handleStopLossPriceFocus,
      handleStopLossPercentageFocus,
    ],
  );

  const handleInputBlur = useCallback(() => {
    // Call the appropriate original blur handler based on which input was focused
    if (focusedInput === 'takeProfitPrice') {
      handleTakeProfitPriceBlur();
    } else if (focusedInput === 'takeProfitPercentage') {
      handleTakeProfitPercentageBlur();
    } else if (focusedInput === 'stopLossPrice') {
      handleStopLossPriceBlur();
    } else if (focusedInput === 'stopLossPercentage') {
      handleStopLossPercentageBlur();
    }

    setFocusedInput(null);
  }, [
    focusedInput,
    handleTakeProfitPriceBlur,
    handleTakeProfitPercentageBlur,
    handleStopLossPriceBlur,
    handleStopLossPercentageBlur,
  ]);

  const dismissKeypad = useCallback(() => {
    // Blur the currently focused input to trigger onBlur events
    if (focusedInput === 'takeProfitPrice') {
      takeProfitPriceRef.current?.blur();
    } else if (focusedInput === 'takeProfitPercentage') {
      takeProfitPercentageRef.current?.blur();
    } else if (focusedInput === 'stopLossPrice') {
      stopLossPriceRef.current?.blur();
    } else if (focusedInput === 'stopLossPercentage') {
      stopLossPercentageRef.current?.blur();
    }
    setFocusedInput(null);
  }, [focusedInput]);

  // Handle close without saving
  const handleClose = useCallback(() => {
    onClose();
  }, [onClose]);

  // Keypad handlers
  const handleKeypadChange = useCallback(
    ({ value }: { value: string; valueAsNumber: number }) => {
      if (focusedInput === 'takeProfitPrice') {
        handleTakeProfitPriceChange(value);
      } else if (focusedInput === 'takeProfitPercentage') {
        handleTakeProfitPercentageChange(value);
      } else if (focusedInput === 'stopLossPrice') {
        handleStopLossPriceChange(value);
      } else if (focusedInput === 'stopLossPercentage') {
        const trimmedValue = value.trim();
        const valueToUse =
          trimmedValue.length === 1 && trimmedValue !== '0'
            ? `-${value}`
            : value.trim();
        handleStopLossPercentageChange(valueToUse);
      }
    },
    [
      focusedInput,
      handleTakeProfitPriceChange,
      handleTakeProfitPercentageChange,
      handleStopLossPriceChange,
      handleStopLossPercentageChange,
    ],
  );

  const handleInputFocus = useCallback(
    (inputType: string) => {
      setFocusedInput(inputType);

      // Call the appropriate original focus handler
      switch (inputType) {
        case 'takeProfitPrice':
          handleTakeProfitPriceFocus();
          break;
        case 'takeProfitPercentage':
          handleTakeProfitPercentageFocus();
          break;
        case 'stopLossPrice':
          handleStopLossPriceFocus();
          break;
        case 'stopLossPercentage':
          handleStopLossPercentageFocus();
          break;
      }
    },
    [
      handleTakeProfitPriceFocus,
      handleTakeProfitPercentageFocus,
      handleStopLossPriceFocus,
      handleStopLossPercentageFocus,
    ],
  );

  const handleInputBlur = useCallback(() => {
    // Call the appropriate original blur handler based on which input was focused
    if (focusedInput === 'takeProfitPrice') {
      handleTakeProfitPriceBlur();
    } else if (focusedInput === 'takeProfitPercentage') {
      handleTakeProfitPercentageBlur();
    } else if (focusedInput === 'stopLossPrice') {
      handleStopLossPriceBlur();
    } else if (focusedInput === 'stopLossPercentage') {
      handleStopLossPercentageBlur();
    }

    setFocusedInput(null);
  }, [
    focusedInput,
    handleTakeProfitPriceBlur,
    handleTakeProfitPercentageBlur,
    handleStopLossPriceBlur,
    handleStopLossPercentageBlur,
  ]);

  const dismissKeypad = useCallback(() => {
    // Blur the currently focused input to trigger onBlur events
    if (focusedInput === 'takeProfitPrice') {
      takeProfitPriceRef.current?.blur();
    } else if (focusedInput === 'takeProfitPercentage') {
      takeProfitPercentageRef.current?.blur();
    } else if (focusedInput === 'stopLossPrice') {
      stopLossPriceRef.current?.blur();
    } else if (focusedInput === 'stopLossPercentage') {
      stopLossPercentageRef.current?.blur();
    }
    setFocusedInput(null);
  }, [focusedInput]);

  const handleConfirm = useCallback(() => {
    if (focusedInput) {
      dismissKeypad();
    }

    // Parse the formatted prices back to plain numbers for storage
    // Check for non-empty strings (empty strings should be treated as undefined)
    const parseTakeProfitPrice = takeProfitPrice?.trim()
      ? takeProfitPrice.replace(/[$,]/g, '')
      : undefined;
    const parseStopLossPrice = stopLossPrice?.trim()
      ? stopLossPrice.replace(/[$,]/g, '')
      : undefined;

    onConfirm(parseTakeProfitPrice, parseStopLossPrice);
    // Don't close immediately - let the parent handle closing after update completes
<<<<<<< HEAD
  }, [
    focusedInput,
    takeProfitPrice,
    stopLossPrice,
    onConfirm,
    dismissKeypad,
    track,
    asset,
    actualDirection,
    slUsingPercentage,
    tpUsingPercentage,
  ]);
=======
  }, [focusedInput, takeProfitPrice, stopLossPrice, onConfirm, dismissKeypad]);
>>>>>>> c0d92e35

  const confirmDisabled = !hasChanges || !isValid || isUpdating;
  const inputsDisabled = isUpdating;

  if (!isVisible) return null;

  return (
    <BottomSheet
      ref={bottomSheetRef}
      shouldNavigateBack={false}
      onClose={handleClose}
      testID={PerpsTPSLBottomSheetSelectorsIDs.BOTTOM_SHEET}
      isFullscreen
    >
      <BottomSheetHeader onClose={handleClose}>
        <Text variant={TextVariant.HeadingMD}>
          {strings('perps.tpsl.title')}
        </Text>
      </BottomSheetHeader>
      <ScrollView ref={scrollViewRef} contentContainerStyle={styles.content}>
        <TouchableOpacity
          style={styles.scrollContent}
          activeOpacity={1}
          testID="scroll-content"
          onPress={() => {
            if (focusedInput) {
              dismissKeypad();
            }
          }}
        >
          {/* Description text */}
          {!focusedInput && (
            <Text
              variant={TextVariant.BodyMD}
              color={TextColor.Default}
              style={styles.description}
            >
              {strings('perps.tpsl.description')}
            </Text>
          )}

          {/* Current price and liquidation price info */}
          <View
            style={
              focusedInput
                ? styles.priceInfoContainerCondensed
                : styles.priceInfoContainer
            }
          >
            {position && (
              <View style={styles.priceInfoRow}>
                <Text
                  variant={TextVariant.BodyMD}
                  color={TextColor.Alternative}
                >
                  {strings('perps.tpsl.entry_price')}
                </Text>
                <Text variant={TextVariant.BodyMD} color={TextColor.Default}>
                  {position.entryPrice &&
                  position.entryPrice !== 'null' &&
                  position.entryPrice !== '0.00'
                    ? formatPerpsFiat(position.entryPrice, {
                        ranges: PRICE_RANGES_POSITION_VIEW,
                      })
                    : '--'}
                </Text>
              </View>
            )}
            <View style={styles.priceInfoRow}>
              <Text variant={TextVariant.BodyMD} color={TextColor.Alternative}>
                {orderType === 'limit' &&
                limitPrice &&
                parseFloat(limitPrice) > 0
                  ? strings('perps.order.limit_price')
                  : strings('perps.tpsl.current_price')}
<<<<<<< HEAD
              </Text>
              <Text variant={TextVariant.BodyMD} color={TextColor.Default}>
                {currentPrice
                  ? formatPerpsFiat(currentPrice, {
                      ranges: PRICE_RANGES_POSITION_VIEW,
                    })
                  : '--'}
              </Text>
            </View>
            <View style={styles.priceInfoRow}>
              <Text variant={TextVariant.BodyMD} color={TextColor.Alternative}>
                {strings('perps.tpsl.liquidation_price')}
              </Text>
              <Text variant={TextVariant.BodyMD} color={TextColor.Default}>
                {displayLiquidationPrice &&
                displayLiquidationPrice !== 'null' &&
                displayLiquidationPrice !== '0.00'
                  ? formatPerpsFiat(displayLiquidationPrice, {
                      ranges: PRICE_RANGES_POSITION_VIEW,
                    })
                  : '--'}
              </Text>
=======
              </Text>
              <Text variant={TextVariant.BodyMD} color={TextColor.Default}>
                {currentPrice
                  ? formatPerpsFiat(currentPrice, {
                      ranges: PRICE_RANGES_POSITION_VIEW,
                    })
                  : '--'}
              </Text>
            </View>
            <View style={styles.priceInfoRow}>
              <Text variant={TextVariant.BodyMD} color={TextColor.Alternative}>
                {strings('perps.tpsl.liquidation_price')}
              </Text>
              <Text variant={TextVariant.BodyMD} color={TextColor.Default}>
                {displayLiquidationPrice &&
                displayLiquidationPrice !== 'null' &&
                displayLiquidationPrice !== '0.00'
                  ? formatPerpsFiat(displayLiquidationPrice, {
                      ranges: PRICE_RANGES_POSITION_VIEW,
                    })
                  : '--'}
              </Text>
>>>>>>> c0d92e35
            </View>
          </View>

          {/* Take Profit Section */}
          <View style={focusedInput ? styles.sectionCondensed : styles.section}>
            <Text
              variant={TextVariant.HeadingSM}
              color={TextColor.Default}
              style={styles.sectionTitle}
            >
              {actualDirection === 'short'
                ? strings('perps.tpsl.take_profit_short')
                : strings('perps.tpsl.take_profit_long')}
            </Text>

            {/* Percentage buttons */}
            <View style={styles.percentageButtonsContainer}>
              <TouchableOpacity
                style={[
                  styles.percentageButton,
                  !takeProfitPrice && styles.percentageButtonOff,
<<<<<<< HEAD
                ]}
                onPress={handleTakeProfitOff}
                disabled={inputsDisabled || !!focusedInput}
              >
                <Text variant={TextVariant.BodySM} color={TextColor.Default}>
                  {strings('perps.tpsl.off')}
                </Text>
              </TouchableOpacity>
              {TAKE_PROFIT_PERCENTAGES.map((percentage) => (
                <TouchableOpacity
                  key={percentage}
                  style={[
                    styles.percentageButton,
                    selectedTpPercentage === percentage &&
                      styles.percentageButtonActiveTP,
                  ]}
                  onPress={() => handleTakeProfitPercentageButton(percentage)}
                  testID={getPerpsTPSLBottomSheetSelector.takeProfitPercentageButton(
                    percentage,
                  )}
                  disabled={inputsDisabled}
                >
                  <Text
                    variant={TextVariant.BodySM}
                    color={TextColor.Default}
                    numberOfLines={1}
                    adjustsFontSizeToFit
                  >
                    +{percentage}%
                  </Text>
                </TouchableOpacity>
              ))}
            </View>

            {/* Input row */}
            <View style={styles.inputRow}>
              {/* Price Input */}
              <View
                style={[
                  styles.inputContainer,
                  !isValid && takeProfitError && styles.inputError,
                ]}
              >
=======
                ]}
                onPress={handleTakeProfitOff}
                disabled={inputsDisabled || !!focusedInput}
              >
                <Text variant={TextVariant.BodySM} color={TextColor.Default}>
                  {strings('perps.tpsl.off')}
                </Text>
              </TouchableOpacity>
              {TAKE_PROFIT_PERCENTAGES.map((percentage) => (
                <TouchableOpacity
                  key={percentage}
                  style={[
                    styles.percentageButton,
                    selectedTpPercentage === percentage &&
                      styles.percentageButtonActiveTP,
                  ]}
                  onPress={() => handleTakeProfitPercentageButton(percentage)}
                  testID={getPerpsTPSLBottomSheetSelector.takeProfitPercentageButton(
                    percentage,
                  )}
                  disabled={inputsDisabled}
                >
                  <Text
                    variant={TextVariant.BodySM}
                    color={TextColor.Default}
                    numberOfLines={1}
                    adjustsFontSizeToFit
                  >
                    +{percentage}%
                  </Text>
                </TouchableOpacity>
              ))}
            </View>

            {/* Input row */}
            <View style={styles.inputRow}>
              {/* Price Input */}
              <View
                style={[
                  styles.inputContainer,
                  !isValid && takeProfitError && styles.inputError,
                ]}
              >
>>>>>>> c0d92e35
                <TextInput
                  ref={takeProfitPriceRef}
                  style={styles.input}
                  value={takeProfitPrice}
                  onChangeText={(text) => {
                    const digitCount = (text.match(/\d/g) || []).length;
                    if (digitCount > 9) return; // Block input beyond 9 digits
                    handleTakeProfitPriceChange(text);
                  }}
                  placeholder={strings('perps.tpsl.trigger_price_placeholder')}
                  placeholderTextColor={colors.text.muted}
                  showSoftInputOnFocus={false}
                  editable={!inputsDisabled}
                  onFocus={() => {
                    handleInputFocus('takeProfitPrice');
                  }}
                  onBlur={() => {
                    handleTakeProfitPriceBlur();
                    handleInputBlur();
                  }}
                  selectionColor={colors.primary.default}
                  cursorColor={colors.primary.default}
                />
                <Text
                  variant={TextVariant.BodyMD}
                  color={TextColor.Alternative}
                >
                  {strings('perps.tpsl.usd_label')}
                </Text>
              </View>

              {/* RoE Percentage Input */}
              <View
                style={[
                  styles.inputContainer,
                  !isValid && takeProfitError && styles.inputError,
                ]}
              >
                <TextInput
                  ref={takeProfitPercentageRef}
                  style={styles.input}
                  value={formattedTakeProfitPercentage}
                  onChangeText={(text) => {
                    const digitCount = (text.match(/\d/g) || []).length;
                    if (digitCount > 9) return; // Block input beyond 9 digits
                    handleTakeProfitPercentageChange(text);
                  }}
                  placeholder={strings('perps.tpsl.profit_roe_placeholder')}
                  placeholderTextColor={colors.text.muted}
                  showSoftInputOnFocus={false}
                  editable={!inputsDisabled}
                  onFocus={() => {
                    handleInputFocus('takeProfitPercentage');
                  }}
                  onBlur={() => {
                    handleTakeProfitPercentageBlur();
                    handleInputBlur();
                  }}
                  selectionColor={colors.primary.default}
                  cursorColor={colors.primary.default}
                />
                <Text
                  variant={TextVariant.BodyMD}
                  color={TextColor.Alternative}
                >
                  %
                </Text>
              </View>
            </View>

            {/* Error message */}
            {!isValid && takeProfitError && (
              <Text variant={TextVariant.BodySM} color={TextColor.Error}>
                {takeProfitError}
              </Text>
            )}
          </View>

          {/* Stop Loss Section */}
          <View style={focusedInput ? styles.sectionCondensed : styles.section}>
            <Text
              variant={TextVariant.HeadingSM}
              color={TextColor.Default}
              style={styles.sectionTitle}
            >
              {actualDirection === 'short'
                ? strings('perps.tpsl.stop_loss_short')
                : strings('perps.tpsl.stop_loss_long')}
            </Text>

            {/* Percentage buttons */}
            <View style={styles.percentageButtonsContainer}>
              <TouchableOpacity
                style={[
                  styles.percentageButton,
                  !stopLossPrice && styles.percentageButtonOff,
<<<<<<< HEAD
                ]}
                onPress={handleStopLossOff}
                disabled={inputsDisabled || !!focusedInput}
              >
                <Text variant={TextVariant.BodySM} color={TextColor.Default}>
                  {strings('perps.tpsl.off')}
                </Text>
              </TouchableOpacity>
              {STOP_LOSS_PERCENTAGES.map((percentage) => (
                <TouchableOpacity
                  key={percentage}
                  style={[
                    styles.percentageButton,
                    selectedSlPercentage === percentage &&
                      styles.percentageButtonActiveSL,
                  ]}
                  onPress={() => handleStopLossPercentageButton(percentage)}
                  testID={getPerpsTPSLBottomSheetSelector.stopLossPercentageButton(
                    percentage,
                  )}
                  disabled={inputsDisabled}
                >
                  <Text
                    variant={TextVariant.BodySM}
                    color={TextColor.Default}
                    numberOfLines={1}
                    adjustsFontSizeToFit
                  >
                    {percentage}%
                  </Text>
                </TouchableOpacity>
              ))}
            </View>

            {/* Input row */}
            <View style={styles.inputRow}>
              {/* Price Input */}
              <View
                style={[
                  styles.inputContainer,
                  !isValid && stopLossError && styles.inputError,
                ]}
              >
=======
                ]}
                onPress={handleStopLossOff}
                disabled={inputsDisabled || !!focusedInput}
              >
                <Text variant={TextVariant.BodySM} color={TextColor.Default}>
                  {strings('perps.tpsl.off')}
                </Text>
              </TouchableOpacity>
              {STOP_LOSS_PERCENTAGES.map((percentage) => (
                <TouchableOpacity
                  key={percentage}
                  style={[
                    styles.percentageButton,
                    selectedSlPercentage === percentage &&
                      styles.percentageButtonActiveSL,
                  ]}
                  onPress={() => handleStopLossPercentageButton(percentage)}
                  testID={getPerpsTPSLBottomSheetSelector.stopLossPercentageButton(
                    percentage,
                  )}
                  disabled={inputsDisabled}
                >
                  <Text
                    variant={TextVariant.BodySM}
                    color={TextColor.Default}
                    numberOfLines={1}
                    adjustsFontSizeToFit
                  >
                    {percentage}%
                  </Text>
                </TouchableOpacity>
              ))}
            </View>

            {/* Input row */}
            <View style={styles.inputRow}>
              {/* Price Input */}
              <View
                style={[
                  styles.inputContainer,
                  !isValid && stopLossError && styles.inputError,
                ]}
              >
>>>>>>> c0d92e35
                <TextInput
                  ref={stopLossPriceRef}
                  style={styles.input}
                  value={stopLossPrice}
                  onChangeText={(text) => {
                    const digitCount = (text.match(/\d/g) || []).length;
                    if (digitCount > 9) return; // Block input beyond 9 digits
                    handleStopLossPriceChange(text);
                  }}
                  placeholder={strings('perps.tpsl.trigger_price_placeholder')}
                  placeholderTextColor={colors.text.muted}
                  showSoftInputOnFocus={false}
                  editable={!inputsDisabled}
                  onFocus={() => {
                    handleInputFocus('stopLossPrice');
                  }}
                  onBlur={() => {
                    handleStopLossPriceBlur();
                    handleInputBlur();
                  }}
                  selectionColor={colors.primary.default}
                  cursorColor={colors.primary.default}
                />
                <Text
                  variant={TextVariant.BodyMD}
                  color={TextColor.Alternative}
                >
                  {strings('perps.tpsl.usd_label')}
                </Text>
              </View>

              {/* Percentage Input */}
              <View
                style={[
                  styles.inputContainer,
                  !isValid && stopLossError && styles.inputError,
                ]}
              >
                <TextInput
                  ref={stopLossPercentageRef}
                  style={styles.input}
                  value={formattedStopLossPercentage}
                  onChangeText={(text) => {
                    const digitCount = (text.match(/\d/g) || []).length;
                    if (digitCount > 9) return; // Block input beyond 9 digits
                    handleStopLossPercentageChange(text);
                  }}
                  placeholder={strings('perps.tpsl.loss_roe_placeholder')}
                  placeholderTextColor={colors.text.muted}
                  showSoftInputOnFocus={false}
                  editable={!inputsDisabled}
                  onFocus={() => {
                    handleInputFocus('stopLossPercentage');
                  }}
                  onBlur={() => {
                    handleStopLossPercentageBlur();
                    handleInputBlur();
                  }}
                  selectionColor={colors.primary.default}
                  cursorColor={colors.primary.default}
                />
                <Text
                  variant={TextVariant.BodyMD}
                  color={TextColor.Alternative}
                >
                  %
                </Text>
              </View>
            </View>

            {/* Error message */}
            {!isValid && Boolean(stopLossError || stopLossLiquidationError) && (
              <Text variant={TextVariant.BodySM} color={TextColor.Error}>
                {stopLossError || stopLossLiquidationError}
              </Text>
            )}
          </View>
        </TouchableOpacity>
      </ScrollView>

      <View style={styles.keypadFooter}>
        {focusedInput ? (
          <>
            <Button
              style={styles.doneButton}
              label={strings('perps.tpsl.done')}
              variant={ButtonVariants.Primary}
              size={ButtonSize.Lg}
              onPress={handleConfirm}
              isDisabled={confirmDisabled}
              loading={isUpdating}
            />
            <View style={styles.keypadContainer}>
              <Keypad
                value={
                  focusedInput === 'takeProfitPrice'
                    ? takeProfitPrice
                    : focusedInput === 'takeProfitPercentage'
                    ? formattedTakeProfitPercentage
                    : focusedInput === 'stopLossPrice'
                    ? stopLossPrice
                    : formattedStopLossPercentage
                }
                onChange={handleKeypadChange}
                // USD_PERPS is not a real currency - it's a custom configuration
                // that allows 5 decimal places for crypto prices, overriding the
                // default USD configuration which only allows 2 decimal places.
                currency="USD_PERPS"
                decimals={5}
              />
            </View>
          </>
        ) : (
          <BottomSheetFooter
            buttonPropsArray={[
              {
                label: strings('perps.tpsl.done'),
                variant: ButtonVariants.Primary,
                size: ButtonSize.Lg,
                onPress: handleConfirm,
                isDisabled: confirmDisabled,
                loading: isUpdating,
              },
            ]}
          />
        )}
      </View>
    </BottomSheet>
  );
};

export default memo(PerpsTPSLBottomSheet);<|MERGE_RESOLUTION|>--- conflicted
+++ resolved
@@ -78,28 +78,15 @@
   const styles = createStyles(colors);
   const bottomSheetRef = useRef<BottomSheetRef>(null);
   const scrollViewRef = useRef<ScrollView>(null);
-<<<<<<< HEAD
-  const { startMeasure, endMeasure } = usePerpsPerformance();
 
   // Keypad state management
   const [focusedInput, setFocusedInput] = useState<string | null>(null);
 
-=======
-
-  // Keypad state management
-  const [focusedInput, setFocusedInput] = useState<string | null>(null);
-
->>>>>>> c0d92e35
   // Refs for TextInput components to programmatically blur them
   const takeProfitPriceRef = useRef<TextInput>(null);
   const takeProfitPercentageRef = useRef<TextInput>(null);
   const stopLossPriceRef = useRef<TextInput>(null);
   const stopLossPercentageRef = useRef<TextInput>(null);
-<<<<<<< HEAD
-
-  const { track } = usePerpsEventTracking();
-=======
->>>>>>> c0d92e35
 
   // Subscribe to real-time price only when visible and we have an asset
   // Use 1s debounce for TP/SL bottom sheet
@@ -329,101 +316,6 @@
     setFocusedInput(null);
   }, [focusedInput]);
 
-  // Handle close without saving
-  const handleClose = useCallback(() => {
-    onClose();
-  }, [onClose]);
-
-  // Keypad handlers
-  const handleKeypadChange = useCallback(
-    ({ value }: { value: string; valueAsNumber: number }) => {
-      if (focusedInput === 'takeProfitPrice') {
-        handleTakeProfitPriceChange(value);
-      } else if (focusedInput === 'takeProfitPercentage') {
-        handleTakeProfitPercentageChange(value);
-      } else if (focusedInput === 'stopLossPrice') {
-        handleStopLossPriceChange(value);
-      } else if (focusedInput === 'stopLossPercentage') {
-        const trimmedValue = value.trim();
-        const valueToUse =
-          trimmedValue.length === 1 && trimmedValue !== '0'
-            ? `-${value}`
-            : value.trim();
-        handleStopLossPercentageChange(valueToUse);
-      }
-    },
-    [
-      focusedInput,
-      handleTakeProfitPriceChange,
-      handleTakeProfitPercentageChange,
-      handleStopLossPriceChange,
-      handleStopLossPercentageChange,
-    ],
-  );
-
-  const handleInputFocus = useCallback(
-    (inputType: string) => {
-      setFocusedInput(inputType);
-
-      // Call the appropriate original focus handler
-      switch (inputType) {
-        case 'takeProfitPrice':
-          handleTakeProfitPriceFocus();
-          break;
-        case 'takeProfitPercentage':
-          handleTakeProfitPercentageFocus();
-          break;
-        case 'stopLossPrice':
-          handleStopLossPriceFocus();
-          break;
-        case 'stopLossPercentage':
-          handleStopLossPercentageFocus();
-          break;
-      }
-    },
-    [
-      handleTakeProfitPriceFocus,
-      handleTakeProfitPercentageFocus,
-      handleStopLossPriceFocus,
-      handleStopLossPercentageFocus,
-    ],
-  );
-
-  const handleInputBlur = useCallback(() => {
-    // Call the appropriate original blur handler based on which input was focused
-    if (focusedInput === 'takeProfitPrice') {
-      handleTakeProfitPriceBlur();
-    } else if (focusedInput === 'takeProfitPercentage') {
-      handleTakeProfitPercentageBlur();
-    } else if (focusedInput === 'stopLossPrice') {
-      handleStopLossPriceBlur();
-    } else if (focusedInput === 'stopLossPercentage') {
-      handleStopLossPercentageBlur();
-    }
-
-    setFocusedInput(null);
-  }, [
-    focusedInput,
-    handleTakeProfitPriceBlur,
-    handleTakeProfitPercentageBlur,
-    handleStopLossPriceBlur,
-    handleStopLossPercentageBlur,
-  ]);
-
-  const dismissKeypad = useCallback(() => {
-    // Blur the currently focused input to trigger onBlur events
-    if (focusedInput === 'takeProfitPrice') {
-      takeProfitPriceRef.current?.blur();
-    } else if (focusedInput === 'takeProfitPercentage') {
-      takeProfitPercentageRef.current?.blur();
-    } else if (focusedInput === 'stopLossPrice') {
-      stopLossPriceRef.current?.blur();
-    } else if (focusedInput === 'stopLossPercentage') {
-      stopLossPercentageRef.current?.blur();
-    }
-    setFocusedInput(null);
-  }, [focusedInput]);
-
   const handleConfirm = useCallback(() => {
     if (focusedInput) {
       dismissKeypad();
@@ -440,22 +332,7 @@
 
     onConfirm(parseTakeProfitPrice, parseStopLossPrice);
     // Don't close immediately - let the parent handle closing after update completes
-<<<<<<< HEAD
-  }, [
-    focusedInput,
-    takeProfitPrice,
-    stopLossPrice,
-    onConfirm,
-    dismissKeypad,
-    track,
-    asset,
-    actualDirection,
-    slUsingPercentage,
-    tpUsingPercentage,
-  ]);
-=======
   }, [focusedInput, takeProfitPrice, stopLossPrice, onConfirm, dismissKeypad]);
->>>>>>> c0d92e35
 
   const confirmDisabled = !hasChanges || !isValid || isUpdating;
   const inputsDisabled = isUpdating;
@@ -531,7 +408,6 @@
                 parseFloat(limitPrice) > 0
                   ? strings('perps.order.limit_price')
                   : strings('perps.tpsl.current_price')}
-<<<<<<< HEAD
               </Text>
               <Text variant={TextVariant.BodyMD} color={TextColor.Default}>
                 {currentPrice
@@ -554,30 +430,6 @@
                     })
                   : '--'}
               </Text>
-=======
-              </Text>
-              <Text variant={TextVariant.BodyMD} color={TextColor.Default}>
-                {currentPrice
-                  ? formatPerpsFiat(currentPrice, {
-                      ranges: PRICE_RANGES_POSITION_VIEW,
-                    })
-                  : '--'}
-              </Text>
-            </View>
-            <View style={styles.priceInfoRow}>
-              <Text variant={TextVariant.BodyMD} color={TextColor.Alternative}>
-                {strings('perps.tpsl.liquidation_price')}
-              </Text>
-              <Text variant={TextVariant.BodyMD} color={TextColor.Default}>
-                {displayLiquidationPrice &&
-                displayLiquidationPrice !== 'null' &&
-                displayLiquidationPrice !== '0.00'
-                  ? formatPerpsFiat(displayLiquidationPrice, {
-                      ranges: PRICE_RANGES_POSITION_VIEW,
-                    })
-                  : '--'}
-              </Text>
->>>>>>> c0d92e35
             </View>
           </View>
 
@@ -599,7 +451,6 @@
                 style={[
                   styles.percentageButton,
                   !takeProfitPrice && styles.percentageButtonOff,
-<<<<<<< HEAD
                 ]}
                 onPress={handleTakeProfitOff}
                 disabled={inputsDisabled || !!focusedInput}
@@ -643,51 +494,6 @@
                   !isValid && takeProfitError && styles.inputError,
                 ]}
               >
-=======
-                ]}
-                onPress={handleTakeProfitOff}
-                disabled={inputsDisabled || !!focusedInput}
-              >
-                <Text variant={TextVariant.BodySM} color={TextColor.Default}>
-                  {strings('perps.tpsl.off')}
-                </Text>
-              </TouchableOpacity>
-              {TAKE_PROFIT_PERCENTAGES.map((percentage) => (
-                <TouchableOpacity
-                  key={percentage}
-                  style={[
-                    styles.percentageButton,
-                    selectedTpPercentage === percentage &&
-                      styles.percentageButtonActiveTP,
-                  ]}
-                  onPress={() => handleTakeProfitPercentageButton(percentage)}
-                  testID={getPerpsTPSLBottomSheetSelector.takeProfitPercentageButton(
-                    percentage,
-                  )}
-                  disabled={inputsDisabled}
-                >
-                  <Text
-                    variant={TextVariant.BodySM}
-                    color={TextColor.Default}
-                    numberOfLines={1}
-                    adjustsFontSizeToFit
-                  >
-                    +{percentage}%
-                  </Text>
-                </TouchableOpacity>
-              ))}
-            </View>
-
-            {/* Input row */}
-            <View style={styles.inputRow}>
-              {/* Price Input */}
-              <View
-                style={[
-                  styles.inputContainer,
-                  !isValid && takeProfitError && styles.inputError,
-                ]}
-              >
->>>>>>> c0d92e35
                 <TextInput
                   ref={takeProfitPriceRef}
                   style={styles.input}
@@ -784,7 +590,6 @@
                 style={[
                   styles.percentageButton,
                   !stopLossPrice && styles.percentageButtonOff,
-<<<<<<< HEAD
                 ]}
                 onPress={handleStopLossOff}
                 disabled={inputsDisabled || !!focusedInput}
@@ -828,51 +633,6 @@
                   !isValid && stopLossError && styles.inputError,
                 ]}
               >
-=======
-                ]}
-                onPress={handleStopLossOff}
-                disabled={inputsDisabled || !!focusedInput}
-              >
-                <Text variant={TextVariant.BodySM} color={TextColor.Default}>
-                  {strings('perps.tpsl.off')}
-                </Text>
-              </TouchableOpacity>
-              {STOP_LOSS_PERCENTAGES.map((percentage) => (
-                <TouchableOpacity
-                  key={percentage}
-                  style={[
-                    styles.percentageButton,
-                    selectedSlPercentage === percentage &&
-                      styles.percentageButtonActiveSL,
-                  ]}
-                  onPress={() => handleStopLossPercentageButton(percentage)}
-                  testID={getPerpsTPSLBottomSheetSelector.stopLossPercentageButton(
-                    percentage,
-                  )}
-                  disabled={inputsDisabled}
-                >
-                  <Text
-                    variant={TextVariant.BodySM}
-                    color={TextColor.Default}
-                    numberOfLines={1}
-                    adjustsFontSizeToFit
-                  >
-                    {percentage}%
-                  </Text>
-                </TouchableOpacity>
-              ))}
-            </View>
-
-            {/* Input row */}
-            <View style={styles.inputRow}>
-              {/* Price Input */}
-              <View
-                style={[
-                  styles.inputContainer,
-                  !isValid && stopLossError && styles.inputError,
-                ]}
-              >
->>>>>>> c0d92e35
                 <TextInput
                   ref={stopLossPriceRef}
                   style={styles.input}
