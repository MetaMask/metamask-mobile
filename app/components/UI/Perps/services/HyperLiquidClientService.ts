import {
  ExchangeClient,
  InfoClient,
  SubscriptionClient,
  WebSocketTransport,
} from '@deeeed/hyperliquid-node20';
import { DevLogger } from '../../../../core/SDKConnect/utils/DevLogger';
import {
  getWebSocketEndpoint,
  HYPERLIQUID_TRANSPORT_CONFIG,
} from '../constants/hyperLiquidConfig';
import type { HyperLiquidNetwork } from '../types/config';
<<<<<<< HEAD
import { strings } from '../../../../../locales/i18n';
=======
import type { CandleData } from '../types';

/**
 * Valid time intervals for historical candle data
 */
export type ValidCandleInterval =
  | '1m'
  | '3m'
  | '5m'
  | '15m'
  | '30m'
  | '1h'
  | '2h'
  | '4h'
  | '8h'
  | '12h'
  | '1d'
  | '3d'
  | '1w'
  | '1M';
>>>>>>> 761b40c5

/**
 * Service for managing HyperLiquid SDK clients
 * Handles initialization, transport creation, and client lifecycle
 */
export class HyperLiquidClientService {
  private exchangeClient?: ExchangeClient;
  private infoClient?: InfoClient;
  private subscriptionClient?: SubscriptionClient;
  private transport?: WebSocketTransport;
  private isTestnet: boolean;

  constructor(options: { isTestnet?: boolean } = {}) {
    this.isTestnet = options.isTestnet || false;
  }

  /**
   * Initialize all HyperLiquid SDK clients
   */
  public initialize(wallet: {
    request: (args: { method: string; params: unknown[] }) => Promise<unknown>;
  }): void {
    try {
      this.transport = this.createTransport();

      this.exchangeClient = new ExchangeClient({
        wallet,
        transport: this.transport,
        isTestnet: this.isTestnet,
      });

      this.infoClient = new InfoClient({ transport: this.transport });
      this.subscriptionClient = new SubscriptionClient({
        transport: this.transport,
      });

      DevLogger.log('HyperLiquid SDK clients initialized', {
        testnet: this.isTestnet,
        endpoint: getWebSocketEndpoint(this.isTestnet),
        timestamp: new Date().toISOString(),
      });
    } catch (error) {
      DevLogger.log('Failed to initialize HyperLiquid SDK clients:', error);
      throw error;
    }
  }

  /**
   * Create WebSocket transport with configuration
   */
  private createTransport(): WebSocketTransport {
    const wsUrl = getWebSocketEndpoint(this.isTestnet);

    DevLogger.log('HyperLiquid: Creating WebSocket transport', {
      endpoint: wsUrl,
      isTestnet: this.isTestnet,
      timestamp: new Date().toISOString(),
    });

    return new WebSocketTransport({
      url: wsUrl,
      ...HYPERLIQUID_TRANSPORT_CONFIG,
    });
  }

  /**
   * Toggle testnet mode and reinitialize clients
   */
  public async toggleTestnet(wallet: {
    request: (args: { method: string; params: unknown[] }) => Promise<unknown>;
  }): Promise<HyperLiquidNetwork> {
    this.isTestnet = !this.isTestnet;
    this.initialize(wallet);
    return this.isTestnet ? 'testnet' : 'mainnet';
  }

  /**
   * Check if clients are properly initialized
   */
  public isInitialized(): boolean {
    return !!(
      this.exchangeClient &&
      this.infoClient &&
      this.subscriptionClient
    );
  }

  /**
   * Ensure clients are initialized, throw if not
   */
  public ensureInitialized(): void {
    if (!this.isInitialized()) {
      throw new Error(strings('perps.errors.clientNotInitialized'));
    }
  }

  /**
   * Recreate subscription client if needed (for reconnection scenarios)
   */
  public ensureSubscriptionClient(wallet: {
    request: (args: { method: string; params: unknown[] }) => Promise<unknown>;
  }): void {
    if (!this.subscriptionClient) {
      DevLogger.log(
        'HyperLiquid: Recreating subscription client after disconnect',
      );
      this.initialize(wallet);
    }
  }

  /**
   * Get the exchange client
   */
  public getExchangeClient(): ExchangeClient {
    this.ensureInitialized();
    if (!this.exchangeClient) {
      throw new Error(strings('perps.errors.exchangeClientNotAvailable'));
    }
    return this.exchangeClient;
  }

  /**
   * Get the info client
   */
  public getInfoClient(): InfoClient {
    this.ensureInitialized();
    if (!this.infoClient) {
      throw new Error(strings('perps.errors.infoClientNotAvailable'));
    }
    return this.infoClient;
  }

  /**
   * Get the subscription client
   */
  public getSubscriptionClient(): SubscriptionClient | undefined {
    if (!this.subscriptionClient) {
      DevLogger.log('SubscriptionClient not initialized');
      return undefined;
    }
    return this.subscriptionClient;
  }

  /**
   * Get current network state
   */
  public getNetwork(): HyperLiquidNetwork {
    return this.isTestnet ? 'testnet' : 'mainnet';
  }

  /**
   * Check if running on testnet
   */
  public isTestnetMode(): boolean {
    return this.isTestnet;
  }

  /**
   * Update testnet mode
   */
  public setTestnetMode(isTestnet: boolean): void {
    this.isTestnet = isTestnet;
  }

  /**
   * Fetch historical candle data using the HyperLiquid SDK
   * @param coin - The coin symbol (e.g., "BTC", "ETH")
   * @param interval - The interval (e.g., "1m", "5m", "15m", "30m", "1h", "2h", "4h", "8h", "12h", "1d", "3d", "1w", "1M")
   * @param limit - Number of candles to fetch (default: 100)
   * @returns Promise<CandleData | null>
   */
  public async fetchHistoricalCandles(
    coin: string,
    interval: ValidCandleInterval,
    limit: number = 100,
  ): Promise<CandleData | null> {
    this.ensureInitialized();

    try {
      // Calculate start and end times based on interval and limit
      const now = Date.now();
      const intervalMs = this.getIntervalMilliseconds(interval);
      const startTime = now - limit * intervalMs;

      // Use the SDK's InfoClient to fetch candle data
      const infoClient = this.getInfoClient();
      const data = await infoClient.candleSnapshot({
        coin,
        interval,
        startTime,
        endTime: now,
      });

      // Transform API response to match expected format
      if (Array.isArray(data) && data.length > 0) {
        const candles = data.map((candle) => ({
          time: candle.t, // open time
          open: candle.o.toString(),
          high: candle.h.toString(),
          low: candle.l.toString(),
          close: candle.c.toString(),
          volume: candle.v.toString(),
        }));

        return {
          coin,
          interval,
          candles,
        };
      }

      return {
        coin,
        interval,
        candles: [],
      };
    } catch (error) {
      DevLogger.log('Error fetching historical candles:', error);
      throw error;
    }
  }

  /**
   * Convert interval string to milliseconds
   */
  private getIntervalMilliseconds(interval: ValidCandleInterval): number {
    const intervalMap: Record<ValidCandleInterval, number> = {
      '1m': 60 * 1000,
      '3m': 3 * 60 * 1000,
      '5m': 5 * 60 * 1000,
      '15m': 15 * 60 * 1000,
      '30m': 30 * 60 * 1000,
      '1h': 60 * 60 * 1000,
      '2h': 2 * 60 * 60 * 1000,
      '4h': 4 * 60 * 60 * 1000,
      '8h': 8 * 60 * 60 * 1000,
      '12h': 12 * 60 * 60 * 1000,
      '1d': 24 * 60 * 60 * 1000,
      '3d': 3 * 24 * 60 * 60 * 1000,
      '1w': 7 * 24 * 60 * 60 * 1000,
      '1M': 30 * 24 * 60 * 60 * 1000, // Approximate
    };

    return intervalMap[interval];
  }

  /**
   * Disconnect and cleanup all clients
   */
  public async disconnect(): Promise<void> {
    try {
      DevLogger.log('HyperLiquid: Disconnecting SDK clients', {
        isTestnet: this.isTestnet,
        endpoint: getWebSocketEndpoint(this.isTestnet),
        timestamp: new Date().toISOString(),
      });

      // Properly close the WebSocket connection using SDK's AsyncDisposable
      if (this.subscriptionClient) {
        try {
          await this.subscriptionClient[Symbol.asyncDispose]();
          DevLogger.log(
            'HyperLiquid: Properly closed WebSocket connection via asyncDispose',
            {
              timestamp: new Date().toISOString(),
            },
          );
        } catch (error) {
          DevLogger.log('HyperLiquid: Error closing WebSocket connection', {
            error: error instanceof Error ? error.message : strings('perps.errors.unknownError'),
            timestamp: new Date().toISOString(),
          });
        }
      }

      // Clear client references
      this.subscriptionClient = undefined;
      this.exchangeClient = undefined;
      this.infoClient = undefined;
      this.transport = undefined;

      DevLogger.log('HyperLiquid: SDK clients fully disconnected', {
        timestamp: new Date().toISOString(),
      });
    } catch (error) {
      DevLogger.log('HyperLiquid: Error during client disconnect:', error);
      throw error;
    }
  }
}<|MERGE_RESOLUTION|>--- conflicted
+++ resolved
@@ -10,9 +10,7 @@
   HYPERLIQUID_TRANSPORT_CONFIG,
 } from '../constants/hyperLiquidConfig';
 import type { HyperLiquidNetwork } from '../types/config';
-<<<<<<< HEAD
 import { strings } from '../../../../../locales/i18n';
-=======
 import type { CandleData } from '../types';
 
 /**
@@ -33,7 +31,6 @@
   | '3d'
   | '1w'
   | '1M';
->>>>>>> 761b40c5
 
 /**
  * Service for managing HyperLiquid SDK clients
