import {
  ExchangeClient,
  InfoClient,
  SubscriptionClient,
  WebSocketTransport,
} from '@nktkas/hyperliquid';
import { DevLogger } from '../../../../core/SDKConnect/utils/DevLogger';
import {
  getWebSocketEndpoint,
  HYPERLIQUID_TRANSPORT_CONFIG,
} from '../constants/hyperLiquidConfig';
import type { HyperLiquidNetwork } from '../types/config';
import { strings } from '../../../../../locales/i18n';
import type { CandleData } from '../types/perps-types';

import { CandlePeriod } from '../constants/chartConfig';
import { ensureError } from '../utils/perpsErrorHandler';
import Logger from '../../../../util/Logger';
<<<<<<< HEAD
=======
import { Hex } from '@metamask/utils';
>>>>>>> 797f50ea

/**
 * Valid time intervals for historical candle data
 * Uses CandlePeriod enum for type safety
 */
export type ValidCandleInterval = CandlePeriod;

/**
 * Connection states for WebSocket management
 */
export enum WebSocketConnectionState {
  DISCONNECTED = 'disconnected',
  CONNECTING = 'connecting',
  CONNECTED = 'connected',
  DISCONNECTING = 'disconnecting',
}

/**
 * Service for managing HyperLiquid SDK clients
 * Handles initialization, transport creation, and client lifecycle
 */
export class HyperLiquidClientService {
  private exchangeClient?: ExchangeClient;
  private infoClient?: InfoClient;
  private subscriptionClient?: SubscriptionClient<WebSocketTransport>;
  private transport?: WebSocketTransport;
  private isTestnet: boolean;
  private connectionState: WebSocketConnectionState =
    WebSocketConnectionState.DISCONNECTED;
  private disconnectionPromise: Promise<void> | null = null;

  constructor(options: { isTestnet?: boolean } = {}) {
    this.isTestnet = options.isTestnet || false;
  }

  /**
   * Initialize all HyperLiquid SDK clients
   */
  public initialize(wallet: {
    signTypedData: (params: {
      domain: {
        name: string;
        version: string;
        chainId: number;
<<<<<<< HEAD
        verifyingContract: `0x${string}`;
=======
        verifyingContract: Hex;
>>>>>>> 797f50ea
      };
      types: {
        [key: string]: { name: string; type: string }[];
      };
      primaryType: string;
      message: Record<string, unknown>;
<<<<<<< HEAD
    }) => Promise<`0x${string}`>;
=======
    }) => Promise<Hex>;
>>>>>>> 797f50ea
    getChainId?: () => Promise<number>;
  }): void {
    try {
      this.connectionState = WebSocketConnectionState.CONNECTING;
      this.transport = this.createTransport();

      // Wallet adapter implements AbstractViemJsonRpcAccount interface with signTypedData method
      this.exchangeClient = new ExchangeClient({
        wallet: wallet as any, // eslint-disable-line @typescript-eslint/no-explicit-any -- Type widening for SDK compatibility
        transport: this.transport,
      });

      this.infoClient = new InfoClient({ transport: this.transport });
      this.subscriptionClient = new SubscriptionClient({
        transport: this.transport,
      });

      this.connectionState = WebSocketConnectionState.CONNECTED;

      DevLogger.log('HyperLiquid SDK clients initialized', {
        testnet: this.isTestnet,
        endpoint: getWebSocketEndpoint(this.isTestnet),
        timestamp: new Date().toISOString(),
        connectionState: this.connectionState,
      });
    } catch (error) {
      this.connectionState = WebSocketConnectionState.DISCONNECTED;
      DevLogger.log('Failed to initialize HyperLiquid SDK clients:', error);
      throw error;
    }
  }

  /**
   * Create WebSocket transport with configuration
   */
  private createTransport(): WebSocketTransport {
    const wsUrl = getWebSocketEndpoint(this.isTestnet);

    DevLogger.log('HyperLiquid: Creating WebSocket transport', {
      endpoint: wsUrl,
      isTestnet: this.isTestnet,
      timestamp: new Date().toISOString(),
    });

    return new WebSocketTransport({
      url: wsUrl,
      ...HYPERLIQUID_TRANSPORT_CONFIG,
      reconnect: {
        WebSocket, // Use React Native's global WebSocket
      },
    });
  }

  /**
   * Toggle testnet mode and reinitialize clients
   */
  public async toggleTestnet(wallet: {
    signTypedData: (params: {
      domain: {
        name: string;
        version: string;
        chainId: number;
<<<<<<< HEAD
        verifyingContract: `0x${string}`;
=======
        verifyingContract: Hex;
>>>>>>> 797f50ea
      };
      types: {
        [key: string]: { name: string; type: string }[];
      };
      primaryType: string;
      message: Record<string, unknown>;
<<<<<<< HEAD
    }) => Promise<`0x${string}`>;
=======
    }) => Promise<Hex>;
>>>>>>> 797f50ea
    getChainId?: () => Promise<number>;
  }): Promise<HyperLiquidNetwork> {
    this.isTestnet = !this.isTestnet;
    this.initialize(wallet);
    return this.isTestnet ? 'testnet' : 'mainnet';
  }

  /**
   * Check if clients are properly initialized
   */
  public isInitialized(): boolean {
    return !!(
      this.exchangeClient &&
      this.infoClient &&
      this.subscriptionClient
    );
  }

  /**
   * Ensure clients are initialized, throw if not
   */
  public ensureInitialized(): void {
    if (!this.isInitialized()) {
      throw new Error(strings('perps.errors.clientNotInitialized'));
    }
  }

  /**
   * Recreate subscription client if needed (for reconnection scenarios)
   */
  public ensureSubscriptionClient(wallet: {
    signTypedData: (params: {
      domain: {
        name: string;
        version: string;
        chainId: number;
<<<<<<< HEAD
        verifyingContract: `0x${string}`;
=======
        verifyingContract: Hex;
>>>>>>> 797f50ea
      };
      types: {
        [key: string]: { name: string; type: string }[];
      };
      primaryType: string;
      message: Record<string, unknown>;
<<<<<<< HEAD
    }) => Promise<`0x${string}`>;
=======
    }) => Promise<Hex>;
>>>>>>> 797f50ea
    getChainId?: () => Promise<number>;
  }): void {
    if (!this.subscriptionClient) {
      DevLogger.log(
        'HyperLiquid: Recreating subscription client after disconnect',
      );
      this.initialize(wallet);
    }
  }

  /**
   * Get the exchange client
   */
  public getExchangeClient(): ExchangeClient {
    this.ensureInitialized();
    if (!this.exchangeClient) {
      throw new Error(strings('perps.errors.exchangeClientNotAvailable'));
    }
    return this.exchangeClient;
  }

  /**
   * Get the info client
   */
  public getInfoClient(): InfoClient {
    this.ensureInitialized();
    if (!this.infoClient) {
      throw new Error(strings('perps.errors.infoClientNotAvailable'));
    }
    return this.infoClient;
  }

  /**
   * Get the subscription client
   */
  public getSubscriptionClient():
    | SubscriptionClient<WebSocketTransport>
    | undefined {
    if (!this.subscriptionClient) {
      DevLogger.log('SubscriptionClient not initialized');
      return undefined;
    }
    return this.subscriptionClient;
  }

  /**
   * Get current network state
   */
  public getNetwork(): HyperLiquidNetwork {
    return this.isTestnet ? 'testnet' : 'mainnet';
  }

  /**
   * Check if running on testnet
   */
  public isTestnetMode(): boolean {
    return this.isTestnet;
  }

  /**
   * Update testnet mode
   */
  public setTestnetMode(isTestnet: boolean): void {
    this.isTestnet = isTestnet;
  }

  /**
   * Fetch historical candle data using the HyperLiquid SDK
   * @param coin - The coin symbol (e.g., "BTC", "ETH")
   * @param interval - The interval (e.g., "1m", "5m", "15m", "30m", "1h", "2h", "4h", "8h", "12h", "1d", "3d", "1w", "1M")
   * @param limit - Number of candles to fetch (default: 100)
   * @returns Promise<CandleData | null>
   */
  public async fetchHistoricalCandles(
    coin: string,
    interval: ValidCandleInterval,
    limit: number = 100,
  ): Promise<CandleData | null> {
    this.ensureInitialized();

    try {
      // Calculate start and end times based on interval and limit
      const now = Date.now();
      const intervalMs = this.getIntervalMilliseconds(interval);
      const startTime = now - limit * intervalMs;

      // Use the SDK's InfoClient to fetch candle data
      const infoClient = this.getInfoClient();
      const data = await infoClient.candleSnapshot({
        coin,
        interval,
        startTime,
        endTime: now,
      });

      // Transform API response to match expected format
      if (Array.isArray(data) && data.length > 0) {
        const candles = data.map((candle) => ({
          time: candle.t, // open time
          open: candle.o.toString(),
          high: candle.h.toString(),
          low: candle.l.toString(),
          close: candle.c.toString(),
          volume: candle.v.toString(),
        }));

        return {
          coin,
          interval,
          candles,
        };
      }

      return {
        coin,
        interval,
        candles: [],
      };
    } catch (error) {
      DevLogger.log('Error fetching historical candles:', error);
      throw error;
    }
  }

  /**
   * Convert interval string to milliseconds
   */
  private getIntervalMilliseconds(interval: CandlePeriod): number {
    const intervalMap: Record<CandlePeriod, number> = {
      [CandlePeriod.ONE_MINUTE]: 1 * 60 * 1000,
      [CandlePeriod.THREE_MINUTES]: 3 * 60 * 1000,
      [CandlePeriod.FIVE_MINUTES]: 5 * 60 * 1000,
      [CandlePeriod.FIFTEEN_MINUTES]: 15 * 60 * 1000,
      [CandlePeriod.THIRTY_MINUTES]: 30 * 60 * 1000,
      [CandlePeriod.ONE_HOUR]: 60 * 60 * 1000,
      [CandlePeriod.TWO_HOURS]: 2 * 60 * 60 * 1000,
      [CandlePeriod.FOUR_HOURS]: 4 * 60 * 60 * 1000,
      [CandlePeriod.EIGHT_HOURS]: 8 * 60 * 60 * 1000,
      [CandlePeriod.TWELVE_HOURS]: 12 * 60 * 60 * 1000,
      [CandlePeriod.ONE_DAY]: 24 * 60 * 60 * 1000,
      [CandlePeriod.THREE_DAYS]: 3 * 24 * 60 * 60 * 1000,
      [CandlePeriod.ONE_WEEK]: 7 * 24 * 60 * 60 * 1000,
      [CandlePeriod.ONE_MONTH]: 30 * 24 * 60 * 60 * 1000, // Approximate
    };

    return intervalMap[interval];
  }

  /**
   * Disconnect and cleanup all clients
   */
  public async disconnect(): Promise<void> {
    // Return existing promise if already disconnecting
    if (this.disconnectionPromise) {
      return this.disconnectionPromise;
    }

    // If already disconnected, return immediately
    if (this.connectionState === WebSocketConnectionState.DISCONNECTED) {
      return;
    }

    // Create and store the disconnection promise
    this.disconnectionPromise = this.performDisconnection();

    try {
      await this.disconnectionPromise;
    } finally {
      this.disconnectionPromise = null;
    }
  }

  private async performDisconnection(): Promise<void> {
    try {
      this.connectionState = WebSocketConnectionState.DISCONNECTING;

      DevLogger.log('HyperLiquid: Disconnecting SDK clients', {
        isTestnet: this.isTestnet,
        endpoint: getWebSocketEndpoint(this.isTestnet),
        timestamp: new Date().toISOString(),
        connectionState: this.connectionState,
      });

      // Close the WebSocket connection via transport
      if (this.transport) {
        try {
          await this.transport.close();
          DevLogger.log('HyperLiquid: Closed WebSocket transport', {
            timestamp: new Date().toISOString(),
          });
        } catch (error) {
          Logger.error(ensureError(error), {
            context: 'HyperLiquidClientService.performDisconnection',
          });
        }
      }

      // Clear client references
      this.subscriptionClient = undefined;
      this.exchangeClient = undefined;
      this.infoClient = undefined;
      this.transport = undefined;

      this.connectionState = WebSocketConnectionState.DISCONNECTED;

      DevLogger.log('HyperLiquid: SDK clients fully disconnected', {
        timestamp: new Date().toISOString(),
        connectionState: this.connectionState,
      });
    } catch (error) {
      this.connectionState = WebSocketConnectionState.DISCONNECTED;
      Logger.error(ensureError(error), {
        context: 'HyperLiquidClientService.performDisconnection',
      });
      throw error;
    }
  }

  /**
   * Get current WebSocket connection state
   */
  public getConnectionState(): WebSocketConnectionState {
    return this.connectionState;
  }

  /**
   * Check if WebSocket is fully disconnected
   */
  public isDisconnected(): boolean {
    return this.connectionState === WebSocketConnectionState.DISCONNECTED;
  }
}<|MERGE_RESOLUTION|>--- conflicted
+++ resolved
@@ -14,12 +14,9 @@
 import type { CandleData } from '../types/perps-types';
 
 import { CandlePeriod } from '../constants/chartConfig';
-import { ensureError } from '../utils/perpsErrorHandler';
+import { ensureError , ensureError } from '../utils/perpsErrorHandler';
 import Logger from '../../../../util/Logger';
-<<<<<<< HEAD
-=======
 import { Hex } from '@metamask/utils';
->>>>>>> 797f50ea
 
 /**
  * Valid time intervals for historical candle data
@@ -64,28 +61,21 @@
         name: string;
         version: string;
         chainId: number;
-<<<<<<< HEAD
-        verifyingContract: `0x${string}`;
-=======
         verifyingContract: Hex;
->>>>>>> 797f50ea
       };
       types: {
         [key: string]: { name: string; type: string }[];
       };
       primaryType: string;
       message: Record<string, unknown>;
-<<<<<<< HEAD
-    }) => Promise<`0x${string}`>;
-=======
     }) => Promise<Hex>;
->>>>>>> 797f50ea
     getChainId?: () => Promise<number>;
   }): void {
     try {
       this.connectionState = WebSocketConnectionState.CONNECTING;
       this.transport = this.createTransport();
 
+      // Wallet adapter implements AbstractViemJsonRpcAccount interface with signTypedData method
       // Wallet adapter implements AbstractViemJsonRpcAccount interface with signTypedData method
       this.exchangeClient = new ExchangeClient({
         wallet: wallet as any, // eslint-disable-line @typescript-eslint/no-explicit-any -- Type widening for SDK compatibility
@@ -142,22 +132,14 @@
         name: string;
         version: string;
         chainId: number;
-<<<<<<< HEAD
-        verifyingContract: `0x${string}`;
-=======
         verifyingContract: Hex;
->>>>>>> 797f50ea
       };
       types: {
         [key: string]: { name: string; type: string }[];
       };
       primaryType: string;
       message: Record<string, unknown>;
-<<<<<<< HEAD
-    }) => Promise<`0x${string}`>;
-=======
     }) => Promise<Hex>;
->>>>>>> 797f50ea
     getChainId?: () => Promise<number>;
   }): Promise<HyperLiquidNetwork> {
     this.isTestnet = !this.isTestnet;
@@ -194,22 +176,14 @@
         name: string;
         version: string;
         chainId: number;
-<<<<<<< HEAD
-        verifyingContract: `0x${string}`;
-=======
         verifyingContract: Hex;
->>>>>>> 797f50ea
       };
       types: {
         [key: string]: { name: string; type: string }[];
       };
       primaryType: string;
       message: Record<string, unknown>;
-<<<<<<< HEAD
-    }) => Promise<`0x${string}`>;
-=======
     }) => Promise<Hex>;
->>>>>>> 797f50ea
     getChainId?: () => Promise<number>;
   }): void {
     if (!this.subscriptionClient) {
