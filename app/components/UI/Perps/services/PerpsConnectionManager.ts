--- conflicted
+++ resolved
@@ -1,25 +1,14 @@
-<<<<<<< HEAD
-import { captureException } from '@sentry/react-native';
-import BackgroundTimer from 'react-native-background-timer';
-=======
 import { captureException, setMeasurement } from '@sentry/react-native';
 import type { Span } from '@sentry/core';
 import BackgroundTimer from 'react-native-background-timer';
 import performance from 'react-native-performance';
 import { v4 as uuidv4 } from 'uuid';
->>>>>>> 8e7057fe
 import Engine from '../../../../core/Engine';
 import { DevLogger } from '../../../../core/SDKConnect/utils/DevLogger';
 import { selectSelectedInternalAccountByScope } from '../../../../selectors/multichainAccounts/accounts';
 import { store } from '../../../../store';
 import Device from '../../../../util/device';
 import Logger from '../../../../util/Logger';
-<<<<<<< HEAD
-import { PERPS_CONSTANTS } from '../constants/perpsConfig';
-import { PERPS_ERROR_CODES } from '../controllers/PerpsController';
-import { getStreamManagerInstance } from '../providers/PerpsStreamManager';
-import { selectPerpsNetwork } from '../selectors/perpsController';
-=======
 import {
   trace,
   endTrace,
@@ -31,7 +20,6 @@
 import { getStreamManagerInstance } from '../providers/PerpsStreamManager';
 import { selectPerpsNetwork } from '../selectors/perpsController';
 import { PerpsMeasurementName } from '../constants/performanceMetrics';
->>>>>>> 8e7057fe
 
 // simple wait utility
 const wait = (ms: number): Promise<void> =>
@@ -600,13 +588,10 @@
    * Performs the actual reconnection logic
    */
   private async performReconnection(): Promise<void> {
-<<<<<<< HEAD
-=======
     const traceId = uuidv4();
     const reconnectionStartTime = performance.now();
     let traceData: Record<string, string | number | boolean> | undefined;
 
->>>>>>> 8e7057fe
     DevLogger.log(
       'PerpsConnectionManager: Reconnecting with new account/network context',
     );
