<<<<<<< HEAD
import { captureException } from '@sentry/react-native';
import BackgroundTimer from 'react-native-background-timer';
=======
import { captureException, setMeasurement } from '@sentry/react-native';
import BackgroundTimer from 'react-native-background-timer';
import performance from 'react-native-performance';
>>>>>>> c0d92e35
import Engine from '../../../../core/Engine';
import { DevLogger } from '../../../../core/SDKConnect/utils/DevLogger';
import { selectSelectedInternalAccountByScope } from '../../../../selectors/multichainAccounts/accounts';
import { store } from '../../../../store';
import Device from '../../../../util/device';
import Logger from '../../../../util/Logger';
<<<<<<< HEAD
import { PERPS_CONSTANTS } from '../constants/perpsConfig';
import { PERPS_ERROR_CODES } from '../controllers/PerpsController';
import { getStreamManagerInstance } from '../providers/PerpsStreamManager';
import { selectPerpsNetwork } from '../selectors/perpsController';
=======
import { PERPS_CONSTANTS, PERFORMANCE_CONFIG } from '../constants/perpsConfig';
import { PERPS_ERROR_CODES } from '../controllers/PerpsController';
import { getStreamManagerInstance } from '../providers/PerpsStreamManager';
import { selectPerpsNetwork } from '../selectors/perpsController';
import { PerpsMeasurementName } from '../constants/performanceMetrics';
>>>>>>> c0d92e35

// simple wait utility
const wait = (ms: number): Promise<void> =>
  new Promise((resolve) => setTimeout(resolve, ms));

/**
 * Singleton manager for Perps connection state
 * This ensures that both PerpsScreenStack and PerpsModalStack
 * share the same connection state and lifecycle
 */
class PerpsConnectionManagerClass {
  private static instance: PerpsConnectionManagerClass;
  private isConnected = false;
  private isConnecting = false;
  private isInitialized = false;
  private isDisconnecting = false;
  private error: string | null = null;
  private connectionRefCount = 0;
  private initPromise: Promise<void> | null = null;
  private disconnectPromise: Promise<void> | null = null;
  private hasPreloaded = false;
  private prewarmCleanups: (() => void)[] = [];
  private unsubscribeFromStore: (() => void) | null = null;
  private previousAddress: string | undefined;
  private previousPerpsNetwork: 'mainnet' | 'testnet' | undefined;
  private lastBalanceUpdateTime = 0;
  private balanceUpdateThrottleMs = PERPS_CONSTANTS.BALANCE_UPDATE_THROTTLE_MS;
  private gracePeriodTimer: number | null = null;
  private isInGracePeriod = false;
  private pendingReconnectPromise: Promise<void> | null = null;

  private constructor() {
    // Private constructor to enforce singleton pattern
    // Monitoring will be set up on first connect
  }

  /**
   * Set up monitoring for account and network changes
   */
  private setupStateMonitoring(): void {
    // Only set up if not already monitoring
    if (this.unsubscribeFromStore) {
      return;
    }

    // Get initial values
    const state = store.getState();
    const selectedEvmAccount =
      selectSelectedInternalAccountByScope(state)('eip155:1');
    this.previousAddress = selectedEvmAccount?.address;
    this.previousPerpsNetwork = selectPerpsNetwork(state);

    // Subscribe to Redux store changes
    this.unsubscribeFromStore = store.subscribe(() => {
      const currentState = store.getState();
      const currentEvmAccount =
        selectSelectedInternalAccountByScope(currentState)('eip155:1');
      const currentAddress = currentEvmAccount?.address;
      const currentPerpsNetwork = selectPerpsNetwork(currentState);

      const hasAccountChanged =
        this.previousAddress !== undefined &&
        this.previousAddress !== currentAddress;
      const hasPerpsNetworkChanged =
        this.previousPerpsNetwork !== undefined &&
        this.previousPerpsNetwork !== currentPerpsNetwork;

      // If account or network changed and we're connected, trigger reconnection
      if ((hasAccountChanged || hasPerpsNetworkChanged) && this.isConnected) {
        DevLogger.log(
          'PerpsConnectionManager: Account or network change detected',
          {
            accountChanged: hasAccountChanged,
            networkChanged: hasPerpsNetworkChanged,
            previousAddress: this.previousAddress,
            currentAddress,
            previousNetwork: this.previousPerpsNetwork,
            currentNetwork: currentPerpsNetwork,
          },
        );

        // Immediately clear ALL cached data to prevent old account data from showing
        const streamManager = getStreamManagerInstance();

        // Clear caches immediately - this disconnects old WebSockets and sets accountAddress to null
        streamManager.positions.clearCache();
        streamManager.orders.clearCache();
        streamManager.account.clearCache();
        streamManager.prices.clearCache();
        streamManager.marketData.clearCache();

        // Force the controller to reconnect with new account
        // This ensures proper WebSocket reconnection at the controller level
        this.reconnectWithNewContext().catch((error) => {
          DevLogger.log(
            'PerpsConnectionManager: Failed to reconnect after account/network change',
            error,
          );
        });
      }

      // Update tracked values
      this.previousAddress = currentAddress;
      this.previousPerpsNetwork = currentPerpsNetwork;
    });

    DevLogger.log('PerpsConnectionManager: State monitoring set up');
  }

  /**
   * Clean up state monitoring
   */
  private cleanupStateMonitoring(): void {
    if (this.unsubscribeFromStore) {
      this.unsubscribeFromStore();
      this.unsubscribeFromStore = null;
      this.previousAddress = undefined;
      this.previousPerpsNetwork = undefined;
      DevLogger.log('PerpsConnectionManager: State monitoring cleaned up');
    }
  }

  /**
   * Cancel active grace period timer
   */
  private cancelGracePeriod(): void {
    if (this.gracePeriodTimer) {
      if (Device.isAndroid()) {
        BackgroundTimer.clearTimeout(this.gracePeriodTimer);
      } else {
        clearTimeout(this.gracePeriodTimer);
        BackgroundTimer.stop();
      }
      this.gracePeriodTimer = null;
      this.isInGracePeriod = false;
      DevLogger.log('PerpsConnectionManager: Grace period cancelled');
    }
  }

  /**
   * Schedule disconnection after grace period
   */
  private scheduleGracePeriodDisconnection(): void {
    // Cancel any existing timer to prevent multiple timers
    this.cancelGracePeriod();

    DevLogger.log(
      `PerpsConnectionManager: Starting grace period for ${PERPS_CONSTANTS.CONNECTION_GRACE_PERIOD_MS}ms`,
    );
    this.isInGracePeriod = true;

    if (Device.isIos()) {
      // iOS: Start background timer, schedule with setTimeout, then stop immediately
      BackgroundTimer.start();
      this.gracePeriodTimer = setTimeout(() => {
        this.performActualDisconnection().catch((error) => {
          console.error('Error performing actual disconnection:', error);
        });
      }, PERPS_CONSTANTS.CONNECTION_GRACE_PERIOD_MS) as unknown as number;
      // Stop immediately after scheduling (not in the callback)
      BackgroundTimer.stop();
    } else if (Device.isAndroid()) {
      // Android uses BackgroundTimer.setTimeout directly
      this.gracePeriodTimer = BackgroundTimer.setTimeout(() => {
        this.performActualDisconnection().catch((error) => {
          console.error('Error performing actual disconnection:', error);
        });
      }, PERPS_CONSTANTS.CONNECTION_GRACE_PERIOD_MS);
    }
  }

  /**
   * Perform the actual disconnection after grace period expires
   */
  private async performActualDisconnection(): Promise<void> {
    DevLogger.log(
      `PerpsConnectionManager: Grace period expired, performing disconnection (refCount: ${this.connectionRefCount})`,
    );

    // Reset grace period state
    this.gracePeriodTimer = null;
    this.isInGracePeriod = false;

    // Only disconnect if we still have no references
    if (this.connectionRefCount <= 0) {
      if (this.isConnected || this.isInitialized) {
        // Track that we're disconnecting
        this.isDisconnecting = true;

        this.disconnectPromise = (async () => {
          try {
            DevLogger.log(
              'PerpsConnectionManager: Performing actual disconnection after grace period',
            );

            // Clean up preloaded subscriptions
            this.cleanupPreloadedSubscriptions();

            // Clean up state monitoring when leaving Perps
            this.cleanupStateMonitoring();

            // Reset state before disconnecting to prevent race conditions
            this.isConnected = false;
            this.isInitialized = false;
            this.isConnecting = false;
            this.hasPreloaded = false; // Reset pre-load flag on disconnect
            this.clearError(); // Clear any errors on disconnect

            await Engine.context.PerpsController.disconnect();

            DevLogger.log(
              'PerpsConnectionManager: Actual disconnection complete',
            );
          } catch (error) {
            DevLogger.log(
              'PerpsConnectionManager: Actual disconnection error',
              error,
            );
          } finally {
            this.isDisconnecting = false;
            this.disconnectPromise = null;
          }
        })();

        await this.disconnectPromise;
      } else {
        // Even if not connected, clean up monitoring when leaving Perps
        this.cleanupStateMonitoring();
      }
    } else {
      DevLogger.log(
        `PerpsConnectionManager: Grace period expired but refCount is now ${this.connectionRefCount}, skipping disconnection`,
      );
    }
  }

  static getInstance(): PerpsConnectionManagerClass {
    if (!PerpsConnectionManagerClass.instance) {
      PerpsConnectionManagerClass.instance = new PerpsConnectionManagerClass();
    }
    return PerpsConnectionManagerClass.instance;
  }

  /**
   * Set error state
   */
  private setError(error: string | Error): void {
    const errorMessage = error instanceof Error ? error.message : error;
    this.error = errorMessage;
    DevLogger.log('PerpsConnectionManager: Error set', errorMessage);
  }

  /**
   * Clear error state
   */
  private clearError(): void {
    if (this.error) {
      DevLogger.log('PerpsConnectionManager: Error cleared');
      this.error = null;
    }
  }

  /**
   * Reset error state (public method for UI)
   */
  resetError(): void {
    this.clearError();
  }

  /**
   * Force an error state for development/testing purposes only
   */
  forceError(error: string): void {
    if (__DEV__) {
      this.setError(error);
    }
  }

  async connect(): Promise<void> {
    // Cancel any active grace period when reconnecting
    if (this.isInGracePeriod) {
      DevLogger.log(
        'PerpsConnectionManager: Cancelling grace period due to reconnection',
      );
      this.cancelGracePeriod();
    }

    // Wait if we're still disconnecting
    if (this.isDisconnecting && this.disconnectPromise) {
      DevLogger.log(
        'PerpsConnectionManager: Waiting for disconnection to complete before connecting',
      );
      await this.disconnectPromise;
      // Add small delay to ensure cleanup is complete
      await wait(PERPS_CONSTANTS.RECONNECTION_CLEANUP_DELAY_MS);
    }

    // Set up monitoring when first entering Perps (refCount 0 -> 1)
    if (this.connectionRefCount === 0) {
      this.setupStateMonitoring();
    }

    this.connectionRefCount++;
    DevLogger.log(
      `PerpsConnectionManager: Connection requested (refCount: ${this.connectionRefCount}, isConnected: ${this.isConnected}, isInitialized: ${this.isInitialized})`,
    );

    // If already connecting, return the existing promise
    if (this.initPromise) {
      DevLogger.log(
        'PerpsConnectionManager: Already connecting, returning existing promise',
      );
      return this.initPromise;
    }

    // Check if we think we're connected but the controller might be disconnected
    // This handles the case where state gets out of sync
    if (this.isConnected) {
      try {
        // Quick check to see if connection is actually alive
        await Engine.context.PerpsController.getAccountState();
        DevLogger.log(
          'PerpsConnectionManager: Connection is already active and healthy',
        );
        // Clear any previous errors on successful connection
        this.clearError();
        return Promise.resolve();
      } catch (error) {
        // Check if this is a rate limit error - don't treat as stale connection
        const errorMessage =
          error instanceof Error ? error.message : String(error);
        const isRateLimitError =
          errorMessage.includes('429') ||
          errorMessage.includes('Too Many Requests');

        if (isRateLimitError) {
          // Track rate limit events in Sentry for monitoring API health
          Logger.error(error as Error, {
            message:
              'HyperLiquid API rate limit exceeded - not treating as stale connection',
            context: 'PerpsConnectionManager.connect',
            provider: 'hyperliquid',
            isTestnet:
              Engine.context.PerpsController?.getCurrentNetwork?.() ===
              'testnet',
          });

          // Set error but don't reset connection state - let it recover naturally
          this.setError(
            'API rate limit exceeded. Please try again in a moment.',
          );
          throw error; // Propagate the error without resetting connection
        }

        // Connection is stale, reset state and reconnect
        Logger.error(error as Error, {
          message: 'Stale connection detected, will reconnect',
          context: 'PerpsConnectionManager.connect',
          provider: 'hyperliquid',
          isTestnet:
            Engine.context.PerpsController?.getCurrentNetwork?.() === 'testnet',
        });
        this.isConnected = false;
        this.isInitialized = false;
      }
    }

    this.isConnecting = true;
    // Clear previous errors when starting connection attempt
    this.clearError();

    this.initPromise = (async () => {
      const connectionStartTime = performance.now();
      try {
        DevLogger.log('PerpsConnectionManager: Initializing connection');

        // Initialize the controller first
        await Engine.context.PerpsController.initializeProviders();
        this.isInitialized = true;

        // Trigger connection - may fail if still initializing
        try {
          await Engine.context.PerpsController.getAccountState();
        } catch (error) {
          // If it's a CLIENT_REINITIALIZING error, wait and retry once
          if (
            error instanceof Error &&
            error.message === PERPS_ERROR_CODES.CLIENT_REINITIALIZING
          ) {
            DevLogger.log(
              'PerpsConnectionManager: Provider reinitializing, retrying...',
              {
                error: error.message,
              },
            );
            await new Promise((resolve) => setTimeout(resolve, 500));
            await Engine.context.PerpsController.getAccountState();
          } else {
            throw error;
          }
        }

        this.isConnected = true;
        this.isConnecting = false;
        // Clear errors on successful connection
        this.clearError();

        // Track WebSocket connection establishment performance (pure connection)
        const connectionDuration = performance.now() - connectionStartTime;

        // Log connection performance measurement with consistent marker
        DevLogger.log(
          `${PERFORMANCE_CONFIG.LOGGING_MARKERS.WEBSOCKET_PERFORMANCE} PerpsConn: Connection established`,
          {
            metric: PerpsMeasurementName.WEBSOCKET_CONNECTION_ESTABLISHMENT,
            duration: `${connectionDuration.toFixed(0)}ms`,
          },
        );

        setMeasurement(
          PerpsMeasurementName.WEBSOCKET_CONNECTION_ESTABLISHMENT,
          connectionDuration,
          'millisecond',
        );

        DevLogger.log('PerpsConnectionManager: Successfully connected');

        // Pre-load positions and orders subscriptions to populate cache
        await this.preloadSubscriptions();

        // Track total connection time including preload (user-perceived performance)
        const totalConnectionDuration = performance.now() - connectionStartTime;

        // Log connection with preload performance measurement
        DevLogger.log(
          `${PERFORMANCE_CONFIG.LOGGING_MARKERS.WEBSOCKET_PERFORMANCE} PerpsConn: Connection with preload completed`,
          {
            metric: PerpsMeasurementName.WEBSOCKET_CONNECTION_WITH_PRELOAD,
            duration: `${totalConnectionDuration.toFixed(0)}ms`,
          },
        );

        setMeasurement(
          PerpsMeasurementName.WEBSOCKET_CONNECTION_WITH_PRELOAD,
          totalConnectionDuration,
          'millisecond',
        );
      } catch (error) {
        this.isConnecting = false;
        this.isConnected = false;
        this.isInitialized = false;

        // Capture exception with connection context
        captureException(
          error instanceof Error ? error : new Error(String(error)),
          {
            tags: {
              component: 'PerpsConnectionManager',
              action: 'connection_connection',
              operation: 'connection_management',
              provider: 'hyperliquid',
            },
            extra: {
              connectionContext: {
                provider: 'hyperliquid',
                timestamp: new Date().toISOString(),
                isTestnet:
                  Engine.context.PerpsController?.getCurrentNetwork?.() ===
                  'testnet',
              },
            },
          },
        );

        // Set error state for UI
        this.setError(
          error instanceof Error ? error : new Error(String(error)),
        );
        DevLogger.log('PerpsConnectionManager: Connection failed', error);
        throw error;
      } finally {
        this.initPromise = null;
      }
    })();

    return this.initPromise;
  }

  /**
   * Force reconnection with new account/network context
   * Used when user switches accounts or networks
   */
  async reconnectWithNewContext(): Promise<void> {
    // Cancel any pending reconnection and start fresh
    this.pendingReconnectPromise = null;

    // Create a new reconnection promise
    this.pendingReconnectPromise = this.performReconnection();

    try {
      await this.pendingReconnectPromise;
    } finally {
      this.pendingReconnectPromise = null;
    }
  }

  /**
   * Performs the actual reconnection logic
   */
  private async performReconnection(): Promise<void> {
<<<<<<< HEAD
=======
    const reconnectionStartTime = performance.now();
>>>>>>> c0d92e35
    DevLogger.log(
      'PerpsConnectionManager: Reconnecting with new account/network context',
    );

    // Set connecting state immediately to prevent race conditions
    this.isConnecting = true;

    try {
      // Clean up existing connections
      this.cleanupPreloadedSubscriptions();

      // Clear all cached data from StreamManager to reset UI immediately
      const streamManager = getStreamManagerInstance();
      streamManager.prices.clearCache();
      streamManager.positions.clearCache();
      streamManager.orders.clearCache();
      streamManager.account.clearCache();
      streamManager.marketData.clearCache();

      // Reset connection state (but keep isConnecting = true)
      this.isConnected = false;
      this.isInitialized = false;
      this.hasPreloaded = false;
      // Clear previous errors when starting reconnection attempt
      this.clearError();

      // Force the controller to reinitialize with new context
      await Engine.context.PerpsController.reconnectWithNewContext();

      // Wait for initialization to complete - platform-specific timing for reliability
      const reconnectionDelay = Device.isAndroid()
        ? PERPS_CONSTANTS.RECONNECTION_DELAY_ANDROID_MS
        : PERPS_CONSTANTS.RECONNECTION_DELAY_IOS_MS;
      await wait(reconnectionDelay);

      // Trigger connection with new account - wrap in try/catch to handle initialization errors
      try {
        await Engine.context.PerpsController.getAccountState();
      } catch (error) {
        // If it's a CLIENT_NOT_INITIALIZED or CLIENT_REINITIALIZING error, wait and retry once
        if (
          error instanceof Error &&
          (error.message === PERPS_ERROR_CODES.CLIENT_NOT_INITIALIZED ||
            error.message === PERPS_ERROR_CODES.CLIENT_REINITIALIZING)
        ) {
          DevLogger.log(
            'PerpsConnectionManager: Waiting for initialization to complete',
            {
              error: error.message,
            },
          );
          await new Promise((resolve) => setTimeout(resolve, 500));
          await Engine.context.PerpsController.getAccountState();
        } else {
          throw error;
        }
      }

      this.isConnected = true;
      this.isInitialized = true;
      // Clear errors on successful reconnection
      this.clearError();

      DevLogger.log(
        'PerpsConnectionManager: Successfully reconnected with new context',
      );

      // Pre-load subscriptions again with new account
      await this.preloadSubscriptions();

      // Track account switch reconnection performance including preload
      const reconnectionDuration = performance.now() - reconnectionStartTime;

      // Log account switch reconnection performance measurement
      DevLogger.log(
        `${PERFORMANCE_CONFIG.LOGGING_MARKERS.WEBSOCKET_PERFORMANCE} PerpsConn: Account switch reconnection completed`,
        {
          metric: PerpsMeasurementName.WEBSOCKET_ACCOUNT_SWITCH_RECONNECTION,
          duration: `${reconnectionDuration.toFixed(0)}ms`,
        },
      );

      setMeasurement(
        PerpsMeasurementName.WEBSOCKET_ACCOUNT_SWITCH_RECONNECTION,
        reconnectionDuration,
        'millisecond',
      );
    } catch (error) {
      this.isConnected = false;
      this.isInitialized = false;
      // Set error state for UI - this is critical for reliability
      this.setError(error instanceof Error ? error : new Error(String(error)));
      DevLogger.log(
        'PerpsConnectionManager: Reconnection with new context failed',
        error,
      );
      throw error;
    } finally {
      // Always clear connecting state when done
      this.isConnecting = false;
    }
  }

  async disconnect(): Promise<void> {
    this.connectionRefCount--;
    DevLogger.log(
      `PerpsConnectionManager: Disconnection requested (refCount: ${this.connectionRefCount})`,
    );

    // Only start grace period when all references are gone
    if (this.connectionRefCount <= 0) {
      this.connectionRefCount = 0; // Ensure it doesn't go negative

      // If we're already in grace period, no need to restart it
      if (this.isInGracePeriod) {
        DevLogger.log(
          'PerpsConnectionManager: Already in grace period, keeping existing timer',
        );
        return;
      }

      // Start grace period instead of immediate disconnection
      if (this.isConnected || this.isInitialized) {
        DevLogger.log(
          'PerpsConnectionManager: Starting grace period before disconnection',
        );
        this.scheduleGracePeriodDisconnection();
      } else {
        // Even if not connected, clean up monitoring when leaving Perps
        this.cleanupStateMonitoring();
      }
    }
  }

  // Balance persistence removed - portfolio balances now use live account data directly

  /**
   * Pre-load critical WebSocket subscriptions to populate cache
   * This ensures positions and orders are available immediately when components mount
   * Uses the StreamManager singleton to ensure single WebSocket connections
   * Also sets up balance update subscriptions for portfolio integration
   */
  private async preloadSubscriptions(): Promise<void> {
    // Only pre-load once per session
    if (this.hasPreloaded) {
      DevLogger.log('PerpsConnectionManager: Already pre-loaded, skipping');
      return;
    }

    try {
      DevLogger.log(
        'PerpsConnectionManager: Pre-loading WebSocket subscriptions via StreamManager',
      );
      this.hasPreloaded = true;

      // Get the singleton StreamManager instance
      const streamManager = getStreamManagerInstance();

      // Pre-warm all channels including prices for all markets
      // This creates persistent subscriptions that keep connections alive
      // Store cleanup functions to call when leaving Perps
      const positionCleanup = streamManager.positions.prewarm();
      const orderCleanup = streamManager.orders.prewarm();
      const accountCleanup = streamManager.account.prewarm();
      const marketDataCleanup = streamManager.marketData.prewarm();

      // Portfolio balance updates are now handled by usePerpsPortfolioBalance via usePerpsLiveAccount

      // Position updates are no longer needed for balance persistence since we use live streams
      // Price channel prewarm is async and subscribes to all market prices
      const priceCleanup = await streamManager.prices.prewarm();

      this.prewarmCleanups.push(
        positionCleanup,
        orderCleanup,
        accountCleanup,
        marketDataCleanup,
        priceCleanup,
      );

      // Give subscriptions a moment to receive initial data
      await wait(PERPS_CONSTANTS.INITIAL_DATA_DELAY_MS);

      DevLogger.log(
        'PerpsConnectionManager: Pre-loading complete with persistent subscriptions',
      );
    } catch (error) {
      DevLogger.log(
        'PerpsConnectionManager: Failed to pre-load subscriptions',
        error,
      );
      // Non-critical error - components will still work with on-demand subscriptions
    }
  }

  /**
   * Clean up pre-loaded subscriptions
   * Called when leaving the Perps environment
   */
  private cleanupPreloadedSubscriptions(): void {
    if (this.prewarmCleanups.length === 0) {
      DevLogger.log(
        'PerpsConnectionManager: No pre-warm subscriptions to cleanup',
      );
      return;
    }

    DevLogger.log(
      `PerpsConnectionManager: Cleaning up ${this.prewarmCleanups.length} pre-warm subscriptions`,
    );

    // Call all cleanup functions
    this.prewarmCleanups.forEach((cleanup) => {
      try {
        cleanup();
      } catch (error) {
        DevLogger.log(
          'PerpsConnectionManager: Error during pre-warm cleanup',
          error,
        );
      }
    });

    // Clear the array
    this.prewarmCleanups = [];
    DevLogger.log('PerpsConnectionManager: Pre-warm cleanup complete');
  }

  getConnectionState() {
    return {
      isConnected: this.isConnected,
      isConnecting: this.isConnecting,
      isInitialized: this.isInitialized,
      isDisconnecting: this.isDisconnecting,
      isInGracePeriod: this.isInGracePeriod,
      error: this.error,
    };
  }

  /**
   * Check if the manager is fully disconnected and ready to connect
   */
  isFullyDisconnected(): boolean {
    return (
      !this.isConnected &&
      !this.isInitialized &&
      !this.isConnecting &&
      !this.isDisconnecting &&
      this.connectionRefCount === 0
    );
  }

  /**
   * Check if the manager is currently connecting
   */
  isCurrentlyConnecting(): boolean {
    return this.isConnecting;
  }
}

export const PerpsConnectionManager = PerpsConnectionManagerClass.getInstance();
export default PerpsConnectionManager;<|MERGE_RESOLUTION|>--- conflicted
+++ resolved
@@ -1,29 +1,17 @@
-<<<<<<< HEAD
-import { captureException } from '@sentry/react-native';
-import BackgroundTimer from 'react-native-background-timer';
-=======
 import { captureException, setMeasurement } from '@sentry/react-native';
 import BackgroundTimer from 'react-native-background-timer';
 import performance from 'react-native-performance';
->>>>>>> c0d92e35
 import Engine from '../../../../core/Engine';
 import { DevLogger } from '../../../../core/SDKConnect/utils/DevLogger';
 import { selectSelectedInternalAccountByScope } from '../../../../selectors/multichainAccounts/accounts';
 import { store } from '../../../../store';
 import Device from '../../../../util/device';
 import Logger from '../../../../util/Logger';
-<<<<<<< HEAD
-import { PERPS_CONSTANTS } from '../constants/perpsConfig';
-import { PERPS_ERROR_CODES } from '../controllers/PerpsController';
-import { getStreamManagerInstance } from '../providers/PerpsStreamManager';
-import { selectPerpsNetwork } from '../selectors/perpsController';
-=======
 import { PERPS_CONSTANTS, PERFORMANCE_CONFIG } from '../constants/perpsConfig';
 import { PERPS_ERROR_CODES } from '../controllers/PerpsController';
 import { getStreamManagerInstance } from '../providers/PerpsStreamManager';
 import { selectPerpsNetwork } from '../selectors/perpsController';
 import { PerpsMeasurementName } from '../constants/performanceMetrics';
->>>>>>> c0d92e35
 
 // simple wait utility
 const wait = (ms: number): Promise<void> =>
@@ -534,10 +522,7 @@
    * Performs the actual reconnection logic
    */
   private async performReconnection(): Promise<void> {
-<<<<<<< HEAD
-=======
     const reconnectionStartTime = performance.now();
->>>>>>> c0d92e35
     DevLogger.log(
       'PerpsConnectionManager: Reconnecting with new account/network context',
     );
