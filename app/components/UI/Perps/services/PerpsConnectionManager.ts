--- conflicted
+++ resolved
@@ -18,11 +18,7 @@
 import { getStreamManagerInstance } from '../providers/PerpsStreamManager';
 import { selectPerpsNetwork } from '../selectors/perpsController';
 import { PerpsMeasurementName } from '../constants/performanceMetrics';
-<<<<<<< HEAD
 import type { ReconnectOptions } from '../types/perps-types';
-=======
-import type { ReconnectOptions } from '../types';
->>>>>>> 6b32d28b
 import { PERPS_ERROR_CODES } from '../controllers/perpsErrorCodes';
 import { ensureError } from '../utils/perpsErrorHandler';
 
@@ -53,6 +49,7 @@
   private gracePeriodTimer: number | null = null;
   private isInGracePeriod = false;
   private pendingReconnectPromise: Promise<void> | null = null;
+
   private connectionTimeoutRef: ReturnType<typeof setTimeout> | null = null;
 
   private constructor() {
@@ -409,6 +406,9 @@
     // Start connection timeout to prevent hanging indefinitely
     this.startConnectionTimeout();
 
+    // Start connection timeout to prevent hanging indefinitely
+    this.startConnectionTimeout();
+
     this.initPromise = (async () => {
       const traceId = uuidv4();
       const connectionStartTime = performance.now();
@@ -620,15 +620,6 @@
         return this.pendingReconnectPromise;
       }
     }
-
-    // Create a new reconnection promise
-    this.pendingReconnectPromise = this.performReconnection();
-
-    try {
-      await this.pendingReconnectPromise;
-    } finally {
-      this.pendingReconnectPromise = null;
-    }
   }
 
   /**
