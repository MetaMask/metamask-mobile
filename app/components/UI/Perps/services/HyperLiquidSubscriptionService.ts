--- conflicted
+++ resolved
@@ -29,13 +29,9 @@
 import type { HyperLiquidClientService } from './HyperLiquidClientService';
 import type { HyperLiquidWalletService } from './HyperLiquidWalletService';
 import type { CaipAccountId } from '@metamask/utils';
-<<<<<<< HEAD
 import { TP_SL_CONFIG, PERPS_CONSTANTS } from '../constants/perpsConfig';
 import { ensureError } from '../utils/perpsErrorHandler';
 import { processL2BookData } from '../utils/hyperLiquidOrderBookProcessor';
-=======
-import { TP_SL_CONFIG } from '../constants/perpsConfig';
->>>>>>> 6b32d28b
 
 /**
  * Service for managing HyperLiquid WebSocket subscriptions
@@ -296,6 +292,7 @@
     const subscriptionClient = this.clientService.getSubscriptionClient();
 
     if (!subscriptionClient) {
+      throw new Error('Subscription client not initialized');
       throw new Error('Subscription client not initialized');
     }
 
@@ -473,16 +470,8 @@
         })
         .catch((error) => {
           Logger.error(
-<<<<<<< HEAD
             ensureError(error),
             this.getErrorContext('createWebData2Subscription'),
-=======
-            error instanceof Error ? error : new Error(String(error)),
-            {
-              context:
-                'HyperLiquidSubscriptionService.createWebData2Subscription',
-            },
->>>>>>> 6b32d28b
           );
           reject(ensureError(error));
         });
@@ -501,16 +490,8 @@
     if (totalSubscribers <= 0 && this.sharedWebData2Subscription) {
       this.sharedWebData2Subscription.unsubscribe().catch((error: Error) => {
         Logger.error(
-<<<<<<< HEAD
           ensureError(error),
           this.getErrorContext('cleanupSharedWebData2Subscription'),
-=======
-          error instanceof Error ? error : new Error(String(error)),
-          {
-            context:
-              'HyperLiquidSubscriptionService.cleanupSharedWebData2Subscription',
-          },
->>>>>>> 6b32d28b
         );
       });
       this.sharedWebData2Subscription = undefined;
@@ -545,16 +526,10 @@
 
     // Ensure shared subscription is active
     this.ensureSharedWebData2Subscription(accountId).catch((error) => {
-<<<<<<< HEAD
       Logger.error(
         ensureError(error),
         this.getErrorContext('subscribeToPositions'),
       );
-=======
-      Logger.error(error instanceof Error ? error : new Error(String(error)), {
-        context: 'HyperLiquidSubscriptionService.subscribeToPositions',
-      });
->>>>>>> 6b32d28b
     });
 
     return () => {
@@ -585,17 +560,8 @@
     if (subscriptionClient) {
       this.walletService
         .getUserAddressWithDefault(accountId)
-<<<<<<< HEAD
         .then((userAddress) =>
           subscriptionClient.userFills(
-=======
-        .then((userAddress) => {
-          if (!subscriptionClient) {
-            throw new Error('Subscription client not initialized');
-          }
-
-          return subscriptionClient.userFills(
->>>>>>> 6b32d28b
             { user: userAddress },
             (data: WsUserFillsEvent) => {
               const orderFills: OrderFill[] = data.fills.map((fill) => ({
@@ -628,16 +594,8 @@
           if (cancelled) {
             sub.unsubscribe().catch((error: Error) => {
               Logger.error(
-<<<<<<< HEAD
                 ensureError(error),
                 this.getErrorContext('subscribeToOrderFills.cleanup'),
-=======
-                error instanceof Error ? error : new Error(String(error)),
-                {
-                  context:
-                    'HyperLiquidSubscriptionService.subscribeToOrderFills.cleanup',
-                },
->>>>>>> 6b32d28b
               );
             });
           } else {
@@ -646,15 +604,8 @@
         })
         .catch((error) => {
           Logger.error(
-<<<<<<< HEAD
             ensureError(error),
             this.getErrorContext('subscribeToOrderFills'),
-=======
-            error instanceof Error ? error : new Error(String(error)),
-            {
-              context: 'HyperLiquidSubscriptionService.subscribeToOrderFills',
-            },
->>>>>>> 6b32d28b
           );
         });
     }
@@ -666,16 +617,8 @@
       if (subscription) {
         subscription.unsubscribe().catch((error: Error) => {
           Logger.error(
-<<<<<<< HEAD
             ensureError(error),
             this.getErrorContext('subscribeToOrderFills.unsubscribe'),
-=======
-            error instanceof Error ? error : new Error(String(error)),
-            {
-              context:
-                'HyperLiquidSubscriptionService.subscribeToOrderFills.unsubscribe',
-            },
->>>>>>> 6b32d28b
           );
         });
       }
@@ -703,16 +646,10 @@
 
     // Ensure shared subscription is active
     this.ensureSharedWebData2Subscription(accountId).catch((error) => {
-<<<<<<< HEAD
       Logger.error(
         ensureError(error),
         this.getErrorContext('subscribeToOrders'),
       );
-=======
-      Logger.error(error instanceof Error ? error : new Error(String(error)), {
-        context: 'HyperLiquidSubscriptionService.subscribeToOrders',
-      });
->>>>>>> 6b32d28b
     });
 
     return () => {
@@ -743,16 +680,10 @@
 
     // Ensure shared subscription is active (reuses existing connection)
     this.ensureSharedWebData2Subscription(accountId).catch((error) => {
-<<<<<<< HEAD
       Logger.error(
         ensureError(error),
         this.getErrorContext('subscribeToAccount'),
       );
-=======
-      Logger.error(error instanceof Error ? error : new Error(String(error)), {
-        context: 'HyperLiquidSubscriptionService.subscribeToAccount',
-      });
->>>>>>> 6b32d28b
     });
 
     return () => {
@@ -887,28 +818,9 @@
         this.globalAllMidsPromise = undefined;
 
         Logger.error(
-<<<<<<< HEAD
           ensureError(error),
           this.getErrorContext('ensureGlobalAllMidsSubscription'),
         );
-=======
-          error instanceof Error ? error : new Error(String(error)),
-          {
-            context:
-              'HyperLiquidSubscriptionService.ensureGlobalAllMidsSubscription',
-          },
-        );
-
-        // Trace WebSocket error
-        trace({
-          name: TraceName.PerpsWebSocketDisconnected,
-          op: TraceOperation.PerpsMarketData,
-          tags: {
-            subscription_type: 'allMids',
-            error: error.message,
-          },
-        });
->>>>>>> 6b32d28b
       });
   }
 
@@ -1001,17 +913,8 @@
       })
       .catch((error) => {
         Logger.error(
-<<<<<<< HEAD
           ensureError(error),
           this.getErrorContext('ensureActiveAssetSubscription', { symbol }),
-=======
-          error instanceof Error ? error : new Error(String(error)),
-          {
-            context:
-              'HyperLiquidSubscriptionService.ensureActiveAssetSubscription',
-            symbol,
-          },
->>>>>>> 6b32d28b
         );
       });
   }
@@ -1071,16 +974,8 @@
       })
       .catch((error) => {
         Logger.error(
-<<<<<<< HEAD
           ensureError(error),
           this.getErrorContext('ensureL2BookSubscription', { symbol }),
-=======
-          error instanceof Error ? error : new Error(String(error)),
-          {
-            context: 'HyperLiquidSubscriptionService.ensureL2BookSubscription',
-            symbol,
-          },
->>>>>>> 6b32d28b
         );
       });
   }
