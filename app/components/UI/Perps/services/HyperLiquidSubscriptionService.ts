--- conflicted
+++ resolved
@@ -477,15 +477,12 @@
     let totalMarginUsed = 0;
     let totalUnrealizedPnl = 0;
 
-<<<<<<< HEAD
-=======
     // Collect account states for weighted ROE calculation
     const accountStatesForROE: {
       unrealizedPnl: string;
       returnOnEquity: string;
     }[] = [];
 
->>>>>>> f4e8f8d0
     // Aggregate all cached account states
     Array.from(this.dexAccountCache.entries()).forEach(
       ([currentDex, state]) => {
@@ -498,15 +495,12 @@
         totalBalance += parseFloat(state.totalBalance);
         totalMarginUsed += parseFloat(state.marginUsed);
         totalUnrealizedPnl += parseFloat(state.unrealizedPnl);
-<<<<<<< HEAD
-=======
 
         // Collect data for weighted ROE calculation
         accountStatesForROE.push({
           unrealizedPnl: state.unrealizedPnl,
           returnOnEquity: state.returnOnEquity,
         });
->>>>>>> f4e8f8d0
       },
     );
 
@@ -514,12 +508,9 @@
     const firstDexAccount =
       this.dexAccountCache.values().next().value || ({} as AccountState);
 
-<<<<<<< HEAD
-=======
     // Calculate weighted returnOnEquity across all DEXs
     const returnOnEquity = calculateWeightedReturnOnEquity(accountStatesForROE);
 
->>>>>>> f4e8f8d0
     return {
       ...firstDexAccount,
       availableBalance: totalAvailableBalance.toString(),
@@ -527,10 +518,7 @@
       marginUsed: totalMarginUsed.toString(),
       unrealizedPnl: totalUnrealizedPnl.toString(),
       subAccountBreakdown,
-<<<<<<< HEAD
-=======
       returnOnEquity,
->>>>>>> f4e8f8d0
     };
   }
 
@@ -745,7 +733,6 @@
     if (this.webData3Subscriptions.has(dexName)) {
       return;
     }
-<<<<<<< HEAD
 
     return new Promise<void>((resolve, reject) => {
       // Choose channel based on HIP-3 master switch
@@ -781,43 +768,6 @@
               undefined, // webData2 doesn't include spotState
             );
 
-=======
-
-    return new Promise<void>((resolve, reject) => {
-      // Choose channel based on HIP-3 master switch
-      if (!this.hip3Enabled) {
-        // HIP-3 disabled: Use webData2 (main DEX only)
-        subscriptionClient
-          .webData2({ user: userAddress }, (data: WsWebData2Event) => {
-            // webData2 returns clearinghouseState for main DEX only
-            const currentDexName = ''; // Main DEX
-
-            // Extract and process positions from clearinghouseState
-            const positions = data.clearinghouseState.assetPositions
-              .filter((assetPos) => assetPos.position.szi !== '0')
-              .map((assetPos) => adaptPositionFromSDK(assetPos));
-
-            // Extract TP/SL from orders
-            const {
-              tpslMap,
-              tpslCountMap,
-              processedOrders: orders,
-            } = this.extractTPSLFromOrders(data.openOrders || [], positions);
-
-            // Merge TP/SL data into positions
-            const positionsWithTPSL = this.mergeTPSLIntoPositions(
-              positions,
-              tpslMap,
-              tpslCountMap,
-            );
-
-            // Extract account data (webData2 provides clearinghouseState)
-            const accountState: AccountState = adaptAccountStateFromSDK(
-              data.clearinghouseState,
-              undefined, // webData2 doesn't include spotState
-            );
-
->>>>>>> f4e8f8d0
             // Store in caches (main DEX only)
             this.dexPositionsCache.set(currentDexName, positionsWithTPSL);
             this.dexOrdersCache.set(currentDexName, orders);
@@ -868,7 +818,6 @@
             this.webData3Subscriptions.set(dexName, subscription);
             DevLogger.log(
               'webData2 subscription established for main DEX only',
-<<<<<<< HEAD
             );
             resolve();
           })
@@ -879,18 +828,6 @@
                 dex: dexName,
               }),
             );
-=======
-            );
-            resolve();
-          })
-          .catch((error) => {
-            Logger.error(
-              ensureError(error),
-              this.getErrorContext('createUserDataSubscription (webData2)', {
-                dex: dexName,
-              }),
-            );
->>>>>>> f4e8f8d0
             reject(ensureError(error));
           });
       } else {
@@ -939,7 +876,6 @@
                 tpslMap,
                 tpslCountMap,
               );
-<<<<<<< HEAD
 
               // Extract account data for this DEX
               // Note: spotState is not included in webData3
@@ -948,16 +884,6 @@
                 undefined, // webData3 doesn't include spotState
               );
 
-=======
-
-              // Extract account data for this DEX
-              // Note: spotState is not included in webData3
-              const accountState: AccountState = adaptAccountStateFromSDK(
-                dexState.clearinghouseState,
-                undefined, // webData3 doesn't include spotState
-              );
-
->>>>>>> f4e8f8d0
               // Store per-DEX data in caches
               this.dexPositionsCache.set(currentDexName, positionsWithTPSL);
               this.dexOrdersCache.set(currentDexName, orders);
@@ -1167,7 +1093,6 @@
       unsubscribe();
       this.positionSubscriberCount--;
       this.cleanupSharedWebData3Subscription();
-<<<<<<< HEAD
     };
   }
 
@@ -1208,48 +1133,6 @@
   }
 
   /**
-=======
-    };
-  }
-
-  /**
-   * Subscribe to open interest cap updates
-   * OI caps are extracted from webData2 subscription (zero additional overhead)
-   */
-  public subscribeToOICaps(params: SubscribeOICapsParams): () => void {
-    const { callback, accountId } = params;
-
-    // Create subscription
-    const unsubscribe = this.createSubscription(
-      this.oiCapSubscribers,
-      callback,
-    );
-
-    // Increment OI cap subscriber count
-    this.oiCapSubscriberCount++;
-
-    // Immediately provide cached data if available
-    if (this.cachedOICaps) {
-      callback(this.cachedOICaps);
-    }
-
-    // Ensure webData3 subscription is active (OI caps come from webData3)
-    this.ensureSharedWebData3Subscription(accountId).catch((error) => {
-      Logger.error(
-        ensureError(error),
-        this.getErrorContext('subscribeToOICaps'),
-      );
-    });
-
-    return () => {
-      unsubscribe();
-      this.oiCapSubscriberCount--;
-      this.cleanupSharedWebData3Subscription();
-    };
-  }
-
-  /**
->>>>>>> f4e8f8d0
    * Check if OI caps cache has been initialized
    * Useful for preventing UI flashing before first data arrives
    */
