import {
  type Subscription,
<<<<<<< HEAD
  type WsAllMids,
  type WsWebData2,
  type WsUserFills,
  type WsActiveAssetCtx,
  type WsActiveSpotAssetCtx,
  type PerpsAssetCtx,
  type Book,
} from '@deeeed/hyperliquid-node20';
import { trace, TraceName, TraceOperation } from '../../../../util/trace';
import { DevLogger } from '../../../../core/SDKConnect/utils/DevLogger';
import Logger from '../../../../util/Logger';
=======
  type WsAllMidsEvent,
  type WsWebData2Event,
  type WsUserFillsEvent,
  type WsActiveAssetCtxEvent,
  type WsActiveSpotAssetCtxEvent,
  type L2BookResponse,
  type WsAssetCtxsEvent,
  type WsClearinghouseStateEvent,
  type FrontendOpenOrdersResponse,
} from '@nktkas/hyperliquid';
import { DevLogger } from '../../../../core/SDKConnect/utils/DevLogger';
import Logger, { type LoggerErrorOptions } from '../../../../util/Logger';
>>>>>>> 338177c4
import type {
  PriceUpdate,
  Position,
  OrderFill,
  Order,
  AccountState,
  SubscribePricesParams,
  SubscribePositionsParams,
  SubscribeOrderFillsParams,
  SubscribeOrdersParams,
  SubscribeAccountParams,
} from '../controllers/types';
import {
  adaptPositionFromSDK,
  adaptOrderFromSDK,
  adaptAccountStateFromSDK,
  parseAssetName,
} from '../utils/hyperLiquidAdapter';
import type { HyperLiquidClientService } from './HyperLiquidClientService';
import type { HyperLiquidWalletService } from './HyperLiquidWalletService';
import type { CaipAccountId } from '@metamask/utils';
<<<<<<< HEAD
import { TP_SL_CONFIG } from '../constants/perpsConfig';
=======
import { TP_SL_CONFIG, PERPS_CONSTANTS } from '../constants/perpsConfig';
import { ensureError } from '../utils/perpsErrorHandler';
import { processL2BookData } from '../utils/hyperLiquidOrderBookProcessor';
>>>>>>> 338177c4

/**
 * Service for managing HyperLiquid WebSocket subscriptions
 * Implements singleton subscription architecture with reference counting
 */
export class HyperLiquidSubscriptionService {
  // Service dependencies
  private readonly clientService: HyperLiquidClientService;
  private readonly walletService: HyperLiquidWalletService;

  // HIP-3 feature flag support
  private equityEnabled: boolean;
  private enabledDexs: string[];

  // Subscriber collections
  private readonly priceSubscribers = new Map<
    string,
    Set<(prices: PriceUpdate[]) => void>
  >();
  private readonly positionSubscribers = new Set<
    (positions: Position[]) => void
  >();
  private readonly orderFillSubscribers = new Set<
    (fills: OrderFill[]) => void
  >();
  private readonly orderSubscribers = new Set<(orders: Order[]) => void>();
  private readonly accountSubscribers = new Set<
    (account: AccountState) => void
  >();

  // Track which subscribers want market data
  private readonly marketDataSubscribers = new Map<
    string,
    Set<(prices: PriceUpdate[]) => void>
  >();

  // Global singleton subscriptions
  private globalAllMidsSubscription?: Subscription;
  private globalAllMidsPromise?: Promise<void>; // Track in-progress subscription
  private readonly globalActiveAssetSubscriptions = new Map<
    string,
    Subscription
  >();
  private readonly globalL2BookSubscriptions = new Map<string, Subscription>();
  private readonly symbolSubscriberCounts = new Map<string, number>();
  private readonly dexSubscriberCounts = new Map<string, number>(); // Track subscribers per DEX for assetCtxs

  // Multi-DEX webData2 subscriptions for positions and orders (HIP-3 support)
  private readonly webData2Subscriptions = new Map<string, Subscription>(); // Key: dex name ('' for main)
  private webData2SubscriptionPromise?: Promise<void>;
  private positionSubscriberCount = 0;
  private orderSubscriberCount = 0;
  private accountSubscriberCount = 0;

  // Multi-DEX data caches
  private readonly dexPositionsCache = new Map<string, Position[]>(); // Per-DEX positions
  private readonly dexOrdersCache = new Map<string, Order[]>(); // Per-DEX orders
  private readonly dexAccountCache = new Map<string, AccountState>(); // Per-DEX account state
  private cachedPositions: Position[] | null = null; // Aggregated positions
  private cachedOrders: Order[] | null = null; // Aggregated orders
  private cachedAccount: AccountState | null = null; // Aggregated account
  // Global price data cache
  private cachedPriceData: Map<string, PriceUpdate> | null = null;

  // HIP-3: assetCtxs subscriptions for multi-DEX market data
  private readonly assetCtxsSubscriptions = new Map<string, Subscription>(); // Key: dex name ('' for main)
  private readonly dexAssetCtxsCache = new Map<
    string,
    WsAssetCtxsEvent['ctxs']
  >(); // Per-DEX asset contexts
  private assetCtxsSubscriptionPromises = new Map<string, Promise<void>>(); // Track in-progress subscriptions

  // HIP-3: clearinghouseState subscriptions for multi-DEX account states
  private readonly clearinghouseStateSubscriptions = new Map<
    string,
    Subscription
  >(); // Key: dex name
  private clearinghouseStateSubscriptionPromises = new Map<
    string,
    Promise<void>
  >(); // Track in-progress

  // Order book data cache
  private readonly orderBookCache = new Map<
    string,
    {
      bestBid?: string;
      bestAsk?: string;
      spread?: string;
      lastUpdated: number;
    }
  >();

  // Market data caching for multi-channel consolidation
  private readonly marketDataCache = new Map<
    string,
    {
      prevDayPx?: number;
      funding?: number;
      openInterest?: number;
      volume24h?: number;
      oraclePrice?: number;
      lastUpdated: number;
    }
  >();

  constructor(
    clientService: HyperLiquidClientService,
    walletService: HyperLiquidWalletService,
    equityEnabled?: boolean,
    enabledDexs?: string[],
  ) {
    this.clientService = clientService;
    this.walletService = walletService;
    this.equityEnabled = equityEnabled ?? false;
    this.enabledDexs = enabledDexs ?? [];
  }

  /**
   * Get error context for logging with searchable tags and context.
   * Enables Sentry dashboard filtering by feature, provider, and network.
   *
   * @param method - The method name where the error occurred
   * @param extra - Optional additional context fields (merged into searchable context.data)
   * @returns LoggerErrorOptions with tags (searchable) and context (searchable)
   * @private
   */
  private getErrorContext(
    method: string,
    extra?: Record<string, unknown>,
  ): LoggerErrorOptions {
    return {
      tags: {
        feature: PERPS_CONSTANTS.FEATURE_NAME,
        provider: 'hyperliquid',
        network: this.clientService.isTestnetMode() ? 'testnet' : 'mainnet',
      },
      context: {
        name: 'HyperLiquidSubscriptionService',
        data: {
          method,
          ...extra,
        },
      },
    };
  }

  /**
   * Get list of enabled DEXs based on feature flags
   * Returns array with null for main DEX and strings for HIP-3 DEXs
   * HIP-3 support: When equityEnabled is false, returns only main DEX
   */
  private getEnabledDexs(): (string | null)[] {
    if (!this.equityEnabled) {
      return [null]; // Main DEX only
    }
    // Main DEX + all enabled HIP-3 DEXs
    return [null, ...this.enabledDexs];
  }

  /**
   * Update feature flags for HIP-3 support
   * Called when provider discovers new DEXs at runtime
   * Establishes subscriptions for newly enabled DEXs
   */
  public async updateFeatureFlags(
    equityEnabled: boolean,
    enabledDexs: string[],
  ): Promise<void> {
    const previousDexs = [...this.enabledDexs];
    const previousEquityEnabled = this.equityEnabled;

    this.equityEnabled = equityEnabled;
    this.enabledDexs = enabledDexs;

    DevLogger.log('Feature flags updated:', {
      previousEquityEnabled,
      equityEnabled,
      previousDexs,
      enabledDexs,
    });

    // If equity was just enabled or new DEXs were added
    const newDexs = enabledDexs.filter((dex) => !previousDexs.includes(dex));
    if (
      (!previousEquityEnabled && equityEnabled && enabledDexs.length > 0) ||
      newDexs.length > 0
    ) {
      DevLogger.log('Establishing subscriptions for new DEXs:', newDexs);

      // Establish assetCtxs subscriptions for new DEXs (for market data)
      const hasMarketDataSubscribers = this.marketDataSubscribers.size > 0;
      if (hasMarketDataSubscribers) {
        await Promise.all(
          newDexs.map(async (dex) => {
            try {
              await this.ensureAssetCtxsSubscription(dex);
            } catch (error) {
              Logger.error(
                ensureError(error),
                this.getErrorContext(
                  'updateFeatureFlags.ensureAssetCtxsSubscription',
                  {
                    dex,
                  },
                ),
              );
            }
          }),
        );
      }

      // Establish clearinghouseState subscriptions for new DEXs (for positions/account)
      const hasPositionOrAccountSubscribers =
        this.positionSubscriberCount > 0 || this.accountSubscriberCount > 0;
      if (hasPositionOrAccountSubscribers) {
        try {
          const userAddress =
            await this.walletService.getUserAddressWithDefault();
          await Promise.all(
            newDexs.map(async (dex) => {
              try {
                await this.ensureClearinghouseStateSubscription(
                  userAddress,
                  dex,
                );
              } catch (error) {
                Logger.error(
                  ensureError(error),
                  this.getErrorContext(
                    'updateFeatureFlags.ensureClearinghouseStateSubscription',
                    {
                      dex,
                    },
                  ),
                );
              }
            }),
          );
        } catch (error) {
          Logger.error(
            ensureError(error),
            this.getErrorContext('updateFeatureFlags.getUserAddress'),
          );
        }
      }
    }
  }

  /**
   * Fast hash function for change detection
   * Uses string concatenation of key fields instead of JSON.stringify()
   * Performance: ~100x faster than JSON.stringify() for typical objects
   * Tracks structural changes (coin, size, entryPrice, leverage, TP/SL prices/counts)
   * and value changes (unrealizedPnl, returnOnEquity) for live P&L updates
   */
  private hashPositions(positions: Position[]): string {
    if (!positions || positions.length === 0) return '0';
    return positions
      .map(
        (p) =>
          `${p.coin}:${p.size}:${p.entryPrice}:${p.leverage.value}:${
            p.takeProfitPrice || ''
          }:${p.stopLossPrice || ''}:${p.takeProfitCount}:${p.stopLossCount}:${
            p.unrealizedPnl
          }:${p.returnOnEquity}`,
      )
      .join('|');
  }

  private hashOrders(orders: Order[]): string {
    if (!orders || orders.length === 0) return '0';
    return orders
      .map((o) => `${o.symbol}:${o.side}:${o.size}:${o.price}:${o.orderType}`)
      .join('|');
  }

  private hashAccountState(account: AccountState): string {
    return `${account.availableBalance}:${account.totalBalance}:${account.marginUsed}:${account.unrealizedPnl}`;
  }

  // Cache hashes to avoid recomputation
  private cachedPositionsHash = '';
  private cachedOrdersHash = '';
  private cachedAccountHash = '';

  /**
   * Extract TP/SL data from open orders and process orders
   * DRY helper used by both webData2 and clearinghouseState callbacks
   *
   * @param orders - Raw SDK orders from WebSocket event
   * @param positions - Current positions for TP/SL matching
   * @returns Maps for TP/SL prices and counts, plus processed Order array
   */
  private extractTPSLFromOrders(
    orders: FrontendOpenOrdersResponse,
    positions: Position[],
  ): {
    tpslMap: Map<string, { takeProfitPrice?: string; stopLossPrice?: string }>;
    tpslCountMap: Map<
      string,
      { takeProfitCount?: number; stopLossCount?: number }
    >;
    processedOrders: Order[];
  } {
    const tpslMap = new Map<
      string,
      { takeProfitPrice?: string; stopLossPrice?: string }
    >();

    const tpslCountMap = new Map<
      string,
      { takeProfitCount?: number; stopLossCount?: number }
    >();

    const processedOrders: Order[] = [];

    orders.forEach((order) => {
      let position: Position | undefined;
      let positionForCoin: Position | undefined;

      const matchPositionToTpsl = (p: Position) => {
        if (TP_SL_CONFIG.USE_POSITION_BOUND_TPSL) {
          return (
            p.coin === order.coin && order.reduceOnly && order.isPositionTpsl
          );
        }

        return (
          p.coin === order.coin &&
          Math.abs(parseFloat(order.sz)) >= Math.abs(parseFloat(p.size))
        );
      };

      const matchPositionToCoin = (p: Position) => p.coin === order.coin;

      // Process trigger orders for TP/SL extraction
      if (order.triggerPx) {
        const isTakeProfit = order.orderType?.includes('Take Profit');
        const isStop = order.orderType?.includes('Stop');
        const currentTakeProfitCount =
          tpslCountMap.get(order.coin)?.takeProfitCount || 0;
        const currentStopLossCount =
          tpslCountMap.get(order.coin)?.stopLossCount || 0;

        tpslCountMap.set(order.coin, {
          takeProfitCount: isTakeProfit
            ? currentTakeProfitCount + 1
            : currentTakeProfitCount,
          stopLossCount: isStop
            ? currentStopLossCount + 1
            : currentStopLossCount,
        });

        const coin = order.coin;
        position = positions.find(matchPositionToTpsl);
        positionForCoin = positions.find(matchPositionToCoin);

        if (position) {
          const existing = tpslMap.get(coin) || {};
          const isLong = parseFloat(position.size) > 0;

          // Determine if it's TP or SL based on order type
          if (isTakeProfit) {
            existing.takeProfitPrice = order.triggerPx;
          } else if (isStop) {
            existing.stopLossPrice = order.triggerPx;
          } else {
            // Fallback: determine based on trigger price vs entry price
            const triggerPrice = parseFloat(order.triggerPx);
            const entryPrice = parseFloat(position.entryPrice || '0');

            if (isLong) {
              if (triggerPrice > entryPrice) {
                existing.takeProfitPrice = order.triggerPx;
              } else {
                existing.stopLossPrice = order.triggerPx;
              }
            } else if (triggerPrice < entryPrice) {
              existing.takeProfitPrice = order.triggerPx;
            } else {
              existing.stopLossPrice = order.triggerPx;
            }
          }

          tpslMap.set(coin, existing);
        }
      }

      // Convert ALL open orders to Order format
      const convertedOrder = adaptOrderFromSDK(
        order,
        position || positionForCoin,
      );
      processedOrders.push(convertedOrder);
    });

    return { tpslMap, tpslCountMap, processedOrders };
  }

  /**
   * Merge TP/SL data into positions
   * DRY helper used by both webData2 and clearinghouseState callbacks
   *
   * @param positions - Base positions without TP/SL
   * @param tpslMap - Map of coin -> TP/SL prices
   * @param tpslCountMap - Map of coin -> TP/SL counts
   * @returns Positions enhanced with TP/SL data
   */
  private mergeTPSLIntoPositions(
    positions: Position[],
    tpslMap: Map<string, { takeProfitPrice?: string; stopLossPrice?: string }>,
    tpslCountMap: Map<
      string,
      { takeProfitCount?: number; stopLossCount?: number }
    >,
  ): Position[] {
    return positions.map((position) => {
      const tpsl = tpslMap.get(position.coin) || {};
      const tpslCount = tpslCountMap.get(position.coin) || {};
      return {
        ...position,
        takeProfitPrice: tpsl.takeProfitPrice || undefined,
        stopLossPrice: tpsl.stopLossPrice || undefined,
        takeProfitCount: tpslCount.takeProfitCount || 0,
        stopLossCount: tpslCount.stopLossCount || 0,
      };
    });
  }

  /**
   * Aggregate account states from all enabled DEXs
   * Sums balances and creates per-DEX breakdown for multi-DEX portfolio view
   * @returns Aggregated account state with dexBreakdown field
   * @private
   */
  private aggregateAccountStates(): AccountState {
    const subAccountBreakdown: Record<
      string,
      { availableBalance: string; totalBalance: string }
    > = {};
    let totalAvailableBalance = 0;
    let totalBalance = 0;
    let totalMarginUsed = 0;
    let totalUnrealizedPnl = 0;

    this.dexAccountCache.forEach((state, currentDex) => {
      const dexKey = currentDex === '' ? 'main' : currentDex;
      subAccountBreakdown[dexKey] = {
        availableBalance: state.availableBalance,
        totalBalance: state.totalBalance,
      };
      totalAvailableBalance += parseFloat(state.availableBalance);
      totalBalance += parseFloat(state.totalBalance);
      totalMarginUsed += parseFloat(state.marginUsed);
      totalUnrealizedPnl += parseFloat(state.unrealizedPnl);
    });

    // Use first DEX's account state as base and override aggregated values
    const firstDexAccount =
      this.dexAccountCache.values().next().value || ({} as AccountState);

    return {
      ...firstDexAccount,
      availableBalance: totalAvailableBalance.toString(),
      totalBalance: totalBalance.toString(),
      marginUsed: totalMarginUsed.toString(),
      unrealizedPnl: totalUnrealizedPnl.toString(),
      subAccountBreakdown,
    };
  }

  /**
   * Subscribe to live price updates with singleton subscription architecture
   * Uses allMids for fast price updates and predictedFundings for accurate funding rates
   */
  public async subscribeToPrices(
    params: SubscribePricesParams,
  ): Promise<() => void> {
    const {
      symbols,
      callback,
      includeOrderBook = false,
      includeMarketData = false,
    } = params;
    const unsubscribers: (() => void)[] = [];

    symbols.forEach((symbol) => {
      unsubscribers.push(
        this.createSubscription(this.priceSubscribers, callback, symbol),
      );
      // Track market data subscribers separately
      if (includeMarketData) {
        unsubscribers.push(
          this.createSubscription(this.marketDataSubscribers, callback, symbol),
        );
      }
    });

    this.clientService.ensureSubscriptionClient(
      this.walletService.createWalletAdapter(),
    );

    const subscriptionClient = this.clientService.getSubscriptionClient();
    if (!subscriptionClient) {
      DevLogger.log('SubscriptionClient not available for price subscription');
      return () => unsubscribers.forEach((fn) => fn());
    }

    // Ensure global subscriptions are established
    this.ensureGlobalAllMidsSubscription();

    // HIP-3: Establish assetCtxs subscriptions ONLY for DEXs with requested symbols
    // Performance: Avoid unnecessary WebSocket connections for unused DEXs
    if (includeMarketData) {
      // Extract unique DEXs from requested symbols
      const dexsNeeded = new Set<string | null>();
      symbols.forEach((symbol) => {
        const { dex } = parseAssetName(symbol);
        dexsNeeded.add(dex);
      });

      // Only subscribe to DEXs that have requested symbols
      dexsNeeded.forEach((dex) => {
        const dexName = dex ?? '';
        this.ensureAssetCtxsSubscription(dexName).catch((error) => {
          Logger.error(
            ensureError(error),
            this.getErrorContext(
              'subscribeToPrices.ensureAssetCtxsSubscription',
              { dex: dexName },
            ),
          );
        });
      });
    }

    // Cache funding rates from initial market data fetch if available (legacy fallback)
    if (includeMarketData) {
      // Get initial market data to cache funding rates
      try {
        // Get the provider through the clientService instead of Engine directly
        const infoClient = this.clientService.getInfoClient();
        const [perpsMeta, assetCtxs] = await Promise.all([
          infoClient.meta(),
          infoClient.metaAndAssetCtxs(),
        ]);

        if (perpsMeta?.universe && assetCtxs?.[1]) {
          // Cache funding rates directly from assetCtxs
          perpsMeta.universe.forEach((asset, index) => {
            const assetCtx = assetCtxs[1][index];
            if (assetCtx && 'funding' in assetCtx) {
              const existing = this.marketDataCache.get(asset.name) || {
                lastUpdated: 0,
              };
              this.marketDataCache.set(asset.name, {
                ...existing,
                funding: parseFloat(assetCtx.funding),
                lastUpdated: Date.now(),
              });
            }
          });

          DevLogger.log('Cached funding rates from initial market data:', {
            cachedCount: perpsMeta.universe.filter((_asset, index) => {
              const assetCtx = assetCtxs[1][index];
              return assetCtx && 'funding' in assetCtx;
            }).length,
            totalMarkets: perpsMeta.universe.length,
          });
        }
      } catch (error) {
        DevLogger.log('Failed to cache initial funding rates:', error);
      }
    }

    symbols.forEach((symbol) => {
      // Subscribe to activeAssetCtx only when market data is requested
      if (includeMarketData) {
        this.ensureActiveAssetSubscription(symbol);
      }
      if (includeOrderBook) {
        this.ensureL2BookSubscription(symbol);
      }
    });

    // Send cached data immediately if available
    symbols.forEach((symbol) => {
      const cachedPrice = this.cachedPriceData?.get(symbol);
      if (cachedPrice) {
        callback([cachedPrice]);
      }
    });

    // Return cleanup function
    return () => {
      unsubscribers.forEach((fn) => fn());
      // Cleanup subscriptions with reference counting
      symbols.forEach((symbol) => {
        if (includeMarketData) {
          this.cleanupActiveAssetSubscription(symbol);
        }
        if (includeOrderBook) {
          this.cleanupL2BookSubscription(symbol);
        }
      });
<<<<<<< HEAD
=======

      // Cleanup DEX-level assetCtxs subscriptions
      if (includeMarketData) {
        // Extract unique DEXs from requested symbols
        const dexsNeeded = new Set<string | null>();
        symbols.forEach((symbol) => {
          const { dex } = parseAssetName(symbol);
          dexsNeeded.add(dex);
        });

        // Cleanup assetCtxs subscription for each DEX
        dexsNeeded.forEach((dex) => {
          const dexName = dex ?? '';
          this.cleanupAssetCtxsSubscription(dexName);
        });
      }
>>>>>>> 338177c4
    };
  }

  /**
   * Ensure shared webData2 subscription is active (singleton pattern with multi-DEX support)
   * For main DEX: uses webData2 (richer data with orders)
   * For HIP-3 DEXs: uses clearinghouseState (positions and account state only)
   */
  private async ensureSharedWebData2Subscription(
    accountId?: CaipAccountId,
  ): Promise<void> {
    const enabledDexs = this.getEnabledDexs();
    const userAddress =
      await this.walletService.getUserAddressWithDefault(accountId);

    // Establish webData2 subscription for main DEX (if not exists)
    if (!this.webData2Subscriptions.has('')) {
      if (!this.webData2SubscriptionPromise) {
        this.webData2SubscriptionPromise =
          this.createWebData2Subscription(accountId);

        try {
          await this.webData2SubscriptionPromise;
        } catch (error) {
          this.webData2SubscriptionPromise = undefined;
          throw error;
        }
      } else {
        await this.webData2SubscriptionPromise;
      }
    }

    // HIP-3: Establish clearinghouseState subscriptions for HIP-3 DEXs
    const hip3Dexs = enabledDexs.filter((dex): dex is string => dex !== null);
    await Promise.all(
      hip3Dexs.map(async (dex) => {
        const dexName = dex;
        try {
          await this.ensureClearinghouseStateSubscription(userAddress, dexName);
        } catch (error) {
          Logger.error(
            ensureError(error),
            this.getErrorContext(
              'ensureSharedWebData2Subscription.clearinghouseState',
              {
                dex: dexName,
              },
            ),
          );
        }
      }),
    );
  }

  /**
   * Create webData2 subscription for the main DEX only
   *
   * NOTE: HyperLiquid SDK's webData2() only supports the main DEX (no dex parameter).
   * For HIP-3 DEX position/order data, use REST API polling via getAccountState().
   */
  private async createWebData2Subscription(
    accountId?: CaipAccountId,
  ): Promise<void> {
    this.clientService.ensureSubscriptionClient(
      this.walletService.createWalletAdapter(),
    );
    const subscriptionClient = this.clientService.getSubscriptionClient();

    if (!subscriptionClient) {
      throw new Error('Subscription client not initialized');
    }

    const userAddress =
      await this.walletService.getUserAddressWithDefault(accountId);

    // Only subscribe to main DEX (webData2 doesn't support dex parameter)
    const dexName = ''; // Main DEX

    // Skip if subscription already exists
    if (this.webData2Subscriptions.has(dexName)) {
      return;
    }

    return new Promise<void>((resolve, reject) => {
      subscriptionClient
        .webData2({ user: userAddress }, (data: WsWebData2Event) => {
          // Extract and process positions for this DEX
          const positions = data.clearinghouseState.assetPositions
            .filter((assetPos) => assetPos.position.szi !== '0')
            .map((assetPos) => adaptPositionFromSDK(assetPos));

          // Extract TP/SL from orders and process orders using shared helper
          const {
            tpslMap,
            tpslCountMap,
            processedOrders: orders,
          } = this.extractTPSLFromOrders(data.openOrders || [], positions);

          // Merge TP/SL data into positions using shared helper
          const positionsWithTPSL = this.mergeTPSLIntoPositions(
            positions,
            tpslMap,
            tpslCountMap,
          );

          // Extract account data for this DEX
          const accountState: AccountState = adaptAccountStateFromSDK(
            data.clearinghouseState,
            data.spotState,
          );

          // Store per-DEX data in caches
          this.dexPositionsCache.set(dexName, positionsWithTPSL);
          this.dexOrdersCache.set(dexName, orders);
          this.dexAccountCache.set(dexName, accountState);

          // Aggregate data from all DEX caches
          const aggregatedPositions = Array.from(
            this.dexPositionsCache.values(),
          ).flat();
          const aggregatedOrders = Array.from(
            this.dexOrdersCache.values(),
          ).flat();
          const aggregatedAccount = this.aggregateAccountStates();

          // Check if aggregated data changed using fast hash comparison
          const positionsHash = this.hashPositions(aggregatedPositions);
          const ordersHash = this.hashOrders(aggregatedOrders);
          const accountHash = this.hashAccountState(aggregatedAccount);

          const positionsChanged = positionsHash !== this.cachedPositionsHash;
          const ordersChanged = ordersHash !== this.cachedOrdersHash;
          const accountChanged = accountHash !== this.cachedAccountHash;

          // Only notify subscribers if aggregated data changed
          if (positionsChanged) {
            this.cachedPositions = aggregatedPositions;
            this.cachedPositionsHash = positionsHash;
            this.positionSubscribers.forEach((callback) => {
              callback(aggregatedPositions);
            });
          }

          if (ordersChanged) {
            this.cachedOrders = aggregatedOrders;
            this.cachedOrdersHash = ordersHash;
            this.orderSubscribers.forEach((callback) => {
              callback(aggregatedOrders);
            });
          }

          if (accountChanged) {
            this.cachedAccount = aggregatedAccount;
            this.cachedAccountHash = accountHash;
            this.accountSubscribers.forEach((callback) => {
              callback(aggregatedAccount);
            });
          }
        })
        .then((sub) => {
          this.webData2Subscriptions.set(dexName, sub);
          DevLogger.log(
            `webData2 subscription established for main DEX (HIP-3 DEXs use REST API polling)`,
          );
          resolve();
        })
        .catch((error) => {
          Logger.error(
<<<<<<< HEAD
            error instanceof Error ? error : new Error(String(error)),
            {
              context:
                'HyperLiquidSubscriptionService.createWebData2Subscription',
            },
=======
            ensureError(error),
            this.getErrorContext('createWebData2Subscription', {
              dex: dexName,
            }),
>>>>>>> 338177c4
          );
          reject(ensureError(error));
        });
    });
  }

  /**
   * Clean up all webData2 and clearinghouseState subscriptions when no longer needed (multi-DEX support)
   */
  private cleanupSharedWebData2Subscription(): void {
    const totalSubscribers =
      this.positionSubscriberCount +
      this.orderSubscriberCount +
      this.accountSubscriberCount;

<<<<<<< HEAD
    if (totalSubscribers <= 0 && this.sharedWebData2Subscription) {
      this.sharedWebData2Subscription.unsubscribe().catch((error: Error) => {
        Logger.error(
          error instanceof Error ? error : new Error(String(error)),
          {
            context:
              'HyperLiquidSubscriptionService.cleanupSharedWebData2Subscription',
          },
        );
      });
      this.sharedWebData2Subscription = undefined;
      this.webData2SubscriptionPromise = undefined;
=======
    if (totalSubscribers <= 0) {
      // Cleanup webData2 subscriptions (main DEX)
      if (this.webData2Subscriptions.size > 0) {
        this.webData2Subscriptions.forEach((subscription, dexName) => {
          subscription.unsubscribe().catch((error: Error) => {
            Logger.error(
              ensureError(error),
              this.getErrorContext(
                'cleanupSharedWebData2Subscription.webData2',
                {
                  dex: dexName,
                },
              ),
            );
          });
        });
        this.webData2Subscriptions.clear();
        this.webData2SubscriptionPromise = undefined;
      }

      // HIP-3: Cleanup clearinghouseState subscriptions (HIP-3 DEXs)
      if (this.clearinghouseStateSubscriptions.size > 0) {
        const enabledDexs = this.getEnabledDexs();
        const hip3Dexs = enabledDexs.filter(
          (dex): dex is string => dex !== null,
        );
        hip3Dexs.forEach((dex) => {
          this.cleanupClearinghouseStateSubscription(dex);
        });
      }

      // Clear subscriber counts
>>>>>>> 338177c4
      this.positionSubscriberCount = 0;
      this.orderSubscriberCount = 0;
      this.accountSubscriberCount = 0;

      // Clear per-DEX caches
      this.dexPositionsCache.clear();
      this.dexOrdersCache.clear();
      this.dexAccountCache.clear();

      // Clear aggregated caches
      this.cachedPositions = null;
      this.cachedOrders = null;
      this.cachedAccount = null;

      // Clear hash caches
      this.cachedPositionsHash = '';
      this.cachedOrdersHash = '';
      this.cachedAccountHash = '';

      DevLogger.log(
        'All multi-DEX subscriptions cleaned up (webData2 + clearinghouseState)',
      );
    }
  }

  /**
   * Subscribe to live position updates with TP/SL data
   */
  public subscribeToPositions(params: SubscribePositionsParams): () => void {
    const { callback, accountId } = params;
    const unsubscribe = this.createSubscription(
      this.positionSubscribers,
      callback,
    );

    // Increment position subscriber count
    this.positionSubscriberCount++;

    // Immediately provide cached data if available
    if (this.cachedPositions) {
      callback(this.cachedPositions);
    }

    // Ensure shared subscription is active
    this.ensureSharedWebData2Subscription(accountId).catch((error) => {
<<<<<<< HEAD
      Logger.error(error instanceof Error ? error : new Error(String(error)), {
        context: 'HyperLiquidSubscriptionService.subscribeToPositions',
      });
=======
      Logger.error(
        ensureError(error),
        this.getErrorContext('subscribeToPositions'),
      );
>>>>>>> 338177c4
    });

    return () => {
      unsubscribe();
      this.positionSubscriberCount--;
      this.cleanupSharedWebData2Subscription();
    };
  }

  /**
   * Subscribe to live order fill updates
   */
  public subscribeToOrderFills(params: SubscribeOrderFillsParams): () => void {
    const { callback, accountId } = params;
    const unsubscribe = this.createSubscription(
      this.orderFillSubscribers,
      callback,
    );

    let subscription: Subscription | undefined;
    let cancelled = false;

    this.clientService.ensureSubscriptionClient(
      this.walletService.createWalletAdapter(),
    );
    const subscriptionClient = this.clientService.getSubscriptionClient();

    if (subscriptionClient) {
      this.walletService
        .getUserAddressWithDefault(accountId)
<<<<<<< HEAD
        .then((userAddress) => {
          if (!subscriptionClient) {
            throw new Error('Subscription client not initialized');
          }

          return subscriptionClient.userFills(
=======
        .then((userAddress) =>
          subscriptionClient.userFills(
>>>>>>> 338177c4
            { user: userAddress },
            (data: WsUserFillsEvent) => {
              const orderFills: OrderFill[] = data.fills.map((fill) => ({
                orderId: fill.oid.toString(),
                symbol: fill.coin,
                side: fill.side,
                size: fill.sz,
                price: fill.px,
                fee: fill.fee,
                timestamp: fill.time,
                pnl: fill.closedPnl,
                direction: fill.dir,
                feeToken: fill.feeToken,
                startPosition: fill.startPosition,
                liquidation: fill.liquidation
                  ? {
                      liquidatedUser: fill.liquidation.liquidatedUser,
                      markPx: fill.liquidation.markPx,
                      method: fill.liquidation.method,
                    }
                  : undefined,
              }));

              callback(orderFills);
            },
          ),
        )
        .then((sub) => {
          // If cleanup was called before subscription completed, immediately unsubscribe
          if (cancelled) {
            sub.unsubscribe().catch((error: Error) => {
              Logger.error(
<<<<<<< HEAD
                error instanceof Error ? error : new Error(String(error)),
                {
                  context:
                    'HyperLiquidSubscriptionService.subscribeToOrderFills.cleanup',
                },
=======
                ensureError(error),
                this.getErrorContext('subscribeToOrderFills.cleanup'),
>>>>>>> 338177c4
              );
            });
          } else {
            subscription = sub;
          }
        })
        .catch((error) => {
          Logger.error(
<<<<<<< HEAD
            error instanceof Error ? error : new Error(String(error)),
            {
              context: 'HyperLiquidSubscriptionService.subscribeToOrderFills',
            },
=======
            ensureError(error),
            this.getErrorContext('subscribeToOrderFills'),
>>>>>>> 338177c4
          );
        });
    }

    return () => {
      cancelled = true;
      unsubscribe();

      if (subscription) {
        subscription.unsubscribe().catch((error: Error) => {
          Logger.error(
<<<<<<< HEAD
            error instanceof Error ? error : new Error(String(error)),
            {
              context:
                'HyperLiquidSubscriptionService.subscribeToOrderFills.unsubscribe',
            },
=======
            ensureError(error),
            this.getErrorContext('subscribeToOrderFills.unsubscribe'),
>>>>>>> 338177c4
          );
        });
      }
    };
  }

  /**
   * Subscribe to live order updates
   * Uses the shared webData2 subscription to avoid duplicate connections
   */
  public subscribeToOrders(params: SubscribeOrdersParams): () => void {
    const { callback, accountId } = params;
    const unsubscribe = this.createSubscription(
      this.orderSubscribers,
      callback,
    );

    // Increment order subscriber count
    this.orderSubscriberCount++;

    // Immediately provide cached data if available
    if (this.cachedOrders) {
      callback(this.cachedOrders);
    }

    // Ensure shared subscription is active
    this.ensureSharedWebData2Subscription(accountId).catch((error) => {
<<<<<<< HEAD
      Logger.error(error instanceof Error ? error : new Error(String(error)), {
        context: 'HyperLiquidSubscriptionService.subscribeToOrders',
      });
=======
      Logger.error(
        ensureError(error),
        this.getErrorContext('subscribeToOrders'),
      );
>>>>>>> 338177c4
    });

    return () => {
      unsubscribe();
      this.orderSubscriberCount--;
      this.cleanupSharedWebData2Subscription();
    };
  }

  /**
   * Subscribe to live account updates
   * Uses the shared webData2 subscription to avoid duplicate connections
   */
  public subscribeToAccount(params: SubscribeAccountParams): () => void {
    const { callback, accountId } = params;
    const unsubscribe = this.createSubscription(
      this.accountSubscribers,
      callback,
    );

    // Increment account subscriber count
    this.accountSubscriberCount++;

    // Immediately provide cached data if available
    if (this.cachedAccount) {
      callback(this.cachedAccount);
    }

    // Ensure shared subscription is active (reuses existing connection)
    this.ensureSharedWebData2Subscription(accountId).catch((error) => {
<<<<<<< HEAD
      Logger.error(error instanceof Error ? error : new Error(String(error)), {
        context: 'HyperLiquidSubscriptionService.subscribeToAccount',
      });
=======
      Logger.error(
        ensureError(error),
        this.getErrorContext('subscribeToAccount'),
      );
>>>>>>> 338177c4
    });

    return () => {
      unsubscribe();
      this.accountSubscriberCount--;
      this.cleanupSharedWebData2Subscription();
    };
  }

  /**
   * Create subscription with common error handling
   */
  private createSubscription<T>(
    subscribers: Set<T> | Map<string, Set<T>>,
    callback: T,
    key?: string,
  ): () => void {
    if (subscribers instanceof Map && key) {
      if (!subscribers.has(key)) {
        subscribers.set(key, new Set());
      }
      subscribers.get(key)?.add(callback);
    } else if (subscribers instanceof Set) {
      subscribers.add(callback);
    }

    return () => {
      if (subscribers instanceof Map && key) {
        subscribers.get(key)?.delete(callback);
      } else if (subscribers instanceof Set) {
        subscribers.delete(callback);
      }
    };
  }

  /**
   * Helper function to create consolidated price updates with 24h change calculation
   */
  private createPriceUpdate(symbol: string, price: string): PriceUpdate {
    const marketData = this.marketDataCache.get(symbol);
    const orderBookData = this.orderBookCache.get(symbol);
    const currentPrice = parseFloat(price);

    let percentChange24h: string | undefined;
    if (marketData?.prevDayPx !== undefined) {
      const change =
        ((currentPrice - marketData.prevDayPx) / marketData.prevDayPx) * 100;
      percentChange24h = change.toFixed(2);
    }

    // Check if any subscriber for this symbol wants market data
    const hasMarketDataSubscribers =
      this.marketDataSubscribers.has(symbol) &&
      (this.marketDataSubscribers.get(symbol)?.size ?? 0) > 0;

    const priceUpdate = {
      coin: symbol,
      price, // This is the mid price from allMids
      timestamp: Date.now(),
      percentChange24h,
      // Add mark price from activeAssetCtx
      markPrice: marketData?.oraclePrice
        ? marketData.oraclePrice.toString()
        : undefined,
      // Add order book data if available
      bestBid: orderBookData?.bestBid,
      bestAsk: orderBookData?.bestAsk,
      spread: orderBookData?.spread,
      // Always include funding when available (don't default to 0, preserve undefined)
      funding: marketData?.funding,
      // Add market data only if requested by at least one subscriber
      openInterest: hasMarketDataSubscribers
        ? marketData?.openInterest
        : undefined,
      volume24h: hasMarketDataSubscribers ? marketData?.volume24h : undefined,
    };

    return priceUpdate;
  }

  /**
   * Ensure global allMids subscription is active (singleton pattern)
   */
  private ensureGlobalAllMidsSubscription(): void {
    // Check both the subscription AND the promise to prevent race conditions
    if (this.globalAllMidsSubscription || this.globalAllMidsPromise) {
      return;
    }

    const subscriptionClient = this.clientService.getSubscriptionClient();
    if (!subscriptionClient) {
      return;
    }

    // Track WebSocket metrics
    const wsMetrics = {
      messagesReceived: 0,
      lastMessageTime: Date.now(),
      reconnectCount: 0,
      startTime: Date.now(),
    };

    // Store the promise immediately to prevent duplicate calls
    this.globalAllMidsPromise = subscriptionClient
      .allMids((data: WsAllMidsEvent) => {
        wsMetrics.messagesReceived++;
        wsMetrics.lastMessageTime = Date.now();

        // Update cache for ALL available symbols
        Object.entries(data.mids).forEach(([symbol, price]) => {
          this.cachedPriceData ??= new Map<string, PriceUpdate>();

          const priceUpdate = this.createPriceUpdate(symbol, price.toString());
          this.cachedPriceData.set(symbol, priceUpdate);
        });

        // Always notify price subscribers when we receive price data
        // This ensures subscribers get updates and the UI can display current prices
        this.notifyAllPriceSubscribers();
      })
      .then((sub) => {
        this.globalAllMidsSubscription = sub;
        DevLogger.log('HyperLiquid: Global allMids subscription established');

        // Notify existing subscribers with any cached data now that subscription is established
        if (this.cachedPriceData && this.cachedPriceData.size > 0) {
          this.notifyAllPriceSubscribers();
        }
      })
      .catch((error) => {
        // Clear the promise on error so it can be retried
        this.globalAllMidsPromise = undefined;

        Logger.error(
<<<<<<< HEAD
          error instanceof Error ? error : new Error(String(error)),
          {
            context:
              'HyperLiquidSubscriptionService.ensureGlobalAllMidsSubscription',
          },
        );

        // Trace WebSocket error
        trace({
          name: TraceName.PerpsWebSocketDisconnected,
          op: TraceOperation.PerpsMarketData,
          tags: {
            subscription_type: 'allMids',
            error: error.message,
          },
        });
=======
          ensureError(error),
          this.getErrorContext('ensureGlobalAllMidsSubscription'),
        );
>>>>>>> 338177c4
      });
  }

  /**
   * Ensure activeAssetCtx subscription for specific symbol (with reference counting)
   */
  private ensureActiveAssetSubscription(symbol: string): void {
    // Increment subscriber count
    const currentCount = this.symbolSubscriberCounts.get(symbol) || 0;
    this.symbolSubscriberCounts.set(symbol, currentCount + 1);

    // If subscription already exists, just return
    if (this.globalActiveAssetSubscriptions.has(symbol)) {
      return;
    }

    const subscriptionClient = this.clientService.getSubscriptionClient();
    if (!subscriptionClient) {
      return;
    }

    // Track metrics for this subscription
    const subscriptionMetrics = {
      messagesReceived: 0,
      startTime: Date.now(),
    };

    subscriptionClient
      .activeAssetCtx(
        { coin: symbol },
        (data: WsActiveAssetCtxEvent | WsActiveSpotAssetCtxEvent) => {
          subscriptionMetrics.messagesReceived++;

          if (data.coin === symbol && data.ctx) {
            // Type guard using SDK types: check if this is perps (has funding) or spot (no funding)
            const isPerpsContext = (
              event: WsActiveAssetCtxEvent | WsActiveSpotAssetCtxEvent,
            ): event is WsActiveAssetCtxEvent =>
              'funding' in event.ctx &&
              'openInterest' in event.ctx &&
              'oraclePx' in event.ctx;

            const ctx = data.ctx;

            // Cache market data for consolidation with price updates
            const ctxPrice = ctx.midPx || ctx.markPx;
            const marketData = {
              prevDayPx: ctx.prevDayPx
                ? parseFloat(ctx.prevDayPx.toString())
                : undefined,
              // Cache funding rate from activeAssetCtx for real-time updates
              // SDK defines funding as string (not nullable) in ActiveAssetCtxEvent
              funding: isPerpsContext(data)
                ? parseFloat(data.ctx.funding.toString())
                : undefined,
              // Convert openInterest from token units to USD by multiplying by current price
              // Note: openInterest from API is in token units (e.g., BTC), while volume is already in USD
              openInterest:
                isPerpsContext(data) && ctxPrice
                  ? parseFloat(data.ctx.openInterest.toString()) *
                    parseFloat(ctxPrice.toString())
                  : undefined,
              volume24h: ctx.dayNtlVlm
                ? parseFloat(ctx.dayNtlVlm.toString())
                : undefined,
              oraclePrice: isPerpsContext(data)
                ? parseFloat(data.ctx.oraclePx.toString())
                : undefined,
              lastUpdated: Date.now(),
            };

            this.marketDataCache.set(symbol, marketData);

            // Update cached price data with new 24h change if we have current price
            const currentCachedPrice = this.cachedPriceData?.get(symbol);
            if (currentCachedPrice) {
              const updatedPrice = this.createPriceUpdate(
                symbol,
                currentCachedPrice.price,
              );

              this.cachedPriceData ??= new Map<string, PriceUpdate>();
              this.cachedPriceData.set(symbol, updatedPrice);
              this.notifyAllPriceSubscribers();
            }
          }
        },
      )
      .then((sub) => {
        this.globalActiveAssetSubscriptions.set(symbol, sub);
        DevLogger.log(
          `HyperLiquid: Market data subscription established for ${symbol}`,
        );
      })
      .catch((error) => {
        Logger.error(
<<<<<<< HEAD
          error instanceof Error ? error : new Error(String(error)),
          {
            context:
              'HyperLiquidSubscriptionService.ensureActiveAssetSubscription',
            symbol,
          },
=======
          ensureError(error),
          this.getErrorContext('ensureActiveAssetSubscription', { symbol }),
>>>>>>> 338177c4
        );
      });
  }

  /**
   * Cleanup activeAssetCtx subscription when no longer needed
   */
  private cleanupActiveAssetSubscription(symbol: string): void {
    const currentCount = this.symbolSubscriberCounts.get(symbol) || 0;
    if (currentCount <= 1) {
      // Last subscriber, cleanup subscription
      const subscription = this.globalActiveAssetSubscriptions.get(symbol);
      if (subscription) {
        subscription.unsubscribe().catch(console.error);
        this.globalActiveAssetSubscriptions.delete(symbol);
        this.symbolSubscriberCounts.delete(symbol);
        DevLogger.log(
          `HyperLiquid: Cleaned up market data subscription for ${symbol}`,
        );
      }
    } else {
      // Still has subscribers, just decrement count
      this.symbolSubscriberCounts.set(symbol, currentCount - 1);
    }
  }

  /**
   * Ensure assetCtxs subscription for specific DEX (HIP-3 support)
   * Uses WebSocket instead of REST polling for market data
   * Implements reference counting to track active subscribers per DEX
   */
  private async ensureAssetCtxsSubscription(dex: string): Promise<void> {
    const dexKey = dex || '';

    // Increment subscriber count for this DEX
    const currentCount = this.dexSubscriberCounts.get(dexKey) || 0;
    this.dexSubscriberCounts.set(dexKey, currentCount + 1);

    // Return if subscription already exists
    if (this.assetCtxsSubscriptions.has(dexKey)) {
      return;
    }

    // Return existing promise if subscription is being established
    if (this.assetCtxsSubscriptionPromises.has(dexKey)) {
      return this.assetCtxsSubscriptionPromises.get(dexKey);
    }

    // Create new subscription promise
    const promise = this.createAssetCtxsSubscription(dex);
    this.assetCtxsSubscriptionPromises.set(dexKey, promise);

    try {
      await promise;
    } catch (error) {
      // Clear promise on error so it can be retried
      this.assetCtxsSubscriptionPromises.delete(dexKey);
      throw error;
    }
  }

  /**
   * Create assetCtxs subscription for specific DEX
   * Provides real-time market data for all assets on the DEX
   *
   * Performance: Fetches meta() ONCE during setup to avoid REST API spam on every WebSocket update
   */
  private async createAssetCtxsSubscription(dex: string): Promise<void> {
    this.clientService.ensureSubscriptionClient(
      this.walletService.createWalletAdapter(),
    );
    const subscriptionClient = this.clientService.getSubscriptionClient();

    if (!subscriptionClient) {
      throw new Error('Subscription client not initialized');
    }

    const dexKey = dex || '';

    // Fetch meta ONCE during setup to cache symbol mapping
    // This prevents REST API call on every WebSocket update (critical performance fix)
    const infoClient = this.clientService.getInfoClient();
    const perpsMeta = await infoClient.meta({ dex: dex || undefined });

    const dexIdentifier = dex ?? 'main DEX';

    if (!perpsMeta?.universe) {
      const errorMessage = `No universe data available for ${dexIdentifier}`;
      throw new Error(errorMessage);
    }

    const metaLogMessage = `Cached meta for ${dexIdentifier}`;
    DevLogger.log(metaLogMessage, {
      dex,
      universeCount: perpsMeta.universe.length,
      firstAssetSample: perpsMeta.universe[0]?.name,
    });

    return new Promise<void>((resolve, reject) => {
      const subscriptionParams = dex ? { dex } : {};

      subscriptionClient
        .assetCtxs(subscriptionParams, (data: WsAssetCtxsEvent) => {
          // Cache asset contexts for this DEX
          this.dexAssetCtxsCache.set(dexKey, data.ctxs);

          const callbackLogMessage = `assetCtxs callback fired for ${dexIdentifier}`;
          DevLogger.log(callbackLogMessage, {
            dex,
            ctxsCount: data.ctxs?.length ?? 0,
          });

          // Use cached meta to map ctxs array indices to symbols (no REST API call!)
          perpsMeta.universe.forEach((asset, index) => {
            const ctx = data.ctxs[index];
            if (ctx && 'funding' in ctx) {
              // This is a perps context
              const ctxPrice = ctx.midPx || ctx.markPx;
              const marketData = {
                prevDayPx: ctx.prevDayPx
                  ? parseFloat(ctx.prevDayPx.toString())
                  : undefined,
                funding: parseFloat(ctx.funding.toString()),
                openInterest: ctxPrice
                  ? parseFloat(ctx.openInterest.toString()) *
                    parseFloat(ctxPrice.toString())
                  : undefined,
                volume24h: ctx.dayNtlVlm
                  ? parseFloat(ctx.dayNtlVlm.toString())
                  : undefined,
                oraclePrice: parseFloat(ctx.oraclePx.toString()),
                lastUpdated: Date.now(),
              };

              this.marketDataCache.set(asset.name, marketData);

              // HIP-3: Extract price from assetCtx and update cached prices
              const price = ctx.midPx?.toString() || ctx.markPx?.toString();
              if (price) {
                // For HIP-3 DEXs, meta() returns asset.name already containing the DEX prefix
                // (e.g., "xyz:XYZ100"), so use it directly
                const symbol = asset.name;
                const priceUpdate = this.createPriceUpdate(symbol, price);
                this.cachedPriceData ??= new Map<string, PriceUpdate>();
                this.cachedPriceData.set(symbol, priceUpdate);
              }
            }
          });

          // Notify price subscribers with updated market data
          DevLogger.log(`Notifying price subscribers after assetCtxs update`, {
            dex: dex || 'main',
            cachedPriceCount: this.cachedPriceData?.size ?? 0,
            subscriberCount: this.priceSubscribers.size,
          });
          this.notifyAllPriceSubscribers();
        })
        .then((sub) => {
          this.assetCtxsSubscriptions.set(dexKey, sub);
          DevLogger.log(
            `assetCtxs subscription established for ${
              dex ? `DEX: ${dex}` : 'main DEX'
            }`,
          );
          resolve();
        })
        .catch((error) => {
          Logger.error(
            ensureError(error),
            this.getErrorContext('createAssetCtxsSubscription', { dex }),
          );
          reject(ensureError(error));
        });
    });
  }

  /**
   * Cleanup assetCtxs subscription for specific DEX with reference counting
   * Only unsubscribes when the last subscriber for this DEX is removed
   */
  private cleanupAssetCtxsSubscription(dex: string): void {
    const dexKey = dex || '';

    // Decrement subscriber count for this DEX
    const currentCount = this.dexSubscriberCounts.get(dexKey) || 0;

    if (currentCount <= 1) {
      // Last subscriber - cleanup the subscription
      const subscription = this.assetCtxsSubscriptions.get(dexKey);

      if (subscription) {
        subscription.unsubscribe().catch((error: Error) => {
          Logger.error(
            ensureError(error),
            this.getErrorContext('cleanupAssetCtxsSubscription', { dex }),
          );
        });

        this.assetCtxsSubscriptions.delete(dexKey);
        this.dexAssetCtxsCache.delete(dexKey);
        this.assetCtxsSubscriptionPromises.delete(dexKey);
        this.dexSubscriberCounts.delete(dexKey);

        DevLogger.log(
          `Cleaned up assetCtxs subscription for ${
            dex ? `DEX: ${dex}` : 'main DEX'
          }`,
        );
      }
    } else {
      // Still has subscribers - just decrement count
      this.dexSubscriberCounts.set(dexKey, currentCount - 1);
    }
  }

  /**
   * Ensure clearinghouseState subscription for specific DEX (HIP-3 support)
   * Uses WebSocket instead of REST polling for account states
   */
  private async ensureClearinghouseStateSubscription(
    user: string,
    dex: string,
  ): Promise<void> {
    const dexKey = dex || '';

    // Return if subscription already exists
    if (this.clearinghouseStateSubscriptions.has(dexKey)) {
      return;
    }

    // Return existing promise if subscription is being established
    if (this.clearinghouseStateSubscriptionPromises.has(dexKey)) {
      return this.clearinghouseStateSubscriptionPromises.get(dexKey);
    }

    // Create new subscription promise
    const promise = this.createClearinghouseStateSubscription(user, dex);
    this.clearinghouseStateSubscriptionPromises.set(dexKey, promise);

    try {
      await promise;
    } catch (error) {
      // Clear promise on error so it can be retried
      this.clearinghouseStateSubscriptionPromises.delete(dexKey);
      throw error;
    }
  }

  /**
   * Create clearinghouseState subscription for specific DEX
   * Provides real-time account state, positions, and orders for the DEX
   */
  private async createClearinghouseStateSubscription(
    user: string,
    dex: string,
  ): Promise<void> {
    this.clientService.ensureSubscriptionClient(
      this.walletService.createWalletAdapter(),
    );
    const subscriptionClient = this.clientService.getSubscriptionClient();

    if (!subscriptionClient) {
      throw new Error('Subscription client not initialized');
    }

    const dexKey = dex || '';

    return new Promise<void>((resolve, reject) => {
      const subscriptionParams = dex ? { user, dex } : { user };

      subscriptionClient
        .clearinghouseState(
          subscriptionParams,
          async (data: WsClearinghouseStateEvent) => {
            DevLogger.log(
              `clearinghouseState callback fired for ${
                dex ? `DEX: ${dex}` : 'main DEX'
              }`,
              {
                dex,
                positionsCount: data.clearinghouseState.assetPositions.filter(
                  (assetPos: { position: { szi: string } }) =>
                    assetPos.position.szi !== '0',
                ).length,
              },
            );

            // Extract and process positions for this DEX
            const positions = data.clearinghouseState.assetPositions
              .filter(
                (assetPos: { position: { szi: string } }) =>
                  assetPos.position.szi !== '0',
              )
              .map((assetPos: Parameters<typeof adaptPositionFromSDK>[0]) =>
                adaptPositionFromSDK(assetPos),
              );

            // clearinghouseState WebSocket does NOT include openOrders field
            // Must fetch orders via REST API for HIP-3 DEXs
            let orders: Order[] = [];
            let positionsWithTPSL = positions;

            try {
              const infoClient = this.clientService.getInfoClient();
              const openOrdersData = await infoClient.frontendOpenOrders({
                user: data.user,
                dex: dex || undefined,
              });

              if (openOrdersData && Array.isArray(openOrdersData)) {
                // Extract TP/SL from orders and process orders using shared helper
                const { tpslMap, tpslCountMap, processedOrders } =
                  this.extractTPSLFromOrders(
                    openOrdersData as FrontendOpenOrdersResponse,
                    positions,
                  );

                orders = processedOrders;

                // Merge TP/SL data into positions using shared helper
                positionsWithTPSL = this.mergeTPSLIntoPositions(
                  positions,
                  tpslMap,
                  tpslCountMap,
                );

                DevLogger.log(
                  `clearinghouseState: Fetched and processed orders for ${
                    dex ? `DEX: ${dex}` : 'main DEX'
                  }`,
                  {
                    dex,
                    ordersCount: orders.length,
                    positionsWithTPSLCount: positionsWithTPSL.filter(
                      (p) => p.takeProfitPrice || p.stopLossPrice,
                    ).length,
                  },
                );
              }
            } catch (error) {
              // Log error but don't fail - fall back to positions without TP/SL
              Logger.error(
                ensureError(error),
                this.getErrorContext(
                  'createClearinghouseStateSubscription.fetchOrders',
                  {
                    dex,
                  },
                ),
              );
            }

            // Extract account state for this DEX
            const accountState = adaptAccountStateFromSDK(
              data.clearinghouseState,
            );

            // Store per-DEX data in caches (with TP/SL data merged!)
            this.dexPositionsCache.set(dexKey, positionsWithTPSL);
            this.dexOrdersCache.set(dexKey, orders);
            this.dexAccountCache.set(dexKey, accountState);

            // Aggregate data from all DEX caches
            const aggregatedPositions = Array.from(
              this.dexPositionsCache.values(),
            ).flat();
            const aggregatedOrders = Array.from(
              this.dexOrdersCache.values(),
            ).flat();
            const aggregatedAccount = this.aggregateAccountStates();

            // Check if aggregated data changed using fast hash comparison
            const positionsHash = this.hashPositions(aggregatedPositions);
            const ordersHash = this.hashOrders(aggregatedOrders);
            const accountHash = this.hashAccountState(aggregatedAccount);

            const positionsChanged = positionsHash !== this.cachedPositionsHash;
            const ordersChanged = ordersHash !== this.cachedOrdersHash;
            const accountChanged = accountHash !== this.cachedAccountHash;

            // Only notify subscribers if aggregated data changed
            if (positionsChanged) {
              this.cachedPositions = aggregatedPositions;
              this.cachedPositionsHash = positionsHash;
              this.positionSubscribers.forEach((callback) => {
                callback(aggregatedPositions);
              });
            }

            if (ordersChanged) {
              this.cachedOrders = aggregatedOrders;
              this.cachedOrdersHash = ordersHash;
              this.orderSubscribers.forEach((callback) => {
                callback(aggregatedOrders);
              });
            }

            if (accountChanged) {
              this.cachedAccount = aggregatedAccount;
              this.cachedAccountHash = accountHash;
              this.accountSubscribers.forEach((callback) => {
                callback(aggregatedAccount);
              });
            }
          },
        )
        .then((sub) => {
          this.clearinghouseStateSubscriptions.set(dexKey, sub);
          DevLogger.log(
            `clearinghouseState subscription established for ${
              dex ? `DEX: ${dex}` : 'main DEX'
            }`,
          );
          resolve();
        })
        .catch((error) => {
          Logger.error(
            ensureError(error),
            this.getErrorContext('createClearinghouseStateSubscription', {
              dex,
            }),
          );
          reject(ensureError(error));
        });
    });
  }

  /**
   * Cleanup clearinghouseState subscription for specific DEX
   */
  private cleanupClearinghouseStateSubscription(dex: string): void {
    const dexKey = dex || '';
    const subscription = this.clearinghouseStateSubscriptions.get(dexKey);

    if (subscription) {
      subscription.unsubscribe().catch((error: Error) => {
        Logger.error(
          ensureError(error),
          this.getErrorContext('cleanupClearinghouseStateSubscription', {
            dex,
          }),
        );
      });

      this.clearinghouseStateSubscriptions.delete(dexKey);
      this.clearinghouseStateSubscriptionPromises.delete(dexKey);

      DevLogger.log(
        `Cleaned up clearinghouseState subscription for ${
          dex ? `DEX: ${dex}` : 'main DEX'
        }`,
      );
    }
  }

  /**
   * Ensure L2 book subscription for specific symbol (with reference counting)
   */
  private ensureL2BookSubscription(symbol: string): void {
    // If subscription already exists, just return
    if (this.globalL2BookSubscriptions.has(symbol)) {
      return;
    }

    const subscriptionClient = this.clientService.getSubscriptionClient();
    if (!subscriptionClient) {
      return;
    }

    subscriptionClient
      .l2Book({ coin: symbol, nSigFigs: 5 }, (data: L2BookResponse) => {
        processL2BookData({
          symbol,
          data,
          orderBookCache: this.orderBookCache,
          cachedPriceData: this.cachedPriceData,
          createPriceUpdate: this.createPriceUpdate.bind(this),
          notifySubscribers: this.notifyAllPriceSubscribers.bind(this),
        });
      })
      .then((sub) => {
        this.globalL2BookSubscriptions.set(symbol, sub);
        DevLogger.log(
          `HyperLiquid: L2 book subscription established for ${symbol}`,
        );
      })
      .catch((error) => {
        Logger.error(
<<<<<<< HEAD
          error instanceof Error ? error : new Error(String(error)),
          {
            context: 'HyperLiquidSubscriptionService.ensureL2BookSubscription',
            symbol,
          },
=======
          ensureError(error),
          this.getErrorContext('ensureL2BookSubscription', { symbol }),
>>>>>>> 338177c4
        );
      });
  }

  /**
   * Cleanup L2 book subscription when no longer needed
   */
  private cleanupL2BookSubscription(symbol: string): void {
    const subscription = this.globalL2BookSubscriptions.get(symbol);
    if (subscription) {
      subscription.unsubscribe().catch(console.error);
      this.globalL2BookSubscriptions.delete(symbol);
      this.orderBookCache.delete(symbol);
      DevLogger.log(
        `HyperLiquid: Cleaned up L2 book subscription for ${symbol}`,
      );
    }
  }

  /**
   * Notify all price subscribers with their requested symbols from cache
   * Optimized to batch updates per subscriber
   */
  private notifyAllPriceSubscribers(): void {
    // If no price data exists yet, don't notify
    if (!this.cachedPriceData) {
      return;
    }

    const priceData = this.cachedPriceData;

    // Group updates by subscriber to batch notifications
    const subscriberUpdates = new Map<
      (prices: PriceUpdate[]) => void,
      PriceUpdate[]
    >();

    this.priceSubscribers.forEach((subscriberSet, symbol) => {
      const priceUpdate = priceData.get(symbol);
      if (priceUpdate) {
        subscriberSet.forEach((callback) => {
          if (!subscriberUpdates.has(callback)) {
            subscriberUpdates.set(callback, []);
          }
          const updates = subscriberUpdates.get(callback);
          if (updates) {
            updates.push(priceUpdate);
          }
        });
      }
    });

    // Send batched updates to each subscriber
    subscriberUpdates.forEach((updates, callback) => {
      if (updates.length > 0) {
        callback(updates);
      }
    });
  }

  /**
   * Clear all subscriptions and cached data (multi-DEX support)
   */
  public clearAll(): void {
    // Clear all local subscriber collections
    this.priceSubscribers.clear();
    this.positionSubscribers.clear();
    this.orderFillSubscribers.clear();
    this.orderSubscribers.clear();
    this.accountSubscribers.clear();
    this.marketDataSubscribers.clear();

    // Clear cached data
    this.cachedPriceData = null;
    this.cachedPositions = null;
    this.cachedOrders = null;
    this.cachedAccount = null;
    this.marketDataCache.clear();
    this.orderBookCache.clear();
    this.symbolSubscriberCounts.clear();
    this.dexSubscriberCounts.clear();

    // Clear hash caches
    this.cachedPositionsHash = '';
    this.cachedOrdersHash = '';
    this.cachedAccountHash = '';

    // Clear multi-DEX caches
    this.dexPositionsCache.clear();
    this.dexOrdersCache.clear();
    this.dexAccountCache.clear();
    this.dexAssetCtxsCache.clear();

    // Clear subscription references (actual cleanup handled by client service)
    this.globalAllMidsSubscription = undefined;
    this.globalActiveAssetSubscriptions.clear();
    this.globalL2BookSubscriptions.clear();
    this.webData2Subscriptions.clear();
    this.webData2SubscriptionPromise = undefined;

    // HIP-3: Clear new subscription types
    this.assetCtxsSubscriptions.clear();
    this.assetCtxsSubscriptionPromises.clear();
    this.clearinghouseStateSubscriptions.clear();
    this.clearinghouseStateSubscriptionPromises.clear();

    DevLogger.log(
      'HyperLiquid: Subscription service cleared (multi-DEX + HIP-3)',
      {
        timestamp: new Date().toISOString(),
      },
    );
  }
}<|MERGE_RESOLUTION|>--- conflicted
+++ resolved
@@ -1,18 +1,5 @@
 import {
   type Subscription,
-<<<<<<< HEAD
-  type WsAllMids,
-  type WsWebData2,
-  type WsUserFills,
-  type WsActiveAssetCtx,
-  type WsActiveSpotAssetCtx,
-  type PerpsAssetCtx,
-  type Book,
-} from '@deeeed/hyperliquid-node20';
-import { trace, TraceName, TraceOperation } from '../../../../util/trace';
-import { DevLogger } from '../../../../core/SDKConnect/utils/DevLogger';
-import Logger from '../../../../util/Logger';
-=======
   type WsAllMidsEvent,
   type WsWebData2Event,
   type WsUserFillsEvent,
@@ -25,7 +12,6 @@
 } from '@nktkas/hyperliquid';
 import { DevLogger } from '../../../../core/SDKConnect/utils/DevLogger';
 import Logger, { type LoggerErrorOptions } from '../../../../util/Logger';
->>>>>>> 338177c4
 import type {
   PriceUpdate,
   Position,
@@ -47,13 +33,9 @@
 import type { HyperLiquidClientService } from './HyperLiquidClientService';
 import type { HyperLiquidWalletService } from './HyperLiquidWalletService';
 import type { CaipAccountId } from '@metamask/utils';
-<<<<<<< HEAD
-import { TP_SL_CONFIG } from '../constants/perpsConfig';
-=======
 import { TP_SL_CONFIG, PERPS_CONSTANTS } from '../constants/perpsConfig';
 import { ensureError } from '../utils/perpsErrorHandler';
 import { processL2BookData } from '../utils/hyperLiquidOrderBookProcessor';
->>>>>>> 338177c4
 
 /**
  * Service for managing HyperLiquid WebSocket subscriptions
@@ -661,8 +643,6 @@
           this.cleanupL2BookSubscription(symbol);
         }
       });
-<<<<<<< HEAD
-=======
 
       // Cleanup DEX-level assetCtxs subscriptions
       if (includeMarketData) {
@@ -679,7 +659,6 @@
           this.cleanupAssetCtxsSubscription(dexName);
         });
       }
->>>>>>> 338177c4
     };
   }
 
@@ -848,18 +827,10 @@
         })
         .catch((error) => {
           Logger.error(
-<<<<<<< HEAD
-            error instanceof Error ? error : new Error(String(error)),
-            {
-              context:
-                'HyperLiquidSubscriptionService.createWebData2Subscription',
-            },
-=======
             ensureError(error),
             this.getErrorContext('createWebData2Subscription', {
               dex: dexName,
             }),
->>>>>>> 338177c4
           );
           reject(ensureError(error));
         });
@@ -875,20 +846,6 @@
       this.orderSubscriberCount +
       this.accountSubscriberCount;
 
-<<<<<<< HEAD
-    if (totalSubscribers <= 0 && this.sharedWebData2Subscription) {
-      this.sharedWebData2Subscription.unsubscribe().catch((error: Error) => {
-        Logger.error(
-          error instanceof Error ? error : new Error(String(error)),
-          {
-            context:
-              'HyperLiquidSubscriptionService.cleanupSharedWebData2Subscription',
-          },
-        );
-      });
-      this.sharedWebData2Subscription = undefined;
-      this.webData2SubscriptionPromise = undefined;
-=======
     if (totalSubscribers <= 0) {
       // Cleanup webData2 subscriptions (main DEX)
       if (this.webData2Subscriptions.size > 0) {
@@ -921,7 +878,6 @@
       }
 
       // Clear subscriber counts
->>>>>>> 338177c4
       this.positionSubscriberCount = 0;
       this.orderSubscriberCount = 0;
       this.accountSubscriberCount = 0;
@@ -967,16 +923,10 @@
 
     // Ensure shared subscription is active
     this.ensureSharedWebData2Subscription(accountId).catch((error) => {
-<<<<<<< HEAD
-      Logger.error(error instanceof Error ? error : new Error(String(error)), {
-        context: 'HyperLiquidSubscriptionService.subscribeToPositions',
-      });
-=======
       Logger.error(
         ensureError(error),
         this.getErrorContext('subscribeToPositions'),
       );
->>>>>>> 338177c4
     });
 
     return () => {
@@ -1007,17 +957,8 @@
     if (subscriptionClient) {
       this.walletService
         .getUserAddressWithDefault(accountId)
-<<<<<<< HEAD
-        .then((userAddress) => {
-          if (!subscriptionClient) {
-            throw new Error('Subscription client not initialized');
-          }
-
-          return subscriptionClient.userFills(
-=======
         .then((userAddress) =>
           subscriptionClient.userFills(
->>>>>>> 338177c4
             { user: userAddress },
             (data: WsUserFillsEvent) => {
               const orderFills: OrderFill[] = data.fills.map((fill) => ({
@@ -1050,16 +991,8 @@
           if (cancelled) {
             sub.unsubscribe().catch((error: Error) => {
               Logger.error(
-<<<<<<< HEAD
-                error instanceof Error ? error : new Error(String(error)),
-                {
-                  context:
-                    'HyperLiquidSubscriptionService.subscribeToOrderFills.cleanup',
-                },
-=======
                 ensureError(error),
                 this.getErrorContext('subscribeToOrderFills.cleanup'),
->>>>>>> 338177c4
               );
             });
           } else {
@@ -1068,15 +1001,8 @@
         })
         .catch((error) => {
           Logger.error(
-<<<<<<< HEAD
-            error instanceof Error ? error : new Error(String(error)),
-            {
-              context: 'HyperLiquidSubscriptionService.subscribeToOrderFills',
-            },
-=======
             ensureError(error),
             this.getErrorContext('subscribeToOrderFills'),
->>>>>>> 338177c4
           );
         });
     }
@@ -1088,16 +1014,8 @@
       if (subscription) {
         subscription.unsubscribe().catch((error: Error) => {
           Logger.error(
-<<<<<<< HEAD
-            error instanceof Error ? error : new Error(String(error)),
-            {
-              context:
-                'HyperLiquidSubscriptionService.subscribeToOrderFills.unsubscribe',
-            },
-=======
             ensureError(error),
             this.getErrorContext('subscribeToOrderFills.unsubscribe'),
->>>>>>> 338177c4
           );
         });
       }
@@ -1125,16 +1043,10 @@
 
     // Ensure shared subscription is active
     this.ensureSharedWebData2Subscription(accountId).catch((error) => {
-<<<<<<< HEAD
-      Logger.error(error instanceof Error ? error : new Error(String(error)), {
-        context: 'HyperLiquidSubscriptionService.subscribeToOrders',
-      });
-=======
       Logger.error(
         ensureError(error),
         this.getErrorContext('subscribeToOrders'),
       );
->>>>>>> 338177c4
     });
 
     return () => {
@@ -1165,16 +1077,10 @@
 
     // Ensure shared subscription is active (reuses existing connection)
     this.ensureSharedWebData2Subscription(accountId).catch((error) => {
-<<<<<<< HEAD
-      Logger.error(error instanceof Error ? error : new Error(String(error)), {
-        context: 'HyperLiquidSubscriptionService.subscribeToAccount',
-      });
-=======
       Logger.error(
         ensureError(error),
         this.getErrorContext('subscribeToAccount'),
       );
->>>>>>> 338177c4
     });
 
     return () => {
@@ -1309,28 +1215,9 @@
         this.globalAllMidsPromise = undefined;
 
         Logger.error(
-<<<<<<< HEAD
-          error instanceof Error ? error : new Error(String(error)),
-          {
-            context:
-              'HyperLiquidSubscriptionService.ensureGlobalAllMidsSubscription',
-          },
-        );
-
-        // Trace WebSocket error
-        trace({
-          name: TraceName.PerpsWebSocketDisconnected,
-          op: TraceOperation.PerpsMarketData,
-          tags: {
-            subscription_type: 'allMids',
-            error: error.message,
-          },
-        });
-=======
           ensureError(error),
           this.getErrorContext('ensureGlobalAllMidsSubscription'),
         );
->>>>>>> 338177c4
       });
   }
 
@@ -1427,17 +1314,8 @@
       })
       .catch((error) => {
         Logger.error(
-<<<<<<< HEAD
-          error instanceof Error ? error : new Error(String(error)),
-          {
-            context:
-              'HyperLiquidSubscriptionService.ensureActiveAssetSubscription',
-            symbol,
-          },
-=======
           ensureError(error),
           this.getErrorContext('ensureActiveAssetSubscription', { symbol }),
->>>>>>> 338177c4
         );
       });
   }
@@ -1926,16 +1804,8 @@
       })
       .catch((error) => {
         Logger.error(
-<<<<<<< HEAD
-          error instanceof Error ? error : new Error(String(error)),
-          {
-            context: 'HyperLiquidSubscriptionService.ensureL2BookSubscription',
-            symbol,
-          },
-=======
           ensureError(error),
           this.getErrorContext('ensureL2BookSubscription', { symbol }),
->>>>>>> 338177c4
         );
       });
   }
