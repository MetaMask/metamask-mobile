--- conflicted
+++ resolved
@@ -139,26 +139,11 @@
   >(); // Per-DEX asset contexts
   private assetCtxsSubscriptionPromises = new Map<string, Promise<void>>(); // Track in-progress subscriptions
 
-<<<<<<< HEAD
-  // Fallback subscriptions for missing fields in webData3
-=======
->>>>>>> adcb2c27
   private readonly clearinghouseStateSubscriptions = new Map<
     string,
     Subscription
   >(); // Key: dex name ('' for main)
   private readonly openOrdersSubscriptions = new Map<string, Subscription>(); // Key: dex name ('' for main)
-<<<<<<< HEAD
-  private readonly fallbackClearinghouseStateCache = new Map<
-    string,
-    WsClearinghouseStateEvent['clearinghouseState']
-  >(); // Per-DEX fallback clearinghouse state
-  private readonly fallbackOpenOrdersCache = new Map<
-    string,
-    WsOpenOrdersEvent['orders']
-  >(); // Per-DEX fallback orders
-=======
->>>>>>> adcb2c27
 
   // Meta cache per DEX - populated by metaAndAssetCtxs, used by createAssetCtxsSubscription
   // This avoids redundant meta() API calls since metaAndAssetCtxs already returns meta data
@@ -964,142 +949,6 @@
                 this.ordersCacheInitialized = true;
                 this.orderSubscribers.forEach((callback) => callback(orders));
               }
-<<<<<<< HEAD
-
-              if (accountHash !== this.cachedAccountHash) {
-                this.cachedAccount = accountState;
-                this.cachedAccountHash = accountHash;
-                this.accountSubscribers.forEach((callback) =>
-                  callback(accountState),
-                );
-              }
-            } catch (error) {
-              Logger.error(
-                ensureError(error),
-                this.getErrorContext('webData2 callback error', {
-                  user: userAddress,
-                  dataKeys: data ? Object.keys(data) : 'data is null/undefined',
-                  hasClearinghouseState: data?.clearinghouseState !== undefined,
-                  hasOpenOrders: data?.openOrders !== undefined,
-                  hasPerpsAtOpenInterestCap:
-                    data?.perpsAtOpenInterestCap !== undefined,
-                }),
-              );
-            }
-          })
-          .then((subscription) => {
-            this.webData3Subscriptions.set(dexName, subscription);
-            DevLogger.log(
-              'webData2 subscription established for main DEX only',
-            );
-            resolve();
-          })
-          .catch((error) => {
-            Logger.error(
-              ensureError(error),
-              this.getErrorContext('createUserDataSubscription (webData2)', {
-                dex: dexName,
-              }),
-            );
-            reject(ensureError(error));
-          });
-      } else {
-        // HIP-3 enabled: Use webData3 (main + HIP-3 DEXs)
-        subscriptionClient
-          .webData3({ user: userAddress }, (data: WsWebData3Event) => {
-            try {
-              // Process data from each DEX in perpDexStates array
-              // webData3 returns data for ALL protocol DEXs, but we only process the ones we care about
-              data.perpDexStates.forEach((dexState, index) => {
-                // Map webData3 index to DEX name
-                // Index 0 = main DEX (null), Index 1+ = HIP-3 DEXs from discoveredDexNames
-                const dexIdentifier =
-                  index === 0 ? null : this.discoveredDexNames[index - 1];
-
-                // Skip unknown DEXs (not in discoveredDexNames) to prevent main DEX cache corruption
-                if (index > 0 && dexIdentifier === undefined) {
-                  return; // Unknown DEX - skip to prevent misidentifying as main DEX
-                }
-
-                // Only process DEXs we care about (skip others silently)
-                // webData3 API returns all protocol DEXs regardless of our config
-                if (!this.isDexEnabled(dexIdentifier ?? null)) {
-                  return; // Skip this DEX - not enabled in our configuration
-                }
-
-                const currentDexName = dexIdentifier ?? ''; // null -> '' for Map keys
-
-                // HOTFIX: Handle missing fields by using fallback subscriptions
-                // Check if clearinghouseState is missing and ensure fallback subscription
-                if (!dexState.clearinghouseState) {
-                  // Ensure fallback subscription exists
-                  this.setupFallbackClearinghouseStateSubscription(
-                    userAddress,
-                    currentDexName,
-                  );
-                  // Try to use cached fallback data
-                  const fallbackState =
-                    this.fallbackClearinghouseStateCache.get(currentDexName);
-                  if (!fallbackState) {
-                    // No fallback data yet, skip this update
-                    return;
-                  }
-                  // Use fallback data
-                  dexState.clearinghouseState = fallbackState;
-                }
-
-                // Check if openOrders is missing and ensure fallback subscription
-                if (!('openOrders' in dexState) || !dexState.openOrders) {
-                  // Ensure fallback subscription exists
-                  this.setupFallbackOpenOrdersSubscription(
-                    userAddress,
-                    currentDexName,
-                  );
-                  // Use fallback data if available
-                  const fallbackOrders =
-                    this.fallbackOpenOrdersCache.get(currentDexName);
-                  if (fallbackOrders) {
-                    dexState.openOrders = fallbackOrders;
-                  }
-                }
-
-                // Extract and process positions for this DEX
-                const positions = dexState.clearinghouseState.assetPositions
-                  .filter((assetPos) => assetPos.position.szi !== '0')
-                  .map((assetPos) => adaptPositionFromSDK(assetPos));
-
-                // Extract TP/SL from orders and process orders using shared helper
-                const {
-                  tpslMap,
-                  tpslCountMap,
-                  processedOrders: orders,
-                } = this.extractTPSLFromOrders(
-                  dexState.openOrders || [],
-                  positions,
-                );
-
-                // Merge TP/SL data into positions using shared helper
-                const positionsWithTPSL = this.mergeTPSLIntoPositions(
-                  positions,
-                  tpslMap,
-                  tpslCountMap,
-                );
-
-                // Extract account data for this DEX
-                // Note: spotState is not included in webData3
-                const accountState: AccountState = adaptAccountStateFromSDK(
-                  dexState.clearinghouseState,
-                  undefined, // webData3 doesn't include spotState
-                );
-
-                // Store per-DEX data in caches
-                this.dexPositionsCache.set(currentDexName, positionsWithTPSL);
-                this.dexOrdersCache.set(currentDexName, orders);
-                this.dexAccountCache.set(currentDexName, accountState);
-              });
-
-              // Extract OI caps from all DEXs (main + HIP-3)
-=======
 
               if (accountHash !== this.cachedAccountHash) {
                 this.cachedAccount = accountState;
@@ -1172,7 +1021,6 @@
             try {
               // webData3 is ONLY used for OI caps extraction
               // Positions, orders, and account data come from individual subscriptions
->>>>>>> adcb2c27
               const allOICaps: string[] = [];
               data.perpDexStates.forEach((dexState, index) => {
                 // Map webData3 index to DEX name
@@ -1219,12 +1067,6 @@
                   callback(allOICaps),
                 );
               }
-<<<<<<< HEAD
-
-              // Aggregate and notify subscribers
-              this.aggregateAndNotifySubscribers();
-=======
->>>>>>> adcb2c27
             } catch (error) {
               Logger.error(
                 ensureError(error),
@@ -1232,13 +1074,6 @@
                   user: userAddress,
                   hasPerpDexStates: data?.perpDexStates !== undefined,
                   perpDexStatesLength: data?.perpDexStates?.length ?? 0,
-<<<<<<< HEAD
-                  dataKeys: data ? Object.keys(data) : 'data is null/undefined',
-                  firstDexStateKeys: data?.perpDexStates?.[0]
-                    ? Object.keys(data.perpDexStates[0])
-                    : [],
-=======
->>>>>>> adcb2c27
                 }),
               );
             }
@@ -1495,256 +1330,6 @@
   }
 
   /**
-   * Handle error from fallback subscription setup
-   */
-  private handleFallbackSubscriptionError(
-    error: unknown,
-    method: string,
-    dexName: string,
-  ): void {
-    Logger.error(
-      ensureError(error),
-      this.getErrorContext(method, {
-        dex: dexName,
-      }),
-    );
-  }
-
-  /**
-   * Setup fallback clearinghouseState subscription with error handling
-   */
-  private setupFallbackClearinghouseStateSubscription(
-    userAddress: string,
-    dexName: string,
-  ): void {
-    this.ensureFallbackClearinghouseStateSubscription(
-      userAddress,
-      dexName,
-    ).catch((error) =>
-      this.handleFallbackSubscriptionError(
-        error,
-        'ensureFallbackClearinghouseState',
-        dexName,
-      ),
-    );
-  }
-
-  /**
-   * Setup fallback openOrders subscription with error handling
-   */
-  private setupFallbackOpenOrdersSubscription(
-    userAddress: string,
-    dexName: string,
-  ): void {
-    this.ensureFallbackOpenOrdersSubscription(userAddress, dexName).catch(
-      (error) =>
-        this.handleFallbackSubscriptionError(
-          error,
-          'ensureFallbackOpenOrders',
-          dexName,
-        ),
-    );
-  }
-
-  /**
-   * HOTFIX: Ensure fallback clearinghouseState subscription exists for a DEX
-   * Used when clearinghouseState is missing from webData3.perpDexStates
-   */
-  private async ensureFallbackClearinghouseStateSubscription(
-    userAddress: string,
-    dexName: string,
-  ): Promise<void> {
-    if (this.clearinghouseStateSubscriptions.has(dexName)) {
-      return; // Already subscribed
-    }
-
-    const subscriptionClient = this.clientService.getSubscriptionClient();
-    if (!subscriptionClient) {
-      throw new Error('Subscription client not available');
-    }
-
-    try {
-      const subscription = await subscriptionClient.clearinghouseState(
-        {
-          user: userAddress,
-          dex: dexName || undefined, // Empty string -> undefined for main DEX
-        },
-        (data: WsClearinghouseStateEvent) => {
-          // Cache the fallback clearinghouse state
-          const cacheKey = data.dex || '';
-          this.fallbackClearinghouseStateCache.set(
-            cacheKey,
-            data.clearinghouseState,
-          );
-          // Update caches and notify subscribers if we have positions/account subscribers
-          if (
-            this.positionSubscriberCount > 0 ||
-            this.accountSubscriberCount > 0
-          ) {
-            // Process positions from fallback clearinghouse state
-            const positions = data.clearinghouseState.assetPositions
-              .filter((assetPos) => assetPos.position.szi !== '0')
-              .map((assetPos) => adaptPositionFromSDK(assetPos));
-
-            // For fallback clearinghouseState, we don't have orders yet
-            // Process positions without TP/SL (will be added when orders arrive)
-            const positionsWithTPSL = positions;
-
-            // Update account state
-            const accountState: AccountState = adaptAccountStateFromSDK(
-              data.clearinghouseState,
-              undefined,
-            );
-
-            // Update caches
-            this.dexPositionsCache.set(cacheKey, positionsWithTPSL);
-            this.dexAccountCache.set(cacheKey, accountState);
-
-            // Trigger aggregation and notify subscribers
-            this.aggregateAndNotifySubscribers();
-          }
-        },
-      );
-
-      this.clearinghouseStateSubscriptions.set(dexName, subscription);
-      DevLogger.log(
-        `Fallback clearinghouseState subscription established for DEX: ${dexName || 'main'}`,
-      );
-    } catch (error) {
-      Logger.error(
-        ensureError(error),
-        this.getErrorContext('ensureFallbackClearinghouseState', {
-          dex: dexName,
-        }),
-      );
-      throw error;
-    }
-  }
-
-  /**
-   * HOTFIX: Ensure fallback openOrders subscription exists for a DEX
-   * Used when openOrders is missing from webData3.perpDexStates
-   */
-  private async ensureFallbackOpenOrdersSubscription(
-    userAddress: string,
-    dexName: string,
-  ): Promise<void> {
-    if (this.openOrdersSubscriptions.has(dexName)) {
-      return; // Already subscribed
-    }
-
-    const subscriptionClient = this.clientService.getSubscriptionClient();
-    if (!subscriptionClient) {
-      throw new Error('Subscription client not available');
-    }
-
-    try {
-      const subscription = await subscriptionClient.openOrders(
-        {
-          user: userAddress,
-          dex: dexName || undefined, // Empty string -> undefined for main DEX
-        },
-        (data: WsOpenOrdersEvent) => {
-          // Cache the fallback orders
-          const cacheKey = data.dex || '';
-          this.fallbackOpenOrdersCache.set(cacheKey, data.orders);
-          // Update caches and notify subscribers if we have order subscribers
-          if (this.orderSubscriberCount > 0) {
-            // Get cached positions for TP/SL processing
-            const cachedPositions = this.dexPositionsCache.get(cacheKey) || [];
-            // Extract TP/SL and process orders (data.orders is FrontendOpenOrdersResponse - correct type)
-            const {
-              tpslMap,
-              tpslCountMap,
-              processedOrders: orders,
-            } = this.extractTPSLFromOrders(data.orders, cachedPositions);
-
-            // Update orders cache with processed orders
-            this.dexOrdersCache.set(cacheKey, orders);
-
-            // Update positions with TP/SL if we have positions
-            if (cachedPositions.length > 0) {
-              const positionsWithTPSL = this.mergeTPSLIntoPositions(
-                cachedPositions,
-                tpslMap,
-                tpslCountMap,
-              );
-              this.dexPositionsCache.set(cacheKey, positionsWithTPSL);
-            }
-
-            // Trigger aggregation and notify subscribers
-            this.aggregateAndNotifySubscribers();
-          }
-        },
-      );
-
-      this.openOrdersSubscriptions.set(dexName, subscription);
-      DevLogger.log(
-        `Fallback openOrders subscription established for DEX: ${dexName || 'main'}`,
-      );
-    } catch (error) {
-      Logger.error(
-        ensureError(error),
-        this.getErrorContext('ensureFallbackOpenOrders', {
-          dex: dexName,
-        }),
-      );
-      throw error;
-    }
-  }
-
-  /**
-   * Aggregate data from all DEX caches and notify subscribers if data changed
-   * Used by both webData3 callback and fallback subscription callbacks
-   */
-  private aggregateAndNotifySubscribers(): void {
-    // Aggregate data from all DEX caches
-    const aggregatedPositions = Array.from(
-      this.dexPositionsCache.values(),
-    ).flat();
-
-    const aggregatedOrders = Array.from(this.dexOrdersCache.values()).flat();
-
-    const aggregatedAccount = this.aggregateAccountStates();
-
-    // Check if aggregated data changed using fast hash comparison
-    const positionsHash = this.hashPositions(aggregatedPositions);
-    const ordersHash = this.hashOrders(aggregatedOrders);
-    const accountHash = this.hashAccountState(aggregatedAccount);
-
-    const positionsChanged = positionsHash !== this.cachedPositionsHash;
-    const ordersChanged = ordersHash !== this.cachedOrdersHash;
-    const accountChanged = accountHash !== this.cachedAccountHash;
-
-    // Only notify subscribers if aggregated data changed
-    if (positionsChanged) {
-      this.cachedPositions = aggregatedPositions;
-      this.cachedPositionsHash = positionsHash;
-      this.positionsCacheInitialized = true; // Mark cache as initialized
-      this.positionSubscribers.forEach((callback) => {
-        callback(aggregatedPositions);
-      });
-    }
-
-    if (ordersChanged) {
-      this.cachedOrders = aggregatedOrders;
-      this.cachedOrdersHash = ordersHash;
-      this.ordersCacheInitialized = true; // Mark cache as initialized
-      this.orderSubscribers.forEach((callback) => {
-        callback(aggregatedOrders);
-      });
-    }
-
-    if (accountChanged) {
-      this.cachedAccount = aggregatedAccount;
-      this.cachedAccountHash = accountHash;
-      this.accountSubscribers.forEach((callback) => {
-        callback(aggregatedAccount);
-      });
-    }
-  }
-
-  /**
    * Clean up webData3 subscription when no longer needed
    */
   private cleanupSharedWebData3Subscription(): void {
@@ -1774,11 +1359,7 @@
         this.webData3SubscriptionPromise = undefined;
       }
 
-<<<<<<< HEAD
-      // Cleanup fallback subscriptions (HOTFIX for missing fields)
-=======
       // Cleanup individual subscriptions (clearinghouseState + openOrders)
->>>>>>> adcb2c27
       if (this.clearinghouseStateSubscriptions.size > 0) {
         this.clearinghouseStateSubscriptions.forEach(
           (subscription, dexName) => {
@@ -1796,10 +1377,6 @@
           },
         );
         this.clearinghouseStateSubscriptions.clear();
-<<<<<<< HEAD
-        this.fallbackClearinghouseStateCache.clear();
-=======
->>>>>>> adcb2c27
       }
 
       if (this.openOrdersSubscriptions.size > 0) {
@@ -1817,10 +1394,6 @@
           });
         });
         this.openOrdersSubscriptions.clear();
-<<<<<<< HEAD
-        this.fallbackOpenOrdersCache.clear();
-=======
->>>>>>> adcb2c27
       }
 
       // Clear subscriber counts
@@ -2918,11 +2491,7 @@
       );
     }
 
-<<<<<<< HEAD
-    // Re-establish webData3 subscriptions if there are user data subscribers
-=======
     // Re-establish user data subscriptions if there are user data subscribers
->>>>>>> adcb2c27
     if (
       this.positionSubscribers.size > 0 ||
       this.orderSubscribers.size > 0 ||
@@ -2933,16 +2502,12 @@
       this.webData3Subscriptions.clear();
       this.webData3SubscriptionPromise = undefined;
 
-<<<<<<< HEAD
-      // Re-establish the subscription (will use current account)
-=======
       // Clear individual subscriptions (clearinghouseState + openOrders) for HIP-3 mode
       this.clearinghouseStateSubscriptions.clear();
       this.openOrdersSubscriptions.clear();
 
       // Re-establish the subscription (will use current account)
       // This will set up webData2 for non-HIP-3, or individual subscriptions + webData3 (OI caps only) for HIP-3
->>>>>>> adcb2c27
       await this.ensureSharedWebData3Subscription();
     }
 
@@ -3079,11 +2644,7 @@
     this.assetCtxsSubscriptions.clear();
     this.assetCtxsSubscriptionPromises.clear();
 
-<<<<<<< HEAD
-    // Cleanup fallback subscriptions (HOTFIX for missing fields)
-=======
     // Cleanup individual subscriptions (clearinghouseState + openOrders)
->>>>>>> adcb2c27
     if (this.clearinghouseStateSubscriptions.size > 0) {
       this.clearinghouseStateSubscriptions.forEach((subscription, dexName) => {
         subscription.unsubscribe().catch((error: Error) => {
@@ -3096,10 +2657,6 @@
         });
       });
       this.clearinghouseStateSubscriptions.clear();
-<<<<<<< HEAD
-      this.fallbackClearinghouseStateCache.clear();
-=======
->>>>>>> adcb2c27
     }
 
     if (this.openOrdersSubscriptions.size > 0) {
@@ -3114,10 +2671,6 @@
         });
       });
       this.openOrdersSubscriptions.clear();
-<<<<<<< HEAD
-      this.fallbackOpenOrdersCache.clear();
-=======
->>>>>>> adcb2c27
     }
 
     DevLogger.log(
