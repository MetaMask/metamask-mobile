--- conflicted
+++ resolved
@@ -222,6 +222,18 @@
   }
 
   /**
+   * Get array of all enabled DEXs including main DEX
+   * @returns Array with null as first element (main DEX) followed by HIP-3 DEXs
+   */
+  private getEnabledDexs(): (string | null)[] {
+    if (!this.equityEnabled) {
+      return [null]; // Main DEX only
+    }
+    // Main DEX + all enabled HIP-3 DEXs
+    return [null, ...this.enabledDexs];
+  }
+
+  /**
    * Update feature flags for HIP-3 support
    * Called when provider configuration changes at runtime
    * Note: Market filtering is NOT applied in subscription service - only in Provider
@@ -242,30 +254,21 @@
     this.enabledMarkets = enabledMarkets;
     this.blockedMarkets = blockedMarkets;
 
-<<<<<<< HEAD
-    DevLogger.log(
-      '[MARKET:FILTERING] HyperLiquidSubscriptionService: Feature flags updated',
-      {
-        previousEquityEnabled,
-        equityEnabled,
-        previousEnabledDexs,
-        enabledDexs,
-        previousEnabledMarkets,
-        enabledMarkets,
-        previousBlockedMarkets,
-        blockedMarkets,
-      },
-    );
-=======
     DevLogger.log('Feature flags updated:', {
       previousEquityEnabled,
       equityEnabled,
-      previousDexs,
+      previousEnabledDexs,
       enabledDexs,
+      previousEnabledMarkets,
+      enabledMarkets,
+      previousBlockedMarkets,
+      blockedMarkets,
     });
 
     // If equity was just enabled or new DEXs were added
-    const newDexs = enabledDexs.filter((dex) => !previousDexs.includes(dex));
+    const newDexs = enabledDexs.filter(
+      (dex) => !previousEnabledDexs.includes(dex),
+    );
     if (
       (!previousEquityEnabled && equityEnabled && enabledDexs.length > 0) ||
       newDexs.length > 0
@@ -297,7 +300,6 @@
       // Note: webData3 automatically includes all DEX data, so no separate
       // subscription setup needed for positions/orders/account data
     }
->>>>>>> 91475291
   }
 
   /**
@@ -742,42 +744,6 @@
     return new Promise<void>((resolve, reject) => {
       subscriptionClient
         .webData3({ user: userAddress }, (data: WsWebData3Event) => {
-<<<<<<< HEAD
-          DevLogger.log(
-            'HyperLiquidSubscriptionService: webData3 callback received',
-            JSON.stringify(data, null, 2),
-          );
-
-          // Process data from each DEX in perpDexStates array
-          data.perpDexStates.forEach((dexState, index) => {
-            // Determine DEX name from INDEX (reliable even with no positions/orders)
-            // Index 0 = main DEX (null), Index 1+ = HIP-3 DEXs
-            const currentDexName: string | null =
-              index === 0 ? null : (this.enabledDexs[index - 1] ?? '');
-
-            // Extract and process positions for this DEX
-            const positions = dexState.clearinghouseState.assetPositions
-              .filter((assetPos) => assetPos.position.szi !== '0')
-              .map((assetPos) => adaptPositionFromSDK(assetPos));
-
-            // Extract TP/SL from orders and process orders using shared helper
-            const {
-              tpslMap,
-              tpslCountMap,
-              processedOrders: orders,
-            } = this.extractTPSLFromOrders(
-              dexState.openOrders || [],
-              positions,
-            );
-
-            // Merge TP/SL data into positions using shared helper
-            const positionsWithTPSL = this.mergeTPSLIntoPositions(
-              positions,
-              tpslMap,
-              tpslCountMap,
-            );
-
-=======
           const enabledDexs = this.getEnabledDexs();
 
           // Process data from each DEX in perpDexStates array
@@ -820,7 +786,6 @@
               tpslCountMap,
             );
 
->>>>>>> 91475291
             // Extract account data for this DEX
             // Note: spotState is not included in webData3
             const accountState: AccountState = adaptAccountStateFromSDK(
@@ -828,37 +793,15 @@
               undefined, // webData3 doesn't include spotState
             );
 
-<<<<<<< HEAD
-            // Store per-DEX data in caches (convert null to '' for cache keys)
-            const cacheKey = currentDexName ?? '';
-            this.dexPositionsCache.set(cacheKey, positionsWithTPSL);
-            this.dexOrdersCache.set(cacheKey, orders);
-            this.dexAccountCache.set(cacheKey, accountState);
-=======
             // Store per-DEX data in caches
             this.dexPositionsCache.set(currentDexName, positionsWithTPSL);
             this.dexOrdersCache.set(currentDexName, orders);
             this.dexAccountCache.set(currentDexName, accountState);
->>>>>>> 91475291
           });
 
           // Extract OI caps from all DEXs (main + HIP-3)
           const allOICaps: string[] = [];
           data.perpDexStates.forEach((dexState, index) => {
-<<<<<<< HEAD
-            // Determine DEX name from INDEX (same as above)
-            const currentDexName: string | null =
-              index === 0 ? null : (this.enabledDexs[index - 1] ?? '');
-
-            const oiCaps = dexState.perpsAtOpenInterestCap || [];
-
-            // Build full symbol names with DEX prefix for HIP-3
-            const oiCapSymbols = currentDexName
-              ? oiCaps.map((symbol) => `${currentDexName}:${symbol}`)
-              : oiCaps; // Main DEX - no prefix
-
-            allOICaps.push(...oiCapSymbols);
-=======
             // Defensive validation: Ensure perpDexStates array doesn't exceed enabledDexs
             if (index >= enabledDexs.length) {
               Logger.error(
@@ -886,7 +829,6 @@
               // Main DEX - no prefix needed
               allOICaps.push(...oiCaps);
             }
->>>>>>> 91475291
           });
 
           // Update OI caps cache and notify if changed
