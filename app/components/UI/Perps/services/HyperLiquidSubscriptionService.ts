--- conflicted
+++ resolved
@@ -1417,7 +1417,6 @@
             subscribedSymbols.add(symbol);
           }
         }
-<<<<<<< HEAD
 
         // Track if any subscribed symbol was updated
         let hasUpdates = false;
@@ -1429,19 +1428,6 @@
             continue;
           }
 
-=======
-
-        // Track if any subscribed symbol was updated
-        let hasUpdates = false;
-
-        // Only process symbols that are actually subscribed to
-        for (const symbol in data.mids) {
-          // Skip if nobody is subscribed to this symbol
-          if (!subscribedSymbols.has(symbol)) {
-            continue;
-          }
-
->>>>>>> 4e9972e7
           const price = data.mids[symbol].toString();
           const cachedPrice = this.cachedPriceData.get(symbol);
 
