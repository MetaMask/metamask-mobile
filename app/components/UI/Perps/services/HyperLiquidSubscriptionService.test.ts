/**
 * Unit tests for HyperLiquidSubscriptionService
 */

/* eslint-disable @typescript-eslint/no-explicit-any */

import type { CaipAccountId, Hex } from '@metamask/utils';
import type {
  SubscribeOrderFillsParams,
  SubscribePositionsParams,
  SubscribePricesParams,
} from '../controllers/types';
import type { HyperLiquidClientService } from './HyperLiquidClientService';
import { HyperLiquidSubscriptionService } from './HyperLiquidSubscriptionService';
import type { HyperLiquidWalletService } from './HyperLiquidWalletService';
import { adaptAccountStateFromSDK } from '../utils/hyperLiquidAdapter';

// Mock HyperLiquid SDK types
interface MockSubscription {
  unsubscribe: jest.Mock;
}

// Mock adapter
jest.mock('../utils/hyperLiquidAdapter', () => ({
  adaptPositionFromSDK: jest.fn((assetPos: any) => ({
    coin: 'BTC',
    size: assetPos.position.szi,
    entryPrice: '50000',
    positionValue: '5000',
    unrealizedPnl: '100',
    marginUsed: '2500',
    leverage: { type: 'isolated', value: 2 },
    liquidationPrice: '40000',
    maxLeverage: 100,
    returnOnEquity: '4.0',
    cumulativeFunding: { allTime: '0', sinceOpen: '0', sinceChange: '0' },
    takeProfitCount: 0,
    stopLossCount: 0,
  })),
  adaptOrderFromSDK: jest.fn((order: any) => ({
    orderId: order.oid.toString(),
    symbol: order.coin,
    side: order.side === 'B' ? 'buy' : 'sell',
    orderType: 'limit',
    size: order.sz,
    originalSize: order.sz,
    price: order.limitPx || '0',
    filledSize: '0',
    remainingSize: order.sz,
    status: 'open',
    timestamp: Date.now(),
    detailedOrderType: order.orderType || 'Limit',
    isTrigger: false,
    reduceOnly: false,
  })),
  adaptAccountStateFromSDK: jest.fn(() => ({
    availableBalance: '1000.00',
    marginUsed: '500.00',
    unrealizedPnl: '100.00',
    returnOnEquity: '20.0',
    totalBalance: '10100.00',
  })),
  parseAssetName: jest.fn((symbol: string) => ({
    symbol,
    dex: null,
  })),
}));

// Mock DevLogger
jest.mock('../../../../core/SDKConnect/utils/DevLogger', () => ({
  DevLogger: {
    log: jest.fn(),
  },
}));

// Mock trace utilities
jest.mock('../../../../util/trace', () => ({
  trace: jest.fn(),
  TraceName: {
    PerpsWebSocketConnected: 'Perps WebSocket Connected',
    PerpsWebSocketDisconnected: 'Perps WebSocket Disconnected',
  },
  TraceOperation: {
    PerpsMarketData: 'perps.market_data',
  },
}));

// Mock Sentry
jest.mock('@sentry/react-native', () => ({
  setMeasurement: jest.fn(),
}));

describe('HyperLiquidSubscriptionService', () => {
  let service: HyperLiquidSubscriptionService;
  let mockClientService: jest.Mocked<HyperLiquidClientService>;
  let mockWalletService: jest.Mocked<HyperLiquidWalletService>;
  let mockSubscriptionClient: any;
  let mockWalletAdapter: any;

  beforeEach(() => {
    jest.clearAllMocks();

    // Mock subscription client
    const mockSubscription: MockSubscription = {
      unsubscribe: jest.fn().mockResolvedValue(undefined),
    };

    mockSubscriptionClient = {
      allMids: jest.fn((callback: any) => {
        // Simulate allMids data
        setTimeout(() => {
          callback({
            mids: {
              BTC: 50000,
              ETH: 3000,
            },
          });
        }, 0);
        return Promise.resolve(mockSubscription);
      }),
      activeAssetCtx: jest.fn((params: any, callback: any) => {
        // Simulate activeAssetCtx data
        setTimeout(() => {
          callback({
            coin: params.coin,
            ctx: {
              prevDayPx: '49000',
              funding: '0.01',
              openInterest: '1000000', // Raw token units from API
              dayNtlVlm: '50000000',
              oraclePx: '50100',
              midPx: '50000', // Price used for openInterest USD conversion: 1M tokens * $50K = $50B
            },
          });
        }, 0);
        return Promise.resolve(mockSubscription);
      }),
      webData3: jest.fn((_params: any, callback: any) => {
        // Simulate webData3 data with perpDexStates structure
        // First callback immediately
        setTimeout(() => {
          callback({
            perpDexStates: [
              {
                clearinghouseState: {
                  assetPositions: [
                    {
                      position: { szi: '0.1' },
                      coin: 'BTC',
                    },
                  ],
                },
                openOrders: [
                  {
                    oid: 12345,
                    coin: 'BTC',
                    side: 'B',
                    sz: '0.5',
                    origSz: '1.0',
                    limitPx: '50000',
                    orderType: 'Limit',
                    timestamp: 1234567890000,
                    isTrigger: false,
                    reduceOnly: false,
                  },
                ],
                perpsAtOpenInterestCap: [],
              },
            ],
          });
        }, 0);

        // Second callback with changed data to ensure updates are triggered
        setTimeout(() => {
          callback({
            perpDexStates: [
              {
                clearinghouseState: {
                  assetPositions: [
                    {
                      position: { szi: '0.2' }, // Changed position size
                      coin: 'BTC',
                    },
                  ],
                },
                openOrders: [
                  {
                    oid: 12346, // Changed order ID
                    coin: 'BTC',
                    side: 'S',
                    sz: '0.3',
                    origSz: '0.5',
                    limitPx: '51000',
                    orderType: 'Limit',
                    timestamp: 1234567890001,
                    isTrigger: false,
                    reduceOnly: false,
                  },
                ],
                perpsAtOpenInterestCap: [],
              },
            ],
          });
        }, 10);

        return Promise.resolve(mockSubscription);
      }),
      webData2: jest.fn((_params: any, callback: any) => {
        // Simulate webData2 data with clearinghouseState (HIP-3 disabled)
        setTimeout(() => {
          callback({
            clearinghouseState: {
              assetPositions: [
                {
                  position: { szi: '0.1' },
                  coin: 'BTC',
                },
              ],
              marginSummary: {
                accountValue: '10000',
                totalMarginUsed: '500',
              },
              withdrawable: '9500',
            },
            openOrders: [
              {
                oid: 12345,
                coin: 'BTC',
                side: 'B',
                sz: '0.5',
                origSz: '1.0',
                limitPx: '50000',
                orderType: 'Limit',
                timestamp: 1234567890000,
                isTrigger: false,
                reduceOnly: false,
              },
            ],
            perpsAtOpenInterestCap: [],
          });
        }, 0);
        return Promise.resolve(mockSubscription);
      }),
      userFills: jest.fn((_params: any, callback: any) => {
        // Simulate order fill data
        setTimeout(() => {
          callback({
            fills: [
              {
                oid: 12345,
                coin: 'BTC',
                side: 'B',
                sz: '0.1',
                px: '50000',
                fee: '5',
                time: Date.now(),
              },
            ],
          });
        }, 0);
        return Promise.resolve(mockSubscription);
      }),
      l2Book: jest.fn().mockResolvedValue(mockSubscription),
      clearinghouseState: jest.fn(() => Promise.resolve(mockSubscription)),
      assetCtxs: jest.fn(() => Promise.resolve(mockSubscription)),
    };

    mockWalletAdapter = {
      request: jest.fn(),
    };

    // Mock client service
    mockClientService = {
      ensureSubscriptionClient: jest.fn(),
      getSubscriptionClient: jest.fn(() => mockSubscriptionClient),
      isTestnetMode: jest.fn(() => false),
    } as any;

    // Mock wallet service
    mockWalletService = {
      createWalletAdapter: jest.fn(() => mockWalletAdapter),
      getUserAddressWithDefault: jest.fn().mockResolvedValue('0x123' as Hex),
    } as any;

    service = new HyperLiquidSubscriptionService(
      mockClientService,
      mockWalletService,
      true, // hip3Enabled - test expects webData3
    );
  });

  describe('Price Subscriptions', () => {
    it('should subscribe to price updates successfully', async () => {
      const mockCallback = jest.fn();
      const params: SubscribePricesParams = {
        symbols: ['BTC', 'ETH'],
        callback: mockCallback,
        includeMarketData: true, // Enable market data to test activeAssetCtx subscription
      };

      const unsubscribe = await service.subscribeToPrices(params);

      expect(mockSubscriptionClient.allMids).toHaveBeenCalled();
      expect(mockSubscriptionClient.activeAssetCtx).toHaveBeenCalledWith(
        { coin: 'BTC' },
        expect.any(Function),
      );
      expect(mockSubscriptionClient.activeAssetCtx).toHaveBeenCalledWith(
        { coin: 'ETH' },
        expect.any(Function),
      );

      // Wait for async callbacks
      await new Promise((resolve) => setTimeout(resolve, 10));

      expect(mockCallback).toHaveBeenCalled();
      expect(typeof unsubscribe).toBe('function');
    });

    it('should handle subscription client not available', async () => {
      mockClientService.getSubscriptionClient.mockReturnValue(undefined);

      const mockCallback = jest.fn();
      const params: SubscribePricesParams = {
        symbols: ['BTC'],
        callback: mockCallback,
      };

      const unsubscribe = await service.subscribeToPrices(params);

      expect(typeof unsubscribe).toBe('function');
      expect(mockSubscriptionClient.allMids).not.toHaveBeenCalled();
    });

    it('should send cached price data immediately', async () => {
      const mockCallback = jest.fn();

      // First subscription to populate cache
      const firstUnsubscribe = await service.subscribeToPrices({
        symbols: ['BTC'],
        callback: jest.fn(),
      });

      // Wait for cache to populate
      await new Promise((resolve) => setTimeout(resolve, 10));

      // Second subscription should get cached data immediately
      const secondUnsubscribe = await service.subscribeToPrices({
        symbols: ['BTC'],
        callback: mockCallback,
      });

      expect(mockCallback).toHaveBeenCalled();

      firstUnsubscribe();
      secondUnsubscribe();
    });

    it('should cleanup subscriptions with reference counting', async () => {
      const mockCallback1 = jest.fn();
      const mockCallback2 = jest.fn();

      // Test that subscribing without market data does not call activeAssetCtx
      const unsubscribe1 = await service.subscribeToPrices({
        symbols: ['ETH'],
        callback: mockCallback1,
        includeMarketData: false,
      });

      const unsubscribe2 = await service.subscribeToPrices({
        symbols: ['ETH'],
        callback: mockCallback2,
        includeMarketData: false,
      });

      // Should not call activeAssetCtx when includeMarketData is false
      expect(mockSubscriptionClient.activeAssetCtx).not.toHaveBeenCalledWith(
        { coin: 'ETH' },
        expect.any(Function),
      );

      // Cleanup
      unsubscribe1();
      unsubscribe2();

      // Verify cleanup functions exist
      expect(typeof unsubscribe1).toBe('function');
      expect(typeof unsubscribe2).toBe('function');
    });
  });

  describe('Position Subscriptions', () => {
    it('should subscribe to position updates successfully', async () => {
      const mockCallback = jest.fn();
      const params: SubscribePositionsParams = {
        accountId: 'eip155:42161:0x123' as CaipAccountId,
        callback: mockCallback,
      };

      const unsubscribe = service.subscribeToPositions(params);

      expect(mockWalletService.getUserAddressWithDefault).toHaveBeenCalledWith(
        params.accountId,
      );

      // Wait for async operations (webData3 subscription setup)
      await new Promise((resolve) => setTimeout(resolve, 50));

      expect(mockSubscriptionClient.webData3).toHaveBeenCalledWith(
        { user: '0x123' },
        expect.any(Function),
      );
      expect(mockCallback).toHaveBeenCalled();
      expect(typeof unsubscribe).toBe('function');
    });

    it('should handle wallet service errors', async () => {
      mockWalletService.getUserAddressWithDefault.mockRejectedValue(
        new Error('Wallet error'),
      );

      const mockCallback = jest.fn();
      const params: SubscribePositionsParams = {
        accountId: 'eip155:42161:0x123' as CaipAccountId,
        callback: mockCallback,
      };

      const unsubscribe = service.subscribeToPositions(params);

      // Wait for async operations
      await new Promise((resolve) => setTimeout(resolve, 10));

      expect(mockSubscriptionClient.webData3).not.toHaveBeenCalled();
      expect(typeof unsubscribe).toBe('function');
    });

    it('should handle subscription client not available', async () => {
      mockClientService.getSubscriptionClient.mockReturnValue(undefined);

      const mockCallback = jest.fn();
      const params: SubscribePositionsParams = {
        callback: mockCallback,
      };

      const unsubscribe = service.subscribeToPositions(params);

      // Wait for async operations
      await new Promise((resolve) => setTimeout(resolve, 10));

      expect(typeof unsubscribe).toBe('function');
      expect(mockSubscriptionClient.webData3).not.toHaveBeenCalled();
    });

    it('should filter out zero-size positions', async () => {
      const mockCallback = jest.fn();

      // Mock webData3 with mixed positions
      mockSubscriptionClient.webData3.mockImplementation(
        (_params: any, callback: any) => {
          setTimeout(() => {
            callback({
              perpDexStates: [
                {
                  clearinghouseState: {
                    assetPositions: [
                      { position: { szi: '0.1' }, coin: 'BTC' }, // Should be included
                      { position: { szi: '0' }, coin: 'ETH' }, // Should be filtered out
                    ],
                  },
                  openOrders: [],
                  perpsAtOpenInterestCap: [],
                },
              ],
            });
          }, 0);
          return Promise.resolve({
            unsubscribe: jest.fn().mockResolvedValue(undefined),
          });
        },
      );

      const unsubscribe = service.subscribeToPositions({
        callback: mockCallback,
      });

      // Wait for async operations
      await new Promise((resolve) => setTimeout(resolve, 10));

      expect(mockCallback).toHaveBeenCalledWith(
        expect.arrayContaining([expect.objectContaining({ size: '0.1' })]),
      );

      unsubscribe();
    });
  });

  describe('Order Fill Subscriptions', () => {
    it('should subscribe to order fill updates successfully', async () => {
      const mockCallback = jest.fn();
      const params: SubscribeOrderFillsParams = {
        accountId: 'eip155:42161:0x123' as CaipAccountId,
        callback: mockCallback,
      };

      const unsubscribe = service.subscribeToOrderFills(params);

      expect(mockWalletService.getUserAddressWithDefault).toHaveBeenCalledWith(
        params.accountId,
      );

      // Wait for async operations
      await new Promise((resolve) => setTimeout(resolve, 10));

      expect(mockSubscriptionClient.userFills).toHaveBeenCalledWith(
        { user: '0x123' },
        expect.any(Function),
      );
      expect(mockCallback).toHaveBeenCalled();
      expect(typeof unsubscribe).toBe('function');
    });

    it('should transform order fill data correctly', async () => {
      const mockCallback = jest.fn();

      const unsubscribe = service.subscribeToOrderFills({
        callback: mockCallback,
      });

      // Wait for async operations
      await new Promise((resolve) => setTimeout(resolve, 10));

      expect(mockCallback).toHaveBeenCalledWith([
        expect.objectContaining({
          orderId: '12345',
          symbol: 'BTC',
          side: 'B',
          size: '0.1',
          price: '50000',
          fee: '5',
          timestamp: expect.any(Number),
        }),
      ]);

      unsubscribe();
    });

    it('should handle wallet service errors in order fills', async () => {
      mockWalletService.getUserAddressWithDefault.mockRejectedValue(
        new Error('Wallet error'),
      );

      const mockCallback = jest.fn();
      const unsubscribe = service.subscribeToOrderFills({
        callback: mockCallback,
      });

      // Wait for async operations
      await new Promise((resolve) => setTimeout(resolve, 10));

      expect(mockSubscriptionClient.userFills).not.toHaveBeenCalled();
      expect(typeof unsubscribe).toBe('function');
    });

    it('should handle order fills with liquidation data', async () => {
      const mockCallback = jest.fn();

      // Update mock data to include liquidation
      mockSubscriptionClient.userFills.mockImplementation(
        (_params: any, callback: any) => {
          setTimeout(() => {
            callback({
              fills: [
                {
                  oid: BigInt(12345),
                  coin: 'BTC',
                  side: 'A',
                  sz: '0.1',
                  px: '45000',
                  fee: '5',
                  time: Date.now(),
                  closedPnl: '-500',
                  dir: 'Close Long',
                  feeToken: 'USDC',
                  liquidation: {
                    liquidatedUser: '0x123',
                    markPx: '44900',
                    method: 'market',
                  },
                },
              ],
            });
          }, 0);
          return Promise.resolve({
            unsubscribe: jest.fn().mockResolvedValue(undefined),
          });
        },
      );

      const unsubscribe = service.subscribeToOrderFills({
        callback: mockCallback,
      });

      await new Promise((resolve) => setTimeout(resolve, 10));

      expect(mockCallback).toHaveBeenCalledWith([
        expect.objectContaining({
          orderId: '12345',
          symbol: 'BTC',
          liquidation: {
            liquidatedUser: '0x123',
            markPx: '44900',
            method: 'market',
          },
        }),
      ]);

      unsubscribe();
    });
  });

  describe('Shared WebData3 Subscription', () => {
    it('should share webData3 subscription between positions and orders', async () => {
      const positionCallback = jest.fn();
      const orderCallback = jest.fn();

      // Mock getUserAddressWithDefault to return immediately
      mockWalletService.getUserAddressWithDefault.mockResolvedValue(
        '0x123' as Hex,
      );

      // Subscribe to positions first
      const unsubscribePositions = service.subscribeToPositions({
        callback: positionCallback,
      });

      // Wait for subscription to be established and initial callback
      // This will trigger the first webData3 callback which caches both positions and orders
      await new Promise((resolve) => setTimeout(resolve, 20));

      // Verify position callback was called
      expect(positionCallback).toHaveBeenCalled();

      // Subscribe to orders - should reuse same webData3 subscription
      // and immediately get cached data
      const unsubscribeOrders = service.subscribeToOrders({
        callback: orderCallback,
      });

      // Orders should get cached data immediately (synchronously)
      // or after the second webData3 update with changed data
      await new Promise((resolve) => setTimeout(resolve, 20));

      // Should only call webData3 once for shared subscription
      expect(mockSubscriptionClient.webData3).toHaveBeenCalledTimes(1);

      // Both callbacks should be called with their respective data
      expect(positionCallback).toHaveBeenCalled();
      expect(orderCallback).toHaveBeenCalled();

      // Cleanup
      unsubscribePositions();
      unsubscribeOrders();
    });

    it('should maintain subscription when one subscriber unsubscribes', async () => {
      const positionCallback1 = jest.fn();
      const positionCallback2 = jest.fn();

      // Subscribe two position callbacks
      const unsubscribe1 = service.subscribeToPositions({
        callback: positionCallback1,
      });

      const unsubscribe2 = service.subscribeToPositions({
        callback: positionCallback2,
      });

      await new Promise((resolve) => setTimeout(resolve, 10));

      // Unsubscribe first callback
      unsubscribe1();

      // Second callback should still receive updates
      mockSubscriptionClient.webData3.mock.calls[0][1]({
        perpDexStates: [
          {
            clearinghouseState: {
              assetPositions: [
                {
                  position: { coin: 'BTC', szi: '1.0' },
                },
              ],
            },
            openOrders: [],
            perpsAtOpenInterestCap: [],
          },
        ],
      });

      expect(positionCallback2).toHaveBeenCalled();

      unsubscribe2();
    });

    it('should cache positions and orders data', async () => {
      const positionCallback = jest.fn();

      // Setup webData3 mock to call callback with data
      mockSubscriptionClient.webData3.mockImplementation(
        (_addr: any, callback: any) => {
          setTimeout(() => {
            callback({
              perpDexStates: [
                {
                  clearinghouseState: {
                    assetPositions: [
                      {
                        position: { szi: '1.0' },
                        coin: 'BTC',
                      },
                    ],
                  },
                  openOrders: [
                    {
                      oid: 123,
                      coin: 'BTC',
                      side: 'B',
                      sz: '0.5',
                      origSz: '0.5',
                      limitPx: '50000',
                      orderType: 'Limit',
                      timestamp: Date.now(),
                      isTrigger: false,
                      reduceOnly: false,
                    },
                  ],
                  perpsAtOpenInterestCap: [],
                },
              ],
            });
          }, 0);
          return Promise.resolve({
            unsubscribe: jest.fn().mockResolvedValue(undefined),
          });
        },
      );

      const unsubscribe = service.subscribeToPositions({
        callback: positionCallback,
      });

      await new Promise((resolve) => setTimeout(resolve, 10));

      // Should receive cached data on new subscription
      const newCallback = jest.fn();
      const unsubscribe2 = service.subscribeToPositions({
        callback: newCallback,
      });

      // New subscriber should get cached data immediately
      expect(newCallback).toHaveBeenCalledWith(
        expect.arrayContaining([expect.objectContaining({ coin: 'BTC' })]),
      );

      unsubscribe();
      unsubscribe2();
    });

    it('uses webData2 subscription when HIP-3 is disabled', async () => {
      // Arrange
      const positionCallback = jest.fn();
      const orderCallback = jest.fn();
      const accountCallback = jest.fn();
      const oiCapCallback = jest.fn();

      // Create service with HIP-3 disabled
      const serviceWithoutHip3 = new HyperLiquidSubscriptionService(
        mockClientService,
        mockWalletService,
        false, // hip3Enabled = false
        [], // enabledDexs
      );

      mockWalletService.getUserAddressWithDefault.mockResolvedValue(
        '0x123' as Hex,
      );

      // Mock webData2 to call callback with clearinghouseState data
      mockSubscriptionClient.webData2.mockImplementation(
        (_addr: any, callback: any) => {
          setTimeout(() => {
            callback({
              clearinghouseState: {
                assetPositions: [
                  {
                    position: {
                      coin: 'BTC',
                      szi: '1.5',
                      entryPx: '50000',
                      positionValue: '75000',
                      unrealizedPnl: '5000',
                      returnOnEquity: '0.1',
                      leverage: { type: 'cross', value: 10 },
                      liquidationPx: '45000',
                      marginUsed: '7500',
                    },
                  },
                ],
                marginSummary: {
                  accountValue: '100000',
                  totalMarginUsed: '7500',
                  totalNtlPos: '75000',
                  totalRawUsd: '100000',
                },
                withdrawable: '92500',
                crossMarginSummary: {
                  accountValue: '100000',
                  totalMarginUsed: '7500',
                  totalNtlPos: '75000',
                  totalRawUsd: '100000',
                },
                time: Date.now(),
              },
              openOrders: [
                {
                  oid: 456,
                  coin: 'ETH',
                  side: 'A',
                  sz: '2.0',
                  origSz: '2.0',
                  limitPx: '3000',
                  orderType: 'Limit',
                  timestamp: Date.now(),
                  isTrigger: false,
                  reduceOnly: false,
                },
              ],
              perpsAtOpenInterestCap: ['BTC', 'DOGE'],
            });
          }, 0);
          return Promise.resolve({
            unsubscribe: jest.fn().mockResolvedValue(undefined),
          });
        },
      );

      // Act
      const unsubscribePositions = serviceWithoutHip3.subscribeToPositions({
        callback: positionCallback,
      });
      const unsubscribeOrders = serviceWithoutHip3.subscribeToOrders({
        callback: orderCallback,
      });
      const unsubscribeAccount = serviceWithoutHip3.subscribeToAccount({
        callback: accountCallback,
      });
      const unsubscribeOICaps = serviceWithoutHip3.subscribeToOICaps({
        callback: oiCapCallback,
      });

      await new Promise((resolve) => setTimeout(resolve, 20));

      // Assert
      expect(mockSubscriptionClient.webData2).toHaveBeenCalledTimes(1);
      expect(mockSubscriptionClient.webData2).toHaveBeenCalledWith(
        { user: '0x123' },
        expect.any(Function),
      );
      expect(mockSubscriptionClient.webData3).not.toHaveBeenCalled();

      expect(positionCallback).toHaveBeenCalledWith(
        expect.arrayContaining([
          expect.objectContaining({
            coin: 'BTC',
            size: '1.5',
          }),
        ]),
      );

      expect(orderCallback).toHaveBeenCalledWith(
        expect.arrayContaining([
          expect.objectContaining({
            orderId: '456',
            symbol: 'ETH',
          }),
        ]),
      );

      expect(accountCallback).toHaveBeenCalledWith(
        expect.objectContaining({
          totalBalance: expect.any(String),
          marginUsed: expect.any(String),
        }),
      );

      expect(oiCapCallback).toHaveBeenCalledWith(['BTC', 'DOGE']);

      // Cleanup
      unsubscribePositions();
      unsubscribeOrders();
      unsubscribeAccount();
      unsubscribeOICaps();
    });
  });

  describe('Subscription Lifecycle', () => {
    it('should unsubscribe from position updates successfully', async () => {
      const mockCallback = jest.fn();
      const mockSubscription = {
        unsubscribe: jest.fn().mockResolvedValue(undefined),
      };

      mockSubscriptionClient.webData3.mockResolvedValue(mockSubscription);

      const unsubscribe = service.subscribeToPositions({
        callback: mockCallback,
      });

      // Wait for subscription to be established
      await new Promise((resolve) => setTimeout(resolve, 10));

      // Unsubscribe
      unsubscribe();

      // Wait for unsubscribe to complete
      await new Promise((resolve) => setTimeout(resolve, 10));

      expect(mockSubscription.unsubscribe).toHaveBeenCalled();
    });

    it('should unsubscribe from order fill updates successfully', async () => {
      const mockCallback = jest.fn();
      const mockSubscription = {
        unsubscribe: jest.fn().mockResolvedValue(undefined),
      };

      mockSubscriptionClient.userFills.mockResolvedValue(mockSubscription);

      const unsubscribe = service.subscribeToOrderFills({
        callback: mockCallback,
      });

      // Wait for subscription to be established
      await new Promise((resolve) => setTimeout(resolve, 10));

      // Unsubscribe
      unsubscribe();

      // Wait for unsubscribe to complete
      await new Promise((resolve) => setTimeout(resolve, 10));

      expect(mockSubscription.unsubscribe).toHaveBeenCalled();
    });

    it('should handle unsubscribe errors gracefully', async () => {
      const mockCallback = jest.fn();
      const mockSubscription = {
        unsubscribe: jest
          .fn()
          .mockRejectedValue(new Error('Unsubscribe failed')),
      };

      mockSubscriptionClient.webData3.mockResolvedValue(mockSubscription);

      const unsubscribe = service.subscribeToPositions({
        callback: mockCallback,
      });

      // Wait for subscription to be established
      await new Promise((resolve) => setTimeout(resolve, 10));

      // Unsubscribe should not throw
      expect(() => unsubscribe()).not.toThrow();
    });
  });

  describe('Cache Management', () => {
    it('should create price updates with 24h change calculation', async () => {
      const mockCallback = jest.fn();

      // First subscription to populate cache
      const unsubscribe = await service.subscribeToPrices({
        symbols: ['BTC'],
        callback: mockCallback,
        includeMarketData: true, // Enable market data to get percentChange24h
      });

      // Wait for cache to populate
      await new Promise((resolve) => setTimeout(resolve, 20));

      expect(mockCallback).toHaveBeenCalledWith([
        expect.objectContaining({
          coin: 'BTC',
          price: expect.any(String),
          timestamp: expect.any(Number),
          percentChange24h: expect.any(String),
        }),
      ]);

      unsubscribe();
    });

    it('should maintain separate caches for market data', async () => {
      const mockCallback = jest.fn();

      // Mock activeAssetCtx with market data
      mockSubscriptionClient.activeAssetCtx.mockImplementation(
        (params: any, callback: any) => {
          setTimeout(() => {
            callback({
              coin: params.coin,
              ctx: {
                prevDayPx: '49000',
                funding: '0.01',
                openInterest: '1000000',
                dayNtlVlm: '50000000',
                oraclePx: '50100',
              },
            });
          }, 0);
          return Promise.resolve({
            unsubscribe: jest.fn().mockResolvedValue(undefined),
          });
        },
      );

      const unsubscribe = await service.subscribeToPrices({
        symbols: ['BTC'],
        callback: mockCallback,
      });

      // Wait for cache updates
      await new Promise((resolve) => setTimeout(resolve, 20));

      // Verify market data is processed
      expect(mockCallback).toHaveBeenCalled();

      unsubscribe();
    });
  });

  describe('Cleanup and Error Handling', () => {
    it('should clear all subscriptions and cache', async () => {
      service.clearAll();

      // Verify cache is cleared by trying to subscribe
      const mockCallback = jest.fn();
      await service.subscribeToPrices({
        symbols: ['BTC'],
        callback: mockCallback,
      });

      // Should not have cached data
      expect(mockCallback).not.toHaveBeenCalled();
    });

    it('should handle subscription errors gracefully', async () => {
      mockSubscriptionClient.allMids.mockRejectedValue(
        new Error('Subscription failed'),
      );

      const mockCallback = jest.fn();
      const unsubscribe = await service.subscribeToPrices({
        symbols: ['BTC'],
        callback: mockCallback,
      });

      // Should not throw
      expect(typeof unsubscribe).toBe('function');
    });

    it('should handle missing subscription client in position subscription', async () => {
      mockClientService.getSubscriptionClient.mockReturnValue(undefined);

      const mockCallback = jest.fn();
      const unsubscribe = service.subscribeToPositions({
        callback: mockCallback,
      });

      // Wait for async operations
      await new Promise((resolve) => setTimeout(resolve, 10));

      expect(typeof unsubscribe).toBe('function');
      expect(mockSubscriptionClient.webData3).not.toHaveBeenCalled();
    });

    it('should handle missing subscription client in order fill subscription', () => {
      mockClientService.getSubscriptionClient.mockReturnValue(undefined);

      const mockCallback = jest.fn();
      const unsubscribe = service.subscribeToOrderFills({
        callback: mockCallback,
      });

      expect(typeof unsubscribe).toBe('function');
      expect(
        mockWalletService.getUserAddressWithDefault,
      ).not.toHaveBeenCalled();
    });
  });

  describe('Data Transformation', () => {
    it('should handle both perps and spot context types', async () => {
      const mockCallback = jest.fn();

      // Mock spot context (without perps-specific fields)
      mockSubscriptionClient.activeAssetCtx.mockImplementation(
        (params: any, callback: any) => {
          setTimeout(() => {
            callback({
              coin: params.coin,
              ctx: {
                prevDayPx: '49000',
                dayNtlVlm: '50000000',
                // No funding, openInterest, oraclePx (spot context)
              },
            });
          }, 0);
          return Promise.resolve({
            unsubscribe: jest.fn().mockResolvedValue(undefined),
          });
        },
      );

      const unsubscribe = await service.subscribeToPrices({
        symbols: ['BTC'],
        callback: mockCallback,
      });

      // Wait for processing
      await new Promise((resolve) => setTimeout(resolve, 20));

      expect(mockCallback).toHaveBeenCalled();

      unsubscribe();
    });

    it('should handle missing position data gracefully', async () => {
      const mockCallback = jest.fn();

      // Mock webData3 with no position data
      mockSubscriptionClient.webData3.mockImplementation(
        (_params: any, callback: any) => {
          setTimeout(() => {
            callback({
              perpDexStates: [
                {
                  clearinghouseState: {
                    assetPositions: [], // Empty array instead of undefined
                  },
                  openOrders: [], // Also need openOrders array
                  perpsAtOpenInterestCap: [],
                },
              ],
            });
          }, 0);
          return Promise.resolve({
            unsubscribe: jest.fn().mockResolvedValue(undefined),
          });
        },
      );

      const unsubscribe = service.subscribeToPositions({
        callback: mockCallback,
      });

      // Wait for processing
      await new Promise((resolve) => setTimeout(resolve, 10));

      // Should call callback with empty positions to fix loading state
      // This ensures the UI can transition from loading to empty state for new users without cached positions
      expect(mockCallback).toHaveBeenCalledWith([]);

      // Verify it was only called once (not repeatedly)
      expect(mockCallback).toHaveBeenCalledTimes(1);

      unsubscribe();
    });
  });

  describe('Market Data Subscription Control', () => {
    it('should not include market data when includeMarketData is false', async () => {
      const mockCallback = jest.fn();

      // Subscribe without market data
      const unsubscribe = await service.subscribeToPrices({
        symbols: ['BTC'],
        callback: mockCallback,
        includeMarketData: false,
      });

      // Ensure activeAssetCtx is NOT called
      expect(mockSubscriptionClient.activeAssetCtx).not.toHaveBeenCalled();

      // Wait for allMids data
      await new Promise((resolve) => setTimeout(resolve, 20));

      // Check that market data fields are undefined
      expect(mockCallback).toHaveBeenCalledWith([
        expect.objectContaining({
          coin: 'BTC',
          price: expect.any(String),
          timestamp: expect.any(Number),
          funding: undefined,
          openInterest: undefined,
          volume24h: undefined,
        }),
      ]);

      unsubscribe();
    });

    it('should include market data when includeMarketData is true', async () => {
      const mockCallback = jest.fn();
      const mockSubscription = {
        unsubscribe: jest.fn().mockResolvedValue(undefined),
      };

      // Mock activeAssetCtx with market data
      mockSubscriptionClient.activeAssetCtx.mockImplementation(
        (params: any, callback: any) => {
          setTimeout(() => {
            callback({
              coin: params.coin,
              ctx: {
                prevDayPx: 45000,
                funding: 0.0001,
                openInterest: 1000000, // Raw token units from API
                dayNtlVlm: 5000000,
                oraclePx: 50100,
                midPx: 50000, // Price used for openInterest USD conversion: 1M tokens * $50K = $50B
              },
            });
          }, 10);
          return Promise.resolve(mockSubscription);
        },
      );

      // Subscribe with market data
      const unsubscribe = await service.subscribeToPrices({
        symbols: ['BTC'],
        callback: mockCallback,
        includeMarketData: true,
      });

      // Ensure activeAssetCtx is called
      expect(mockSubscriptionClient.activeAssetCtx).toHaveBeenCalledWith(
        { coin: 'BTC' },
        expect.any(Function),
      );

      // Wait for data
      await new Promise((resolve) => setTimeout(resolve, 30));

      // Check that market data fields are included
      expect(mockCallback).toHaveBeenCalledWith([
        expect.objectContaining({
          coin: 'BTC',
          price: expect.any(String),
          timestamp: expect.any(Number),
          funding: 0.0001,
          openInterest: 50000000000, // 1M tokens * $50K price = $50B
          volume24h: 5000000,
        }),
      ]);

      unsubscribe();
    });
  });

  describe('L2 Book (Order Book) Subscriptions', () => {
    it('should subscribe to L2 book when includeOrderBook is true', async () => {
      const mockCallback = jest.fn();
      const mockL2BookSubscription = {
        unsubscribe: jest.fn().mockResolvedValue(undefined),
      };

      mockSubscriptionClient.l2Book.mockImplementation(
        (_params: any, callback: any) => {
          // Simulate L2 book data
          setTimeout(() => {
            callback({
              coin: 'BTC',
              levels: [
                [{ px: '49900', sz: '1.5' }], // Bid level
                [{ px: '50100', sz: '2.0' }], // Ask level
              ],
            });
          }, 0);
          return Promise.resolve(mockL2BookSubscription);
        },
      );

      const unsubscribe = await service.subscribeToPrices({
        symbols: ['BTC'],
        callback: mockCallback,
        includeOrderBook: true,
      });

      // Wait for subscription and data processing
      await new Promise((resolve) => setTimeout(resolve, 50));

      // Verify L2 book subscription was created
      expect(mockSubscriptionClient.l2Book).toHaveBeenCalledWith(
        { coin: 'BTC', nSigFigs: 5 },
        expect.any(Function),
      );

      // Verify callback received bid/ask data
      expect(mockCallback).toHaveBeenCalled();
      const lastCall =
        mockCallback.mock.calls[mockCallback.mock.calls.length - 1][0];
      expect(lastCall).toEqual(
        expect.arrayContaining([
          expect.objectContaining({
            coin: 'BTC',
            bestBid: '49900',
            bestAsk: '50100',
          }),
        ]),
      );

      unsubscribe();
    });

    it('should not subscribe to L2 book when includeOrderBook is false', async () => {
      const mockCallback = jest.fn();

      const unsubscribe = await service.subscribeToPrices({
        symbols: ['BTC'],
        callback: mockCallback,
        includeOrderBook: false,
      });

      // Wait for any potential subscriptions
      await new Promise((resolve) => setTimeout(resolve, 10));

      // Verify L2 book subscription was NOT created
      expect(mockSubscriptionClient.l2Book).not.toHaveBeenCalled();

      unsubscribe();
    });

    it('should handle multiple L2 book subscriptions with reference counting', async () => {
      const mockCallback1 = jest.fn();
      const mockCallback2 = jest.fn();

      // First subscription
      const unsubscribe1 = await service.subscribeToPrices({
        symbols: ['BTC'],
        callback: mockCallback1,
        includeOrderBook: true,
      });

      await new Promise((resolve) => setTimeout(resolve, 10));

      // Second subscription to same symbol
      const unsubscribe2 = await service.subscribeToPrices({
        symbols: ['BTC'],
        callback: mockCallback2,
        includeOrderBook: true,
      });

      await new Promise((resolve) => setTimeout(resolve, 10));

      // Should only create one L2 book subscription
      expect(mockSubscriptionClient.l2Book).toHaveBeenCalledTimes(1);

      // Unsubscribe first
      unsubscribe1();
      await new Promise((resolve) => setTimeout(resolve, 10));

      // L2 book subscription should still be active
      expect(mockSubscriptionClient.l2Book).toHaveBeenCalledTimes(1);

      // Unsubscribe second
      unsubscribe2();
    });

    it('should handle L2 book data with missing levels gracefully', async () => {
      const mockCallback = jest.fn();

      mockSubscriptionClient.l2Book.mockImplementation(
        (_params: any, callback: any) => {
          // Simulate L2 book data with missing levels
          setTimeout(() => {
            callback({
              coin: 'BTC',
              levels: [], // Empty levels
            });
          }, 0);
          return Promise.resolve({
            unsubscribe: jest.fn().mockResolvedValue(undefined),
          });
        },
      );

      const unsubscribe = await service.subscribeToPrices({
        symbols: ['BTC'],
        callback: mockCallback,
        includeOrderBook: true,
      });

      // Wait for subscription and data processing
      await new Promise((resolve) => setTimeout(resolve, 50));

      // Should still receive price updates, but without bid/ask
      expect(mockCallback).toHaveBeenCalled();
      const calls = mockCallback.mock.calls;
      const lastCall = calls[calls.length - 1][0];

      // Check that bestBid and bestAsk are either undefined or '0'
      if (lastCall?.[0]) {
        expect(
          lastCall[0].bestBid === undefined || lastCall[0].bestBid === '0',
        ).toBeTruthy();
        expect(
          lastCall[0].bestAsk === undefined || lastCall[0].bestAsk === '0',
        ).toBeTruthy();
      }

      unsubscribe();
    });

    it('should handle L2 book subscription errors', async () => {
      const mockCallback = jest.fn();

      mockSubscriptionClient.l2Book.mockRejectedValue(
        new Error('L2 book subscription failed'),
      );

      const unsubscribe = await service.subscribeToPrices({
        symbols: ['BTC'],
        callback: mockCallback,
        includeOrderBook: true,
      });

      // Wait for subscription attempt
      await new Promise((resolve) => setTimeout(resolve, 10));

      // Error should be handled internally
      // Just verify the subscription still works
      expect(mockCallback).toHaveBeenCalled();

      unsubscribe();
    });

    it('should calculate spread from bid/ask prices', async () => {
      const mockCallback = jest.fn();

      mockSubscriptionClient.l2Book.mockImplementation(
        (_params: any, callback: any) => {
          setTimeout(() => {
            callback({
              coin: 'BTC',
              levels: [
                [{ px: '49900', sz: '1.5' }], // Bid
                [{ px: '50100', sz: '2.0' }], // Ask
              ],
            });
          }, 0);
          return Promise.resolve({
            unsubscribe: jest.fn().mockResolvedValue(undefined),
          });
        },
      );

      const unsubscribe = await service.subscribeToPrices({
        symbols: ['BTC'],
        callback: mockCallback,
        includeOrderBook: true,
      });

      await new Promise((resolve) => setTimeout(resolve, 50));

      expect(mockCallback).toHaveBeenCalled();
      const calls = mockCallback.mock.calls;
      const lastCall = calls[calls.length - 1][0];
      expect(lastCall).toEqual(
        expect.arrayContaining([
          expect.objectContaining({
            coin: 'BTC',
            bestBid: '49900',
            bestAsk: '50100',
            spread: '200.00000', // 50100 - 49900
          }),
        ]),
      );

      unsubscribe();
    });
  });

  describe('TP/SL Order Processing', () => {
    it('should process Take Profit orders correctly', async () => {
      const mockCallback = jest.fn();

      // Mock webData3 with TP/SL trigger orders
      mockSubscriptionClient.webData3.mockImplementation(
        (_params: any, callback: any) => {
          setTimeout(() => {
            callback({
              perpDexStates: [
                {
                  clearinghouseState: {
                    assetPositions: [
                      {
                        position: { szi: '1.0', coin: 'BTC' },
                        coin: 'BTC',
                      },
                    ],
                  },
                  openOrders: [
                    {
                      oid: 123,
                      coin: 'BTC',
                      side: 'S', // Sell order (opposite of long position)
                      sz: '1.0',
                      triggerPx: '55000', // Take profit trigger price
                      orderType: 'Take Profit',
                      reduceOnly: true,
                      isPositionTpsl: true,
                    },
                  ],
                  perpsAtOpenInterestCap: [],
                },
              ],
            });
          }, 0);
          return Promise.resolve({
            unsubscribe: jest.fn().mockResolvedValue(undefined),
          });
        },
      );

      const unsubscribe = service.subscribeToPositions({
        callback: mockCallback,
      });

      await new Promise((resolve) => setTimeout(resolve, 10));

      // Should receive position with takeProfitPrice set
      expect(mockCallback).toHaveBeenCalledWith([
        expect.objectContaining({
          coin: 'BTC',
          takeProfitPrice: '55000',
          takeProfitCount: 1,
          stopLossCount: 0,
        }),
      ]);

      unsubscribe();
    });

    it('should process Stop Loss orders correctly', async () => {
      const mockCallback = jest.fn();

      mockSubscriptionClient.webData3.mockImplementation(
        (_params: any, callback: any) => {
          setTimeout(() => {
            callback({
              perpDexStates: [
                {
                  clearinghouseState: {
                    assetPositions: [
                      {
                        position: { szi: '1.0', coin: 'BTC' },
                        coin: 'BTC',
                      },
                    ],
                  },
                  openOrders: [
                    {
                      oid: 124,
                      coin: 'BTC',
                      side: 'S',
                      sz: '1.0',
                      triggerPx: '45000', // Stop loss trigger price
                      orderType: 'Stop',
                      reduceOnly: true,
                      isPositionTpsl: true,
                    },
                  ],
                  perpsAtOpenInterestCap: [],
                },
              ],
            });
          }, 0);
          return Promise.resolve({
            unsubscribe: jest.fn().mockResolvedValue(undefined),
          });
        },
      );

      const unsubscribe = service.subscribeToPositions({
        callback: mockCallback,
      });

      await new Promise((resolve) => setTimeout(resolve, 10));

      // Should receive position with stopLossPrice set
      expect(mockCallback).toHaveBeenCalledWith([
        expect.objectContaining({
          coin: 'BTC',
          stopLossPrice: '45000',
          takeProfitCount: 0,
          stopLossCount: 1,
        }),
      ]);

      unsubscribe();
    });

    it('should handle multiple TP/SL orders for same position', async () => {
      const mockCallback = jest.fn();

      mockSubscriptionClient.webData3.mockImplementation(
        (_params: any, callback: any) => {
          setTimeout(() => {
            callback({
              perpDexStates: [
                {
                  clearinghouseState: {
                    assetPositions: [
                      {
                        position: { szi: '2.0', coin: 'BTC' },
                        coin: 'BTC',
                      },
                    ],
                  },
                  openOrders: [
                    {
                      oid: 125,
                      coin: 'BTC',
                      side: 'S',
                      sz: '1.0',
                      triggerPx: '55000',
                      orderType: 'Take Profit',
                      reduceOnly: true,
                      isPositionTpsl: true,
                    },
                    {
                      oid: 126,
                      coin: 'BTC',
                      side: 'S',
                      sz: '1.0',
                      triggerPx: '56000',
                      orderType: 'Take Profit',
                      reduceOnly: true,
                      isPositionTpsl: true,
                    },
                    {
                      oid: 127,
                      coin: 'BTC',
                      side: 'S',
                      sz: '0.5',
                      triggerPx: '45000',
                      orderType: 'Stop',
                      reduceOnly: true,
                      isPositionTpsl: true,
                    },
                  ],
                  perpsAtOpenInterestCap: [],
                },
              ],
            });
          }, 0);
          return Promise.resolve({
            unsubscribe: jest.fn().mockResolvedValue(undefined),
          });
        },
      );

      const unsubscribe = service.subscribeToPositions({
        callback: mockCallback,
      });

      await new Promise((resolve) => setTimeout(resolve, 10));

      // Should receive position with correct counts but only last TP/SL prices
      expect(mockCallback).toHaveBeenCalledWith([
        expect.objectContaining({
          coin: 'BTC',
          takeProfitCount: 2,
          stopLossCount: 1,
          // Should have the last processed prices
          takeProfitPrice: expect.any(String),
          stopLossPrice: '45000',
        }),
      ]);

      unsubscribe();
    });

    it('should fallback to price-based TP/SL detection when orderType is ambiguous', async () => {
      const mockCallback = jest.fn();

      // Mock the adapter to include entryPrice before setting up webData3 mock
      const mockAdapter = jest.requireMock('../utils/hyperLiquidAdapter');
      mockAdapter.adaptPositionFromSDK.mockImplementationOnce(() => ({
        coin: 'BTC',
        size: '1.0',
        entryPrice: '50000',
        positionValue: '50000',
        unrealizedPnl: '5000',
        marginUsed: '25000',
        leverage: { type: 'cross', value: 2 },
        liquidationPrice: '40000',
        maxLeverage: 100,
        returnOnEquity: '10.0',
        cumulativeFunding: { allTime: '0', sinceOpen: '0', sinceChange: '0' },
        takeProfitCount: 0,
        stopLossCount: 0,
      }));

      mockSubscriptionClient.webData3.mockImplementation(
        (_params: any, callback: any) => {
          setTimeout(() => {
            callback({
              perpDexStates: [
                {
                  clearinghouseState: {
                    assetPositions: [
                      {
                        position: {
                          szi: '1.0',
                          coin: 'BTC',
                          entryPrice: '50000', // Entry price for comparison
                        },
                        coin: 'BTC',
                      },
                    ],
                  },
                  openOrders: [
                    {
                      oid: 128,
                      coin: 'BTC',
                      side: 'S',
                      sz: '1.0',
                      triggerPx: '55000', // Above entry price = Take Profit for long
                      orderType: 'Trigger', // Ambiguous order type
                      reduceOnly: true,
                      isPositionTpsl: true,
                    },
                    {
                      oid: 129,
                      coin: 'BTC',
                      side: 'S',
                      sz: '1.0',
                      triggerPx: '45000', // Below entry price = Stop Loss for long
                      orderType: 'Trigger', // Ambiguous order type
                      reduceOnly: true,
                      isPositionTpsl: true,
                    },
                  ],
                  perpsAtOpenInterestCap: [],
                },
              ],
            });
          }, 0);
          return Promise.resolve({
            unsubscribe: jest.fn().mockResolvedValue(undefined),
          });
        },
      );

      const unsubscribe = service.subscribeToPositions({
        callback: mockCallback,
      });

      await new Promise((resolve) => setTimeout(resolve, 10));

      // Should correctly identify TP/SL based on trigger price vs entry price
      expect(mockCallback).toHaveBeenCalledWith([
        expect.objectContaining({
          coin: 'BTC',
          takeProfitPrice: '55000', // Above entry price
          stopLossPrice: '45000', // Below entry price
          takeProfitCount: 0, // Count is handled separately in the service
          stopLossCount: 0, // Count is handled separately in the service
        }),
      ]);

      unsubscribe();
    });

    it('should handle short position TP/SL logic correctly', async () => {
      const mockCallback = jest.fn();

      mockSubscriptionClient.webData3.mockImplementation(
        (_params: any, callback: any) => {
          setTimeout(() => {
            callback({
              perpDexStates: [
                {
                  clearinghouseState: {
                    assetPositions: [
                      {
                        position: {
                          szi: '-1.0', // Short position (negative size)
                          coin: 'BTC',
                          entryPrice: '50000',
                        },
                        coin: 'BTC',
                      },
                    ],
                  },
                  openOrders: [
                    {
                      oid: 130,
                      coin: 'BTC',
                      side: 'B', // Buy order (opposite of short position)
                      sz: '1.0',
                      triggerPx: '45000', // Below entry price = Take Profit for short
                      orderType: 'Trigger',
                      reduceOnly: true,
                      isPositionTpsl: true,
                    },
                    {
                      oid: 131,
                      coin: 'BTC',
                      side: 'B',
                      sz: '1.0',
                      triggerPx: '55000', // Above entry price = Stop Loss for short
                      orderType: 'Trigger',
                      reduceOnly: true,
                      isPositionTpsl: true,
                    },
                  ],
                  perpsAtOpenInterestCap: [],
                },
              ],
            });
          }, 0);
          return Promise.resolve({
            unsubscribe: jest.fn().mockResolvedValue(undefined),
          });
        },
      );

      // Mock the adapter for short position
      const mockAdapter = jest.requireMock('../utils/hyperLiquidAdapter');
      mockAdapter.adaptPositionFromSDK.mockImplementationOnce(() => ({
        coin: 'BTC',
        size: '-1.0', // Short position
        entryPrice: '50000',
        positionValue: '50000',
        unrealizedPnl: '5000',
        marginUsed: '25000',
        leverage: { type: 'cross', value: 2 },
        liquidationPrice: '60000',
        maxLeverage: 100,
        returnOnEquity: '10.0',
        cumulativeFunding: { allTime: '0', sinceOpen: '0', sinceChange: '0' },
        takeProfitCount: 0,
        stopLossCount: 0,
      }));

      const unsubscribe = service.subscribeToPositions({
        callback: mockCallback,
      });

      await new Promise((resolve) => setTimeout(resolve, 10));

      // For short positions: TP when trigger < entry, SL when trigger > entry
      expect(mockCallback).toHaveBeenCalledWith([
        expect.objectContaining({
          coin: 'BTC',
          takeProfitPrice: '45000', // Below entry price for short
          stopLossPrice: '55000', // Above entry price for short
          takeProfitCount: 0, // Count is handled separately in the service
          stopLossCount: 0, // Count is handled separately in the service
        }),
      ]);

      unsubscribe();
    });

    it('should include TP/SL orders in the orders list', async () => {
      const mockCallback = jest.fn();

      mockSubscriptionClient.webData3.mockImplementation(
        (_params: any, callback: any) => {
          setTimeout(() => {
            callback({
              perpDexStates: [
                {
                  clearinghouseState: {
                    assetPositions: [
                      {
                        position: { szi: '1.0', coin: 'BTC' },
                        coin: 'BTC',
                      },
                    ],
                  },
                  openOrders: [
                    {
                      oid: 132,
                      coin: 'BTC',
                      side: 'S',
                      sz: '1.0',
                      triggerPx: '55000',
                      orderType: 'Take Profit',
                      reduceOnly: true,
                      isPositionTpsl: true,
                    },
                    {
                      oid: 133,
                      coin: 'BTC',
                      side: 'B',
                      sz: '0.5',
                      limitPx: '49000',
                      orderType: 'Limit',
                      reduceOnly: false,
                      isPositionTpsl: false,
                    },
                  ],
                  perpsAtOpenInterestCap: [],
                },
              ],
            });
          }, 0);
          return Promise.resolve({
            unsubscribe: jest.fn().mockResolvedValue(undefined),
          });
        },
      );

      const unsubscribe = service.subscribeToOrders({
        callback: mockCallback,
      });

      await new Promise((resolve) => setTimeout(resolve, 10));

      // Should include both TP/SL and regular orders
      expect(mockCallback).toHaveBeenCalledWith([
        expect.objectContaining({
          orderId: '132',
          symbol: 'BTC',
          detailedOrderType: 'Take Profit',
        }),
        expect.objectContaining({
          orderId: '133',
          symbol: 'BTC',
          detailedOrderType: 'Limit',
        }),
      ]);

      unsubscribe();
    });

    it('should handle positions without matching TP/SL orders', async () => {
      const mockCallback = jest.fn();

      // Mock the adapter to return both positions
      const mockAdapter = jest.requireMock('../utils/hyperLiquidAdapter');
      mockAdapter.adaptPositionFromSDK
        .mockImplementationOnce((_assetPos: any) => ({
          coin: 'BTC',
          size: '1.0',
          entryPrice: '50000',
          positionValue: '50000',
          unrealizedPnl: '5000',
          marginUsed: '25000',
          leverage: { type: 'cross', value: 2 },
          liquidationPrice: '40000',
          maxLeverage: 100,
          returnOnEquity: '10.0',
          cumulativeFunding: { allTime: '0', sinceOpen: '0', sinceChange: '0' },
          takeProfitCount: 0,
          stopLossCount: 0,
        }))
        .mockImplementationOnce(() => ({
          coin: 'ETH',
          size: '2.0',
          entryPrice: '3000',
          positionValue: '6000',
          unrealizedPnl: '1000',
          marginUsed: '3000',
          leverage: { type: 'isolated', value: 2 },
          liquidationPrice: '2500',
          maxLeverage: 50,
          returnOnEquity: '16.7',
          cumulativeFunding: { allTime: '0', sinceOpen: '0', sinceChange: '0' },
          takeProfitCount: 0,
          stopLossCount: 0,
        }));

      mockSubscriptionClient.webData3.mockImplementation(
        (_params: any, callback: any) => {
          setTimeout(() => {
            callback({
              perpDexStates: [
                {
                  clearinghouseState: {
                    assetPositions: [
                      {
                        position: { szi: '1.0', coin: 'BTC' },
                        coin: 'BTC',
                      },
                      {
                        position: { szi: '2.0', coin: 'ETH' },
                        coin: 'ETH',
                      },
                    ],
                  },
                  openOrders: [
                    {
                      oid: 134,
                      coin: 'BTC', // Only BTC has TP/SL orders
                      side: 'S',
                      sz: '1.0',
                      triggerPx: '55000',
                      orderType: 'Take Profit',
                      reduceOnly: true,
                      isPositionTpsl: true,
                    },
                  ],
                  perpsAtOpenInterestCap: [],
                },
              ],
            });
          }, 0);
          return Promise.resolve({
            unsubscribe: jest.fn().mockResolvedValue(undefined),
          });
        },
      );

      const unsubscribe = service.subscribeToPositions({
        callback: mockCallback,
      });

      await new Promise((resolve) => setTimeout(resolve, 10));

      // Should handle positions with and without TP/SL
      expect(mockCallback).toHaveBeenCalledWith([
        expect.objectContaining({
          coin: 'BTC',
          takeProfitPrice: '55000',
          takeProfitCount: 1,
          stopLossCount: 0,
        }),
        expect.objectContaining({
          coin: 'ETH',
          takeProfitPrice: undefined,
          stopLossPrice: undefined,
          takeProfitCount: 0,
          stopLossCount: 0,
        }),
      ]);

      unsubscribe();
    });
  });

  describe('Race condition prevention', () => {
    it('should prevent duplicate allMids subscriptions when multiple subscribeToPrices calls happen simultaneously', async () => {
      const callbacks = [jest.fn(), jest.fn(), jest.fn()];
      const unsubscribes: (() => void)[] = [];

      // Call subscribeToPrices multiple times simultaneously
      const subscribePromises = callbacks.map(async (callback) => {
        const unsubscribe = await service.subscribeToPrices({
          symbols: ['BTC'],
          callback,
        });
        unsubscribes.push(unsubscribe);
        return new Promise((resolve) => setTimeout(resolve, 10));
      });

      // Wait for all subscriptions to complete
      await Promise.all(subscribePromises);

      // Should only create one allMids subscription despite multiple simultaneous calls
      expect(mockSubscriptionClient.allMids).toHaveBeenCalledTimes(1);

      // All callbacks should still work
      await new Promise((resolve) => setTimeout(resolve, 50));
      callbacks.forEach((callback) => {
        expect(callback).toHaveBeenCalled();
      });

      // Cleanup
      unsubscribes.forEach((unsubscribe) => unsubscribe());
    });

    it('should retry allMids subscription if initial attempt fails', async () => {
      const callback = jest.fn();
      const mockUnsubscribeFn = jest.fn();
      const mockSubscriptionObj = {
        unsubscribe: mockUnsubscribeFn,
      };

      // Make first attempt fail
      mockSubscriptionClient.allMids.mockImplementationOnce(() =>
        Promise.reject(new Error('Connection failed')),
      );

      // Second attempt succeeds
      mockSubscriptionClient.allMids.mockImplementationOnce((cb: any) => {
        setTimeout(() => {
          cb({
            mids: {
              BTC: '50000',
            },
          });
        }, 10);
        return Promise.resolve(mockSubscriptionObj);
      });

      // First subscription attempt
      const unsubscribe1 = await service.subscribeToPrices({
        symbols: ['BTC'],
        callback,
      });

      // Wait for first attempt to fail
      await new Promise((resolve) => setTimeout(resolve, 20));

      // Second subscription attempt should retry
      const unsubscribe2 = await service.subscribeToPrices({
        symbols: ['ETH'],
        callback,
      });

      // Wait for second attempt to succeed
      await new Promise((resolve) => setTimeout(resolve, 50));

      // Should have tried twice total
      expect(mockSubscriptionClient.allMids).toHaveBeenCalledTimes(2);

      // Cleanup
      unsubscribe1();
      unsubscribe2();
    });
  });

  it('should not repeatedly notify subscribers with empty positions', async () => {
    const mockCallback = jest.fn();

    // Mock webData3 to send multiple empty updates
    mockSubscriptionClient.webData3.mockImplementation(
      (_params: any, callback: any) => {
        // Send first update
        setTimeout(() => {
          callback({
            perpDexStates: [
              {
                clearinghouseState: {
                  assetPositions: [],
                },
                openOrders: [],
                perpsAtOpenInterestCap: [],
              },
            ],
          });
        }, 0);

        // Send second update (still empty)
        setTimeout(() => {
          callback({
            perpDexStates: [
              {
                clearinghouseState: {
                  assetPositions: [],
                },
                openOrders: [],
                perpsAtOpenInterestCap: [],
              },
            ],
          });
        }, 20);

        return Promise.resolve({
          unsubscribe: jest.fn().mockResolvedValue(undefined),
        });
      },
    );

    const unsubscribe = service.subscribeToPositions({
      callback: mockCallback,
    });

    // Wait for both updates to process
    await new Promise((resolve) => setTimeout(resolve, 50));

    // Should only be called once with empty positions (initial notification)
    expect(mockCallback).toHaveBeenCalledTimes(1);
    expect(mockCallback).toHaveBeenCalledWith([]);

    unsubscribe();
  });

  it('should notify price subscribers on first update even with zero prices', async () => {
    const mockCallback = jest.fn();

    // Mock allMids with zero prices
    mockSubscriptionClient.allMids.mockImplementation((callback: any) => {
      // Send first update
      setTimeout(() => {
        callback({
          mids: {
            BTC: '0',
            ETH: '0',
          },
        });
      }, 0);
      return Promise.resolve({
        unsubscribe: jest.fn().mockResolvedValue(undefined),
      });
    });

    const unsubscribe = await service.subscribeToPrices({
      symbols: ['BTC', 'ETH'],
      callback: mockCallback,
    });

    // Wait for processing
    await new Promise((resolve) => setTimeout(resolve, 10));

    // Should call callback with zero prices to enable UI state
    expect(mockCallback).toHaveBeenCalledWith([
      expect.objectContaining({
        coin: 'BTC',
        price: '0',
      }),
      expect.objectContaining({
        coin: 'ETH',
        price: '0',
      }),
    ]);

    unsubscribe();
  });

  describe('HIP-3 Feature Flags and Multi-DEX Support', () => {
    it('initializes service with HIP-3 DEXs enabled', () => {
      const hip3Service = new HyperLiquidSubscriptionService(
        mockClientService,
        mockWalletService,
        true, // hip3Enabled
        ['dex1', 'dex2'], // enabledDexs
      );

      expect(hip3Service).toBeDefined();
    });

    it('returns only main DEX when equity is disabled', () => {
      const service = new HyperLiquidSubscriptionService(
        mockClientService,
        mockWalletService,
        false, // hip3Enabled
        [],
      );

      expect(service).toBeDefined();
    });

    it('updates feature flags and establishes new DEX subscriptions', async () => {
      // Start with market data subscribers to trigger assetCtxs subscriptions
      const mockCallback = jest.fn();
      const mockInfoClient = {
        meta: jest.fn().mockResolvedValue({
          universe: [{ name: 'BTC' }, { name: 'ETH' }],
        }),
      };
      mockClientService.getInfoClient = jest.fn(() => mockInfoClient as any);

      const assetCtxsSubscription = {
        unsubscribe: jest.fn().mockResolvedValue(undefined),
      };
      mockSubscriptionClient.assetCtxs = jest
        .fn()
        .mockResolvedValue(assetCtxsSubscription);

      // Subscribe to prices with market data to create market data subscribers
      await service.subscribeToPrices({
        symbols: ['BTC'],
        callback: mockCallback,
        includeMarketData: true,
      });

      await new Promise((resolve) => setTimeout(resolve, 10));

      // Now update feature flags to enable new DEXs
      await service.updateFeatureFlags(true, ['newdex1', 'newdex2'], [], []);

      expect(mockInfoClient.meta).toHaveBeenCalledWith({ dex: 'newdex1' });
      expect(mockInfoClient.meta).toHaveBeenCalledWith({ dex: 'newdex2' });
    });

    it('handles errors when establishing assetCtxs subscriptions for new DEXs', async () => {
      const mockCallback = jest.fn();

      // Mock successful meta call but failing assetCtxs subscription
      const mockInfoClient = {
        meta: jest.fn().mockResolvedValue({
          universe: [{ name: 'BTC' }],
        }),
      };
      mockClientService.getInfoClient = jest.fn(() => mockInfoClient as any);

      // Make assetCtxs subscription fail
      mockSubscriptionClient.assetCtxs = jest
        .fn()
        .mockRejectedValue(new Error('AssetCtxs subscription failed'));

      // Subscribe to prices with market data to create market data subscribers
      await service.subscribeToPrices({
        symbols: ['BTC'],
        callback: mockCallback,
        includeMarketData: true,
      });

      await new Promise((resolve) => setTimeout(resolve, 10));

      // Update feature flags - should handle error gracefully without throwing
      await service.updateFeatureFlags(true, ['failingdex'], [], []);

      // Wait for async error handling
      await new Promise((resolve) => setTimeout(resolve, 20));

      // Verify updateFeatureFlags completed without throwing
      expect(mockInfoClient.meta).toHaveBeenCalledWith({ dex: 'failingdex' });
    });

    it('handles errors when establishing clearinghouseState subscriptions for new DEXs', async () => {
      const mockPositionCallback = jest.fn();
      mockSubscriptionClient.clearinghouseState = jest
        .fn()
        .mockRejectedValue(new Error('Subscription failed'));

      // Subscribe to positions first
      service.subscribeToPositions({
        callback: mockPositionCallback,
      });

      await new Promise((resolve) => setTimeout(resolve, 20));

      // Update feature flags - should handle error gracefully
      await expect(
        service.updateFeatureFlags(true, ['failingdex2'], [], []),
      ).resolves.not.toThrow();
    });

    it('handles getUserAddress errors during feature flag updates', async () => {
      const mockPositionCallback = jest.fn();
      mockWalletService.getUserAddressWithDefault.mockRejectedValue(
        new Error('Wallet error'),
      );

      // Subscribe to positions first
      service.subscribeToPositions({
        callback: mockPositionCallback,
      });

      await new Promise((resolve) => setTimeout(resolve, 10));

      // Update feature flags - should handle wallet error gracefully
      await expect(
        service.updateFeatureFlags(true, ['newdex'], [], []),
      ).resolves.not.toThrow();

      // Reset mock for other tests
      mockWalletService.getUserAddressWithDefault.mockResolvedValue(
        '0x123' as Hex,
      );
    });

    it('does not establish subscriptions when no new DEXs are added', async () => {
      const mockCallback = jest.fn();
      await service.subscribeToPrices({
        symbols: ['BTC'],
        callback: mockCallback,
        includeMarketData: true,
      });

      const initialCallCount = mockSubscriptionClient.assetCtxs
        ? (mockSubscriptionClient.assetCtxs as jest.Mock).mock.calls.length
        : 0;

      // Update with same DEXs (no new ones)
      await service.updateFeatureFlags(false, [], [], []);

      // Should not create new subscriptions
      const finalCallCount = mockSubscriptionClient.assetCtxs
        ? (mockSubscriptionClient.assetCtxs as jest.Mock).mock.calls.length
        : 0;
      expect(finalCallCount).toBe(initialCallCount);
    });
  });

  describe('Market Data Cache Initialization', () => {
    it('caches funding rates from initial market data', async () => {
      const mockCallback = jest.fn();
      const mockInfoClient = {
        meta: jest.fn().mockResolvedValue({
          universe: [{ name: 'BTC' }, { name: 'ETH' }, { name: 'SOL' }],
        }),
        metaAndAssetCtxs: jest.fn().mockResolvedValue([
          {}, // meta object (first element)
          [
            // assetCtxs array (second element)
            {
              funding: '0.0001',
              prevDayPx: '49000',
              openInterest: '1000000',
              dayNtlVlm: '50000000',
              oraclePx: '50100',
            },
            {
              funding: '0.0002',
              prevDayPx: '2900',
              openInterest: '500000',
              dayNtlVlm: '10000000',
              oraclePx: '3010',
            },
            {
              funding: '0.00015',
              prevDayPx: '95',
              openInterest: '200000',
              dayNtlVlm: '5000000',
              oraclePx: '98',
            },
          ],
        ]),
      };

      mockClientService.getInfoClient = jest.fn(() => mockInfoClient as any);

      const unsubscribe = await service.subscribeToPrices({
        symbols: ['BTC', 'ETH', 'SOL'],
        callback: mockCallback,
        includeMarketData: true,
      });

      await new Promise((resolve) => setTimeout(resolve, 20));

      // Verify meta was called to cache funding rates
      expect(mockInfoClient.meta).toHaveBeenCalled();
      expect(mockInfoClient.metaAndAssetCtxs).toHaveBeenCalled();

      unsubscribe();
    });

    it('handles errors when caching initial market data', async () => {
      const mockCallback = jest.fn();
      const mockInfoClient = {
        meta: jest.fn().mockRejectedValue(new Error('Meta fetch failed')),
        metaAndAssetCtxs: jest
          .fn()
          .mockRejectedValue(new Error('AssetCtxs fetch failed')),
      };

      mockClientService.getInfoClient = jest.fn(() => mockInfoClient as any);

      // Should not throw even if initial cache fails
      const unsubscribe = await service.subscribeToPrices({
        symbols: ['BTC'],
        callback: mockCallback,
        includeMarketData: true,
      });

      await new Promise((resolve) => setTimeout(resolve, 20));

      // Subscription should still work despite cache error
      expect(unsubscribe).toBeDefined();
      expect(typeof unsubscribe).toBe('function');

      unsubscribe();
    });

    it('skips caching when includeMarketData is false', async () => {
      const mockCallback = jest.fn();
      const mockInfoClient = {
        meta: jest.fn(),
        metaAndAssetCtxs: jest.fn(),
      };

      mockClientService.getInfoClient = jest.fn(() => mockInfoClient as any);

      const unsubscribe = await service.subscribeToPrices({
        symbols: ['BTC'],
        callback: mockCallback,
        includeMarketData: false,
      });

      await new Promise((resolve) => setTimeout(resolve, 20));

      // Should not call meta/metaAndAssetCtxs when market data not requested
      expect(mockInfoClient.meta).not.toHaveBeenCalled();
      expect(mockInfoClient.metaAndAssetCtxs).not.toHaveBeenCalled();

      unsubscribe();
    });

    it('handles partial market data in cache', async () => {
      const mockCallback = jest.fn();
      const mockInfoClient = {
        meta: jest.fn().mockResolvedValue({
          universe: [{ name: 'BTC' }, { name: 'ETH' }],
        }),
        metaAndAssetCtxs: jest.fn().mockResolvedValue([
          {},
          [
            {
              funding: '0.0001',
              prevDayPx: '49000',
            },
            null, // Missing asset context for ETH
          ],
        ]),
      };

      mockClientService.getInfoClient = jest.fn(() => mockInfoClient as any);

      const unsubscribe = await service.subscribeToPrices({
        symbols: ['BTC', 'ETH'],
        callback: mockCallback,
        includeMarketData: true,
      });

      await new Promise((resolve) => setTimeout(resolve, 20));

      // Should handle partial data gracefully
      expect(mockCallback).toHaveBeenCalled();

      unsubscribe();
    });
  });

  describe('Multi-DEX Error Handling', () => {
    it('handles webData3 subscription errors gracefully', async () => {
      const mockCallback = jest.fn();
      mockSubscriptionClient.webData3 = jest
        .fn()
        .mockRejectedValue(new Error('WebData3 subscription failed'));

      const unsubscribe = service.subscribeToPositions({
        callback: mockCallback,
      });

      await new Promise((resolve) => setTimeout(resolve, 20));

      // Should return unsubscribe function despite error
      expect(typeof unsubscribe).toBe('function');
      expect(() => unsubscribe()).not.toThrow();
    });

    it('handles clearinghouseState subscription errors for HIP-3 DEXs', async () => {
      const mockCallback = jest.fn();
      mockSubscriptionClient.clearinghouseState = jest
        .fn()
        .mockRejectedValue(new Error('ClearinghouseState subscription failed'));

      // Create service with HIP-3 enabled
      const hip3Service = new HyperLiquidSubscriptionService(
        mockClientService,
        mockWalletService,
        true,
        ['failingdex'],
      );

      const unsubscribe = hip3Service.subscribeToPositions({
        callback: mockCallback,
      });

      await new Promise((resolve) => setTimeout(resolve, 30));

      // Should handle error gracefully
      expect(typeof unsubscribe).toBe('function');
      expect(() => unsubscribe()).not.toThrow();
    });

    it('handles unsubscribe errors for HIP-3 clearinghouseState', async () => {
      const mockCallback = jest.fn();
      const mockInfoClient = {
        frontendOpenOrders: jest.fn().mockResolvedValue([]),
      };
      mockClientService.getInfoClient = jest.fn(() => mockInfoClient as any);

      const clearinghouseStateSubscription = {
        unsubscribe: jest
          .fn()
          .mockRejectedValue(new Error('Unsubscribe failed')),
      };

      mockSubscriptionClient.clearinghouseState = jest.fn(
        (_params: any, callback: any) => {
          setTimeout(() => {
            callback({
              user: '0x123',
              clearinghouseState: {
                assetPositions: [],
              },
            });
          }, 0);
          return Promise.resolve(clearinghouseStateSubscription);
        },
      );

      // Create service with HIP-3 enabled
      const hip3Service = new HyperLiquidSubscriptionService(
        mockClientService,
        mockWalletService,
        true,
        ['testdex'],
      );

      const unsubscribe = hip3Service.subscribeToPositions({
        callback: mockCallback,
      });

      await new Promise((resolve) => setTimeout(resolve, 30));

      // Unsubscribe should not throw even if underlying unsubscribe fails
      expect(() => unsubscribe()).not.toThrow();
    });
  });

  describe('Cache Initialization Checks', () => {
    it('returns false for OI caps cache before initialization', () => {
      const result = service.isOICapsCacheInitialized();

      expect(result).toBe(false);
    });

    it('returns false for orders cache before initialization', () => {
      const result = service.isOrdersCacheInitialized();

      expect(result).toBe(false);
    });

    it('returns false for positions cache before initialization', () => {
      const result = service.isPositionsCacheInitialized();

      expect(result).toBe(false);
    });

    it('returns null for cached positions before initialization', () => {
      const result = service.getCachedPositions();

      expect(result).toBeNull();
    });

    it('returns null for cached orders before initialization', () => {
      const result = service.getCachedOrders();

      expect(result).toBeNull();
    });
  });

  describe('OI Cap Subscriptions', () => {
    it('subscribes to OI cap updates successfully', async () => {
      const mockCallback = jest.fn();

      const unsubscribe = service.subscribeToOICaps({
        callback: mockCallback,
      });

      await new Promise((resolve) => setTimeout(resolve, 50));

      expect(mockSubscriptionClient.webData3).toHaveBeenCalled();
      expect(typeof unsubscribe).toBe('function');
    });

    it('immediately provides cached OI caps if available', async () => {
      const mockCallback = jest.fn();

      // Mock webData3 to provide OI caps data
      mockSubscriptionClient.webData3.mockImplementation(
        (_params: any, callback: any) => {
          setTimeout(() => {
            callback({
              perpDexStates: [
                {
                  clearinghouseState: { assetPositions: [] },
                  openOrders: [],
                  perpsAtOpenInterestCap: ['BTC', 'ETH'],
                },
              ],
            });
          }, 0);
          return Promise.resolve({
            unsubscribe: jest.fn().mockResolvedValue(undefined),
          });
        },
      );

      // First subscription to populate cache
      const unsubscribe1 = service.subscribeToOICaps({ callback: jest.fn() });
      await new Promise((resolve) => setTimeout(resolve, 20));

      // Second subscription should get cached data immediately
      const unsubscribe2 = service.subscribeToOICaps({
        callback: mockCallback,
      });

      expect(mockCallback).toHaveBeenCalledWith(['BTC', 'ETH']);

      unsubscribe1();
      unsubscribe2();
    });
  });

  describe('Account Subscriptions', () => {
    it('subscribes to account updates successfully', async () => {
      const mockCallback = jest.fn();

      const unsubscribe = service.subscribeToAccount({
        callback: mockCallback,
      });

      await new Promise((resolve) => setTimeout(resolve, 50));

      expect(mockSubscriptionClient.webData3).toHaveBeenCalled();
      expect(mockCallback).toHaveBeenCalled();
      expect(typeof unsubscribe).toBe('function');
    });

    it('immediately provides cached account state if available', async () => {
      const mockCallback = jest.fn();

      // First subscription to populate cache
      const unsubscribe1 = service.subscribeToAccount({
        callback: jest.fn(),
      });
      await new Promise((resolve) => setTimeout(resolve, 20));

      // Second subscription should get cached data immediately
      const unsubscribe2 = service.subscribeToAccount({
        callback: mockCallback,
      });

      expect(mockCallback).toHaveBeenCalled();

      unsubscribe1();
      unsubscribe2();
    });
  });
<<<<<<< HEAD
=======

  describe('aggregateAccountStates - returnOnEquity calculation', () => {
    it('calculates positive ROE when unrealizedPnl is positive', async () => {
      // Override the adapter mock
      jest.mocked(adaptAccountStateFromSDK).mockImplementation(() => ({
        availableBalance: '100',
        totalBalance: '1100',
        marginUsed: '1000',
        unrealizedPnl: '100',
        returnOnEquity: '10.0',
      }));

      const mockCallback = jest.fn();

      // Mock webData3
      mockSubscriptionClient.webData3.mockImplementation(
        (_params: any, callback: any) => {
          const mockData = {
            perpDexStates: [
              {
                clearinghouseState: { assetPositions: [] },
                openOrders: [],
                perpsAtOpenInterestCap: [],
              },
            ],
          };

          setTimeout(() => callback(mockData), 10);
          return { unsubscribe: jest.fn() };
        },
      );

      const unsubscribe = service.subscribeToAccount({
        callback: mockCallback,
      });

      await new Promise((resolve) => setTimeout(resolve, 50));

      expect(mockCallback).toHaveBeenCalled();
      const accountState = mockCallback.mock.calls[0][0];
      expect(accountState.marginUsed).toBe('1000');
      expect(accountState.unrealizedPnl).toBe('100');
      expect(accountState.returnOnEquity).toBe('10.0');

      unsubscribe();
    });

    it('calculates negative ROE when unrealizedPnl is negative', async () => {
      // Override the adapter mock
      jest.mocked(adaptAccountStateFromSDK).mockImplementation(() => ({
        availableBalance: '0',
        totalBalance: '950',
        marginUsed: '1000',
        unrealizedPnl: '-50',
        returnOnEquity: '-5.0',
      }));

      const mockCallback = jest.fn();

      // Mock webData3
      mockSubscriptionClient.webData3.mockImplementation(
        (_params: any, callback: any) => {
          const mockData = {
            perpDexStates: [
              {
                clearinghouseState: { assetPositions: [] },
                openOrders: [],
                perpsAtOpenInterestCap: [],
              },
            ],
          };

          setTimeout(() => callback(mockData), 10);
          return { unsubscribe: jest.fn() };
        },
      );

      const unsubscribe = service.subscribeToAccount({
        callback: mockCallback,
      });

      await new Promise((resolve) => setTimeout(resolve, 50));

      expect(mockCallback).toHaveBeenCalled();
      const accountState = mockCallback.mock.calls[0][0];
      expect(accountState.marginUsed).toBe('1000');
      expect(accountState.unrealizedPnl).toBe('-50');
      expect(accountState.returnOnEquity).toBe('-5.0');

      unsubscribe();
    });

    it('returns zero ROE when marginUsed is zero', async () => {
      // Override the adapter mock
      jest.mocked(adaptAccountStateFromSDK).mockImplementation(() => ({
        availableBalance: '1000',
        totalBalance: '1000',
        marginUsed: '0',
        unrealizedPnl: '0',
        returnOnEquity: '0',
      }));

      const mockCallback = jest.fn();

      // Mock webData3
      mockSubscriptionClient.webData3.mockImplementation(
        (_params: any, callback: any) => {
          const mockData = {
            perpDexStates: [
              {
                clearinghouseState: { assetPositions: [] },
                openOrders: [],
                perpsAtOpenInterestCap: [],
              },
            ],
          };

          setTimeout(() => callback(mockData), 10);
          return { unsubscribe: jest.fn() };
        },
      );

      const unsubscribe = service.subscribeToAccount({
        callback: mockCallback,
      });

      await new Promise((resolve) => setTimeout(resolve, 50));

      expect(mockCallback).toHaveBeenCalled();
      const accountState = mockCallback.mock.calls[0][0];
      expect(accountState.marginUsed).toBe('0');
      expect(accountState.unrealizedPnl).toBe('0');
      expect(accountState.returnOnEquity).toBe('0');

      unsubscribe();
    });

    it('calculates correct ROE with mixed profit and loss positions', async () => {
      // Override the adapter mock
      jest.mocked(adaptAccountStateFromSDK).mockImplementation(() => ({
        availableBalance: '75',
        totalBalance: '1575',
        marginUsed: '1500',
        unrealizedPnl: '75',
        returnOnEquity: '5.0',
      }));

      const mockCallback = jest.fn();

      // Mock webData3 - simulates account with multiple positions
      // marginUsed=1500, unrealizedPnl=75 → ROE=5.0%
      mockSubscriptionClient.webData3.mockImplementation(
        (_params: any, callback: any) => {
          const mockData = {
            perpDexStates: [
              {
                clearinghouseState: { assetPositions: [] },
                openOrders: [],
                perpsAtOpenInterestCap: [],
              },
            ],
          };

          setTimeout(() => callback(mockData), 10);
          return { unsubscribe: jest.fn() };
        },
      );

      const unsubscribe = service.subscribeToAccount({
        callback: mockCallback,
      });

      await new Promise((resolve) => setTimeout(resolve, 50));

      expect(mockCallback).toHaveBeenCalled();
      const accountState = mockCallback.mock.calls[0][0];
      expect(accountState.marginUsed).toBe('1500');
      expect(accountState.unrealizedPnl).toBe('75');
      expect(accountState.returnOnEquity).toBe('5.0');

      unsubscribe();
    });

    it('calculates high ROE with large percentage gains', async () => {
      // Override the adapter mock
      jest.mocked(adaptAccountStateFromSDK).mockImplementation(() => ({
        availableBalance: '200',
        totalBalance: '300',
        marginUsed: '100',
        unrealizedPnl: '200',
        returnOnEquity: '200.0',
      }));

      const mockCallback = jest.fn();

      // Mock webData3
      mockSubscriptionClient.webData3.mockImplementation(
        (_params: any, callback: any) => {
          const mockData = {
            perpDexStates: [
              {
                clearinghouseState: { assetPositions: [] },
                openOrders: [],
                perpsAtOpenInterestCap: [],
              },
            ],
          };

          setTimeout(() => callback(mockData), 10);
          return { unsubscribe: jest.fn() };
        },
      );

      const unsubscribe = service.subscribeToAccount({
        callback: mockCallback,
      });

      await new Promise((resolve) => setTimeout(resolve, 50));

      expect(mockCallback).toHaveBeenCalled();
      const accountState = mockCallback.mock.calls[0][0];
      expect(accountState.marginUsed).toBe('100');
      expect(accountState.unrealizedPnl).toBe('200');
      expect(accountState.returnOnEquity).toBe('200.0');

      unsubscribe();
    });

    it('rounds ROE to one decimal place', async () => {
      // Override the adapter mock
      jest.mocked(adaptAccountStateFromSDK).mockImplementation(() => ({
        availableBalance: '100',
        totalBalance: '433',
        marginUsed: '333',
        unrealizedPnl: '100',
        returnOnEquity: '30.0',
      }));

      const mockCallback = jest.fn();

      // Mock webData3
      mockSubscriptionClient.webData3.mockImplementation(
        (_params: any, callback: any) => {
          const mockData = {
            perpDexStates: [
              {
                clearinghouseState: { assetPositions: [] },
                openOrders: [],
                perpsAtOpenInterestCap: [],
              },
            ],
          };

          setTimeout(() => callback(mockData), 10);
          return { unsubscribe: jest.fn() };
        },
      );

      const unsubscribe = service.subscribeToAccount({
        callback: mockCallback,
      });

      await new Promise((resolve) => setTimeout(resolve, 50));

      expect(mockCallback).toHaveBeenCalled();
      const accountState = mockCallback.mock.calls[0][0];
      expect(accountState.marginUsed).toBe('333');
      expect(accountState.unrealizedPnl).toBe('100');
      expect(accountState.returnOnEquity).toBe('30.0');

      unsubscribe();
    });
  });
>>>>>>> f4e8f8d0
});<|MERGE_RESOLUTION|>--- conflicted
+++ resolved
@@ -2739,8 +2739,6 @@
       unsubscribe2();
     });
   });
-<<<<<<< HEAD
-=======
 
   describe('aggregateAccountStates - returnOnEquity calculation', () => {
     it('calculates positive ROE when unrealizedPnl is positive', async () => {
@@ -3014,5 +3012,4 @@
       unsubscribe();
     });
   });
->>>>>>> f4e8f8d0
 });