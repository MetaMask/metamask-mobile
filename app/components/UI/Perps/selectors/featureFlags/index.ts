import { createSelector } from 'reselect';
import { selectRemoteFeatureFlags } from '../../../../../selectors/featureFlagController';
import {
  VersionGatedFeatureFlag,
  validatedVersionGatedFeatureFlag,
  isVersionGatedFeatureFlag,
} from '../../../../../util/remoteFeatureFlag';
import type { RootState } from '../../../../../reducers';
<<<<<<< HEAD
=======
import type { ButtonColorVariantName } from '../../utils/abTesting/types';

/**
 * Valid variants for button color A/B test (TAT-1937)
 * Used for runtime validation of LaunchDarkly responses
 */
const VALID_BUTTON_COLOR_VARIANTS: readonly ButtonColorVariantName[] = [
  'control',
  'monochrome',
];
>>>>>>> f4e8f8d0

export const selectPerpsEnabledFlag = createSelector(
  selectRemoteFeatureFlags,
  (remoteFeatureFlags) => {
    const localFlag = process.env.MM_PERPS_ENABLED === 'true';
    const remoteFlag =
      remoteFeatureFlags?.perpsPerpTradingEnabled as unknown as VersionGatedFeatureFlag;

    // Fallback to local flag if remote flag is not available
    return validatedVersionGatedFeatureFlag(remoteFlag) ?? localFlag;
  },
);

export const selectPerpsServiceInterruptionBannerEnabledFlag = createSelector(
  selectRemoteFeatureFlags,
  (remoteFeatureFlags) => {
    const localFlag =
      process.env.MM_PERPS_SERVICE_INTERRUPTION_BANNER_ENABLED === 'true';
    const remoteFlag =
      remoteFeatureFlags?.perpsPerpTradingServiceInterruptionBannerEnabled as unknown as VersionGatedFeatureFlag;

    // Fallback to local flag if remote flag is not available
    return validatedVersionGatedFeatureFlag(remoteFlag) ?? localFlag;
  },
);

export const selectPerpsGtmOnboardingModalEnabledFlag = createSelector(
  selectRemoteFeatureFlags,
  (remoteFeatureFlags) => {
    const localFlag = process.env.MM_PERPS_GTM_MODAL_ENABLED === 'true';
    const remoteFlag =
      remoteFeatureFlags?.perpsPerpGtmOnboardingModalEnabled as unknown as VersionGatedFeatureFlag;

    // Fallback to local flag if remote flag is not available
    return validatedVersionGatedFeatureFlag(remoteFlag) ?? localFlag;
  },
);

/**
<<<<<<< HEAD
=======
 * Selector for button color A/B test variant from LaunchDarkly
 * TAT-1937: Tests impact of button colors (green/red vs white/white) on trading behavior
 *
 * @returns Variant name ('control' | 'monochrome') or null if test is disabled
 */
export const selectPerpsButtonColorTestVariant = createSelector(
  selectRemoteFeatureFlags,
  (remoteFeatureFlags): string | null => {
    const remoteFlag = remoteFeatureFlags?.perpsAbtestButtonColor;

    // LaunchDarkly can return:
    // 1. A string variant name: 'control' or 'monochrome'
    // 2. A version-gated object: { enabled: true, minAppVersion: '7.60.0', variant: 'control' }
    // 3. null/undefined if test is disabled

    if (!remoteFlag) {
      return null;
    }

    // Direct string variant (simpler LaunchDarkly config)
    if (typeof remoteFlag === 'string') {
      // Validate variant is a known value
      if (
        VALID_BUTTON_COLOR_VARIANTS.includes(
          remoteFlag as ButtonColorVariantName,
        )
      ) {
        return remoteFlag; // Already a string, validated against known variants
      }
      return null;
    }

    // Check if it's a version-gated flag with variant
    if (isVersionGatedFeatureFlag(remoteFlag)) {
      // Validate version gating (enabled and version check)
      const isValid = validatedVersionGatedFeatureFlag(remoteFlag);

      if (!isValid) {
        return null;
      }

      // Safely access variant property if it exists
      if ('variant' in remoteFlag && typeof remoteFlag.variant === 'string') {
        // Validate variant is a known value
        if (
          VALID_BUTTON_COLOR_VARIANTS.includes(
            remoteFlag.variant as ButtonColorVariantName,
          )
        ) {
          return remoteFlag.variant; // Already a string, validated against known variants
        }
      }

      return null;
    }

    return null;
  },
);

/**
>>>>>>> f4e8f8d0
 * Selector for HIP-3 configuration version
 * Used by ConnectionManager to detect when HIP-3 config changes and trigger reconnection
 *
 * @param state - Redux root state
 * @returns number - Version increments when HIP-3 config changes
 */
export const selectHip3ConfigVersion = createSelector(
  (state: RootState) => state?.engine?.backgroundState?.PerpsController,
  (perpsController) => perpsController?.hip3ConfigVersion ?? 0,
);<|MERGE_RESOLUTION|>--- conflicted
+++ resolved
@@ -6,8 +6,6 @@
   isVersionGatedFeatureFlag,
 } from '../../../../../util/remoteFeatureFlag';
 import type { RootState } from '../../../../../reducers';
-<<<<<<< HEAD
-=======
 import type { ButtonColorVariantName } from '../../utils/abTesting/types';
 
 /**
@@ -18,7 +16,6 @@
   'control',
   'monochrome',
 ];
->>>>>>> f4e8f8d0
 
 export const selectPerpsEnabledFlag = createSelector(
   selectRemoteFeatureFlags,
@@ -58,8 +55,6 @@
 );
 
 /**
-<<<<<<< HEAD
-=======
  * Selector for button color A/B test variant from LaunchDarkly
  * TAT-1937: Tests impact of button colors (green/red vs white/white) on trading behavior
  *
@@ -121,7 +116,6 @@
 );
 
 /**
->>>>>>> f4e8f8d0
  * Selector for HIP-3 configuration version
  * Used by ConnectionManager to detect when HIP-3 config changes and trigger reconnection
  *
