--- conflicted
+++ resolved
@@ -4,10 +4,7 @@
   VersionGatedFeatureFlag,
   validatedVersionGatedFeatureFlag,
 } from '../../../../../util/remoteFeatureFlag';
-<<<<<<< HEAD
-=======
 import { hasProperty } from '@metamask/utils';
->>>>>>> 338177c4
 
 export const selectPerpsEnabledFlag = createSelector(
   selectRemoteFeatureFlags,
@@ -43,8 +40,6 @@
 
     // Fallback to local flag if remote flag is not available
     return validatedVersionGatedFeatureFlag(remoteFlag) ?? localFlag;
-<<<<<<< HEAD
-=======
   },
 );
 
@@ -99,6 +94,5 @@
     }
 
     return enabledDexs as string[];
->>>>>>> 338177c4
   },
 );