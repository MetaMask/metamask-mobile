import { createSelector } from 'reselect';
import { RootState } from '../../../../../reducers';

const selectPerpsControllerState = (state: RootState) =>
  state.engine.backgroundState.PerpsController;

const selectPerpsProvider = createSelector(
  selectPerpsControllerState,
  (perpsControllerState) => perpsControllerState.activeProvider,
);

const selectPerpsAccountState = createSelector(
  selectPerpsControllerState,
  (perpsControllerState) => perpsControllerState?.accountState || null,
);

const selectPerpsDepositState = createSelector(
  selectPerpsControllerState,
  (perpsControllerState) => {
    if (!perpsControllerState) {
      return {
        inProgress: false,
        lastResult: null,
      };
    }

    return {
      inProgress: perpsControllerState.depositInProgress || false,
      lastResult: perpsControllerState.lastDepositResult || null,
    };
  },
);

const selectPerpsEligibility = createSelector(
  selectPerpsControllerState,
  (perpsControllerState) => perpsControllerState?.isEligible || false,
);

const selectPerpsNetwork = createSelector(
  selectPerpsControllerState,
  (perpsControllerState) =>
    perpsControllerState?.isTestnet ? 'testnet' : 'mainnet',
);

<<<<<<< HEAD
const selectPerpsBalances = createSelector(
  selectPerpsControllerState,
  (perpsControllerState) => perpsControllerState?.perpsBalances || {},
=======
// Import the existing selector logic
import { selectIsFirstTimeUser } from '../../controllers/selectors';

const selectIsFirstTimePerpsUser = createSelector(
  selectPerpsControllerState,
  (perpsControllerState) => selectIsFirstTimeUser(perpsControllerState),
>>>>>>> c8479071
);

export {
  selectPerpsProvider,
  selectPerpsAccountState,
  selectPerpsDepositState,
  selectPerpsEligibility,
  selectPerpsNetwork,
<<<<<<< HEAD
  selectPerpsBalances,
=======
  selectIsFirstTimePerpsUser,
>>>>>>> c8479071
};<|MERGE_RESOLUTION|>--- conflicted
+++ resolved
@@ -1,5 +1,6 @@
 import { createSelector } from 'reselect';
 import { RootState } from '../../../../../reducers';
+import { selectIsFirstTimeUser } from '../../controllers/selectors';
 
 const selectPerpsControllerState = (state: RootState) =>
   state.engine.backgroundState.PerpsController;
@@ -42,18 +43,14 @@
     perpsControllerState?.isTestnet ? 'testnet' : 'mainnet',
 );
 
-<<<<<<< HEAD
 const selectPerpsBalances = createSelector(
   selectPerpsControllerState,
   (perpsControllerState) => perpsControllerState?.perpsBalances || {},
-=======
-// Import the existing selector logic
-import { selectIsFirstTimeUser } from '../../controllers/selectors';
+);
 
 const selectIsFirstTimePerpsUser = createSelector(
   selectPerpsControllerState,
   (perpsControllerState) => selectIsFirstTimeUser(perpsControllerState),
->>>>>>> c8479071
 );
 
 export {
@@ -62,9 +59,6 @@
   selectPerpsDepositState,
   selectPerpsEligibility,
   selectPerpsNetwork,
-<<<<<<< HEAD
   selectPerpsBalances,
-=======
   selectIsFirstTimePerpsUser,
->>>>>>> c8479071
 };