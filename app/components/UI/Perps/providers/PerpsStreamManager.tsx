import React, { createContext, useContext } from 'react';
import { v4 as uuidv4 } from 'uuid';
import performance from 'react-native-performance';
import Engine from '../../../../core/Engine';
import { DevLogger } from '../../../../core/SDKConnect/utils/DevLogger';
import Logger from '../../../../util/Logger';
import {
  trace,
  endTrace,
  TraceName,
  TraceOperation,
} from '../../../../util/trace';
import PerpsConnectionManager from '../services/PerpsConnectionManager';
import type {
  PriceUpdate,
  Position,
  Order,
  OrderFill,
  AccountState,
  PerpsMarketData,
} from '../controllers/types';
import { PERFORMANCE_CONFIG, PERPS_CONSTANTS } from '../constants/perpsConfig';
<<<<<<< HEAD
=======
import { PerpsMeasurementName } from '../constants/performanceMetrics';
>>>>>>> 8e7057fe
import { getE2EMockStreamManager } from '../utils/e2eBridgePerps';
import { getEvmAccountFromSelectedAccountGroup } from '../utils/accountUtils';

// Generic subscription parameters
interface StreamSubscription<T> {
  id: string;
  callback: (data: T) => void;
  throttleMs?: number;
  timer?: NodeJS.Timeout;
  pendingUpdate?: T;
  hasReceivedFirstUpdate?: boolean; // Track if subscriber has received first update
}

// Base class for any stream type
abstract class StreamChannel<T> {
  protected cache = new Map<string, T>();
  protected subscribers = new Map<string, StreamSubscription<T>>();
  protected wsSubscription: (() => void) | null = null;
  // Track account context to prevent stale data across account switches
  protected accountAddress: string | null = null;
<<<<<<< HEAD
=======
  // Track WebSocket connection timing for first data measurement
  protected wsConnectionStartTime: number | null = null;
>>>>>>> 8e7057fe

  protected notifySubscribers(updates: T) {
    this.subscribers.forEach((subscriber) => {
      // Check if this is the first update for this subscriber
      if (!subscriber.hasReceivedFirstUpdate) {
        subscriber.callback(updates);
        subscriber.hasReceivedFirstUpdate = true;
        return; // Don't set up throttle for the first update
      }

      // If no throttling (throttleMs is 0 or undefined), notify immediately
      if (!subscriber.throttleMs) {
        subscriber.callback(updates);
        return;
      }

      // For subsequent updates with throttling, use throttle logic
      // Store pending update
      subscriber.pendingUpdate = updates;

      // Only set timer if one isn't already running
      if (!subscriber.timer) {
        subscriber.timer = setTimeout(() => {
          if (subscriber.pendingUpdate) {
            subscriber.callback(subscriber.pendingUpdate);
            subscriber.pendingUpdate = undefined;
            subscriber.timer = undefined;
          }
        }, subscriber.throttleMs);
      }
    });
  }

  subscribe(params: {
    callback: (data: T) => void;
    throttleMs?: number;
  }): () => void {
    const id = Math.random().toString(36);

    const subscription: StreamSubscription<T> = {
      id,
      ...params,
      hasReceivedFirstUpdate: false, // Initialize as false
    };
    this.subscribers.set(id, subscription);

    // Give immediate cached data if available
    const cached = this.getCachedData();
    if (cached) {
      params.callback(cached);
      // Mark as having received first update since we provided cached data
      subscription.hasReceivedFirstUpdate = true;
    }

    // Ensure WebSocket connected
    this.connect();

    return () => {
      const sub = this.subscribers.get(id);
      if (sub?.timer) {
        clearTimeout(sub.timer);
      }
      this.subscribers.delete(id);

      // Disconnect if no subscribers
      if (this.subscribers.size === 0) {
        this.disconnect();
      }
    };
  }

  protected connect() {
    // Override in subclasses
  }

  public disconnect() {
    if (this.wsSubscription) {
      this.wsSubscription();
      this.wsSubscription = null;
    }
    this.accountAddress = null;
<<<<<<< HEAD
=======
    this.wsConnectionStartTime = null;
>>>>>>> 8e7057fe
  }

  protected getCachedData(): T | null {
    // Override in subclasses to return null for no cache, or actual data
    return null;
  }

  public clearCache(): void {
    // Disconnect the old WebSocket subscription to stop receiving old account data
    if (this.wsSubscription) {
      this.disconnect();
    }

    // Reset account context immediately
    this.accountAddress = null;
<<<<<<< HEAD
=======
    this.wsConnectionStartTime = null;
>>>>>>> 8e7057fe

    // Clear the cache
    this.cache.clear();

    // Notify subscribers with cleared data to trigger loading state
    // Using getClearedData() ensures type safety while maintaining loading semantics
    this.subscribers.forEach((subscriber) => {
      // Clear any pending updates and timers
      if (subscriber.timer) {
        clearTimeout(subscriber.timer);
        subscriber.timer = undefined;
      }
      subscriber.pendingUpdate = undefined;
      // Send cleared data to indicate "no data yet" (loading state)
      subscriber.callback(this.getClearedData());
    });

    // If we have active subscribers, they'll trigger reconnect in their next render
    // The connect() call will create a new WebSocket with the new account
  }

  protected abstract getClearedData(): T;
}

// Specific channel for prices
class PriceStreamChannel extends StreamChannel<Record<string, PriceUpdate>> {
  private symbols = new Set<string>();
  private prewarmUnsubscribe?: () => void;
  private allMarketSymbols: string[] = [];
  // Override cache to store individual PriceUpdate objects
  protected priceCache = new Map<string, PriceUpdate>();

  protected connect() {
    if (this.wsSubscription) {
      return;
    }

    // If we have a prewarm subscription, we're already subscribed to all markets
    // No need to create another subscription
    if (this.prewarmUnsubscribe) {
      // Just notify subscribers with cached data
      const cached = this.getCachedData();
      if (cached) {
        this.notifySubscribers(cached);
      }
      return;
    }

    // Collect all unique symbols from subscribers
    const allSymbols = Array.from(this.symbols);

    DevLogger.log(
      `PriceStreamChannel: allSymbols len=`,
      allSymbols.length,
      allSymbols,
    );

    if (allSymbols.length === 0) {
      return;
    }

    this.wsSubscription = Engine.context.PerpsController.subscribeToPrices({
      symbols: allSymbols, // Subscribe to specific symbols
      callback: (updates: PriceUpdate[]) => {
        // Update cache and build price map
        const priceMap: Record<string, PriceUpdate> = {};
        updates.forEach((update) => {
          // Map the update to PriceUpdate format
          const priceUpdate: PriceUpdate = {
            coin: update.coin,
            price: update.price,
            timestamp: Date.now(),
            percentChange24h: update.percentChange24h,
            bestBid: update.bestBid,
            bestAsk: update.bestAsk,
            spread: update.spread,
            markPrice: update.markPrice,
            funding: update.funding,
            openInterest: update.openInterest,
            volume24h: update.volume24h,
          };
          this.priceCache.set(update.coin, priceUpdate);
          priceMap[update.coin] = priceUpdate;
        });

        this.notifySubscribers(priceMap);
      },
    });
  }

  protected getCachedData(): Record<string, PriceUpdate> | null {
    if (this.priceCache.size === 0) return null;
    const cached: Record<string, PriceUpdate> = {};
    this.priceCache.forEach((value, key) => {
      cached[key] = value;
    });
    return cached;
  }

  protected getClearedData(): Record<string, PriceUpdate> {
    return {};
  }

  public clearCache(): void {
    // Clear the price-specific cache
    this.priceCache.clear();
    // Cleanup pre-warm subscription
    this.cleanupPrewarm();
    // Call parent clearCache
    super.clearCache();
  }

  subscribeToSymbols(params: {
    symbols: string[];
    callback: (prices: Record<string, PriceUpdate>) => void;
    throttleMs?: number;
  }): () => void {
    // Track symbols for filtering
    params.symbols.forEach((s) => {
      this.symbols.add(s);
    });

    // Ensure connection is established (allMids provides all symbols)
    // No need to reconnect when new symbols are added since allMids
    // already provides prices for all markets
    if (!this.wsSubscription && !this.prewarmUnsubscribe) {
      this.connect();
    }

    return this.subscribe({
      callback: (allPrices) => {
        // Filter to only requested symbols
        const filtered: Record<string, PriceUpdate> = {};
        params.symbols.forEach((symbol) => {
          if (allPrices?.[symbol]) {
            filtered[symbol] = allPrices[symbol];
          }
        });
        params.callback(filtered);
      },
      throttleMs: params.throttleMs,
    });
  }

  /**
   * Pre-warm the channel by subscribing to all market prices
   * This keeps a single WebSocket connection alive with all price updates
   * @returns Cleanup function to call when leaving Perps environment
   */
  public async prewarm(): Promise<() => void> {
    if (this.prewarmUnsubscribe) {
      DevLogger.log('PriceStreamChannel: Already pre-warmed');
      return this.prewarmUnsubscribe;
    }

    try {
      // Get all available market symbols
      const controller = Engine.context.PerpsController;
      const markets = await controller.getMarkets();
      this.allMarketSymbols = markets.map((market) => market.name);

      DevLogger.log('PriceStreamChannel: Pre-warming with all market symbols', {
        symbolCount: this.allMarketSymbols.length,
        symbols: this.allMarketSymbols.slice(0, 10), // Log first 10 for debugging
      });

      // Subscribe to all market prices
      this.prewarmUnsubscribe = controller.subscribeToPrices({
        symbols: this.allMarketSymbols,
        callback: (updates: PriceUpdate[]) => {
          // Update cache and build price map
          const priceMap: Record<string, PriceUpdate> = {};
          updates.forEach((update) => {
            const priceUpdate: PriceUpdate = {
              coin: update.coin,
              price: update.price,
              timestamp: Date.now(),
              percentChange24h: update.percentChange24h,
              bestBid: update.bestBid,
              bestAsk: update.bestAsk,
              spread: update.spread,
              markPrice: update.markPrice,
              funding: update.funding,
              openInterest: update.openInterest,
              volume24h: update.volume24h,
            };
            this.priceCache.set(update.coin, priceUpdate);
            priceMap[update.coin] = priceUpdate;
          });

          // Notify any active subscribers with all updates
          if (this.subscribers.size > 0) {
            this.notifySubscribers(priceMap);
          }
        },
      });

      // Return a cleanup function that properly clears internal state
      return () => {
        DevLogger.log('PriceStreamChannel: Cleaning up prewarm subscription');
        this.cleanupPrewarm();
      };
    } catch (error) {
      DevLogger.log('PriceStreamChannel: Failed to prewarm prices', error);
      // Return no-op cleanup function
      return () => {
        // No-op
      };
    }
  }

  /**
   * Cleanup pre-warm subscription
   */
  public cleanupPrewarm(): void {
    if (this.prewarmUnsubscribe) {
      this.prewarmUnsubscribe();
      this.prewarmUnsubscribe = undefined;
      this.allMarketSymbols = [];
    }
  }
}

// Specific channel for orders
class OrderStreamChannel extends StreamChannel<Order[]> {
  private prewarmUnsubscribe?: () => void;
  private firstDataTraceId?: string;

  protected connect() {
    if (this.wsSubscription) return;

    // Check if controller is reinitializing - wait before attempting connection
    if (Engine.context.PerpsController.isCurrentlyReinitializing()) {
      setTimeout(
        () => this.connect(),
        PERPS_CONSTANTS.RECONNECTION_CLEANUP_DELAY_MS,
      );
      return;
    }

<<<<<<< HEAD
=======
    // Start trace for first data measurement (before subscription)
    this.firstDataTraceId = uuidv4();
    trace({
      name: TraceName.PerpsWebSocketFirstOrders,
      id: this.firstDataTraceId,
      op: TraceOperation.PerpsOperation,
    });

    // Track WebSocket connection start time for duration calculation
    this.wsConnectionStartTime = performance.now();

>>>>>>> 8e7057fe
    // This calls HyperLiquidSubscriptionService.subscribeToOrders which uses shared webData2
    this.wsSubscription = Engine.context.PerpsController.subscribeToOrders({
      callback: (orders: Order[]) => {
        // Validate account context
        const currentAccount =
          getEvmAccountFromSelectedAccountGroup()?.address || null;
        if (this.accountAddress && this.accountAddress !== currentAccount) {
          Logger.error(new Error('OrderStreamChannel: Wrong account context'), {
            expected: currentAccount,
            received: this.accountAddress,
          });
          return;
        }
        this.accountAddress = currentAccount;

        // Track first order data from WebSocket (only once per connection)
        if (this.wsConnectionStartTime !== null && this.firstDataTraceId) {
          const firstDataDuration =
            performance.now() - this.wsConnectionStartTime;

          // Log WebSocket performance measurement
          DevLogger.log(
            `${PERFORMANCE_CONFIG.LOGGING_MARKERS.WEBSOCKET_PERFORMANCE} PerpsWS: First order data received`,
            {
              duration: `${firstDataDuration.toFixed(0)}ms`,
            },
          );

          // End trace with accurate duration
          endTrace({
            name: TraceName.PerpsWebSocketFirstOrders,
            id: this.firstDataTraceId,
            data: {
              success: true,
              duration: firstDataDuration,
            },
          });

          this.wsConnectionStartTime = null;
          this.firstDataTraceId = undefined;
        }

        this.cache.set('orders', orders);
        this.notifySubscribers(orders);
      },
    });
  }

  protected getCachedData() {
    // Return null if no cache exists to distinguish from empty array
    const cached = this.cache.get('orders');
    return cached !== undefined ? cached : null;
  }

  protected getClearedData(): Order[] {
    return [];
  }

  /**
   * Pre-warm the channel by creating a persistent subscription
   * This keeps the WebSocket connection alive and caches data continuously
   * @returns Cleanup function to call when leaving Perps environment
   */
  public prewarm(): () => void {
    if (this.prewarmUnsubscribe) {
      DevLogger.log('OrderStreamChannel: Already pre-warmed');
      return this.prewarmUnsubscribe;
    }

    // Create a real subscription with no-op callback to keep connection alive
    this.prewarmUnsubscribe = this.subscribe({
      callback: () => {
        // No-op callback - just keeps the connection alive for caching
      },
      throttleMs: 0, // No throttle for pre-warm
    });

    // Return cleanup function that clears internal state
    return () => {
      DevLogger.log('OrderStreamChannel: Cleaning up prewarm subscription');
      this.cleanupPrewarm();
    };
  }

  /**
   * Cleanup pre-warm subscription
   */
  public cleanupPrewarm(): void {
    if (this.prewarmUnsubscribe) {
      this.prewarmUnsubscribe();
      this.prewarmUnsubscribe = undefined;
    }
  }

  public disconnect() {
    this.firstDataTraceId = undefined;
    super.disconnect();
  }

  public clearCache(): void {
    // Cleanup pre-warm subscription
    this.cleanupPrewarm();
    this.firstDataTraceId = undefined;
    // Call parent clearCache
    super.clearCache();
  }
}

// Specific channel for positions
class PositionStreamChannel extends StreamChannel<Position[]> {
  private prewarmUnsubscribe?: () => void;
  private firstDataTraceId?: string;

  protected connect() {
    if (this.wsSubscription) return;

    // Check if controller is reinitializing - wait before attempting connection
    if (Engine.context.PerpsController.isCurrentlyReinitializing()) {
      setTimeout(
        () => this.connect(),
        PERPS_CONSTANTS.RECONNECTION_CLEANUP_DELAY_MS,
      );
      return;
    }

<<<<<<< HEAD
=======
    // Start trace for first data measurement (before subscription)
    this.firstDataTraceId = uuidv4();
    trace({
      name: TraceName.PerpsWebSocketFirstPositions,
      id: this.firstDataTraceId,
      op: TraceOperation.PerpsOperation,
    });

    // Track WebSocket connection start time for duration calculation
    this.wsConnectionStartTime = performance.now();

>>>>>>> 8e7057fe
    // This calls HyperLiquidSubscriptionService.subscribeToPositions which uses shared webData2
    this.wsSubscription = Engine.context.PerpsController.subscribeToPositions({
      callback: (positions: Position[]) => {
        // Validate account context
        const currentAccount =
          getEvmAccountFromSelectedAccountGroup()?.address || null;
        if (this.accountAddress && this.accountAddress !== currentAccount) {
          Logger.error(
            new Error('PositionStreamChannel: Wrong account context'),
            {
              expected: currentAccount,
              received: this.accountAddress,
            },
          );
          return;
        }
        this.accountAddress = currentAccount;

        // Track first position data from WebSocket (only once per connection)
        if (this.wsConnectionStartTime !== null && this.firstDataTraceId) {
          const firstDataDuration =
            performance.now() - this.wsConnectionStartTime;

          // Log WebSocket performance measurement
          DevLogger.log(
            `${PERFORMANCE_CONFIG.LOGGING_MARKERS.WEBSOCKET_PERFORMANCE} PerpsWS: First position data received`,
            {
              metric: PerpsMeasurementName.PERPS_WEBSOCKET_FIRST_POSITION_DATA,
              duration: `${firstDataDuration.toFixed(0)}ms`,
            },
          );

          // End trace with accurate duration
          endTrace({
            name: TraceName.PerpsWebSocketFirstPositions,
            id: this.firstDataTraceId,
            data: {
              success: true,
              duration: firstDataDuration,
            },
          });

          this.wsConnectionStartTime = null;
          this.firstDataTraceId = undefined;
        }

        this.cache.set('positions', positions);
        this.notifySubscribers(positions);
      },
    });
  }

  protected getCachedData() {
    // Return null if no cache exists to distinguish from empty array
    const cached = this.cache.get('positions');
    return cached !== undefined ? cached : null;
  }

  protected getClearedData(): Position[] {
    return [];
  }

  /**
   * Pre-warm the channel by creating a persistent subscription
   * This keeps the WebSocket connection alive and caches data continuously
   * @returns Cleanup function to call when leaving Perps environment
   */
  public prewarm(): () => void {
    if (this.prewarmUnsubscribe) {
      DevLogger.log('PositionStreamChannel: Already pre-warmed');
      return this.prewarmUnsubscribe;
    }

    // Create a real subscription with no-op callback to keep connection alive
    this.prewarmUnsubscribe = this.subscribe({
      callback: () => {
        // No-op callback - just keeps the connection alive for caching
      },
      throttleMs: 0, // No throttle for pre-warm
    });

    // Return cleanup function that clears internal state
    return () => {
      DevLogger.log('PositionStreamChannel: Cleaning up prewarm subscription');
      this.cleanupPrewarm();
    };
  }

  public disconnect() {
    this.firstDataTraceId = undefined;
    super.disconnect();
  }

  public clearCache(): void {
    // Cleanup pre-warm subscription
    this.cleanupPrewarm();
    this.firstDataTraceId = undefined;
    // Call parent clearCache
    super.clearCache();
  }

  /**
   * Cleanup pre-warm subscription
   */
  public cleanupPrewarm(): void {
    if (this.prewarmUnsubscribe) {
      this.prewarmUnsubscribe();
      this.prewarmUnsubscribe = undefined;
    }
  }
}

// Specific channel for fills
class FillStreamChannel extends StreamChannel<OrderFill[]> {
  protected connect() {
    if (this.wsSubscription) return;

    this.wsSubscription = Engine.context.PerpsController.subscribeToOrderFills({
      callback: (fills: OrderFill[]) => {
        // Append to existing fills (it's a time series)
        const existing = this.cache.get('fills') || [];
        const updated = [...existing, ...fills].slice(-100); // Keep last 100
        this.cache.set('fills', updated);
        this.notifySubscribers(updated);
      },
    });
  }

  protected getCachedData() {
    return this.cache.get('fills') || [];
  }

  protected getClearedData(): OrderFill[] {
    return [];
  }
}

// Specific channel for account state
class AccountStreamChannel extends StreamChannel<AccountState | null> {
  private prewarmUnsubscribe?: () => void;
  private firstDataTraceId?: string;

  protected connect() {
    if (this.wsSubscription) return;

    // Check if controller is reinitializing - wait before attempting connection
    if (Engine.context.PerpsController.isCurrentlyReinitializing()) {
      setTimeout(
        () => this.connect(),
        PERPS_CONSTANTS.RECONNECTION_CLEANUP_DELAY_MS,
      );
      return;
    }

<<<<<<< HEAD
=======
    // Start trace for first data measurement (before subscription)
    this.firstDataTraceId = uuidv4();
    trace({
      name: TraceName.PerpsWebSocketFirstAccount,
      id: this.firstDataTraceId,
      op: TraceOperation.PerpsOperation,
    });

    // Track WebSocket connection start time for duration calculation
    this.wsConnectionStartTime = performance.now();

>>>>>>> 8e7057fe
    this.wsSubscription = Engine.context.PerpsController.subscribeToAccount({
      callback: (account: AccountState) => {
        // Validate account context
        const currentAccount =
          getEvmAccountFromSelectedAccountGroup()?.address || null;
        if (this.accountAddress && this.accountAddress !== currentAccount) {
          Logger.error(
            new Error('AccountStreamChannel: Wrong account context'),
            {
              expected: currentAccount,
              received: this.accountAddress,
            },
          );
          return;
        }
        this.accountAddress = currentAccount;

        // Track first account data from WebSocket (only once per connection)
        if (this.wsConnectionStartTime !== null && this.firstDataTraceId) {
          const firstDataDuration =
            performance.now() - this.wsConnectionStartTime;

          // Log WebSocket performance measurement
          DevLogger.log(
            `${PERFORMANCE_CONFIG.LOGGING_MARKERS.WEBSOCKET_PERFORMANCE} PerpsWS: First account data received`,
            {
              duration: `${firstDataDuration.toFixed(0)}ms`,
            },
          );

          // End trace with accurate duration
          endTrace({
            name: TraceName.PerpsWebSocketFirstAccount,
            id: this.firstDataTraceId,
            data: {
              success: true,
              duration: firstDataDuration,
            },
          });

          this.wsConnectionStartTime = null;
          this.firstDataTraceId = undefined;
        }

        // Use base cache Map with consistent key
        this.cache.set('account', account);
        this.notifySubscribers(account as AccountState | null);
      },
    });
  }

  protected getCachedData(): AccountState | null {
    // Return cached data for instant display
    return this.cache.get('account') || null;
  }

  protected getClearedData(): AccountState | null {
    return null;
  }

  public disconnect() {
    this.firstDataTraceId = undefined;
    super.disconnect();
  }

  public clearCache(): void {
    // Cleanup pre-warm subscription
    this.cleanupPrewarm();
    this.firstDataTraceId = undefined;
    // Call parent clearCache
    super.clearCache();
  }

  /**
   * Pre-warm the channel by creating a persistent subscription
   * This keeps the WebSocket connection alive and caches data continuously
   * @returns Cleanup function to call when leaving Perps environment
   */
  public prewarm(): () => void {
    if (this.prewarmUnsubscribe) {
      DevLogger.log('AccountStreamChannel: Already pre-warmed');
      return this.prewarmUnsubscribe;
    }

    // Create a real subscription with no-op callback to keep connection alive
    this.prewarmUnsubscribe = this.subscribe({
      callback: () => {
        // No-op callback - just keeps the connection alive for caching
      },
      throttleMs: 0, // No throttle for pre-warm
    });

    // Return cleanup function that clears internal state
    return () => {
      DevLogger.log('AccountStreamChannel: Cleaning up prewarm subscription');
      this.cleanupPrewarm();
    };
  }

  /**
   * Cleanup pre-warm subscription
   */
  public cleanupPrewarm(): void {
    if (this.prewarmUnsubscribe) {
      this.prewarmUnsubscribe();
      this.prewarmUnsubscribe = undefined;
    }
  }
}

// Market data channel for caching market list data
class MarketDataChannel extends StreamChannel<PerpsMarketData[]> {
  private lastFetchTime = 0;
  private fetchPromise: Promise<void> | null = null;
  private readonly CACHE_DURATION =
    PERFORMANCE_CONFIG.MARKET_DATA_CACHE_DURATION_MS;

  protected async connect() {
    // Wait for connection to complete if in progress
    while (PerpsConnectionManager.isCurrentlyConnecting()) {
      await new Promise((resolve) => setTimeout(resolve, 200));
    }

    // Fetch if cache is stale or empty
    const now = Date.now();
    const cached = this.cache.get('markets');
    const cacheAge = now - this.lastFetchTime;
    if (!cached || cacheAge > this.CACHE_DURATION) {
      DevLogger.log('PerpsStreamManager: Cache miss or stale', {
        hasCached: !!cached,
        cacheAgeMs: cached ? cacheAge : null,
        cacheExpired: cacheAge > this.CACHE_DURATION,
        cacheDurationMs: this.CACHE_DURATION,
      });
      // Don't await - just trigger the fetch and handle errors
      this.fetchMarketData().catch((error) => {
        Logger.error(
          error instanceof Error ? error : new Error(String(error)),
          'PerpsStreamManager: Failed to fetch market data',
        );
      });
    } else {
      DevLogger.log('PerpsStreamManager: Using cached market data', {
        cacheAgeMs: cacheAge,
        cacheAgeSeconds: Math.round(cacheAge / 1000),
        marketCount: cached.length,
        cacheValidForMs: this.CACHE_DURATION - cacheAge,
      });
      // Notify subscribers with cached data immediately
      this.notifySubscribers(cached);
    }
  }

  private async fetchMarketData(): Promise<void> {
    // Prevent concurrent fetches
    if (this.fetchPromise) {
      await this.fetchPromise;
      return;
    }

    this.fetchPromise = (async () => {
      const fetchStartTime = Date.now();
      try {
        DevLogger.log(
          'PerpsStreamManager: Fetching fresh market data from API',
        );

        const controller = Engine.context.PerpsController;
        const provider = controller.getActiveProvider();
        const data = await provider.getMarketDataWithPrices();
        const fetchTime = Date.now() - fetchStartTime;

        // Update cache
        this.cache.set('markets', data);
        this.lastFetchTime = Date.now();

        // Notify all subscribers
        this.notifySubscribers(data);

        DevLogger.log('PerpsStreamManager: Market data fetched and cached', {
          marketCount: data.length,
          fetchTimeMs: fetchTime,
          cacheValidUntil: new Date(
            Date.now() + this.CACHE_DURATION,
          ).toISOString(),
        });
      } catch (error) {
        const fetchTime = Date.now() - fetchStartTime;
        DevLogger.log('PerpsStreamManager: Failed to fetch market data', {
          error,
          fetchTimeMs: fetchTime,
        });
        // Keep existing cache if fetch fails
        const existing = this.cache.get('markets');
        if (existing) {
          DevLogger.log(
            'PerpsStreamManager: Using stale cache after fetch failure',
            {
              marketCount: existing.length,
            },
          );
          this.notifySubscribers(existing);
        }
      } finally {
        this.fetchPromise = null;
      }
    })();

    await this.fetchPromise;
  }

  /**
   * Force refresh market data
   */
  public async refresh(): Promise<void> {
    this.lastFetchTime = 0; // Force cache to be considered stale
    await this.fetchMarketData();
  }

  protected getCachedData(): PerpsMarketData[] | null {
    return this.cache.get('markets') || null;
  }

  protected getClearedData(): PerpsMarketData[] {
    return [];
  }

  /**
   * Prewarm market data cache
   * @returns Cleanup function (no-op for REST data)
   */
  public prewarm(): () => void {
    // Fetch data immediately to populate cache
    this.fetchMarketData().catch((error) => {
      DevLogger.log('PerpsStreamManager: Failed to prewarm market data', error);
    });

    // No cleanup needed for REST data
    return () => {
      // No-op
    };
  }

  /**
   * Clear cache and reset fetch time
   */
  public clearCache(): void {
    // Clear the cache
    this.cache.clear();
    this.lastFetchTime = 0;
    this.fetchPromise = null;

    // Notify subscribers with empty array (no market data) instead of null (loading)
    this.subscribers.forEach((subscriber) => {
      // Clear any pending updates and timers
      if (subscriber.timer) {
        clearTimeout(subscriber.timer);
        subscriber.timer = undefined;
      }
      subscriber.pendingUpdate = undefined;
      // Send empty array to indicate "no market data" rather than "loading"
      subscriber.callback([]);
    });
  }
}

// Main manager class
export class PerpsStreamManager {
  public readonly prices = new PriceStreamChannel();
  public readonly orders = new OrderStreamChannel();
  public readonly positions = new PositionStreamChannel();
  public readonly fills = new FillStreamChannel();
  public readonly account = new AccountStreamChannel();
  public readonly marketData = new MarketDataChannel();

  // Future channels can be added here:
  // public readonly funding = new FundingStreamChannel();
  // public readonly orderBook = new OrderBookStreamChannel();
  // public readonly trades = new TradeStreamChannel();
}

// Singleton instance
const streamManager = new PerpsStreamManager();

// Export singleton for pre-warming in PerpsConnectionManager
export const getStreamManagerInstance = () => streamManager;

// Context
const PerpsStreamContext = createContext<PerpsStreamManager | null>(null);

export const PerpsStreamProvider: React.FC<{
  children: React.ReactNode;
  testStreamManager?: PerpsStreamManager; // Only for testing
}> = ({ children, testStreamManager }) => {
  // Check for E2E mock stream manager
  const e2eMockStreamManager =
    getE2EMockStreamManager() as PerpsStreamManager | null;

  const selectedManager: PerpsStreamManager =
    testStreamManager || e2eMockStreamManager || streamManager;

  DevLogger.log('PerpsStreamProvider: Using stream manager:', {
    isTestManager: !!testStreamManager,
    isE2EMockManager: !!e2eMockStreamManager,
    isRealManager: selectedManager === streamManager,
  });

  return (
    <PerpsStreamContext.Provider value={selectedManager}>
      {children}
    </PerpsStreamContext.Provider>
  );
};

export const usePerpsStream = () => {
  const context = useContext(PerpsStreamContext);
  if (!context) {
    throw new Error('usePerpsStream must be used within PerpsStreamProvider');
  }
  return context;
};

// Types are exported from controllers/types<|MERGE_RESOLUTION|>--- conflicted
+++ resolved
@@ -20,10 +20,7 @@
   PerpsMarketData,
 } from '../controllers/types';
 import { PERFORMANCE_CONFIG, PERPS_CONSTANTS } from '../constants/perpsConfig';
-<<<<<<< HEAD
-=======
 import { PerpsMeasurementName } from '../constants/performanceMetrics';
->>>>>>> 8e7057fe
 import { getE2EMockStreamManager } from '../utils/e2eBridgePerps';
 import { getEvmAccountFromSelectedAccountGroup } from '../utils/accountUtils';
 
@@ -44,11 +41,8 @@
   protected wsSubscription: (() => void) | null = null;
   // Track account context to prevent stale data across account switches
   protected accountAddress: string | null = null;
-<<<<<<< HEAD
-=======
   // Track WebSocket connection timing for first data measurement
   protected wsConnectionStartTime: number | null = null;
->>>>>>> 8e7057fe
 
   protected notifySubscribers(updates: T) {
     this.subscribers.forEach((subscriber) => {
@@ -130,10 +124,7 @@
       this.wsSubscription = null;
     }
     this.accountAddress = null;
-<<<<<<< HEAD
-=======
     this.wsConnectionStartTime = null;
->>>>>>> 8e7057fe
   }
 
   protected getCachedData(): T | null {
@@ -149,10 +140,7 @@
 
     // Reset account context immediately
     this.accountAddress = null;
-<<<<<<< HEAD
-=======
     this.wsConnectionStartTime = null;
->>>>>>> 8e7057fe
 
     // Clear the cache
     this.cache.clear();
@@ -393,8 +381,6 @@
       return;
     }
 
-<<<<<<< HEAD
-=======
     // Start trace for first data measurement (before subscription)
     this.firstDataTraceId = uuidv4();
     trace({
@@ -406,7 +392,6 @@
     // Track WebSocket connection start time for duration calculation
     this.wsConnectionStartTime = performance.now();
 
->>>>>>> 8e7057fe
     // This calls HyperLiquidSubscriptionService.subscribeToOrders which uses shared webData2
     this.wsSubscription = Engine.context.PerpsController.subscribeToOrders({
       callback: (orders: Order[]) => {
@@ -532,8 +517,6 @@
       return;
     }
 
-<<<<<<< HEAD
-=======
     // Start trace for first data measurement (before subscription)
     this.firstDataTraceId = uuidv4();
     trace({
@@ -545,7 +528,6 @@
     // Track WebSocket connection start time for duration calculation
     this.wsConnectionStartTime = performance.now();
 
->>>>>>> 8e7057fe
     // This calls HyperLiquidSubscriptionService.subscribeToPositions which uses shared webData2
     this.wsSubscription = Engine.context.PerpsController.subscribeToPositions({
       callback: (positions: Position[]) => {
@@ -700,8 +682,6 @@
       return;
     }
 
-<<<<<<< HEAD
-=======
     // Start trace for first data measurement (before subscription)
     this.firstDataTraceId = uuidv4();
     trace({
@@ -713,7 +693,6 @@
     // Track WebSocket connection start time for duration calculation
     this.wsConnectionStartTime = performance.now();
 
->>>>>>> 8e7057fe
     this.wsSubscription = Engine.context.PerpsController.subscribeToAccount({
       callback: (account: AccountState) => {
         // Validate account context
