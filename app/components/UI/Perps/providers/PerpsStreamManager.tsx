--- conflicted
+++ resolved
@@ -14,10 +14,7 @@
   PerpsMarketData,
 } from '../controllers/types';
 import { PERFORMANCE_CONFIG, PERPS_CONSTANTS } from '../constants/perpsConfig';
-<<<<<<< HEAD
-=======
 import { PerpsMeasurementName } from '../constants/performanceMetrics';
->>>>>>> c0d92e35
 import { getE2EMockStreamManager } from '../utils/e2eBridgePerps';
 import { getEvmAccountFromSelectedAccountGroup } from '../utils/accountUtils';
 
@@ -38,11 +35,8 @@
   protected wsSubscription: (() => void) | null = null;
   // Track account context to prevent stale data across account switches
   protected accountAddress: string | null = null;
-<<<<<<< HEAD
-=======
   // Track WebSocket connection timing for first data measurement
   protected wsConnectionStartTime: number | null = null;
->>>>>>> c0d92e35
 
   protected notifySubscribers(updates: T) {
     this.subscribers.forEach((subscriber) => {
@@ -124,10 +118,7 @@
       this.wsSubscription = null;
     }
     this.accountAddress = null;
-<<<<<<< HEAD
-=======
     this.wsConnectionStartTime = null;
->>>>>>> c0d92e35
   }
 
   protected getCachedData(): T | null {
@@ -143,10 +134,7 @@
 
     // Reset account context immediately
     this.accountAddress = null;
-<<<<<<< HEAD
-=======
     this.wsConnectionStartTime = null;
->>>>>>> c0d92e35
 
     // Clear the cache
     this.cache.clear();
@@ -477,12 +465,9 @@
       return;
     }
 
-<<<<<<< HEAD
-=======
     // Track WebSocket connection start time for first data measurement
     this.wsConnectionStartTime = performance.now();
 
->>>>>>> c0d92e35
     // This calls HyperLiquidSubscriptionService.subscribeToPositions which uses shared webData2
     this.wsSubscription = Engine.context.PerpsController.subscribeToPositions({
       callback: (positions: Position[]) => {
