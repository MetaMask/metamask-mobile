--- conflicted
+++ resolved
@@ -847,7 +847,6 @@
   }
 }
 
-<<<<<<< HEAD
 // Open Interest Cap channel for tracking markets at capacity
 class OICapStreamChannel extends StreamChannel<string[]> {
   private prewarmUnsubscribe?: () => void;
@@ -936,7 +935,9 @@
     this.cleanupPrewarm();
     // Call parent clearCache
     super.clearCache();
-=======
+  }
+}
+
 // Top of book channel for best bid/ask data
 class TopOfBookStreamChannel extends StreamChannel<
   { bestBid?: string; bestAsk?: string; spread?: string } | undefined
@@ -1025,7 +1026,6 @@
     this.currentSymbol = null;
     this.cachedTopOfBook = undefined;
     super.disconnect();
->>>>>>> d3e83611
   }
 }
 
@@ -1199,11 +1199,8 @@
   public readonly fills = new FillStreamChannel();
   public readonly account = new AccountStreamChannel();
   public readonly marketData = new MarketDataChannel();
-<<<<<<< HEAD
   public readonly oiCaps = new OICapStreamChannel();
-=======
   public readonly topOfBook = new TopOfBookStreamChannel();
->>>>>>> d3e83611
 
   // Future channels can be added here:
   // public readonly funding = new FundingStreamChannel();
