--- conflicted
+++ resolved
@@ -845,8 +845,6 @@
   }
 }
 
-<<<<<<< HEAD
-=======
 // Open Interest Cap channel for tracking markets at capacity
 class OICapStreamChannel extends StreamChannel<string[]> {
   private prewarmUnsubscribe?: () => void;
@@ -938,7 +936,6 @@
   }
 }
 
->>>>>>> 4e9972e7
 // Top of book channel for best bid/ask data
 class TopOfBookStreamChannel extends StreamChannel<
   { bestBid?: string; bestAsk?: string; spread?: string } | undefined
@@ -1200,10 +1197,7 @@
   public readonly fills = new FillStreamChannel();
   public readonly account = new AccountStreamChannel();
   public readonly marketData = new MarketDataChannel();
-<<<<<<< HEAD
-=======
   public readonly oiCaps = new OICapStreamChannel();
->>>>>>> 4e9972e7
   public readonly topOfBook = new TopOfBookStreamChannel();
 
   // Future channels can be added here:
