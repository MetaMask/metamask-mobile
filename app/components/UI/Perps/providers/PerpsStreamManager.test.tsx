--- conflicted
+++ resolved
@@ -1419,7 +1419,6 @@
     });
   });
 
-<<<<<<< HEAD
   describe('OICapStreamChannel', () => {
     let mockSubscribeToOICaps: jest.Mock;
     let mockUnsubscribeFromOICaps: jest.Mock;
@@ -1938,7 +1937,9 @@
       });
 
       unsubscribe();
-=======
+    });
+  });
+
   describe('TopOfBookStreamChannel', () => {
     it('subscribes to top of book with includeOrderBook flag', () => {
       const callback = jest.fn();
@@ -2001,7 +2002,6 @@
       testStreamManager.topOfBook.clearCache();
 
       expect(callback).toHaveBeenCalledWith(undefined);
->>>>>>> d3e83611
     });
   });
 });