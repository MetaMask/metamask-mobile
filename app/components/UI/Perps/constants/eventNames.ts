--- conflicted
+++ resolved
@@ -223,11 +223,8 @@
   },
   SCREEN_NAME: {
     CONNECTION_ERROR: 'connection_error',
-<<<<<<< HEAD
     PERPS_HERO_CARD: 'perps_hero_card',
-=======
     PERPS_ACTIVITY_HISTORY: 'perps_activity_history',
->>>>>>> 43c399b6
   },
   ACTION: {
     CONNECTION_RETRY: 'connection_retry',
