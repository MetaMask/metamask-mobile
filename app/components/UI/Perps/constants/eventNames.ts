/**
 * Perps event property keys and values - matching dashboard requirements exactly
 * Event names are defined in MetaMetrics.events.ts as the single source of truth
 */

/**
 * Event property keys - ensures consistent property naming
 */
export const PerpsEventProperties = {
  // Common properties
  TIMESTAMP: 'timestamp',
  ASSET: 'asset',
  DIRECTION: 'direction',
  SOURCE: 'source',

  // Trade properties
  LEVERAGE: 'leverage',
  LEVERAGE_USED: 'leverage_used',
  ORDER_SIZE: 'order_size',
  MARGIN_USED: 'margin_used',
  ORDER_TYPE: 'order_type', // lowercase per dashboard
  LIMIT_PRICE: 'limit_price',
  FEES: 'fees',
  FEE: 'fee',
  METAMASK_FEE: 'metamask_fee',
  METAMASK_FEE_RATE: 'metamask_fee_rate',
  DISCOUNT_PERCENTAGE: 'discount_percentage',
  ESTIMATED_REWARDS: 'estimated_rewards',
  ASSET_PRICE: 'asset_price',
  COMPLETION_DURATION: 'completion_duration',

  // Position properties
  OPEN_POSITION: 'open_position',
  OPEN_POSITION_SIZE: 'open_position_size',
  UNREALIZED_PNL_DOLLAR: 'unrealized_dollar_pnl',
  UNREALIZED_PNL_PERCENT: 'unrealized_percent_pnl',
  CLOSE_VALUE: 'close_value',
  CLOSE_PERCENTAGE: 'close_percentage',
  CLOSE_TYPE: 'close_type',
  PERCENTAGE_CLOSED: 'percentage_closed',
  PNL_DOLLAR: 'dollar_pnl',
  PNL_PERCENT: 'percent_pnl',
  RECEIVED_AMOUNT: 'received_amount',

  // Order type variations
  CURRENT_ORDER_TYPE: 'current_order_type',
  SELECTED_ORDER_TYPE: 'selected_order_type',

  // Funding properties
  SOURCE_CHAIN: 'source_chain',
  SOURCE_ASSET: 'source_asset',
  SOURCE_AMOUNT: 'source_amount',
  DESTINATION_AMOUNT: 'destination_amount',
  NETWORK_FEE: 'network_fee',
  WITHDRAWAL_AMOUNT: 'withdrawal_amount',

  // Chart properties
  INTERACTION_TYPE: 'interaction_type',
  TIME_SERIE_SELECTED: 'time_serie_selected',
  CANDLE_PERIOD: 'candle_period',

  // Risk management properties
  STOP_LOSS_PRICE: 'stop_loss_price',
  STOP_LOSS_PERCENT: 'stop_loss_percent',
  TAKE_PROFIT_PRICE: 'take_profit_price',
  TAKE_PROFIT_PERCENT: 'take_profit_percent',
  POSITION_SIZE: 'position_size',
  POSITION_AGE: 'position_age',

  // Notification properties
  NOTIFICATION_TYPE: 'notification_type',

  // Other properties
  INPUT_METHOD: 'input_method', // camelCase per requirements
  ACTION_TYPE: 'action_type',
<<<<<<< HEAD
=======
  SETTING_TYPE: 'setting_type',
>>>>>>> c0d92e35
  FAILURE_REASON: 'failure_reason',
  WARNING_TYPE: 'warning_type',
  WARNING_MESSAGE: 'warning_message',
  ERROR_TYPE: 'error_type',
  ERROR_MESSAGE: 'error_message',
  COMPLETION_DURATION_TUTORIAL: 'completion_duration_tutorial',
  STEPS_VIEWED: 'steps_viewed',
  VIEW_OCCURRENCES: 'view_occurrences',
  AMOUNT_FILLED: 'amount_filled',
  REMAINING_AMOUNT: 'remaining_amount',

  // Tutorial carousel navigation properties
  PREVIOUS_SCREEN: 'previous_screen',
  CURRENT_SCREEN: 'current_screen',
  SCREEN_POSITION: 'screen_position',
  TOTAL_SCREENS: 'total_screens',
  NAVIGATION_METHOD: 'navigation_method',
<<<<<<< HEAD
=======
  STATUS: 'status',
  SCREEN_TYPE: 'screen_type',
>>>>>>> c0d92e35
} as const;

/**
 * Property value constants
 */
export const PerpsEventValues = {
  DIRECTION: {
    LONG: 'long',
    SHORT: 'short',
  },
  ORDER_TYPE: {
    MARKET: 'market',
    LIMIT: 'limit',
  },
  ORDER_TYPE_CAPITALIZED: {
    MARKET: 'market',
    LIMIT: 'limit',
  },
  INPUT_METHOD: {
    SLIDER: 'slider',
    KEYBOARD: 'keyboard',
    PRESET: 'preset',
    MANUAL: 'manual',
    PERCENTAGE_BUTTON: 'percentage_button',
  },
  SOURCE: {
    BANNER: 'banner',
    NOTIFICATION: 'notification',
    MAIN_ACTION_BUTTON: 'main_action_button',
    POSITION_TAB: 'position_tab',
    PERP_MARKETS: 'perp_markets',
    DEEPLINK: 'deeplink',
    TUTORIAL: 'tutorial',
    TRADE_SCREEN: 'trade_screen',
    HOMESCREEN_TAB: 'homescreen_tab',
    PERP_ASSET_SCREEN: 'perp_asset_screen',
    PERP_MARKET: 'perp_market',
    PERP_MARKET_SEARCH: 'perp_market_search',
    POSITION_SCREEN: 'position_screen',
  },
  WARNING_TYPE: {
    MINIMUM_DEPOSIT: 'minimum_deposit',
    MINIMUM_ORDER_SIZE: 'minimum_order_size',
    INSUFFICIENT_BALANCE: 'insufficient_balance',
  },
  ERROR_TYPE: {
    NETWORK: 'network',
    APP_CRASH: 'app_crash',
    BACKEND: 'backend',
    VALIDATION: 'validation',
  },
  INTERACTION_TYPE: {
    TAP: 'tap',
    ZOOM: 'zoom',
    SLIDE: 'slide',
<<<<<<< HEAD
    CANDLE_PERIOD_CHANGE: 'candle_period_change',
=======
    SEARCH_CLICKED: 'search_clicked',
    ORDER_TYPE_VIEWED: 'order_type_viewed',
    ORDER_TYPE_SELECTED: 'order_type_selected',
    SETTING_CHANGED: 'setting_changed',
    TUTORIAL_STARTED: 'tutorial_started',
    TUTORIAL_COMPLETED: 'tutorial_completed',
    TUTORIAL_NAVIGATION: 'tutorial_navigation',
    CANDLE_PERIOD_VIEWED: 'candle_period_viewed',
    CANDLE_PERIOD_CHANGED: 'candle_period_changed',
>>>>>>> c0d92e35
  },
  ACTION_TYPE: {
    START_TRADING: 'start_trading',
    SKIP: 'skip',
<<<<<<< HEAD
=======
    STOP_LOSS_SET: 'stop_loss_set',
    TAKE_PROFIT_SET: 'take_profit_set',
>>>>>>> c0d92e35
  },
  NOTIFICATION_TYPE: {
    POSITION_LIQUIDATED: 'position_liquidated',
    TP_EXECUTED: 'tp_executed',
    SL_EXECUTED: 'sl_executed',
    LIMIT_ORDER_EXECUTED: 'limit_order_executed',
  },
  CLOSE_TYPE: {
    FULL: 'full',
    PARTIAL: 'partial',
  },
  NAVIGATION_METHOD: {
    SWIPE: 'swipe',
    CONTINUE_BUTTON: 'continue_button',
    PROGRESS_DOT: 'progress_dot',
<<<<<<< HEAD
=======
  },
  STATUS: {
    VIEWED: 'viewed',
    STARTED: 'started',
    COMPLETED: 'completed',
    INITIATED: 'initiated',
    SUBMITTED: 'submitted',
    EXECUTED: 'executed',
    PARTIALLY_FILLED: 'partially_filled',
    FAILED: 'failed',
  },
  SCREEN_TYPE: {
    MARKETS: 'markets',
    ASSET_DETAILS: 'asset_details',
    TRADING: 'trading',
    HOMESCREEN: 'homescreen',
    POSITION_CLOSE: 'position_close',
    LEVERAGE: 'leverage',
    TUTORIAL: 'tutorial',
    WITHDRAWAL: 'withdrawal',
    TP_SL: 'tp_sl',
    DEPOSIT_INPUT: 'deposit_input',
    DEPOSIT_REVIEW: 'deposit_review',
  },
  SETTING_TYPE: {
    LEVERAGE: 'leverage',
>>>>>>> c0d92e35
  },
} as const;<|MERGE_RESOLUTION|>--- conflicted
+++ resolved
@@ -73,10 +73,7 @@
   // Other properties
   INPUT_METHOD: 'input_method', // camelCase per requirements
   ACTION_TYPE: 'action_type',
-<<<<<<< HEAD
-=======
   SETTING_TYPE: 'setting_type',
->>>>>>> c0d92e35
   FAILURE_REASON: 'failure_reason',
   WARNING_TYPE: 'warning_type',
   WARNING_MESSAGE: 'warning_message',
@@ -94,11 +91,8 @@
   SCREEN_POSITION: 'screen_position',
   TOTAL_SCREENS: 'total_screens',
   NAVIGATION_METHOD: 'navigation_method',
-<<<<<<< HEAD
-=======
   STATUS: 'status',
   SCREEN_TYPE: 'screen_type',
->>>>>>> c0d92e35
 } as const;
 
 /**
@@ -154,9 +148,6 @@
     TAP: 'tap',
     ZOOM: 'zoom',
     SLIDE: 'slide',
-<<<<<<< HEAD
-    CANDLE_PERIOD_CHANGE: 'candle_period_change',
-=======
     SEARCH_CLICKED: 'search_clicked',
     ORDER_TYPE_VIEWED: 'order_type_viewed',
     ORDER_TYPE_SELECTED: 'order_type_selected',
@@ -166,16 +157,12 @@
     TUTORIAL_NAVIGATION: 'tutorial_navigation',
     CANDLE_PERIOD_VIEWED: 'candle_period_viewed',
     CANDLE_PERIOD_CHANGED: 'candle_period_changed',
->>>>>>> c0d92e35
   },
   ACTION_TYPE: {
     START_TRADING: 'start_trading',
     SKIP: 'skip',
-<<<<<<< HEAD
-=======
     STOP_LOSS_SET: 'stop_loss_set',
     TAKE_PROFIT_SET: 'take_profit_set',
->>>>>>> c0d92e35
   },
   NOTIFICATION_TYPE: {
     POSITION_LIQUIDATED: 'position_liquidated',
@@ -191,8 +178,6 @@
     SWIPE: 'swipe',
     CONTINUE_BUTTON: 'continue_button',
     PROGRESS_DOT: 'progress_dot',
-<<<<<<< HEAD
-=======
   },
   STATUS: {
     VIEWED: 'viewed',
@@ -219,6 +204,5 @@
   },
   SETTING_TYPE: {
     LEVERAGE: 'leverage',
->>>>>>> c0d92e35
   },
 } as const;