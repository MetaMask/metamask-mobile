--- conflicted
+++ resolved
@@ -105,7 +105,12 @@
   IMAGE_SELECTED: 'image_selected',
   TAB_NUMBER: 'tab_number',
 
-<<<<<<< HEAD
+  // A/B testing properties (flat per test for multiple concurrent tests)
+  // Only include AB test properties when test is enabled (event not sent when disabled)
+  // Button color test (TAT-1937)
+  AB_TEST_BUTTON_COLOR: 'ab_test_button_color',
+  // Future tests: add as AB_TEST_{TEST_NAME} (no _ENABLED property needed)
+
   // Entry point tracking properties
   BUTTON_CLICKED: 'button_clicked',
   BUTTON_LOCATION: 'button_location',
@@ -119,13 +124,6 @@
   HAS_STOP_LOSS: 'has_stop_loss',
   TAKE_PROFIT_PERCENTAGE: 'take_profit_percentage',
   STOP_LOSS_PERCENTAGE: 'stop_loss_percentage',
-=======
-  // A/B testing properties (flat per test for multiple concurrent tests)
-  // Only include AB test properties when test is enabled (event not sent when disabled)
-  // Button color test (TAT-1937)
-  AB_TEST_BUTTON_COLOR: 'ab_test_button_color',
-  // Future tests: add as AB_TEST_{TEST_NAME} (no _ENABLED property needed)
->>>>>>> eb896864
 } as const;
 
 /**
@@ -278,7 +276,14 @@
     FUNDING: 'funding',
     DEPOSITS: 'deposits',
   },
-<<<<<<< HEAD
+  // A/B testing values
+  AB_TEST: {
+    // Test IDs
+    BUTTON_COLOR_TEST: 'button_color_test',
+    // Button color test variants
+    CONTROL: 'control',
+    MONOCHROME: 'monochrome',
+  },
   PERP_DEX: {
     HYPERLIQUID: 'hyperliquid',
   },
@@ -304,14 +309,5 @@
     WALLET_HOME: 'wallet_home',
     SCREEN: 'screen',
     TOOLTIP: 'tooltip',
-=======
-  // A/B testing values
-  AB_TEST: {
-    // Test IDs
-    BUTTON_COLOR_TEST: 'button_color_test',
-    // Button color test variants
-    CONTROL: 'control',
-    MONOCHROME: 'monochrome',
->>>>>>> eb896864
   },
 } as const;