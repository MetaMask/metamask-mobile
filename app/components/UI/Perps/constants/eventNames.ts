--- conflicted
+++ resolved
@@ -73,10 +73,7 @@
   // Other properties
   INPUT_METHOD: 'input_method', // camelCase per requirements
   ACTION_TYPE: 'action_type',
-<<<<<<< HEAD
-=======
   SETTING_TYPE: 'setting_type',
->>>>>>> 8e7057fe
   FAILURE_REASON: 'failure_reason',
   WARNING_TYPE: 'warning_type',
   WARNING_MESSAGE: 'warning_message',
@@ -94,8 +91,6 @@
   SCREEN_POSITION: 'screen_position',
   TOTAL_SCREENS: 'total_screens',
   NAVIGATION_METHOD: 'navigation_method',
-<<<<<<< HEAD
-=======
   STATUS: 'status',
   SCREEN_TYPE: 'screen_type',
   SCREEN_NAME: 'screen_name',
@@ -103,7 +98,6 @@
   RETRY_ATTEMPTS: 'retry_attempts',
   SHOW_BACK_BUTTON: 'show_back_button',
   ATTEMPT_NUMBER: 'attempt_number',
->>>>>>> 8e7057fe
 } as const;
 
 /**
@@ -159,9 +153,6 @@
     TAP: 'tap',
     ZOOM: 'zoom',
     SLIDE: 'slide',
-<<<<<<< HEAD
-    CANDLE_PERIOD_CHANGE: 'candle_period_change',
-=======
     SEARCH_CLICKED: 'search_clicked',
     ORDER_TYPE_VIEWED: 'order_type_viewed',
     ORDER_TYPE_SELECTED: 'order_type_selected',
@@ -171,16 +162,12 @@
     TUTORIAL_NAVIGATION: 'tutorial_navigation',
     CANDLE_PERIOD_VIEWED: 'candle_period_viewed',
     CANDLE_PERIOD_CHANGED: 'candle_period_changed',
->>>>>>> 8e7057fe
   },
   ACTION_TYPE: {
     START_TRADING: 'start_trading',
     SKIP: 'skip',
-<<<<<<< HEAD
-=======
     STOP_LOSS_SET: 'stop_loss_set',
     TAKE_PROFIT_SET: 'take_profit_set',
->>>>>>> 8e7057fe
   },
   NOTIFICATION_TYPE: {
     POSITION_LIQUIDATED: 'position_liquidated',
@@ -196,8 +183,6 @@
     SWIPE: 'swipe',
     CONTINUE_BUTTON: 'continue_button',
     PROGRESS_DOT: 'progress_dot',
-<<<<<<< HEAD
-=======
   },
   STATUS: {
     VIEWED: 'viewed',
@@ -230,6 +215,5 @@
   },
   ACTION: {
     CONNECTION_RETRY: 'connection_retry',
->>>>>>> 8e7057fe
   },
 } as const;