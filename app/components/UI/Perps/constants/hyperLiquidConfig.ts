import type { CaipAssetId, CaipChainId } from '@metamask/utils';
import type {
  HyperLiquidNetwork,
  HyperLiquidEndpoints,
  HyperLiquidAssetConfigs,
  BridgeContractConfig,
  HyperLiquidBridgeContracts,
  HyperLiquidTransportConfig,
  TradingDefaultsConfig,
  FeeRatesConfig,
} from '../types';

// Network constants
export const ARBITRUM_MAINNET_CHAIN_ID = '42161';
export const ARBITRUM_TESTNET_CHAIN_ID = '421614';
export const ARBITRUM_MAINNET_CAIP_CHAIN_ID = `eip155:${ARBITRUM_MAINNET_CHAIN_ID}`;
export const ARBITRUM_TESTNET_CAIP_CHAIN_ID = `eip155:${ARBITRUM_TESTNET_CHAIN_ID}`;

// Hyperliquid chain constants
export const HYPERLIQUID_MAINNET_CHAIN_ID = '0x3e7'; // 999 in decimal
export const HYPERLIQUID_TESTNET_CHAIN_ID = '0x3e6'; // 998 in decimal (assumed)
export const HYPERLIQUID_NETWORK_NAME = 'Hyperliquid';

// Token constants
export const USDC_SYMBOL = 'USDC';
export const USDC_NAME = 'USD Coin';
export const USDC_DECIMALS = 6;
export const TOKEN_DECIMALS = 18;
export const ZERO_ADDRESS = '0x0000000000000000000000000000000000000000';
export const ZERO_BALANCE = '0x0';

// Network constants
export const ARBITRUM_SEPOLIA_CHAIN_ID = '0x66eee'; // 421614 in decimal

// USDC token addresses
export const USDC_ARBITRUM_MAINNET_ADDRESS =
  '0xaf88d065e77c8cC2239327C5EDb3A432268e5831';
export const USDC_ARBITRUM_TESTNET_ADDRESS =
  '0x75faf114eafb1BDbe2F0316DF893fd58CE46AA4d';

// WebSocket endpoints
export const HYPERLIQUID_ENDPOINTS: HyperLiquidEndpoints = {
  mainnet: 'wss://api.hyperliquid.xyz/ws',
  testnet: 'wss://api.hyperliquid-testnet.xyz/ws',
};

// Asset icons base URL
export const HYPERLIQUID_ASSET_ICONS_BASE_URL =
  'https://app.hyperliquid.xyz/coins/';

// Asset configurations for multichain abstraction
export const HYPERLIQUID_ASSET_CONFIGS: HyperLiquidAssetConfigs = {
  USDC: {
    mainnet: `${ARBITRUM_MAINNET_CAIP_CHAIN_ID}/erc20:0xaf88d065e77c8cC2239327C5EDb3A432268e5831/default`,
    testnet: `${ARBITRUM_TESTNET_CAIP_CHAIN_ID}/erc20:0x75faf114eafb1BDbe2F0316DF893fd58CE46AA4d/default`,
  },
};

// HyperLiquid bridge contract addresses for direct USDC deposits
// These are the official bridge contracts where USDC must be sent to credit user's HyperLiquid account
export const HYPERLIQUID_BRIDGE_CONTRACTS: HyperLiquidBridgeContracts = {
  mainnet: {
    chainId: ARBITRUM_MAINNET_CAIP_CHAIN_ID,
    contractAddress: '0x2df1c51e09aecf9cacb7bc98cb1742757f163df7',
  },
  testnet: {
    chainId: ARBITRUM_TESTNET_CAIP_CHAIN_ID,
    contractAddress: '0x08cfc1B6b2dCF36A1480b99353A354AA8AC56f89',
  },
};

// SDK transport configuration
export const HYPERLIQUID_TRANSPORT_CONFIG: HyperLiquidTransportConfig = {
  timeout: 10_000,
  keepAlive: { interval: 30_000 },
  reconnect: {
    maxRetries: 5,
    connectionTimeout: 10_000,
  },
};

// Trading configuration constants
export const TRADING_DEFAULTS: TradingDefaultsConfig = {
  leverage: 3, // 3x default leverage
  marginPercent: 10, // 10% fixed margin default
  takeProfitPercent: 0.3, // 30% take profit
  stopLossPercent: 0.1, // 10% stop loss
  slippage: 0.05, // 5% max slippage protection
  amount: {
    mainnet: 5, // $5 minimum order size
    testnet: 11, // Default USD amount for testnet
  },
};

// Fee configuration
export const FEE_RATES: FeeRatesConfig = {
  market: 0.0002, // 0.02% market order fee
  limit: 0.0001, // 0.01% limit order fee
};

// MetaMask fee for deposits (temporary placeholder)
export const METAMASK_DEPOSIT_FEE = '$0.00';

<<<<<<< HEAD
// Withdrawal fees
export const HYPERLIQUID_WITHDRAWAL_FEE = 1; // $1 USD fixed fee
export const METAMASK_WITHDRAWAL_FEE = 0; // $0 - no MM fee for withdrawals
export const METAMASK_WITHDRAWAL_FEE_PLACEHOLDER = '$0.00'; // Display format

// Withdrawal timing
export const WITHDRAWAL_ESTIMATED_TIME = '5 minutes';

// Risk management constants
export const RISK_MANAGEMENT: RiskManagementConfig = {
  maintenanceMargin: 0.05, // 5% maintenance margin for liquidation
  fallbackMaxLeverage: 20, // Fallback when market data unavailable
  fallbackBalancePercent: 0.1, // Default balance percentage if no balance
=======
// Order book spread constants
export const ORDER_BOOK_SPREAD = {
  // Default bid/ask spread when real order book data is not available
  // This represents a 0.02% spread (2 basis points) which is typical for liquid markets
  DEFAULT_BID_MULTIPLIER: 0.9999, // Bid price is 0.01% below current price
  DEFAULT_ASK_MULTIPLIER: 1.0001, // Ask price is 0.01% above current price
>>>>>>> 93a11706
};

// Deposit constants
export const DEPOSIT_CONFIG = {
  estimatedGasLimit: 150000, // Estimated gas limit for bridge deposit
  defaultSlippage: 1, // 1% default slippage for bridge quotes
  bridgeQuoteTimeout: 1000, // 1 second timeout for bridge quotes
  refreshRate: 30000, // 30 seconds quote refresh rate
  estimatedTime: {
    directDeposit: '3-5 seconds', // Direct USDC deposit on Arbitrum
    sameChainSwap: '30-60 seconds', // Swap on same chain before deposit
  },
};

// Type helpers
export type SupportedAsset = keyof typeof HYPERLIQUID_ASSET_CONFIGS;

// Configuration helpers
export function getWebSocketEndpoint(isTestnet: boolean): string {
  return isTestnet
    ? HYPERLIQUID_ENDPOINTS.testnet
    : HYPERLIQUID_ENDPOINTS.mainnet;
}

export function getChainId(isTestnet: boolean): string {
  return isTestnet ? ARBITRUM_TESTNET_CHAIN_ID : ARBITRUM_MAINNET_CHAIN_ID;
}

export function getCaipChainId(isTestnet: boolean): CaipChainId {
  const network: HyperLiquidNetwork = isTestnet ? 'testnet' : 'mainnet';
  return HYPERLIQUID_BRIDGE_CONTRACTS[network].chainId;
}

export function getBridgeInfo(isTestnet: boolean): BridgeContractConfig {
  const network: HyperLiquidNetwork = isTestnet ? 'testnet' : 'mainnet';
  return HYPERLIQUID_BRIDGE_CONTRACTS[network];
}

export function getSupportedAssets(isTestnet?: boolean): CaipAssetId[] {
  const network = isTestnet ? 'testnet' : 'mainnet';
  return Object.values(HYPERLIQUID_ASSET_CONFIGS).map(
    (config) => config[network],
  );
}

// CAIP asset namespace constants
export const CAIP_ASSET_NAMESPACES = {
  ERC20: 'erc20',
} as const;<|MERGE_RESOLUTION|>--- conflicted
+++ resolved
@@ -101,7 +101,6 @@
 // MetaMask fee for deposits (temporary placeholder)
 export const METAMASK_DEPOSIT_FEE = '$0.00';
 
-<<<<<<< HEAD
 // Withdrawal fees
 export const HYPERLIQUID_WITHDRAWAL_FEE = 1; // $1 USD fixed fee
 export const METAMASK_WITHDRAWAL_FEE = 0; // $0 - no MM fee for withdrawals
@@ -110,19 +109,12 @@
 // Withdrawal timing
 export const WITHDRAWAL_ESTIMATED_TIME = '5 minutes';
 
-// Risk management constants
-export const RISK_MANAGEMENT: RiskManagementConfig = {
-  maintenanceMargin: 0.05, // 5% maintenance margin for liquidation
-  fallbackMaxLeverage: 20, // Fallback when market data unavailable
-  fallbackBalancePercent: 0.1, // Default balance percentage if no balance
-=======
 // Order book spread constants
 export const ORDER_BOOK_SPREAD = {
   // Default bid/ask spread when real order book data is not available
   // This represents a 0.02% spread (2 basis points) which is typical for liquid markets
   DEFAULT_BID_MULTIPLIER: 0.9999, // Bid price is 0.01% below current price
   DEFAULT_ASK_MULTIPLIER: 1.0001, // Ask price is 0.01% above current price
->>>>>>> 93a11706
 };
 
 // Deposit constants
