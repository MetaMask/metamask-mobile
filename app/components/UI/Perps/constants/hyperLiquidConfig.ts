import type { CaipAssetId, CaipChainId, Hex } from '@metamask/utils';
import type {
  HyperLiquidNetwork,
  HyperLiquidEndpoints,
  HyperLiquidAssetConfigs,
  BridgeContractConfig,
  HyperLiquidBridgeContracts,
  HyperLiquidTransportConfig,
  TradingDefaultsConfig,
  FeeRatesConfig,
} from '../types/perps-types';

// Network constants
export const ARBITRUM_MAINNET_CHAIN_ID_HEX = '0xa4b1';
export const ARBITRUM_MAINNET_CHAIN_ID = '42161';
export const ARBITRUM_TESTNET_CHAIN_ID = '421614';
export const ARBITRUM_MAINNET_CAIP_CHAIN_ID = `eip155:${ARBITRUM_MAINNET_CHAIN_ID}`;
export const ARBITRUM_TESTNET_CAIP_CHAIN_ID = `eip155:${ARBITRUM_TESTNET_CHAIN_ID}`;

// Hyperliquid chain constants
export const HYPERLIQUID_MAINNET_CHAIN_ID = '0x3e7'; // 999 in decimal
export const HYPERLIQUID_TESTNET_CHAIN_ID = '0x3e6'; // 998 in decimal (assumed)
export const HYPERLIQUID_MAINNET_CAIP_CHAIN_ID = 'eip155:999' as CaipChainId;
export const HYPERLIQUID_TESTNET_CAIP_CHAIN_ID = 'eip155:998' as CaipChainId;
export const HYPERLIQUID_NETWORK_NAME = 'Hyperliquid';

// Token constants
export const USDC_SYMBOL = 'USDC';
export const USDC_NAME = 'USD Coin';
export const USDC_DECIMALS = 6;
export const TOKEN_DECIMALS = 18;
export const ZERO_ADDRESS = '0x0000000000000000000000000000000000000000';
export const ZERO_BALANCE = '0x0';

// Network constants
export const ARBITRUM_SEPOLIA_CHAIN_ID = '0x66eee'; // 421614 in decimal

// USDC token addresses
export const USDC_ETHEREUM_MAINNET_ADDRESS =
  '0xa0b86991c6218b36c1d19d4a2e9eb0ce3606eb48';
export const USDC_ARBITRUM_MAINNET_ADDRESS =
  '0xaf88d065e77c8cC2239327C5EDb3A432268e5831';
export const USDC_ARBITRUM_TESTNET_ADDRESS =
  '0x75faf114eafb1BDbe2F0316DF893fd58CE46AA4d';

// USDC token icon URL using MetaMask's official Token Icons API
// Format: https://static.cx.metamask.io/api/v1/tokenIcons/{chainId}/{contractAddress}.png
// This URL follows the same pattern used throughout MetaMask (bridges, swaps, etc.)
export const USDC_TOKEN_ICON_URL = `https://static.cx.metamask.io/api/v1/tokenIcons/1/${USDC_ETHEREUM_MAINNET_ADDRESS}.png`;

// WebSocket endpoints
export const HYPERLIQUID_ENDPOINTS: HyperLiquidEndpoints = {
  mainnet: 'wss://api.hyperliquid.xyz/ws',
  testnet: 'wss://api.hyperliquid-testnet.xyz/ws',
};

// Asset icons base URL
export const HYPERLIQUID_ASSET_ICONS_BASE_URL =
  'https://app.hyperliquid.xyz/coins/';

// Asset configurations for multichain abstraction
export const HYPERLIQUID_ASSET_CONFIGS: HyperLiquidAssetConfigs = {
  USDC: {
    mainnet: `${ARBITRUM_MAINNET_CAIP_CHAIN_ID}/erc20:0xaf88d065e77c8cC2239327C5EDb3A432268e5831/default`,
    testnet: `${ARBITRUM_TESTNET_CAIP_CHAIN_ID}/erc20:0x75faf114eafb1BDbe2F0316DF893fd58CE46AA4d/default`,
  },
};

// HyperLiquid bridge contract addresses for direct USDC deposits
// These are the official bridge contracts where USDC must be sent to credit user's HyperLiquid account
export const HYPERLIQUID_BRIDGE_CONTRACTS: HyperLiquidBridgeContracts = {
  mainnet: {
    chainId: ARBITRUM_MAINNET_CAIP_CHAIN_ID,
    contractAddress: '0x2df1c51e09aecf9cacb7bc98cb1742757f163df7',
  },
  testnet: {
    chainId: ARBITRUM_TESTNET_CAIP_CHAIN_ID,
    contractAddress: '0x08cfc1B6b2dCF36A1480b99353A354AA8AC56f89',
  },
};

// SDK transport configuration
export const HYPERLIQUID_TRANSPORT_CONFIG: HyperLiquidTransportConfig = {
  timeout: 10_000,
  keepAlive: { interval: 30_000 },
  reconnect: {
    maxRetries: 5,
    connectionTimeout: 10_000,
  },
};

// Trading configuration constants
export const TRADING_DEFAULTS: TradingDefaultsConfig = {
  leverage: 3, // 3x default leverage
  marginPercent: 10, // 10% fixed margin default
  takeProfitPercent: 0.3, // 30% take profit
  stopLossPercent: 0.1, // 10% stop loss
  slippage: 0.05, // 5% max slippage protection
  amount: {
    mainnet: 10, // $10 minimum order size
    testnet: 10, // $10 minimum order size
  },
};

// Fee configuration
// Note: These are base rates (Tier 0, no discounts)
// Actual fees will be calculated based on user's volume tier and staking
export const FEE_RATES: FeeRatesConfig = {
  taker: 0.00045, // 0.045% - Market orders and aggressive limit orders
  maker: 0.00015, // 0.015% - Limit orders that add liquidity
};

const BUILDER_FEE_MAX_FEE_DECIMAL = 0.001;

// Builder fee configuration
export const BUILDER_FEE_CONFIG = {
  // Test builder wallet
  testnetBuilder: '0x724e57771ba749650875bd8adb2e29a85d0cacfa' as Hex,
  // Production builder wallet
  mainnetBuilder: '0xe95a5e31904e005066614247d309e00d8ad753aa' as Hex,
  // Fee in decimal (10 bp = 0.1%)
  maxFeeDecimal: BUILDER_FEE_MAX_FEE_DECIMAL,
  maxFeeTenthsBps: BUILDER_FEE_MAX_FEE_DECIMAL * 100000,
  maxFeeRate: `${(BUILDER_FEE_MAX_FEE_DECIMAL * 100)
    .toFixed(4)
    .replace(/\.?0+$/, '')}%`,
};

// Referral code configuration
export const REFERRAL_CONFIG = {
  // Production referral code
  mainnetCode: 'MMCSI',
  // Development/testnet referral code
  testnetCode: 'MMCSITEST',
};

// MetaMask fee for deposits (temporary placeholder)
export const METAMASK_DEPOSIT_FEE = '$0.00';

// Withdrawal fees
export const HYPERLIQUID_WITHDRAWAL_FEE = 1; // $1 USD fixed fee
export const METAMASK_WITHDRAWAL_FEE = 0; // $0 - no MM fee for withdrawals
export const METAMASK_WITHDRAWAL_FEE_PLACEHOLDER = '$0.00'; // Display format

// Withdrawal timing
export const WITHDRAWAL_ESTIMATED_TIME = '5 minutes';

// Order book spread constants
export const ORDER_BOOK_SPREAD = {
  // Default bid/ask spread when real order book data is not available
  // This represents a 0.02% spread (2 basis points) which is typical for liquid markets
  DEFAULT_BID_MULTIPLIER: 0.9999, // Bid price is 0.01% below current price
  DEFAULT_ASK_MULTIPLIER: 1.0001, // Ask price is 0.01% above current price
};

// Deposit constants
export const DEPOSIT_CONFIG = {
  estimatedGasLimit: 150000, // Estimated gas limit for bridge deposit
  defaultSlippage: 1, // 1% default slippage for bridge quotes
  bridgeQuoteTimeout: 1000, // 1 second timeout for bridge quotes
  refreshRate: 30000, // 30 seconds quote refresh rate
  estimatedTime: {
    directDeposit: '3-5 seconds', // Direct USDC deposit on Arbitrum
    sameChainSwap: '30-60 seconds', // Swap on same chain before deposit
  },
};

// Withdrawal constants (HyperLiquid-specific)
export const HYPERLIQUID_WITHDRAWAL_MINUTES = 5; // HyperLiquid withdrawal processing time in minutes
export const HYPERLIQUID_WITHDRAWAL_PROGRESS_INTERVAL_MS = 30000; // 30 seconds progress update interval

// Type helpers
export type SupportedAsset = keyof typeof HYPERLIQUID_ASSET_CONFIGS;

// Configuration helpers
export function getWebSocketEndpoint(isTestnet: boolean): string {
  return isTestnet
    ? HYPERLIQUID_ENDPOINTS.testnet
    : HYPERLIQUID_ENDPOINTS.mainnet;
}

export function getChainId(isTestnet: boolean): string {
  return isTestnet ? ARBITRUM_TESTNET_CHAIN_ID : ARBITRUM_MAINNET_CHAIN_ID;
}

export function getCaipChainId(isTestnet: boolean): CaipChainId {
  const network: HyperLiquidNetwork = isTestnet ? 'testnet' : 'mainnet';
  return HYPERLIQUID_BRIDGE_CONTRACTS[network].chainId;
}

export function getBridgeInfo(isTestnet: boolean): BridgeContractConfig {
  const network: HyperLiquidNetwork = isTestnet ? 'testnet' : 'mainnet';
  return HYPERLIQUID_BRIDGE_CONTRACTS[network];
}

export function getSupportedAssets(isTestnet?: boolean): CaipAssetId[] {
  const network = isTestnet ? 'testnet' : 'mainnet';
  return Object.values(HYPERLIQUID_ASSET_CONFIGS).map(
    (config) => config[network],
  );
}

// CAIP asset namespace constants
export const CAIP_ASSET_NAMESPACES = {
  ERC20: 'erc20',
} as const;

/**
 * HyperLiquid protocol-specific configuration
 * Contains constants specific to HyperLiquid's perps exchange
 */
export const HYPERLIQUID_CONFIG = {
  // Exchange name used in predicted funding data
  // HyperLiquid uses 'HlPerp' as their perps exchange identifier
  EXCHANGE_NAME: 'HlPerp',
} as const;

/**
 * HIP-3 multi-DEX asset ID calculation constants
 * Per HIP-3-IMPLEMENTATION.md:
 * - Main DEX: assetId = index (0, 1, 2, ...)
 * - HIP-3 DEX: assetId = BASE_ASSET_ID + (perpDexIndex × DEX_MULTIPLIER) + index
 *
 * This formula enables proper order routing across multiple DEXs:
 * - Main DEX (perpDexIndex=0): Uses index directly (BTC=0, ETH=1, SOL=2, etc.)
 * - xyz DEX (perpDexIndex=1): 100000 + (1 × 10000) + index = 110000-110999
 * - abc DEX (perpDexIndex=2): 100000 + (2 × 10000) + index = 120000-120999
 *
 * Supports up to 10 HIP-3 DEXs with 10000 assets each.
 */
export const HIP3_ASSET_ID_CONFIG = {
  // Base offset for HIP-3 asset IDs (100000)
  // Ensures HIP-3 asset IDs don't conflict with main DEX indices
  BASE_ASSET_ID: 100000,

  // Multiplier for DEX index in asset ID calculation (10000)
  // Allocates 10000 asset ID slots per DEX (0-9999)
  DEX_MULTIPLIER: 10000,
} as const;

/**
 * Basis points conversion constant
 * 1 basis point (bp) = 0.01% = 0.0001 as decimal
 * Used for fee discount calculations (e.g., 6500 bps = 65%)
 */
export const BASIS_POINTS_DIVISOR = 10000;

/**
 * HIP-3 DEX market type classifications
 * Maps DEX identifiers to their asset category for badge display
 *
 * Market type determines the badge shown in the UI:
 * - 'equity': STOCK badge (for stock markets like xyz)
 * - 'forex': FOREX badge (for forex markets)
 * - 'commodity': COMMODITY badge (for commodity markets)
 * - 'crypto': CRYPTO badge (for crypto-only DEXs)
 * - undefined: Falls back to 'experimental' badge for HIP-3 DEXs
 *
 * DEXs not listed here will show the 'experimental' badge by default.
 * Main DEX (no prefix) shows no badge.
 */
export const HIP3_DEX_MARKET_TYPES = {
  xyz: 'equity' as const, // xyz DEX offers stock trading
  // Future DEX classifications:
  // abc: 'forex' as const,
  // commodity_dex: 'commodity' as const,
} as const;

/**
 * HIP-3 margin management configuration
 * Controls margin buffers and auto-rebalance behavior for HIP-3 DEXes with isolated margin
 *
 * Background: HyperLiquid validates availableBalance >= totalRequiredMargin BEFORE reallocating
 * existing locked margin. This requires temporary over-funding when increasing positions,
 * followed by automatic cleanup to minimize locked capital.
 */
export const HIP3_MARGIN_CONFIG = {
  /**
   * Margin buffer multiplier for fees and slippage (0.3% = multiply by 1.003)
   * Covers HyperLiquid's max taker fee (0.035%) with comfortable margin
   */
  BUFFER_MULTIPLIER: 1.003,

  /**
   * Desired buffer to keep on HIP-3 DEX after auto-rebalance (USDC amount)
   * Small buffer allows quick follow-up orders without transfers
   */
  REBALANCE_DESIRED_BUFFER: 0.1,

  /**
   * Minimum excess threshold to trigger auto-rebalance (USDC amount)
   * Prevents unnecessary transfers for tiny amounts
   */
  REBALANCE_MIN_THRESHOLD: 0.1,
<<<<<<< HEAD
} as const;
=======
} as const;

// Progress bar constants
export const INITIAL_AMOUNT_UI_PROGRESS = 10;
export const WITHDRAWAL_PROGRESS_STAGES = [
  25, 35, 45, 55, 65, 75, 85, 90, 95, 98,
];
export const PROGRESS_BAR_COMPLETION_DELAY_MS = 500;
>>>>>>> 89cff640
<|MERGE_RESOLUTION|>--- conflicted
+++ resolved
@@ -292,9 +292,6 @@
    * Prevents unnecessary transfers for tiny amounts
    */
   REBALANCE_MIN_THRESHOLD: 0.1,
-<<<<<<< HEAD
-} as const;
-=======
 } as const;
 
 // Progress bar constants
@@ -302,5 +299,4 @@
 export const WITHDRAWAL_PROGRESS_STAGES = [
   25, 35, 45, 55, 65, 75, 85, 90, 95, 98,
 ];
-export const PROGRESS_BAR_COMPLETION_DELAY_MS = 500;
->>>>>>> 89cff640
+export const PROGRESS_BAR_COMPLETION_DELAY_MS = 500;