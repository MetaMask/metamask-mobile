import type { CaipAssetId, CaipChainId, Hex } from '@metamask/utils';
import type {
  HyperLiquidNetwork,
  HyperLiquidEndpoints,
  HyperLiquidAssetConfigs,
  BridgeContractConfig,
  HyperLiquidBridgeContracts,
  HyperLiquidTransportConfig,
  TradingDefaultsConfig,
  FeeRatesConfig,
} from '../types/perps-types';

// Network constants
export const ARBITRUM_MAINNET_CHAIN_ID_HEX = '0xa4b1';
export const ARBITRUM_MAINNET_CHAIN_ID = '42161';
export const ARBITRUM_TESTNET_CHAIN_ID = '421614';
export const ARBITRUM_MAINNET_CAIP_CHAIN_ID = `eip155:${ARBITRUM_MAINNET_CHAIN_ID}`;
export const ARBITRUM_TESTNET_CAIP_CHAIN_ID = `eip155:${ARBITRUM_TESTNET_CHAIN_ID}`;

// Hyperliquid chain constants
export const HYPERLIQUID_MAINNET_CHAIN_ID = '0x3e7'; // 999 in decimal
export const HYPERLIQUID_TESTNET_CHAIN_ID = '0x3e6'; // 998 in decimal (assumed)
export const HYPERLIQUID_MAINNET_CAIP_CHAIN_ID = 'eip155:999' as CaipChainId;
export const HYPERLIQUID_TESTNET_CAIP_CHAIN_ID = 'eip155:998' as CaipChainId;
export const HYPERLIQUID_NETWORK_NAME = 'Hyperliquid';

// Token constants
export const USDC_SYMBOL = 'USDC';
export const USDC_NAME = 'USD Coin';
export const USDC_DECIMALS = 6;
export const TOKEN_DECIMALS = 18;
export const ZERO_ADDRESS = '0x0000000000000000000000000000000000000000';
export const ZERO_BALANCE = '0x0';

// Network constants
export const ARBITRUM_SEPOLIA_CHAIN_ID = '0x66eee'; // 421614 in decimal

// USDC token addresses
export const USDC_ETHEREUM_MAINNET_ADDRESS =
  '0xa0b86991c6218b36c1d19d4a2e9eb0ce3606eb48';
export const USDC_ARBITRUM_MAINNET_ADDRESS =
  '0xaf88d065e77c8cC2239327C5EDb3A432268e5831';
export const USDC_ARBITRUM_TESTNET_ADDRESS =
  '0x75faf114eafb1BDbe2F0316DF893fd58CE46AA4d';

// USDC token icon URL using MetaMask's official Token Icons API
// Format: https://static.cx.metamask.io/api/v1/tokenIcons/{chainId}/{contractAddress}.png
// This URL follows the same pattern used throughout MetaMask (bridges, swaps, etc.)
export const USDC_TOKEN_ICON_URL = `https://static.cx.metamask.io/api/v1/tokenIcons/1/${USDC_ETHEREUM_MAINNET_ADDRESS}.png`;

// WebSocket endpoints
export const HYPERLIQUID_ENDPOINTS: HyperLiquidEndpoints = {
  mainnet: 'wss://api.hyperliquid.xyz/ws',
  testnet: 'wss://api.hyperliquid-testnet.xyz/ws',
};

// Asset icons base URL
export const HYPERLIQUID_ASSET_ICONS_BASE_URL =
  'https://app.hyperliquid.xyz/coins/';

// Asset configurations for multichain abstraction
export const HYPERLIQUID_ASSET_CONFIGS: HyperLiquidAssetConfigs = {
  USDC: {
    mainnet: `${ARBITRUM_MAINNET_CAIP_CHAIN_ID}/erc20:0xaf88d065e77c8cC2239327C5EDb3A432268e5831/default`,
    testnet: `${ARBITRUM_TESTNET_CAIP_CHAIN_ID}/erc20:0x75faf114eafb1BDbe2F0316DF893fd58CE46AA4d/default`,
  },
};

// HyperLiquid bridge contract addresses for direct USDC deposits
// These are the official bridge contracts where USDC must be sent to credit user's HyperLiquid account
export const HYPERLIQUID_BRIDGE_CONTRACTS: HyperLiquidBridgeContracts = {
  mainnet: {
    chainId: ARBITRUM_MAINNET_CAIP_CHAIN_ID,
    contractAddress: '0x2df1c51e09aecf9cacb7bc98cb1742757f163df7',
  },
  testnet: {
    chainId: ARBITRUM_TESTNET_CAIP_CHAIN_ID,
    contractAddress: '0x08cfc1B6b2dCF36A1480b99353A354AA8AC56f89',
  },
};

// SDK transport configuration
export const HYPERLIQUID_TRANSPORT_CONFIG: HyperLiquidTransportConfig = {
  timeout: 10_000,
  keepAlive: { interval: 30_000 },
  reconnect: {
    maxRetries: 5,
    connectionTimeout: 10_000,
  },
};

// Trading configuration constants
export const TRADING_DEFAULTS: TradingDefaultsConfig = {
  leverage: 3, // 3x default leverage
  marginPercent: 10, // 10% fixed margin default
  takeProfitPercent: 0.3, // 30% take profit
  stopLossPercent: 0.1, // 10% stop loss
  slippage: 0.05, // 5% max slippage protection
  amount: {
    mainnet: 10, // $10 minimum order size
    testnet: 10, // $10 minimum order size
  },
};

// Fee configuration
// Note: These are base rates (Tier 0, no discounts)
// Actual fees will be calculated based on user's volume tier and staking
export const FEE_RATES: FeeRatesConfig = {
  taker: 0.00045, // 0.045% - Market orders and aggressive limit orders
  maker: 0.00015, // 0.015% - Limit orders that add liquidity
};

const BUILDER_FEE_MAX_FEE_DECIMAL = 0.001;

// Builder fee configuration
export const BUILDER_FEE_CONFIG = {
  // Test builder wallet
  testnetBuilder: '0x724e57771ba749650875bd8adb2e29a85d0cacfa' as Hex,
  // Production builder wallet
  mainnetBuilder: '0xe95a5e31904e005066614247d309e00d8ad753aa' as Hex,
  // Fee in decimal (10 bp = 0.1%)
  maxFeeDecimal: BUILDER_FEE_MAX_FEE_DECIMAL,
  maxFeeTenthsBps: BUILDER_FEE_MAX_FEE_DECIMAL * 100000,
  maxFeeRate: `${(BUILDER_FEE_MAX_FEE_DECIMAL * 100)
    .toFixed(4)
    .replace(/\.?0+$/, '')}%`,
};

// Referral code configuration
export const REFERRAL_CONFIG = {
  // Production referral code
  mainnetCode: 'MMCSI',
  // Development/testnet referral code
  testnetCode: 'MMCSITEST',
};

// MetaMask fee for deposits (temporary placeholder)
export const METAMASK_DEPOSIT_FEE = '$0.00';

// Withdrawal fees
export const HYPERLIQUID_WITHDRAWAL_FEE = 1; // $1 USD fixed fee
export const METAMASK_WITHDRAWAL_FEE = 0; // $0 - no MM fee for withdrawals
export const METAMASK_WITHDRAWAL_FEE_PLACEHOLDER = '$0.00'; // Display format

// Withdrawal timing
export const WITHDRAWAL_ESTIMATED_TIME = '5 minutes';

// Order book spread constants
export const ORDER_BOOK_SPREAD = {
  // Default bid/ask spread when real order book data is not available
  // This represents a 0.02% spread (2 basis points) which is typical for liquid markets
  DEFAULT_BID_MULTIPLIER: 0.9999, // Bid price is 0.01% below current price
  DEFAULT_ASK_MULTIPLIER: 1.0001, // Ask price is 0.01% above current price
};

// Deposit constants
export const DEPOSIT_CONFIG = {
  estimatedGasLimit: 150000, // Estimated gas limit for bridge deposit
  defaultSlippage: 1, // 1% default slippage for bridge quotes
  bridgeQuoteTimeout: 1000, // 1 second timeout for bridge quotes
  refreshRate: 30000, // 30 seconds quote refresh rate
  estimatedTime: {
    directDeposit: '3-5 seconds', // Direct USDC deposit on Arbitrum
    sameChainSwap: '30-60 seconds', // Swap on same chain before deposit
  },
};

// Withdrawal constants (HyperLiquid-specific)
export const HYPERLIQUID_WITHDRAWAL_MINUTES = 5; // HyperLiquid withdrawal processing time in minutes
export const HYPERLIQUID_WITHDRAWAL_PROGRESS_INTERVAL_MS = 30000; // 30 seconds progress update interval

// Type helpers
export type SupportedAsset = keyof typeof HYPERLIQUID_ASSET_CONFIGS;

// Configuration helpers
export function getWebSocketEndpoint(isTestnet: boolean): string {
  return isTestnet
    ? HYPERLIQUID_ENDPOINTS.testnet
    : HYPERLIQUID_ENDPOINTS.mainnet;
}

export function getChainId(isTestnet: boolean): string {
  return isTestnet ? ARBITRUM_TESTNET_CHAIN_ID : ARBITRUM_MAINNET_CHAIN_ID;
}

export function getCaipChainId(isTestnet: boolean): CaipChainId {
  const network: HyperLiquidNetwork = isTestnet ? 'testnet' : 'mainnet';
  return HYPERLIQUID_BRIDGE_CONTRACTS[network].chainId;
}

export function getBridgeInfo(isTestnet: boolean): BridgeContractConfig {
  const network: HyperLiquidNetwork = isTestnet ? 'testnet' : 'mainnet';
  return HYPERLIQUID_BRIDGE_CONTRACTS[network];
}

export function getSupportedAssets(isTestnet?: boolean): CaipAssetId[] {
  const network = isTestnet ? 'testnet' : 'mainnet';
  return Object.values(HYPERLIQUID_ASSET_CONFIGS).map(
    (config) => config[network],
  );
}

// CAIP asset namespace constants
export const CAIP_ASSET_NAMESPACES = {
  ERC20: 'erc20',
} as const;

/**
 * HyperLiquid protocol-specific configuration
 * Contains constants specific to HyperLiquid's perps exchange
 */
export const HYPERLIQUID_CONFIG = {
  // Exchange name used in predicted funding data
  // HyperLiquid uses 'HlPerp' as their perps exchange identifier
  EXCHANGE_NAME: 'HlPerp',
} as const;

<<<<<<< HEAD
/**
 * HIP-3 multi-DEX asset ID calculation constants
 * Per HIP-3-IMPLEMENTATION.md:
 * - Main DEX: assetId = index (0, 1, 2, ...)
 * - HIP-3 DEX: assetId = BASE_ASSET_ID + (perpDexIndex × DEX_MULTIPLIER) + index
 *
 * This formula enables proper order routing across multiple DEXs:
 * - Main DEX (perpDexIndex=0): Uses index directly (BTC=0, ETH=1, SOL=2, etc.)
 * - xyz DEX (perpDexIndex=1): 100000 + (1 × 10000) + index = 110000-110999
 * - abc DEX (perpDexIndex=2): 100000 + (2 × 10000) + index = 120000-120999
 *
 * Supports up to 10 HIP-3 DEXs with 10000 assets each.
 */
export const HIP3_ASSET_ID_CONFIG = {
  // Base offset for HIP-3 asset IDs (100000)
  // Ensures HIP-3 asset IDs don't conflict with main DEX indices
  BASE_ASSET_ID: 100000,

  // Multiplier for DEX index in asset ID calculation (10000)
  // Allocates 10000 asset ID slots per DEX (0-9999)
  DEX_MULTIPLIER: 10000,
} as const;

/**
 * Basis points conversion constant
 * 1 basis point (bp) = 0.01% = 0.0001 as decimal
 * Used for fee discount calculations (e.g., 6500 bps = 65%)
 */
export const BASIS_POINTS_DIVISOR = 10000;

/**
 * HIP-3 DEX market type classifications
 * Maps DEX identifiers to their asset category for badge display
 *
 * Market type determines the badge shown in the UI:
 * - 'equity': STOCK badge (for stock markets like xyz)
 * - 'forex': FOREX badge (for forex markets)
 * - 'commodity': COMMODITY badge (for commodity markets)
 * - 'crypto': CRYPTO badge (for crypto-only DEXs)
 * - undefined: Falls back to 'experimental' badge for HIP-3 DEXs
 *
 * DEXs not listed here will show the 'experimental' badge by default.
 * Main DEX (no prefix) shows no badge.
 */
export const HIP3_DEX_MARKET_TYPES = {
  xyz: 'equity' as const, // xyz DEX offers stock trading
  // Future DEX classifications:
  // abc: 'forex' as const,
  // commodity_dex: 'commodity' as const,
} as const;

/**
 * HIP-3 margin management configuration
 * Controls margin buffers and auto-rebalance behavior for HIP-3 DEXes with isolated margin
 *
 * Background: HyperLiquid validates availableBalance >= totalRequiredMargin BEFORE reallocating
 * existing locked margin. This requires temporary over-funding when increasing positions,
 * followed by automatic cleanup to minimize locked capital.
 */
export const HIP3_MARGIN_CONFIG = {
  /**
   * Margin buffer multiplier for fees and slippage (0.3% = multiply by 1.003)
   * Covers HyperLiquid's max taker fee (0.035%) with comfortable margin
   */
  BUFFER_MULTIPLIER: 1.003,

  /**
   * Desired buffer to keep on HIP-3 DEX after auto-rebalance (USDC amount)
   * Small buffer allows quick follow-up orders without transfers
   */
  REBALANCE_DESIRED_BUFFER: 0.1,

  /**
   * Minimum excess threshold to trigger auto-rebalance (USDC amount)
   * Prevents unnecessary transfers for tiny amounts
   */
  REBALANCE_MIN_THRESHOLD: 0.1,
} as const;
=======
// Progress bar constants
export const INITIAL_AMOUNT_UI_PROGRESS = 10;
export const WITHDRAWAL_PROGRESS_STAGES = [
  25, 35, 45, 55, 65, 75, 85, 90, 95, 98,
];
export const PROGRESS_BAR_COMPLETION_DELAY_MS = 500;
>>>>>>> 52b69aca
<|MERGE_RESOLUTION|>--- conflicted
+++ resolved
@@ -215,7 +215,6 @@
   EXCHANGE_NAME: 'HlPerp',
 } as const;
 
-<<<<<<< HEAD
 /**
  * HIP-3 multi-DEX asset ID calculation constants
  * Per HIP-3-IMPLEMENTATION.md:
@@ -294,11 +293,10 @@
    */
   REBALANCE_MIN_THRESHOLD: 0.1,
 } as const;
-=======
+
 // Progress bar constants
 export const INITIAL_AMOUNT_UI_PROGRESS = 10;
 export const WITHDRAWAL_PROGRESS_STAGES = [
   25, 35, 45, 55, 65, 75, 85, 90, 95, 98,
 ];
-export const PROGRESS_BAR_COMPLETION_DELAY_MS = 500;
->>>>>>> 52b69aca
+export const PROGRESS_BAR_COMPLETION_DELAY_MS = 500;