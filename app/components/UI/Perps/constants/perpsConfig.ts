--- conflicted
+++ resolved
@@ -166,18 +166,6 @@
 } as const;
 
 /**
-<<<<<<< HEAD
- * Rewards API configuration
- * Endpoints for fee discounts and points estimation
- */
-export const REWARDS_API_CONFIG = {
-  // Fee discount endpoint - returns perps discount for user address
-  // Response format: "x,y" where x is the fee rate in bps (e.g., "10,0" for 10bps, "5,0" for 5bps)
-  FEE_DISCOUNT_ENDPOINT: '/public/rewards/perps-fee-discount',
-  // Points estimation endpoint - estimates points for a trade
-  POINTS_ESTIMATE_ENDPOINT: '/points-estimation',
-} as const;
-=======
  * Funding rate display configuration
  * Controls how funding rates are formatted and displayed across the app
  */
@@ -192,5 +180,4 @@
 
 export const PERPS_GTM_WHATS_NEW_MODAL = 'perps-gtm-whats-new-modal';
 export const PERPS_GTM_MODAL_ENGAGE = 'engage';
-export const PERPS_GTM_MODAL_DECLINE = 'decline';
->>>>>>> 9fbef860
+export const PERPS_GTM_MODAL_DECLINE = 'decline';