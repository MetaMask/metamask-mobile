/**
 * Perps feature constants
 */
export const PERPS_CONSTANTS = {
  FEATURE_FLAG_KEY: 'perpsEnabled',
  FEATURE_NAME: 'perps', // Constant for Sentry error filtering - enables "feature:perps" dashboard queries
  WEBSOCKET_TIMEOUT: 5000, // 5 seconds
  WEBSOCKET_CLEANUP_DELAY: 1000, // 1 second
  BACKGROUND_DISCONNECT_DELAY: 20_000, // 20 seconds delay before disconnecting when app is backgrounded or when user exits perps UX
  CONNECTION_TIMEOUT_MS: 10_000, // 10 seconds timeout for connection and position loading states
  DEFAULT_MONITORING_TIMEOUT_MS: 10_000, // 10 seconds default timeout for data monitoring operations

  // Connection timing constants
  CONNECTION_GRACE_PERIOD_MS: 20_000, // 20 seconds grace period before actual disconnection (same as BACKGROUND_DISCONNECT_DELAY for semantic clarity)
  CONNECTION_ATTEMPT_TIMEOUT_MS: 30_000, // 30 seconds timeout for connection attempts to prevent indefinite hanging
  WEBSOCKET_PING_TIMEOUT_MS: 5_000, // 5 seconds timeout for WebSocket health check ping
  RECONNECTION_CLEANUP_DELAY_MS: 500, // Platform-agnostic delay to ensure WebSocket is ready
  RECONNECTION_DELAY_ANDROID_MS: 300, // Android-specific reconnection delay for better reliability on slower devices
  RECONNECTION_DELAY_IOS_MS: 100, // iOS-specific reconnection delay for optimal performance

  // Connection manager timing constants
  BALANCE_UPDATE_THROTTLE_MS: 15000, // Update at most every 15 seconds to reduce state updates in PerpsConnectionManager
  INITIAL_DATA_DELAY_MS: 100, // Delay to allow initial data to load after connection establishment

  DEFAULT_ASSET_PREVIEW_LIMIT: 5,
  DEFAULT_MAX_LEVERAGE: 3 as number, // Default fallback max leverage when market data is unavailable - conservative default
  FALLBACK_PRICE_DISPLAY: '$---', // Display when price data is unavailable
  FALLBACK_PERCENTAGE_DISPLAY: '--%', // Display when change data is unavailable
  FALLBACK_DATA_DISPLAY: '--', // Display when non-price data is unavailable
  ZERO_AMOUNT_DISPLAY: '$0', // Display for zero dollar amounts (e.g., no volume)
  ZERO_AMOUNT_DETAILED_DISPLAY: '$0.00', // Display for zero dollar amounts with decimals

  RECENT_ACTIVITY_LIMIT: 3,
} as const;

/**
 * Withdrawal-specific constants (protocol-agnostic)
 * Note: Protocol-specific values like estimated time should be defined in each protocol's config
 */
export const WITHDRAWAL_CONSTANTS = {
  DEFAULT_MIN_AMOUNT: '1.01', // Default minimum withdrawal amount in USDC
  DEFAULT_FEE_AMOUNT: 1, // Default withdrawal fee in USDC
  DEFAULT_FEE_TOKEN: 'USDC', // Default fee token
} as const;

/**
 * MetaMask fee configuration for Perps trading
 * These fees are protocol-agnostic and apply on top of protocol fees
 */
export const METAMASK_FEE_CONFIG = {
  // Deposit/withdrawal fees
  DEPOSIT_FEE: 0, // $0 currently
  WITHDRAWAL_FEE: 0, // $0 currently

  // Future: Fee configuration will be fetched from API based on:
  // - User tier/volume (for MetaMask fee discounts)
  // - Promotional campaigns
  // - Protocol-specific agreements
  // - MetaMask points/rewards integration
  // Note: Trading fees are now handled by each provider's calculateFees()
  // which returns complete fee breakdown including MetaMask fees
} as const;

/**
 * Validation thresholds for UI warnings and checks
 * These values control when warnings are shown to users
 */
export const VALIDATION_THRESHOLDS = {
  // Leverage threshold for warning users about high leverage
  HIGH_LEVERAGE_WARNING: 20, // Show warning when leverage > 20x

  // Limit price difference threshold (as decimal, 0.1 = 10%)
  LIMIT_PRICE_DIFFERENCE_WARNING: 0.1, // Warn if limit price differs by >10% from current price

  // Price deviation threshold (as decimal, 0.1 = 10%)
  PRICE_DEVIATION: 0.1, // Warn if perps price deviates by >10% from spot price
} as const;

/**
 * Order slippage configuration
 * Controls default slippage tolerance for different order types
 * Conservative defaults based on HyperLiquid platform interface
 * See: docs/perps/hyperliquid/ORDER-MATCHING-ERRORS.md
 */
export const ORDER_SLIPPAGE_CONFIG = {
  // Market order slippage (basis points)
  // 300 basis points = 3% = 0.03 decimal
  // Conservative default for measured rollout, prevents most IOC failures
  DEFAULT_MARKET_SLIPPAGE_BPS: 300,

  // TP/SL order slippage (basis points)
  // 1000 basis points = 10% = 0.10 decimal
  // Aligns with HyperLiquid platform default for triggered orders
  DEFAULT_TPSL_SLIPPAGE_BPS: 1000,

  // Limit order slippage (basis points)
  // 100 basis points = 1% = 0.01 decimal
  // Kept conservative as limit orders rest on book (not IOC/immediate execution)
  DEFAULT_LIMIT_SLIPPAGE_BPS: 100,
} as const;

/**
 * Performance optimization constants
 * These values control debouncing and throttling for better performance
 */
export const PERFORMANCE_CONFIG = {
  // Price updates debounce delay (milliseconds)
  // Batches rapid WebSocket price updates to reduce re-renders
  PRICE_UPDATE_DEBOUNCE_MS: 1000,

  // Order validation debounce delay (milliseconds)
  // Prevents excessive validation calls during rapid form input changes
  VALIDATION_DEBOUNCE_MS: 300,

  // Liquidation price debounce delay (milliseconds)
  // Prevents excessive liquidation price calls during rapid form input changes
  LIQUIDATION_PRICE_DEBOUNCE_MS: 500,

  // Navigation params delay (milliseconds)
  // Required for React Navigation to complete state transitions before setting params
  // This ensures navigation context is available when programmatically selecting tabs
  NAVIGATION_PARAMS_DELAY_MS: 200,

  // Tab control reset delay (milliseconds)
  // Delay to reset programmatic tab control after tab switching to prevent render loops
  TAB_CONTROL_RESET_DELAY_MS: 500,

  // Market data cache duration (milliseconds)
  // How long to cache market list data before fetching fresh data
  MARKET_DATA_CACHE_DURATION_MS: 5 * 60 * 1000, // 5 minutes

  // Asset metadata cache duration (milliseconds)
  // How long to cache asset icon validation results
  ASSET_METADATA_CACHE_DURATION_MS: 60 * 60 * 1000, // 1 hour

  // Max leverage cache duration (milliseconds)
  // How long to cache max leverage values per asset (leverage rarely changes)
  MAX_LEVERAGE_CACHE_DURATION_MS: 60 * 60 * 1000, // 1 hour

  // Rewards cache durations (milliseconds)
  // How long to cache fee discount data from rewards API
  FEE_DISCOUNT_CACHE_DURATION_MS: 5 * 60 * 1000, // 5 minutes
  // How long to cache points calculation parameters from rewards API
  POINTS_CALCULATION_CACHE_DURATION_MS: 5 * 60 * 1000, // 5 minutes

  /**
   * Performance logging markers for filtering logs during development and debugging
   * These markers help isolate performance-related logs from general application logs
   * Usage: Use in DevLogger calls to easily filter specific performance areas
   * Impact: Development only (uses DevLogger) - zero production performance cost
   *
   * Examples:
   * - Filter Sentry performance logs: `adb logcat | grep PERPSMARK_SENTRY`
   * - Filter MetaMetrics events: `adb logcat | grep PERPSMARK_METRICS`
   * - Filter WebSocket performance: `adb logcat | grep PERPSMARK_WS`
   * - Filter all Perps performance: `adb logcat | grep PERPSMARK_`
   */
  LOGGING_MARKERS: {
    // Sentry performance measurement logs (screen loads, bottom sheets, API timing)
    SENTRY_PERFORMANCE: 'PERPSMARK_SENTRY',

    // MetaMetrics event tracking logs (user interactions, business analytics)
    METAMETRICS_EVENTS: 'PERPSMARK_METRICS',

    // WebSocket performance logs (connection timing, data flow, reconnections)
    WEBSOCKET_PERFORMANCE: 'PERPSMARK_SENTRY_WS',
  } as const,
} as const;

/**
 * Leverage slider UI configuration
 * Controls the visual and interactive aspects of the leverage slider
 */
export const LEVERAGE_SLIDER_CONFIG = {
  // Step sizes for tick marks based on max leverage
  TICK_STEP_LOW: 5, // Step size when max leverage <= 20
  TICK_STEP_MEDIUM: 10, // Step size when max leverage <= 50
  TICK_STEP_HIGH: 20, // Step size when max leverage > 50

  // Thresholds for determining tick step size
  MAX_LEVERAGE_LOW_THRESHOLD: 20,
  MAX_LEVERAGE_MEDIUM_THRESHOLD: 50,
} as const;

export const TP_SL_CONFIG = {
  USE_POSITION_BOUND_TPSL: true,
} as const;

/**
 * TP/SL View UI configuration
 * Controls the Take Profit / Stop Loss screen behavior and display options
 */
export const TP_SL_VIEW_CONFIG = {
  // Quick percentage button presets for Take Profit (positive RoE percentages)
  TAKE_PROFIT_ROE_PRESETS: [10, 25, 50, 100], // +10%, +25%, +50%, +100% RoE

  // Quick percentage button presets for Stop Loss (negative RoE percentages)
  STOP_LOSS_ROE_PRESETS: [-5, -10, -25, -50], // -5%, -10%, -25%, -50% RoE

  // WebSocket price update throttle delay (milliseconds)
  // Reduces re-renders by batching price updates in the TP/SL screen
  PRICE_THROTTLE_MS: 1000,

  // Maximum number of digits allowed in price/percentage input fields
  // Prevents overflow and maintains reasonable input constraints
  MAX_INPUT_DIGITS: 9,

  // Keypad configuration for price inputs
  // USD_PERPS is not a real currency - it's a custom configuration
  // that allows 5 decimal places for crypto prices, overriding the
  // default USD configuration which only allows 2 decimal places
  KEYPAD_CURRENCY_CODE: 'USD_PERPS' as const,
  KEYPAD_DECIMALS: 5,
} as const;

/**
 * Limit price configuration
 * Controls preset percentages and behavior for limit orders
 */
export const LIMIT_PRICE_CONFIG = {
  // Preset percentage options for quick selection
  PRESET_PERCENTAGES: [1, 2], // Available as both positive and negative

  // Modal opening delay when switching to limit order (milliseconds)
  // Allows order type modal to close smoothly before opening limit price modal
  MODAL_OPEN_DELAY: 300,

  // Direction-specific preset configurations (Mid/Bid/Ask buttons handled separately)
  LONG_PRESETS: [-1, -2], // Buy below market for long orders
  SHORT_PRESETS: [1, 2], // Sell above market for short orders
} as const;

/**
 * HyperLiquid order limits based on leverage
 * From: https://hyperliquid.gitbook.io/hyperliquid-docs/trading/contract-specifications
 */
export const HYPERLIQUID_ORDER_LIMITS = {
  // Market orders
  MARKET_ORDER_LIMITS: {
    // $15,000,000 for max leverage >= 25
    HIGH_LEVERAGE: 15_000_000,
    // $5,000,000 for max leverage in [20, 25)
    MEDIUM_HIGH_LEVERAGE: 5_000_000,
    // $2,000,000 for max leverage in [10, 20)
    MEDIUM_LEVERAGE: 2_000_000,
    // $500,000 for max leverage < 10
    LOW_LEVERAGE: 500_000,
  },
  // Limit orders are 10x market order limits
  LIMIT_ORDER_MULTIPLIER: 10,
} as const;

/**
 * Close position configuration
 * Controls behavior and constants specific to position closing
 */
export const CLOSE_POSITION_CONFIG = {
  // Decimal places for USD amount input display
  USD_DECIMAL_PLACES: 2,

  // Default close percentage when opening the close position view
  DEFAULT_CLOSE_PERCENTAGE: 100,

  // Precision for position size calculations to prevent rounding errors
  AMOUNT_CALCULATION_PRECISION: 6,

  // Throttle delay for real-time price updates during position closing
  PRICE_THROTTLE_MS: 3000,

  // Fallback decimal places for tokens without metadata
  FALLBACK_TOKEN_DECIMALS: 18,
} as const;

/**
 * Margin adjustment configuration
 * Controls behavior for adding/removing margin from positions
 */
export const MARGIN_ADJUSTMENT_CONFIG = {
  // Risk thresholds for margin removal warnings
  // Threshold values represent ratio of (price distance to liquidation) / (liquidation price)
  // Values < 1.0 mean price is dangerously close to liquidation
  LIQUIDATION_RISK_THRESHOLD: 1.2, // 20% buffer before liquidation - triggers danger state
  LIQUIDATION_WARNING_THRESHOLD: 1.5, // 50% buffer before liquidation - triggers warning state

  // Minimum margin adjustment amount (USD)
  // Prevents dust adjustments and ensures meaningful position changes
  MIN_ADJUSTMENT_AMOUNT: 1,

  // Precision for margin calculations
  // Ensures accurate decimal handling in margin/leverage calculations
  CALCULATION_PRECISION: 6,

  // Safety buffer for margin removal to account for HyperLiquid's transfer margin requirement
  // HyperLiquid enforces: transfer_margin_required = max(initial_margin_required, 0.1 * total_position_value)
  // See: https://hyperliquid.gitbook.io/hyperliquid-docs/trading/margin-and-pnl
  MARGIN_REMOVAL_SAFETY_BUFFER: 0.1,

  // Fallback max leverage when market data is unavailable
  // Conservative value to prevent over-removal of margin
  // Most HyperLiquid assets support at least 50x leverage
  FALLBACK_MAX_LEVERAGE: 50,
} as const;

/**
 * Data Lake API configuration
 * Endpoints for reporting perps trading activity for notifications
 */
export const DATA_LAKE_API_CONFIG = {
  // Order reporting endpoint - only used for mainnet perps trading
  ORDERS_ENDPOINT: 'https://perps.api.cx.metamask.io/api/v1/orders',
} as const;

/**
 * Funding rate display configuration
 * Controls how funding rates are formatted and displayed across the app
 */
export const FUNDING_RATE_CONFIG = {
  // Number of decimal places to display for funding rates
  DECIMALS: 4,
  // Default display value when funding rate is zero or unavailable
  ZERO_DISPLAY: '0.0000%',
  // Multiplier to convert decimal funding rate to percentage
  PERCENTAGE_MULTIPLIER: 100,
} as const;

/**
 * Decimal precision configuration
 * Controls maximum decimal places for price and input validation
 */
export const DECIMAL_PRECISION_CONFIG = {
  // Maximum decimal places for price input (matches Hyperliquid limit)
  // Used in TP/SL forms, limit price inputs, and price validation
  MAX_PRICE_DECIMALS: 6,
  // Defensive fallback for size decimals when market data fails to load
  // Real szDecimals should always come from market data API (varies by asset)
  // Using 6 as safe maximum to prevent crashes (covers most assets)
  // NOTE: This is NOT semantically correct - just a defensive measure
  FALLBACK_SIZE_DECIMALS: 6,
} as const;

export const PERPS_GTM_WHATS_NEW_MODAL = 'perps-gtm-whats-new-modal';
export const PERPS_GTM_MODAL_ENGAGE = 'engage';
export const PERPS_GTM_MODAL_DECLINE = 'decline';

/**
 * Development-only configuration for testing and debugging
 * These constants are only active when __DEV__ is true
 */
export const DEVELOPMENT_CONFIG = {
  // Magic number to simulate fee discount state (20% discount)
  SIMULATE_FEE_DISCOUNT_AMOUNT: 41,

  // Magic number to simulate rewards error state (set order amount to this value)
  SIMULATE_REWARDS_ERROR_AMOUNT: 42,

  // Magic number to simulate rewards loading state
  SIMULATE_REWARDS_LOADING_AMOUNT: 43,

  // Future: Add other development helpers as needed
} as const;

/**
 * Home screen configuration
 * Controls carousel limits and display settings for the main Perps home screen
 */
export const HOME_SCREEN_CONFIG = {
  // Show action buttons (Add Funds / Withdraw) in header instead of fixed footer
  // Can be controlled via feature flag in the future
  SHOW_HEADER_ACTION_BUTTONS: true,

  // Maximum number of items to show in each carousel
  POSITIONS_CAROUSEL_LIMIT: 10,
  ORDERS_CAROUSEL_LIMIT: 10,
  TRENDING_MARKETS_LIMIT: 5,
  RECENT_ACTIVITY_LIMIT: 3,

  // Carousel display behavior
  CAROUSEL_SNAP_ALIGNMENT: 'start' as const,
  CAROUSEL_VISIBLE_ITEMS: 1.2, // Show 1 full item + 20% of next

  // Icon sizes for consistent display across sections
  DEFAULT_ICON_SIZE: 40, // Default token icon size for cards and rows
} as const;

/**
 * Market sorting configuration
 * Controls sorting behavior and presets for the trending markets view
 */
export const MARKET_SORTING_CONFIG = {
  // Default sort settings
  DEFAULT_SORT_OPTION_ID: 'volume' as const,
  DEFAULT_DIRECTION: 'desc' as const,

  // Available sort fields (only includes fields supported by PerpsMarketData)
  SORT_FIELDS: {
    VOLUME: 'volume',
    PRICE_CHANGE: 'priceChange',
    OPEN_INTEREST: 'openInterest',
    FUNDING_RATE: 'fundingRate',
  } as const,

  // Sort button presets for filter chips (simplified buttons without direction)
  SORT_BUTTON_PRESETS: [
    { field: 'volume', labelKey: 'perps.sort.volume' },
    { field: 'priceChange', labelKey: 'perps.sort.price_change' },
    { field: 'fundingRate', labelKey: 'perps.sort.funding_rate' },
  ] as const,

  // Sort options for the bottom sheet
  // Each option combines field + direction into a single selectable item
  // Only Price Change has both directions as separate options
  SORT_OPTIONS: [
    {
      id: 'volume',
      labelKey: 'perps.sort.volume',
      field: 'volume',
      direction: 'desc',
    },
    {
      id: 'priceChange-desc',
      labelKey: 'perps.sort.price_change_high_to_low',
      field: 'priceChange',
      direction: 'desc',
    },
    {
      id: 'priceChange-asc',
      labelKey: 'perps.sort.price_change_low_to_high',
      field: 'priceChange',
      direction: 'asc',
    },
    {
      id: 'openInterest',
      labelKey: 'perps.sort.open_interest',
      field: 'openInterest',
      direction: 'desc',
    },
    {
      id: 'fundingRate',
      labelKey: 'perps.sort.funding_rate',
      field: 'fundingRate',
      direction: 'desc',
    },
  ] as const,
} as const;

/**
 * Type for valid sort option IDs
 * Derived from SORT_OPTIONS to ensure type safety
 * Valid values: 'volume' | 'priceChange-desc' | 'priceChange-asc' | 'openInterest' | 'fundingRate'
 */
export type SortOptionId =
  (typeof MARKET_SORTING_CONFIG.SORT_OPTIONS)[number]['id'];

/**
 * Type for sort button presets (filter chips)
 * Derived from SORT_BUTTON_PRESETS to ensure type safety
 */
export type SortButtonPreset =
  (typeof MARKET_SORTING_CONFIG.SORT_BUTTON_PRESETS)[number];

/**
 * Learn more card configuration
 * External resources and content for Perps education
 */
export const LEARN_MORE_CONFIG = {
  EXTERNAL_URL: 'https://metamask.io/perps',
  TITLE_KEY: 'perps.tutorial.card.title',
  DESCRIPTION_KEY: 'perps.learn_more.description',
  CTA_KEY: 'perps.learn_more.cta',
} as const;

/**
 * Support configuration
 * Contact support button configuration (matches Settings behavior)
 */
export const SUPPORT_CONFIG = {
  URL: 'https://support.metamask.io',
  TITLE_KEY: 'perps.support.title',
  DESCRIPTION_KEY: 'perps.support.description',
} as const;

/**
 * Support article URLs
 * Links to specific MetaMask support articles for Perps features
 */
export const PERPS_SUPPORT_ARTICLES_URLS = {
  ADL_URL:
    'https://support.metamask.io/manage-crypto/trade/perps/leverage-and-liquidation/#what-is-auto-deleveraging-adl',
} as const;

/**
 * Stop loss prompt banner configuration
 * Controls when and how the stop loss prompt banner is displayed
 * Based on TAT-1693 specifications
 */
export const STOP_LOSS_PROMPT_CONFIG = {
  // Distance to liquidation threshold (percentage)
  // Shows "Add margin" banner when position is within this % of liquidation
  LIQUIDATION_DISTANCE_THRESHOLD: 3,

  // ROE (Return on Equity) threshold (percentage)
  // Shows "Set stop loss" banner when ROE drops below this value
  ROE_THRESHOLD: -10,
<<<<<<< HEAD
=======

  // Minimum loss threshold to show ANY banner (percentage)
  // No banner shown until ROE drops below this value
  MIN_LOSS_THRESHOLD: -10,
>>>>>>> adcb2c27

  // Debounce duration for ROE threshold (milliseconds)
  // User must have ROE below threshold for this duration before showing banner
  // Prevents banner from appearing during temporary price fluctuations
  ROE_DEBOUNCE_MS: 60_000, // 60 seconds

  // Minimum position age before showing any banner (milliseconds)
  // Prevents banner from appearing immediately after opening a position
  POSITION_MIN_AGE_MS: 60_000, // 60 seconds

  // Suggested stop loss ROE percentage
  // When suggesting a stop loss, calculate price at this ROE from entry
  SUGGESTED_STOP_LOSS_ROE: -50,
} as const;<|MERGE_RESOLUTION|>--- conflicted
+++ resolved
@@ -501,13 +501,10 @@
   // ROE (Return on Equity) threshold (percentage)
   // Shows "Set stop loss" banner when ROE drops below this value
   ROE_THRESHOLD: -10,
-<<<<<<< HEAD
-=======
 
   // Minimum loss threshold to show ANY banner (percentage)
   // No banner shown until ROE drops below this value
   MIN_LOSS_THRESHOLD: -10,
->>>>>>> adcb2c27
 
   // Debounce duration for ROE threshold (milliseconds)
   // User must have ROE below threshold for this duration before showing banner
