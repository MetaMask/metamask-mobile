--- conflicted
+++ resolved
@@ -112,8 +112,6 @@
           }}
         />
 
-<<<<<<< HEAD
-=======
         {/* Debug tools - only available in development builds */}
         {__DEV__ && (
           <Stack.Screen
@@ -136,7 +134,6 @@
           }}
         />
 
->>>>>>> 338177c4
         {/* Modal stack for bottom sheet modals */}
         <Stack.Screen
           name={Routes.PERPS.MODALS.ROOT}
