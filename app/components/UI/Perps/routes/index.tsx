--- conflicted
+++ resolved
@@ -3,15 +3,12 @@
 import { strings } from '../../../../../locales/i18n';
 import Routes from '../../../../constants/navigation/Routes';
 import { PerpsConnectionProvider } from '../providers/PerpsConnectionProvider';
-<<<<<<< HEAD
 import PerpsMarketListView from '../Views/PerpsMarketListView/PerpsMarketListView';
-=======
 import PerpsDepositAmountView from '../Views/PerpsDepositAmountView';
 import PerpsDepositPreviewView from '../Views/PerpsDepositPreviewView';
 import PerpsDepositProcessingView from '../Views/PerpsDepositProcessingView';
 import PerpsDepositSuccessView from '../Views/PerpsDepositSuccessView';
 import PerpsView from '../Views/PerpsView';
->>>>>>> ae75441c
 import PerpsPositionDetailsView from '../Views/PerpsPositionDetailsView';
 import PerpsPositionsView from '../Views/PerpsPositionsView';
 import PerpsQuoteExpiredModal from '../components/PerpsQuoteExpiredModal';
@@ -34,12 +31,15 @@
       />
 
       <Stack.Screen
-<<<<<<< HEAD
         name={Routes.PERPS.MARKETS}
         component={PerpsMarketListView}
         options={{
           title: strings('perps.markets.title'),
-=======
+          headerShown: false,
+        }}
+      />
+
+      <Stack.Screen
         name={Routes.PERPS.DEPOSIT}
         component={PerpsDepositAmountView}
         options={{
@@ -47,6 +47,7 @@
           headerShown: false,
         }}
       />
+
       <Stack.Screen
         name={Routes.PERPS.DEPOSIT_PREVIEW}
         component={PerpsDepositPreviewView}
@@ -55,6 +56,7 @@
           headerShown: false,
         }}
       />
+
       <Stack.Screen
         name={Routes.PERPS.DEPOSIT_PROCESSING}
         component={PerpsDepositProcessingView}
@@ -63,13 +65,13 @@
           headerShown: false,
         }}
       />
+
       <Stack.Screen
         name={Routes.PERPS.DEPOSIT_SUCCESS}
         component={PerpsDepositSuccessView}
         options={{
           title: strings('perps.deposit.success.title'),
           headerShown: false,
->>>>>>> ae75441c
         }}
       />
 
