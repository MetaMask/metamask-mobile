--- conflicted
+++ resolved
@@ -111,8 +111,6 @@
           }}
         />
 
-<<<<<<< HEAD
-=======
         {/* TP/SL View - Regular screen */}
         <Stack.Screen
           name={Routes.PERPS.TPSL}
@@ -123,7 +121,6 @@
           }}
         />
 
->>>>>>> d5ca588d
         {/* Modal stack for bottom sheet modals */}
         <Stack.Screen
           name={Routes.PERPS.MODALS.ROOT}
