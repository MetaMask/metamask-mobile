import { useCallback, useEffect, useMemo, useRef, useState } from 'react';
import Engine from '../../../../core/Engine';
import DevLogger from '../../../../core/SDKConnect/utils/DevLogger';
import type { CaipAccountId } from '@metamask/utils';
import { PerpsTransaction } from '../types/transactionHistory';
import { useUserHistory } from './useUserHistory';
import { usePerpsLiveFills } from './stream/usePerpsLiveFills';
import {
  transformFillsToTransactions,
  transformOrdersToTransactions,
  transformFundingToTransactions,
  transformUserHistoryToTransactions,
} from '../utils/transactionTransforms';

interface UsePerpsTransactionHistoryParams {
  startTime?: number;
  endTime?: number;
  accountId?: CaipAccountId;
  skipInitialFetch?: boolean;
}

interface UsePerpsTransactionHistoryResult {
  transactions: PerpsTransaction[];
  isLoading: boolean;
  error: string | null;
  refetch: () => Promise<void>;
}

/**
 * Comprehensive hook to fetch and combine all perps transaction data
 * Includes trades, orders, funding, and user history (deposits/withdrawals)
 * Uses HyperLiquid user history as the single source of truth for withdrawals
 */
export const usePerpsTransactionHistory = ({
  startTime,
  endTime,
  accountId,
  skipInitialFetch = false,
}: UsePerpsTransactionHistoryParams = {}): UsePerpsTransactionHistoryResult => {
  const [transactions, setTransactions] = useState<PerpsTransaction[]>([]);
  const [isLoading, setIsLoading] = useState(false);
  const [error, setError] = useState<string | null>(null);

  // Get user history (includes deposits/withdrawals) - single source of truth
  const {
    userHistory,
    isLoading: userHistoryLoading,
    error: userHistoryError,
    refetch: refetchUserHistory,
  } = useUserHistory({ startTime, endTime, accountId });

  // Subscribe to live WebSocket fills for instant trade updates
  // This ensures new trades appear immediately without waiting for REST refetch
  const { fills: liveFills } = usePerpsLiveFills({ throttleMs: 0 });

  // Store userHistory in ref to avoid recreating fetchAllTransactions callback
  const userHistoryRef = useRef(userHistory);
  // Track if initial fetch has been done to prevent duplicate fetches
  const initialFetchDone = useRef(false);
  useEffect(() => {
    userHistoryRef.current = userHistory;
  }, [userHistory]);

  const fetchAllTransactions = useCallback(async () => {
    try {
      setIsLoading(true);
      setError(null);

      const controller = Engine.context.PerpsController;
      if (!controller) {
        throw new Error('PerpsController not available');
      }

      const provider = controller.getActiveProvider();
      if (!provider) {
        throw new Error('No active provider available');
      }

      DevLogger.log('Fetching comprehensive transaction history...');

      // Fetch all transaction data in parallel
      const [fills, orders, funding] = await Promise.all([
        provider.getOrderFills({
          accountId,
          aggregateByTime: false,
        }),
        provider.getOrders({ accountId }),
        provider.getFunding({
          accountId,
          startTime,
          endTime,
        }),
      ]);

      DevLogger.log('Transaction data fetched:', { fills, orders, funding });

      const orderMap = new Map(orders.map((order) => [order.orderId, order]));

      // Attaching detailedOrderType allows us to display the TP/SL pill in the trades history list.
      const enrichedFills = fills.map((fill) => ({
        ...fill,
        detailedOrderType: orderMap.get(fill.orderId)?.detailedOrderType,
      }));

      // Transform each data type to PerpsTransaction format
      const fillTransactions = transformFillsToTransactions(enrichedFills);
      const orderTransactions = transformOrdersToTransactions(orders);
      const fundingTransactions = transformFundingToTransactions(funding);
      const userHistoryTransactions = transformUserHistoryToTransactions(
        userHistoryRef.current,
      );

      // Combine all transactions (no Arbitrum withdrawals - using user history as single source of truth)
      const allTransactions = [
        ...fillTransactions,
        ...orderTransactions,
        ...fundingTransactions,
        ...userHistoryTransactions,
      ];

      // Sort by timestamp descending (newest first)
      allTransactions.sort((a, b) => b.timestamp - a.timestamp);

      // Remove duplicates based on ID
      const uniqueTransactions = allTransactions.reduce((acc, transaction) => {
        const existingIndex = acc.findIndex((t) => t.id === transaction.id);
        if (existingIndex === -1) {
          acc.push(transaction);
        }
        return acc;
      }, [] as PerpsTransaction[]);

      DevLogger.log('Combined transactions:', uniqueTransactions);
      setTransactions(uniqueTransactions);
    } catch (err) {
      const errorMessage =
        err instanceof Error
          ? err.message
          : 'Failed to fetch transaction history';
      DevLogger.log('Error fetching transaction history:', errorMessage);
      setError(errorMessage);
      setTransactions([]);
    } finally {
      setIsLoading(false);
    }
  }, [startTime, endTime, accountId]);

  const refetch = useCallback(async () => {
    // Fetch user history first, then fetch all transactions
    const freshUserHistory = await refetchUserHistory();
    userHistoryRef.current = freshUserHistory;
    await fetchAllTransactions();
  }, [fetchAllTransactions, refetchUserHistory]);

  useEffect(() => {
    if (!skipInitialFetch && !initialFetchDone.current) {
      initialFetchDone.current = true;
      refetch();
    }
  }, [skipInitialFetch, refetch]);

  // Combine loading states
  const combinedIsLoading = useMemo(
    () => isLoading || userHistoryLoading,
    [isLoading, userHistoryLoading],
  );

  // Combine error states
  const combinedError = useMemo(() => {
    if (error) return error;
    if (userHistoryError) return userHistoryError;
    return null;
  }, [error, userHistoryError]);

  // Merge live WebSocket fills with REST transactions for instant updates
  // Live fills take precedence for recent trades
<<<<<<< HEAD
  // IMPORTANT: Deduplicate trades using asset+timestamp, not tx.id, because
  // the ID includes array index which differs between REST and WebSocket arrays
  const mergedTransactions = useMemo(() => {
    // Transform live fills to PerpsTransaction format
=======
  // IMPORTANT: Deduplicate trades using asset+timestamp (truncated to seconds), not tx.id,
  // because:
  // 1. The ID includes array index which differs between REST and WebSocket arrays
  // 2. Aggregated fills (from split stop loss/TP) may have slightly different first-fill
  //    timestamps between REST and WebSocket if fills arrive in different order
  const mergedTransactions = useMemo(() => {
    // Transform live fills to PerpsTransaction format
    // Note: transformFillsToTransactions now aggregates split stop loss/TP fills
>>>>>>> adcb2c27
    const liveTransactions = transformFillsToTransactions(liveFills);

    // If no REST transactions yet, return only live fills
    if (transactions.length === 0) {
      return liveTransactions;
    }

    // Separate trade transactions from non-trade transactions (orders, funding, deposits)
    // Non-trade transactions use their ID directly (no index issue)
    const restTradeTransactions = transactions.filter(
      (tx) => tx.type === 'trade',
    );
    const nonTradeTransactions = transactions.filter(
      (tx) => tx.type !== 'trade',
    );

<<<<<<< HEAD
    // Merge trades using asset+timestamp as dedup key (avoids index mismatch in IDs)
    // This ensures the same fill from REST and WebSocket is deduplicated correctly
=======
    // Merge trades using asset+timestamp(seconds) as dedup key
    // Use seconds-truncated timestamp to handle cases where REST and WebSocket
    // aggregated fills have slightly different first-fill timestamps
>>>>>>> adcb2c27
    const tradeMap = new Map<string, PerpsTransaction>();

    // Add REST trade transactions first
    for (const tx of restTradeTransactions) {
<<<<<<< HEAD
      // Use asset + timestamp as key (unique per fill, index-independent)
      const dedupKey = `${tx.asset}-${tx.timestamp}`;
=======
      // Use asset + timestamp (truncated to seconds) as key
      const timestampSeconds = Math.floor(tx.timestamp / 1000);
      const dedupKey = `${tx.asset}-${timestampSeconds}`;
>>>>>>> adcb2c27
      tradeMap.set(dedupKey, tx);
    }

    // Add live fills (overwrites REST duplicates - live data is fresher)
    for (const tx of liveTransactions) {
<<<<<<< HEAD
      const dedupKey = `${tx.asset}-${tx.timestamp}`;
=======
      const timestampSeconds = Math.floor(tx.timestamp / 1000);
      const dedupKey = `${tx.asset}-${timestampSeconds}`;
>>>>>>> adcb2c27
      tradeMap.set(dedupKey, tx);
    }

    // Combine deduplicated trades with non-trade transactions
    const allTransactions = [
      ...Array.from(tradeMap.values()),
      ...nonTradeTransactions,
    ];

    // Sort by timestamp descending
    return allTransactions.sort((a, b) => b.timestamp - a.timestamp);
  }, [liveFills, transactions]);

  return {
    transactions: mergedTransactions,
    isLoading: combinedIsLoading,
    error: combinedError,
    refetch,
  };
};<|MERGE_RESOLUTION|>--- conflicted
+++ resolved
@@ -174,12 +174,6 @@
 
   // Merge live WebSocket fills with REST transactions for instant updates
   // Live fills take precedence for recent trades
-<<<<<<< HEAD
-  // IMPORTANT: Deduplicate trades using asset+timestamp, not tx.id, because
-  // the ID includes array index which differs between REST and WebSocket arrays
-  const mergedTransactions = useMemo(() => {
-    // Transform live fills to PerpsTransaction format
-=======
   // IMPORTANT: Deduplicate trades using asset+timestamp (truncated to seconds), not tx.id,
   // because:
   // 1. The ID includes array index which differs between REST and WebSocket arrays
@@ -188,7 +182,6 @@
   const mergedTransactions = useMemo(() => {
     // Transform live fills to PerpsTransaction format
     // Note: transformFillsToTransactions now aggregates split stop loss/TP fills
->>>>>>> adcb2c27
     const liveTransactions = transformFillsToTransactions(liveFills);
 
     // If no REST transactions yet, return only live fills
@@ -205,37 +198,23 @@
       (tx) => tx.type !== 'trade',
     );
 
-<<<<<<< HEAD
-    // Merge trades using asset+timestamp as dedup key (avoids index mismatch in IDs)
-    // This ensures the same fill from REST and WebSocket is deduplicated correctly
-=======
     // Merge trades using asset+timestamp(seconds) as dedup key
     // Use seconds-truncated timestamp to handle cases where REST and WebSocket
     // aggregated fills have slightly different first-fill timestamps
->>>>>>> adcb2c27
     const tradeMap = new Map<string, PerpsTransaction>();
 
     // Add REST trade transactions first
     for (const tx of restTradeTransactions) {
-<<<<<<< HEAD
-      // Use asset + timestamp as key (unique per fill, index-independent)
-      const dedupKey = `${tx.asset}-${tx.timestamp}`;
-=======
       // Use asset + timestamp (truncated to seconds) as key
       const timestampSeconds = Math.floor(tx.timestamp / 1000);
       const dedupKey = `${tx.asset}-${timestampSeconds}`;
->>>>>>> adcb2c27
       tradeMap.set(dedupKey, tx);
     }
 
     // Add live fills (overwrites REST duplicates - live data is fresher)
     for (const tx of liveTransactions) {
-<<<<<<< HEAD
-      const dedupKey = `${tx.asset}-${tx.timestamp}`;
-=======
       const timestampSeconds = Math.floor(tx.timestamp / 1000);
       const dedupKey = `${tx.asset}-${timestampSeconds}`;
->>>>>>> adcb2c27
       tradeMap.set(dedupKey, tx);
     }
 
