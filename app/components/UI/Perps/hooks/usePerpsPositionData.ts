--- conflicted
+++ resolved
@@ -1,11 +1,7 @@
 import { useCallback, useEffect, useState, useMemo } from 'react';
 import Engine from '../../../../core/Engine';
-<<<<<<< HEAD
 import type { PriceUpdate } from '../controllers/types';
 import type { CandleData, CandleStick } from '../types';
-=======
-import type { CandleData } from '../types';
->>>>>>> 1d6a8fb2
 import {
   calculateCandleCount,
   TimeDuration,
@@ -25,6 +21,7 @@
   selectedInterval,
 }: UsePerpsPositionDataProps) => {
   const [candleData, setCandleData] = useState<CandleData | null>(null);
+  const [priceData, setPriceData] = useState<PriceUpdate | null>(null);
   const [isLoadingHistory, setIsLoadingHistory] = useState(false);
   const [liveCandle, setLiveCandle] = useState<CandleStick | null>(null);
 
@@ -78,12 +75,28 @@
         baseCandleCount,
       );
 
-    DevLogger.log(
-      `Received ${historicalData?.candles?.length || 0} total candles`,
-    );
-
     return historicalData;
   }, [coin, selectedDuration, selectedInterval]);
+
+  const subscribeToPriceUpdates = useCallback(() => {
+    try {
+      const unsubscribe = Engine.context.PerpsController.subscribeToPrices({
+        symbols: [coin],
+        callback: (priceUpdates) => {
+          const update = priceUpdates.find((p) => p.coin === coin);
+          if (update) {
+            setPriceData(update);
+          }
+        },
+      });
+      return unsubscribe;
+    } catch (err) {
+      console.error('Error subscribing to price updates:', err);
+      return () => {
+        // Empty cleanup function on error
+      };
+    }
+  }, [coin]);
 
   // Load historical candles
   useEffect(() => {
@@ -102,18 +115,14 @@
     loadHistoricalData();
   }, [fetchHistoricalCandles]);
 
-  // Refresh function to reload candle data
-  const refreshCandleData = useCallback(async () => {
-    setIsLoadingHistory(true);
-    try {
-      const historicalData = await fetchHistoricalCandles();
-      setCandleData(historicalData);
-    } catch (err) {
-      console.error('Error refreshing candle data:', err);
-    } finally {
-      setIsLoadingHistory(false);
-    }
-  }, [fetchHistoricalCandles]);
+  // Subscribe to price updates for 24-hour data
+  useEffect(() => {
+    const unsubscribe = subscribeToPriceUpdates();
+
+    return () => {
+      unsubscribe();
+    };
+  }, [subscribeToPriceUpdates]);
 
   // Periodically refresh candle data to get new completed candles
   useEffect(() => {
@@ -229,13 +238,21 @@
     };
   }, [candleData, liveCandle]);
 
+  const refreshCandleData = useCallback(async () => {
+    setIsLoadingHistory(true);
+    try {
+      const historicalData = await fetchHistoricalCandles();
+      setCandleData(historicalData);
+    } catch (err) {
+      console.error('Error refreshing candle data:', err);
+    } finally {
+      setIsLoadingHistory(false);
+    }
+  }, [fetchHistoricalCandles]);
+
   return {
-<<<<<<< HEAD
     candleData: candleDataWithLive,
     priceData,
-=======
-    candleData,
->>>>>>> 1d6a8fb2
     isLoadingHistory,
     refreshCandleData,
   };
