--- conflicted
+++ resolved
@@ -1,9 +1,5 @@
-<<<<<<< HEAD
-import { useCallback, useEffect, useState, useMemo, useRef } from 'react';
+import { useCallback, useEffect, useMemo, useState, useRef } from 'react';
 import { isEqual } from 'lodash';
-=======
-import { useCallback, useEffect, useMemo, useState } from 'react';
->>>>>>> 3285c7ca
 import Engine from '../../../../core/Engine';
 import DevLogger from '../../../../core/SDKConnect/utils/DevLogger';
 import {
@@ -219,9 +215,8 @@
       }
 
       // Update existing live candle with new price
-<<<<<<< HEAD
-      const prevHigh = parseFloat(prevLive.high);
-      const prevLow = parseFloat(prevLive.low);
+      const prevHigh = Number.parseFloat(prevLive.high);
+      const prevLow = Number.parseFloat(prevLive.low);
       const newHigh = Math.max(prevHigh, currentPrice).toString();
       const newLow = Math.min(prevLow, currentPrice).toString();
       const newClose = currentPrice.toString();
@@ -234,10 +229,6 @@
       ) {
         return prevLive; // Keep same reference to prevent unnecessary re-renders
       }
-=======
-      const prevHigh = Number.parseFloat(prevLive.high);
-      const prevLow = Number.parseFloat(prevLive.low);
->>>>>>> 3285c7ca
 
       return {
         ...prevLive,
