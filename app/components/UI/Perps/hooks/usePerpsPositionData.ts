import { isEqual } from 'lodash';
<<<<<<< HEAD
import { useCallback, useEffect, useMemo, useState } from 'react';
=======
import { useSelector } from 'react-redux';
>>>>>>> dcf4fdaf
import Engine from '../../../../core/Engine';
import { selectPerpsInitializationState } from '../selectors/perpsController';
import DevLogger from '../../../../core/SDKConnect/utils/DevLogger';
import {
  calculateCandleCount,
  CandlePeriod,
  TimeDuration,
} from '../constants/chartConfig';
import type { PriceUpdate } from '../controllers/types';
import type { CandleData } from '../types/perps-types';

interface UsePerpsPositionDataProps {
  coin: string;
  selectedDuration: TimeDuration;
  selectedInterval: CandlePeriod;
}

export const usePerpsPositionData = ({
  coin,
  selectedDuration,
  selectedInterval,
}: UsePerpsPositionDataProps) => {
  const [candleData, setCandleData] = useState<CandleData | null>(null);
  const [priceData, setPriceData] = useState<PriceUpdate | null>(null);
  const [isLoadingHistory, setIsLoadingHistory] = useState(false);
  const [hasHistoricalData, setHasHistoricalData] = useState(false);

  const initializationState = useSelector(selectPerpsInitializationState);
  const isControllerInitialized = initializationState === 'initialized';

  // Helper function to get the current candle's start time based on interval
  const getCurrentCandleStartTime = useCallback(
    (interval: CandlePeriod): number => {
      const now = Date.now();
      const intervalMs = (() => {
        switch (interval) {
          case CandlePeriod.ONE_MINUTE:
            return 60 * 1000;
          case CandlePeriod.THREE_MINUTES:
            return 3 * 60 * 1000;
          case CandlePeriod.FIVE_MINUTES:
            return 5 * 60 * 1000;
          case CandlePeriod.FIFTEEN_MINUTES:
            return 15 * 60 * 1000;
          case CandlePeriod.THIRTY_MINUTES:
            return 30 * 60 * 1000;
          case CandlePeriod.ONE_HOUR:
            return 60 * 60 * 1000;
          case CandlePeriod.TWO_HOURS:
            return 2 * 60 * 60 * 1000;
          case CandlePeriod.FOUR_HOURS:
            return 4 * 60 * 60 * 1000;
          default:
            return 60 * 60 * 1000;
        }
      })();

      // Round down to the nearest interval boundary
      return Math.floor(now / intervalMs) * intervalMs;
    },
    [],
  );

  const fetchHistoricalCandles = useCallback(async () => {
    const baseCandleCount = calculateCandleCount(
      selectedDuration,
      selectedInterval,
    );

    DevLogger.log(
      `Fetching ${baseCandleCount} candles for ${selectedDuration} with ${selectedInterval} period`,
    );

    const historicalData =
      await Engine.context.PerpsController.fetchHistoricalCandles(
        coin,
        selectedInterval,
        baseCandleCount,
      );

    return historicalData;
  }, [coin, selectedDuration, selectedInterval]);

  const subscribeToPriceUpdates = useCallback(() => {
    try {
      const unsubscribe = Engine.context.PerpsController.subscribeToPrices({
        symbols: [coin],
        callback: (priceUpdates) => {
          const update = priceUpdates.find((p) => p.coin === coin);
          if (update) {
            setPriceData(update);
          }
        },
      });
      return unsubscribe;
    } catch (err) {
      console.error('Error subscribing to price updates:', err);
      return () => {
        // Empty cleanup function on error
      };
    }
  }, [coin]);

  // Load historical candles
  useEffect(() => {
    if (!isControllerInitialized) {
      DevLogger.log(
        'usePerpsPositionData: Waiting for controller initialization before loading historical data',
      );
      return;
    }

    setIsLoadingHistory(true);
    setHasHistoricalData(false);
    const loadHistoricalData = async () => {
      try {
        setCandleData(null);
        const historicalData = await fetchHistoricalCandles();
        // Only set data and flag if we received valid data
        if (historicalData && historicalData.candles?.length > 0) {
          setCandleData((prev) => {
            // Prevent re-render if data is identical
            if (isEqual(prev, historicalData)) {
              return prev;
            }
            return historicalData;
          });
          setHasHistoricalData(true);
        } else {
          // No valid data received
          setHasHistoricalData(false);
        }
      } catch (err) {
        console.error('Error loading historical candles:', err);
        setHasHistoricalData(false);
      } finally {
        setIsLoadingHistory(false);
      }
    };

    loadHistoricalData();
  }, [fetchHistoricalCandles, initializationState, isControllerInitialized]);

  // Subscribe to price updates for 24-hour data
  useEffect(() => {
    if (!isControllerInitialized) {
      return;
    }

    const unsubscribe = subscribeToPriceUpdates();

    return () => {
      unsubscribe();
    };
  }, [subscribeToPriceUpdates, initializationState, isControllerInitialized]);

  // Periodically refresh candle data to get new completed candles
  useEffect(() => {
    // Only set up refresh if we have initial data and not loading
    if (!candleData || isLoadingHistory || !isControllerInitialized) {
      if (!isControllerInitialized) {
        DevLogger.log(
          'usePerpsPositionData: Deferring interval setup until controller is initialized',
        );
      }
      return;
    }

    // Calculate refresh interval based on candle period
    const getRefreshInterval = (interval: CandlePeriod): number => {
      switch (interval) {
        case CandlePeriod.ONE_MINUTE:
          return 60 * 1000; // 1 minute
        case CandlePeriod.THREE_MINUTES:
          return 3 * 60 * 1000; // 3 minutes
        case CandlePeriod.FIVE_MINUTES:
          return 5 * 60 * 1000; // 5 minutes
        case CandlePeriod.FIFTEEN_MINUTES:
          return 15 * 60 * 1000; // 15 minutes
        case CandlePeriod.THIRTY_MINUTES:
          return 30 * 60 * 1000; // 30 minutes
        case CandlePeriod.ONE_HOUR:
          return 60 * 60 * 1000; // 1 hour
        case CandlePeriod.TWO_HOURS:
          return 2 * 60 * 60 * 1000; // 2 hours
        case CandlePeriod.FOUR_HOURS:
          return 4 * 60 * 60 * 1000; // 4 hours
        default:
          return 60 * 60 * 1000; // Default 1 hour
      }
    };

    const refreshInterval = getRefreshInterval(selectedInterval);
    DevLogger.log(
      `Setting up candle refresh every ${
        refreshInterval / 1000
      } seconds for ${selectedInterval}`,
    );

    const intervalId = setInterval(async () => {
      try {
        const newData = await fetchHistoricalCandles();
        if (newData && newData.candles.length > 0) {
          setCandleData((prev) => {
            // Prevent re-render if data is identical
            if (isEqual(prev, newData)) {
              return prev;
            }
            DevLogger.log(
              `Refreshed candle data: ${newData.candles.length} candles`,
            );
            return newData;
          });
        }
      } catch (error) {
        console.error('Error refreshing candle data:', error);
      }
    }, refreshInterval);

    return () => {
      clearInterval(intervalId);
      DevLogger.log('Cleared candle refresh interval');
    };
  }, [
    candleData,
    isLoadingHistory,
    selectedInterval,
    fetchHistoricalCandles,
    initializationState,
    isControllerInitialized,
  ]);

  const liveCandle = useMemo(() => {
    if (!priceData?.price || isLoadingHistory) return null;

    const currentPrice = Number.parseFloat(priceData.price.toString());
    const currentCandleTime = getCurrentCandleStartTime(selectedInterval);
    const existingCandles = candleData?.candles ?? [];
    const existingCandleIndex = existingCandles.findIndex(
      (candle) => candle.time === currentCandleTime,
    );

    const existingLiveCandle =
      existingCandleIndex >= 0 ? existingCandles[existingCandleIndex] : null;

    if (!existingLiveCandle) {
      const existingCandlesLength = existingCandles.length;
      const previousCandle =
        existingCandlesLength > 0
          ? existingCandles[existingCandlesLength - 1]
          : null;
      const open = previousCandle
        ? previousCandle.close.toString()
        : currentPrice.toString();
      const close = currentPrice.toString();
      const high = Math.max(currentPrice, Number.parseFloat(open)).toString();
      const low = Math.min(currentPrice, Number.parseFloat(open)).toString();

      return {
        time: currentCandleTime,
        open,
        high,
        low,
        close,
        volume: '0',
      };
    }

    const close = currentPrice.toString();
    const high = Math.max(
      currentPrice,
      Number.parseFloat(existingLiveCandle.high),
    ).toString();
    const low = Math.min(
      currentPrice,
      Number.parseFloat(existingLiveCandle.low),
    ).toString();

    const newLiveCandle = {
      ...existingLiveCandle,
      time: currentCandleTime,
      close,
      high,
      low,
    };

    return newLiveCandle;
    // eslint-disable-next-line react-hooks/exhaustive-deps
  }, [
    priceData,
    selectedInterval,
    getCurrentCandleStartTime,
    isLoadingHistory,
  ]);

  // Merge historical candles with live candle for chart display
  useEffect(() => {
    // Don't merge until we have successfully loaded historical candles
    if (!hasHistoricalData || !candleData) return;

    const candles = candleData.candles;
    if (!liveCandle || candles.length === 0) return;

    const liveCandleIndex = candles.findIndex(
      (candle) => candle.time === liveCandle.time,
    );

    if (liveCandleIndex === -1) {
      setCandleData((prev) => {
        if (!prev) return null;
        return {
          ...prev,
          candles: [...prev.candles, liveCandle],
        };
      });
      return;
    }

    if (isEqual(candles[liveCandleIndex], liveCandle)) {
      return;
    }

    setCandleData((prev) => {
      if (!prev) return null;
      const candlesCopy = [...prev.candles];
      candlesCopy[liveCandleIndex] = liveCandle;
      return {
        ...prev,
        candles: candlesCopy,
      };
    });
    // eslint-disable-next-line react-hooks/exhaustive-deps
  }, [liveCandle, hasHistoricalData, candleData]);

  const refreshCandleData = useCallback(async () => {
    setIsLoadingHistory(true);
    try {
      setCandleData(null);
      const historicalData = await fetchHistoricalCandles();

      if (historicalData && historicalData.candles?.length > 0) {
        setCandleData((prev) => {
          // Prevent re-render if data is identical
          if (isEqual(prev, historicalData)) {
            return prev;
          }
          return historicalData;
        });
        setHasHistoricalData(true);
      } else {
        // No valid data received on refresh
        setHasHistoricalData(false);
      }
    } catch (err) {
      console.error('Error refreshing candle data:', err);
      setHasHistoricalData(false);
    } finally {
      setIsLoadingHistory(false);
    }
  }, [fetchHistoricalCandles]);

  return {
    candleData,
    priceData,
    isLoadingHistory,
    refreshCandleData,
    hasHistoricalData,
  };
};<|MERGE_RESOLUTION|>--- conflicted
+++ resolved
@@ -1,9 +1,6 @@
 import { isEqual } from 'lodash';
-<<<<<<< HEAD
 import { useCallback, useEffect, useMemo, useState } from 'react';
-=======
 import { useSelector } from 'react-redux';
->>>>>>> dcf4fdaf
 import Engine from '../../../../core/Engine';
 import { selectPerpsInitializationState } from '../selectors/perpsController';
 import DevLogger from '../../../../core/SDKConnect/utils/DevLogger';
