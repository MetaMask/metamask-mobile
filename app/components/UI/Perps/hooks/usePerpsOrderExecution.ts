--- conflicted
+++ resolved
@@ -2,11 +2,7 @@
 import { useCallback, useState } from 'react';
 import { strings } from '../../../../../locales/i18n';
 import DevLogger from '../../../../core/SDKConnect/utils/DevLogger';
-<<<<<<< HEAD
-import { captureException } from '@sentry/react-native';
-=======
 import { TraceName, TraceOperation } from '../../../../util/trace';
->>>>>>> 338177c4
 import { MetaMetricsEvents } from '../../../hooks/useMetrics';
 import {
   PerpsEventProperties,
@@ -15,11 +11,7 @@
 import type { OrderParams, OrderResult, Position } from '../controllers/types';
 import { usePerpsEventTracking } from './usePerpsEventTracking';
 import { usePerpsMeasurement } from './usePerpsMeasurement';
-<<<<<<< HEAD
-import { TraceName, TraceOperation } from '../../../../util/trace';
-=======
 import { usePerpsTrading } from './usePerpsTrading';
->>>>>>> 338177c4
 
 interface UsePerpsOrderExecutionParams {
   onSuccess?: (position?: Position) => void;
