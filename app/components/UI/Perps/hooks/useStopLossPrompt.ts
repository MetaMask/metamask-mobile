import { useMemo, useRef, useEffect, useState, useCallback } from 'react';
import type { Position } from '../controllers/types';
import { STOP_LOSS_PROMPT_CONFIG } from '../constants/perpsConfig';

export type StopLossPromptVariant = 'stop_loss' | 'add_margin';

/**
 * Development-only override for forcing banner variants
 * Set to 'stop_loss', 'add_margin', or null (normal behavior)
 *
 * Usage: Temporarily change this value to test UI:
 * - FORCE_BANNER_VARIANT = 'add_margin' -> Force add margin banner
 * - FORCE_BANNER_VARIANT = 'stop_loss' -> Force stop loss banner
 * - FORCE_BANNER_VARIANT = null -> Normal behavior (default)
 *
 * Remember to reset to null before committing!
 */
const FORCE_BANNER_VARIANT: StopLossPromptVariant | null = null;

export interface UseStopLossPromptParams {
  /** Current position data (null if no position) */
  position: Position | null | undefined;
  /** Current market price */
  currentPrice: number;
  /** Enable/disable the hook (default: true) */
  enabled?: boolean;
  /** Timestamp when position was opened (from order fills) - bypasses debounce if position is >2min old */
  positionOpenedTimestamp?: number;
}

export interface UseStopLossPromptResult {
  /** Whether to show the banner */
  shouldShowBanner: boolean;
  /** Which variant to display */
  variant: StopLossPromptVariant | null;
  /** Distance to liquidation as percentage */
  liquidationDistance: number | null;
  /** Suggested stop loss price (midpoint between current and liquidation) */
  suggestedStopLossPrice: string | null;
  /** Suggested stop loss as percentage from entry */
  suggestedStopLossPercent: number | null;
  /** Whether banner is currently visible (includes dismissing state) */
  isVisible: boolean;
  /** Whether banner is in fade-out animation state */
  isDismissing: boolean;
  /** Callback when fade-out animation completes */
  onDismissComplete: () => void;
}

/**
 * Hook to determine if and which stop loss prompt banner to show
 *
 * Implements the logic from TASK_AUTOSET.md:
 * - Shows "add_margin" variant when within 3% of liquidation
 * - Shows "stop_loss" variant when ROE <= -10% for 60s (debounced)
 * - Suppresses when position has cross margin or existing stop loss
 *
 * @example
 * ```tsx
 * const {
 *   shouldShowBanner,
 *   variant,
 *   liquidationDistance,
 *   suggestedStopLossPrice,
 * } = useStopLossPrompt({
 *   position: existingPosition,
 *   currentPrice: 50000,
 *   positionOpenedTimestamp: 1234567890000, // Optional: from order fills
 * });
 * ```
 */
export const useStopLossPrompt = ({
  position,
  currentPrice,
  enabled = true,
  positionOpenedTimestamp,
}: UseStopLossPromptParams): UseStopLossPromptResult => {
  // Track when ROE first dropped below threshold for debouncing
  const roeBelowThresholdSinceRef = useRef<number | null>(null);
  const hasBeenShownRef = useRef(false);
  const [roeDebounceComplete, setRoeDebounceComplete] = useState(false);

  // Track when the current position was first detected (client-side)
  // This is used to enforce the minimum position age requirement
  const positionFirstSeenRef = useRef<{
    coin: string;
    timestamp: number;
  } | null>(null);
  const [positionAgeCheckPassed, setPositionAgeCheckPassed] = useState(false);

  // Visibility orchestration state
  // Tracks fade-out animation when banner conditions no longer met
  const [isDismissing, setIsDismissing] = useState(false);
  const prevShouldShowBannerRef = useRef(false);

  // Calculate liquidation distance
  const liquidationDistance = useMemo(() => {
    // Dev override: provide mock distance for add_margin variant
    if (__DEV__ && FORCE_BANNER_VARIANT === 'add_margin') {
      return 2.5; // Mock 2.5% from liquidation
    }

    if (!position?.liquidationPrice || !currentPrice || currentPrice <= 0) {
      return null;
    }

    const liqPrice = parseFloat(position.liquidationPrice);
    if (isNaN(liqPrice) || liqPrice <= 0) {
      return null;
    }

    return (Math.abs(currentPrice - liqPrice) / currentPrice) * 100;
  }, [position?.liquidationPrice, currentPrice]);

  // Calculate ROE as percentage (position stores as decimal)
  const roePercent = useMemo(() => {
    if (!position?.returnOnEquity) return null;
    const roeValue = parseFloat(position.returnOnEquity);
    if (isNaN(roeValue)) return null;
    return roeValue * 100;
  }, [position?.returnOnEquity]);

<<<<<<< HEAD
  // Handle position age tracking
  // Track when a position is first detected and enforce minimum age before showing banners
  useEffect(() => {
    if (!enabled || !position?.coin) {
      // Reset when disabled or no position
      positionFirstSeenRef.current = null;
      setPositionAgeCheckPassed(false);
      return;
    }

    // Check if this is a new position (different coin or first time seeing it)
    if (
      !positionFirstSeenRef.current ||
      positionFirstSeenRef.current.coin !== position.coin
    ) {
      positionFirstSeenRef.current = {
        coin: position.coin,
        timestamp: Date.now(),
      };
      setPositionAgeCheckPassed(false);
    }

    // Check if minimum age has passed
    const elapsed = Date.now() - positionFirstSeenRef.current.timestamp;
    if (elapsed >= STOP_LOSS_PROMPT_CONFIG.POSITION_MIN_AGE_MS) {
      setPositionAgeCheckPassed(true);
    } else {
      // Set up timer to check again when age threshold is reached
      const remainingTime =
        STOP_LOSS_PROMPT_CONFIG.POSITION_MIN_AGE_MS - elapsed;
      const timer = setTimeout(() => {
        setPositionAgeCheckPassed(true);
      }, remainingTime);

      return () => clearTimeout(timer);
    }

    return undefined;
  }, [enabled, position?.coin]);
=======
  const finishDebounce = useCallback(() => {
    setRoeDebounceComplete(true);
    hasBeenShownRef.current = true;
  }, []);

  useEffect(() => {
    hasBeenShownRef.current = false;
  }, [position?.coin]);

  useEffect(() => {
    if (!enabled || roePercent === null || hasBeenShownRef.current) {
      return;
    }

    // Check if position was opened more than 2 minutes ago (from order fills timestamp)
    const POSITION_AGE_THRESHOLD_MS = 2 * 60 * 1000; // 2 minutes
    const positionAge = positionOpenedTimestamp
      ? Date.now() - positionOpenedTimestamp
      : 0;

    const isBelowThreshold =
      roePercent <= STOP_LOSS_PROMPT_CONFIG.ROE_THRESHOLD;

    // If position is old enough (from actual order fill data), bypass debounce
    if (positionAge >= POSITION_AGE_THRESHOLD_MS && isBelowThreshold) {
      finishDebounce();
      return;
    }
  }, [positionOpenedTimestamp, enabled, roePercent, finishDebounce]);
>>>>>>> 581637f1

  // Handle ROE debounce logic
  useEffect(() => {
    if (!enabled || roePercent === null) {
      roeBelowThresholdSinceRef.current = null;
      setRoeDebounceComplete(false);
      hasBeenShownRef.current = false; // Reset when position is closed
      return;
    }

    const isBelowThreshold =
      roePercent <= STOP_LOSS_PROMPT_CONFIG.ROE_THRESHOLD;

    if (isBelowThreshold) {
      // Start tracking if not already
      if (roeBelowThresholdSinceRef.current === null) {
        roeBelowThresholdSinceRef.current = Date.now();
      }

      // Check if debounce period has passed
      const elapsed = Date.now() - roeBelowThresholdSinceRef.current;
      if (elapsed >= STOP_LOSS_PROMPT_CONFIG.ROE_DEBOUNCE_MS) {
        finishDebounce();
      } else {
        // Set up timer to check again
        const remainingTime = STOP_LOSS_PROMPT_CONFIG.ROE_DEBOUNCE_MS - elapsed;
        const timer = setTimeout(() => {
          // Re-check if still below threshold
          if (roeBelowThresholdSinceRef.current !== null) {
            finishDebounce();
          }
        }, remainingTime);

        return () => clearTimeout(timer);
      }
    } else {
      // Reset tracking when ROE goes above threshold
      roeBelowThresholdSinceRef.current = null;
      setRoeDebounceComplete(false);
    }

    return undefined;
  }, [enabled, roePercent, position, positionOpenedTimestamp, finishDebounce]);

  // Calculate suggested stop loss price based on entry price and target ROE
  // Formula: For a position, SL price at -50% ROE = entryPrice * (1 + targetROE/100/leverage)
  const suggestedStopLossPrice = useMemo(() => {
    // Dev override: provide mock price for stop_loss variant without position
    if (__DEV__ && FORCE_BANNER_VARIANT === 'stop_loss' && !position) {
      return '45000'; // Mock price for display
    }

    if (!position?.entryPrice) {
      return null;
    }

    const entryPrice = parseFloat(position.entryPrice);
    const leverage = position.leverage?.value ?? 1;
    const positionSize = parseFloat(position.size);

    if (isNaN(entryPrice) || entryPrice <= 0 || leverage <= 0) {
      return null;
    }

    // Target ROE is configurable (default -50%)
    const targetRoeDecimal =
      STOP_LOSS_PROMPT_CONFIG.SUGGESTED_STOP_LOSS_ROE / 100;

    // Calculate price at target ROE
    // ROE = (priceChange / entryPrice) * leverage * direction
    // priceChange = ROE * entryPrice / leverage / direction
    const isLong = positionSize >= 0;
    const direction = isLong ? 1 : -1;
    const priceChange = (targetRoeDecimal * entryPrice) / leverage / direction;
    const slPrice = entryPrice + priceChange;

    // Ensure SL price is positive and reasonable
    if (slPrice <= 0) {
      return null;
    }

    return slPrice.toString();
  }, [position]);

  // Return the target ROE percentage used to calculate the stop loss
  // This represents the ROE the user will experience if the stop loss triggers
  const suggestedStopLossPercent = useMemo(() => {
    // Dev override: provide mock percentage for stop_loss variant without position
    if (__DEV__ && FORCE_BANNER_VARIANT === 'stop_loss' && !position) {
      return STOP_LOSS_PROMPT_CONFIG.SUGGESTED_STOP_LOSS_ROE;
    }

    // Return the configured target ROE if we have a valid stop loss price
    if (!suggestedStopLossPrice) {
      return null;
    }

    // The stop loss price was calculated to achieve this specific ROE
    return STOP_LOSS_PROMPT_CONFIG.SUGGESTED_STOP_LOSS_ROE;
  }, [suggestedStopLossPrice, position]);

  // Determine if banner should show and which variant
  const { shouldShowBanner, variant } = useMemo((): {
    shouldShowBanner: boolean;
    variant: StopLossPromptVariant | null;
  } => {
    // Developer override (only in __DEV__ builds)
    if (__DEV__ && FORCE_BANNER_VARIANT !== null) {
      // eslint-disable-next-line no-console
      console.warn(
        `[useStopLossPrompt] Developer override active: variant=${FORCE_BANNER_VARIANT}`,
      );
      return { shouldShowBanner: true, variant: FORCE_BANNER_VARIANT };
    }

    // Early return if disabled or no position
    if (!enabled || !position) {
      return { shouldShowBanner: false, variant: null };
    }

    // Suppression check: Cross margin positions
    if (position.leverage?.type === 'cross') {
      return { shouldShowBanner: false, variant: null };
    }

    // Suppression check: Already has stop loss
    if (position.stopLossPrice && parseFloat(position.stopLossPrice) > 0) {
      return { shouldShowBanner: false, variant: null };
    }

    // Suppression check: Has take profit that would close before liquidation
    // Note: Full implementation would check if TP price is before liquidation
    // For simplicity, we just check if TP exists (can be enhanced later)
    if (position.takeProfitPrice && parseFloat(position.takeProfitPrice) > 0) {
      // Only suppress if user has at least some protection
      // Actually per spec: "User already has any stop or a TP that would close full size before liquidation"
      // Since we can't easily verify "before liquidation", we'll only suppress if they have SL
      // So we'll NOT suppress just for having TP
    }

    // Suppression check: Position age requirement
    // Don't show any banner until position has been open for at least POSITION_MIN_AGE_MS
    if (!positionAgeCheckPassed) {
      return { shouldShowBanner: false, variant: null };
    }

    // Suppression check: Minimum loss requirement
    // No banner shown until ROE drops below MIN_LOSS_THRESHOLD (-10%)
    if (
      roePercent === null ||
      roePercent > STOP_LOSS_PROMPT_CONFIG.MIN_LOSS_THRESHOLD
    ) {
      return { shouldShowBanner: false, variant: null };
    }

    // Priority 1: Near liquidation → Add margin variant
    if (
      liquidationDistance !== null &&
      liquidationDistance <
        STOP_LOSS_PROMPT_CONFIG.LIQUIDATION_DISTANCE_THRESHOLD
    ) {
      return { shouldShowBanner: true, variant: 'add_margin' };
    }

    // Priority 2: ROE below threshold with debounce → Stop loss variant
    if (roeDebounceComplete) {
      return { shouldShowBanner: true, variant: 'stop_loss' };
    }

    return { shouldShowBanner: false, variant: null };
  }, [
    enabled,
    position,
    liquidationDistance,
    roeDebounceComplete,
    positionAgeCheckPassed,
    roePercent,
  ]);

  // Handle visibility orchestration - detect transitions and trigger fade-out
  // When shouldShowBanner transitions from true → false, trigger dismissing state
  useEffect(() => {
    const prevValue = prevShouldShowBannerRef.current;
    prevShouldShowBannerRef.current = shouldShowBanner;

    // Transition from showing to hidden → trigger fade-out animation
    if (prevValue && !shouldShowBanner && !isDismissing) {
      setIsDismissing(true);
    }
  }, [shouldShowBanner, isDismissing]);

  // Reset visibility orchestration when position changes
  useEffect(() => {
    setIsDismissing(false);
    prevShouldShowBannerRef.current = false;
  }, [position?.coin]);

  // Callback when fade-out animation completes
  const onDismissComplete = useCallback(() => {
    setIsDismissing(false);
  }, []);

  // Banner is visible when conditions are met OR when dismissing (for animation)
  const isVisible = shouldShowBanner || isDismissing;

  return {
    shouldShowBanner,
    variant,
    liquidationDistance,
    suggestedStopLossPrice,
    suggestedStopLossPercent,
    isVisible,
    isDismissing,
    onDismissComplete,
  };
};

export default useStopLossPrompt;<|MERGE_RESOLUTION|>--- conflicted
+++ resolved
@@ -120,8 +120,42 @@
     return roeValue * 100;
   }, [position?.returnOnEquity]);
 
-<<<<<<< HEAD
-  // Handle position age tracking
+  // Callback to finish debounce (from main - for server timestamp bypass)
+  const finishDebounce = useCallback(() => {
+    setRoeDebounceComplete(true);
+    hasBeenShownRef.current = true;
+  }, []);
+
+  // Reset hasBeenShownRef when position changes (from main)
+  useEffect(() => {
+    hasBeenShownRef.current = false;
+  }, [position?.coin]);
+
+  // Server timestamp bypass effect (from main)
+  // If positionOpenedTimestamp shows position is >2 minutes old, bypass debounce AND position age check
+  useEffect(() => {
+    if (!enabled || roePercent === null || hasBeenShownRef.current) {
+      return;
+    }
+
+    // Check if position was opened more than 2 minutes ago (from order fills timestamp)
+    const POSITION_AGE_THRESHOLD_MS = 2 * 60 * 1000; // 2 minutes
+    const positionAge = positionOpenedTimestamp
+      ? Date.now() - positionOpenedTimestamp
+      : 0;
+
+    const isBelowThreshold =
+      roePercent <= STOP_LOSS_PROMPT_CONFIG.ROE_THRESHOLD;
+
+    // If position is old enough (from actual order fill data), bypass both debounce and position age check
+    // Server timestamp is authoritative - no need to wait for client-side age tracking
+    if (positionAge >= POSITION_AGE_THRESHOLD_MS && isBelowThreshold) {
+      setPositionAgeCheckPassed(true); // Also bypass client-side age check
+      finishDebounce();
+    }
+  }, [positionOpenedTimestamp, enabled, roePercent, finishDebounce]);
+
+  // Handle client-side position age tracking (from HEAD)
   // Track when a position is first detected and enforce minimum age before showing banners
   useEffect(() => {
     if (!enabled || !position?.coin) {
@@ -160,37 +194,6 @@
 
     return undefined;
   }, [enabled, position?.coin]);
-=======
-  const finishDebounce = useCallback(() => {
-    setRoeDebounceComplete(true);
-    hasBeenShownRef.current = true;
-  }, []);
-
-  useEffect(() => {
-    hasBeenShownRef.current = false;
-  }, [position?.coin]);
-
-  useEffect(() => {
-    if (!enabled || roePercent === null || hasBeenShownRef.current) {
-      return;
-    }
-
-    // Check if position was opened more than 2 minutes ago (from order fills timestamp)
-    const POSITION_AGE_THRESHOLD_MS = 2 * 60 * 1000; // 2 minutes
-    const positionAge = positionOpenedTimestamp
-      ? Date.now() - positionOpenedTimestamp
-      : 0;
-
-    const isBelowThreshold =
-      roePercent <= STOP_LOSS_PROMPT_CONFIG.ROE_THRESHOLD;
-
-    // If position is old enough (from actual order fill data), bypass debounce
-    if (positionAge >= POSITION_AGE_THRESHOLD_MS && isBelowThreshold) {
-      finishDebounce();
-      return;
-    }
-  }, [positionOpenedTimestamp, enabled, roePercent, finishDebounce]);
->>>>>>> 581637f1
 
   // Handle ROE debounce logic
   useEffect(() => {
