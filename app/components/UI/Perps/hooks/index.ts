--- conflicted
+++ resolved
@@ -1,10 +1,10 @@
 // Core hooks (direct controller access)
-export { usePerpsTrading } from './usePerpsTrading';
-export { usePerpsNetworkConfig } from './usePerpsNetworkConfig';
-export { usePerpsNetwork } from './usePerpsNetwork';
-export { usePerpsMarkets } from './usePerpsMarkets';
 export { usePerpsDeposit } from './usePerpsDeposit';
 export { usePerpsDepositQuote } from './usePerpsDepositQuote';
+export { usePerpsMarkets } from './usePerpsMarkets';
+export { usePerpsNetwork } from './usePerpsNetwork';
+export { usePerpsNetworkConfig } from './usePerpsNetworkConfig';
+export { usePerpsTrading } from './usePerpsTrading';
 export { usePerpsWithdrawQuote } from './usePerpsWithdrawQuote';
 
 // Connection management hooks
@@ -24,22 +24,20 @@
 export { usePerpsPaymentTokens } from './usePerpsPaymentTokens';
 
 // Market data and calculation hooks
+export { usePerpsLiquidationPrice } from './usePerpsLiquidationPrice';
 export { usePerpsMarketData } from './usePerpsMarketData';
-export { usePerpsLiquidationPrice } from './usePerpsLiquidationPrice';
 
-// UI utility hooks
-export { usePerpsTPSLUpdate } from './usePerpsTPSLUpdate';
-export { usePerpsPositions } from './usePerpsPositions';
-<<<<<<< HEAD
 
 // Withdrawal specific hooks
 export { useWithdrawTokens } from './useWithdrawTokens';
 export { useWithdrawValidation } from './useWithdrawValidation';
 
-=======
+// UI utility hooks
 export { useBalanceComparison } from './useBalanceComparison';
 export { useColorPulseAnimation } from './useColorPulseAnimation';
->>>>>>> b74b2b12
+export { usePerpsPositions } from './usePerpsPositions';
+export { usePerpsTPSLUpdate } from './usePerpsTPSLUpdate';
+
 // - usePerpsDeposit (deposit flows)
 // - usePerpsPendingOrders (order management)
 // - usePerpsError (error handling)
