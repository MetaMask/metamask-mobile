--- conflicted
+++ resolved
@@ -3,11 +3,8 @@
 import { usePerpsOrderForm } from './usePerpsOrderForm';
 import { usePerpsNetwork } from './usePerpsNetwork';
 import { usePerpsLiveAccount } from './stream/usePerpsLiveAccount';
-<<<<<<< HEAD
-=======
 import { usePerpsLivePrices } from './stream/usePerpsLivePrices';
 import { usePerpsMarketData } from './usePerpsMarketData';
->>>>>>> 338177c4
 import { TRADING_DEFAULTS } from '../constants/hyperLiquidConfig';
 import {
   PerpsStreamProvider,
@@ -16,11 +13,8 @@
 
 jest.mock('./usePerpsNetwork');
 jest.mock('./stream/usePerpsLiveAccount');
-<<<<<<< HEAD
-=======
 jest.mock('./stream/usePerpsLivePrices');
 jest.mock('./usePerpsMarketData');
->>>>>>> 338177c4
 
 // Create a mock stream manager for testing
 const createMockStreamManager = (): PerpsStreamManager => {
@@ -79,15 +73,12 @@
   >;
   const mockUsePerpsLiveAccount = usePerpsLiveAccount as jest.MockedFunction<
     typeof usePerpsLiveAccount
-<<<<<<< HEAD
-=======
   >;
   const mockUsePerpsLivePrices = usePerpsLivePrices as jest.MockedFunction<
     typeof usePerpsLivePrices
   >;
   const mockUsePerpsMarketData = usePerpsMarketData as jest.MockedFunction<
     typeof usePerpsMarketData
->>>>>>> 338177c4
   >;
 
   beforeEach(() => {
@@ -96,15 +87,6 @@
     mockUsePerpsLiveAccount.mockReturnValue({
       account: {
         availableBalance: '1000',
-<<<<<<< HEAD
-        totalBalance: '1000',
-        marginUsed: '0',
-        unrealizedPnl: '0',
-        returnOnEquity: '0',
-        totalValue: '1000',
-      },
-      isInitialLoading: false,
-=======
         marginUsed: '0',
         unrealizedPnl: '0',
         returnOnEquity: '0',
@@ -126,7 +108,6 @@
       refetch: jest.fn(),
       isLoading: false,
       error: null,
->>>>>>> 338177c4
     });
   });
 
@@ -192,18 +173,10 @@
       mockUsePerpsLiveAccount.mockReturnValue({
         account: {
           availableBalance: '2', // $2 available balance
-<<<<<<< HEAD
-          totalBalance: '2',
-          marginUsed: '0',
-          unrealizedPnl: '0',
-          returnOnEquity: '0',
-          totalValue: '2',
-=======
           marginUsed: '0',
           unrealizedPnl: '0',
           returnOnEquity: '0',
           totalBalance: '2',
->>>>>>> 338177c4
         },
         isInitialLoading: false,
       });
@@ -224,18 +197,10 @@
       mockUsePerpsLiveAccount.mockReturnValue({
         account: {
           availableBalance: '5', // $5 available balance
-<<<<<<< HEAD
-          totalBalance: '5',
-          marginUsed: '0',
-          unrealizedPnl: '0',
-          returnOnEquity: '0',
-          totalValue: '5',
-=======
           marginUsed: '0',
           unrealizedPnl: '0',
           returnOnEquity: '0',
           totalBalance: '5',
->>>>>>> 338177c4
         },
         isInitialLoading: false,
       });
@@ -259,18 +224,10 @@
       const mockAccount = {
         account: {
           availableBalance: '10', // $10 balance = $30 max with 3x leverage
-<<<<<<< HEAD
-          totalBalance: '10',
-          marginUsed: '0',
-          unrealizedPnl: '0',
-          returnOnEquity: '0',
-          totalValue: '10',
-=======
           marginUsed: '0',
           unrealizedPnl: '0',
           returnOnEquity: '0',
           totalBalance: '10',
->>>>>>> 338177c4
         },
         isInitialLoading: false,
       };
@@ -308,18 +265,10 @@
       mockUsePerpsLiveAccount.mockReturnValue({
         account: {
           availableBalance: '2', // $2 balance = $6 max with 3x leverage (less than $10 default)
-<<<<<<< HEAD
-          totalBalance: '2',
-          marginUsed: '0',
-          unrealizedPnl: '0',
-          returnOnEquity: '0',
-          totalValue: '2',
-=======
           marginUsed: '0',
           unrealizedPnl: '0',
           returnOnEquity: '0',
           totalBalance: '2',
->>>>>>> 338177c4
         },
         isInitialLoading: false,
       });
@@ -334,18 +283,10 @@
       mockUsePerpsLiveAccount.mockReturnValue({
         account: {
           availableBalance: '100', // $100 balance = $300 max with 3x leverage (more than $10 default)
-<<<<<<< HEAD
-          totalBalance: '100',
-          marginUsed: '0',
-          unrealizedPnl: '0',
-          returnOnEquity: '0',
-          totalValue: '100',
-=======
           marginUsed: '0',
           unrealizedPnl: '0',
           returnOnEquity: '0',
           totalBalance: '100',
->>>>>>> 338177c4
         },
         isInitialLoading: false,
       });
@@ -534,18 +475,10 @@
       mockUsePerpsLiveAccount.mockReturnValue({
         account: {
           availableBalance: '0',
-<<<<<<< HEAD
-          totalBalance: '0',
-          marginUsed: '0',
-          unrealizedPnl: '0',
-          returnOnEquity: '0',
-          totalValue: '0',
-=======
           marginUsed: '0',
           unrealizedPnl: '0',
           returnOnEquity: '0',
           totalBalance: '0',
->>>>>>> 338177c4
         },
         isInitialLoading: false,
       });
@@ -563,13 +496,8 @@
     });
   });
 
-<<<<<<< HEAD
-  describe('calculations', () => {
-    it('should calculate margin required', () => {
-=======
   describe('empty amount handling', () => {
     it('should convert empty string to 0', () => {
->>>>>>> 338177c4
       const { result } = renderHook(() => usePerpsOrderForm(), {
         wrapper: TestWrapper,
       });
@@ -582,12 +510,8 @@
     });
   });
 
-<<<<<<< HEAD
-    it('should update margin required when leverage changes', () => {
-=======
   describe('optimizeOrderAmount', () => {
     it('should not optimize when amount is empty', () => {
->>>>>>> 338177c4
       const { result } = renderHook(() => usePerpsOrderForm(), {
         wrapper: TestWrapper,
       });
@@ -600,12 +524,7 @@
       expect(result.current.orderForm.amount).toBe('0');
     });
 
-<<<<<<< HEAD
-  describe('empty amount handling', () => {
-    it('should convert empty string to 0', () => {
-=======
     it('should not optimize when amount is zero', () => {
->>>>>>> 338177c4
       const { result } = renderHook(() => usePerpsOrderForm(), {
         wrapper: TestWrapper,
       });
