--- conflicted
+++ resolved
@@ -256,13 +256,6 @@
       await result.current.handleUpdateTPSL(position, '3300', '2700');
     });
 
-<<<<<<< HEAD
-    expect(
-      mockPerpsToastOptions.positionManagement.tpsl.updateTPSLError,
-    ).toHaveBeenCalledWith(null);
-    expect(mockShowToast).toHaveBeenCalledWith(
-      mockPerpsToastOptions.positionManagement.tpsl.updateTPSLError(null),
-=======
     // When error is null, the mock falls back to 'perps.errors.unknown'
     expect(
       mockPerpsToastOptions.positionManagement.tpsl.updateTPSLError,
@@ -271,7 +264,6 @@
       mockPerpsToastOptions.positionManagement.tpsl.updateTPSLError(
         'perps.errors.unknown',
       ),
->>>>>>> d5ca588d
     );
   });
 
