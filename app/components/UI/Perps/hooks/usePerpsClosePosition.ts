import { useCallback, useState } from 'react';
import { DevLogger } from '../../../../core/SDKConnect/utils/DevLogger';
import type { Position, OrderResult } from '../controllers/types';
import { usePerpsTrading } from './usePerpsTrading';
import { strings } from '../../../../../locales/i18n';
<<<<<<< HEAD
import { translatePerpsError } from '../utils/translatePerpsError';
import {
  PERPS_ERROR_CODES,
  type PerpsErrorCode,
} from '../controllers/PerpsController';
=======
import { handlePerpsError } from '../utils/perpsErrorHandler';
>>>>>>> c5e9b26e

interface UsePerpsClosePositionOptions {
  onSuccess?: (result: OrderResult) => void;
  onError?: (error: Error) => void;
}

export const usePerpsClosePosition = (
  options?: UsePerpsClosePositionOptions,
) => {
  const { closePosition } = usePerpsTrading();
  const [isClosing, setIsClosing] = useState(false);
  const [error, setError] = useState<Error | null>(null);

  const handleClosePosition = useCallback(
    async (
      position: Position,
      size?: string,
      orderType: 'market' | 'limit' = 'market',
      limitPrice?: string,
    ) => {
      try {
        setIsClosing(true);
        setError(null);

        DevLogger.log('usePerpsClosePosition: Closing position', {
          coin: position.coin,
          size,
          orderType,
          limitPrice,
        });

        const result = await closePosition({
          coin: position.coin,
          size, // If undefined, will close full position
          orderType,
          price: limitPrice,
        });

        DevLogger.log('usePerpsClosePosition: Close result', result);

        if (result.success) {
          // Call success callback
          options?.onSuccess?.(result);
        } else {
<<<<<<< HEAD
          // Check if error is a PerpsController error code
          const errorMessage =
            result.error &&
            Object.values(PERPS_ERROR_CODES).includes(
              result.error as PerpsErrorCode,
            )
              ? translatePerpsError(result.error)
              : result.error || strings('perps.close_position.error_unknown');
=======
          // Use centralized error handler for all errors
          const errorMessage = handlePerpsError({
            error: result.error,
            fallbackMessage: strings('perps.close_position.error_unknown'),
          });
>>>>>>> c5e9b26e
          throw new Error(errorMessage);
        }

        return result;
      } catch (err) {
        const closeError =
          err instanceof Error
            ? err
            : new Error(strings('perps.close_position.error_unknown'));

        DevLogger.log(
          'usePerpsClosePosition: Error closing position',
          closeError,
        );
        setError(closeError);

        // Call error callback
        options?.onError?.(closeError);

        throw closeError;
      } finally {
        setIsClosing(false);
      }
    },
    [closePosition, options],
  );

  return {
    handleClosePosition,
    isClosing,
    error,
  };
};<|MERGE_RESOLUTION|>--- conflicted
+++ resolved
@@ -3,15 +3,7 @@
 import type { Position, OrderResult } from '../controllers/types';
 import { usePerpsTrading } from './usePerpsTrading';
 import { strings } from '../../../../../locales/i18n';
-<<<<<<< HEAD
-import { translatePerpsError } from '../utils/translatePerpsError';
-import {
-  PERPS_ERROR_CODES,
-  type PerpsErrorCode,
-} from '../controllers/PerpsController';
-=======
 import { handlePerpsError } from '../utils/perpsErrorHandler';
->>>>>>> c5e9b26e
 
 interface UsePerpsClosePositionOptions {
   onSuccess?: (result: OrderResult) => void;
@@ -56,22 +48,11 @@
           // Call success callback
           options?.onSuccess?.(result);
         } else {
-<<<<<<< HEAD
-          // Check if error is a PerpsController error code
-          const errorMessage =
-            result.error &&
-            Object.values(PERPS_ERROR_CODES).includes(
-              result.error as PerpsErrorCode,
-            )
-              ? translatePerpsError(result.error)
-              : result.error || strings('perps.close_position.error_unknown');
-=======
           // Use centralized error handler for all errors
           const errorMessage = handlePerpsError({
             error: result.error,
             fallbackMessage: strings('perps.close_position.error_unknown'),
           });
->>>>>>> c5e9b26e
           throw new Error(errorMessage);
         }
 
