--- conflicted
+++ resolved
@@ -1,10 +1,4 @@
 import { useCallback, useState } from 'react';
-<<<<<<< HEAD
-import { DevLogger } from '../../../../core/SDKConnect/utils/DevLogger';
-import type { Position, OrderResult, TrackingData } from '../controllers/types';
-import { usePerpsTrading } from './usePerpsTrading';
-=======
->>>>>>> 338177c4
 import { strings } from '../../../../../locales/i18n';
 import { DevLogger } from '../../../../core/SDKConnect/utils/DevLogger';
 import type { OrderResult, Position, TrackingData } from '../controllers/types';
@@ -43,11 +37,7 @@
           orderType,
           limitPrice,
         });
-<<<<<<< HEAD
-        const isLong = parseFloat(position.size) >= 0;
-=======
         const isLong = Number.parseFloat(position.size) >= 0;
->>>>>>> 338177c4
         const direction = isLong
           ? strings('perps.market.long')
           : strings('perps.market.short');
