import { useCallback, useState } from 'react';
import { DevLogger } from '../../../../core/SDKConnect/utils/DevLogger';
import type { Position, OrderResult, TrackingData } from '../controllers/types';
import { usePerpsTrading } from './usePerpsTrading';
import { strings } from '../../../../../locales/i18n';
import { handlePerpsError } from '../utils/perpsErrorHandler';
<<<<<<< HEAD
import { PerpsMeasurementName } from '../constants/performanceMetrics';
import performance from 'react-native-performance';
import { setMeasurement } from '@sentry/react-native';
=======
>>>>>>> 8e7057fe
import usePerpsToasts from './usePerpsToasts';

interface UsePerpsClosePositionOptions {
  onSuccess?: (result: OrderResult) => void;
  onError?: (error: Error) => void;
}

export const usePerpsClosePosition = (
  options?: UsePerpsClosePositionOptions,
) => {
  const { closePosition } = usePerpsTrading();
  const [isClosing, setIsClosing] = useState(false);
  const [error, setError] = useState<Error | null>(null);
  const { showToast, PerpsToastOptions } = usePerpsToasts();

  const handleClosePosition = useCallback(
    async (
      position: Position,
      size?: string,
      orderType: 'market' | 'limit' = 'market',
      limitPrice?: string,
      trackingData?: TrackingData,
    ) => {
      try {
        setIsClosing(true);
        setError(null);

        DevLogger.log('usePerpsClosePosition: Closing position', {
          coin: position.coin,
          size,
          orderType,
          limitPrice,
        });
        const isLong = parseFloat(position.size) >= 0;
        const direction = isLong
          ? strings('perps.market.long')
          : strings('perps.market.short');

        const isFullClose = size === undefined || size === '';

        if (orderType === 'market') {
          // Market closing full position
          if (isFullClose) {
            showToast(
              PerpsToastOptions.positionManagement.closePosition.marketClose.full.closeFullPositionInProgress(
                direction,
                position.size,
                position.coin,
              ),
            );
          }
          // Market closing partial position
          else {
            showToast(
              PerpsToastOptions.positionManagement.closePosition.marketClose.partial.closePartialPositionInProgress(
                direction,
                size,
                position.coin,
              ),
            );
          }
        }

        if (orderType === 'limit') {
          // Limit closing full position
          if (isFullClose) {
            showToast(
              PerpsToastOptions.positionManagement.closePosition.limitClose.full.fullPositionCloseSubmitted(
                direction,
                position.size,
                position.coin,
              ),
            );
          }
          // Limit closing partial position
          else {
            showToast(
              PerpsToastOptions.positionManagement.closePosition.limitClose.partial.partialPositionCloseSubmitted(
                direction,
                size,
                position.coin,
              ),
            );
          }
        }

        // Close position
        const result = await closePosition({
          coin: position.coin,
          size, // If undefined, will close full position
          orderType,
          price: limitPrice,
          trackingData,
        });

        DevLogger.log('usePerpsClosePosition: Close result', result);

        if (result.success) {
<<<<<<< HEAD
          // Measure close order confirmation toast
          const confirmationDuration = performance.now() - closeStartTime;
          setMeasurement(
            PerpsMeasurementName.CLOSE_ORDER_CONFIRMATION_TOAST_LOADED,
            confirmationDuration,
            'millisecond',
          );

=======
>>>>>>> 8e7057fe
          // Market order immediately fills or fails
          // Limit orders aren't guaranteed to fill immediately, so we don't display "close position success" toast for them.
          // Note: We only support market close for now but keeping check for future limit close support.
          if (orderType === 'market') {
            // Market closed full position
            if (isFullClose) {
              showToast(
                PerpsToastOptions.positionManagement.closePosition.marketClose
                  .full.closeFullPositionSuccess,
              );
            }
            // Market closed partial position
            else {
              showToast(
                PerpsToastOptions.positionManagement.closePosition.marketClose
                  .partial.closePartialPositionSuccess,
              );
            }
          }

          // Call success callback
          options?.onSuccess?.(result);
        } else {
          // Note: We only support market close for now but keeping check for future limit close support.
          if (orderType === 'market') {
            // Market full close failed
            if (isFullClose) {
              showToast(
                PerpsToastOptions.positionManagement.closePosition.marketClose
                  .full.closeFullPositionFailed,
              );
            }
            // Market partial close failed
            else {
              showToast(
                PerpsToastOptions.positionManagement.closePosition.marketClose
                  .partial.closePartialPositionFailed,
              );
            }
          }

          // Use centralized error handler for all errors
          const errorMessage = handlePerpsError({
            error: result.error,
            fallbackMessage: strings('perps.close_position.error_unknown'),
          });

          throw new Error(errorMessage);
        }

        return result;
      } catch (err) {
        const closeError =
          err instanceof Error
            ? err
            : new Error(strings('perps.close_position.error_unknown'));

        DevLogger.log(
          'usePerpsClosePosition: Error closing position',
          closeError,
        );
        setError(closeError);

        // Call error callback
        options?.onError?.(closeError);

        throw closeError;
      } finally {
        setIsClosing(false);
      }
    },
    [PerpsToastOptions.positionManagement, closePosition, options, showToast],
  );

  return {
    handleClosePosition,
    isClosing,
    error,
  };
};<|MERGE_RESOLUTION|>--- conflicted
+++ resolved
@@ -4,12 +4,6 @@
 import { usePerpsTrading } from './usePerpsTrading';
 import { strings } from '../../../../../locales/i18n';
 import { handlePerpsError } from '../utils/perpsErrorHandler';
-<<<<<<< HEAD
-import { PerpsMeasurementName } from '../constants/performanceMetrics';
-import performance from 'react-native-performance';
-import { setMeasurement } from '@sentry/react-native';
-=======
->>>>>>> 8e7057fe
 import usePerpsToasts from './usePerpsToasts';
 
 interface UsePerpsClosePositionOptions {
@@ -108,17 +102,6 @@
         DevLogger.log('usePerpsClosePosition: Close result', result);
 
         if (result.success) {
-<<<<<<< HEAD
-          // Measure close order confirmation toast
-          const confirmationDuration = performance.now() - closeStartTime;
-          setMeasurement(
-            PerpsMeasurementName.CLOSE_ORDER_CONFIRMATION_TOAST_LOADED,
-            confirmationDuration,
-            'millisecond',
-          );
-
-=======
->>>>>>> 8e7057fe
           // Market order immediately fills or fails
           // Limit orders aren't guaranteed to fill immediately, so we don't display "close position success" toast for them.
           // Note: We only support market close for now but keeping check for future limit close support.
