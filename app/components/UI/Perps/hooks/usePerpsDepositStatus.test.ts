--- conflicted
+++ resolved
@@ -97,10 +97,6 @@
         marginUsed: '9000.00',
         unrealizedPnl: '100.00',
         returnOnEquity: '0.15',
-<<<<<<< HEAD
-        totalValue: '10100.00',
-=======
->>>>>>> 338177c4
       },
       isInitialLoading: false,
     });
@@ -209,11 +205,7 @@
           isTransactionUpdating: {},
         },
       };
-<<<<<<< HEAD
-      return selector(state as unknown as RootState);
-=======
       return selector(state as RootState);
->>>>>>> 338177c4
     });
   });
 
@@ -443,18 +435,10 @@
       mockUsePerpsLiveAccount.mockReturnValue({
         account: {
           availableBalance: '1500.00', // Increased from 1000.00
-<<<<<<< HEAD
-          totalBalance: '10500.00',
-          marginUsed: '9000.00',
-          unrealizedPnl: '100.00',
-          returnOnEquity: '0.15',
-          totalValue: '10600.00',
-=======
           marginUsed: '9000.00',
           unrealizedPnl: '100.00',
           returnOnEquity: '0.15',
           totalBalance: '10600.00',
->>>>>>> 338177c4
         },
         isInitialLoading: false,
       });
@@ -500,18 +484,10 @@
       mockUsePerpsLiveAccount.mockReturnValue({
         account: {
           availableBalance: '500.00', // Decreased from 1000.00
-<<<<<<< HEAD
-          totalBalance: '9500.00',
-          marginUsed: '9000.00',
-          unrealizedPnl: '100.00',
-          returnOnEquity: '0.15',
-          totalValue: '9600.00',
-=======
           marginUsed: '9000.00',
           unrealizedPnl: '100.00',
           returnOnEquity: '0.15',
           totalBalance: '9600.00',
->>>>>>> 338177c4
         },
         isInitialLoading: false,
       });
@@ -528,18 +504,10 @@
       mockUsePerpsLiveAccount.mockReturnValue({
         account: {
           availableBalance: '1500.00',
-<<<<<<< HEAD
-          totalBalance: '10500.00',
-          marginUsed: '9000.00',
-          unrealizedPnl: '100.00',
-          returnOnEquity: '0.15',
-          totalValue: '10600.00',
-=======
           marginUsed: '9000.00',
           unrealizedPnl: '100.00',
           returnOnEquity: '0.15',
           totalBalance: '10600.00',
->>>>>>> 338177c4
         },
         isInitialLoading: false,
       });
@@ -576,11 +544,7 @@
             isTransactionUpdating: {},
           },
         };
-<<<<<<< HEAD
-        return selector(state as unknown as RootState);
-=======
         return selector(state as RootState);
->>>>>>> 338177c4
       });
 
       renderHook(() => usePerpsDepositStatus());
@@ -620,11 +584,7 @@
             isTransactionUpdating: {},
           },
         };
-<<<<<<< HEAD
-        return selector(state as unknown as RootState);
-=======
         return selector(state as RootState);
->>>>>>> 338177c4
       });
 
       renderHook(() => usePerpsDepositStatus());
@@ -652,11 +612,7 @@
             isTransactionUpdating: {},
           },
         };
-<<<<<<< HEAD
-        return selector(state as unknown as RootState);
-=======
         return selector(state as RootState);
->>>>>>> 338177c4
       });
 
       renderHook(() => usePerpsDepositStatus());
@@ -687,11 +643,7 @@
             isTransactionUpdating: {},
           },
         };
-<<<<<<< HEAD
-        return selector(state as unknown as RootState);
-=======
         return selector(state as RootState);
->>>>>>> 338177c4
       });
 
       renderHook(() => usePerpsDepositStatus());
@@ -726,11 +678,7 @@
             isTransactionUpdating: {},
           },
         };
-<<<<<<< HEAD
-        return selector(state as unknown as RootState);
-=======
         return selector(state as RootState);
->>>>>>> 338177c4
       });
 
       const { result } = renderHook(() => usePerpsDepositStatus());
@@ -758,11 +706,7 @@
             isTransactionUpdating: {},
           },
         };
-<<<<<<< HEAD
-        return selector(state as unknown as RootState);
-=======
         return selector(state as RootState);
->>>>>>> 338177c4
       });
 
       const { result } = renderHook(() => usePerpsDepositStatus());
@@ -795,11 +739,7 @@
             isTransactionUpdating: {},
           },
         };
-<<<<<<< HEAD
-        return selector(state as unknown as RootState);
-=======
         return selector(state as RootState);
->>>>>>> 338177c4
       });
 
       const { unmount } = renderHook(() => usePerpsDepositStatus());
