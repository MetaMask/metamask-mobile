import { renderHook, act } from '@testing-library/react-native';
import { useSelector } from 'react-redux';
import { usePerpsDepositStatus } from './usePerpsDepositStatus';
import { usePerpsLiveAccount } from './stream/usePerpsLiveAccount';
import { usePerpsTrading } from './usePerpsTrading';
import usePerpsToasts, { PerpsToastOptionsConfig } from './usePerpsToasts';
import Engine from '../../../../core/Engine';
import type { RootState } from '../../../../reducers';
import {
  TransactionMeta,
  TransactionStatus,
  TransactionType,
} from '@metamask/transaction-controller';
import { ToastVariants } from '../../../../component-library/components/Toast/Toast.types';
import { IconName } from '../../../../component-library/components/Icons/Icon';
import { NotificationFeedbackType } from 'expo-haptics';
import {
  USDC_ARBITRUM_MAINNET_ADDRESS,
  ARBITRUM_MAINNET_CHAIN_ID_HEX,
} from '../constants/hyperLiquidConfig';
import { selectTransactionBridgeQuotesById } from '../../../../core/redux/slices/confirmationMetrics';

// Mock dependencies
jest.mock('react-redux', () => ({
  useSelector: jest.fn(),
}));

jest.mock('./stream/usePerpsLiveAccount');
jest.mock('./usePerpsTrading');
jest.mock('./usePerpsToasts');
jest.mock('../../../../core/Engine', () => ({
  context: {
    PerpsController: {
      clearDepositResult: jest.fn(),
    },
  },
  controllerMessenger: {
    subscribe: jest.fn(),
    unsubscribe: jest.fn(),
  },
}));

jest.mock('../../../../core/redux/slices/confirmationMetrics', () => ({
  selectTransactionBridgeQuotesById: jest.fn(),
}));

const mockUseSelector = useSelector as jest.MockedFunction<typeof useSelector>;
const mockUsePerpsLiveAccount = usePerpsLiveAccount as jest.MockedFunction<
  typeof usePerpsLiveAccount
>;
const mockUsePerpsTrading = usePerpsTrading as jest.MockedFunction<
  typeof usePerpsTrading
>;
const mockUsePerpsToasts = usePerpsToasts as jest.MockedFunction<
  typeof usePerpsToasts
>;
const mockEngine = Engine as jest.Mocked<typeof Engine>;
const mockSelectTransactionBridgeQuotesById =
  selectTransactionBridgeQuotesById as jest.MockedFunction<
    typeof selectTransactionBridgeQuotesById
  >;

describe('usePerpsDepositStatus', () => {
  let mockSubscribe: jest.Mock;
  let mockUnsubscribe: jest.Mock;
  let mockShowToast: jest.Mock;
  let mockClearDepositResult: jest.Mock;
  let mockPerpsToastOptions: PerpsToastOptionsConfig;

  beforeEach(() => {
    jest.clearAllMocks();
    jest.useFakeTimers();

    mockSubscribe = jest.fn();
    mockUnsubscribe = jest.fn();
    mockShowToast = jest.fn();
    mockClearDepositResult = jest.fn();

    mockEngine.controllerMessenger.subscribe = mockSubscribe;
    mockEngine.controllerMessenger.unsubscribe = mockUnsubscribe;
    mockEngine.context.PerpsController.clearDepositResult =
      mockClearDepositResult;

    // Mock usePerpsTrading
    mockUsePerpsTrading.mockReturnValue({
      clearDepositResult: mockClearDepositResult,
    } as unknown as ReturnType<typeof usePerpsTrading>);

    // Mock selectTransactionBridgeQuotesById
    mockSelectTransactionBridgeQuotesById.mockReturnValue([]);

    // Default mock for usePerpsLiveAccount
    mockUsePerpsLiveAccount.mockReturnValue({
      account: {
        availableBalance: '1000.00',
        totalBalance: '10000.00',
        marginUsed: '9000.00',
        unrealizedPnl: '100.00',
        returnOnEquity: '0.15',
        totalValue: '10100.00',
      },
      isInitialLoading: false,
    });

    // Default mock for usePerpsToasts
    mockPerpsToastOptions = {
      accountManagement: {
        deposit: {
          success: jest.fn(() => ({
            variant: ToastVariants.Icon,
            iconName: IconName.CheckBold,
            hasNoTimeout: false,
            labelOptions: [
              { label: 'Deposit successful', isBold: true },
              { label: 'Your deposit has been processed' },
            ],
            hapticsType: NotificationFeedbackType.Success,
          })),
          error: {
            variant: ToastVariants.Icon,
            iconName: IconName.Warning,
            hasNoTimeout: false,
            labelOptions: [
              { label: 'Deposit failed', isBold: true },
              { label: 'Your deposit could not be processed' },
            ],
            hapticsType: NotificationFeedbackType.Error,
          },
          inProgress: jest.fn(() => ({
            variant: ToastVariants.Icon,
            iconName: IconName.Loading,
            hasNoTimeout: false,
            labelOptions: [
              { label: 'Deposit in progress', isBold: true },
              { label: 'Processing your deposit...' },
            ],
            hapticsType: NotificationFeedbackType.Success,
          })),
        },
        withdrawal: {
          withdrawalInProgress: {
            variant: ToastVariants.Icon,
            iconName: IconName.Loading,
            hasNoTimeout: false,
            labelOptions: [
              { label: 'Withdrawal in progress', isBold: true },
              { label: 'Processing your withdrawal...' },
            ],
            hapticsType: NotificationFeedbackType.Success,
          },
          withdrawalSuccess: jest.fn(() => ({
            variant: ToastVariants.Icon,
            iconName: IconName.CheckBold,
            hasNoTimeout: false,
            labelOptions: [
              { label: 'Withdrawal successful', isBold: true },
              { label: 'Your withdrawal has been processed' },
            ],
            hapticsType: NotificationFeedbackType.Success,
          })),
          withdrawalFailed: jest.fn(() => ({
            variant: ToastVariants.Icon,
            iconName: IconName.Warning,
            hasNoTimeout: false,
            labelOptions: [
              { label: 'Withdrawal failed', isBold: true },
              { label: 'Your withdrawal could not be processed' },
            ],
            hapticsType: NotificationFeedbackType.Error,
          })),
        },
      },
      // Add minimal stubs for other required properties
      // eslint-disable-next-line @typescript-eslint/no-explicit-any
      orderManagement: {} as any,
      // eslint-disable-next-line @typescript-eslint/no-explicit-any
      positionManagement: {} as any,
      // eslint-disable-next-line @typescript-eslint/no-explicit-any
      formValidation: {} as any,
      // eslint-disable-next-line @typescript-eslint/no-explicit-any
      dataFetching: {} as any,
    };

    mockUsePerpsToasts.mockReturnValue({
      showToast: mockShowToast,
      PerpsToastOptions: mockPerpsToastOptions,
    });

    // Default mock for useSelector
    mockUseSelector.mockImplementation((selector) => {
      const state = {
        engine: {
          backgroundState: {
            PerpsController: {
              depositInProgress: false,
              lastDepositResult: null,
              lastDepositTransactionId: null,
            },
          },
        },
        confirmationMetrics: {
          transactionBridgeQuotesById: {},
          metricsById: {},
          transactionPayTokenById: {},
          isTransactionBridgeQuotesLoadingById: {},
          isTransactionUpdating: {},
        },
      };
<<<<<<< HEAD
      return selector(state as unknown as RootState);
=======
      return selector(state as RootState);
>>>>>>> d5ca588d
    });
  });

  afterEach(() => {
    jest.useRealTimers();
  });

  describe('Initial State', () => {
    it('should return correct initial state', () => {
      const { result } = renderHook(() => usePerpsDepositStatus());

      expect(result.current.depositInProgress).toBe(false);
    });

    it('should subscribe to transaction status updates on mount', () => {
      renderHook(() => usePerpsDepositStatus());

      expect(mockSubscribe).toHaveBeenCalledWith(
        'TransactionController:transactionStatusUpdated',
        expect.any(Function),
      );
    });

    it('should unsubscribe from transaction status updates on unmount', () => {
      const { unmount } = renderHook(() => usePerpsDepositStatus());

      unmount();

      expect(mockUnsubscribe).toHaveBeenCalledWith(
        'TransactionController:transactionStatusUpdated',
        expect.any(Function),
      );
    });
  });

  describe('Transaction Status Handling', () => {
    let transactionHandler: (data: {
      transactionMeta: TransactionMeta;
    }) => void;

    beforeEach(() => {
      // Capture the transaction handler function
      mockSubscribe.mockImplementation((event, handler) => {
        if (event === 'TransactionController:transactionStatusUpdated') {
          transactionHandler = handler;
        }
      });
    });

    it('should show in-progress toast when perpsDeposit transaction is approved', () => {
      // Reset the mock to ensure clean state
      mockShowToast.mockClear();
      renderHook(() => usePerpsDepositStatus());
      const transactionMeta: TransactionMeta = {
        id: 'test-tx-id',
        type: TransactionType.perpsDeposit,
        status: TransactionStatus.approved,
      } as TransactionMeta;

      act(() => {
        transactionHandler({ transactionMeta });
      });

      expect(mockShowToast).toHaveBeenCalledWith({
        variant: ToastVariants.Icon,
        iconName: IconName.Loading,
        hasNoTimeout: false,
        labelOptions: [
          { label: 'Deposit in progress', isBold: true },
          { label: 'Processing your deposit...' },
        ],
        hapticsType: NotificationFeedbackType.Success,
      });
      expect(
        mockPerpsToastOptions.accountManagement.deposit.inProgress,
      ).toHaveBeenCalledWith(60, 'test-tx-id');
    });

    it('should not show in-progress toast when perpsDeposit transaction is submitted', () => {
      renderHook(() => usePerpsDepositStatus());
      const transactionMeta: TransactionMeta = {
        id: 'test-tx-id',
        type: TransactionType.perpsDeposit,
        status: TransactionStatus.submitted,
      } as TransactionMeta;

      act(() => {
        transactionHandler({ transactionMeta });
      });

      expect(mockShowToast).not.toHaveBeenCalled();
    });

    it('should not show in-progress toast when perpsDeposit transaction is confirmed', () => {
      renderHook(() => usePerpsDepositStatus());
      const transactionMeta: TransactionMeta = {
        id: 'test-tx-id',
        type: TransactionType.perpsDeposit,
        status: TransactionStatus.confirmed,
      } as TransactionMeta;

      act(() => {
        transactionHandler({ transactionMeta });
      });

      expect(mockShowToast).not.toHaveBeenCalled();
    });

    it('should stop waiting for funds when transaction fails', () => {
      renderHook(() => usePerpsDepositStatus());
      const transactionMeta: TransactionMeta = {
        id: 'test-tx-id',
        type: TransactionType.perpsDeposit,
        status: TransactionStatus.failed,
      } as TransactionMeta;

      // First set up waiting for funds
      act(() => {
        transactionHandler({
          transactionMeta: {
            ...transactionMeta,
            status: TransactionStatus.approved,
          },
        });
      });

      // Now fail the transaction
      act(() => {
        transactionHandler({ transactionMeta });
      });
    });

    it('should ignore non-perpsDeposit transactions', () => {
      renderHook(() => usePerpsDepositStatus());
      const transactionMeta: TransactionMeta = {
        id: 'test-tx-id',
        type: TransactionType.simpleSend,
        status: TransactionStatus.submitted,
      } as TransactionMeta;

      act(() => {
        transactionHandler({ transactionMeta });
      });

      expect(mockShowToast).not.toHaveBeenCalled();
    });

    it('should show instant processing time for arb.USDC deposits', () => {
      renderHook(() => usePerpsDepositStatus());
      const transactionMeta: TransactionMeta = {
        id: 'test-tx-id',
        type: TransactionType.perpsDeposit,
        status: TransactionStatus.approved,
        chainId: ARBITRUM_MAINNET_CHAIN_ID_HEX,
        networkClientId: 'arbitrum',
        time: Date.now(),
        txParams: {
          from: '0x1234567890123456789012345678901234567890',
        },
        metamaskPay: {
          chainId: ARBITRUM_MAINNET_CHAIN_ID_HEX,
          tokenAddress: USDC_ARBITRUM_MAINNET_ADDRESS,
        },
      } as TransactionMeta;

      act(() => {
        transactionHandler({ transactionMeta });
      });

      expect(
        mockPerpsToastOptions.accountManagement.deposit.inProgress,
      ).toHaveBeenCalledWith(0, 'test-tx-id'); // 0 seconds for arb.USDC
    });

    it('should show 1 minute processing time for non-arb.USDC deposits', () => {
      renderHook(() => usePerpsDepositStatus());
      const transactionMeta: TransactionMeta = {
        id: 'test-tx-id',
        type: TransactionType.perpsDeposit,
        status: TransactionStatus.approved,
        chainId: '0x1',
        networkClientId: 'mainnet',
        time: Date.now(),
        txParams: {
          from: '0x1234567890123456789012345678901234567890',
        },
        metamaskPay: {
          chainId: '0x1', // Different chain
          tokenAddress: '0x1234567890123456789012345678901234567890', // Different token
        },
      } as TransactionMeta;

      act(() => {
        transactionHandler({ transactionMeta });
      });

      expect(
        mockPerpsToastOptions.accountManagement.deposit.inProgress,
      ).toHaveBeenCalledWith(60, 'test-tx-id'); // 60 seconds for other tokens
    });
  });

  describe('Balance Monitoring', () => {
    it('should show success toast when balance increases', () => {
      // Reset the mock to ensure clean state
      mockShowToast.mockClear();
      const { rerender } = renderHook(() => usePerpsDepositStatus());

      // Set up waiting for funds first
      act(() => {
        const transactionHandler = mockSubscribe.mock.calls.find(
          (call) =>
            call[0] === 'TransactionController:transactionStatusUpdated',
        )?.[1];
        if (transactionHandler) {
          transactionHandler({
            transactionMeta: {
              id: 'test-tx-id',
              type: TransactionType.perpsDeposit,
              status: TransactionStatus.approved,
            } as TransactionMeta,
          });
        }
      });

      // Update balance to simulate deposit completion
      mockUsePerpsLiveAccount.mockReturnValue({
        account: {
          availableBalance: '1500.00', // Increased from 1000.00
          totalBalance: '10500.00',
          marginUsed: '9000.00',
          unrealizedPnl: '100.00',
          returnOnEquity: '0.15',
          totalValue: '10600.00',
        },
        isInitialLoading: false,
      });

      rerender({});

      expect(mockShowToast).toHaveBeenCalledWith({
        variant: ToastVariants.Icon,
        iconName: IconName.CheckBold,
        hasNoTimeout: false,
        labelOptions: [
          { label: 'Deposit successful', isBold: true },
          { label: 'Your deposit has been processed' },
        ],
        hapticsType: NotificationFeedbackType.Success,
      });
      expect(
        mockPerpsToastOptions.accountManagement.deposit.success,
      ).toHaveBeenCalledWith('1500.00'); // Current balance
    });

    it('should not show success toast when balance decreases', () => {
      const { rerender } = renderHook(() => usePerpsDepositStatus());

      // Set up waiting for funds first
      act(() => {
        const transactionHandler = mockSubscribe.mock.calls.find(
          (call) =>
            call[0] === 'TransactionController:transactionStatusUpdated',
        )?.[1];
        if (transactionHandler) {
          transactionHandler({
            transactionMeta: {
              id: 'test-tx-id',
              type: TransactionType.perpsDeposit,
              status: TransactionStatus.approved,
            } as TransactionMeta,
          });
        }
      });

      // Update balance to simulate decrease
      mockUsePerpsLiveAccount.mockReturnValue({
        account: {
          availableBalance: '500.00', // Decreased from 1000.00
          totalBalance: '9500.00',
          marginUsed: '9000.00',
          unrealizedPnl: '100.00',
          returnOnEquity: '0.15',
          totalValue: '9600.00',
        },
        isInitialLoading: false,
      });

      rerender({});

      expect(mockShowToast).not.toHaveBeenCalledWith({ success: true });
    });

    it('should not monitor balance when not waiting for funds', () => {
      const { rerender } = renderHook(() => usePerpsDepositStatus());

      // Update balance without setting up waiting for funds
      mockUsePerpsLiveAccount.mockReturnValue({
        account: {
          availableBalance: '1500.00',
          totalBalance: '10500.00',
          marginUsed: '9000.00',
          unrealizedPnl: '100.00',
          returnOnEquity: '0.15',
          totalValue: '10600.00',
        },
        isInitialLoading: false,
      });

      rerender({});

      expect(mockShowToast).not.toHaveBeenCalledWith({ success: true });
    });
  });

  describe('Controller Result Handling', () => {
    it('should show error toast when lastDepositResult indicates failure', () => {
      // Reset the mock to ensure clean state
      mockShowToast.mockClear();
      mockUseSelector.mockImplementation((selector) => {
        const state = {
          engine: {
            backgroundState: {
              PerpsController: {
                depositInProgress: false,
                lastDepositResult: {
                  success: false,
                  error: 'Test error message',
                },
                lastDepositTransactionId: null,
              },
            },
          },
          confirmationMetrics: {
            transactionBridgeQuotesById: {},
            metricsById: {},
            transactionPayTokenById: {},
            isTransactionBridgeQuotesLoadingById: {},
            isTransactionUpdating: {},
          },
        };
<<<<<<< HEAD
        return selector(state as unknown as RootState);
=======
        return selector(state as RootState);
>>>>>>> d5ca588d
      });

      renderHook(() => usePerpsDepositStatus());

      expect(mockShowToast).toHaveBeenCalledWith({
        variant: ToastVariants.Icon,
        iconName: IconName.Warning,
        hasNoTimeout: false,
        labelOptions: [
          { label: 'Deposit failed', isBold: true },
          { label: 'Your deposit could not be processed' },
        ],
        hapticsType: NotificationFeedbackType.Error,
      });
    });

    it('should not show error toast when lastDepositResult indicates success', () => {
      mockUseSelector.mockImplementation((selector) => {
        const state = {
          engine: {
            backgroundState: {
              PerpsController: {
                depositInProgress: false,
                lastDepositResult: {
                  success: true,
                  txHash: '0x123',
                },
                lastDepositTransactionId: null,
              },
            },
          },
          confirmationMetrics: {
            transactionBridgeQuotesById: {},
            metricsById: {},
            transactionPayTokenById: {},
            isTransactionBridgeQuotesLoadingById: {},
            isTransactionUpdating: {},
          },
        };
<<<<<<< HEAD
        return selector(state as unknown as RootState);
=======
        return selector(state as RootState);
>>>>>>> d5ca588d
      });

      renderHook(() => usePerpsDepositStatus());

      expect(mockShowToast).not.toHaveBeenCalledWith({ error: true });
    });

    it('should not show error toast when lastDepositResult is null', () => {
      mockUseSelector.mockImplementation((selector) => {
        const state = {
          engine: {
            backgroundState: {
              PerpsController: {
                depositInProgress: false,
                lastDepositResult: null,
                lastDepositTransactionId: null,
              },
            },
          },
          confirmationMetrics: {
            transactionBridgeQuotesById: {},
            metricsById: {},
            transactionPayTokenById: {},
            isTransactionBridgeQuotesLoadingById: {},
            isTransactionUpdating: {},
          },
        };
<<<<<<< HEAD
        return selector(state as unknown as RootState);
=======
        return selector(state as RootState);
>>>>>>> d5ca588d
      });

      renderHook(() => usePerpsDepositStatus());

      expect(mockShowToast).not.toHaveBeenCalledWith({ error: true });
    });

    it('should clear deposit result after showing error toast', () => {
      mockUseSelector.mockImplementation((selector) => {
        const state = {
          engine: {
            backgroundState: {
              PerpsController: {
                depositInProgress: false,
                lastDepositResult: {
                  success: false,
                  error: 'Test error message',
                },
                lastDepositTransactionId: null,
              },
            },
          },
          confirmationMetrics: {
            transactionBridgeQuotesById: {},
            metricsById: {},
            transactionPayTokenById: {},
            isTransactionBridgeQuotesLoadingById: {},
            isTransactionUpdating: {},
          },
        };
<<<<<<< HEAD
        return selector(state as unknown as RootState);
=======
        return selector(state as RootState);
>>>>>>> d5ca588d
      });

      renderHook(() => usePerpsDepositStatus());

      // Fast-forward timeout
      act(() => {
        jest.advanceTimersByTime(500);
      });

      expect(mockClearDepositResult).toHaveBeenCalled();
    });
  });

  describe('Return Value', () => {
    it('should return depositInProgress true when controller state indicates deposit in progress', () => {
      mockUseSelector.mockImplementation((selector) => {
        const state = {
          engine: {
            backgroundState: {
              PerpsController: {
                depositInProgress: true,
                lastDepositResult: null,
                lastDepositTransactionId: null,
              },
            },
          },
          confirmationMetrics: {
            transactionBridgeQuotesById: {},
            metricsById: {},
            transactionPayTokenById: {},
            isTransactionBridgeQuotesLoadingById: {},
            isTransactionUpdating: {},
          },
        };
<<<<<<< HEAD
        return selector(state as unknown as RootState);
=======
        return selector(state as RootState);
>>>>>>> d5ca588d
      });

      const { result } = renderHook(() => usePerpsDepositStatus());

      expect(result.current.depositInProgress).toBe(true);
    });

    it('should return depositInProgress false when controller state indicates no deposit in progress', () => {
      mockUseSelector.mockImplementation((selector) => {
        const state = {
          engine: {
            backgroundState: {
              PerpsController: {
                depositInProgress: false,
                lastDepositResult: null,
                lastDepositTransactionId: null,
              },
            },
          },
          confirmationMetrics: {
            transactionBridgeQuotesById: {},
            metricsById: {},
            transactionPayTokenById: {},
            isTransactionBridgeQuotesLoadingById: {},
            isTransactionUpdating: {},
          },
        };
<<<<<<< HEAD
        return selector(state as unknown as RootState);
=======
        return selector(state as RootState);
>>>>>>> d5ca588d
      });

      const { result } = renderHook(() => usePerpsDepositStatus());

      expect(result.current.depositInProgress).toBe(false);
    });
  });

  describe('Cleanup', () => {
    it('should clear timeouts on unmount', () => {
      mockUseSelector.mockImplementation((selector) => {
        const state = {
          engine: {
            backgroundState: {
              PerpsController: {
                depositInProgress: false,
                lastDepositResult: {
                  success: false,
                  error: 'Test error message',
                },
                lastDepositTransactionId: null,
              },
            },
          },
          confirmationMetrics: {
            transactionBridgeQuotesById: {},
            metricsById: {},
            transactionPayTokenById: {},
            isTransactionBridgeQuotesLoadingById: {},
            isTransactionUpdating: {},
          },
        };
<<<<<<< HEAD
        return selector(state as unknown as RootState);
=======
        return selector(state as RootState);
>>>>>>> d5ca588d
      });

      const { unmount } = renderHook(() => usePerpsDepositStatus());

      // Fast-forward timeout
      act(() => {
        jest.advanceTimersByTime(500);
      });

      unmount();

      expect(mockClearDepositResult).toHaveBeenCalled();
    });
  });
});<|MERGE_RESOLUTION|>--- conflicted
+++ resolved
@@ -206,11 +206,7 @@
           isTransactionUpdating: {},
         },
       };
-<<<<<<< HEAD
-      return selector(state as unknown as RootState);
-=======
       return selector(state as RootState);
->>>>>>> d5ca588d
     });
   });
 
@@ -552,11 +548,7 @@
             isTransactionUpdating: {},
           },
         };
-<<<<<<< HEAD
-        return selector(state as unknown as RootState);
-=======
         return selector(state as RootState);
->>>>>>> d5ca588d
       });
 
       renderHook(() => usePerpsDepositStatus());
@@ -596,11 +588,7 @@
             isTransactionUpdating: {},
           },
         };
-<<<<<<< HEAD
-        return selector(state as unknown as RootState);
-=======
         return selector(state as RootState);
->>>>>>> d5ca588d
       });
 
       renderHook(() => usePerpsDepositStatus());
@@ -628,11 +616,7 @@
             isTransactionUpdating: {},
           },
         };
-<<<<<<< HEAD
-        return selector(state as unknown as RootState);
-=======
         return selector(state as RootState);
->>>>>>> d5ca588d
       });
 
       renderHook(() => usePerpsDepositStatus());
@@ -663,11 +647,7 @@
             isTransactionUpdating: {},
           },
         };
-<<<<<<< HEAD
-        return selector(state as unknown as RootState);
-=======
         return selector(state as RootState);
->>>>>>> d5ca588d
       });
 
       renderHook(() => usePerpsDepositStatus());
@@ -702,11 +682,7 @@
             isTransactionUpdating: {},
           },
         };
-<<<<<<< HEAD
-        return selector(state as unknown as RootState);
-=======
         return selector(state as RootState);
->>>>>>> d5ca588d
       });
 
       const { result } = renderHook(() => usePerpsDepositStatus());
@@ -734,11 +710,7 @@
             isTransactionUpdating: {},
           },
         };
-<<<<<<< HEAD
-        return selector(state as unknown as RootState);
-=======
         return selector(state as RootState);
->>>>>>> d5ca588d
       });
 
       const { result } = renderHook(() => usePerpsDepositStatus());
@@ -771,11 +743,7 @@
             isTransactionUpdating: {},
           },
         };
-<<<<<<< HEAD
-        return selector(state as unknown as RootState);
-=======
         return selector(state as RootState);
->>>>>>> d5ca588d
       });
 
       const { unmount } = renderHook(() => usePerpsDepositStatus());
