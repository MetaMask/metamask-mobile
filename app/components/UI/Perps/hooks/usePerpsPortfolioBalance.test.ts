--- conflicted
+++ resolved
@@ -8,11 +8,7 @@
 
 // Type for mock balances
 interface MockBalance {
-<<<<<<< HEAD
-  totalValue: string;
-=======
   totalBalance: string;
->>>>>>> 338177c4
   unrealizedPnl: string;
   accountValue1dAgo: string;
   lastUpdated: number;
@@ -75,18 +71,10 @@
     mockUsePerpsLiveAccount.mockReturnValue({
       account: {
         availableBalance: '0',
-<<<<<<< HEAD
+        marginUsed: '0',
+        unrealizedPnl: '0',
+        returnOnEquity: '0',
         totalBalance: '0',
-        marginUsed: '0',
-        unrealizedPnl: '0',
-        returnOnEquity: '0',
-        totalValue: '0',
-=======
-        marginUsed: '0',
-        unrealizedPnl: '0',
-        returnOnEquity: '0',
-        totalBalance: '0',
->>>>>>> 338177c4
       },
       isInitialLoading: false,
     });
@@ -129,18 +117,10 @@
 
       const accountData = {
         availableBalance: '1000.50',
-<<<<<<< HEAD
+        marginUsed: '0',
+        unrealizedPnl: '50.25',
+        returnOnEquity: '0',
         totalBalance: '1000.50',
-        marginUsed: '0',
-        unrealizedPnl: '50.25',
-        returnOnEquity: '0',
-        totalValue: '1000.50',
-=======
-        marginUsed: '0',
-        unrealizedPnl: '50.25',
-        returnOnEquity: '0',
-        totalBalance: '1000.50',
->>>>>>> 338177c4
       };
 
       setupMocks(mockBalances, accountData);
@@ -176,18 +156,10 @@
 
       const accountData = {
         availableBalance: '1500.75',
-<<<<<<< HEAD
+        marginUsed: '0',
+        unrealizedPnl: '-25.15',
+        returnOnEquity: '0',
         totalBalance: '1500.75',
-        marginUsed: '0',
-        unrealizedPnl: '-25.15',
-        returnOnEquity: '0',
-        totalValue: '1500.75',
-=======
-        marginUsed: '0',
-        unrealizedPnl: '-25.15',
-        returnOnEquity: '0',
-        totalBalance: '1500.75',
->>>>>>> 338177c4
       };
 
       setupMocks(mockBalances, accountData);
@@ -212,18 +184,10 @@
 
       const accountData = {
         availableBalance: '2500.00',
-<<<<<<< HEAD
+        marginUsed: '0',
+        unrealizedPnl: '100.00',
+        returnOnEquity: '0',
         totalBalance: '2500.00',
-        marginUsed: '0',
-        unrealizedPnl: '100.00',
-        returnOnEquity: '0',
-        totalValue: '2500.00',
-=======
-        marginUsed: '0',
-        unrealizedPnl: '100.00',
-        returnOnEquity: '0',
-        totalBalance: '2500.00',
->>>>>>> 338177c4
       };
 
       setupMocks(mockBalances, accountData);
@@ -250,18 +214,10 @@
 
       const accountData = {
         availableBalance: '1000.00',
-<<<<<<< HEAD
+        marginUsed: '0',
+        unrealizedPnl: '50.00',
+        returnOnEquity: '0',
         totalBalance: '1000.00',
-        marginUsed: '0',
-        unrealizedPnl: '50.00',
-        returnOnEquity: '0',
-        totalValue: '1000.00',
-=======
-        marginUsed: '0',
-        unrealizedPnl: '50.00',
-        returnOnEquity: '0',
-        totalBalance: '1000.00',
->>>>>>> 338177c4
       };
 
       setupMocks(mockBalances, accountData, 0.85); // EUR conversion rate
@@ -285,18 +241,10 @@
 
       const accountData = {
         availableBalance: '1000.00',
-<<<<<<< HEAD
+        marginUsed: '0',
+        unrealizedPnl: '50.00',
+        returnOnEquity: '0',
         totalBalance: '1000.00',
-        marginUsed: '0',
-        unrealizedPnl: '50.00',
-        returnOnEquity: '0',
-        totalValue: '1000.00',
-=======
-        marginUsed: '0',
-        unrealizedPnl: '50.00',
-        returnOnEquity: '0',
-        totalBalance: '1000.00',
->>>>>>> 338177c4
       };
 
       // Mock useSelector to return undefined for conversion rate (should default to 1)
@@ -373,11 +321,7 @@
     it('should be stable across re-renders', () => {
       const mockBalances = {
         hyperliquid: {
-<<<<<<< HEAD
-          totalValue: '1000.00',
-=======
           totalBalance: '1000.00',
->>>>>>> 338177c4
           unrealizedPnl: '50.00',
           accountValue1dAgo: '900.00',
           lastUpdated: Date.now(),
@@ -386,18 +330,10 @@
 
       const accountData = {
         availableBalance: '1000.00',
-<<<<<<< HEAD
+        marginUsed: '0',
+        unrealizedPnl: '50.00',
+        returnOnEquity: '0',
         totalBalance: '1000.00',
-        marginUsed: '0',
-        unrealizedPnl: '50.00',
-        returnOnEquity: '0',
-        totalValue: '1000.00',
-=======
-        marginUsed: '0',
-        unrealizedPnl: '50.00',
-        returnOnEquity: '0',
-        totalBalance: '1000.00',
->>>>>>> 338177c4
       };
 
       setupMocks(mockBalances, accountData);
@@ -427,18 +363,10 @@
 
       const accountData = {
         availableBalance: 'invalid',
-<<<<<<< HEAD
+        marginUsed: '0',
+        unrealizedPnl: 'NaN',
+        returnOnEquity: '0',
         totalBalance: 'invalid',
-        marginUsed: '0',
-        unrealizedPnl: 'NaN',
-        returnOnEquity: '0',
-        totalValue: 'invalid',
-=======
-        marginUsed: '0',
-        unrealizedPnl: 'NaN',
-        returnOnEquity: '0',
-        totalBalance: 'invalid',
->>>>>>> 338177c4
       };
 
       setupMocks(mockBalances, accountData);
@@ -464,18 +392,10 @@
 
       const accountData = {
         availableBalance: '-100.50',
-<<<<<<< HEAD
+        marginUsed: '0',
+        unrealizedPnl: '-200.25',
+        returnOnEquity: '0',
         totalBalance: '-100.50',
-        marginUsed: '0',
-        unrealizedPnl: '-200.25',
-        returnOnEquity: '0',
-        totalValue: '-100.50',
-=======
-        marginUsed: '0',
-        unrealizedPnl: '-200.25',
-        returnOnEquity: '0',
-        totalBalance: '-100.50',
->>>>>>> 338177c4
       };
 
       setupMocks(mockBalances, accountData);
@@ -499,18 +419,10 @@
 
       const accountData = {
         availableBalance: '999999999.99',
-<<<<<<< HEAD
+        marginUsed: '0',
+        unrealizedPnl: '123456789.12',
+        returnOnEquity: '0',
         totalBalance: '999999999.99',
-        marginUsed: '0',
-        unrealizedPnl: '123456789.12',
-        returnOnEquity: '0',
-        totalValue: '999999999.99',
-=======
-        marginUsed: '0',
-        unrealizedPnl: '123456789.12',
-        returnOnEquity: '0',
-        totalBalance: '999999999.99',
->>>>>>> 338177c4
       };
 
       setupMocks(mockBalances, accountData);
@@ -533,18 +445,10 @@
 
       const accountData = {
         availableBalance: '1000.00',
-<<<<<<< HEAD
+        marginUsed: '0',
+        unrealizedPnl: '0', // Missing field defaults to 0
+        returnOnEquity: '0',
         totalBalance: '1000.00',
-        marginUsed: '0',
-        unrealizedPnl: '0', // Missing field defaults to 0
-        returnOnEquity: '0',
-        totalValue: '1000.00',
-=======
-        marginUsed: '0',
-        unrealizedPnl: '0', // Missing field defaults to 0
-        returnOnEquity: '0',
-        totalBalance: '1000.00',
->>>>>>> 338177c4
       };
 
       setupMocks(mockBalances as Record<string, MockBalance>, accountData);
@@ -569,18 +473,10 @@
 
       const accountData = {
         availableBalance: '500.00',
-<<<<<<< HEAD
+        marginUsed: '0',
+        unrealizedPnl: '25.00',
+        returnOnEquity: '0',
         totalBalance: '500.00',
-        marginUsed: '0',
-        unrealizedPnl: '25.00',
-        returnOnEquity: '0',
-        totalValue: '500.00',
-=======
-        marginUsed: '0',
-        unrealizedPnl: '25.00',
-        returnOnEquity: '0',
-        totalBalance: '500.00',
->>>>>>> 338177c4
       };
 
       setupMocks(mockBalances, accountData);
@@ -607,18 +503,10 @@
 
       const accountData = {
         availableBalance: '1000.00',
-<<<<<<< HEAD
+        marginUsed: '0',
+        unrealizedPnl: '50.00',
+        returnOnEquity: '0',
         totalBalance: '1000.00',
-        marginUsed: '0',
-        unrealizedPnl: '50.00',
-        returnOnEquity: '0',
-        totalValue: '1000.00',
-=======
-        marginUsed: '0',
-        unrealizedPnl: '50.00',
-        returnOnEquity: '0',
-        totalBalance: '1000.00',
->>>>>>> 338177c4
       };
 
       setupMocks(mockBalances, accountData);
@@ -650,18 +538,10 @@
 
       let accountData = {
         availableBalance: '1000.00',
-<<<<<<< HEAD
+        marginUsed: '0',
+        unrealizedPnl: '50.00',
+        returnOnEquity: '0',
         totalBalance: '1000.00',
-        marginUsed: '0',
-        unrealizedPnl: '50.00',
-        returnOnEquity: '0',
-        totalValue: '1000.00',
-=======
-        marginUsed: '0',
-        unrealizedPnl: '50.00',
-        returnOnEquity: '0',
-        totalBalance: '1000.00',
->>>>>>> 338177c4
       };
 
       setupMocks(mockBalances, accountData);
@@ -682,18 +562,10 @@
 
       accountData = {
         availableBalance: '2000.00',
-<<<<<<< HEAD
+        marginUsed: '0',
+        unrealizedPnl: '100.00',
+        returnOnEquity: '0',
         totalBalance: '2000.00',
-        marginUsed: '0',
-        unrealizedPnl: '100.00',
-        returnOnEquity: '0',
-        totalValue: '2000.00',
-=======
-        marginUsed: '0',
-        unrealizedPnl: '100.00',
-        returnOnEquity: '0',
-        totalBalance: '2000.00',
->>>>>>> 338177c4
       };
 
       setupMocks(mockBalances, accountData);
@@ -717,18 +589,10 @@
 
       const accountData = {
         availableBalance: '1000.00',
-<<<<<<< HEAD
+        marginUsed: '0',
+        unrealizedPnl: '50.00',
+        returnOnEquity: '0',
         totalBalance: '1000.00',
-        marginUsed: '0',
-        unrealizedPnl: '50.00',
-        returnOnEquity: '0',
-        totalValue: '1000.00',
-=======
-        marginUsed: '0',
-        unrealizedPnl: '50.00',
-        returnOnEquity: '0',
-        totalBalance: '1000.00',
->>>>>>> 338177c4
       };
 
       setupMocks(mockBalances, accountData, 1);
