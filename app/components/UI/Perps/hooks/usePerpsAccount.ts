--- conflicted
+++ resolved
@@ -1,18 +1,6 @@
 import { useSelector } from 'react-redux';
-<<<<<<< HEAD
-import type { RootState } from '../../../../reducers';
-import type { AccountState } from '../controllers/types';
-
-/**
- * Direct selector for Perps account state
- * No need for createSelector as we're not transforming the data
- */
-const selectPerpsAccountState = (state: RootState): AccountState | null =>
-  state.engine.backgroundState.PerpsController?.accountState || null;
-=======
 import type { AccountState } from '../controllers/types';
 import { selectPerpsAccountState } from '../selectors/perpsController';
->>>>>>> bab4c525
 
 /**
  * Hook to get persisted account state from Redux
