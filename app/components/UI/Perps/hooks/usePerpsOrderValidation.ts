--- conflicted
+++ resolved
@@ -125,7 +125,6 @@
         protocolValidation,
       );
 
-<<<<<<< HEAD
       // Merge immediate errors with protocol validation results
       const errors: string[] = [...immediateErrors];
       if (!protocolValidation.isValid && protocolValidation.error) {
@@ -137,38 +136,6 @@
       }
 
       const warnings: string[] = [];
-=======
-      // Start with protocol validation results
-      const errors: string[] = protocolValidation.isValid
-        ? []
-        : protocolValidation.error
-        ? [protocolValidation.error]
-        : [];
-      const warnings: string[] = [];
-
-      // Add UI-specific validations
-
-      // Balance validation
-      const requiredMargin = parseFloat(marginRequired);
-      if (requiredMargin > availableBalance) {
-        errors.push(
-          strings('perps.order.validation.insufficient_balance', {
-            required: marginRequired,
-            available: availableBalance.toString(),
-          }),
-        );
-      }
-
-      // Payment token validation (UI-specific for HyperLiquid)
-      const tokenChainId = selectedPaymentToken?.chainId;
-      if (
-        tokenChainId &&
-        tokenChainId !== HYPERLIQUID_MAINNET_CHAIN_ID &&
-        tokenChainId !== HYPERLIQUID_TESTNET_CHAIN_ID
-      ) {
-        errors.push(strings('perps.order.validation.only_hyperliquid_usdc'));
-      }
->>>>>>> bab4c525
 
       // High leverage warning
       if (orderForm.leverage > VALIDATION_THRESHOLDS.HIGH_LEVERAGE_WARNING) {
