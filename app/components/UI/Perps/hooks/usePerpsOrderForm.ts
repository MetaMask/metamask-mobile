--- conflicted
+++ resolved
@@ -3,10 +3,6 @@
 import { TRADING_DEFAULTS } from '../constants/hyperLiquidConfig';
 import type { OrderFormState } from '../types';
 import { calculateMarginRequired } from '../utils/orderCalculations';
-<<<<<<< HEAD
-import { usePerpsLiveAccount } from './stream/usePerpsLiveAccount';
-=======
->>>>>>> 8e7057fe
 import { usePerpsNetwork } from './usePerpsNetwork';
 import { OrderType } from '../controllers/types';
 import { usePerpsLiveAccount } from './stream';
