import { useCallback, useEffect, useRef, useMemo } from 'react';
import { useMetrics, MetaMetricsEvents } from '../../../hooks/useMetrics';
import { PerpsEventProperties } from '../constants/eventNames';

// Static helper function - moved outside component to avoid recreation
const allTrue = (conditionArray: boolean[]): boolean =>
  conditionArray.length > 0 && conditionArray.every(Boolean);

interface EventTrackingOptions {
  eventName: (typeof MetaMetricsEvents)[keyof typeof MetaMetricsEvents];
  properties?: Record<string, unknown>;

  // Simple API - most common case
  conditions?: boolean[]; // Track when all conditions are true

  // Advanced API - full control (for future extensibility)
  resetConditions?: boolean[];
}

/**
 * Unified hook for Perps event tracking with both imperative and declarative APIs
 *
 * Supports both usage patterns:
 * 1. Imperative: const { track } = usePerpsEventTracking(); track(event, props);
 * 2. Declarative: usePerpsEventTracking({ eventName, conditions, properties });
 *
 * All events include timestamp automatically.
 *
 * @example
 * // IMPERATIVE: Manual tracking (backward compatible)
 * const { track } = usePerpsEventTracking();
 * track(MetaMetricsEvents.PERPS_CLOSE_POSITION, { asset });
 *
 * @example
 * // DECLARATIVE: Immediate tracking (most common case)
 * usePerpsEventTracking({
 *   eventName: MetaMetricsEvents.PERPS_TP_SL_SCREEN_VIEWED,
 *   properties: { asset, direction }
 * });
 *
 * @example
 * // DECLARATIVE: Conditional tracking
 * usePerpsEventTracking({
 *   eventName: MetaMetricsEvents.PERPS_TP_SL_SCREEN_VIEWED,
 *   conditions: [isVisible],
 *   properties: { asset, direction }
 * });
 */
export const usePerpsEventTracking = (options?: EventTrackingOptions) => {
  const { trackEvent, createEventBuilder } = useMetrics();

  /**
   * Track an event with automatic timestamp (imperative API)
   */
  const track = useCallback(
    (
      eventName: (typeof MetaMetricsEvents)[keyof typeof MetaMetricsEvents],
      properties: Record<string, unknown> = {},
    ) => {
      const props = {
        [PerpsEventProperties.TIMESTAMP]: Date.now(),
        ...properties,
      };
      trackEvent(createEventBuilder(eventName).addProperties(props).build());
    },
    [trackEvent, createEventBuilder],
  );

<<<<<<< HEAD
=======
  // Declarative API implementation (similar to usePerpsMeasurement)
  const hasTracked = useRef(false);

  const { actualConditions, actualResetConditions } = useMemo(() => {
    if (!options) {
      // Imperative usage - no declarative logic needed
      return { actualConditions: [], actualResetConditions: [] };
    }

    const { conditions, resetConditions } = options;

    if (!conditions && !resetConditions) {
      // No conditions = immediate tracking (like usePerpsMeasurement)
      return {
        actualConditions: [true],
        actualResetConditions: [],
      };
    }

    return {
      actualConditions: conditions || [],
      actualResetConditions: resetConditions || [],
    };
  }, [options]);

  const shouldTrack = useMemo(
    () => actualConditions.length === 0 || allTrue(actualConditions),
    [actualConditions],
  );

  const shouldReset = useMemo(
    () =>
      actualResetConditions.length > 0 && actualResetConditions.some(Boolean),
    [actualResetConditions],
  );

  useEffect(() => {
    if (!options) return; // Imperative usage only

    // Handle reset conditions
    if (shouldReset && hasTracked.current) {
      hasTracked.current = false;
      return;
    }

    // Handle tracking conditions
    if (shouldTrack && !hasTracked.current) {
      track(options.eventName, options.properties || {});
      hasTracked.current = true;
    }
  }, [options, shouldTrack, shouldReset, track]);

>>>>>>> c0d92e35
  return {
    track,
  };
};<|MERGE_RESOLUTION|>--- conflicted
+++ resolved
@@ -66,8 +66,6 @@
     [trackEvent, createEventBuilder],
   );
 
-<<<<<<< HEAD
-=======
   // Declarative API implementation (similar to usePerpsMeasurement)
   const hasTracked = useRef(false);
 
@@ -120,7 +118,6 @@
     }
   }, [options, shouldTrack, shouldReset, track]);
 
->>>>>>> c0d92e35
   return {
     track,
   };
