import { renderHook } from '@testing-library/react-hooks';
import { CandlePeriod } from '../constants/chartConfig';
import { usePerpsMarketStats } from './usePerpsMarketStats';

// Mock Engine
jest.mock('../../../../core/Engine', () => ({
  context: {
    PerpsController: {
      subscribeToPrices: jest.fn(),
    },
  },
}));

// Mock the dependent hooks
jest.mock('./stream/usePerpsLiveCandles');

import Engine from '../../../../core/Engine';
import { usePerpsLiveCandles } from './stream/usePerpsLiveCandles';

const mockedUsePerpsLiveCandles = jest.mocked(usePerpsLiveCandles);
const mockSubscribeToPrices = Engine.context.PerpsController
  .subscribeToPrices as jest.Mock;

describe('usePerpsMarketStats', () => {
  beforeEach(() => {
    jest.clearAllMocks();
    jest.useFakeTimers();
  });

  afterEach(() => {
    jest.useRealTimers();
  });

  // Shared test data
  const mockPriceData = {
    BTC: {
      coin: 'BTC',
      price: '45000.00',
      timestamp: Date.now(),
      percentChange24h: '2.50',
      funding: 0.01,
      // openInterest is now in USD (already converted from token units * price)
      // For example: 22,000 BTC * $45,000 = $990M
      openInterest: 990000000,
      volume24h: 1234567890,
    },
  };

  const mockCandleData = {
    coin: 'BTC',
    interval: CandlePeriod.ONE_HOUR,
    candles: [
      {
        open: '44000',
        high: '46000',
        low: '43500',
        close: '45000',
        time: 1234567890,
        volume: '1000',
      },
      {
        open: '45000',
        high: '45500',
        low: '44500',
        close: '45200',
        time: 1234567891,
        volume: '1200',
      },
    ],
  };

  it('formats and displays all market statistics when data is available', () => {
    // Arrange: Set up market data with funding, volume, and open interest
    mockSubscribeToPrices.mockImplementation(({ callback }) => {
      callback([mockPriceData.BTC]);
      return jest.fn();
    });
    mockedUsePerpsLiveCandles.mockReturnValue({
      candleData: mockCandleData,
<<<<<<< HEAD
      priceData: null,
      isLoadingHistory: false,
      refreshCandleData: jest.fn(),
      hasHistoricalData: true,
=======
      isLoading: false,
      isLoadingMore: false,
      hasHistoricalData: true,
      error: null,
      fetchMoreHistory: jest.fn(),
>>>>>>> f4e8f8d0
    });

    // Act: Render the hook with a symbol
    const { result } = renderHook(() => usePerpsMarketStats('BTC'));

    // Assert: All market statistics are correctly formatted
    expect(result.current.currentPrice).toBe(45000);
    // PRICE_RANGES_UNIVERSAL: 5 sig figs, 0 decimals for $10k-$100k, trailing zeros removed
    expect(result.current.high24h).toBe('$46,000');
    expect(result.current.low24h).toBe('$43,500');
    expect(result.current.volume24h).toBe('$1.23B');
    expect(result.current.openInterest).toBe('$990.00M');
    expect(result.current.fundingRate).toBe('1.0000%');
    expect(result.current.isLoading).toBe(false);
  });

  it('indicates loading state when candle data is not yet available', () => {
    // Arrange: Set up state with no candle data
    mockSubscribeToPrices.mockImplementation(() => jest.fn());
    mockedUsePerpsLiveCandles.mockReturnValue({
      candleData: null,
<<<<<<< HEAD
      priceData: null,
      isLoadingHistory: true,
      refreshCandleData: jest.fn(),
      hasHistoricalData: false,
=======
      isLoading: true,
      isLoadingMore: false,
      hasHistoricalData: false,
      error: null,
      fetchMoreHistory: jest.fn(),
>>>>>>> f4e8f8d0
    });

    // Act: Render the hook
    const { result } = renderHook(() => usePerpsMarketStats('BTC'));

    // Assert: Loading state is true and default values are shown
    expect(result.current.isLoading).toBe(true);
    expect(result.current.currentPrice).toBe(0);
  });

  it('displays default values when no market data is available', () => {
    // Arrange: Set up empty market data state
    mockSubscribeToPrices.mockImplementation(() => jest.fn());
    mockedUsePerpsLiveCandles.mockReturnValue({
      candleData: null,
<<<<<<< HEAD
      priceData: null,
      isLoadingHistory: false,
      refreshCandleData: jest.fn(),
      hasHistoricalData: false,
=======
      isLoading: false,
      isLoadingMore: false,
      hasHistoricalData: false,
      error: null,
      fetchMoreHistory: jest.fn(),
>>>>>>> f4e8f8d0
    });

    // Act: Render the hook
    const { result } = renderHook(() => usePerpsMarketStats('BTC'));

    // Assert: All values show appropriate defaults
    expect(result.current.currentPrice).toBe(0);
    // PRICE_RANGES_UNIVERSAL: trailing zeros removed, so $0.00 → $0
    expect(result.current.high24h).toBe('$0');
    expect(result.current.low24h).toBe('$0');
    expect(result.current.volume24h).toBe('$0.00'); // formatVolume keeps .00 for zero
    expect(result.current.openInterest).toBe('$0.00'); // formatLargeNumber keeps .00 for zero
    expect(result.current.fundingRate).toBe('0.0000%');
  });

  it('formats extremely large numbers with appropriate suffixes', () => {
    // Given market data with very large volume and open interest values
    const largeNumberPriceData = {
      BTC: {
        ...mockPriceData.BTC,
        volume24h: 12345678901234,
        // openInterest is now in USD (already converted from token units * price)
        openInterest: 99000000000000, // $99T
      },
    };

    mockSubscribeToPrices.mockImplementation(({ callback }) => {
      callback([largeNumberPriceData.BTC]);
      return jest.fn();
    });

    mockedUsePerpsLiveCandles.mockReturnValue({
      candleData: mockCandleData,
<<<<<<< HEAD
      priceData: null,
      isLoadingHistory: false,
      refreshCandleData: jest.fn(),
      hasHistoricalData: true,
=======
      isLoading: false,
      isLoadingMore: false,
      hasHistoricalData: true,
      error: null,
      fetchMoreHistory: jest.fn(),
>>>>>>> f4e8f8d0
    });

    const { result } = renderHook(() => usePerpsMarketStats('BTC'));

    expect(result.current.volume24h).toBe('$12.35T'); // Decimals in formatVolume for detailed view
    expect(result.current.openInterest).toBe('$99.00T'); // Decimals in formatLargeNumber for detailed view
  });

  it('formats negative funding rates with proper sign and decimals', () => {
    // Given a negative funding rate
    const negativeFundingData = {
      BTC: {
        ...mockPriceData.BTC,
        funding: -0.005,
      },
    };

    mockSubscribeToPrices.mockImplementation(({ callback }) => {
      callback([negativeFundingData.BTC]);
      return jest.fn();
    });

    mockedUsePerpsLiveCandles.mockReturnValue({
      candleData: mockCandleData,
<<<<<<< HEAD
      priceData: null,
      isLoadingHistory: false,
      refreshCandleData: jest.fn(),
      hasHistoricalData: true,
=======
      isLoading: false,
      isLoadingMore: false,
      hasHistoricalData: true,
      error: null,
      fetchMoreHistory: jest.fn(),
>>>>>>> f4e8f8d0
    });

    const { result } = renderHook(() => usePerpsMarketStats('BTC'));

    expect(result.current.fundingRate).toBe('-0.5000%');
  });
});<|MERGE_RESOLUTION|>--- conflicted
+++ resolved
@@ -77,18 +77,11 @@
     });
     mockedUsePerpsLiveCandles.mockReturnValue({
       candleData: mockCandleData,
-<<<<<<< HEAD
-      priceData: null,
-      isLoadingHistory: false,
-      refreshCandleData: jest.fn(),
+      isLoading: false,
+      isLoadingMore: false,
       hasHistoricalData: true,
-=======
-      isLoading: false,
-      isLoadingMore: false,
-      hasHistoricalData: true,
-      error: null,
-      fetchMoreHistory: jest.fn(),
->>>>>>> f4e8f8d0
+      error: null,
+      fetchMoreHistory: jest.fn(),
     });
 
     // Act: Render the hook with a symbol
@@ -110,18 +103,11 @@
     mockSubscribeToPrices.mockImplementation(() => jest.fn());
     mockedUsePerpsLiveCandles.mockReturnValue({
       candleData: null,
-<<<<<<< HEAD
-      priceData: null,
-      isLoadingHistory: true,
-      refreshCandleData: jest.fn(),
+      isLoading: true,
+      isLoadingMore: false,
       hasHistoricalData: false,
-=======
-      isLoading: true,
-      isLoadingMore: false,
-      hasHistoricalData: false,
-      error: null,
-      fetchMoreHistory: jest.fn(),
->>>>>>> f4e8f8d0
+      error: null,
+      fetchMoreHistory: jest.fn(),
     });
 
     // Act: Render the hook
@@ -137,18 +123,11 @@
     mockSubscribeToPrices.mockImplementation(() => jest.fn());
     mockedUsePerpsLiveCandles.mockReturnValue({
       candleData: null,
-<<<<<<< HEAD
-      priceData: null,
-      isLoadingHistory: false,
-      refreshCandleData: jest.fn(),
+      isLoading: false,
+      isLoadingMore: false,
       hasHistoricalData: false,
-=======
-      isLoading: false,
-      isLoadingMore: false,
-      hasHistoricalData: false,
-      error: null,
-      fetchMoreHistory: jest.fn(),
->>>>>>> f4e8f8d0
+      error: null,
+      fetchMoreHistory: jest.fn(),
     });
 
     // Act: Render the hook
@@ -182,18 +161,11 @@
 
     mockedUsePerpsLiveCandles.mockReturnValue({
       candleData: mockCandleData,
-<<<<<<< HEAD
-      priceData: null,
-      isLoadingHistory: false,
-      refreshCandleData: jest.fn(),
+      isLoading: false,
+      isLoadingMore: false,
       hasHistoricalData: true,
-=======
-      isLoading: false,
-      isLoadingMore: false,
-      hasHistoricalData: true,
-      error: null,
-      fetchMoreHistory: jest.fn(),
->>>>>>> f4e8f8d0
+      error: null,
+      fetchMoreHistory: jest.fn(),
     });
 
     const { result } = renderHook(() => usePerpsMarketStats('BTC'));
@@ -218,18 +190,11 @@
 
     mockedUsePerpsLiveCandles.mockReturnValue({
       candleData: mockCandleData,
-<<<<<<< HEAD
-      priceData: null,
-      isLoadingHistory: false,
-      refreshCandleData: jest.fn(),
+      isLoading: false,
+      isLoadingMore: false,
       hasHistoricalData: true,
-=======
-      isLoading: false,
-      isLoadingMore: false,
-      hasHistoricalData: true,
-      error: null,
-      fetchMoreHistory: jest.fn(),
->>>>>>> f4e8f8d0
+      error: null,
+      fetchMoreHistory: jest.fn(),
     });
 
     const { result } = renderHook(() => usePerpsMarketStats('BTC'));
