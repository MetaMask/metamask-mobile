--- conflicted
+++ resolved
@@ -4,13 +4,8 @@
 import { useSelector } from 'react-redux';
 import { selectNetworkConfigurations } from '../../../../selectors/networkController';
 import { selectIsIpfsGatewayEnabled } from '../../../../selectors/preferencesController';
-<<<<<<< HEAD
-import { usePerpsNetwork } from './index';
-import { usePerpsLiveAccount } from './stream';
-=======
 import { selectTokenList } from '../../../../selectors/tokenListController';
 import { useTokensWithBalance } from '../../Bridge/hooks/useTokensWithBalance';
->>>>>>> 338177c4
 import {
   HYPERLIQUID_MAINNET_CHAIN_ID,
   HYPERLIQUID_TESTNET_CHAIN_ID,
@@ -47,11 +42,7 @@
   // Get Hyperliquid account balance
   const { account } = usePerpsLiveAccount();
   const currentNetwork = usePerpsNetwork();
-<<<<<<< HEAD
-  const hyperliquidBalance = parseFloat(
-=======
   const hyperliquidBalance = Number.parseFloat(
->>>>>>> 338177c4
     account?.availableBalance?.toString() || '0',
   );
 
