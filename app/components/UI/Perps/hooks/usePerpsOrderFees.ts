import { useCallback, useEffect, useMemo, useState } from 'react';
import { useSelector } from 'react-redux';
import Engine from '../../../../core/Engine';
import { DevLogger } from '../../../../core/SDKConnect/utils/DevLogger';
import { selectSelectedInternalAccountFormattedAddress } from '../../../../selectors/accountsController';
import { selectRewardsEnabledFlag } from '../../../../selectors/featureFlagController/rewards';
import { selectChainId } from '../../../../selectors/networkController';

import { setMeasurement } from '@sentry/react-native';
import performance from 'react-native-performance';
import {
  EstimatePointsDto,
  EstimatedPointsDto,
} from '../../../../core/Engine/controllers/rewards-controller/types';
import { PerpsMeasurementName } from '../constants/performanceMetrics';
import {
  DEVELOPMENT_CONFIG,
  PERFORMANCE_CONFIG,
} from '../constants/perpsConfig';
import { formatAccountToCaipAccountId } from '../utils/rewardsUtils';
import { usePerpsTrading } from './usePerpsTrading';
import { determineMakerStatus } from '../utils/orderUtils';

// Cache for fee discount to avoid repeated API calls
let feeDiscountCache: {
  address: string;
  discountBips: number | undefined;
  timestamp: number;
  ttl: number;
} | null = null;

// Enhanced cache for points calculation - stores everything needed to calculate locally
let pointsCalculationCache: {
  address: string;
  bonusBips: number | undefined;
  basePointsPerDollar: number; // Derived from first API call
  timestamp: number;
  ttl: number;
} | null = null;

/**
 * Fee calculation result with loading states
 */
export interface OrderFeesResult {
  /** Total fee in USD (protocol + MetaMask) */
  totalFee: number;
  /** Protocol trading fee in USD */
  protocolFee: number;
  /** MetaMask service fee in USD */
  metamaskFee: number;
  /** Protocol fee rate as decimal (e.g., 0.00045 for 0.045%) - undefined means unavailable/error state */
  protocolFeeRate: number | undefined;
  /** MetaMask fee rate as decimal (e.g., 0.01 for 1%) - undefined means unavailable/error state */
  metamaskFeeRate: number | undefined;
  /** Loading state for MetaMask fee (future API integration) */
  isLoadingMetamaskFee: boolean;
  /** Error state for fee calculation */
  error: string | null;
  /** Original MetaMask fee rate before any discounts - undefined means unavailable/error state */
  originalMetamaskFeeRate?: number;
  /** Fee discount percentage applied (e.g., 30 for 30% off) */
  feeDiscountPercentage?: number;
  /** Estimated points to be earned from this trade */
  estimatedPoints?: number;
  /** Bonus multiplier in basis points (100 = 1%) */
  bonusBips?: number;
}

interface UsePerpsOrderFeesParams {
  /** Order type - market or limit */
  orderType: 'market' | 'limit';
  /** Order amount in USD */
  amount: string;
  /** Coin symbol for the trade (e.g., 'BTC', 'ETH') */
  coin?: string;
  /** Whether this is opening or closing a position */
  isClosing?: boolean;
  /** User's limit price */
  limitPrice?: string;
  /** Order direction */
  direction?: 'long' | 'short';
  /** Real ask price from L2 order book */
  currentAskPrice?: number;
  /** Real bid price from L2 order book */
  currentBidPrice?: number;
}

/**
 * Hook to calculate order fees (protocol + MetaMask)
 * Protocol-agnostic - each provider determines its own fee structure
 *
 * @param params Order parameters for fee calculation
 * @returns Fee calculation results with loading states
 */
/**
 * Clear all rewards-related caches
 * Useful when switching accounts or when caches need to be refreshed
 */
export function clearRewardsCaches(): void {
  feeDiscountCache = null;
  pointsCalculationCache = null;
  DevLogger.log('Rewards: Cleared all caches');
}

export function usePerpsOrderFees({
  orderType,
  amount,
  coin = 'ETH',
  isClosing = false,
  limitPrice,
  direction,
  currentAskPrice,
  currentBidPrice,
}: UsePerpsOrderFeesParams): OrderFeesResult {
  const { calculateFees } = usePerpsTrading();
  const selectedAddress = useSelector(
    selectSelectedInternalAccountFormattedAddress,
  );
  const currentChainId = useSelector(selectChainId);

  const isMaker = useMemo(() => {
    if (!direction) {
      return false;
    }

    return determineMakerStatus({
      orderType,
      limitPrice,
      direction,
      bestAsk: currentAskPrice,
      bestBid: currentBidPrice,
      coin,
    });
  }, [
    orderType,
    limitPrice,
    direction,
    currentAskPrice,
    currentBidPrice,
    coin,
  ]);

  // Clear stale cache on component mount to force fresh API call
  useEffect(() => {
    pointsCalculationCache = null;
  }, []);

  /**
   * Fetch fee discount from RewardsController (non-blocking)
   */
  const fetchFeeDiscount = useCallback(
    async (
      address: string,
    ): Promise<{ discountBips?: number; tier?: string }> => {
      // Check cache first
      const now = Date.now();
      if (
        feeDiscountCache?.address === address &&
        now - feeDiscountCache.timestamp < feeDiscountCache.ttl
      ) {
        DevLogger.log('Rewards: Using cached fee discount', {
          address,
          discountBips: feeDiscountCache.discountBips,
          cacheAge: Math.round((now - feeDiscountCache.timestamp) / 1000) + 's',
        });
        return {
          discountBips: feeDiscountCache.discountBips,
        };
      }

      try {
        const caipAccountId = formatAccountToCaipAccountId(
          address,
          currentChainId,
        );
        if (!caipAccountId) {
          return {};
        }

        DevLogger.log('Rewards: Fetching fee discount via controller', {
          address,
          caipAccountId,
        });

        const { RewardsController } = Engine.context;
        const feeDiscountStartTime = performance.now();
        const discountBips =
          await RewardsController.getPerpsDiscountForAccount(caipAccountId);
        const feeDiscountDuration = performance.now() - feeDiscountStartTime;

        // Measure fee discount API call performance
        setMeasurement(
          PerpsMeasurementName.PERPS_REWARDS_FEE_DISCOUNT_API_CALL,
          feeDiscountDuration,
          'millisecond',
        );

        DevLogger.log('Rewards: Fee discount bips fetched via controller', {
          address,
          discountBips,
          duration: `${feeDiscountDuration.toFixed(0)}ms`,
        });

        // Cache the discount for configured duration
        feeDiscountCache = {
          address,
          discountBips,
          timestamp: Date.now(),
          ttl: PERFORMANCE_CONFIG.FEE_DISCOUNT_CACHE_DURATION_MS,
        };

        return { discountBips };
      } catch (error) {
        DevLogger.log('Rewards: Error fetching fee discount via controller', {
          error: error instanceof Error ? error.message : String(error),
          address,
        });
        // Non-blocking - return empty if fails
        return {};
      }
    },
    [currentChainId],
  );

  /**
   * Estimate points for the trade using RewardsController (non-blocking)
   */
  const estimatePoints = useCallback(
    async (
      address: string,
      tradeAmount: string,
      tradeCoin: string,
      isClose: boolean,
      actualFeeUSD?: number,
    ): Promise<EstimatedPointsDto | null> => {
      try {
        const amountNum = Number.parseFloat(tradeAmount || '0');
        if (amountNum <= 0) {
          return null;
        }

        const caipAccountId = formatAccountToCaipAccountId(
          address,
          currentChainId,
        );
        if (!caipAccountId) {
          return null;
        }

        // Use provided actual fee or calculate with base rate as fallback
        const estimatedFeeUSD = actualFeeUSD ?? amountNum * 0.001; // 0.1% = 10bps default

        const estimatePointsDto: EstimatePointsDto = {
          activityType: 'PERPS',
          account: caipAccountId,
          activityContext: {
            perpsContext: {
              type: isClose ? 'CLOSE_POSITION' : 'OPEN_POSITION',
              usdFeeValue: estimatedFeeUSD.toString(),
              coin: tradeCoin,
            },
          },
        };

        DevLogger.log('Rewards: Points estimation request via controller', {
          estimatePointsDto,
          coin: tradeCoin,
          size: amountNum,
          isClose,
        });

        const { RewardsController } = Engine.context;
        const pointsEstimationStartTime = performance.now();
        const result =
          await RewardsController.estimatePoints(estimatePointsDto);
        const pointsEstimationDuration =
          performance.now() - pointsEstimationStartTime;

        // Measure points estimation API call performance
        setMeasurement(
          PerpsMeasurementName.PERPS_REWARDS_POINTS_ESTIMATION_API_CALL,
          pointsEstimationDuration,
          'millisecond',
        );

        DevLogger.log('Rewards: Points estimated via controller', {
          pointsEstimate: result.pointsEstimate,
          bonusBips: result.bonusBips,
          coin: tradeCoin,
          size: amountNum,
          isClose,
          duration: `${pointsEstimationDuration.toFixed(0)}ms`,
        });

        return result;
      } catch (error) {
        DevLogger.log('Rewards: Error estimating points via controller', {
          error: error instanceof Error ? error.message : String(error),
          coin: tradeCoin,
          amount: tradeAmount,
        });
        // Non-blocking - return null if fails
        return null;
      }
    },
    [currentChainId],
  );

  // State for fees from provider
  const [protocolFeeRate, setProtocolFeeRate] = useState<number | undefined>(
    undefined,
  );
  const [metamaskFeeRate, setMetamaskFeeRate] = useState<number | undefined>(
    undefined,
  );
  const [originalMetamaskFeeRate, setOriginalMetamaskFeeRate] = useState<
    number | undefined
  >(undefined);
  const [totalFeeRate, setTotalFeeRate] = useState<number | undefined>(
    undefined,
  );
  const [isLoadingFees, setIsLoadingFees] = useState(true);
  const [error, setError] = useState<string | null>(null);

  // State for rewards data
  const [feeDiscountPercentage, setFeeDiscountPercentage] = useState<
    number | undefined
  >();
  const [estimatedPoints, setEstimatedPoints] = useState<number | undefined>();
  const [bonusBips, setBonusBips] = useState<number | undefined>();

  /**
   * Apply fee discount and calculate actual rate
   */
  const applyFeeDiscount = useCallback(
    async (originalRate: number) => {
      if (!selectedAddress) {
        return { adjustedRate: originalRate, discountPercentage: undefined };
      }

      try {
        // Development-only simulation for testing fee discount UI
        const shouldSimulateFeeDiscount =
          __DEV__ &&
          Number.parseFloat(amount) ===
            DEVELOPMENT_CONFIG.SIMULATE_FEE_DISCOUNT_AMOUNT;

        let discountData: { discountBips?: number };

        if (shouldSimulateFeeDiscount) {
          discountData = { discountBips: 2000 };
        } else {
          discountData = await fetchFeeDiscount(selectedAddress);
        }

        if (discountData.discountBips !== undefined) {
          // Validate discount doesn't exceed 100%
          const clampedDiscountBips = Math.min(
            discountData.discountBips,
            10000,
          );
          const percentage = clampedDiscountBips / 100;
          const discount = percentage / 100;
          const adjustedRate = originalRate * (1 - discount);
          return {
            adjustedRate,
            discountPercentage: percentage,
          };
        }

        return { adjustedRate: originalRate, discountPercentage: undefined };
      } catch (discountError) {
        DevLogger.log('Rewards: Fee discount calculation failed', {
          error:
            discountError instanceof Error
              ? discountError.message
              : String(discountError),
        });
        return { adjustedRate: originalRate, discountPercentage: undefined };
      }
    },
    [fetchFeeDiscount, amount, selectedAddress],
  );

  /**
   * Handle points estimation with caching
   */
  const handlePointsEstimation = useCallback(
    async (
      userAddress: string,
      actualFeeUSD: number,
    ): Promise<{ points?: number; bonusBips?: number }> => {
<<<<<<< HEAD
      if (!rewardsEnabled || Number.parseFloat(amount) <= 0) {
=======
      if (Number.parseFloat(amount) <= 0) {
>>>>>>> f4e8f8d0
        return {};
      }

      try {
        const now = Date.now();
        const cacheValid =
          pointsCalculationCache?.address === userAddress &&
          now - pointsCalculationCache.timestamp < pointsCalculationCache.ttl &&
          pointsCalculationCache.basePointsPerDollar > 0 &&
          Number.isFinite(pointsCalculationCache.basePointsPerDollar);

        if (cacheValid && pointsCalculationCache) {
          // Calculate points locally using cached data
          const basePoints =
            actualFeeUSD * pointsCalculationCache.basePointsPerDollar;
          const bonusMultiplier =
            1 + (pointsCalculationCache.bonusBips ?? 0) / 10000;
          const estimatedPointsValue = Math.round(basePoints * bonusMultiplier);

          DevLogger.log('Rewards: Calculating points locally with cache', {
            actualFeeUSD,
            basePointsPerDollar: pointsCalculationCache.basePointsPerDollar,
            bonusBips: pointsCalculationCache.bonusBips,
            bonusMultiplier,
            estimatedPoints: estimatedPointsValue,
            cacheAge:
              Math.round((now - pointsCalculationCache.timestamp) / 1000) + 's',
          });

          return {
            points: estimatedPointsValue,
            bonusBips: pointsCalculationCache.bonusBips,
          };
        }

        // Fetch from API and cache the results
        const pointsData = await estimatePoints(
          userAddress,
          amount,
          coin,
          isClosing,
          actualFeeUSD,
        );

        if (pointsData?.pointsEstimate !== undefined && actualFeeUSD > 0) {
          // Calculate and cache the base points rate
          const bonusMultiplier = 1 + (pointsData.bonusBips ?? 0) / 10000;
          const denominator = actualFeeUSD * bonusMultiplier;
          const basePointsPerDollar =
            denominator > 0 ? pointsData.pointsEstimate / denominator : 0;

          if (Number.isFinite(basePointsPerDollar)) {
            pointsCalculationCache = {
              address: userAddress,
              bonusBips: pointsData.bonusBips,
              basePointsPerDollar,
              timestamp: now,
              ttl: PERFORMANCE_CONFIG.POINTS_CALCULATION_CACHE_DURATION_MS,
            };

            DevLogger.log('Rewards: Cached points calculation parameters', {
              address: userAddress,
              bonusBips: pointsData.bonusBips,
              basePointsPerDollar,
              cacheExpiry: new Date(
                now + PERFORMANCE_CONFIG.POINTS_CALCULATION_CACHE_DURATION_MS,
              ).toISOString(),
            });
          }

          return {
            points: pointsData.pointsEstimate,
            bonusBips: pointsData.bonusBips,
          };
        }

        return {};
      } catch (pointsError) {
        DevLogger.log('Rewards: Points estimation failed', {
          error:
            pointsError instanceof Error
              ? pointsError.message
              : String(pointsError),
          userAddress,
          amount,
        });
        return {};
      }
    },
    [amount, coin, isClosing, estimatePoints],
  );

  /**
   * Update all fee-related state
   */
  const updateFeeState = useCallback(
    (
      protocolRate: number | undefined,
      originalMetamaskRate: number | undefined,
      adjustedMetamaskRate: number | undefined,
      discountPercentage?: number,
      points?: number,
      bonusBipsValue?: number,
    ) => {
      setProtocolFeeRate(protocolRate);
      setOriginalMetamaskFeeRate(originalMetamaskRate);
      setMetamaskFeeRate(adjustedMetamaskRate);
      // Only calculate total if both rates are defined (not undefined = error state)
      setTotalFeeRate(
        protocolRate !== undefined && adjustedMetamaskRate !== undefined
          ? protocolRate + adjustedMetamaskRate
          : undefined,
      );
      setFeeDiscountPercentage(discountPercentage);
      setEstimatedPoints(points);
      setBonusBips(bonusBipsValue);
    },
    [],
  );

  /**
   * Clear all fee-related state
   */
  const clearFeeState = useCallback((errorMessage?: string) => {
    if (errorMessage) {
      setError(errorMessage);
    }
    setProtocolFeeRate(0);
    setMetamaskFeeRate(0);
    setOriginalMetamaskFeeRate(0);
    setTotalFeeRate(0);
    setFeeDiscountPercentage(undefined);
    setEstimatedPoints(undefined);
    setBonusBips(undefined);
  }, []);

  // Main effect to orchestrate fee calculation
  useEffect(() => {
    let isComponentMounted = true;

    const fetchAllFeeData = async () => {
      try {
        setIsLoadingFees(true);
        setError(null);

        // Step 1: Get core fees from provider
        const coreFeesResult = await calculateFees({
          orderType,
          isMaker,
          amount,
          coin,
        });

        if (!isComponentMounted) return;

        // Step 2: Check if rates are available (not undefined)
        // Undefined means error/unavailable state - UI will display "--" fallback
        if (
          coreFeesResult.metamaskFeeRate === undefined ||
          coreFeesResult.protocolFeeRate === undefined
        ) {
          // Rates unavailable - set all states to undefined for UI fallback display
          // UI will show FALLBACK_DATA_DISPLAY ('--') instead of misleading $0
          updateFeeState(
            undefined,
            undefined,
            undefined,
            undefined,
            undefined,
            undefined,
          );
          return;
        }

        // Step 3: Apply fee discount if rewards are enabled (rates are guaranteed defined here)
        const { adjustedRate, discountPercentage } = await applyFeeDiscount(
          coreFeesResult.metamaskFeeRate,
        );

        if (!isComponentMounted) return;

        // Step 4: Handle points estimation if user has address and valid amount
        let pointsResult: { points?: number; bonusBips?: number } = {};
        if (selectedAddress && Number.parseFloat(amount) > 0) {
          const actualFeeUSD = Number.parseFloat(amount) * adjustedRate;
          DevLogger.log('Rewards: Calculating points with discounted fee', {
            originalRate: coreFeesResult.metamaskFeeRate,
            discountPercentage,
            adjustedRate,
            amount: Number.parseFloat(amount),
            actualFeeUSD,
          });

          pointsResult = await handlePointsEstimation(
            selectedAddress,
            actualFeeUSD,
          );
        }

        if (!isComponentMounted) return;

        // Step 5: Update all state with actual values (all rates are defined)
        updateFeeState(
          coreFeesResult.protocolFeeRate,
          coreFeesResult.metamaskFeeRate,
          adjustedRate,
          discountPercentage,
          pointsResult.points,
          pointsResult.bonusBips,
        );
      } catch (fetchError) {
        if (isComponentMounted) {
          const errorMessage =
            fetchError instanceof Error
              ? fetchError.message
              : 'Failed to fetch fees';
          clearFeeState(errorMessage);
        }
      } finally {
        if (isComponentMounted) {
          setIsLoadingFees(false);
        }
      }
    };

    fetchAllFeeData();

    return () => {
      isComponentMounted = false;
    };
  }, [
    orderType,
    isMaker,
    amount,
    coin,
    calculateFees,
    applyFeeDiscount,
    handlePointsEstimation,
    updateFeeState,
    clearFeeState,
    selectedAddress,
    currentChainId,
  ]);

  return useMemo(() => {
    const amountNum = Number.parseFloat(amount || '0');

    // Calculate fee amounts based on rates
    // If rates are undefined (unavailable/error state), fees are 0
    const protocolFee =
      protocolFeeRate !== undefined ? amountNum * protocolFeeRate : 0;
    const metamaskFee =
      metamaskFeeRate !== undefined ? amountNum * metamaskFeeRate : 0;
    const totalFee = totalFeeRate !== undefined ? amountNum * totalFeeRate : 0;

    return {
      totalFee,
      protocolFee,
      metamaskFee,
      protocolFeeRate,
      metamaskFeeRate,
      isLoadingMetamaskFee: isLoadingFees,
      error,
      // Rewards data
      originalMetamaskFeeRate,
      feeDiscountPercentage,
      estimatedPoints,
      bonusBips,
    };
  }, [
    amount,
    protocolFeeRate,
    metamaskFeeRate,
    totalFeeRate,
    isLoadingFees,
    error,
    originalMetamaskFeeRate,
    feeDiscountPercentage,
    estimatedPoints,
    bonusBips,
  ]);
}

/**
 * Format fee rate as percentage
 * @param rate Fee rate as decimal (e.g., 0.00045)
 * @returns Formatted percentage string (e.g., "0.045%") or "N/A" if invalid
 */
export function formatFeeRate(rate: number | undefined | null): string {
  if (rate === undefined || rate === null || Number.isNaN(rate)) {
    return 'N/A';
  }
  return `${(rate * 100).toFixed(3)}%`;
}<|MERGE_RESOLUTION|>--- conflicted
+++ resolved
@@ -3,7 +3,6 @@
 import Engine from '../../../../core/Engine';
 import { DevLogger } from '../../../../core/SDKConnect/utils/DevLogger';
 import { selectSelectedInternalAccountFormattedAddress } from '../../../../selectors/accountsController';
-import { selectRewardsEnabledFlag } from '../../../../selectors/featureFlagController/rewards';
 import { selectChainId } from '../../../../selectors/networkController';
 
 import { setMeasurement } from '@sentry/react-native';
@@ -390,11 +389,7 @@
       userAddress: string,
       actualFeeUSD: number,
     ): Promise<{ points?: number; bonusBips?: number }> => {
-<<<<<<< HEAD
-      if (!rewardsEnabled || Number.parseFloat(amount) <= 0) {
-=======
       if (Number.parseFloat(amount) <= 0) {
->>>>>>> f4e8f8d0
         return {};
       }
 
