import { useMemo, useState, useEffect, useCallback } from 'react';
import { useSelector } from 'react-redux';
import { usePerpsTrading } from './usePerpsTrading';
import Engine from '../../../../core/Engine';
import { selectRewardsEnabledFlag } from '../../../../selectors/featureFlagController/rewards';
import { selectSelectedInternalAccountFormattedAddress } from '../../../../selectors/accountsController';
import { selectChainId } from '../../../../selectors/networkController';
import { DevLogger } from '../../../../core/SDKConnect/utils/DevLogger';
import {
  EstimatePointsDto,
  EstimatedPointsDto,
} from '../../../../core/Engine/controllers/rewards-controller/types';
import {
  DEVELOPMENT_CONFIG,
  PERFORMANCE_CONFIG,
} from '../constants/perpsConfig';
import { PerpsMeasurementName } from '../constants/performanceMetrics';
import { formatAccountToCaipAccountId } from '../utils/rewardsUtils';
<<<<<<< HEAD
import { metamaskDAOService } from '../services/MetaMaskDAOService';
=======
import performance from 'react-native-performance';
import { setMeasurement } from '@sentry/react-native';
>>>>>>> e3b9bde0

// Cache for fee discount to avoid repeated API calls
let feeDiscountCache: {
  address: string;
  discountBips: number | undefined;
  timestamp: number;
  ttl: number;
} | null = null;

// Enhanced cache for points calculation - stores everything needed to calculate locally
let pointsCalculationCache: {
  address: string;
  bonusBips: number | undefined;
  basePointsPerDollar: number; // Derived from first API call
  timestamp: number;
  ttl: number;
} | null = null;

// Cache for DAO token holder status to avoid repeated blockchain queries
let daoTokenHolderCache: {
  address: string;
  isHolder: boolean;
  timestamp: number;
  ttl: number;
} | null = null;

/**
 * Fee calculation result with loading states
 */
export interface OrderFeesResult {
  /** Total fee in USD (protocol + MetaMask) */
  totalFee: number;
  /** Protocol trading fee in USD */
  protocolFee: number;
  /** MetaMask service fee in USD */
  metamaskFee: number;
  /** Protocol fee rate as decimal (e.g., 0.00045 for 0.045%) */
  protocolFeeRate: number;
  /** MetaMask fee rate as decimal (e.g., 0.01 for 1%) */
  metamaskFeeRate: number;
  /** Loading state for MetaMask fee (future API integration) */
  isLoadingMetamaskFee: boolean;
  /** Error state for fee calculation */
  error: string | null;
  /** Original MetaMask fee rate before any discounts */
  originalMetamaskFeeRate?: number;
  /** Fee discount percentage applied (e.g., 30 for 30% off) */
  feeDiscountPercentage?: number;
  /** Estimated points to be earned from this trade */
  estimatedPoints?: number;
  /** Bonus multiplier in basis points (100 = 1%) */
  bonusBips?: number;
  /** Whether user is a MetaMask Grants DAO token holder (bypasses MM fees) */
  isDAOTokenHolder?: boolean;
  /** Whether the DAO token holder bypass is active */
  isDAOFeeBypassActive?: boolean;
}

interface UsePerpsOrderFeesParams {
  /** Order type - market or limit */
  orderType: 'market' | 'limit';
  /** Order amount in USD */
  amount: string;
  /** Whether this is a maker order (for protocols that differentiate) */
  isMaker?: boolean;
  /** Coin symbol for the trade (e.g., 'BTC', 'ETH') */
  coin?: string;
  /** Whether this is opening or closing a position */
  isClosing?: boolean;
}

/**
 * Hook to calculate order fees (protocol + MetaMask)
 * Protocol-agnostic - each provider determines its own fee structure
 *
 * @param params Order parameters for fee calculation
 * @returns Fee calculation results with loading states
 */
/**
 * Clear all rewards-related caches
 * Useful when switching accounts or when caches need to be refreshed
 */
export function clearRewardsCaches(): void {
  feeDiscountCache = null;
  pointsCalculationCache = null;
  daoTokenHolderCache = null;
  metamaskDAOService.clearCache();
  DevLogger.log('Rewards: Cleared all caches including DAO token holder cache');
}

export function usePerpsOrderFees({
  orderType,
  amount,
  isMaker = false,
  coin = 'ETH',
  isClosing = false,
}: UsePerpsOrderFeesParams): OrderFeesResult {
  const { calculateFees } = usePerpsTrading();
  const rewardsEnabled = useSelector(selectRewardsEnabledFlag);
  const selectedAddress = useSelector(
    selectSelectedInternalAccountFormattedAddress,
  );
  const currentChainId = useSelector(selectChainId);

  // Clear stale cache on component mount to force fresh API call
  useEffect(() => {
    pointsCalculationCache = null;
  }, []);

  /**
   * Fetch fee discount from RewardsController (non-blocking)
   */
  const fetchFeeDiscount = useCallback(
    async (
      address: string,
    ): Promise<{ discountBips?: number; tier?: string }> => {
      // Early return if feature flag is disabled - never make API call
      if (!rewardsEnabled) {
        return {};
      }

      // Check cache first
      const now = Date.now();
      if (
        feeDiscountCache &&
        feeDiscountCache.address === address &&
        now - feeDiscountCache.timestamp < feeDiscountCache.ttl
      ) {
        DevLogger.log('Rewards: Using cached fee discount', {
          address,
          discountBips: feeDiscountCache.discountBips,
          cacheAge: Math.round((now - feeDiscountCache.timestamp) / 1000) + 's',
        });
        return {
          discountBips: feeDiscountCache.discountBips,
        };
      }

      try {
        const caipAccountId = formatAccountToCaipAccountId(
          address,
          currentChainId,
        );
        if (!caipAccountId) {
          return {};
        }

        DevLogger.log('Rewards: Fetching fee discount via controller', {
          address,
          caipAccountId,
        });

        const { RewardsController } = Engine.context;
        const feeDiscountStartTime = performance.now();
        const discountBips = await RewardsController.getPerpsDiscountForAccount(
          caipAccountId,
        );
        const feeDiscountDuration = performance.now() - feeDiscountStartTime;

        // Measure fee discount API call performance
        setMeasurement(
          PerpsMeasurementName.PERPS_REWARDS_FEE_DISCOUNT_API_CALL,
          feeDiscountDuration,
          'millisecond',
        );

        DevLogger.log('Rewards: Fee discount bips fetched via controller', {
          address,
          discountBips,
          duration: `${feeDiscountDuration.toFixed(0)}ms`,
        });

        // Cache the discount for configured duration
        feeDiscountCache = {
          address,
          discountBips,
          timestamp: Date.now(),
          ttl: PERFORMANCE_CONFIG.FEE_DISCOUNT_CACHE_DURATION_MS,
        };

        return { discountBips };
      } catch (error) {
        DevLogger.log('Rewards: Error fetching fee discount via controller', {
          error: error instanceof Error ? error.message : String(error),
          address,
        });
        // Non-blocking - return empty if fails
        return {};
      }
    },
    [rewardsEnabled, currentChainId],
  );

  /**
   * Estimate points for the trade using RewardsController (non-blocking)
   */
  const estimatePoints = useCallback(
    async (
      address: string,
      tradeAmount: string,
      tradeCoin: string,
      isClose: boolean,
      actualFeeUSD?: number,
    ): Promise<EstimatedPointsDto | null> => {
      // Early return if feature flag is disabled - never make API call
      if (!rewardsEnabled) {
        return null;
      }

      try {
        const amountNum = parseFloat(tradeAmount || '0');
        if (amountNum <= 0) {
          return null;
        }

        const caipAccountId = formatAccountToCaipAccountId(
          address,
          currentChainId,
        );
        if (!caipAccountId) {
          return null;
        }

        // Use provided actual fee or calculate with base rate as fallback
        const estimatedFeeUSD = actualFeeUSD ?? amountNum * 0.001; // 0.1% = 10bps default

        const estimatePointsDto: EstimatePointsDto = {
          activityType: 'PERPS',
          account: caipAccountId,
          activityContext: {
            perpsContext: {
              type: isClose ? 'CLOSE_POSITION' : 'OPEN_POSITION',
              usdFeeValue: estimatedFeeUSD.toString(),
              coin: tradeCoin,
            },
          },
        };

        DevLogger.log('Rewards: Points estimation request via controller', {
          estimatePointsDto,
          coin: tradeCoin,
          size: amountNum,
          isClose,
        });

        const { RewardsController } = Engine.context;
        const pointsEstimationStartTime = performance.now();
        const result = await RewardsController.estimatePoints(
          estimatePointsDto,
        );
        const pointsEstimationDuration =
          performance.now() - pointsEstimationStartTime;

        // Measure points estimation API call performance
        setMeasurement(
          PerpsMeasurementName.PERPS_REWARDS_POINTS_ESTIMATION_API_CALL,
          pointsEstimationDuration,
          'millisecond',
        );

        DevLogger.log('Rewards: Points estimated via controller', {
          pointsEstimate: result.pointsEstimate,
          bonusBips: result.bonusBips,
          coin: tradeCoin,
          size: amountNum,
          isClose,
          duration: `${pointsEstimationDuration.toFixed(0)}ms`,
        });

        return result;
      } catch (error) {
        DevLogger.log('Rewards: Error estimating points via controller', {
          error: error instanceof Error ? error.message : String(error),
          coin: tradeCoin,
          amount: tradeAmount,
        });
        // Non-blocking - return null if fails
        return null;
      }
    },
    [rewardsEnabled, currentChainId],
  );

  /**
   * Check if user is a MetaMask Grants DAO token holder (non-blocking)
   */
  const checkDAOTokenHolder = useCallback(
    async (address: string): Promise<boolean> => {
      if (!address) {
        return false;
      }

      try {
        // For debugging: clear cache in development mode for testing
        if (
          __DEV__ &&
          address.toLowerCase() === '0x1234567890123456789012345678901234567890'
        ) {
          DevLogger.log('DAO: Clearing cache for test address', { address });
          metamaskDAOService.clearCache();
          daoTokenHolderCache = null;
        }

        // Check cache first
        const now = Date.now();
        if (
          daoTokenHolderCache &&
          daoTokenHolderCache.address === address &&
          now - daoTokenHolderCache.timestamp < daoTokenHolderCache.ttl
        ) {
          DevLogger.log('DAO: Using cached token holder status', {
            address,
            isHolder: daoTokenHolderCache.isHolder,
            cacheAge:
              Math.round((now - daoTokenHolderCache.timestamp) / 1000) + 's',
          });
          return daoTokenHolderCache.isHolder;
        }

        DevLogger.log('DAO: Checking token holder status with improved logic', {
          address,
          cacheCleared:
            __DEV__ &&
            address.toLowerCase() ===
              '0x1234567890123456789012345678901234567890',
        });

        // Check with DAO service
        const isHolder = await metamaskDAOService.isTokenHolder(address);

        // Cache the result
        daoTokenHolderCache = {
          address,
          isHolder,
          timestamp: now,
          ttl: PERFORMANCE_CONFIG.FEE_DISCOUNT_CACHE_DURATION_MS, // Reuse existing cache duration
        };

        DevLogger.log('DAO: Token holder status determined', {
          address,
          isHolder,
          cacheExpiry: new Date(
            now + PERFORMANCE_CONFIG.FEE_DISCOUNT_CACHE_DURATION_MS,
          ).toISOString(),
        });

        return isHolder;
      } catch (error) {
        DevLogger.log('DAO: Error checking token holder status', {
          error: error instanceof Error ? error.message : String(error),
          address,
        });
        // Return false on error to avoid blocking trades
        return false;
      }
    },
    [],
  );

  // State for fees from provider
  const [protocolFeeRate, setProtocolFeeRate] = useState(0);
  const [metamaskFeeRate, setMetamaskFeeRate] = useState(0);
  const [originalMetamaskFeeRate, setOriginalMetamaskFeeRate] = useState(0);
  const [totalFeeRate, setTotalFeeRate] = useState(0);
  const [isLoadingFees, setIsLoadingFees] = useState(true);
  const [error, setError] = useState<string | null>(null);

  // State for rewards data
  const [feeDiscountPercentage, setFeeDiscountPercentage] = useState<
    number | undefined
  >();
  const [estimatedPoints, setEstimatedPoints] = useState<number | undefined>();
  const [bonusBips, setBonusBips] = useState<number | undefined>();

  // State for DAO token holder bypass
  const [isDAOTokenHolder, setIsDAOTokenHolder] = useState<boolean>(false);
  const [isDAOFeeBypassActive, setIsDAOFeeBypassActive] =
    useState<boolean>(false);

  /**
   * Apply fee discount and calculate actual rate
   * Priority: DAO token holder bypass > rewards discount > original rate
   */
  const applyFeeDiscount = useCallback(
    async (originalRate: number) => {
      if (!selectedAddress) {
        return {
          adjustedRate: originalRate,
          discountPercentage: undefined,
          isDAOBypass: false,
        };
      }

      try {
        // Step 1: Check if user is a MetaMask Grants DAO token holder (highest priority)
        const isDAOHolder = await checkDAOTokenHolder(selectedAddress);
        setIsDAOTokenHolder(isDAOHolder);

        if (isDAOHolder) {
          // Complete bypass of MetaMask fees for DAO token holders
          setIsDAOFeeBypassActive(true);
          DevLogger.log('DAO: Fee bypass activated for DAO token holder', {
            address: selectedAddress,
            originalRate,
            adjustedRate: 0,
            bypassPercentage: 100,
          });
          return {
            adjustedRate: 0, // Complete bypass
            discountPercentage: 100, // Show as 100% discount
            isDAOBypass: true,
          };
        }

        setIsDAOFeeBypassActive(false);

        // Step 2: If not a DAO holder, check for rewards-based discounts
        if (!rewardsEnabled) {
          return {
            adjustedRate: originalRate,
            discountPercentage: undefined,
            isDAOBypass: false,
          };
        }

        // Development-only simulation for testing fee discount UI
        const shouldSimulateFeeDiscount =
          __DEV__ &&
          parseFloat(amount) ===
            DEVELOPMENT_CONFIG.SIMULATE_FEE_DISCOUNT_AMOUNT;

        let discountData: { discountBips?: number };

        if (shouldSimulateFeeDiscount) {
          discountData = { discountBips: 2000 };
        } else {
          discountData = await fetchFeeDiscount(selectedAddress);
        }

        if (discountData.discountBips !== undefined) {
          // Validate discount doesn't exceed 100%
          const clampedDiscountBips = Math.min(
            discountData.discountBips,
            10000,
          );
          const percentage = clampedDiscountBips / 100;
          const discount = percentage / 100;
          const adjustedRate = originalRate * (1 - discount);
          return {
            adjustedRate,
            discountPercentage: percentage,
            isDAOBypass: false,
          };
        }

        return {
          adjustedRate: originalRate,
          discountPercentage: undefined,
          isDAOBypass: false,
        };
      } catch (discountError) {
        DevLogger.log('Rewards: Fee discount calculation failed', {
          error:
            discountError instanceof Error
              ? discountError.message
              : String(discountError),
        });
        return {
          adjustedRate: originalRate,
          discountPercentage: undefined,
          isDAOBypass: false,
        };
      }
    },
    [
      rewardsEnabled,
      fetchFeeDiscount,
      amount,
      selectedAddress,
      checkDAOTokenHolder,
    ],
  );

  /**
   * Handle points estimation with caching
   */
  const handlePointsEstimation = useCallback(
    async (
      userAddress: string,
      actualFeeUSD: number,
    ): Promise<{ points?: number; bonusBips?: number }> => {
      if (!rewardsEnabled || parseFloat(amount) <= 0) {
        return {};
      }

      try {
        const now = Date.now();
        const cacheValid =
          pointsCalculationCache &&
          pointsCalculationCache.address === userAddress &&
          now - pointsCalculationCache.timestamp < pointsCalculationCache.ttl &&
          pointsCalculationCache.basePointsPerDollar > 0 &&
          isFinite(pointsCalculationCache.basePointsPerDollar);

        if (cacheValid && pointsCalculationCache) {
          // Calculate points locally using cached data
          const basePoints =
            actualFeeUSD * pointsCalculationCache.basePointsPerDollar;
          const bonusMultiplier =
            1 + (pointsCalculationCache.bonusBips ?? 0) / 10000;
          const estimatedPointsValue = Math.round(basePoints * bonusMultiplier);

          DevLogger.log('Rewards: Calculating points locally with cache', {
            actualFeeUSD,
            basePointsPerDollar: pointsCalculationCache.basePointsPerDollar,
            bonusBips: pointsCalculationCache.bonusBips,
            bonusMultiplier,
            estimatedPoints: estimatedPointsValue,
            cacheAge:
              Math.round((now - pointsCalculationCache.timestamp) / 1000) + 's',
          });

          return {
            points: estimatedPointsValue,
            bonusBips: pointsCalculationCache.bonusBips,
          };
        }

        // Fetch from API and cache the results
        const pointsData = await estimatePoints(
          userAddress,
          amount,
          coin,
          isClosing,
          actualFeeUSD,
        );

        if (pointsData?.pointsEstimate !== undefined && actualFeeUSD > 0) {
          // Calculate and cache the base points rate
          const bonusMultiplier = 1 + (pointsData.bonusBips ?? 0) / 10000;
          const denominator = actualFeeUSD * bonusMultiplier;
          const basePointsPerDollar =
            denominator > 0 ? pointsData.pointsEstimate / denominator : 0;

          if (isFinite(basePointsPerDollar)) {
            pointsCalculationCache = {
              address: userAddress,
              bonusBips: pointsData.bonusBips,
              basePointsPerDollar,
              timestamp: now,
              ttl: PERFORMANCE_CONFIG.POINTS_CALCULATION_CACHE_DURATION_MS,
            };

            DevLogger.log('Rewards: Cached points calculation parameters', {
              address: userAddress,
              bonusBips: pointsData.bonusBips,
              basePointsPerDollar,
              cacheExpiry: new Date(
                now + PERFORMANCE_CONFIG.POINTS_CALCULATION_CACHE_DURATION_MS,
              ).toISOString(),
            });
          }

          return {
            points: pointsData.pointsEstimate,
            bonusBips: pointsData.bonusBips,
          };
        }

        return {};
      } catch (pointsError) {
        DevLogger.log('Rewards: Points estimation failed', {
          error:
            pointsError instanceof Error
              ? pointsError.message
              : String(pointsError),
          userAddress,
          amount,
        });
        return {};
      }
    },
    [rewardsEnabled, amount, coin, isClosing, estimatePoints],
  );

  /**
   * Update all fee-related state
   */
  const updateFeeState = useCallback(
    (
      protocolRate: number,
      originalMetamaskRate: number,
      adjustedMetamaskRate: number,
      discountPercentage?: number,
      points?: number,
      bonusBipsValue?: number,
    ) => {
      setProtocolFeeRate(protocolRate);
      setOriginalMetamaskFeeRate(originalMetamaskRate);
      setMetamaskFeeRate(adjustedMetamaskRate);
      setTotalFeeRate(protocolRate + adjustedMetamaskRate);
      setFeeDiscountPercentage(discountPercentage);
      setEstimatedPoints(points);
      setBonusBips(bonusBipsValue);
    },
    [],
  );

  /**
   * Clear all fee-related state
   */
  const clearFeeState = useCallback((errorMessage?: string) => {
    if (errorMessage) {
      setError(errorMessage);
    }
    setProtocolFeeRate(0);
    setMetamaskFeeRate(0);
    setOriginalMetamaskFeeRate(0);
    setTotalFeeRate(0);
    setFeeDiscountPercentage(undefined);
    setEstimatedPoints(undefined);
    setBonusBips(undefined);
    setIsDAOTokenHolder(false);
    setIsDAOFeeBypassActive(false);
  }, []);

  // Main effect to orchestrate fee calculation
  useEffect(() => {
    let isComponentMounted = true;

    const fetchAllFeeData = async () => {
      try {
        setIsLoadingFees(true);
        setError(null);

        // Step 1: Get core fees from provider
        const coreFeesResult = await calculateFees({
          orderType,
          isMaker,
          amount,
        });

        if (!isComponentMounted) return;

        // Step 2: Apply fee discount or DAO bypass
        const { adjustedRate, discountPercentage, isDAOBypass } =
          await applyFeeDiscount(coreFeesResult.metamaskFeeRate);

        if (!isComponentMounted) return;

        // Step 3: Handle points estimation if user has address and valid amount
        let pointsResult: { points?: number; bonusBips?: number } = {};
        if (selectedAddress && parseFloat(amount) > 0) {
          const actualFeeUSD = parseFloat(amount) * adjustedRate;
          DevLogger.log('Rewards: Calculating points with adjusted fee', {
            originalRate: coreFeesResult.metamaskFeeRate,
            discountPercentage,
            adjustedRate,
            amount: parseFloat(amount),
            actualFeeUSD,
            isDAOBypass,
          });

          pointsResult = await handlePointsEstimation(
            selectedAddress,
            actualFeeUSD,
          );
        }

        if (!isComponentMounted) return;

        // Step 4: Update all state
        updateFeeState(
          coreFeesResult.protocolFeeRate,
          coreFeesResult.metamaskFeeRate,
          adjustedRate,
          discountPercentage,
          pointsResult.points,
          pointsResult.bonusBips,
        );
      } catch (fetchError) {
        if (isComponentMounted) {
          const errorMessage =
            fetchError instanceof Error
              ? fetchError.message
              : 'Failed to fetch fees';
          clearFeeState(errorMessage);
        }
      } finally {
        if (isComponentMounted) {
          setIsLoadingFees(false);
        }
      }
    };

    fetchAllFeeData();

    return () => {
      isComponentMounted = false;
    };
  }, [
    orderType,
    isMaker,
    amount,
    calculateFees,
    applyFeeDiscount,
    handlePointsEstimation,
    updateFeeState,
    clearFeeState,
    selectedAddress,
    currentChainId,
  ]);

  return useMemo(() => {
    const amountNum = parseFloat(amount || '0');

    // Calculate fee amounts based on rates
    const protocolFee = amountNum * protocolFeeRate;
    const metamaskFee = amountNum * metamaskFeeRate;
    const totalFee = amountNum * totalFeeRate;

    return {
      totalFee,
      protocolFee,
      metamaskFee,
      protocolFeeRate,
      metamaskFeeRate,
      isLoadingMetamaskFee: isLoadingFees,
      error,
      // Rewards data
      originalMetamaskFeeRate,
      feeDiscountPercentage,
      estimatedPoints,
      bonusBips,
      // DAO token holder data
      isDAOTokenHolder,
      isDAOFeeBypassActive,
    };
  }, [
    amount,
    protocolFeeRate,
    metamaskFeeRate,
    totalFeeRate,
    isLoadingFees,
    error,
    originalMetamaskFeeRate,
    feeDiscountPercentage,
    estimatedPoints,
    bonusBips,
    isDAOTokenHolder,
    isDAOFeeBypassActive,
  ]);
}

/**
 * Format fee rate as percentage
 * @param rate Fee rate as decimal (e.g., 0.00045)
 * @returns Formatted percentage string (e.g., "0.045%") or "N/A" if invalid
 */
export function formatFeeRate(rate: number | undefined | null): string {
  if (rate === undefined || rate === null || isNaN(rate)) {
    return 'N/A';
  }
  return `${(rate * 100).toFixed(3)}%`;
}<|MERGE_RESOLUTION|>--- conflicted
+++ resolved
@@ -16,12 +16,9 @@
 } from '../constants/perpsConfig';
 import { PerpsMeasurementName } from '../constants/performanceMetrics';
 import { formatAccountToCaipAccountId } from '../utils/rewardsUtils';
-<<<<<<< HEAD
 import { metamaskDAOService } from '../services/MetaMaskDAOService';
-=======
 import performance from 'react-native-performance';
 import { setMeasurement } from '@sentry/react-native';
->>>>>>> e3b9bde0
 
 // Cache for fee discount to avoid repeated API calls
 let feeDiscountCache: {
