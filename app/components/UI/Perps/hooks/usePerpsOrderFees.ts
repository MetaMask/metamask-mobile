import { useMemo, useState, useEffect, useCallback } from 'react';
import { useSelector } from 'react-redux';
import { usePerpsTrading } from './usePerpsTrading';
import Engine from '../../../../core/Engine';
import { selectRewardsEnabledFlag } from '../../../../selectors/featureFlagController/rewards';
import { selectSelectedInternalAccountFormattedAddress } from '../../../../selectors/accountsController';
import { selectChainId } from '../../../../selectors/networkController';
import { DevLogger } from '../../../../core/SDKConnect/utils/DevLogger';

import {
  EstimatePointsDto,
  EstimatedPointsDto,
} from '../../../../core/Engine/controllers/rewards-controller/types';
import {
  DEVELOPMENT_CONFIG,
  PERFORMANCE_CONFIG,
} from '../constants/perpsConfig';
import { PerpsMeasurementName } from '../constants/performanceMetrics';
import { formatAccountToCaipAccountId } from '../utils/rewardsUtils';
import performance from 'react-native-performance';
import { setMeasurement } from '@sentry/react-native';

// Cache for fee discount to avoid repeated API calls
let feeDiscountCache: {
  address: string;
  discountBips: number | undefined;
  timestamp: number;
  ttl: number;
} | null = null;

// Enhanced cache for points calculation - stores everything needed to calculate locally
let pointsCalculationCache: {
  address: string;
  bonusBips: number | undefined;
  basePointsPerDollar: number; // Derived from first API call
  timestamp: number;
  ttl: number;
} | null = null;

/**
 * Fee calculation result with loading states
 */
export interface OrderFeesResult {
  /** Total fee in USD (protocol + MetaMask) */
  totalFee: number;
  /** Protocol trading fee in USD */
  protocolFee: number;
  /** MetaMask service fee in USD */
  metamaskFee: number;
  /** Protocol fee rate as decimal (e.g., 0.00045 for 0.045%) */
  protocolFeeRate: number;
  /** MetaMask fee rate as decimal (e.g., 0.01 for 1%) */
  metamaskFeeRate: number;
  /** Loading state for MetaMask fee (future API integration) */
  isLoadingMetamaskFee: boolean;
  /** Error state for fee calculation */
  error: string | null;
  /** Original MetaMask fee rate before any discounts */
  originalMetamaskFeeRate?: number;
  /** Fee discount percentage applied (e.g., 30 for 30% off) */
  feeDiscountPercentage?: number;
  /** Estimated points to be earned from this trade */
  estimatedPoints?: number;
  /** Bonus multiplier in basis points (100 = 1%) */
  bonusBips?: number;
}

interface UsePerpsOrderFeesParams {
  /** Order type - market or limit */
  orderType: 'market' | 'limit';
  /** Order amount in USD */
  amount: string;
  /** Coin symbol for the trade (e.g., 'BTC', 'ETH') */
  coin?: string;
  /** Whether this is opening or closing a position */
  isClosing?: boolean;
  /** User's limit price */
  limitPrice?: string;
  /** Order direction */
  direction?: 'long' | 'short';
  /** Real ask price from L2 order book */
  currentAskPrice?: number;
  /** Real bid price from L2 order book */
  currentBidPrice?: number;
}

/**
 * Determines if a limit order will likely be a maker or taker
 *
 * Logic:
 * 1. Validates price data freshness and market state
 * 2. Market orders are always taker
 * 3. Limit orders that would execute immediately are taker
 * 4. Limit orders that go into order book are maker
 *
 * @param params Order parameters
 * @returns boolean - true if maker, false if taker
 */
function determineMakerStatus(params: {
  orderType: 'market' | 'limit';
  limitPrice?: string;
  direction: 'long' | 'short';
  bestAsk?: number;
  bestBid?: number;
  coin?: string;
}): boolean {
  const { orderType, limitPrice, direction, bestAsk, bestBid, coin } = params;
  // Market orders are always taker
  if (orderType === 'market') {
    return false;
  }

  // Default to taker when limit price is not specified
  if (!limitPrice || limitPrice === '') {
    return false;
  }

  const limitPriceNum = Number.parseFloat(limitPrice);

  if (Number.isNaN(limitPriceNum) || limitPriceNum <= 0) {
    return false;
  }

  if (bestBid !== undefined && bestAsk !== undefined) {
    if (direction === 'long') {
      return limitPriceNum < bestAsk;
    }

    // Short direction
    return limitPriceNum > bestBid;
  }

  // Default to taker when no bid/ask data is available
  DevLogger.log(
    'Fee Calculation: No bid/ask data available, using conservative taker fee',
    { coin },
  );
  return false;
}

/**
 * Hook to calculate order fees (protocol + MetaMask)
 * Protocol-agnostic - each provider determines its own fee structure
 *
 * Supports both single position and multiple positions:
 * - Single: usePerpsOrderFees({ orderType: 'market', amount: '100', ... })
 * - Multiple: usePerpsOrderFees([{ orderType: 'market', amount: '100', ... }, { ... }])
 *
 * When multiple positions are provided, returns aggregated results (sums and averages)
 *
 * @param params Single order params or array of order params
 * @returns Aggregated fee calculation results with loading states
 */
/**
 * Clear all rewards-related caches
 * Useful when switching accounts or when caches need to be refreshed
 */
export function clearRewardsCaches(): void {
  feeDiscountCache = null;
  pointsCalculationCache = null;
  DevLogger.log('Rewards: Cleared all caches');
}

<<<<<<< HEAD
export function usePerpsOrderFees(
  params: UsePerpsOrderFeesParams | UsePerpsOrderFeesParams[],
): OrderFeesResult {
  // Normalize input to array for uniform processing - memoized to avoid dependency changes
  const paramsArray = useMemo(
    () => (Array.isArray(params) ? params : [params]),
    [params],
  );
  const isMultiPosition = Array.isArray(params);

  // For single position, extract params directly
  const singleParams = isMultiPosition
    ? paramsArray[0]
    : (params as UsePerpsOrderFeesParams);
  const {
    orderType = 'market',
    amount = '0',
    isMaker = false,
    coin = 'ETH',
    isClosing = false,
  } = singleParams || {};
=======
export function usePerpsOrderFees({
  orderType,
  amount,
  coin = 'ETH',
  isClosing = false,
  limitPrice,
  direction,
  currentAskPrice,
  currentBidPrice,
}: UsePerpsOrderFeesParams): OrderFeesResult {
>>>>>>> d16ce99b
  const { calculateFees } = usePerpsTrading();
  const rewardsEnabled = useSelector(selectRewardsEnabledFlag);
  const selectedAddress = useSelector(
    selectSelectedInternalAccountFormattedAddress,
  );
  const currentChainId = useSelector(selectChainId);

  const isMaker = useMemo(() => {
    if (!direction) {
      return false;
    }

    return determineMakerStatus({
      orderType,
      limitPrice,
      direction,
      bestAsk: currentAskPrice,
      bestBid: currentBidPrice,
      coin,
    });
  }, [
    orderType,
    limitPrice,
    direction,
    currentAskPrice,
    currentBidPrice,
    coin,
  ]);

  // Clear stale cache on component mount to force fresh API call
  useEffect(() => {
    pointsCalculationCache = null;
  }, []);

  /**
   * Fetch fee discount from RewardsController (non-blocking)
   */
  const fetchFeeDiscount = useCallback(
    async (
      address: string,
    ): Promise<{ discountBips?: number; tier?: string }> => {
      // Early return if feature flag is disabled - never make API call
      if (!rewardsEnabled) {
        return {};
      }

      // Check cache first
      const now = Date.now();
      if (
        feeDiscountCache &&
        feeDiscountCache.address === address &&
        now - feeDiscountCache.timestamp < feeDiscountCache.ttl
      ) {
        DevLogger.log('Rewards: Using cached fee discount', {
          address,
          discountBips: feeDiscountCache.discountBips,
          cacheAge: Math.round((now - feeDiscountCache.timestamp) / 1000) + 's',
        });
        return {
          discountBips: feeDiscountCache.discountBips,
        };
      }

      try {
        const caipAccountId = formatAccountToCaipAccountId(
          address,
          currentChainId,
        );
        if (!caipAccountId) {
          return {};
        }

        DevLogger.log('Rewards: Fetching fee discount via controller', {
          address,
          caipAccountId,
        });

        const { RewardsController } = Engine.context;
        const feeDiscountStartTime = performance.now();
        const discountBips = await RewardsController.getPerpsDiscountForAccount(
          caipAccountId,
        );
        const feeDiscountDuration = performance.now() - feeDiscountStartTime;

        // Measure fee discount API call performance
        setMeasurement(
          PerpsMeasurementName.PERPS_REWARDS_FEE_DISCOUNT_API_CALL,
          feeDiscountDuration,
          'millisecond',
        );

        DevLogger.log('Rewards: Fee discount bips fetched via controller', {
          address,
          discountBips,
          duration: `${feeDiscountDuration.toFixed(0)}ms`,
        });

        // Cache the discount for configured duration
        feeDiscountCache = {
          address,
          discountBips,
          timestamp: Date.now(),
          ttl: PERFORMANCE_CONFIG.FEE_DISCOUNT_CACHE_DURATION_MS,
        };

        return { discountBips };
      } catch (error) {
        DevLogger.log('Rewards: Error fetching fee discount via controller', {
          error: error instanceof Error ? error.message : String(error),
          address,
        });
        // Non-blocking - return empty if fails
        return {};
      }
    },
    [rewardsEnabled, currentChainId],
  );

  /**
   * Estimate points for the trade using RewardsController (non-blocking)
   */
  const estimatePoints = useCallback(
    async (
      address: string,
      tradeAmount: string,
      tradeCoin: string,
      isClose: boolean,
      actualFeeUSD?: number,
    ): Promise<EstimatedPointsDto | null> => {
      // Early return if feature flag is disabled - never make API call
      if (!rewardsEnabled) {
        return null;
      }

      try {
        const amountNum = parseFloat(tradeAmount || '0');
        if (amountNum <= 0) {
          return null;
        }

        const caipAccountId = formatAccountToCaipAccountId(
          address,
          currentChainId,
        );
        if (!caipAccountId) {
          return null;
        }

        // Use provided actual fee or calculate with base rate as fallback
        const estimatedFeeUSD = actualFeeUSD ?? amountNum * 0.001; // 0.1% = 10bps default

        const estimatePointsDto: EstimatePointsDto = {
          activityType: 'PERPS',
          account: caipAccountId,
          activityContext: {
            perpsContext: {
              type: isClose ? 'CLOSE_POSITION' : 'OPEN_POSITION',
              usdFeeValue: estimatedFeeUSD.toString(),
              coin: tradeCoin,
            },
          },
        };

        DevLogger.log('Rewards: Points estimation request via controller', {
          estimatePointsDto,
          coin: tradeCoin,
          size: amountNum,
          isClose,
        });

        const { RewardsController } = Engine.context;
        const pointsEstimationStartTime = performance.now();
        const result = await RewardsController.estimatePoints(
          estimatePointsDto,
        );
        const pointsEstimationDuration =
          performance.now() - pointsEstimationStartTime;

        // Measure points estimation API call performance
        setMeasurement(
          PerpsMeasurementName.PERPS_REWARDS_POINTS_ESTIMATION_API_CALL,
          pointsEstimationDuration,
          'millisecond',
        );

        DevLogger.log('Rewards: Points estimated via controller', {
          pointsEstimate: result.pointsEstimate,
          bonusBips: result.bonusBips,
          coin: tradeCoin,
          size: amountNum,
          isClose,
          duration: `${pointsEstimationDuration.toFixed(0)}ms`,
        });

        return result;
      } catch (error) {
        DevLogger.log('Rewards: Error estimating points via controller', {
          error: error instanceof Error ? error.message : String(error),
          coin: tradeCoin,
          amount: tradeAmount,
        });
        // Non-blocking - return null if fails
        return null;
      }
    },
    [rewardsEnabled, currentChainId],
  );

  // State for fees from provider
  const [protocolFeeRate, setProtocolFeeRate] = useState(0);
  const [metamaskFeeRate, setMetamaskFeeRate] = useState(0);
  const [originalMetamaskFeeRate, setOriginalMetamaskFeeRate] = useState(0);
  const [totalFeeRate, setTotalFeeRate] = useState(0);
  const [isLoadingFees, setIsLoadingFees] = useState(true);
  const [error, setError] = useState<string | null>(null);

  // State for rewards data
  const [feeDiscountPercentage, setFeeDiscountPercentage] = useState<
    number | undefined
  >();
  const [estimatedPoints, setEstimatedPoints] = useState<number | undefined>();
  const [bonusBips, setBonusBips] = useState<number | undefined>();

  /**
   * Apply fee discount and calculate actual rate
   */
  const applyFeeDiscount = useCallback(
    async (originalRate: number) => {
      if (!rewardsEnabled || !selectedAddress) {
        return { adjustedRate: originalRate, discountPercentage: undefined };
      }

      try {
        // Development-only simulation for testing fee discount UI
        const shouldSimulateFeeDiscount =
          __DEV__ &&
          parseFloat(amount) ===
            DEVELOPMENT_CONFIG.SIMULATE_FEE_DISCOUNT_AMOUNT;

        let discountData: { discountBips?: number };

        if (shouldSimulateFeeDiscount) {
          discountData = { discountBips: 2000 };
        } else {
          discountData = await fetchFeeDiscount(selectedAddress);
        }

        if (discountData.discountBips !== undefined) {
          // Validate discount doesn't exceed 100%
          const clampedDiscountBips = Math.min(
            discountData.discountBips,
            10000,
          );
          const percentage = clampedDiscountBips / 100;
          const discount = percentage / 100;
          const adjustedRate = originalRate * (1 - discount);
          return {
            adjustedRate,
            discountPercentage: percentage,
          };
        }

        return { adjustedRate: originalRate, discountPercentage: undefined };
      } catch (discountError) {
        DevLogger.log('Rewards: Fee discount calculation failed', {
          error:
            discountError instanceof Error
              ? discountError.message
              : String(discountError),
        });
        return { adjustedRate: originalRate, discountPercentage: undefined };
      }
    },
    [rewardsEnabled, fetchFeeDiscount, amount, selectedAddress],
  );

  /**
   * Handle points estimation with caching
   */
  const handlePointsEstimation = useCallback(
    async (
      userAddress: string,
      actualFeeUSD: number,
    ): Promise<{ points?: number; bonusBips?: number }> => {
      if (!rewardsEnabled || parseFloat(amount) <= 0) {
        return {};
      }

      try {
        const now = Date.now();
        const cacheValid =
          pointsCalculationCache &&
          pointsCalculationCache.address === userAddress &&
          now - pointsCalculationCache.timestamp < pointsCalculationCache.ttl &&
          pointsCalculationCache.basePointsPerDollar > 0 &&
          isFinite(pointsCalculationCache.basePointsPerDollar);

        if (cacheValid && pointsCalculationCache) {
          // Calculate points locally using cached data
          const basePoints =
            actualFeeUSD * pointsCalculationCache.basePointsPerDollar;
          const bonusMultiplier =
            1 + (pointsCalculationCache.bonusBips ?? 0) / 10000;
          const estimatedPointsValue = Math.round(basePoints * bonusMultiplier);

          DevLogger.log('Rewards: Calculating points locally with cache', {
            actualFeeUSD,
            basePointsPerDollar: pointsCalculationCache.basePointsPerDollar,
            bonusBips: pointsCalculationCache.bonusBips,
            bonusMultiplier,
            estimatedPoints: estimatedPointsValue,
            cacheAge:
              Math.round((now - pointsCalculationCache.timestamp) / 1000) + 's',
          });

          return {
            points: estimatedPointsValue,
            bonusBips: pointsCalculationCache.bonusBips,
          };
        }

        // Fetch from API and cache the results
        const pointsData = await estimatePoints(
          userAddress,
          amount,
          coin,
          isClosing,
          actualFeeUSD,
        );

        if (pointsData?.pointsEstimate !== undefined && actualFeeUSD > 0) {
          // Calculate and cache the base points rate
          const bonusMultiplier = 1 + (pointsData.bonusBips ?? 0) / 10000;
          const denominator = actualFeeUSD * bonusMultiplier;
          const basePointsPerDollar =
            denominator > 0 ? pointsData.pointsEstimate / denominator : 0;

          if (isFinite(basePointsPerDollar)) {
            pointsCalculationCache = {
              address: userAddress,
              bonusBips: pointsData.bonusBips,
              basePointsPerDollar,
              timestamp: now,
              ttl: PERFORMANCE_CONFIG.POINTS_CALCULATION_CACHE_DURATION_MS,
            };

            DevLogger.log('Rewards: Cached points calculation parameters', {
              address: userAddress,
              bonusBips: pointsData.bonusBips,
              basePointsPerDollar,
              cacheExpiry: new Date(
                now + PERFORMANCE_CONFIG.POINTS_CALCULATION_CACHE_DURATION_MS,
              ).toISOString(),
            });
          }

          return {
            points: pointsData.pointsEstimate,
            bonusBips: pointsData.bonusBips,
          };
        }

        return {};
      } catch (pointsError) {
        DevLogger.log('Rewards: Points estimation failed', {
          error:
            pointsError instanceof Error
              ? pointsError.message
              : String(pointsError),
          userAddress,
          amount,
        });
        return {};
      }
    },
    [rewardsEnabled, amount, coin, isClosing, estimatePoints],
  );

  /**
   * Update all fee-related state
   */
  const updateFeeState = useCallback(
    (
      protocolRate: number,
      originalMetamaskRate: number,
      adjustedMetamaskRate: number,
      discountPercentage?: number,
      points?: number,
      bonusBipsValue?: number,
    ) => {
      setProtocolFeeRate(protocolRate);
      setOriginalMetamaskFeeRate(originalMetamaskRate);
      setMetamaskFeeRate(adjustedMetamaskRate);
      setTotalFeeRate(protocolRate + adjustedMetamaskRate);
      setFeeDiscountPercentage(discountPercentage);
      setEstimatedPoints(points);
      setBonusBips(bonusBipsValue);
    },
    [],
  );

  /**
   * Clear all fee-related state
   */
  const clearFeeState = useCallback((errorMessage?: string) => {
    if (errorMessage) {
      setError(errorMessage);
    }
    setProtocolFeeRate(0);
    setMetamaskFeeRate(0);
    setOriginalMetamaskFeeRate(0);
    setTotalFeeRate(0);
    setFeeDiscountPercentage(undefined);
    setEstimatedPoints(undefined);
    setBonusBips(undefined);
  }, []);

  // Main effect to orchestrate fee calculation
  useEffect(() => {
    let isComponentMounted = true;

    const fetchAllFeeData = async () => {
      try {
        setIsLoadingFees(true);
        setError(null);

        if (isMultiPosition) {
          // Multi-position: calculate fees for each position and aggregate
          let totalProtocolRate = 0;
          let totalOriginalMetamaskRate = 0;
          let totalAdjustedMetamaskRate = 0;
          let totalDiscountPercentage = 0;
          let totalPoints = 0;
          let totalBonusBips = 0;
          let validDiscountCount = 0;
          let validBonusCount = 0;
          let anyError: string | null = null;

          for (const positionParams of paramsArray) {
            try {
              // Step 1: Get core fees from provider
              const coreFeesResult = await calculateFees({
                orderType: positionParams.orderType,
                isMaker: positionParams.isMaker ?? false,
                amount: positionParams.amount,
              });

              if (!isComponentMounted) return;

              // Step 2: Apply fee discount if rewards are enabled
              const { adjustedRate, discountPercentage } =
                await applyFeeDiscount(coreFeesResult.metamaskFeeRate);

              if (!isComponentMounted) return;

              // Step 3: Handle points estimation
              let pointsResult: { points?: number; bonusBips?: number } = {};
              if (selectedAddress && parseFloat(positionParams.amount) > 0) {
                const actualFeeUSD =
                  parseFloat(positionParams.amount) * adjustedRate;
                pointsResult = await handlePointsEstimation(
                  selectedAddress,
                  actualFeeUSD,
                );
              }

              if (!isComponentMounted) return;

              // Aggregate results
              totalProtocolRate += coreFeesResult.protocolFeeRate;
              totalOriginalMetamaskRate += coreFeesResult.metamaskFeeRate;
              totalAdjustedMetamaskRate += adjustedRate;

              if (discountPercentage !== undefined) {
                totalDiscountPercentage += discountPercentage;
                validDiscountCount++;
              }

              if (pointsResult.points !== undefined) {
                totalPoints += pointsResult.points;
              }

              if (pointsResult.bonusBips !== undefined) {
                totalBonusBips += pointsResult.bonusBips;
                validBonusCount++;
              }
            } catch (positionError) {
              // Capture first error but continue processing other positions
              if (!anyError) {
                anyError =
                  positionError instanceof Error
                    ? positionError.message
                    : 'Failed to fetch fees';
              }
            }
          }

          if (!isComponentMounted) return;

          // Calculate averages
          const positionCount = paramsArray.length;
          const avgProtocolRate = totalProtocolRate / positionCount;
          const avgOriginalMetamaskRate =
            totalOriginalMetamaskRate / positionCount;
          const avgAdjustedMetamaskRate =
            totalAdjustedMetamaskRate / positionCount;
          const avgDiscountPercentage =
            validDiscountCount > 0
              ? totalDiscountPercentage / validDiscountCount
              : undefined;
          const avgBonusBips =
            validBonusCount > 0 ? totalBonusBips / validBonusCount : undefined;

          // Update state with aggregated results
          updateFeeState(
            avgProtocolRate,
            avgOriginalMetamaskRate,
            avgAdjustedMetamaskRate,
            avgDiscountPercentage,
            totalPoints > 0 ? totalPoints : undefined,
            avgBonusBips,
          );

          if (anyError) {
            setError(anyError);
          }
        } else {
          // Single position: original logic
          // Step 1: Get core fees from provider
          const coreFeesResult = await calculateFees({
            orderType,
            isMaker,
            amount,
          });

          if (!isComponentMounted) return;

          // Step 2: Apply fee discount if rewards are enabled
          const { adjustedRate, discountPercentage } = await applyFeeDiscount(
            coreFeesResult.metamaskFeeRate,
          );

          if (!isComponentMounted) return;

          // Step 3: Handle points estimation if user has address and valid amount
          let pointsResult: { points?: number; bonusBips?: number } = {};
          if (selectedAddress && parseFloat(amount) > 0) {
            const actualFeeUSD = parseFloat(amount) * adjustedRate;
            DevLogger.log('Rewards: Calculating points with discounted fee', {
              originalRate: coreFeesResult.metamaskFeeRate,
              discountPercentage,
              adjustedRate,
              amount: parseFloat(amount),
              actualFeeUSD,
            });

            pointsResult = await handlePointsEstimation(
              selectedAddress,
              actualFeeUSD,
            );
          }

          if (!isComponentMounted) return;

          // Step 4: Update all state
          updateFeeState(
            coreFeesResult.protocolFeeRate,
            coreFeesResult.metamaskFeeRate,
            adjustedRate,
            discountPercentage,
            pointsResult.points,
            pointsResult.bonusBips,
          );
        }
      } catch (fetchError) {
        if (isComponentMounted) {
          const errorMessage =
            fetchError instanceof Error
              ? fetchError.message
              : 'Failed to fetch fees';
          clearFeeState(errorMessage);
        }
      } finally {
        if (isComponentMounted) {
          setIsLoadingFees(false);
        }
      }
    };

    fetchAllFeeData();

    return () => {
      isComponentMounted = false;
    };
  }, [
    orderType,
    isMaker,
    amount,
    calculateFees,
    applyFeeDiscount,
    handlePointsEstimation,
    updateFeeState,
    clearFeeState,
    selectedAddress,
    currentChainId,
    isMultiPosition,
    paramsArray,
  ]);

  return useMemo(() => {
    if (isMultiPosition) {
      // Multi-position: calculate total fees across all positions
      let totalProtocolFee = 0;
      let totalMetamaskFee = 0;
      let totalAllFees = 0;

      for (const positionParams of paramsArray) {
        const positionAmount = parseFloat(positionParams.amount || '0');
        totalProtocolFee += positionAmount * protocolFeeRate;
        totalMetamaskFee += positionAmount * metamaskFeeRate;
        totalAllFees += positionAmount * totalFeeRate;
      }

      return {
        totalFee: totalAllFees,
        protocolFee: totalProtocolFee,
        metamaskFee: totalMetamaskFee,
        protocolFeeRate, // Average rate
        metamaskFeeRate, // Average rate
        isLoadingMetamaskFee: isLoadingFees,
        error,
        // Rewards data (aggregated)
        originalMetamaskFeeRate, // Average rate
        feeDiscountPercentage, // Average discount
        estimatedPoints, // Total points
        bonusBips, // Average bonus
      };
    }

    // Single position: original calculation
    const amountNum = parseFloat(amount || '0');

    // Calculate fee amounts based on rates
    const protocolFee = amountNum * protocolFeeRate;
    const metamaskFee = amountNum * metamaskFeeRate;
    const totalFee = amountNum * totalFeeRate;

    return {
      totalFee,
      protocolFee,
      metamaskFee,
      protocolFeeRate,
      metamaskFeeRate,
      isLoadingMetamaskFee: isLoadingFees,
      error,
      // Rewards data
      originalMetamaskFeeRate,
      feeDiscountPercentage,
      estimatedPoints,
      bonusBips,
    };
  }, [
    amount,
    protocolFeeRate,
    metamaskFeeRate,
    totalFeeRate,
    isLoadingFees,
    error,
    originalMetamaskFeeRate,
    feeDiscountPercentage,
    estimatedPoints,
    bonusBips,
    isMultiPosition,
    paramsArray,
  ]);
}

/**
 * Format fee rate as percentage
 * @param rate Fee rate as decimal (e.g., 0.00045)
 * @returns Formatted percentage string (e.g., "0.045%") or "N/A" if invalid
 */
export function formatFeeRate(rate: number | undefined | null): string {
  if (rate === undefined || rate === null || Number.isNaN(rate)) {
    return 'N/A';
  }
  return `${(rate * 100).toFixed(3)}%`;
}<|MERGE_RESOLUTION|>--- conflicted
+++ resolved
@@ -142,14 +142,8 @@
  * Hook to calculate order fees (protocol + MetaMask)
  * Protocol-agnostic - each provider determines its own fee structure
  *
- * Supports both single position and multiple positions:
- * - Single: usePerpsOrderFees({ orderType: 'market', amount: '100', ... })
- * - Multiple: usePerpsOrderFees([{ orderType: 'market', amount: '100', ... }, { ... }])
- *
- * When multiple positions are provided, returns aggregated results (sums and averages)
- *
- * @param params Single order params or array of order params
- * @returns Aggregated fee calculation results with loading states
+ * @param params Order parameters for fee calculation
+ * @returns Fee calculation results with loading states
  */
 /**
  * Clear all rewards-related caches
@@ -161,29 +155,6 @@
   DevLogger.log('Rewards: Cleared all caches');
 }
 
-<<<<<<< HEAD
-export function usePerpsOrderFees(
-  params: UsePerpsOrderFeesParams | UsePerpsOrderFeesParams[],
-): OrderFeesResult {
-  // Normalize input to array for uniform processing - memoized to avoid dependency changes
-  const paramsArray = useMemo(
-    () => (Array.isArray(params) ? params : [params]),
-    [params],
-  );
-  const isMultiPosition = Array.isArray(params);
-
-  // For single position, extract params directly
-  const singleParams = isMultiPosition
-    ? paramsArray[0]
-    : (params as UsePerpsOrderFeesParams);
-  const {
-    orderType = 'market',
-    amount = '0',
-    isMaker = false,
-    coin = 'ETH',
-    isClosing = false,
-  } = singleParams || {};
-=======
 export function usePerpsOrderFees({
   orderType,
   amount,
@@ -194,7 +165,6 @@
   currentAskPrice,
   currentBidPrice,
 }: UsePerpsOrderFeesParams): OrderFeesResult {
->>>>>>> d16ce99b
   const { calculateFees } = usePerpsTrading();
   const rewardsEnabled = useSelector(selectRewardsEnabledFlag);
   const selectedAddress = useSelector(
@@ -621,154 +591,51 @@
         setIsLoadingFees(true);
         setError(null);
 
-        if (isMultiPosition) {
-          // Multi-position: calculate fees for each position and aggregate
-          let totalProtocolRate = 0;
-          let totalOriginalMetamaskRate = 0;
-          let totalAdjustedMetamaskRate = 0;
-          let totalDiscountPercentage = 0;
-          let totalPoints = 0;
-          let totalBonusBips = 0;
-          let validDiscountCount = 0;
-          let validBonusCount = 0;
-          let anyError: string | null = null;
-
-          for (const positionParams of paramsArray) {
-            try {
-              // Step 1: Get core fees from provider
-              const coreFeesResult = await calculateFees({
-                orderType: positionParams.orderType,
-                isMaker: positionParams.isMaker ?? false,
-                amount: positionParams.amount,
-              });
-
-              if (!isComponentMounted) return;
-
-              // Step 2: Apply fee discount if rewards are enabled
-              const { adjustedRate, discountPercentage } =
-                await applyFeeDiscount(coreFeesResult.metamaskFeeRate);
-
-              if (!isComponentMounted) return;
-
-              // Step 3: Handle points estimation
-              let pointsResult: { points?: number; bonusBips?: number } = {};
-              if (selectedAddress && parseFloat(positionParams.amount) > 0) {
-                const actualFeeUSD =
-                  parseFloat(positionParams.amount) * adjustedRate;
-                pointsResult = await handlePointsEstimation(
-                  selectedAddress,
-                  actualFeeUSD,
-                );
-              }
-
-              if (!isComponentMounted) return;
-
-              // Aggregate results
-              totalProtocolRate += coreFeesResult.protocolFeeRate;
-              totalOriginalMetamaskRate += coreFeesResult.metamaskFeeRate;
-              totalAdjustedMetamaskRate += adjustedRate;
-
-              if (discountPercentage !== undefined) {
-                totalDiscountPercentage += discountPercentage;
-                validDiscountCount++;
-              }
-
-              if (pointsResult.points !== undefined) {
-                totalPoints += pointsResult.points;
-              }
-
-              if (pointsResult.bonusBips !== undefined) {
-                totalBonusBips += pointsResult.bonusBips;
-                validBonusCount++;
-              }
-            } catch (positionError) {
-              // Capture first error but continue processing other positions
-              if (!anyError) {
-                anyError =
-                  positionError instanceof Error
-                    ? positionError.message
-                    : 'Failed to fetch fees';
-              }
-            }
-          }
-
-          if (!isComponentMounted) return;
-
-          // Calculate averages
-          const positionCount = paramsArray.length;
-          const avgProtocolRate = totalProtocolRate / positionCount;
-          const avgOriginalMetamaskRate =
-            totalOriginalMetamaskRate / positionCount;
-          const avgAdjustedMetamaskRate =
-            totalAdjustedMetamaskRate / positionCount;
-          const avgDiscountPercentage =
-            validDiscountCount > 0
-              ? totalDiscountPercentage / validDiscountCount
-              : undefined;
-          const avgBonusBips =
-            validBonusCount > 0 ? totalBonusBips / validBonusCount : undefined;
-
-          // Update state with aggregated results
-          updateFeeState(
-            avgProtocolRate,
-            avgOriginalMetamaskRate,
-            avgAdjustedMetamaskRate,
-            avgDiscountPercentage,
-            totalPoints > 0 ? totalPoints : undefined,
-            avgBonusBips,
+        // Step 1: Get core fees from provider
+        const coreFeesResult = await calculateFees({
+          orderType,
+          isMaker,
+          amount,
+        });
+
+        if (!isComponentMounted) return;
+
+        // Step 2: Apply fee discount if rewards are enabled
+        const { adjustedRate, discountPercentage } = await applyFeeDiscount(
+          coreFeesResult.metamaskFeeRate,
+        );
+
+        if (!isComponentMounted) return;
+
+        // Step 3: Handle points estimation if user has address and valid amount
+        let pointsResult: { points?: number; bonusBips?: number } = {};
+        if (selectedAddress && parseFloat(amount) > 0) {
+          const actualFeeUSD = parseFloat(amount) * adjustedRate;
+          DevLogger.log('Rewards: Calculating points with discounted fee', {
+            originalRate: coreFeesResult.metamaskFeeRate,
+            discountPercentage,
+            adjustedRate,
+            amount: parseFloat(amount),
+            actualFeeUSD,
+          });
+
+          pointsResult = await handlePointsEstimation(
+            selectedAddress,
+            actualFeeUSD,
           );
-
-          if (anyError) {
-            setError(anyError);
-          }
-        } else {
-          // Single position: original logic
-          // Step 1: Get core fees from provider
-          const coreFeesResult = await calculateFees({
-            orderType,
-            isMaker,
-            amount,
-          });
-
-          if (!isComponentMounted) return;
-
-          // Step 2: Apply fee discount if rewards are enabled
-          const { adjustedRate, discountPercentage } = await applyFeeDiscount(
-            coreFeesResult.metamaskFeeRate,
-          );
-
-          if (!isComponentMounted) return;
-
-          // Step 3: Handle points estimation if user has address and valid amount
-          let pointsResult: { points?: number; bonusBips?: number } = {};
-          if (selectedAddress && parseFloat(amount) > 0) {
-            const actualFeeUSD = parseFloat(amount) * adjustedRate;
-            DevLogger.log('Rewards: Calculating points with discounted fee', {
-              originalRate: coreFeesResult.metamaskFeeRate,
-              discountPercentage,
-              adjustedRate,
-              amount: parseFloat(amount),
-              actualFeeUSD,
-            });
-
-            pointsResult = await handlePointsEstimation(
-              selectedAddress,
-              actualFeeUSD,
-            );
-          }
-
-          if (!isComponentMounted) return;
-
-          // Step 4: Update all state
-          updateFeeState(
-            coreFeesResult.protocolFeeRate,
-            coreFeesResult.metamaskFeeRate,
-            adjustedRate,
-            discountPercentage,
-            pointsResult.points,
-            pointsResult.bonusBips,
-          );
-        }
+        }
+
+        if (!isComponentMounted) return;
+
+        // Step 4: Update all state
+        updateFeeState(
+          coreFeesResult.protocolFeeRate,
+          coreFeesResult.metamaskFeeRate,
+          adjustedRate,
+          discountPercentage,
+          pointsResult.points,
+          pointsResult.bonusBips,
+        );
       } catch (fetchError) {
         if (isComponentMounted) {
           const errorMessage =
@@ -800,41 +667,9 @@
     clearFeeState,
     selectedAddress,
     currentChainId,
-    isMultiPosition,
-    paramsArray,
   ]);
 
   return useMemo(() => {
-    if (isMultiPosition) {
-      // Multi-position: calculate total fees across all positions
-      let totalProtocolFee = 0;
-      let totalMetamaskFee = 0;
-      let totalAllFees = 0;
-
-      for (const positionParams of paramsArray) {
-        const positionAmount = parseFloat(positionParams.amount || '0');
-        totalProtocolFee += positionAmount * protocolFeeRate;
-        totalMetamaskFee += positionAmount * metamaskFeeRate;
-        totalAllFees += positionAmount * totalFeeRate;
-      }
-
-      return {
-        totalFee: totalAllFees,
-        protocolFee: totalProtocolFee,
-        metamaskFee: totalMetamaskFee,
-        protocolFeeRate, // Average rate
-        metamaskFeeRate, // Average rate
-        isLoadingMetamaskFee: isLoadingFees,
-        error,
-        // Rewards data (aggregated)
-        originalMetamaskFeeRate, // Average rate
-        feeDiscountPercentage, // Average discount
-        estimatedPoints, // Total points
-        bonusBips, // Average bonus
-      };
-    }
-
-    // Single position: original calculation
     const amountNum = parseFloat(amount || '0');
 
     // Calculate fee amounts based on rates
@@ -867,8 +702,6 @@
     feeDiscountPercentage,
     estimatedPoints,
     bonusBips,
-    isMultiPosition,
-    paramsArray,
   ]);
 }
 
