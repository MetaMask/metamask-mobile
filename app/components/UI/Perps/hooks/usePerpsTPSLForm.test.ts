--- conflicted
+++ resolved
@@ -44,7 +44,6 @@
   },
 }));
 
-<<<<<<< HEAD
 // Test wrapper with Redux Provider
 const createWrapper = () => {
   const mockStore = configureStore({
@@ -57,19 +56,6 @@
     return React.createElement(Provider, { store: mockStore, children });
   };
 };
-=======
-// Mock i18n strings
-jest.mock('../../../../../locales/i18n', () => ({
-  strings: (key: string, params?: Record<string, string>) => {
-    const strings: Record<string, string> = {
-      'perps.tpsl.take_profit_invalid_price': `Take profit must be ${params?.direction} ${params?.priceType} price`,
-      'perps.tpsl.stop_loss_invalid_price': `Stop loss must be ${params?.direction} ${params?.priceType} price`,
-      'perps.tpsl.stop_loss_beyond_liquidation_error': `Stop loss must be ${params?.direction} liquidation price`,
-    };
-    return strings[key] || key;
-  },
-}));
->>>>>>> c0842c92
 
 describe('usePerpsTPSLForm', () => {
   const mockPosition: Position = {
@@ -1055,11 +1041,7 @@
   });
 
   describe('reference price logic for validation', () => {
-<<<<<<< HEAD
     it('validate against entryPrice when orderType is limit', () => {
-=======
-    it('should validate against entryPrice when orderType is limit', () => {
->>>>>>> c0842c92
       const params = {
         ...defaultParams,
         entryPrice: 52000, // Higher than current price
@@ -1082,11 +1064,7 @@
       );
     });
 
-<<<<<<< HEAD
     it('validate against currentPrice when orderType is market', () => {
-=======
-    it('should validate against currentPrice when orderType is market', () => {
->>>>>>> c0842c92
       const params = {
         ...defaultParams,
         entryPrice: undefined,
@@ -1106,11 +1084,7 @@
       expect(result.current.validation.takeProfitError).toContain('above');
     });
 
-<<<<<<< HEAD
     it('validate against position entry price when position exists and orderType is limit', () => {
-=======
-    it('should validate against position entry price when position exists and orderType is limit', () => {
->>>>>>> c0842c92
       const positionWithEntry = {
         ...mockPosition,
         entryPrice: '51000',
@@ -1149,6 +1123,7 @@
         currentPrice: 50000,
         liquidationPrice: '46000',
         isVisible: true,
+        orderType: 'limit' as const,
       };
 
       const { result } = renderHook(() => usePerpsTPSLForm(params), {
@@ -1189,11 +1164,7 @@
   });
 
   describe('price type determination in error messages', () => {
-<<<<<<< HEAD
     it('show "current price" error for positions and orderType is limit', () => {
-=======
-    it('should show "entry price" error for positions and orderType is limit', () => {
->>>>>>> c0842c92
       const params = {
         asset: 'BTC',
         position: mockPosition,
@@ -1215,11 +1186,7 @@
       );
     });
 
-<<<<<<< HEAD
     it('show "entry price" error for actual limit orders', () => {
-=======
-    it('should show "entry price" error for actual limit orders', () => {
->>>>>>> c0842c92
       const params = {
         ...defaultParams,
         orderType: 'limit' as const,
@@ -1437,13 +1404,9 @@
   describe('Signed Input Handling', () => {
     it('handles positive sign input correctly', () => {
       // Arrange
-<<<<<<< HEAD
-      const { result } = renderHook(() => usePerpsTPSLForm(defaultParams), {
-        wrapper: createWrapper(),
-      });
-=======
-      const { result } = renderHook(() => usePerpsTPSLForm(defaultParams));
->>>>>>> c0842c92
+      const { result } = renderHook(() => usePerpsTPSLForm(defaultParams), {
+        wrapper: createWrapper(),
+      });
 
       // Act
       act(() => {
@@ -1456,13 +1419,9 @@
 
     it('handles negative sign input correctly', () => {
       // Arrange
-<<<<<<< HEAD
-      const { result } = renderHook(() => usePerpsTPSLForm(defaultParams), {
-        wrapper: createWrapper(),
-      });
-=======
-      const { result } = renderHook(() => usePerpsTPSLForm(defaultParams));
->>>>>>> c0842c92
+      const { result } = renderHook(() => usePerpsTPSLForm(defaultParams), {
+        wrapper: createWrapper(),
+      });
 
       // Act
       act(() => {
@@ -1475,13 +1434,9 @@
 
     it('handles duplicate signs correctly', () => {
       // Arrange
-<<<<<<< HEAD
-      const { result } = renderHook(() => usePerpsTPSLForm(defaultParams), {
-        wrapper: createWrapper(),
-      });
-=======
-      const { result } = renderHook(() => usePerpsTPSLForm(defaultParams));
->>>>>>> c0842c92
+      const { result } = renderHook(() => usePerpsTPSLForm(defaultParams), {
+        wrapper: createWrapper(),
+      });
 
       // Act - Test double negative signs
       act(() => {
@@ -1494,13 +1449,9 @@
 
     it('handles en-dash and em-dash characters', () => {
       // Arrange
-<<<<<<< HEAD
-      const { result } = renderHook(() => usePerpsTPSLForm(defaultParams), {
-        wrapper: createWrapper(),
-      });
-=======
-      const { result } = renderHook(() => usePerpsTPSLForm(defaultParams));
->>>>>>> c0842c92
+      const { result } = renderHook(() => usePerpsTPSLForm(defaultParams), {
+        wrapper: createWrapper(),
+      });
 
       // Act - Test en-dash (–) conversion
       act(() => {
@@ -1513,13 +1464,9 @@
 
     it('handles mixed signs by keeping only the first sign', () => {
       // Arrange
-<<<<<<< HEAD
-      const { result } = renderHook(() => usePerpsTPSLForm(defaultParams), {
-        wrapper: createWrapper(),
-      });
-=======
-      const { result } = renderHook(() => usePerpsTPSLForm(defaultParams));
->>>>>>> c0842c92
+      const { result } = renderHook(() => usePerpsTPSLForm(defaultParams), {
+        wrapper: createWrapper(),
+      });
 
       // Act - Test mixed signs (+-) should keep first sign
       act(() => {
@@ -1540,13 +1487,9 @@
 
     it('allows backspacing through signs', () => {
       // Arrange
-<<<<<<< HEAD
-      const { result } = renderHook(() => usePerpsTPSLForm(defaultParams), {
-        wrapper: createWrapper(),
-      });
-=======
-      const { result } = renderHook(() => usePerpsTPSLForm(defaultParams));
->>>>>>> c0842c92
+      const { result } = renderHook(() => usePerpsTPSLForm(defaultParams), {
+        wrapper: createWrapper(),
+      });
 
       // Set initial value
       act(() => {
