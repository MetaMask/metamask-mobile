import { useCallback, useEffect, useRef, useState } from 'react';
import { PERFORMANCE_CONFIG } from '../constants/perpsConfig';
import type { PriceUpdate } from '../controllers/types';
import { usePerpsConnection } from './usePerpsConnection';
import { usePerpsTrading } from './usePerpsTrading';
<<<<<<< HEAD
import { usePerpsConnection } from './usePerpsConnection';
import { PERFORMANCE_CONFIG } from '../constants/perpsConfig';
=======
import { useStableArray } from './useStableArray';
>>>>>>> 338177c4

/**
 * Configuration options for the usePerpsPrices hook
 */
export interface UsePerpsPricesOptions {
  /** Whether to include order book data (bid/ask) */
  includeOrderBook?: boolean;
  /** Debounce delay in milliseconds (default: 50ms) */
  throttleMs?: number;
  /** Whether to include market data (funding, OI, volume) */
  includeMarketData?: boolean;
}

/**
 * Hook for live price updates with debouncing (bypasses Redux for performance)
 * Batches rapid price updates to reduce re-renders
 * @param symbols - Array of symbols to subscribe to
 * @param options - Optional configuration object
 */
export function usePerpsPrices(
  symbols: string[],
  options: UsePerpsPricesOptions = {},
): Record<string, PriceUpdate> {
  const {
    includeOrderBook = false,
    throttleMs,
    includeMarketData = false,
  } = options;

  const { subscribeToPrices } = usePerpsTrading();
  const { isInitialized } = usePerpsConnection();
  const [prices, setPrices] = useState<Record<string, PriceUpdate>>({});

  // Use refs to track pending updates and debounce timer
  const pendingUpdatesRef = useRef<Map<string, PriceUpdate>>(new Map());
  const debounceTimerRef = useRef<NodeJS.Timeout | null>(null);

  const flushPendingUpdates = useCallback(() => {
    const pendingCount = pendingUpdatesRef.current.size;
    if (pendingCount === 0) {
      return;
    }

    // Capture the pending updates before clearing
    const pendingUpdates = Array.from(pendingUpdatesRef.current.entries());

    // Clear immediately to avoid double processing
    pendingUpdatesRef.current.clear();

    setPrices((prev) => {
      const updated = { ...prev };

      // Always update with pending prices when flushing
      for (const [coin, price] of pendingUpdates) {
        updated[coin] = price;
      }

      return updated;
    });
  }, []);

  // Use provided debounce or fall back to default
  const debounceDelay =
    throttleMs ?? PERFORMANCE_CONFIG.PRICE_UPDATE_DEBOUNCE_MS;

  // Track if we've received the first update for each symbol
  // This only resets when symbols change, not debounce settings
  // This ensures existing prices remain visible when changing debounce
  const hasReceivedFirstUpdate = useRef<Set<string>>(new Set());

  const memoizedCallback = useCallback(
    (newPrices: PriceUpdate[]) => {
      // Check if any of these are first updates
      const hasFirstUpdate = newPrices.some(
        (price) => !hasReceivedFirstUpdate.current.has(price.coin),
      );

      // Store updates in pending map
      for (const price of newPrices) {
        pendingUpdatesRef.current.set(price.coin, price);
        hasReceivedFirstUpdate.current.add(price.coin);
      }

      // If this is the first update for any symbol, flush immediately
      if (hasFirstUpdate) {
        flushPendingUpdates();
        return;
      }

      // For subsequent updates, use debouncing
      // Clear existing timer
      if (debounceTimerRef.current) {
        clearTimeout(debounceTimerRef.current);
      }

      // Set new debounce timer
      debounceTimerRef.current = setTimeout(() => {
        flushPendingUpdates();
        debounceTimerRef.current = null;
      }, debounceDelay);
    },
    [flushPendingUpdates, debounceDelay],
  );

  const stableSymbols = useStableArray(symbols);

  useEffect(() => {
    // Reset first update tracking ONLY when symbols change (not debounce)
    // This ensures we get first update immediately for new symbols
    hasReceivedFirstUpdate.current.clear();
  }, [stableSymbols]);

  useEffect(() => {
    if (stableSymbols.length === 0 || !isInitialized) {
      return;
    }

    const unsubscribe = subscribeToPrices({
      symbols: stableSymbols,
      callback: memoizedCallback,
      includeOrderBook,
      includeMarketData,
    });

    return () => {
      // Cleanup: flush any pending updates and clear timer
      if (debounceTimerRef.current) {
        clearTimeout(debounceTimerRef.current);
        flushPendingUpdates();
      }
      unsubscribe();
    };
  }, [
    stableSymbols,
    subscribeToPrices,
    memoizedCallback,
    isInitialized,
    includeOrderBook,
    includeMarketData,
    flushPendingUpdates,
    debounceDelay,
  ]);

  return prices;
}<|MERGE_RESOLUTION|>--- conflicted
+++ resolved
@@ -3,12 +3,7 @@
 import type { PriceUpdate } from '../controllers/types';
 import { usePerpsConnection } from './usePerpsConnection';
 import { usePerpsTrading } from './usePerpsTrading';
-<<<<<<< HEAD
-import { usePerpsConnection } from './usePerpsConnection';
-import { PERFORMANCE_CONFIG } from '../constants/perpsConfig';
-=======
 import { useStableArray } from './useStableArray';
->>>>>>> 338177c4
 
 /**
  * Configuration options for the usePerpsPrices hook
