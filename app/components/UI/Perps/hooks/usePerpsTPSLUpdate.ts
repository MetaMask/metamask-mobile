import { useCallback, useState } from 'react';
import { strings } from '../../../../../locales/i18n';
import { DevLogger } from '../../../../core/SDKConnect/utils/DevLogger';
import { usePerpsTrading } from './usePerpsTrading';
import type { Position, TPSLTrackingData } from '../controllers/types';
import { captureException } from '@sentry/react-native';
import usePerpsToasts from './usePerpsToasts';

interface UseTPSLUpdateOptions {
  onSuccess?: () => void;
  onError?: (error: string) => void;
}

/**
 * Hook for handling TP/SL updates with consistent toast notifications
 * @param options Optional callbacks for success and error cases
 * @returns handleUpdateTPSL function and loading state
 */
export function usePerpsTPSLUpdate(options?: UseTPSLUpdateOptions) {
  const { updatePositionTPSL } = usePerpsTrading();
  const [isUpdating, setIsUpdating] = useState(false);

  const { showToast, PerpsToastOptions } = usePerpsToasts();

  const handleUpdateTPSL = useCallback(
    async (
      position: Position,
      takeProfitPrice: string | undefined,
      stopLossPrice: string | undefined,
      trackingData?: TPSLTrackingData,
    ) => {
      setIsUpdating(true);
      DevLogger.log('usePerpsTPSLUpdate: Setting isUpdating to true');

      try {
        const result = await updatePositionTPSL({
          coin: position.coin,
          takeProfitPrice,
          stopLossPrice,
          trackingData,
        });

        if (result.success) {
          DevLogger.log('Position TP/SL updated successfully:', result);

          showToast(
            PerpsToastOptions.positionManagement.tpsl.updateTPSLSuccess,
          );

          // Call success callback if provided
          options?.onSuccess?.();
        } else {
          DevLogger.log('Failed to update position TP/SL:', result.error);

<<<<<<< HEAD
          showToast(
            PerpsToastOptions.positionManagement.tpsl.updateTPSLError(
              result.error,
=======
          const errorMessage = result.error || strings('perps.errors.unknown');

          showToast(
            PerpsToastOptions.positionManagement.tpsl.updateTPSLError(
              errorMessage,
>>>>>>> 338177c4
            ),
          );

          // Call error callback if provided
          options?.onError?.(errorMessage);
        }
      } catch (error) {
        DevLogger.log('Error updating position TP/SL:', error);

        // Capture exception with position context
        captureException(
          error instanceof Error ? error : new Error(String(error)),
          {
            tags: {
              component: 'usePerpsTPSLUpdate',
              action: 'position_tpsl_update',
              operation: 'position_management',
            },
            extra: {
              positionContext: {
                coin: position.coin,
                size: position.size,
                entryPrice: position.entryPrice,
                unrealizedPnl: position.unrealizedPnl,
                leverage: position.leverage,
                takeProfitPrice,
                stopLossPrice,
              },
            },
          },
        );

        const errorMessage =
          error instanceof Error
            ? error.message
            : strings('perps.errors.unknown');

        showToast(
          PerpsToastOptions.positionManagement.tpsl.updateTPSLError(
            errorMessage,
          ),
        );

        // Call error callback if provided
        options?.onError?.(errorMessage);
      } finally {
        DevLogger.log('usePerpsTPSLUpdate: Setting isUpdating to false');
        setIsUpdating(false);
      }
    },
    [
      updatePositionTPSL,
      showToast,
      PerpsToastOptions.positionManagement.tpsl,
      options,
    ],
  );

  return { handleUpdateTPSL, isUpdating };
}<|MERGE_RESOLUTION|>--- conflicted
+++ resolved
@@ -52,17 +52,11 @@
         } else {
           DevLogger.log('Failed to update position TP/SL:', result.error);
 
-<<<<<<< HEAD
-          showToast(
-            PerpsToastOptions.positionManagement.tpsl.updateTPSLError(
-              result.error,
-=======
           const errorMessage = result.error || strings('perps.errors.unknown');
 
           showToast(
             PerpsToastOptions.positionManagement.tpsl.updateTPSLError(
               errorMessage,
->>>>>>> 338177c4
             ),
           );
 
