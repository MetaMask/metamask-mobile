import { RouteProp } from '@react-navigation/native';
import { PerpsNavigationParamList } from '../controllers/types';

export enum PerpsOrderTransactionStatus {
  Filled = 'Filled',
  Canceled = 'Canceled',
  Rejected = 'Rejected',
  Triggered = 'Triggered',
  Queued = 'Queued',
  Open = '',
}

export enum PerpsOrderTransactionStatusType {
  Filled = 'filled',
  Canceled = 'canceled',
  Pending = 'pending',
}

export enum FillType {
  Standard = 'standard',
  Liquidation = 'liquidation',
  TakeProfit = 'take_profit',
  StopLoss = 'stop_loss',
  AutoDeleveraging = 'auto_deleveraging',
}

export interface PerpsTransaction {
  id: string;
  type: 'trade' | 'order' | 'funding' | 'deposit' | 'withdrawal';
  category:
    | 'position_open'
    | 'position_close'
    | 'limit_order'
    | 'funding_fee'
    | 'deposit'
    | 'withdrawal';
  title: string;
  subtitle: string; // Asset amount (e.g., "2.01 ETH")
  timestamp: number;
  asset: string;
  // For trades: fill info
  fill?: {
    shortTitle: string; // e.g., "Opened long" or "Closed long"
    amount: string; // e.g., "+$43.99" or "-$400"
    amountNumber: number; // e.g., 43.99 or 400
    isPositive: boolean;
    size: string;
    entryPrice: string;
    points: string;
    pnl: string;
    fee: string;
    action: string;
    feeToken: string;
    liquidation?: {
      liquidatedUser: string; // Address of the liquidated user. liquidatedUser isn't always the current user. It can also mean the fill filled another user's liquidation.
      markPx: string; // Mark price at liquidation
      method: string; // Liquidation method (e.g., 'market')
    };
<<<<<<< HEAD
    isLiquidation: boolean;
    isTakeProfit: boolean;
    isStopLoss: boolean;
=======
    fillType: FillType;
>>>>>>> 338177c4
  };
  // For orders: order info
  order?: {
    text: PerpsOrderTransactionStatus;
    statusType: PerpsOrderTransactionStatusType;
    type: 'limit' | 'market';
    size: string;
    limitPrice: string;
    filled: string;
  };
  // For funding: funding info
  fundingAmount?: {
    isPositive: boolean;
    fee: string;
    feeNumber: number;
    rate: string;
  };
  // For deposits/withdrawals: deposit/withdrawal info
  depositWithdrawal?: {
    amount: string;
    amountNumber: number;
    isPositive: boolean;
    asset: string;
    txHash: string;
    status: 'completed' | 'failed' | 'pending' | 'bridging';
    type: 'deposit' | 'withdrawal';
  };
}

// Helper interface for date-grouped data
export interface TransactionSection {
  title: string; // "Today", "Jul 26", etc.
  data: PerpsTransaction[];
}

// Union type for FlashList items (headers + transactions)
export type ListItem =
  | { type: 'header'; title: string; id: string }
  | { type: 'transaction'; transaction: PerpsTransaction; id: string };

export type FilterTab = 'Trades' | 'Orders' | 'Funding' | 'Deposits';

export interface PerpsTransactionsViewProps {}

export type PerpsPositionTransactionRouteProp = RouteProp<
  PerpsNavigationParamList,
  'PerpsPositionTransaction'
>;

export type PerpsOrderTransactionRouteProp = RouteProp<
  PerpsNavigationParamList,
  'PerpsOrderTransaction'
>;

export type PerpsFundingTransactionRouteProp = RouteProp<
  PerpsNavigationParamList,
  'PerpsFundingTransaction'
>;<|MERGE_RESOLUTION|>--- conflicted
+++ resolved
@@ -56,13 +56,7 @@
       markPx: string; // Mark price at liquidation
       method: string; // Liquidation method (e.g., 'market')
     };
-<<<<<<< HEAD
-    isLiquidation: boolean;
-    isTakeProfit: boolean;
-    isStopLoss: boolean;
-=======
     fillType: FillType;
->>>>>>> 338177c4
   };
   // For orders: order info
   order?: {
