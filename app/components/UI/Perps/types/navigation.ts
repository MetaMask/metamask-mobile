import { ParamListBase } from '@react-navigation/native';
import type {
  Position,
  OrderResult,
  OrderType,
  PerpsMarketData,
} from '../controllers/types';
import { PerpsTransaction } from './transactionHistory';
import type { DataMonitorParams } from '../hooks/usePerpsDataMonitor';

/**
 * PERPS navigation parameter types
 */
export interface PerpsNavigationParamList extends ParamListBase {
  [key: string]: object | undefined;

  // Order flow routes
  PerpsOrder: {
    direction: 'long' | 'short';
    asset: string;
    leverage?: number;
    size?: string;
    price?: string;
    orderType?: OrderType;
  };

  PerpsOrderSuccess: {
    orderId: string;
    direction: 'long' | 'short';
    asset: string;
    size: string;
    price?: string;
    leverage?: number;
  };

  // Deposit flow routes
  PerpsDeposit: undefined;

  PerpsDepositPreview: {
    amount: string;
    fromToken: string;
    toToken?: string;
    exchangeRate?: string;
    fees?: string;
    estimatedGas?: string;
  };

  PerpsDepositProcessing: {
    amount: string;
    fromToken: string;
    toToken?: string;
    transactionHash?: string;
  };

  PerpsDepositSuccess: {
    amount: string;
    fromToken: string;
    toToken?: string;
    transactionHash: string;
    finalBalance?: string;
  };

  // Withdrawal flow routes
  PerpsWithdraw: undefined;

  // Market and position management routes
  PerpsMarketList: undefined;

  PerpsMarketListView: {
    source?: string;
  };

  PerpsMarketDetails: {
    market: PerpsMarketData;
    initialTab?: 'position' | 'orders' | 'info';
<<<<<<< HEAD
    monitoringIntent?: Partial<DataMonitorParams>;
=======
    source?: string;
>>>>>>> 72f99e63
  };

  PerpsPositions: undefined;

  PerpsPositionDetails: {
    position: Position;
    action?: 'view' | 'edit' | 'close';
  };

  PerpsClosePosition: {
    position: Position;
  };

  // Order history routes
  PerpsOrderHistory: undefined;

  PerpsOrderDetails: {
    order: OrderResult;
    action?: 'view' | 'edit' | 'cancel';
  };

  // Main trading view
  PerpsTradingView: undefined;

  PerpsPositionTransaction: {
    transaction: PerpsTransaction;
  };

  PerpsOrderTransaction: {
    transaction: PerpsTransaction;
  };

  PerpsFundingTransaction: {
    transaction: PerpsTransaction;
  };

  PerpsTutorial: {
    isFromDeeplink?: boolean;
    isFromGTMModal?: boolean;
  };

  // Root perps view
  Perps: undefined;
}

/**
 * Type helper for PERPS route parameters
 */
export type PerpsRouteParams<T extends keyof PerpsNavigationParamList> =
  PerpsNavigationParamList[T];<|MERGE_RESOLUTION|>--- conflicted
+++ resolved
@@ -73,11 +73,8 @@
   PerpsMarketDetails: {
     market: PerpsMarketData;
     initialTab?: 'position' | 'orders' | 'info';
-<<<<<<< HEAD
     monitoringIntent?: Partial<DataMonitorParams>;
-=======
     source?: string;
->>>>>>> 72f99e63
   };
 
   PerpsPositions: undefined;
