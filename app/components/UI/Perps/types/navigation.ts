import { ParamListBase } from '@react-navigation/native';
import type {
  Position,
  OrderResult,
  OrderType,
  PerpsMarketData,
  TPSLTrackingData,
} from '../controllers/types';
import { PerpsTransaction } from './transactionHistory';
import type { DataMonitorParams } from '../hooks/usePerpsDataMonitor';

/**
 * PERPS navigation parameter types
 */
export interface PerpsNavigationParamList extends ParamListBase {
  [key: string]: object | undefined;

  // Order flow routes
  PerpsOrder: {
    direction: 'long' | 'short';
    asset: string;
    leverage?: number;
    size?: string;
    price?: string;
    orderType?: OrderType;
  };

  PerpsOrderSuccess: {
    orderId: string;
    direction: 'long' | 'short';
    asset: string;
    size: string;
    price?: string;
    leverage?: number;
  };

  // Deposit flow routes
  PerpsDeposit: undefined;

  PerpsDepositPreview: {
    amount: string;
    fromToken: string;
    toToken?: string;
    exchangeRate?: string;
    fees?: string;
    estimatedGas?: string;
  };

  PerpsDepositProcessing: {
    amount: string;
    fromToken: string;
    toToken?: string;
    transactionHash?: string;
  };

  PerpsDepositSuccess: {
    amount: string;
    fromToken: string;
    toToken?: string;
    transactionHash: string;
    finalBalance?: string;
  };

  // Withdrawal flow routes
  PerpsWithdraw: undefined;

  // Market and position management routes
  PerpsMarketList: undefined;

  PerpsMarketListView: {
    source?: string;
<<<<<<< HEAD
=======
    variant?: 'full' | 'minimal';
    title?: string;
    showBalanceActions?: boolean;
    showBottomNav?: boolean;
    defaultSearchVisible?: boolean;
    showWatchlistOnly?: boolean;
    defaultMarketTypeFilter?:
      | 'crypto'
      | 'equity'
      | 'commodity'
      | 'forex'
      | 'all';
>>>>>>> 338177c4
  };

  PerpsMarketDetails: {
    market: PerpsMarketData;
    initialTab?: 'position' | 'orders' | 'info';
<<<<<<< HEAD
=======
    monitoringIntent?: Partial<DataMonitorParams>;
>>>>>>> 338177c4
    source?: string;
  };

  PerpsPositions: undefined;

  PerpsPositionDetails: {
    position: Position;
    action?: 'view' | 'edit' | 'close';
  };

  PerpsClosePosition: {
    position: Position;
  };

  // Order history routes
  PerpsOrderHistory: undefined;

  PerpsOrderDetails: {
    order: OrderResult;
    action?: 'view' | 'edit' | 'cancel';
  };

  // Main trading view
  PerpsTradingView: undefined;

  PerpsPositionTransaction: {
    transaction: PerpsTransaction;
  };

  PerpsOrderTransaction: {
    transaction: PerpsTransaction;
  };

  PerpsFundingTransaction: {
    transaction: PerpsTransaction;
  };

  PerpsTutorial: {
    isFromDeeplink?: boolean;
    isFromGTMModal?: boolean;
  };

  // TP/SL screen
  PerpsTPSL: {
    asset: string;
    currentPrice?: number;
    direction?: 'long' | 'short';
    position?: Position;
    initialTakeProfitPrice?: string;
    initialStopLossPrice?: string;
    leverage?: number;
    orderType?: 'market' | 'limit';
    limitPrice?: string;
    amount?: string; // For new orders - USD amount to calculate position size for P&L
    szDecimals?: number; // For new orders - asset decimal precision for P&L
    onConfirm: (
      takeProfitPrice?: string,
      stopLossPrice?: string,
      trackingData?: TPSLTrackingData,
    ) => Promise<void>;
  };

  // Root perps view
  Perps: undefined;
}

/**
 * Type helper for PERPS route parameters
 */
export type PerpsRouteParams<T extends keyof PerpsNavigationParamList> =
  PerpsNavigationParamList[T];<|MERGE_RESOLUTION|>--- conflicted
+++ resolved
@@ -69,8 +69,6 @@
 
   PerpsMarketListView: {
     source?: string;
-<<<<<<< HEAD
-=======
     variant?: 'full' | 'minimal';
     title?: string;
     showBalanceActions?: boolean;
@@ -83,16 +81,12 @@
       | 'commodity'
       | 'forex'
       | 'all';
->>>>>>> 338177c4
   };
 
   PerpsMarketDetails: {
     market: PerpsMarketData;
     initialTab?: 'position' | 'orders' | 'info';
-<<<<<<< HEAD
-=======
     monitoringIntent?: Partial<DataMonitorParams>;
->>>>>>> 338177c4
     source?: string;
   };
 
