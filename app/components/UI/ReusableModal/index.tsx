/* eslint-disable */
import React, {
  useEffect,
  ReactNode,
  forwardRef,
  useImperativeHandle,
  useMemo,
  useCallback,
  useRef,
} from 'react';
import {
  View,
  TouchableOpacity,
  StyleSheet,
  ViewStyle,
  Dimensions,
  StyleProp,
} from 'react-native';
import { useNavigation } from '@react-navigation/native';
import { useSafeAreaInsets } from 'react-native-safe-area-context';
import { PanGestureHandler, State } from 'react-native-gesture-handler';
import Animated, {
  call,
  eq,
  EasingNode,
  not,
  block,
  cond,
  clockRunning,
  Value,
  interpolateNode,
  useCode,
  set,
} from 'react-native-reanimated';
import {
  onGestureEvent,
  withSpring,
  clamp,
  timing,
} from 'react-native-redash/src/v1';
import createStyles from './styles';
import { useTheme } from '../../../util/theme';
const screenHeight = Dimensions.get('window').height;

type DismissModalCallback = () => void;

export interface ReusableModalRef {
  dismissModal: (callback?: DismissModalCallback) => void;
}

interface Props {
  ref?: React.Ref<ReusableModalRef>;
  style?: StyleProp<ViewStyle>;
  children?: ReactNode;
  onDismiss?: (hasPendingAction: boolean) => void;
}

const ReusableModal = forwardRef<ReusableModalRef, Props>((props, ref) => {
  const { style, children, onDismiss } = props;
  const topOffset = 0;
  const bottomOffset = screenHeight;
  const navigation = useNavigation();
  const safeAreaInsets = useSafeAreaInsets();
<<<<<<< HEAD
  const trigger = useRef<DismissModal>();
  const { colors } = useTheme();
=======
  const trigger = useRef<DismissModalCallback>();
  const { colors } = useAppThemeFromContext() || mockTheme;
>>>>>>> 8bdafbe5
  const styles = createStyles(colors);

  // Animation config
  const animationConfig: Omit<Animated.SpringConfig, 'toValue'> = {
    damping: 100,
    overshootClamping: false,
    restSpeedThreshold: 5,
    restDisplacementThreshold: 5,
    stiffness: 800,
    mass: 6,
  };

  // Animation is finished, process end state
  const triggerDismissed = useCallback(() => {
    // Remove modal from stack
    navigation.goBack();
    // Declaratively
    onDismiss && onDismiss(!!trigger.current);
    // Imperatively
    trigger.current && trigger.current();
  }, [onDismiss]);

  // Set up gesture handler
  const offset = useMemo(() => new Value(bottomOffset), []);
  const state = useMemo(() => new Value(State.UNDETERMINED), []);
  const velocityY = useMemo(() => new Value(0), []);
  const translationY = useMemo(() => new Value(0), []);
  const gestureHandler = useMemo(
    () => onGestureEvent({ translationY, state, velocityY }),
    [],
  );
  const clock = useMemo(() => new Animated.Clock(), []);
  const translateY = useMemo(
    () =>
      clamp(
        withSpring({
          onSnap: (val) => {
            const offset = val[0];
            if (offset == bottomOffset) {
              // TODO: Use optional chaining once prettier is fixed
              triggerDismissed();
            }
          },
          state,
          velocity: velocityY,
          offset,
          value: translationY,
          snapPoints: [topOffset, bottomOffset],
          config: animationConfig,
        }),
        topOffset,
        bottomOffset,
      ),
    [bottomOffset, topOffset, translationY, velocityY, triggerDismissed],
  );

  // Programatically trigger hiding and showing
  const triggerShowModal: Animated.Value<0 | 1> = useMemo(
    () => new Value(0),
    [],
  );
  const triggerDismissModal: Animated.Value<0 | 1> = useMemo(
    () => new Value(0),
    [],
  );

  // Dismiss overlay
  const dismissOverlay = useCallback(() => {
    triggerDismissModal.setValue(1);
  }, [triggerDismissModal]);

  // Define animated styles
  const animatedStyles: StyleSheet.NamedStyles<any> = useMemo(() => {
    return {
      overlayBackground: {
        opacity: interpolateNode(translateY, {
          inputRange: [topOffset, bottomOffset],
          outputRange: [1, 0],
        }) as any,
      },
      overlayBackgroundTouchable: {
        ...StyleSheet.absoluteFillObject,
        transform: [
          {
            translateY: interpolateNode(translateY, {
              inputRange: [0, 1],
              outputRange: [0, bottomOffset],
            }) as any,
          },
        ],
      },
      modal: {
        transform: [{ translateY } as any],
        // TODO: This could be used to handle universal safe area bottom padding
        // paddingBottom: safeAreaInsets.bottom
        flex: 1,
      },
    };
  }, [topOffset, bottomOffset, translateY, safeAreaInsets]);

  // Declarative logic that animates overlay
  useCode(
    () =>
      block([
        // Animate IN overlay
        cond(eq(triggerShowModal, new Value(1)), [
          set(
            offset,
            timing({
              clock,
              from: offset,
              easing: EasingNode.inOut(EasingNode.ease) as any,
              duration: 250,
              to: topOffset,
            }),
          ),
          // Reset value that toggles animating in overlay
          cond(not(clockRunning(clock)), block([set(triggerShowModal, 0)])),
        ]),
        // Animate OUT overlay
        cond(eq(triggerDismissModal, new Value(1)), [
          set(
            offset,
            timing({
              clock,
              from: offset,
              easing: EasingNode.inOut(EasingNode.ease) as any,
              duration: 200,
              to: bottomOffset,
            }),
          ),
          // Dismiss overlay after animating out
          cond(
            not(clockRunning(clock)),
            block([
              call([], () => triggerDismissed()),
              set(triggerDismissModal, 0),
            ]),
          ),
        ]),
      ]),
    [],
  );

  // Show modal
  useEffect(() => {
    triggerShowModal.setValue(1);
  }, []);

  // Expose actions for external components
  useImperativeHandle(ref, () => ({
    dismissModal: (callback) => {
      trigger.current = callback;
      dismissOverlay();
    },
  }));

  const renderOverlay = useCallback(() => {
    return (
      <Animated.View
        style={[styles.overlayBackground, animatedStyles.overlayBackground]}
      />
    );
  }, [animatedStyles, styles]);

  const renderContent = useCallback(() => {
    return (
      <PanGestureHandler {...gestureHandler}>
        <Animated.View style={[animatedStyles.modal, style]}>
          <Animated.View style={animatedStyles.overlayBackgroundTouchable}>
            <TouchableOpacity style={styles.fill} onPress={dismissOverlay} />
          </Animated.View>
          {children}
        </Animated.View>
      </PanGestureHandler>
    );
  }, [gestureHandler, animatedStyles, style, children, dismissOverlay]);

  return (
    <View style={styles.container}>
      {renderOverlay()}
      {renderContent()}
    </View>
  );
});

export default ReusableModal;<|MERGE_RESOLUTION|>--- conflicted
+++ resolved
@@ -61,13 +61,8 @@
   const bottomOffset = screenHeight;
   const navigation = useNavigation();
   const safeAreaInsets = useSafeAreaInsets();
-<<<<<<< HEAD
-  const trigger = useRef<DismissModal>();
+  const trigger = useRef<DismissModalCallback>();
   const { colors } = useTheme();
-=======
-  const trigger = useRef<DismissModalCallback>();
-  const { colors } = useAppThemeFromContext() || mockTheme;
->>>>>>> 8bdafbe5
   const styles = createStyles(colors);
 
   // Animation config
