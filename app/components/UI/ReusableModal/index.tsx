--- conflicted
+++ resolved
@@ -1,66 +1,38 @@
-/* eslint-disable react/prop-types */
-
-// Third party dependencies.
-import { useNavigation } from '@react-navigation/native';
+/* eslint-disable */
 import React, {
+  useEffect,
+  ReactNode,
   forwardRef,
-  useCallback,
-  useEffect,
   useImperativeHandle,
   useMemo,
+  useCallback,
   useRef,
 } from 'react';
-import { TouchableOpacity, useWindowDimensions, View } from 'react-native';
 import {
-  PanGestureHandler,
-  PanGestureHandlerGestureEvent,
-} from 'react-native-gesture-handler';
+  View,
+  TouchableOpacity,
+  StyleSheet,
+  ViewStyle,
+  Dimensions,
+  StyleProp,
+} from 'react-native';
+import { useNavigation } from '@react-navigation/native';
+import { useSafeAreaInsets } from 'react-native-safe-area-context';
+import { PanGestureHandler, State } from 'react-native-gesture-handler';
 import Animated, {
-  interpolate,
-  runOnJS,
-  useAnimatedGestureHandler,
-  useAnimatedStyle,
-  useDerivedValue,
-  useSharedValue,
-  withTiming,
+  call,
+  eq,
+  EasingNode,
+  not,
+  block,
+  cond,
+  clockRunning,
+  Value,
+  interpolateNode,
+  useCode,
+  set,
 } from 'react-native-reanimated';
-import { debounce } from 'lodash';
-
-// External dependencies.
-import { useStyles } from '../../../component-library/hooks';
-
-// Internal dependencies.
 import {
-<<<<<<< HEAD
-  DISMISS_DISTANCE_THRESHOLD,
-  DISMISS_SWIPE_SPEED_THRESHOLD,
-  TAP_TRIGGERED_ANIMATION_DURATION,
-  SWIPE_TRIGGERED_ANIMATION_DURATION,
-  INITIAL_RENDER_ANIMATION_DURATION,
-} from './ReusableModal.constants';
-import styleSheet from './styles';
-import {
-  ReusableModalPostCallback,
-  ReusableModalProps,
-  ReusableModalRef,
-} from './ReusableModal.types';
-// Export to make compatible with components that use this file.
-export type { ReusableModalRef } from './ReusableModal.types';
-
-const ReusableModal = forwardRef<ReusableModalRef, ReusableModalProps>(
-  ({ children, onDismiss, isInteractable = true, style, ...props }, ref) => {
-    const postCallback = useRef<ReusableModalPostCallback>();
-    const { height: screenHeight } = useWindowDimensions();
-    const { styles } = useStyles(styleSheet, {});
-    const currentYOffset = useSharedValue(screenHeight);
-    const visibleYOffset = useSharedValue(0);
-    const sheetHeight = useSharedValue(screenHeight);
-    const overlayOpacity = useDerivedValue(() =>
-      interpolate(
-        currentYOffset.value,
-        [visibleYOffset.value, sheetHeight.value],
-        [1, 0],
-=======
   onGestureEvent,
   withSpring,
   clamp,
@@ -145,152 +117,121 @@
         }),
         topOffset,
         bottomOffset,
->>>>>>> 4777ddd0
       ),
+    [bottomOffset, topOffset, translationY, velocityY, triggerDismissed],
+  );
+
+  // Programatically trigger hiding and showing
+  const triggerShowModal: Animated.Value<0 | 1> = useMemo(
+    () => new Value(0),
+    [],
+  );
+  const triggerDismissModal: Animated.Value<0 | 1> = useMemo(
+    () => new Value(0),
+    [],
+  );
+
+  // Dismiss overlay
+  const dismissOverlay = useCallback(() => {
+    triggerDismissModal.setValue(1);
+  }, [triggerDismissModal]);
+
+  // Define animated styles
+  const animatedStyles: StyleSheet.NamedStyles<any> = useMemo(() => {
+    return {
+      overlayBackground: {
+        opacity: interpolateNode(translateY, {
+          inputRange: [topOffset, bottomOffset],
+          outputRange: [1, 0],
+        }) as any,
+      },
+      overlayBackgroundTouchable: {
+        ...StyleSheet.absoluteFillObject,
+        transform: [
+          {
+            translateY: interpolateNode(translateY, {
+              inputRange: [0, 1],
+              outputRange: [0, bottomOffset],
+            }) as any,
+          },
+        ],
+      },
+      modal: {
+        transform: [{ translateY } as any],
+        // TODO: This could be used to handle universal safe area bottom padding
+        // paddingBottom: safeAreaInsets.bottom
+        flex: 1,
+      },
+    };
+  }, [topOffset, bottomOffset, translateY, safeAreaInsets]);
+
+  // Declarative logic that animates overlay
+  useCode(
+    () =>
+      block([
+        // Animate IN overlay
+        cond(eq(triggerShowModal, new Value(1)), [
+          set(
+            offset,
+            timing({
+              clock,
+              from: offset,
+              easing: EasingNode.inOut(EasingNode.ease) as any,
+              duration: 250,
+              to: topOffset,
+            }),
+          ),
+          // Reset value that toggles animating in overlay
+          cond(not(clockRunning(clock)), block([set(triggerShowModal, 0)])),
+        ]),
+        // Animate OUT overlay
+        cond(eq(triggerDismissModal, new Value(1)), [
+          set(
+            offset,
+            timing({
+              clock,
+              from: offset,
+              easing: EasingNode.inOut(EasingNode.ease) as any,
+              duration: 200,
+              to: bottomOffset,
+            }),
+          ),
+          // Dismiss overlay after animating out
+          cond(
+            not(clockRunning(clock)),
+            block([
+              call([], () => triggerDismissed()),
+              set(triggerDismissModal, 0),
+            ]),
+          ),
+        ]),
+      ]),
+    [],
+  );
+
+  // Show modal
+  useEffect(() => {
+    triggerShowModal.setValue(1);
+  }, []);
+
+  // Expose actions for external components
+  useImperativeHandle(ref, () => ({
+    dismissModal: (callback) => {
+      trigger.current = callback;
+      dismissOverlay();
+    },
+  }));
+
+  const renderOverlay = useCallback(() => {
+    return (
+      <Animated.View
+        style={[styles.overlayBackground, animatedStyles.overlayBackground]}
+      />
     );
-    const navigation = useNavigation();
-    const isMounted = useRef(false);
-
-    const onHidden = useCallback(() => {
-      // Sheet is automatically unmounted from the navigation stack.
-      navigation.goBack();
-      onDismiss?.(!!postCallback.current);
-      postCallback.current?.();
-    }, [navigation, onDismiss]);
-
-    const gestureHandler = useAnimatedGestureHandler<
-      PanGestureHandlerGestureEvent,
-      { startY: number }
-    >({
-      onStart: (_, ctx) => {
-        ctx.startY = currentYOffset.value;
-      },
-      onActive: (event, ctx) => {
-        const { translationY } = event;
-        currentYOffset.value = ctx.startY + translationY;
-        if (currentYOffset.value >= sheetHeight.value) {
-          currentYOffset.value = sheetHeight.value;
-        }
-        if (currentYOffset.value <= visibleYOffset.value) {
-          currentYOffset.value = visibleYOffset.value;
-        }
-      },
-      onEnd: (event, ctx) => {
-        const { translationY, velocityY } = event;
-        let finalOffset: number;
-        const latestOffset = ctx.startY + translationY;
-        const hasReachedDismissOffset =
-          latestOffset > sheetHeight.value * DISMISS_DISTANCE_THRESHOLD;
-        const hasReachedSwipeThreshold =
-          Math.abs(velocityY) > DISMISS_SWIPE_SPEED_THRESHOLD;
-        const isDismissing = velocityY > 0;
-
-        if (hasReachedSwipeThreshold) {
-          // Quick swipe takes priority
-          if (isDismissing) {
-            finalOffset = sheetHeight.value;
-          } else {
-            finalOffset = visibleYOffset.value;
-          }
-        } else if (hasReachedDismissOffset) {
-          finalOffset = sheetHeight.value;
-        } else {
-          finalOffset = visibleYOffset.value;
-        }
-
-        const isDismissed = finalOffset === sheetHeight.value;
-
-        currentYOffset.value = withTiming(
-          finalOffset,
-          { duration: SWIPE_TRIGGERED_ANIMATION_DURATION },
-          () => isDismissed && runOnJS(onHidden)(),
-        );
-      },
-    });
-
-    // Animate in on initial render.
-    const show = useCallback(() => {
-      currentYOffset.value = screenHeight;
-      currentYOffset.value = withTiming(visibleYOffset.value, {
-        duration: INITIAL_RENDER_ANIMATION_DURATION,
-      });
-      // Ref values do not affect deps.
-      /* eslint-disable-next-line */
-    }, []);
-
-    const hide = useCallback(() => {
-      currentYOffset.value = withTiming(
-        sheetHeight.value,
-        { duration: TAP_TRIGGERED_ANIMATION_DURATION },
-        () => runOnJS(onHidden)(),
-      );
-      // Ref values do not affect deps.
-      /* eslint-disable-next-line */
-    }, [onHidden]);
-
-    const debouncedHide = useMemo(
-      // Prevent hide from being called multiple times. Potentially caused by taps in quick succession.
-      () => debounce(hide, 2000, { leading: true }),
-      [hide],
-    );
-
-    useEffect(() => {
-      isMounted.current = true;
-      show();
-    }, [show]);
-
-    useEffect(() => debouncedHide.cancel(), [children, debouncedHide]);
-
-    useImperativeHandle(ref, () => ({
-      dismissModal: (callback) => {
-        postCallback.current = callback;
-        debouncedHide();
-      },
-    }));
-
-    const animatedSheetStyle = useAnimatedStyle(() => ({
-      transform: [
-        {
-          translateY: currentYOffset.value,
-        },
-      ],
-    }));
-
-    const animatedOverlayStyle = useAnimatedStyle(
-      () => ({
-        opacity: overlayOpacity.value,
-      }),
-      [],
-    );
-
-    const combinedOverlayStyle = useMemo(
-      () => [styles.overlay, animatedOverlayStyle],
-      // eslint-disable-next-line
-      [styles.overlay],
-    );
-
-    const combinedModalStyle = useMemo(
-      () => [styles.absoluteFill, animatedSheetStyle],
-      // eslint-disable-next-line
-      [styles.absoluteFill],
-    );
-
+  }, [animatedStyles, styles]);
+
+  const renderContent = useCallback(() => {
     return (
-<<<<<<< HEAD
-      <View style={styles.absoluteFill} {...props}>
-        <Animated.View style={combinedOverlayStyle}></Animated.View>
-        <PanGestureHandler
-          enabled={isInteractable}
-          onGestureEvent={gestureHandler}
-        >
-          <Animated.View style={[combinedModalStyle, style]}>
-            <TouchableOpacity
-              disabled={!isInteractable}
-              style={styles.absoluteFill}
-              onPress={debouncedHide}
-            />
-            {children}
-=======
       <PanGestureHandler {...gestureHandler}>
         <Animated.View style={[animatedStyles.modal, style]}>
           <Animated.View style={animatedStyles.overlayBackgroundTouchable}>
@@ -298,12 +239,19 @@
               style={styles.fill}
               onPress={isDismissable ? dismissOverlay : () => {}}
             />
->>>>>>> 4777ddd0
           </Animated.View>
-        </PanGestureHandler>
-      </View>
+          {children}
+        </Animated.View>
+      </PanGestureHandler>
     );
-  },
-);
+  }, [gestureHandler, animatedStyles, style, children, dismissOverlay]);
+
+  return (
+    <View style={styles.container}>
+      {renderOverlay()}
+      {renderContent()}
+    </View>
+  );
+});
 
 export default ReusableModal;