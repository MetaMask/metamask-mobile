--- conflicted
+++ resolved
@@ -139,7 +139,6 @@
                 "top": 0,
               }
             }
-<<<<<<< HEAD
           >
             <Text
               style={
@@ -193,80 +192,13 @@
             }
           >
             <TouchableOpacity
-              activeOpacity={0.5}
-=======
-          >
-            <Text
-              style={
-                Array [
-                  Object {
-                    "color": "#24272A",
-                    "fontFamily": "EuclidCircularB-Regular",
-                    "fontSize": 30,
-                    "fontWeight": "400",
-                    "marginVertical": 2,
-                  },
-                  undefined,
-                  undefined,
-                  undefined,
-                  undefined,
-                  undefined,
-                  undefined,
-                  undefined,
-                  undefined,
-                  undefined,
-                  undefined,
-                  undefined,
-                  undefined,
-                  undefined,
-                  undefined,
-                  undefined,
-                  undefined,
-                  undefined,
-                  undefined,
-                  undefined,
-                  undefined,
-                  undefined,
-                  undefined,
-                  undefined,
-                  Object {
-                    "color": "black",
-                    "marginTop": 16,
-                    "textAlign": "center",
-                  },
-                ]
-              }
-            >
-               #6904
-            </Text>
-          </View>
-          <View
-            style={
-              Object {
-                "bottom": 48,
-              }
-            }
-          >
-            <TouchableOpacity
               activeOpacity={1}
->>>>>>> 8a877933
               onPress={[Function]}
               onPressIn={[Function]}
               onPressOut={[Function]}
               style={
                 Object {
                   "alignItems": "center",
-<<<<<<< HEAD
-                  "alignSelf": "flex-start",
-                  "backgroundColor": "transparent",
-                  "borderRadius": 20,
-                  "flexDirection": "row",
-                  "height": 40,
-                  "justifyContent": "center",
-                  "paddingHorizontal": 16,
-                  "textAlign": "center",
-                  "width": "100%",
-=======
                   "alignSelf": "center",
                   "backgroundColor": "transparent",
                   "borderRadius": 24,
@@ -274,7 +206,6 @@
                   "height": 48,
                   "justifyContent": "center",
                   "paddingHorizontal": 16,
->>>>>>> 8a877933
                 }
               }
               variant="Link"
