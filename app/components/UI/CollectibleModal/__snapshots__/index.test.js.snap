--- conflicted
+++ resolved
@@ -6,7 +6,6 @@
   newAssetTransaction={[Function]}
   route={
     Object {
-<<<<<<< HEAD
       "justifyContent": "flex-end",
       "margin": 0,
     }
@@ -63,13 +62,6 @@
       Array [
         Object {
           "flex": 0,
-=======
-      "params": Object {
-        "collectible": Object {
-          "address": "0x123",
-          "name": "Leopard",
-          "tokenId": 6904,
->>>>>>> 09a4ed48
         },
         "contractName": "Opensea",
       },
