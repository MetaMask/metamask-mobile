--- conflicted
+++ resolved
@@ -42,11 +42,7 @@
   const isIpfsGatewatEnabled = useSelector(selectIsIpfsGatewayEnabled);
   const displayNftMedia = useSelector(selectDisplayNftMedia);
 
-<<<<<<< HEAD
-  useEffect(() => {
-=======
   const handleUpdateCollectible = useCallback(() => {
->>>>>>> 8a877933
     if (isIpfsGatewatEnabled || displayNftMedia) {
       const newUpdatedCollectible = collectibles.find(
         (nft: Collectible) => nft.address === collectible.address,
@@ -56,15 +52,11 @@
         setUpdatedCollectible(newUpdatedCollectible);
       }
     }
-<<<<<<< HEAD
   }, [isIpfsGatewatEnabled, collectibles, collectible, displayNftMedia]);
-=======
-  }, [collectibles, displayNftMedia, isIpfsGatewatEnabled, collectible]);
 
   useEffect(() => {
     handleUpdateCollectible();
   }, [handleUpdateCollectible]);
->>>>>>> 8a877933
 
   const onSend = useCallback(async () => {
     dispatch(newAssetTransaction({ contractName, ...collectible }));
