import React, { useCallback, useRef, useState } from 'react';
import { View, StyleSheet } from 'react-native';
import PropTypes from 'prop-types';
import CollectibleOverview from '../../UI/CollectibleOverview';
import { connect } from 'react-redux';
import collectiblesTransferInformation from '../../../util/collectibles-transfer';
import { newAssetTransaction } from '../../../actions/transaction';
import CollectibleMedia from '../CollectibleMedia';
import { baseStyles, colors as importedColors } from '../../../styles/common';
import Device from '../../../util/device';
import ReusableModal from '../ReusableModal';
import Engine from '../../../core/Engine';

const styles = StyleSheet.create({
  bottomModal: {
    justifyContent: 'flex-end',
    margin: 0,
  },
  round: {
    borderRadius: 12,
  },
  collectibleMediaWrapper: {
    position: 'absolute',
    top: 0,
    left: 0,
    right: 0,
    marginHorizontal: 16,
    marginTop: Device.hasNotch() ? 36 : 16,
    borderRadius: 12,
    backgroundColor: importedColors.transparent,
  },
});

/**
 * View that displays a specific collectible asset
 */
const CollectibleModal = (props) => {
<<<<<<< HEAD
	const { route, navigation, newAssetTransaction } = props;
	const { CollectiblesController } = Engine.context;
	const { contractName, collectible } = route.params;
=======
  const { route, navigation, newAssetTransaction } = props;
  const { contractName, collectible } = route.params;
>>>>>>> 83e7f52c

  const [mediaZIndex, setMediaZIndex] = useState(20);
  const [overviewZIndex, setOverviewZIndex] = useState(10);

<<<<<<< HEAD
	const collectibleUpdated = CollectiblesController.findCollectibleByAddressAndTokenId(
		collectible.address,
		collectible.tokenId
	)?.collectible;

	const onSend = useCallback(async () => {
		newAssetTransaction({ contractName, ...collectible });
		navigation.replace('SendFlowView');
	}, [contractName, collectible, newAssetTransaction, navigation]);

	const onViewTransactionDetails = useCallback(() => {
		navigation.navigate('TransactionsHome');
	}, [navigation]);

	const isTradable = useCallback(() => {
		// This might be deprecated
		const lowerAddress = collectible.address.toLowerCase();
		const tradable =
			lowerAddress in collectiblesTransferInformation
				? collectiblesTransferInformation[lowerAddress].tradable
				: true;
=======
  const onSend = useCallback(async () => {
    newAssetTransaction({ contractName, ...collectible });
    navigation.replace('SendFlowView');
  }, [contractName, collectible, newAssetTransaction, navigation]);

  const isTradable = useCallback(() => {
    // This might be deprecated
    const lowerAddress = collectible.address.toLowerCase();
    const tradable =
      lowerAddress in collectiblesTransferInformation
        ? collectiblesTransferInformation[lowerAddress].tradable
        : true;
>>>>>>> 83e7f52c

    return tradable && collectible.standard === 'ERC721';
  }, [collectible]);

  const openLink = useCallback(
    (url) => {
      navigation.replace('Webview', {
        screen: 'SimpleWebview',
        params: { url },
      });
    },
    [navigation],
  );

  /**
   * Method that moves the collectible media up or down in the screen depending on
   * the animation status, to be able to interact with videos
   *
   * @param {boolean} moveUp
   */
  const onCollectibleOverviewTranslation = (moveUp) => {
    if (moveUp) {
      setTimeout(() => {
        setMediaZIndex(20);
        setOverviewZIndex(10);
      }, 250);
    } else {
      setMediaZIndex(0);
      setOverviewZIndex(10);
    }
  };

  const modalRef = useRef(null);

<<<<<<< HEAD
	return (
		<ReusableModal ref={modalRef} style={styles.bottomModal}>
			<>
				<View style={[styles.collectibleMediaWrapper, { zIndex: mediaZIndex, elevation: mediaZIndex }]}>
					<CollectibleMedia
						onClose={() => modalRef.current.dismissModal()}
						cover
						renderAnimation
						collectible={collectible}
						style={styles.round}
					/>
				</View>
				<View style={[baseStyles.flexStatic, { zIndex: overviewZIndex, elevation: overviewZIndex }]}>
					<CollectibleOverview
						navigation={navigation}
						collectible={{ ...collectible, contractName }}
						tradable={isTradable()}
						onSend={onSend}
						onViewTransactionDetails={onViewTransactionDetails}
						openLink={openLink}
						onTranslation={onCollectibleOverviewTranslation}
						isTransacting={!!collectibleUpdated?.transactionId}
					/>
				</View>
			</>
		</ReusableModal>
	);
=======
  return (
    <ReusableModal ref={modalRef} style={styles.bottomModal}>
      <>
        <View
          style={[
            styles.collectibleMediaWrapper,
            { zIndex: mediaZIndex, elevation: mediaZIndex },
          ]}
        >
          <CollectibleMedia
            onClose={() => modalRef.current.dismissModal()}
            cover
            renderAnimation
            collectible={collectible}
            style={styles.round}
          />
        </View>
        <View
          style={[
            baseStyles.flexStatic,
            { zIndex: overviewZIndex, elevation: overviewZIndex },
          ]}
        >
          <CollectibleOverview
            navigation={navigation}
            collectible={{ ...collectible, contractName }}
            tradable={isTradable()}
            onSend={onSend}
            openLink={openLink}
            onTranslation={onCollectibleOverviewTranslation}
          />
        </View>
      </>
    </ReusableModal>
  );
>>>>>>> 83e7f52c
};

CollectibleModal.propTypes = {
  /**
  /* navigation object required to access the props
  /* passed by the parent component
  */
  navigation: PropTypes.object,
  /**
   * Route contains props passed when navigating
   */
  route: PropTypes.object,
  /**
   * Start transaction with asset
   */
  newAssetTransaction: PropTypes.func,
  /**
   * Collectible being viewed on the modal
   */
  collectible: PropTypes.object,
  /**
   * Contract name of the collectible
   */
  contractName: PropTypes.string,
};

const mapDispatchToProps = (dispatch) => ({
  newAssetTransaction: (selectedAsset) =>
    dispatch(newAssetTransaction(selectedAsset)),
});

export default connect(null, mapDispatchToProps)(CollectibleModal);<|MERGE_RESOLUTION|>--- conflicted
+++ resolved
@@ -35,45 +35,27 @@
  * View that displays a specific collectible asset
  */
 const CollectibleModal = (props) => {
-<<<<<<< HEAD
-	const { route, navigation, newAssetTransaction } = props;
-	const { CollectiblesController } = Engine.context;
-	const { contractName, collectible } = route.params;
-=======
   const { route, navigation, newAssetTransaction } = props;
+  const { CollectiblesController } = Engine.context;
   const { contractName, collectible } = route.params;
->>>>>>> 83e7f52c
 
   const [mediaZIndex, setMediaZIndex] = useState(20);
   const [overviewZIndex, setOverviewZIndex] = useState(10);
 
-<<<<<<< HEAD
-	const collectibleUpdated = CollectiblesController.findCollectibleByAddressAndTokenId(
-		collectible.address,
-		collectible.tokenId
-	)?.collectible;
+  const collectibleUpdated =
+    CollectiblesController.findCollectibleByAddressAndTokenId(
+      collectible.address,
+      collectible.tokenId,
+    )?.collectible;
 
-	const onSend = useCallback(async () => {
-		newAssetTransaction({ contractName, ...collectible });
-		navigation.replace('SendFlowView');
-	}, [contractName, collectible, newAssetTransaction, navigation]);
-
-	const onViewTransactionDetails = useCallback(() => {
-		navigation.navigate('TransactionsHome');
-	}, [navigation]);
-
-	const isTradable = useCallback(() => {
-		// This might be deprecated
-		const lowerAddress = collectible.address.toLowerCase();
-		const tradable =
-			lowerAddress in collectiblesTransferInformation
-				? collectiblesTransferInformation[lowerAddress].tradable
-				: true;
-=======
   const onSend = useCallback(async () => {
     newAssetTransaction({ contractName, ...collectible });
     navigation.replace('SendFlowView');
   }, [contractName, collectible, newAssetTransaction, navigation]);
+
+  const onViewTransactionDetails = useCallback(() => {
+    navigation.navigate('TransactionsHome');
+  }, [navigation]);
 
   const isTradable = useCallback(() => {
     // This might be deprecated
@@ -82,7 +64,6 @@
       lowerAddress in collectiblesTransferInformation
         ? collectiblesTransferInformation[lowerAddress].tradable
         : true;
->>>>>>> 83e7f52c
 
     return tradable && collectible.standard === 'ERC721';
   }, [collectible]);
@@ -117,35 +98,6 @@
 
   const modalRef = useRef(null);
 
-<<<<<<< HEAD
-	return (
-		<ReusableModal ref={modalRef} style={styles.bottomModal}>
-			<>
-				<View style={[styles.collectibleMediaWrapper, { zIndex: mediaZIndex, elevation: mediaZIndex }]}>
-					<CollectibleMedia
-						onClose={() => modalRef.current.dismissModal()}
-						cover
-						renderAnimation
-						collectible={collectible}
-						style={styles.round}
-					/>
-				</View>
-				<View style={[baseStyles.flexStatic, { zIndex: overviewZIndex, elevation: overviewZIndex }]}>
-					<CollectibleOverview
-						navigation={navigation}
-						collectible={{ ...collectible, contractName }}
-						tradable={isTradable()}
-						onSend={onSend}
-						onViewTransactionDetails={onViewTransactionDetails}
-						openLink={openLink}
-						onTranslation={onCollectibleOverviewTranslation}
-						isTransacting={!!collectibleUpdated?.transactionId}
-					/>
-				</View>
-			</>
-		</ReusableModal>
-	);
-=======
   return (
     <ReusableModal ref={modalRef} style={styles.bottomModal}>
       <>
@@ -174,14 +126,15 @@
             collectible={{ ...collectible, contractName }}
             tradable={isTradable()}
             onSend={onSend}
+            onViewTransactionDetails={onViewTransactionDetails}
             openLink={openLink}
             onTranslation={onCollectibleOverviewTranslation}
+            isTransacting={!!collectibleUpdated?.transactionId}
           />
         </View>
       </>
     </ReusableModal>
   );
->>>>>>> 83e7f52c
 };
 
 CollectibleModal.propTypes = {
