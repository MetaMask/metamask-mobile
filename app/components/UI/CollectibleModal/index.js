import React, { useCallback, useRef, useState } from 'react';
import { View, StyleSheet } from 'react-native';
import PropTypes from 'prop-types';
import CollectibleOverview from '../../UI/CollectibleOverview';
import { connect } from 'react-redux';
import collectiblesTransferInformation from '../../../util/collectibles-transfer';
import { newAssetTransaction } from '../../../actions/transaction';
import CollectibleMedia from '../CollectibleMedia';
import { baseStyles, colors } from '../../../styles/common';
import Device from '../../../util/Device';
import ReusableModal from '../ReusableModal';

const styles = StyleSheet.create({
	bottomModal: {
		justifyContent: 'flex-end',
		margin: 0
	},
	round: {
		borderRadius: 12
	},
	collectibleMediaWrapper: {
		position: 'absolute',
		top: 0,
		left: 0,
		right: 0,
		marginHorizontal: 16,
		marginTop: Device.hasNotch() ? 36 : 16,
		borderRadius: 12,
		backgroundColor: colors.transparent
	}
});

/**
 * View that displays a specific collectible asset
 */
const CollectibleModal = props => {
	const { route, navigation, newAssetTransaction } = props;
	const { contractName, collectible } = route.params;

	const [mediaZIndex, setMediaZIndex] = useState(20);
	const [overviewZIndex, setOverviewZIndex] = useState(10);

	const onSend = useCallback(async () => {
		newAssetTransaction({ contractName, ...collectible });
		navigation.replace('SendFlowView');
	}, [contractName, collectible, newAssetTransaction, navigation]);

	const isTradable = useCallback(() => {
		const lowerAddress = collectible.address.toLowerCase();
		const tradable =
			lowerAddress in collectiblesTransferInformation
				? collectiblesTransferInformation[lowerAddress].tradable
				: true;

		return tradable;
	}, [collectible.address]);

<<<<<<< HEAD
	const openLink = url => {
		onHide();
		navigation.navigate('Webview', { screen: 'SimpleWebview', params: { url } });
	};

	const onTouchStart = useCallback(() => setSwippable(null), []);

	const onTouchEnd = useCallback(() => setSwippable('down'), []);
=======
	const openLink = useCallback(
		url => {
			navigation.replace('Webview', { screen: 'SimpleWebview', params: { url } });
		},
		[navigation]
	);
>>>>>>> df451332

	/**
	 * Method that moves the collectible media up or down in the screen depending on
	 * the animation status, to be able to interact with videos
	 *
	 * @param {boolean} moveUp
	 */
	const onCollectibleOverviewTranslation = moveUp => {
		if (moveUp) {
			setTimeout(() => {
				setMediaZIndex(20);
				setOverviewZIndex(10);
			}, 250);
		} else {
			setMediaZIndex(0);
			setOverviewZIndex(10);
		}
	};

	const modalRef = useRef(null);

	return (
		<ReusableModal ref={modalRef} onDismiss={() => navigation.navigate('WalletView')} style={styles.bottomModal}>
			<>
				<View style={[styles.collectibleMediaWrapper, { zIndex: mediaZIndex, elevation: mediaZIndex }]}>
					<CollectibleMedia
						onClose={() => modalRef.current.dismissModal()}
						cover
						renderAnimation
						collectible={collectible}
						style={styles.round}
					/>
				</View>
				<View style={[baseStyles.flexStatic, { zIndex: overviewZIndex, elevation: overviewZIndex }]}>
					<CollectibleOverview
						navigation={navigation}
						collectible={{ ...collectible, contractName }}
						tradable={isTradable()}
						onSend={onSend}
						openLink={openLink}
						onTranslation={onCollectibleOverviewTranslation}
					/>
				</View>
			</>
		</ReusableModal>
	);
};

CollectibleModal.propTypes = {
	/**
	/* navigation object required to access the props
	/* passed by the parent component
	*/
	navigation: PropTypes.object,
	/**
	 * Route contains props passed when navigating
	 */
	route: PropTypes.object,
	/**
	 * Start transaction with asset
	 */
	newAssetTransaction: PropTypes.func,
	/**
	 * Collectible being viewed on the modal
	 */
	collectible: PropTypes.object,
	/**
	 * Contract name of the collectible
	 */
	contractName: PropTypes.string
};

const mapDispatchToProps = dispatch => ({
	newAssetTransaction: selectedAsset => dispatch(newAssetTransaction(selectedAsset))
});

export default connect(
	null,
	mapDispatchToProps
)(CollectibleModal);<|MERGE_RESOLUTION|>--- conflicted
+++ resolved
@@ -55,23 +55,12 @@
 		return tradable;
 	}, [collectible.address]);
 
-<<<<<<< HEAD
-	const openLink = url => {
-		onHide();
-		navigation.navigate('Webview', { screen: 'SimpleWebview', params: { url } });
-	};
-
-	const onTouchStart = useCallback(() => setSwippable(null), []);
-
-	const onTouchEnd = useCallback(() => setSwippable('down'), []);
-=======
 	const openLink = useCallback(
 		url => {
 			navigation.replace('Webview', { screen: 'SimpleWebview', params: { url } });
 		},
 		[navigation]
 	);
->>>>>>> df451332
 
 	/**
 	 * Method that moves the collectible media up or down in the screen depending on
