import React, { useCallback, useRef, useState } from 'react';
import { View, StyleSheet } from 'react-native';
import PropTypes from 'prop-types';
import CollectibleOverview from '../../UI/CollectibleOverview';
import { connect } from 'react-redux';
import collectiblesTransferInformation from '../../../util/collectibles-transfer';
import { newAssetTransaction } from '../../../actions/transaction';
import CollectibleMedia from '../CollectibleMedia';
import { baseStyles } from '../../../styles/common';
import Device from '../../../util/Device';
import ReusableModal from '../ReusableModal';
<<<<<<< HEAD
=======

const COLLECTIBLE_WRAPPER_MARGIN_TOP = Device.hasNotch() ? '20%' : Device.isMediumDevice() ? 16 : '10%';
>>>>>>> a21044e4

const styles = StyleSheet.create({
	bottomModal: {
		justifyContent: 'flex-end',
		margin: 0
	},
	round: {
		borderRadius: 12
	},
	collectibleMediaWrapper: {
		position: 'absolute',
		top: 0,
		left: 0,
		right: 0,
		marginHorizontal: 16,
		marginTop: COLLECTIBLE_WRAPPER_MARGIN_TOP,
		borderRadius: 12
	}
});

/**
 * View that displays a specific collectible asset
 */
const CollectibleModal = props => {
	const { route, navigation, newAssetTransaction } = props;
	const { contractName, collectible } = route.params;

	const [mediaZIndex, setMediaZIndex] = useState(20);
	const [overviewZIndex, setOverviewZIndex] = useState(10);

	const onSend = useCallback(async () => {
		newAssetTransaction({ contractName, ...collectible });
		navigation.replace('SendFlowView');
	}, [contractName, collectible, newAssetTransaction, navigation]);

	const isTradable = useCallback(() => {
		const lowerAddress = collectible.address.toLowerCase();
		const tradable =
			lowerAddress in collectiblesTransferInformation
				? collectiblesTransferInformation[lowerAddress].tradable
				: true;

		return tradable;
	}, [collectible.address]);

	const openLink = useCallback(
		url => {
			navigation.replace('Webview', { screen: 'SimpleWebview', params: { url } });
		},
		[navigation]
	);

	/**
	 * Method that moves the collectible media up or down in the screen depending on
	 * the animation status, to be able to interact with videos
	 *
	 * @param {boolean} moveUp
	 */
	const onCollectibleOverviewTranslation = moveUp => {
		if (moveUp) {
			setTimeout(() => {
				setMediaZIndex(20);
				setOverviewZIndex(10);
			}, 250);
		} else {
			setMediaZIndex(0);
			setOverviewZIndex(10);
		}
	};

	const modalRef = useRef(null);

	return (
		<ReusableModal ref={modalRef} onDismiss={() => navigation.navigate('WalletView')} style={styles.bottomModal}>
			<>
				<View style={[styles.collectibleMediaWrapper, { zIndex: mediaZIndex, elevation: mediaZIndex }]}>
					<CollectibleMedia
						onClose={() => modalRef.current.dismissModal()}
						cover
						renderAnimation
<<<<<<< HEAD
=======
						resizeMode={'contain'}
>>>>>>> a21044e4
						collectible={collectible}
						style={styles.round}
					/>
				</View>
				<View style={[baseStyles.flexStatic, { zIndex: overviewZIndex, elevation: overviewZIndex }]}>
					<CollectibleOverview
						navigation={navigation}
						collectible={{ ...collectible, contractName }}
						tradable={isTradable()}
						onSend={onSend}
						openLink={openLink}
						onTranslation={onCollectibleOverviewTranslation}
					/>
				</View>
			</>
		</ReusableModal>
	);
};

CollectibleModal.propTypes = {
	/**
	/* navigation object required to access the props
	/* passed by the parent component
	*/
	navigation: PropTypes.object,
	/**
	 * Route contains props passed when navigating
	 */
	route: PropTypes.object,
	/**
	 * Start transaction with asset
	 */
	newAssetTransaction: PropTypes.func,
	/**
	 * Collectible being viewed on the modal
	 */
	collectible: PropTypes.object,
	/**
	 * Contract name of the collectible
	 */
	contractName: PropTypes.string
};

const mapDispatchToProps = dispatch => ({
	newAssetTransaction: selectedAsset => dispatch(newAssetTransaction(selectedAsset))
});

export default connect(
	null,
	mapDispatchToProps
)(CollectibleModal);<|MERGE_RESOLUTION|>--- conflicted
+++ resolved
@@ -9,11 +9,8 @@
 import { baseStyles } from '../../../styles/common';
 import Device from '../../../util/Device';
 import ReusableModal from '../ReusableModal';
-<<<<<<< HEAD
-=======
 
 const COLLECTIBLE_WRAPPER_MARGIN_TOP = Device.hasNotch() ? '20%' : Device.isMediumDevice() ? 16 : '10%';
->>>>>>> a21044e4
 
 const styles = StyleSheet.create({
 	bottomModal: {
@@ -94,10 +91,7 @@
 						onClose={() => modalRef.current.dismissModal()}
 						cover
 						renderAnimation
-<<<<<<< HEAD
-=======
 						resizeMode={'contain'}
->>>>>>> a21044e4
 						collectible={collectible}
 						style={styles.round}
 					/>
