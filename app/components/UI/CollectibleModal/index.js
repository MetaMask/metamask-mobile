import React, { useCallback, useRef, useState } from 'react';
import { View, StyleSheet } from 'react-native';
import PropTypes from 'prop-types';
import CollectibleOverview from '../../UI/CollectibleOverview';
import { connect } from 'react-redux';
import collectiblesTransferInformation from '../../../util/collectibles-transfer';
import { newAssetTransaction } from '../../../actions/transaction';
import CollectibleMedia from '../CollectibleMedia';
import { baseStyles } from '../../../styles/common';
import Device from '../../../util/Device';
import ReusableModal from '../ReusableModal';

const COLLECTIBLE_WRAPPER_MARGIN_TOP = Device.hasNotch() ? '20%' : Device.isMediumDevice() ? 16 : '10%';

const styles = StyleSheet.create({
	bottomModal: {
		justifyContent: 'flex-end',
		margin: 0
	},
	round: {
		borderRadius: 12
	},
	collectibleMediaWrapper: {
		position: 'absolute',
		top: 0,
		left: 0,
		right: 0,
		marginHorizontal: 16,
		marginTop: COLLECTIBLE_WRAPPER_MARGIN_TOP,
		borderRadius: 12
	}
});

/**
 * View that displays a specific collectible asset
 */
const CollectibleModal = props => {
	const { route, navigation, newAssetTransaction } = props;
	const { contractName, collectible } = route.params;

	const [mediaZIndex, setMediaZIndex] = useState(20);
	const [overviewZIndex, setOverviewZIndex] = useState(10);

	const onSend = useCallback(async () => {
		newAssetTransaction({ contractName, ...collectible });
		navigation.replace('SendFlowView');
	}, [contractName, collectible, newAssetTransaction, navigation]);

	const isTradable = useCallback(() => {
		const lowerAddress = collectible.address.toLowerCase();
		const tradable =
			lowerAddress in collectiblesTransferInformation
				? collectiblesTransferInformation[lowerAddress].tradable
				: true;

		return tradable;
	}, [collectible.address]);

	const openLink = useCallback(
		url => {
			navigation.replace('Webview', { screen: 'SimpleWebview', params: { url } });
		},
		[navigation]
	);

	/**
	 * Method that moves the collectible media up or down in the screen depending on
	 * the animation status, to be able to interact with videos
	 *
	 * @param {boolean} moveUp
	 */
	const onCollectibleOverviewTranslation = moveUp => {
		if (moveUp) {
			setTimeout(() => {
				setMediaZIndex(20);
				setOverviewZIndex(10);
			}, 250);
		} else {
			setMediaZIndex(0);
			setOverviewZIndex(10);
		}
	};

	const modalRef = useRef(null);

	return (
<<<<<<< HEAD
		<Modal
			isVisible={visible}
			style={styles.bottomModal}
			onBackdropPress={onHide}
			onBackButtonPress={onHide}
			onSwipeComplete={onHide}
			swipeDirection={swippable}
			propagateSwipe
		>
			<View style={[styles.collectibleMediaWrapper, { zIndex: mediaZIndex, elevation: mediaZIndex }]}>
				<CollectibleMedia
					onClose={onHide}
					cover
					renderAnimation
					resizeMode={'contain'}
					collectible={collectible}
					style={styles.round}
				/>
			</View>
			<View style={[baseStyles.flexStatic, { zIndex: overviewZIndex, elevation: overviewZIndex }]}>
				<CollectibleOverview
					onTouchStart={onTouchStart}
					onTouchEnd={onTouchEnd}
					navigation={navigation}
					collectible={{ ...collectible, contractName }}
					tradable={isTradable()}
					onSend={onSend}
					openLink={openLink}
					onTranslation={onCollectibleOverviewTranslation}
					onHide={onHide}
				/>
			</View>
		</Modal>
=======
		<ReusableModal ref={modalRef} onDismiss={() => navigation.navigate('WalletView')} style={styles.bottomModal}>
			<>
				<View style={[styles.collectibleMediaWrapper, { zIndex: mediaZIndex, elevation: mediaZIndex }]}>
					<CollectibleMedia
						onClose={() => modalRef.current.dismissModal()}
						cover
						renderAnimation
						collectible={collectible}
						style={styles.round}
					/>
				</View>
				<View style={[baseStyles.flexStatic, { zIndex: overviewZIndex, elevation: overviewZIndex }]}>
					<CollectibleOverview
						navigation={navigation}
						collectible={{ ...collectible, contractName }}
						tradable={isTradable()}
						onSend={onSend}
						openLink={openLink}
						onTranslation={onCollectibleOverviewTranslation}
					/>
				</View>
			</>
		</ReusableModal>
>>>>>>> 09a4ed48
	);
};

CollectibleModal.propTypes = {
	/**
	/* navigation object required to access the props
	/* passed by the parent component
	*/
	navigation: PropTypes.object,
	/**
	 * Route contains props passed when navigating
	 */
	route: PropTypes.object,
	/**
	 * Start transaction with asset
	 */
	newAssetTransaction: PropTypes.func,
	/**
	 * Collectible being viewed on the modal
	 */
	collectible: PropTypes.object,
	/**
	 * Contract name of the collectible
	 */
	contractName: PropTypes.string
};

const mapDispatchToProps = dispatch => ({
	newAssetTransaction: selectedAsset => dispatch(newAssetTransaction(selectedAsset))
});

export default connect(
	null,
	mapDispatchToProps
)(CollectibleModal);<|MERGE_RESOLUTION|>--- conflicted
+++ resolved
@@ -84,41 +84,6 @@
 	const modalRef = useRef(null);
 
 	return (
-<<<<<<< HEAD
-		<Modal
-			isVisible={visible}
-			style={styles.bottomModal}
-			onBackdropPress={onHide}
-			onBackButtonPress={onHide}
-			onSwipeComplete={onHide}
-			swipeDirection={swippable}
-			propagateSwipe
-		>
-			<View style={[styles.collectibleMediaWrapper, { zIndex: mediaZIndex, elevation: mediaZIndex }]}>
-				<CollectibleMedia
-					onClose={onHide}
-					cover
-					renderAnimation
-					resizeMode={'contain'}
-					collectible={collectible}
-					style={styles.round}
-				/>
-			</View>
-			<View style={[baseStyles.flexStatic, { zIndex: overviewZIndex, elevation: overviewZIndex }]}>
-				<CollectibleOverview
-					onTouchStart={onTouchStart}
-					onTouchEnd={onTouchEnd}
-					navigation={navigation}
-					collectible={{ ...collectible, contractName }}
-					tradable={isTradable()}
-					onSend={onSend}
-					openLink={openLink}
-					onTranslation={onCollectibleOverviewTranslation}
-					onHide={onHide}
-				/>
-			</View>
-		</Modal>
-=======
 		<ReusableModal ref={modalRef} onDismiss={() => navigation.navigate('WalletView')} style={styles.bottomModal}>
 			<>
 				<View style={[styles.collectibleMediaWrapper, { zIndex: mediaZIndex, elevation: mediaZIndex }]}>
@@ -126,6 +91,7 @@
 						onClose={() => modalRef.current.dismissModal()}
 						cover
 						renderAnimation
+						resizeMode={'contain'}
 						collectible={collectible}
 						style={styles.round}
 					/>
@@ -142,7 +108,6 @@
 				</View>
 			</>
 		</ReusableModal>
->>>>>>> 09a4ed48
 	);
 };
 
