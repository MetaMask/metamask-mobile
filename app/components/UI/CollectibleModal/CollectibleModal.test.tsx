import React from 'react';

import CollectibleModal from './CollectibleModal';

import renderWithProvider from '../../../util/test/renderWithProvider';
import { backgroundState } from '../../../util/test/initial-root-state';
import { collectiblesSelector } from '../../../reducers/collectibles';
import {
  selectDisplayNftMedia,
  selectIsIpfsGatewayEnabled,
} from '../../../selectors/preferencesController';
import { useSelector } from 'react-redux';
import { MOCK_ACCOUNTS_CONTROLLER_STATE } from '../../../util/test/accountsControllerTestUtils';

const mockInitialState = {
  engine: {
<<<<<<< HEAD
    backgroundState,
=======
    backgroundState: {
      ...initialBackgroundState,
      AccountsController: MOCK_ACCOUNTS_CONTROLLER_STATE,
    },
>>>>>>> f2dad68c
  },
};

// Set two collectibles with the same address
const collectibles = [
  { name: 'Lion', tokenId: 6903, address: '0x123' },
  { name: 'Leopard', tokenId: 6904, address: '0x123' },
];

jest.mock('react-redux', () => ({
  ...jest.requireActual('react-redux'),
  useSelector: jest.fn(),
}));
const mockedNavigate = jest.fn();
const mockedReplace = jest.fn();

jest.mock('@react-navigation/native', () => {
  const actualNav = jest.requireActual('@react-navigation/native');

  const navigation = {
    params: {
      contractName: 'Opensea',
      collectible: { name: 'Leopard', tokenId: 6904, address: '0x123' },
    },
  };
  return {
    ...actualNav,
    useNavigation: () => ({
      navigate: mockedNavigate,
      replace: mockedReplace,
    }),
    useRoute: jest.fn(() => ({ params: navigation.params })),
  };
});

describe('CollectibleModal', () => {
  afterEach(() => {
    (useSelector as jest.Mock).mockClear();
  });
  it('should render correctly', async () => {
    const { toJSON } = renderWithProvider(<CollectibleModal />, {
      state: mockInitialState,
    });

    expect(toJSON()).toMatchSnapshot();
  });

  it('should render the correct token name and ID', async () => {
    (useSelector as jest.Mock).mockImplementation((selector) => {
      if (selector === collectiblesSelector) return collectibles;
      if (selector === selectIsIpfsGatewayEnabled) return true;
      if (selector === selectDisplayNftMedia) return true;
    });

    const { findAllByText } = renderWithProvider(<CollectibleModal />, {
      state: mockInitialState,
    });

    expect(await findAllByText('#6904')).toBeDefined();
    expect(await findAllByText('Leopard')).toBeDefined();
  });
});<|MERGE_RESOLUTION|>--- conflicted
+++ resolved
@@ -14,14 +14,10 @@
 
 const mockInitialState = {
   engine: {
-<<<<<<< HEAD
-    backgroundState,
-=======
     backgroundState: {
-      ...initialBackgroundState,
+      ...backgroundState,
       AccountsController: MOCK_ACCOUNTS_CONTROLLER_STATE,
     },
->>>>>>> f2dad68c
   },
 };
 
