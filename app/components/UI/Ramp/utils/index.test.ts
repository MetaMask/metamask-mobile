import {
  Order,
  QuoteResponse,
  SellQuoteResponse,
} from '@consensys/on-ramp-sdk';
import {
  AggregatorNetwork,
  OrderOrderTypeEnum,
} from '@consensys/on-ramp-sdk/dist/API';
import {
  timeToDescription,
  TimeDescriptions,
  formatAmount,
  formatId,
  isNetworkRampSupported,
  isNetworkRampNativeTokenSupported,
  getOrderAmount,
  isBuyQuotes,
  isSellQuotes,
  isBuyQuote,
  isSellQuote,
  isSellOrder,
  isSellFiatOrder,
  getNotificationDetails,
  stateHasOrder,
} from '.';
import { FIAT_ORDER_STATES } from '../../../../constants/on-ramp';
import { FiatOrder, RampType } from '../../../../reducers/fiatOrders/types';
import { getOrders } from '../../../../reducers/fiatOrders';
import type { RootState } from '../../../../reducers';

describe('timeToDescription', () => {
  it('should return a function', () => {
    expect(timeToDescription).toBeInstanceOf(Function);
  });
  it.each`
    lower   | upper   | result
    ${0}    | ${0}    | ${[TimeDescriptions.instant]}
    ${0}    | ${3000} | ${[TimeDescriptions.less_than, '2', TimeDescriptions.business_days]}
    ${60}   | ${120}  | ${['1', TimeDescriptions.separator, '2', TimeDescriptions.hours]}
    ${0}    | ${1}    | ${[TimeDescriptions.less_than, '1', TimeDescriptions.minute]}
    ${0}    | ${1440} | ${[TimeDescriptions.less_than, '1', TimeDescriptions.business_day]}
    ${0}    | ${60}   | ${[TimeDescriptions.less_than, '1', TimeDescriptions.hour]}
    ${0}    | ${120}  | ${[TimeDescriptions.less_than, '2', TimeDescriptions.hours]}
    ${0}    | ${1}    | ${[TimeDescriptions.less_than, '1', TimeDescriptions.minute]}
    ${0}    | ${0.5}  | ${[TimeDescriptions.less_than, '0.5', TimeDescriptions.minutes]}
    ${30}   | ${120}  | ${['30', TimeDescriptions.separator, '120', TimeDescriptions.minutes]}
    ${120}  | ${240}  | ${['2', TimeDescriptions.separator, '4', TimeDescriptions.hours]}
    ${1500} | ${1600} | ${['1', TimeDescriptions.separator, '1', TimeDescriptions.business_days]}
  `(
    'should return correct time description for range',
    ({ lower, upper, result }) => {
      expect(timeToDescription([lower, upper])).toStrictEqual(result);
    },
  );
});

describe('formatAmount', () => {
  it('should format amount', () => {
    jest.spyOn(Intl, 'NumberFormat').mockImplementation(
      () =>
        ({
          format: jest.fn().mockImplementation(() => '123,123'),
          // TODO: Replace "any" with type
          // eslint-disable-next-line @typescript-eslint/no-explicit-any
        } as any),
    );
    expect(formatAmount(123123)).toBe('123,123');
    jest.spyOn(Intl, 'NumberFormat').mockClear();
  });

  it('should return input amount as string if Intl throws', () => {
    jest.spyOn(Intl, 'NumberFormat').mockImplementation(
      () =>
        ({
          format: jest.fn().mockImplementation(() => {
            throw Error();
          }),
          // TODO: Replace "any" with type
          // eslint-disable-next-line @typescript-eslint/no-explicit-any
        } as any),
    );
    expect(formatAmount(123123)).toBe('123123');
    jest.spyOn(Intl, 'NumberFormat').mockClear();
  });

  it('should return input amount as string if Intl is not defined', () => {
    const globalIntl = global.Intl;
    global.Intl = undefined as unknown as typeof Intl;
    expect(formatAmount(123123)).toBe('123123');
    global.Intl = globalIntl;
  });
});

describe('formatId', () => {
  it('should return id with leading slash', () => {
    expect(formatId('id')).toBe('/id');
    expect(formatId('/id')).toBe('/id');
  });
  it('should empty string if passed an empty string', () => {
    expect(formatId('')).toBe('');
  });
});

describe('isNetworkBuySupported', () => {
  it('should return true if network is supported', () => {
    expect(
      isNetworkRampSupported('1', [
        {
          active: true,
<<<<<<< HEAD
          chainId: '1',
          chainName: 'Ethereum Mainnet',
          nativeTokenSupported: true,
          shortName: 'Ethereum',
        },
      ]),
    ).toBe(true);

    expect(
      isNetworkRampSupported('1', [
        {
          active: true,
=======
>>>>>>> e31aaccd
          chainId: '1',
          chainName: 'Ethereum Mainnet',
          nativeTokenSupported: true,
          shortName: 'Ethereum',
        } as unknown as AggregatorNetwork,
      ]),
    ).toBe(true);
  });

  it('should return false if network is not supported', () => {
    expect(
      isNetworkRampSupported('1', [
        {
          active: false,
<<<<<<< HEAD
          chainId: '1',
          chainName: 'Ethereum Mainnet',
          nativeTokenSupported: true,
          shortName: 'Ethereum',
        },
      ]),
    ).toBe(false);
    expect(
      isNetworkRampSupported('1', [
        {
          active: false,
=======
>>>>>>> e31aaccd
          chainId: '1',
          chainName: 'Ethereum Mainnet',
          nativeTokenSupported: true,
          shortName: 'Ethereum',
        } as unknown as AggregatorNetwork,
      ]),
    ).toBe(false);
  });

  it('should return false if network is not found', () => {
    expect(
      isNetworkRampSupported('22', [
        {
          active: true,
<<<<<<< HEAD
          chainId: '1',
          chainName: 'Ethereum Mainnet',
          nativeTokenSupported: true,
          shortName: 'Ethereum',
        },
      ]),
    ).toBe(false);
    expect(
      isNetworkRampSupported('22', [
        {
          active: true,
=======
>>>>>>> e31aaccd
          chainId: '1',
          chainName: 'Ethereum Mainnet',
          nativeTokenSupported: true,
          shortName: 'Ethereum',
        } as unknown as AggregatorNetwork,
      ]),
    ).toBe(false);
  });

  it('should return true if network is supported when chainId is on hexadecimal format', () => {
    expect(
      isNetworkRampSupported('0x1', [
        {
          active: true,
<<<<<<< HEAD
          chainId: '1',
          chainName: 'Ethereum Mainnet',
          nativeTokenSupported: true,
          shortName: 'Ethereum',
        },
      ]),
    ).toBe(true);
    expect(
      isNetworkRampSupported('0x1', [
        {
          active: true,
=======
>>>>>>> e31aaccd
          chainId: '1',
          chainName: 'Ethereum Mainnet',
          nativeTokenSupported: true,
          shortName: 'Ethereum',
        } as unknown as AggregatorNetwork,
      ]),
    ).toBe(true);
  });

  it('should return false if network is not supported when chainId is on hexadecimal format', () => {
    expect(
      isNetworkRampSupported('0x1', [
        {
          active: false,
          chainId: '1',
          chainName: 'Ethereum Mainnet',
          nativeTokenSupported: true,
          shortName: 'Ethereum',
        } as unknown as AggregatorNetwork,
      ]),
    ).toBe(false);
  });

  it('should return false if network is not found when chainId is on hexadecimal format', () => {
    expect(
      isNetworkRampSupported('0x22', [
        {
          active: true,
          chainId: '1',
          chainName: 'Ethereum Mainnet',
          nativeTokenSupported: true,
          shortName: 'Ethereum',
        } as unknown as AggregatorNetwork,
      ]),
    ).toBe(false);
  });

  it('should return false if network is the wrong format', () => {
    expect(
      // @ts-expect-error Testing invalid input
      isNetworkRampSupported(1, [
        {
          active: true,
          chainId: '1',
          chainName: 'Ethereum Mainnet',
          nativeTokenSupported: true,
          shortName: 'Ethereum',
        } as unknown as AggregatorNetwork,
      ]),
    ).toBe(false);
    expect(
      isNetworkRampSupported('mainnet', [
        {
          active: true,
          chainId: '1',
          chainName: 'Ethereum Mainnet',
          nativeTokenSupported: true,
          shortName: 'Ethereum',
        } as unknown as AggregatorNetwork,
      ]),
    ).toBe(false);
  });
});

describe('isNetworkBuyNativeTokenSupported', () => {
  it('should return true if network is supported and native token is supported', () => {
    expect(
      isNetworkRampNativeTokenSupported('1', [
        {
          active: true,
<<<<<<< HEAD
          chainId: '1',
          chainName: 'Ethereum Mainnet',
          nativeTokenSupported: true,
          shortName: 'Ethereum',
        },
      ]),
    ).toBe(true);
    expect(
      isNetworkRampNativeTokenSupported('1', [
        {
          active: true,
=======
>>>>>>> e31aaccd
          chainId: '1',
          chainName: 'Ethereum Mainnet',
          nativeTokenSupported: true,
          shortName: 'Ethereum',
        } as unknown as AggregatorNetwork,
      ]),
    ).toBe(true);
  });

  it('should return false if network is not supported', () => {
    expect(
      isNetworkRampNativeTokenSupported('1', [
        {
          active: false,
<<<<<<< HEAD
          chainId: '1',
          chainName: 'Ethereum Mainnet',
          nativeTokenSupported: true,
          shortName: 'Ethereum',
        },
      ]),
    ).toBe(false);
    expect(
      isNetworkRampNativeTokenSupported('1', [
        {
          active: false,
=======
>>>>>>> e31aaccd
          chainId: '1',
          chainName: 'Ethereum Mainnet',
          nativeTokenSupported: true,
          shortName: 'Ethereum',
        } as unknown as AggregatorNetwork,
      ]),
    ).toBe(false);
  });

  it('should return false if network is not found', () => {
    expect(
      isNetworkRampNativeTokenSupported('22', [
        {
          active: true,
<<<<<<< HEAD
          chainId: '1',
          chainName: 'Ethereum Mainnet',
          nativeTokenSupported: true,
          shortName: 'Ethereum',
        },
      ]),
    ).toBe(false);
    expect(
      isNetworkRampNativeTokenSupported('22', [
        {
          active: true,
=======
>>>>>>> e31aaccd
          chainId: '1',
          chainName: 'Ethereum Mainnet',
          nativeTokenSupported: true,
          shortName: 'Ethereum',
        } as unknown as AggregatorNetwork,
      ]),
    ).toBe(false);
  });

  it('should return false if network is supported but native token is not supported', () => {
    expect(
      isNetworkRampNativeTokenSupported('1', [
        {
          active: true,
<<<<<<< HEAD
          chainId: '1',
          chainName: 'Ethereum Mainnet',
          nativeTokenSupported: false,
          shortName: 'Ethereum',
        },
      ]),
    ).toBe(false);
    expect(
      isNetworkRampNativeTokenSupported('1', [
        {
          active: true,
=======
>>>>>>> e31aaccd
          chainId: '1',
          chainName: 'Ethereum Mainnet',
          nativeTokenSupported: false,
          shortName: 'Ethereum',
        } as unknown as AggregatorNetwork,
      ]),
    ).toBe(false);
  });

  it('should return true if network is supported and native token is supported  when chainId is on hexadecimal format', () => {
    expect(
      isNetworkRampNativeTokenSupported('0x1', [
        {
          active: true,
<<<<<<< HEAD
          chainId: '1',
          chainName: 'Ethereum Mainnet',
          nativeTokenSupported: true,
          shortName: 'Ethereum',
        },
      ]),
    ).toBe(true);
    expect(
      isNetworkRampNativeTokenSupported('0x1', [
        {
          active: true,
=======
>>>>>>> e31aaccd
          chainId: '1',
          chainName: 'Ethereum Mainnet',
          nativeTokenSupported: true,
          shortName: 'Ethereum',
        } as unknown as AggregatorNetwork,
      ]),
    ).toBe(true);
  });

  it('should return false if network is not supported when chainId is on hexadecimal format', () => {
    expect(
      isNetworkRampNativeTokenSupported('0x1', [
        {
          active: false,
<<<<<<< HEAD
          chainId: '1',
          chainName: 'Ethereum Mainnet',
          nativeTokenSupported: true,
          shortName: 'Ethereum',
        },
      ]),
    ).toBe(false);
    expect(
      isNetworkRampNativeTokenSupported('0x1', [
        {
          active: false,
=======
>>>>>>> e31aaccd
          chainId: '1',
          chainName: 'Ethereum Mainnet',
          nativeTokenSupported: true,
          shortName: 'Ethereum',
        } as unknown as AggregatorNetwork,
      ]),
    ).toBe(false);
  });

  it('should return false if network is not found when chainId is on hexadecimal format', () => {
    expect(
      isNetworkRampNativeTokenSupported('0x22', [
        {
          active: true,
          chainId: '1',
          chainName: 'Ethereum Mainnet',
          nativeTokenSupported: true,
          shortName: 'Ethereum',
        } as unknown as AggregatorNetwork,
      ]),
    ).toBe(false);
  });

  it('should return false if network is supported but native token is not supported when chainId is on hexadecimal format', () => {
    expect(
      isNetworkRampNativeTokenSupported('0x1', [
        {
          active: true,
          chainId: '1',
          chainName: 'Ethereum Mainnet',
          nativeTokenSupported: false,
          shortName: 'Ethereum',
        } as unknown as AggregatorNetwork,
      ]),
    ).toBe(false);
  });

  it('should return false if network is in the wrong format', () => {
    expect(
      // @ts-expect-error Testing invalid input
      isNetworkRampNativeTokenSupported(1, [
        {
          active: true,
          chainId: '1',
          chainName: 'Ethereum Mainnet',
          nativeTokenSupported: false,
          shortName: 'Ethereum',
        } as unknown as AggregatorNetwork,
      ]),
    ).toBe(false);
    expect(
      isNetworkRampNativeTokenSupported('mainnet', [
        {
          active: true,
          chainId: '1',
          chainName: 'Ethereum Mainnet',
          nativeTokenSupported: false,
          shortName: 'Ethereum',
        } as unknown as AggregatorNetwork,
      ]),
    ).toBe(false);
  });
});

describe('getOrderAmount', () => {
  const mockOrder = {
    id: 'test-id-1',
    provider: 'AGGREGATOR' as FiatOrder['provider'],
    createdAt: 1673886669608,
    amount: 123,
    fee: 9,
    cryptoAmount: 0,
    cryptoFee: 9,
    currency: 'USD',
    currencySymbol: '$',
    cryptocurrency: 'ETH',
    state: 'COMPLETED' as FiatOrder['state'],
    account: '0x1234',
    network: '1',
    txHash: '0x987654321',
    excludeFromPurchases: false,
    orderType: OrderOrderTypeEnum.Buy,
    data: {
      id: 'test-id',
      isOnlyLink: false,
      provider: {
        id: 'test-provider',
        name: 'Test Provider',
      },
      createdAt: 1673886669608,
      fiatAmount: 123,
      totalFeesFiat: 9,
      cryptoAmount: 0.012361263,
      cryptoCurrency: {
        symbol: 'ETH',
        decimals: 18,
      },
      fiatCurrency: {
        symbol: 'USD',
        denomSymbol: '$',
      },
      network: '1',
      status: 'COMPLETED',
      orderType: 'BUY',
      walletAddress: '0x1234',
      txHash: '0x987654321',
      excludeFromPurchases: false,
    } as Order,
  };
  it('should render "..." when cryptoAmount is 0', () => {
    expect(getOrderAmount(mockOrder)).toBe('...');
  });

  it('render matches latest snapshot when data is provided. ', () => {
    expect(
      getOrderAmount({
        ...mockOrder,
        cryptoAmount: 0.012361263,
      }),
    ).toBe('0.01236');
  });

  it('render matches latest snapshot when decimals is not provided. ', () => {
    expect(
      getOrderAmount({
        ...mockOrder,
        cryptoAmount: 0.012361263,
        data: {
          ...mockOrder.data,
          // TODO: Replace "any" with type
          // eslint-disable-next-line @typescript-eslint/no-explicit-any
          cryptoCurrency: undefined as any,
        },
      }),
    ).toBe('0.01236');
  });
});

describe('Type assertion functions', () => {
  describe('isBuyQuotes', () => {
    it('should return true if rampType is BUY', () => {
      expect(isBuyQuotes([], RampType.BUY)).toBe(true);
    });

    it('should return false if rampType is SELL', () => {
      expect(isBuyQuotes([], RampType.SELL)).toBe(false);
    });
  });

  describe('isSellQuotes', () => {
    it('should return true if rampType is SELL', () => {
      expect(isSellQuotes([], RampType.SELL)).toBe(true);
    });

    it('should return false if rampType is BUY', () => {
      expect(isSellQuotes([], RampType.BUY)).toBe(false);
    });
  });

  describe('isBuyQuote', () => {
    it('should return true if rampType is BUY', () => {
      expect(
        isBuyQuote({} as QuoteResponse | SellQuoteResponse, RampType.BUY),
      ).toBe(true);
    });

    it('should return false if rampType is SELL', () => {
      expect(
        isBuyQuote({} as QuoteResponse | SellQuoteResponse, RampType.SELL),
      ).toBe(false);
    });
  });

  describe('isSellQuote', () => {
    it('should return true if rampType is SELL', () => {
      expect(
        isSellQuote({} as QuoteResponse | SellQuoteResponse, RampType.SELL),
      ).toBe(true);
    });

    it('should return false if rampType is BUY', () => {
      expect(
        isSellQuote({} as QuoteResponse | SellQuoteResponse, RampType.BUY),
      ).toBe(false);
    });
  });

  describe('isSellOrder', () => {
    it('should return true if orderType is SELL', () => {
      expect(isSellOrder({ orderType: 'SELL' } as Order)).toBe(true);
    });

    it('should return false if orderType is BUY', () => {
      expect(isSellOrder({ orderType: 'BUY' } as Order)).toBe(false);
    });
  });

  describe('isSellFiatOrder', () => {
    it('should return true if orderType is SELL', () => {
      expect(isSellFiatOrder({ orderType: 'SELL' } as FiatOrder)).toBe(true);
    });

    it('should return false if orderType is BUY', () => {
      expect(isSellFiatOrder({ orderType: 'BUY' } as FiatOrder)).toBe(false);
    });
  });
});

describe('getNotificationDetails', () => {
  const mockOrder = {
    state: FIAT_ORDER_STATES.PENDING,
    orderType: OrderOrderTypeEnum.Buy,
    cryptocurrency: 'ETH',
    cryptoAmount: '0.01',
  } as FiatOrder;

  const mockSellOrder = {
    ...mockOrder,
    orderType: OrderOrderTypeEnum.Sell,
  };

  it('should return correct details for buy orders', () => {
    const pendingDetails = getNotificationDetails(mockOrder);
    expect(pendingDetails).toMatchInlineSnapshot(`
      {
        "description": "This should only take a few minutes...",
        "duration": 5000,
        "status": "pending",
        "title": "Processing your purchase of ETH",
      }
    `);
    const cancelledDetails = getNotificationDetails({
      ...mockOrder,
      state: FIAT_ORDER_STATES.CANCELLED,
    });
    expect(cancelledDetails).toMatchInlineSnapshot(`
      {
        "description": "Verify your payment method and card support",
        "duration": 5000,
        "status": "cancelled",
        "title": "Your purchase was cancelled",
      }
    `);
    const failedDetails = getNotificationDetails({
      ...mockOrder,
      state: FIAT_ORDER_STATES.FAILED,
    });
    expect(failedDetails).toMatchInlineSnapshot(`
      {
        "description": "Verify your payment method and card support",
        "duration": 5000,
        "status": "error",
        "title": "Purchase of ETH has failed! Please try again, sorry for the inconvenience!",
      }
    `);

    const completedDetails = getNotificationDetails({
      ...mockOrder,
      state: FIAT_ORDER_STATES.COMPLETED,
    });
    expect(completedDetails).toMatchInlineSnapshot(`
      {
        "description": "Your ETH is now available",
        "duration": 5000,
        "status": "success",
        "title": "Your purchase of 0.01 ETH was successful!",
      }
    `);
  });

  it('should return correct details for sell orders', () => {
    const pendingDetails = getNotificationDetails(mockSellOrder);
    expect(pendingDetails).toMatchInlineSnapshot(`
      {
        "description": "Your order is now being processed.",
        "duration": 5000,
        "status": "pending",
        "title": "ETH sale processing",
      }
    `);
    const cancelledDetails = getNotificationDetails({
      ...mockSellOrder,
      state: FIAT_ORDER_STATES.CANCELLED,
    });
    expect(cancelledDetails).toMatchInlineSnapshot(`
      {
        "description": "Your order couldn´t be completed.",
        "duration": 5000,
        "status": "cancelled",
        "title": "Order cancelled",
      }
    `);
    const failedDetails = getNotificationDetails({
      ...mockSellOrder,
      state: FIAT_ORDER_STATES.FAILED,
    });
    expect(failedDetails).toMatchInlineSnapshot(`
      {
        "description": "Your order couldn´t be completed.",
        "duration": 5000,
        "status": "error",
        "title": "Order failed",
      }
    `);

    const completedDetails = getNotificationDetails({
      ...mockSellOrder,
      state: FIAT_ORDER_STATES.COMPLETED,
    });
    expect(completedDetails).toMatchInlineSnapshot(`
      {
        "description": "Your order was successful!.",
        "duration": 5000,
        "status": "success",
        "title": "Order completed",
      }
    `);
    const createdDetails = getNotificationDetails({
      ...mockSellOrder,
      state: FIAT_ORDER_STATES.CREATED,
    });
    expect(createdDetails).toMatchInlineSnapshot(`null`);
  });
});

jest.mock('../../../../reducers/fiatOrders', () => ({
  getOrders: jest.fn(),
}));

describe('stateHasOrder', () => {
  it('should return true if state has order', () => {
    (getOrders as jest.MockedFunction<typeof getOrders>).mockReturnValueOnce([
      { id: '1' },
      { id: '2' },
      { id: '3' },
    ] as FiatOrder[]);
    expect(stateHasOrder({} as RootState, { id: '1' } as FiatOrder)).toBe(true);
  });

  it('should return false if state does not have the order', () => {
    (getOrders as jest.MockedFunction<typeof getOrders>).mockReturnValueOnce([
      { id: '1' },
      { id: '2' },
      { id: '3' },
    ] as FiatOrder[]);
    expect(stateHasOrder({} as RootState, { id: '4' } as FiatOrder)).toBe(
      false,
    );
  });
});<|MERGE_RESOLUTION|>--- conflicted
+++ resolved
@@ -108,49 +108,20 @@
       isNetworkRampSupported('1', [
         {
           active: true,
-<<<<<<< HEAD
-          chainId: '1',
-          chainName: 'Ethereum Mainnet',
-          nativeTokenSupported: true,
-          shortName: 'Ethereum',
-        },
+          chainId: '1',
+          chainName: 'Ethereum Mainnet',
+          nativeTokenSupported: true,
+          shortName: 'Ethereum',
+        } as unknown as AggregatorNetwork,
       ]),
     ).toBe(true);
-
+  });
+
+  it('should return false if network is not supported', () => {
     expect(
       isNetworkRampSupported('1', [
         {
-          active: true,
-=======
->>>>>>> e31aaccd
-          chainId: '1',
-          chainName: 'Ethereum Mainnet',
-          nativeTokenSupported: true,
-          shortName: 'Ethereum',
-        } as unknown as AggregatorNetwork,
-      ]),
-    ).toBe(true);
-  });
-
-  it('should return false if network is not supported', () => {
-    expect(
-      isNetworkRampSupported('1', [
-        {
           active: false,
-<<<<<<< HEAD
-          chainId: '1',
-          chainName: 'Ethereum Mainnet',
-          nativeTokenSupported: true,
-          shortName: 'Ethereum',
-        },
-      ]),
-    ).toBe(false);
-    expect(
-      isNetworkRampSupported('1', [
-        {
-          active: false,
-=======
->>>>>>> e31aaccd
           chainId: '1',
           chainName: 'Ethereum Mainnet',
           nativeTokenSupported: true,
@@ -165,20 +136,6 @@
       isNetworkRampSupported('22', [
         {
           active: true,
-<<<<<<< HEAD
-          chainId: '1',
-          chainName: 'Ethereum Mainnet',
-          nativeTokenSupported: true,
-          shortName: 'Ethereum',
-        },
-      ]),
-    ).toBe(false);
-    expect(
-      isNetworkRampSupported('22', [
-        {
-          active: true,
-=======
->>>>>>> e31aaccd
           chainId: '1',
           chainName: 'Ethereum Mainnet',
           nativeTokenSupported: true,
@@ -193,20 +150,6 @@
       isNetworkRampSupported('0x1', [
         {
           active: true,
-<<<<<<< HEAD
-          chainId: '1',
-          chainName: 'Ethereum Mainnet',
-          nativeTokenSupported: true,
-          shortName: 'Ethereum',
-        },
-      ]),
-    ).toBe(true);
-    expect(
-      isNetworkRampSupported('0x1', [
-        {
-          active: true,
-=======
->>>>>>> e31aaccd
           chainId: '1',
           chainName: 'Ethereum Mainnet',
           nativeTokenSupported: true,
@@ -277,20 +220,62 @@
       isNetworkRampNativeTokenSupported('1', [
         {
           active: true,
-<<<<<<< HEAD
-          chainId: '1',
-          chainName: 'Ethereum Mainnet',
-          nativeTokenSupported: true,
-          shortName: 'Ethereum',
-        },
+          chainId: '1',
+          chainName: 'Ethereum Mainnet',
+          nativeTokenSupported: true,
+          shortName: 'Ethereum',
+        } as unknown as AggregatorNetwork,
       ]),
     ).toBe(true);
+  });
+
+  it('should return false if network is not supported', () => {
     expect(
       isNetworkRampNativeTokenSupported('1', [
         {
-          active: true,
-=======
->>>>>>> e31aaccd
+          active: false,
+          chainId: '1',
+          chainName: 'Ethereum Mainnet',
+          nativeTokenSupported: true,
+          shortName: 'Ethereum',
+        } as unknown as AggregatorNetwork,
+      ]),
+    ).toBe(false);
+  });
+
+  it('should return false if network is not found', () => {
+    expect(
+      isNetworkRampNativeTokenSupported('22', [
+        {
+          active: true,
+          chainId: '1',
+          chainName: 'Ethereum Mainnet',
+          nativeTokenSupported: true,
+          shortName: 'Ethereum',
+        } as unknown as AggregatorNetwork,
+      ]),
+    ).toBe(false);
+  });
+
+  it('should return false if network is supported but native token is not supported', () => {
+    expect(
+      isNetworkRampNativeTokenSupported('1', [
+        {
+          active: true,
+          chainId: '1',
+          chainName: 'Ethereum Mainnet',
+          nativeTokenSupported: false,
+          shortName: 'Ethereum',
+        } as unknown as AggregatorNetwork,
+      ]),
+    ).toBe(false);
+  });
+
+  it('should return true if network is supported and native token is supported  when chainId is on hexadecimal format', () => {
+    expect(
+      isNetworkRampNativeTokenSupported('0x1', [
+        {
+          active: true,
           chainId: '1',
           chainName: 'Ethereum Mainnet',
           nativeTokenSupported: true,
@@ -300,137 +285,11 @@
     ).toBe(true);
   });
 
-  it('should return false if network is not supported', () => {
-    expect(
-      isNetworkRampNativeTokenSupported('1', [
+  it('should return false if network is not supported when chainId is on hexadecimal format', () => {
+    expect(
+      isNetworkRampNativeTokenSupported('0x1', [
         {
           active: false,
-<<<<<<< HEAD
-          chainId: '1',
-          chainName: 'Ethereum Mainnet',
-          nativeTokenSupported: true,
-          shortName: 'Ethereum',
-        },
-      ]),
-    ).toBe(false);
-    expect(
-      isNetworkRampNativeTokenSupported('1', [
-        {
-          active: false,
-=======
->>>>>>> e31aaccd
-          chainId: '1',
-          chainName: 'Ethereum Mainnet',
-          nativeTokenSupported: true,
-          shortName: 'Ethereum',
-        } as unknown as AggregatorNetwork,
-      ]),
-    ).toBe(false);
-  });
-
-  it('should return false if network is not found', () => {
-    expect(
-      isNetworkRampNativeTokenSupported('22', [
-        {
-          active: true,
-<<<<<<< HEAD
-          chainId: '1',
-          chainName: 'Ethereum Mainnet',
-          nativeTokenSupported: true,
-          shortName: 'Ethereum',
-        },
-      ]),
-    ).toBe(false);
-    expect(
-      isNetworkRampNativeTokenSupported('22', [
-        {
-          active: true,
-=======
->>>>>>> e31aaccd
-          chainId: '1',
-          chainName: 'Ethereum Mainnet',
-          nativeTokenSupported: true,
-          shortName: 'Ethereum',
-        } as unknown as AggregatorNetwork,
-      ]),
-    ).toBe(false);
-  });
-
-  it('should return false if network is supported but native token is not supported', () => {
-    expect(
-      isNetworkRampNativeTokenSupported('1', [
-        {
-          active: true,
-<<<<<<< HEAD
-          chainId: '1',
-          chainName: 'Ethereum Mainnet',
-          nativeTokenSupported: false,
-          shortName: 'Ethereum',
-        },
-      ]),
-    ).toBe(false);
-    expect(
-      isNetworkRampNativeTokenSupported('1', [
-        {
-          active: true,
-=======
->>>>>>> e31aaccd
-          chainId: '1',
-          chainName: 'Ethereum Mainnet',
-          nativeTokenSupported: false,
-          shortName: 'Ethereum',
-        } as unknown as AggregatorNetwork,
-      ]),
-    ).toBe(false);
-  });
-
-  it('should return true if network is supported and native token is supported  when chainId is on hexadecimal format', () => {
-    expect(
-      isNetworkRampNativeTokenSupported('0x1', [
-        {
-          active: true,
-<<<<<<< HEAD
-          chainId: '1',
-          chainName: 'Ethereum Mainnet',
-          nativeTokenSupported: true,
-          shortName: 'Ethereum',
-        },
-      ]),
-    ).toBe(true);
-    expect(
-      isNetworkRampNativeTokenSupported('0x1', [
-        {
-          active: true,
-=======
->>>>>>> e31aaccd
-          chainId: '1',
-          chainName: 'Ethereum Mainnet',
-          nativeTokenSupported: true,
-          shortName: 'Ethereum',
-        } as unknown as AggregatorNetwork,
-      ]),
-    ).toBe(true);
-  });
-
-  it('should return false if network is not supported when chainId is on hexadecimal format', () => {
-    expect(
-      isNetworkRampNativeTokenSupported('0x1', [
-        {
-          active: false,
-<<<<<<< HEAD
-          chainId: '1',
-          chainName: 'Ethereum Mainnet',
-          nativeTokenSupported: true,
-          shortName: 'Ethereum',
-        },
-      ]),
-    ).toBe(false);
-    expect(
-      isNetworkRampNativeTokenSupported('0x1', [
-        {
-          active: false,
-=======
->>>>>>> e31aaccd
           chainId: '1',
           chainName: 'Ethereum Mainnet',
           nativeTokenSupported: true,
