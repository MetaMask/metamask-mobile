import React from 'react';
import { Limits, Payment } from '@consensys/on-ramp-sdk';
import { act, fireEvent, screen } from '@testing-library/react-native';
import { BN } from 'ethereumjs-util';
import { renderScreen } from '../../../../../../util/test/renderWithProvider';
import BuildQuote from './BuildQuote';
import useRegions from '../../hooks/useRegions';
import { RampSDK } from '../../../common/sdk';
import Routes from '../../../../../../constants/navigation/Routes';
import initialBackgroundState from '../../../../../../util/test/initial-background-state.json';
import useCryptoCurrencies from '../../hooks/useCryptoCurrencies';
import useFiatCurrencies from '../../hooks/useFiatCurrencies';
import usePaymentMethods from '../../hooks/usePaymentMethods';
import {
  mockCryptoCurrenciesData,
  mockFiatCurrenciesData,
  mockRegionsData,
  mockPaymentMethods,
} from './BuildQuote.constants';
import useLimits from '../../hooks/useLimits';
import useAddressBalance from '../../../../../hooks/useAddressBalance/useAddressBalance';
import useBalance from '../../../common/hooks/useBalance';
import { toTokenMinimalUnit } from '../../../../../../util/number';
<<<<<<< HEAD
import { BN } from 'ethereumjs-util';
=======
>>>>>>> e0dcb17a

const getByRoleButton = (name?: string | RegExp) =>
  screen.getByRole('button', { name });

function render(Component: React.ComponentType) {
  return renderScreen(
    Component,
    {
      name: Routes.RAMP.BUILD_QUOTE,
    },
    {
      state: {
        engine: {
          backgroundState: initialBackgroundState,
        },
      },
    },
  );
}

const mockSetOptions = jest.fn();
const mockNavigate = jest.fn();
const mockGoBack = jest.fn();
const mockReset = jest.fn();
const mockPop = jest.fn();
const mockTrackEvent = jest.fn();

jest.mock('@react-navigation/native', () => {
  const actualReactNavigation = jest.requireActual('@react-navigation/native');
  return {
    ...actualReactNavigation,
    useNavigation: () => ({
      navigate: mockNavigate,
      setOptions: mockSetOptions.mockImplementation(
        actualReactNavigation.useNavigation().setOptions,
      ),
      goBack: mockGoBack,
      reset: mockReset,
      dangerouslyGetParent: () => ({
        pop: mockPop,
      }),
    }),
  };
});

const mockQueryGetCountries = jest.fn();
const mockClearUnsupportedRegion = jest.fn();

const mockUseRegionsInitialValues: Partial<ReturnType<typeof useRegions>> = {
  data: mockRegionsData,
  isFetching: false,
  error: null,
  query: mockQueryGetCountries,
  selectedRegion: mockRegionsData[0],
  unsupportedRegion: undefined,
  clearUnsupportedRegion: mockClearUnsupportedRegion,
};

let mockUseRegionsValues: Partial<ReturnType<typeof useRegions>> = {
  ...mockUseRegionsInitialValues,
};
jest.mock('../../hooks/useRegions', () => jest.fn(() => mockUseRegionsValues));

const mockGetCryptoCurrencies = jest.fn();

const mockUseCryptoCurrenciesInitialValues: Partial<
  ReturnType<typeof useCryptoCurrencies>
> = {
  cryptoCurrencies: mockCryptoCurrenciesData,
  errorCryptoCurrencies: null,
  isFetchingCryptoCurrencies: false,
  queryGetCryptoCurrencies: mockGetCryptoCurrencies,
};

let mockUseCryptoCurrenciesValues: Partial<
  ReturnType<typeof useCryptoCurrencies>
> = {
  ...mockUseCryptoCurrenciesInitialValues,
};
jest.mock('../../hooks/useCryptoCurrencies', () =>
  jest.fn(() => mockUseCryptoCurrenciesValues),
);

const mockGetFiatCurrencies = jest.fn();
const mockGetDefaultFiatCurrencies = jest.fn();

const mockUseFiatCurrenciesInitialValues: Partial<
  ReturnType<typeof useFiatCurrencies>
> = {
  defaultFiatCurrency: mockFiatCurrenciesData[0],
  queryDefaultFiatCurrency: mockGetDefaultFiatCurrencies,
  fiatCurrencies: mockFiatCurrenciesData,
  queryGetFiatCurrencies: mockGetFiatCurrencies,
  errorFiatCurrency: null,
  isFetchingFiatCurrency: false,
  currentFiatCurrency: mockFiatCurrenciesData[0],
};

let mockUseFiatCurrenciesValues: Partial<ReturnType<typeof useFiatCurrencies>> =
  {
    ...mockUseFiatCurrenciesInitialValues,
  };
jest.mock('../../hooks/useFiatCurrencies', () =>
  jest.fn(() => mockUseFiatCurrenciesValues),
);

const mockQueryGetPaymentMethods = jest.fn();

const mockUsePaymentMethodsInitialValues: Partial<
  ReturnType<typeof usePaymentMethods>
> = {
  data: mockPaymentMethods as Payment[],
  isFetching: false,
  error: null,
  query: mockQueryGetPaymentMethods,
  currentPaymentMethod: mockPaymentMethods[0] as Payment,
};

let mockUsePaymentMethodsValues = {
  ...mockUsePaymentMethodsInitialValues,
};

jest.mock('../../hooks/usePaymentMethods', () =>
  jest.fn(() => mockUsePaymentMethodsValues),
);

const MAX_LIMIT = 4;
const VALID_AMOUNT = 3;
const MIN_LIMIT = 2;
const mockUseLimitsInitialValues: Partial<ReturnType<typeof useLimits>> = {
  limits: {
    minAmount: MIN_LIMIT,
    maxAmount: MAX_LIMIT,
    feeDynamicRate: 1,
    feeFixedRate: 1,
    quickAmounts: [100, 500, 1000],
  },
  isAmountBelowMinimum: jest
    .fn()
    .mockImplementation((amount) => amount < MIN_LIMIT),
  isAmountAboveMaximum: jest
    .fn()
    .mockImplementation((amount) => amount > MAX_LIMIT),
  isAmountValid: jest.fn(),
};

let mockUseLimitsValues = {
  ...mockUseLimitsInitialValues,
};

jest.mock('../../hooks/useLimits', () => jest.fn(() => mockUseLimitsValues));

const mockUseAddressBalanceInitialValue: ReturnType<typeof useAddressBalance> =
  {
    addressBalance: '5.36385 ETH',
  };

jest.mock('../../../../../hooks/useAddressBalance/useAddressBalance', () =>
  jest.fn(() => mockUseAddressBalanceInitialValue),
);

const mockUseBalanceInitialValue: Partial<ReturnType<typeof useBalance>> = {
  balanceFiat: '$27.02',
  balanceBN: toTokenMinimalUnit('5.36385', 18) as BN,
};

const mockUseBalanceValues = {
  ...mockUseBalanceInitialValue,
};

jest.mock('../../../common/hooks/useBalance', () =>
  jest.fn(() => mockUseBalanceValues),
);

const mockSetSelectedRegion = jest.fn();
const mockSetSelectedPaymentMethodId = jest.fn();
const mockSetSelectedAsset = jest.fn();
const mockSetSelectedFiatCurrencyId = jest.fn();

const mockUseRampSDKInitialValues: Partial<RampSDK> = {
  selectedPaymentMethodId: mockPaymentMethods[0].id,
  selectedRegion: mockRegionsData[0],
  setSelectedRegion: mockSetSelectedRegion,
  selectedAsset: mockCryptoCurrenciesData[0],
  setSelectedAsset: mockSetSelectedAsset,
  selectedFiatCurrencyId: mockFiatCurrenciesData[0].id,
  setSelectedFiatCurrencyId: mockSetSelectedFiatCurrencyId,
  selectedChainId: '1',
  selectedNetworkName: 'Ethereum',
  sdkError: undefined,
  setSelectedPaymentMethodId: mockSetSelectedPaymentMethodId,
  isBuy: true,
  isSell: false,
};

let mockUseRampSDKValues: Partial<RampSDK> = {
  ...mockUseRampSDKInitialValues,
};

jest.mock('../../../common/sdk', () => ({
  ...jest.requireActual('../../../common/sdk'),
  useRampSDK: () => mockUseRampSDKValues,
}));

let mockUseParamsValues: {
  showBack?: boolean;
} = {
  showBack: undefined,
};

jest.mock('../../../../../../util/navigation/navUtils', () => ({
  ...jest.requireActual('../../../../../../util/navigation/navUtils'),
  useParams: jest.fn(() => mockUseParamsValues),
}));

jest.mock('../../../common/hooks/useAnalytics', () => () => mockTrackEvent);

describe('BuildQuote View', () => {
  afterEach(() => {
    mockNavigate.mockClear();
    mockGoBack.mockClear();
    mockSetOptions.mockClear();
    mockReset.mockClear();
    mockPop.mockClear();
    mockTrackEvent.mockClear();
    (mockUseRampSDKInitialValues.setSelectedRegion as jest.Mock).mockClear();
  });

  beforeEach(() => {
    mockUseRampSDKValues = {
      ...mockUseRampSDKInitialValues,
    };
    mockUseRegionsValues = {
      ...mockUseRegionsInitialValues,
    };
    mockUseCryptoCurrenciesValues = {
      ...mockUseCryptoCurrenciesInitialValues,
    };
    mockUseFiatCurrenciesValues = {
      ...mockUseFiatCurrenciesInitialValues,
    };
    mockUsePaymentMethodsValues = {
      ...mockUsePaymentMethodsInitialValues,
    };
    mockUseLimitsValues = {
      ...mockUseLimitsInitialValues,
    };
    mockUseParamsValues = {
      showBack: undefined,
    };
  });

  //
  // RENDER & SDK TESTS
  //
  it('renders correctly', async () => {
    render(BuildQuote);
    expect(screen.toJSON()).toMatchSnapshot();

    mockUseRampSDKValues.isBuy = false;
    mockUseRampSDKValues.isSell = true;
    render(BuildQuote);
    expect(screen.toJSON()).toMatchSnapshot();
  });

  it('renders correctly when sdkError is present', async () => {
    mockUseRampSDKValues = {
      ...mockUseRampSDKInitialValues,
      sdkError: new Error('sdkError'),
    };
    render(BuildQuote);
    expect(screen.toJSON()).toMatchSnapshot();

    mockUseRampSDKValues = {
      ...mockUseRampSDKInitialValues,
      isBuy: false,
      isSell: true,
      sdkError: new Error('sdkError in sell'),
    };
    render(BuildQuote);
    expect(screen.toJSON()).toMatchSnapshot();
  });

  it('navigates to home when clicking sdKError button', async () => {
    mockUseRampSDKValues = {
      ...mockUseRampSDKInitialValues,
      sdkError: new Error('sdkError'),
    };
    render(BuildQuote);
    fireEvent.press(
      screen.getByRole('button', { name: 'Return to Home Screen' }),
    );
    expect(mockPop).toBeCalledTimes(1);

    mockPop.mockReset();

    mockUseRampSDKValues = {
      ...mockUseRampSDKInitialValues,
      isBuy: false,
      isSell: true,
      sdkError: new Error('sdkError in sell'),
    };
    render(BuildQuote);
    fireEvent.press(
      screen.getByRole('button', { name: 'Return to Home Screen' }),
    );
    expect(mockPop).toBeCalledTimes(1);
  });

  it('calls setOptions when rendering', async () => {
    render(BuildQuote);
    expect(mockSetOptions).toBeCalledTimes(1);

    mockSetOptions.mockReset();

    mockUseRampSDKValues.isBuy = false;
    mockUseRampSDKValues.isSell = true;
    render(BuildQuote);
    expect(mockSetOptions).toBeCalledTimes(1);
  });

  it('navigates and tracks event on cancel button press', async () => {
    render(BuildQuote);
    fireEvent.press(screen.getByRole('button', { name: 'Cancel' }));
    expect(mockPop).toHaveBeenCalled();
    expect(mockTrackEvent).toBeCalledWith('ONRAMP_CANCELED', {
      chain_id_destination: '1',
      location: 'Amount to Buy Screen',
    });

    mockPop.mockReset();
    mockTrackEvent.mockReset();

    mockUseRampSDKValues.isBuy = false;
    mockUseRampSDKValues.isSell = true;

    // TODO(analytics): replace with correct event once sell analytics is implemented
    render(BuildQuote);
    fireEvent.press(screen.getByRole('button', { name: 'Cancel' }));
    expect(mockPop).toHaveBeenCalled();
    expect(mockTrackEvent).toBeCalledWith('ONRAMP_CANCELED', {
      chain_id_destination: '1',
      location: 'Amount to Buy Screen',
    });
  });

  describe('Regions data', () => {
    it('renders the loading page when regions are loading', async () => {
      mockUseRegionsValues = {
        ...mockUseRegionsInitialValues,
        isFetching: true,
      };
      render(BuildQuote);
      expect(screen.toJSON()).toMatchSnapshot();
    });

    it('renders an error page when there is a region error', async () => {
      mockUseRegionsValues = {
        ...mockUseRegionsInitialValues,
        error: 'Test error',
      };
      render(BuildQuote);
      expect(screen.toJSON()).toMatchSnapshot();
    });

    it('queries region data when error CTA is clicked', async () => {
      mockUseRegionsValues = {
        ...mockUseRegionsInitialValues,
        error: 'Test error',
      };
      render(BuildQuote);
      fireEvent.press(screen.getByRole('button', { name: 'Try again' }));
      expect(mockQueryGetCountries).toBeCalledTimes(1);
    });

    it('calls setSelectedRegion when selecting a region', async () => {
      render(BuildQuote);
      await act(async () =>
        fireEvent.press(
          getByRoleButton(mockUseRegionsValues.selectedRegion?.emoji),
        ),
      );
      await act(async () =>
        fireEvent.press(getByRoleButton(mockRegionsData[1].name)),
      );
      expect(mockSetSelectedRegion).toHaveBeenCalledWith(mockRegionsData[1]);
    });
  });

  describe('Crypto Currency Data', () => {
    it('renders the loading page when cryptos are loading', async () => {
      mockUseCryptoCurrenciesValues = {
        ...mockUseCryptoCurrenciesInitialValues,
        isFetchingCryptoCurrencies: true,
      };
      render(BuildQuote);
      expect(screen.toJSON()).toMatchSnapshot();
    });

    it('renders a special error page if crypto currencies are not available', async () => {
      mockUseCryptoCurrenciesValues = {
        ...mockUseCryptoCurrenciesInitialValues,
        cryptoCurrencies: [],
      };
      render(BuildQuote);
      expect(screen.toJSON()).toMatchSnapshot();
    });

    it('renders an error page when there is a cryptos error', async () => {
      mockUseCryptoCurrenciesValues = {
        ...mockUseCryptoCurrenciesInitialValues,
        errorCryptoCurrencies: 'Test error',
      };
      render(BuildQuote);
      expect(screen.toJSON()).toMatchSnapshot();
    });

    it('queries crypto data when error CTA is clicked', async () => {
      mockUseCryptoCurrenciesValues = {
        ...mockUseCryptoCurrenciesInitialValues,
        errorCryptoCurrencies: 'Test error',
      };
      render(BuildQuote);
      fireEvent.press(screen.getByRole('button', { name: 'Try again' }));
      expect(mockGetCryptoCurrencies).toBeCalledTimes(1);
    });

    it('calls setSelectedAsset when selecting a crypto', async () => {
      render(BuildQuote);
      fireEvent.press(getByRoleButton(mockCryptoCurrenciesData[0].name));
      fireEvent.press(getByRoleButton(mockCryptoCurrenciesData[1].name));
      expect(mockSetSelectedAsset).toHaveBeenCalledWith(
        mockCryptoCurrenciesData[1],
      );
    });
  });

  describe('Payment Method Data', () => {
    it('renders the loading page when payment methods are loading', async () => {
      mockUsePaymentMethodsValues = {
        ...mockUsePaymentMethodsInitialValues,
        isFetching: true,
      };
      render(BuildQuote);
      expect(screen.toJSON()).toMatchSnapshot();
    });

    it('renders an error page when there is a payment method error', async () => {
      mockUsePaymentMethodsValues = {
        ...mockUsePaymentMethodsInitialValues,
        error: 'Test error',
      };
      render(BuildQuote);
      expect(screen.toJSON()).toMatchSnapshot();
    });

    it('queries for payment methods when error CTA is clicked', async () => {
      mockUsePaymentMethodsValues = {
        ...mockUsePaymentMethodsInitialValues,
        error: 'Test error',
      };
      render(BuildQuote);
      fireEvent.press(screen.getByRole('button', { name: 'Try again' }));
      expect(mockQueryGetPaymentMethods).toBeCalledTimes(1);
    });

    it('calls setSelectedPaymentMethodId when selecting a payment method', async () => {
      render(BuildQuote);
      fireEvent.press(getByRoleButton(mockPaymentMethods[0].name));
      fireEvent.press(getByRoleButton(mockPaymentMethods[1].name));
      expect(mockSetSelectedPaymentMethodId).toHaveBeenCalledWith(
        mockPaymentMethods[1]?.id,
      );
    });
  });

  describe('Fiat Currency Data', () => {
    it('renders the loading page when fiats are loading', async () => {
      mockUseFiatCurrenciesValues = {
        ...mockUseFiatCurrenciesInitialValues,
        isFetchingFiatCurrency: true,
      };
      render(BuildQuote);
      expect(screen.toJSON()).toMatchSnapshot();
    });

    it('renders an error page when there is a fiat error', async () => {
      mockUseFiatCurrenciesValues = {
        ...mockUseFiatCurrenciesInitialValues,
        errorFiatCurrency: 'Test error',
      };
      render(BuildQuote);
      expect(screen.toJSON()).toMatchSnapshot();
    });

    it('queries for fiats when error CTA is clicked', async () => {
      mockUseFiatCurrenciesValues = {
        ...mockUseFiatCurrenciesInitialValues,
        errorFiatCurrency: 'Test error',
      };
      render(BuildQuote);
      fireEvent.press(screen.getByRole('button', { name: 'Try again' }));
      expect(mockGetFiatCurrencies).toBeCalledTimes(1);
    });

    it('calls setSelectedFiatCurrencyId when selecting a new fiat', async () => {
      render(BuildQuote);
      fireEvent.press(getByRoleButton(mockFiatCurrenciesData[0].symbol));
      fireEvent.press(getByRoleButton(mockFiatCurrenciesData[1].symbol));
      expect(mockSetSelectedFiatCurrencyId).toHaveBeenCalledWith(
        mockFiatCurrenciesData[1]?.id,
      );
    });
  });

  describe('Amount to buy input', () => {
    it('updates the amount input', async () => {
      render(BuildQuote);
      const initialAmount = '0';
      const validAmount = VALID_AMOUNT.toString();
      const symbol =
        mockUseFiatCurrenciesValues.currentFiatCurrency?.denomSymbol;
      fireEvent.press(getByRoleButton(`${symbol}${initialAmount}`));
      fireEvent.press(getByRoleButton(validAmount));
      expect(getByRoleButton(`${symbol}${validAmount}`)).toBeTruthy();
    });

    it('updates the amount input with quick amount buttons', async () => {
      render(BuildQuote);
      const initialAmount = '0';
      const quickAmount =
        mockUseLimitsInitialValues?.limits?.quickAmounts?.[0].toString();
      const symbol =
        mockUseFiatCurrenciesValues.currentFiatCurrency?.denomSymbol;
      fireEvent.press(getByRoleButton(`${symbol}${initialAmount}`));
      fireEvent.press(getByRoleButton(`${symbol}${quickAmount}`));
      expect(
        screen.queryAllByRole('button', { name: `${symbol}${quickAmount}` }),
      ).toHaveLength(2);
    });

    it('validates the max limit', () => {
      render(BuildQuote);
      const initialAmount = '0';
      const invalidMaxAmount = (MAX_LIMIT + 1).toString();
      const denomSymbol =
        mockUseFiatCurrenciesValues.currentFiatCurrency?.denomSymbol;
      fireEvent.press(getByRoleButton(`${denomSymbol}${initialAmount}`));
      fireEvent.press(getByRoleButton(invalidMaxAmount));
      expect(
        screen.getByText(`Maximum deposit is ${denomSymbol}${MAX_LIMIT}`),
      ).toBeTruthy();
    });

    it('validates the min limit', () => {
      render(BuildQuote);
      const initialAmount = '0';
      const invalidMinAmount = (MIN_LIMIT - 1).toString();
      const denomSymbol =
        mockUseFiatCurrenciesValues.currentFiatCurrency?.denomSymbol;
      fireEvent.press(getByRoleButton(`${denomSymbol}${initialAmount}`));
      fireEvent.press(getByRoleButton(invalidMinAmount));
      expect(
        screen.getByText(`Minimum deposit is ${denomSymbol}${MIN_LIMIT}`),
      ).toBeTruthy();
    });
  });

  describe('Amount to sell input', () => {
    beforeEach(() => {
      mockUseRampSDKValues.isBuy = false;
      mockUseRampSDKValues.isSell = true;
      mockUseLimitsValues = {
        ...mockUseLimitsInitialValues,
        limits: {
          ...(mockUseLimitsInitialValues.limits as Limits),
          quickAmounts: undefined,
        },
      };
    });

    it('updates the amount input', async () => {
      render(BuildQuote);
      const initialAmount = '0';
      const validAmount = VALID_AMOUNT.toString();
      const symbol = mockUseRampSDKValues.selectedAsset?.symbol;
      fireEvent.press(getByRoleButton(`${initialAmount} ${symbol}`));
      fireEvent.press(getByRoleButton(validAmount));
      expect(getByRoleButton(`${validAmount} ${symbol}`)).toBeTruthy();
    });

    it('validates the max limit', () => {
      render(BuildQuote);
      const initialAmount = '0';
      const invalidMaxAmount = (MAX_LIMIT + 1).toString();
      const symbol = mockUseRampSDKValues.selectedAsset?.symbol;
      fireEvent.press(getByRoleButton(`${initialAmount} ${symbol}`));
      fireEvent.press(getByRoleButton(invalidMaxAmount));
      expect(
        screen.getByText('Enter a smaller amount to continue'),
      ).toBeTruthy();
    });

    it('validates the min limit', () => {
      render(BuildQuote);
      const initialAmount = '0';
      const invalidMinAmount = (MIN_LIMIT - 1).toString();
      const symbol = mockUseRampSDKValues.selectedAsset?.symbol;
      fireEvent.press(getByRoleButton(`${initialAmount} ${symbol}`));
      fireEvent.press(getByRoleButton(invalidMinAmount));
      expect(
        screen.getByText('Enter a larger amount to continue'),
      ).toBeTruthy();
    });

    it('validates the insufficient balance', () => {
      mockUseLimitsValues.limits = {
        ...mockUseLimitsValues.limits,
        maxAmount: 10,
      } as Limits;

      mockUseBalanceValues.balanceBN = toTokenMinimalUnit(
        '5',
        mockUseRampSDKValues.selectedAsset?.decimals || 18,
      ) as BN;
      render(BuildQuote);
      const initialAmount = '0';
      const overBalanceAmout = '6';
      const symbol = mockUseRampSDKValues.selectedAsset?.symbol;
      fireEvent.press(getByRoleButton(`${initialAmount} ${symbol}`));
      fireEvent.press(getByRoleButton(overBalanceAmout));
      expect(
        screen.getByText('This amount is higher than your balance'),
      ).toBeTruthy();
    });
  });

  //
  // SUBMIT BUTTON TEST
  //
  it('Directs the user to the quotes page with correct parameters', () => {
    render(BuildQuote);

    const submitBtn = getByRoleButton('Get quotes');
    expect(submitBtn).toBeTruthy();
    expect(submitBtn.props.disabled).toBe(true);

    const initialAmount = '0';
    const validAmount = VALID_AMOUNT.toString();
    const denomSymbol =
      mockUseFiatCurrenciesValues.currentFiatCurrency?.denomSymbol;
    fireEvent.press(getByRoleButton(`${denomSymbol}${initialAmount}`));
    fireEvent.press(getByRoleButton(validAmount));
    fireEvent.press(getByRoleButton('Done'));
    expect(submitBtn.props.disabled).toBe(false);

    fireEvent.press(submitBtn);

    expect(mockNavigate).toHaveBeenCalledWith(Routes.RAMP.QUOTES, {
      amount: VALID_AMOUNT,
      asset: mockUseRampSDKValues.selectedAsset,
      fiatCurrency: mockUseFiatCurrenciesValues.currentFiatCurrency,
    });

    expect(mockTrackEvent).toHaveBeenCalledWith('ONRAMP_QUOTES_REQUESTED', {
      amount: VALID_AMOUNT,
      currency_source: mockUseFiatCurrenciesValues?.currentFiatCurrency?.symbol,
      currency_destination: mockUseRampSDKValues?.selectedAsset?.symbol,
      payment_method_id: mockUsePaymentMethodsValues.currentPaymentMethod?.id,
      chain_id_destination: '1',
      location: 'Amount to Buy Screen',
    });
  });

  it('Directs the user to the sell quotes page with correct parameters', () => {
    mockUseRampSDKValues.isBuy = false;
    mockUseRampSDKValues.isSell = true;
    render(BuildQuote);

    const submitBtn = getByRoleButton('Get quotes');
    expect(submitBtn).toBeTruthy();
    expect(submitBtn.props.disabled).toBe(true);

    const initialAmount = '0';
    const validAmount = VALID_AMOUNT.toString();
    const symbol = mockUseRampSDKValues.selectedAsset?.symbol;
    fireEvent.press(getByRoleButton(`${initialAmount} ${symbol}`));
    fireEvent.press(getByRoleButton(validAmount));
    fireEvent.press(getByRoleButton('Done'));
    expect(submitBtn.props.disabled).toBe(false);

    fireEvent.press(submitBtn);

    expect(mockNavigate).toHaveBeenCalledWith(Routes.RAMP.QUOTES, {
      amount: VALID_AMOUNT,
      asset: mockUseRampSDKValues.selectedAsset,
      fiatCurrency: mockUseFiatCurrenciesValues.currentFiatCurrency,
    });

    // TODO(analytics): update with correct event once sell analytics is implemented
    expect(mockTrackEvent).toHaveBeenCalledWith('ONRAMP_QUOTES_REQUESTED', {
      amount: VALID_AMOUNT,
      currency_source: mockUseFiatCurrenciesValues?.currentFiatCurrency?.symbol,
      currency_destination: mockUseRampSDKValues?.selectedAsset?.symbol,
      payment_method_id: mockUsePaymentMethodsValues.currentPaymentMethod?.id,
      chain_id_destination: '1',
      location: 'Amount to Buy Screen',
    });
  });
});<|MERGE_RESOLUTION|>--- conflicted
+++ resolved
@@ -21,10 +21,6 @@
 import useAddressBalance from '../../../../../hooks/useAddressBalance/useAddressBalance';
 import useBalance from '../../../common/hooks/useBalance';
 import { toTokenMinimalUnit } from '../../../../../../util/number';
-<<<<<<< HEAD
-import { BN } from 'ethereumjs-util';
-=======
->>>>>>> e0dcb17a
 
 const getByRoleButton = (name?: string | RegExp) =>
   screen.getByRole('button', { name });
