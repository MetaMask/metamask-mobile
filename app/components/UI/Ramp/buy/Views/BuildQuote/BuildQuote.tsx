--- conflicted
+++ resolved
@@ -569,17 +569,10 @@
   }
 
   let displayAmount;
-<<<<<<< HEAD
-  if (!isBuy) {
-    displayAmount = `${amount} ${selectedAsset?.symbol}`;
-  } else {
-    displayAmount = amountFocused ? amount : formatAmount(amountNumber);
-=======
   if (isBuy) {
     displayAmount = amountFocused ? amount : formatAmount(amountNumber);
   } else {
     displayAmount = `${amount} ${selectedAsset?.symbol}`;
->>>>>>> c2539f10
   }
 
   return (
