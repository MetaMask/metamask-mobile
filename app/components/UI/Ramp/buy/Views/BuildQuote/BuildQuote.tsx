import React, {
  useCallback,
  useEffect,
  useMemo,
  useRef,
  useState,
} from 'react';
import { Pressable, View, BackHandler } from 'react-native';
import Animated, {
  useAnimatedStyle,
  useSharedValue,
  withTiming,
} from 'react-native-reanimated';
import { useNavigation } from '@react-navigation/native';
import { BN } from 'ethereumjs-util';

import { useRampSDK } from '../../../common/sdk';
import usePaymentMethods from '../../hooks/usePaymentMethods';
import useRegions from '../../hooks/useRegions';
import useAnalytics from '../../../common/hooks/useAnalytics';
import useFiatCurrencies from '../../hooks/useFiatCurrencies';
import useCryptoCurrencies from '../../hooks/useCryptoCurrencies';
import useLimits from '../../hooks/useLimits';
import useBalance from '../../../common/hooks/useBalance';

import useAddressBalance from '../../../../../hooks/useAddressBalance/useAddressBalance';
import { Asset } from '../../../../../hooks/useAddressBalance/useAddressBalance.types';
import useModalHandler from '../../../../../Base/hooks/useModalHandler';

import Text from '../../../../../Base/Text';
import BaseListItem from '../../../../../Base/ListItem';
import BaseSelectorButton from '../../../../../Base/SelectorButton';
import StyledButton from '../../../../StyledButton';

import ScreenLayout from '../../../common/components/ScreenLayout';
import Box from '../../../common/components/Box';
import Row from '../../../common/components/Row';
import AssetSelectorButton from '../../../common/components/AssetSelectorButton';
import PaymentMethodSelector from '../../../common/components/PaymentMethodSelector';
import AmountInput from '../../../common/components/AmountInput';
import Keypad from '../../../common/components/Keypad';
import QuickAmounts from '../../../common/components/QuickAmounts';
import AccountSelector from '../../../common/components/AccountSelector';
import TokenIcon from '../../../../Swaps/components/TokenIcon';
import CustomActionButton from '../../../common/containers/CustomActionButton';
import TokenSelectModal from '../../../common/components/TokenSelectModal';
import PaymentMethodModal from '../../../common/components/PaymentMethodModal';
import PaymentMethodIcon from '../../../common/components/PaymentMethodIcon';
import FiatSelectModal from '../../../common/components/modals/FiatSelectModal';
import ErrorViewWithReporting from '../../../common/components/ErrorViewWithReporting';
import RegionModal from '../../../common/components/RegionModal';
import SkeletonText from '../../../common/components/SkeletonText';
import ErrorView from '../../../common/components/ErrorView';

import { NATIVE_ADDRESS } from '../../../../../../constants/on-ramp';
import { getFiatOnRampAggNavbar } from '../../../../Navbar';
import { strings } from '../../../../../../../locales/i18n';
import {
  createNavigationDetails,
  useParams,
} from '../../../../../../util/navigation/navUtils';
import Routes from '../../../../../../constants/navigation/Routes';
import { formatAmount } from '../../../common/utils';
import { createQuotesNavDetails } from '../Quotes/Quotes';
import { QuickAmount, Region, ScreenLocation } from '../../../common/types';
import { useStyles } from '../../../../../../component-library/hooks';

import styleSheet from './BuildQuote.styles';
<<<<<<< HEAD
import { toTokenMinimalUnit } from '../../../../../../util/number';
import { getDecimalChainId } from '../../../../../../util/networks';
=======
import {
  toTokenMinimalUnit,
  fromTokenMinimalUnitString,
} from '../../../../../../util/number';
import useGasPriceEstimation from '../../../common/hooks/useGasPriceEstimation';
>>>>>>> f22e0eb8

// TODO: Convert into typescript and correctly type
const ListItem = BaseListItem as any;
const SelectorButton = BaseSelectorButton as any;

const TRANSFER_GAS_LIMIT = 21000;
interface BuildQuoteParams {
  showBack?: boolean;
}

export const createBuildQuoteNavDetails =
  createNavigationDetails<BuildQuoteParams>(Routes.RAMP.BUILD_QUOTE);

const BuildQuote = () => {
  const navigation = useNavigation();
  const params = useParams<BuildQuoteParams>();
  const {
    styles,
    theme: { colors },
  } = useStyles(styleSheet, {});
  const trackEvent = useAnalytics();
  const [amountFocused, setAmountFocused] = useState(false);
  const [amount, setAmount] = useState('0');
  const [amountNumber, setAmountNumber] = useState(0);
  const [amountBNMinimalUnit, setAmountBNMinimalUnit] = useState<BN>();
  const [error, setError] = useState<string | null>(null);
  const keyboardHeight = useRef(1000);
  const keypadOffset = useSharedValue(1000);
  const [
    isTokenSelectorModalVisible,
    toggleTokenSelectorModal,
    ,
    hideTokenSelectorModal,
  ] = useModalHandler(false);
  const [
    isFiatSelectorModalVisible,
    toggleFiatSelectorModal,
    ,
    hideFiatSelectorModal,
  ] = useModalHandler(false);
  const [
    isPaymentMethodModalVisible,
    ,
    showPaymentMethodsModal,
    hidePaymentMethodModal,
  ] = useModalHandler(false);
  const [isRegionModalVisible, toggleRegionModal, , hideRegionModal] =
    useModalHandler(false);

  /**
   * Grab the current state of the SDK via the context.
   */
  const {
    selectedPaymentMethodId,
    setSelectedPaymentMethodId,
    selectedRegion,
    setSelectedRegion,
    selectedAsset,
    setSelectedAsset,
    selectedFiatCurrencyId,
    setSelectedFiatCurrencyId,
    selectedAddress,
    selectedChainId,
    selectedNetworkName,
    sdkError,
    rampType,
    isBuy,
    isSell,
  } = useRampSDK();

  const screenLocation: ScreenLocation = isBuy
    ? 'Amount to Buy Screen'
    : 'Amount to Sell Screen';

  const {
    data: regions,
    isFetching: isFetchingRegions,
    error: errorRegions,
    query: queryGetRegions,
  } = useRegions();

  const {
    data: paymentMethods,
    error: errorPaymentMethods,
    isFetching: isFetchingPaymentMethods,
    query: queryGetPaymentMethods,
    currentPaymentMethod,
  } = usePaymentMethods();

  const {
    defaultFiatCurrency,
    queryDefaultFiatCurrency,
    fiatCurrencies,
    queryGetFiatCurrencies,
    errorFiatCurrency,
    isFetchingFiatCurrency,
    currentFiatCurrency,
  } = useFiatCurrencies();

  const {
    cryptoCurrencies,
    errorCryptoCurrencies,
    isFetchingCryptoCurrencies,
    queryGetCryptoCurrencies,
  } = useCryptoCurrencies();

  const { limits, isAmountBelowMinimum, isAmountAboveMaximum, isAmountValid } =
    useLimits();

  const gasPriceEstimation = useGasPriceEstimation({
    // 0 is set when buying since there's no transaction involved
    gasLimit: isBuy ? 0 : TRANSFER_GAS_LIMIT,
    estimateRange: 'high',
  });

  const assetForBalance =
    selectedAsset && selectedAsset.address !== NATIVE_ADDRESS
      ? {
          address: selectedAsset.address,
          symbol: selectedAsset.symbol,
          decimals: selectedAsset.decimals,
        }
      : {
          isETH: true,
        };

  const { addressBalance } = useAddressBalance(
    assetForBalance as Asset,
    selectedAddress,
  );

  const { balanceFiat, balanceBN } = useBalance(
    selectedAsset
      ? {
          address: selectedAsset.address,
          decimals: selectedAsset.decimals,
        }
      : undefined,
  );

  const maxSellAmount =
    balanceBN && gasPriceEstimation
      ? balanceBN?.sub(gasPriceEstimation.estimatedGasFee)
      : null;

  const amountIsBelowMinimum = useMemo(
    () => isAmountBelowMinimum(amountNumber),
    [amountNumber, isAmountBelowMinimum],
  );

  const amountIsAboveMaximum = useMemo(
    () => isAmountAboveMaximum(amountNumber),
    [amountNumber, isAmountAboveMaximum],
  );

  const amountIsValid = useMemo(
    () => isAmountValid(amountNumber),
    [amountNumber, isAmountValid],
  );

  const amountIsOverGas = useMemo(() => {
    if (isBuy || !maxSellAmount) {
      return false;
    }
    return Boolean(amountBNMinimalUnit?.gt(maxSellAmount));
  }, [amountBNMinimalUnit, isBuy, maxSellAmount]);

  const hasInsufficientBalance = useMemo(() => {
    if (!balanceBN || !amountBNMinimalUnit) {
      return false;
    }
    return balanceBN.lt(amountBNMinimalUnit);
  }, [balanceBN, amountBNMinimalUnit]);

  const isFetching =
    isFetchingCryptoCurrencies ||
    isFetchingPaymentMethods ||
    isFetchingFiatCurrency ||
    isFetchingRegions;

  const handleCancelPress = useCallback(() => {
    if (isBuy) {
      trackEvent('ONRAMP_CANCELED', {
        location: screenLocation,
        chain_id_destination: getDecimalChainId(selectedChainId),
      });
    } else {
      trackEvent('OFFRAMP_CANCELED', {
        location: screenLocation,
        chain_id_source: getDecimalChainId(selectedChainId),
      });
    }
  }, [screenLocation, isBuy, selectedChainId, trackEvent]);

  useEffect(() => {
    navigation.setOptions(
      getFiatOnRampAggNavbar(
        navigation,
        {
          title: isBuy
            ? strings('fiat_on_ramp_aggregator.amount_to_buy')
            : strings('fiat_on_ramp_aggregator.amount_to_sell'),
          showBack: params.showBack,
        },
        colors,
        handleCancelPress,
      ),
    );
  }, [navigation, colors, handleCancelPress, params.showBack, isBuy]);

  /**
   * * Keypad style, handlers and effects
   */
  const keypadContainerStyle = useAnimatedStyle(() => ({
    transform: [
      {
        translateY: withTiming(keypadOffset.value),
      },
    ],
  }));

  useEffect(() => {
    keypadOffset.value = amountFocused ? 40 : keyboardHeight.current + 80;
  }, [amountFocused, keyboardHeight, keypadOffset]);

  /**
   * Back handler to dismiss keypad
   */
  useEffect(() => {
    const backHandler = BackHandler.addEventListener(
      'hardwareBackPress',
      () => {
        if (amountFocused) {
          setAmountFocused(false);
          return true;
        }
      },
    );

    return () => backHandler.remove();
  }, [amountFocused]);

  const handleKeypadDone = useCallback(() => setAmountFocused(false), []);
  const onAmountInputPress = useCallback(() => setAmountFocused(true), []);

  const handleKeypadChange = useCallback(
    ({ value, valueAsNumber }) => {
      setAmount(`${value}`);
      setAmountNumber(valueAsNumber);
      if (isSell) {
        setAmountBNMinimalUnit(
          toTokenMinimalUnit(`${value}`, selectedAsset?.decimals ?? 0) as BN,
        );
      }
    },
    [isSell, selectedAsset?.decimals],
  );

  const handleQuickAmountPress = useCallback(
    ({ value }: QuickAmount) => {
      if (isBuy) {
        setAmount(`${value}`);
        setAmountNumber(value);
      } else {
        const percentage = value * 100;
        const amountPercentage = balanceBN
          ?.mul(new BN(percentage))
          .div(new BN(100));

        if (!amountPercentage) {
          return;
        }

        let amountToSet = amountPercentage;

        if (
          selectedAsset?.address === NATIVE_ADDRESS &&
          maxSellAmount &&
          maxSellAmount.lt(amountPercentage)
        ) {
          amountToSet = maxSellAmount;
        }

        const newAmountString = fromTokenMinimalUnitString(
          amountToSet.toString(10),
          selectedAsset?.decimals ?? 18,
        );
        setAmountBNMinimalUnit(amountToSet);
        setAmount(newAmountString);
        setAmountNumber(Number(newAmountString));
      }
    },
    [
      balanceBN,
      isBuy,
      maxSellAmount,
      selectedAsset?.address,
      selectedAsset?.decimals,
    ],
  );

  const onKeypadLayout = useCallback((event) => {
    const { height } = event.nativeEvent.layout;
    keyboardHeight.current = height;
  }, []);

  /**
   * * Region handlers
   */

  const handleChangeRegion = useCallback(() => {
    setAmountFocused(false);
    toggleRegionModal();
  }, [toggleRegionModal]);

  const handleRegionPress = useCallback(
    async (region: Region) => {
      hideRegionModal();
      setAmount('0');
      setAmountNumber(0);
      if (selectedFiatCurrencyId === defaultFiatCurrency?.id) {
        /*
         * Selected fiat currency is default, we will fetch
         * and select new region default fiat currency
         */
        const newRegionCurrency = await queryDefaultFiatCurrency(
          region.id,
          selectedPaymentMethodId,
        );
        setSelectedFiatCurrencyId(newRegionCurrency?.id);
      }
      setSelectedRegion(region);
    },
    [
      defaultFiatCurrency?.id,
      hideRegionModal,
      queryDefaultFiatCurrency,
      selectedFiatCurrencyId,
      selectedPaymentMethodId,
      setSelectedFiatCurrencyId,
      setSelectedRegion,
    ],
  );

  /**
   * * CryptoCurrency handlers
   */

  const handleAssetSelectorPress = useCallback(() => {
    setAmountFocused(false);
    toggleTokenSelectorModal();
  }, [toggleTokenSelectorModal]);

  const handleAssetPress = useCallback(
    (newAsset) => {
      setSelectedAsset(newAsset);
      hideTokenSelectorModal();
    },
    [hideTokenSelectorModal, setSelectedAsset],
  );

  /**
   * * FiatCurrency handlers
   */

  const handleFiatSelectorPress = useCallback(() => {
    setAmountFocused(false);
    toggleFiatSelectorModal();
  }, [toggleFiatSelectorModal]);

  const handleCurrencyPress = useCallback(
    (fiatCurrency) => {
      setSelectedFiatCurrencyId(fiatCurrency?.id);
      setAmount('0');
      setAmountNumber(0);
      hideFiatSelectorModal();
    },
    [hideFiatSelectorModal, setSelectedFiatCurrencyId],
  );

  /**
   * * PaymentMethod handlers
   */

  const handleChangePaymentMethod = useCallback(
    (paymentMethodId) => {
      if (paymentMethodId) {
        setAmount('0');
        setAmountNumber(0);
        setSelectedPaymentMethodId(paymentMethodId);
      }
      hidePaymentMethodModal();
    },
    [hidePaymentMethodModal, setSelectedPaymentMethodId],
  );

  /**
   * * Get Quote handlers
   */
  const handleGetQuotePress = useCallback(() => {
    if (selectedAsset && currentFiatCurrency) {
      navigation.navigate(
        ...createQuotesNavDetails({
          amount: isBuy ? amountNumber : amount,
          asset: selectedAsset,
          fiatCurrency: currentFiatCurrency,
        }),
      );

      const analyticsPayload = {
        payment_method_id: selectedPaymentMethodId as string,
        amount: amountNumber,
        location: screenLocation,
      };

      if (isBuy) {
        trackEvent('ONRAMP_QUOTES_REQUESTED', {
          ...analyticsPayload,
          currency_source: currentFiatCurrency.symbol,
          currency_destination: selectedAsset.symbol,
          chain_id_destination: getDecimalChainId(selectedChainId),
        });
      } else {
        trackEvent('OFFRAMP_QUOTES_REQUESTED', {
          ...analyticsPayload,
          currency_destination: currentFiatCurrency.symbol,
          currency_source: selectedAsset.symbol,
          chain_id_source: getDecimalChainId(selectedChainId),
        });
      }
    }
  }, [
    screenLocation,
    amount,
    amountNumber,
    currentFiatCurrency,
    isBuy,
    navigation,
    selectedAsset,
    selectedChainId,
    selectedPaymentMethodId,
    trackEvent,
  ]);

  const retryMethod = useCallback(() => {
    if (!error) {
      return null;
    }

    if (errorCryptoCurrencies) {
      return queryGetCryptoCurrencies();
    } else if (errorPaymentMethods) {
      return queryGetPaymentMethods();
    } else if (errorFiatCurrency) {
      queryDefaultFiatCurrency();
      return queryGetFiatCurrencies();
    } else if (errorRegions) {
      return queryGetRegions();
    }
  }, [
    error,
    errorRegions,
    errorFiatCurrency,
    errorPaymentMethods,
    errorCryptoCurrencies,
    queryDefaultFiatCurrency,
    queryGetRegions,
    queryGetCryptoCurrencies,
    queryGetFiatCurrencies,
    queryGetPaymentMethods,
  ]);

  useEffect(() => {
    setError(
      (errorCryptoCurrencies ||
        errorPaymentMethods ||
        errorFiatCurrency ||
        errorRegions) ??
        null,
    );
  }, [
    errorRegions,
    errorFiatCurrency,
    errorPaymentMethods,
    errorCryptoCurrencies,
  ]);

  if (sdkError) {
    return (
      <ScreenLayout>
        <ScreenLayout.Body>
          <ErrorViewWithReporting error={sdkError} location={screenLocation} />
        </ScreenLayout.Body>
      </ScreenLayout>
    );
  }

  if (error) {
    return (
      <ScreenLayout>
        <ScreenLayout.Body>
          <ErrorView
            description={error}
            ctaOnPress={retryMethod}
            location={screenLocation}
          />
        </ScreenLayout.Body>
      </ScreenLayout>
    );
  }

  if (isFetching) {
    return (
      <ScreenLayout>
        <ScreenLayout.Body>
          <ScreenLayout.Content>
            <View style={styles.flexRow}>
              <SkeletonText large thick />
              <SkeletonText thick smaller spacingHorizontal />
            </View>
            <SkeletonText thin small spacingTop spacingVertical />
            <Box>
              <ListItem.Content>
                <ListItem.Body>
                  <ListItem.Icon>
                    <SkeletonText />
                  </ListItem.Icon>
                </ListItem.Body>
                <SkeletonText smaller thin />
              </ListItem.Content>
            </Box>
            <SkeletonText spacingTopSmall spacingVertical thin medium />
            <SkeletonText thin smaller spacingVertical />
            <Box>
              <ListItem.Content>
                <ListItem.Body>
                  <SkeletonText small />
                </ListItem.Body>
                <SkeletonText smaller thin />
              </ListItem.Content>
            </Box>
            <SkeletonText spacingTopSmall spacingVertical thin medium />
          </ScreenLayout.Content>
        </ScreenLayout.Body>
      </ScreenLayout>
    );
  }

  if (!isFetching && cryptoCurrencies && cryptoCurrencies.length === 0) {
    return (
      <ScreenLayout>
        <ScreenLayout.Body>
          <ErrorView
            icon="info"
            title={strings('fiat_on_ramp_aggregator.no_tokens_available_title')}
            description={strings(
              isBuy
                ? 'fiat_on_ramp_aggregator.no_tokens_available'
                : 'fiat_on_ramp_aggregator.no_sell_tokens_available',
              {
                network:
                  selectedNetworkName ||
                  strings('fiat_on_ramp_aggregator.this_network'),
                region: selectedRegion?.name,
              },
            )}
            ctaLabel={strings(
              isBuy
                ? 'fiat_on_ramp_aggregator.change_payment_method'
                : 'fiat_on_ramp_aggregator.change_cash_destination',
            )}
            ctaOnPress={showPaymentMethodsModal as () => void}
            location={screenLocation}
          />
        </ScreenLayout.Body>
        <PaymentMethodModal
          isVisible={isPaymentMethodModalVisible}
          dismiss={hidePaymentMethodModal as () => void}
          title={strings(
            isBuy
              ? 'fiat_on_ramp_aggregator.select_payment_method'
              : 'fiat_on_ramp_aggregator.select_cash_destination',
          )}
          paymentMethods={paymentMethods}
          selectedPaymentMethodId={selectedPaymentMethodId}
          selectedPaymentMethodType={currentPaymentMethod?.paymentType}
          onItemPress={handleChangePaymentMethod}
          selectedRegion={selectedRegion}
          location={screenLocation}
          rampType={rampType}
        />
      </ScreenLayout>
    );
  }

  let displayAmount;
  if (isBuy) {
    displayAmount = amountFocused ? amount : formatAmount(amountNumber);
  } else {
    displayAmount = `${amount} ${selectedAsset?.symbol}`;
  }

  let quickAmounts: QuickAmount[] = [];

  if (isBuy) {
    quickAmounts =
      limits?.quickAmounts?.map((quickAmount) => ({
        value: quickAmount,
        label: currentFiatCurrency?.denomSymbol + quickAmount.toString(),
      })) ?? [];
  } else if (balanceBN && !balanceBN.isZero() && maxSellAmount?.gt(new BN(0))) {
    quickAmounts = [
      { value: 0.25, label: '25%' },
      { value: 0.5, label: '50%' },
      { value: 0.75, label: '75%' },
      {
        value: 1,
        label: strings('fiat_on_ramp_aggregator.max'),
        isNative: selectedAsset?.address === NATIVE_ADDRESS,
      },
    ];
  }

  return (
    <ScreenLayout>
      <ScreenLayout.Body>
        <Pressable
          onPress={handleKeypadDone}
          style={styles.viewContainer}
          accessible={false}
        >
          <ScreenLayout.Content>
            <Row style={styles.selectors}>
              <AccountSelector />
              <View style={styles.spacer} />
              <SelectorButton
                accessibilityRole="button"
                accessible
                onPress={handleChangeRegion}
              >
                <Text reset style={styles.flagText}>
                  {selectedRegion?.emoji}
                </Text>
              </SelectorButton>
              {isSell ? (
                <>
                  <View style={styles.spacer} />
                  <SelectorButton
                    accessibilityRole="button"
                    accessible
                    onPress={handleFiatSelectorPress}
                  >
                    <Text primary centered>
                      {currentFiatCurrency?.symbol}
                    </Text>
                  </SelectorButton>
                </>
              ) : null}
            </Row>
            <AssetSelectorButton
              label={
                isBuy
                  ? strings('fiat_on_ramp_aggregator.want_to_buy')
                  : strings('fiat_on_ramp_aggregator.want_to_sell')
              }
              icon={
                <TokenIcon
                  medium
                  icon={selectedAsset?.logo}
                  symbol={selectedAsset?.symbol}
                />
              }
              assetSymbol={selectedAsset?.symbol ?? ''}
              assetName={selectedAsset?.name ?? ''}
              onPress={handleAssetSelectorPress}
            />
            {addressBalance ? (
              <Row>
                <Text small grey>
                  {strings('fiat_on_ramp_aggregator.current_balance')}:{' '}
                  {addressBalance}
                  {balanceFiat ? ` ≈ ${balanceFiat}` : null}
                </Text>
              </Row>
            ) : null}

            <AmountInput
              highlighted={amountFocused}
              label={strings('fiat_on_ramp_aggregator.amount')}
              currencySymbol={
                isBuy ? currentFiatCurrency?.denomSymbol : undefined
              }
              amount={displayAmount}
              highlightedError={
                amountNumber > 0 && (!amountIsValid || amountIsOverGas)
              }
              currencyCode={isBuy ? currentFiatCurrency?.symbol : undefined}
              onPress={onAmountInputPress}
              onCurrencyPress={isBuy ? handleFiatSelectorPress : undefined}
            />
            {amountNumber > 0 &&
              amountIsValid &&
              !hasInsufficientBalance &&
              amountIsOverGas && (
                <Row>
                  <Text red small>
                    {strings('fiat_on_ramp_aggregator.enter_lower_gas_fees')}
                  </Text>
                </Row>
              )}
            {hasInsufficientBalance && (
              <Row>
                <Text red small>
                  {strings('fiat_on_ramp_aggregator.insufficient_balance')}
                </Text>
              </Row>
            )}
            {!hasInsufficientBalance && amountIsBelowMinimum && limits && (
              <Row>
                <Text red small>
                  {isBuy ? (
                    <>
                      {strings('fiat_on_ramp_aggregator.minimum')}{' '}
                      {currentFiatCurrency?.denomSymbol}
                      {formatAmount(limits.minAmount)}
                    </>
                  ) : (
                    strings('fiat_on_ramp_aggregator.enter_larger_amount')
                  )}
                </Text>
              </Row>
            )}
            {!hasInsufficientBalance && amountIsAboveMaximum && limits && (
              <Row>
                <Text red small>
                  {isBuy ? (
                    <>
                      {strings('fiat_on_ramp_aggregator.maximum')}{' '}
                      {currentFiatCurrency?.denomSymbol}
                      {formatAmount(limits.maxAmount)}
                    </>
                  ) : (
                    strings('fiat_on_ramp_aggregator.enter_smaller_amount')
                  )}
                </Text>
              </Row>
            )}
            <Row>
              <PaymentMethodSelector
                label={
                  isBuy
                    ? strings('fiat_on_ramp_aggregator.update_payment_method')
                    : strings('fiat_on_ramp_aggregator.send_cash_to')
                }
                icon={
                  <PaymentMethodIcon
                    paymentMethodIcons={currentPaymentMethod?.icons}
                    paymentMethodType={currentPaymentMethod?.paymentType}
                    size={20}
                    color={colors.icon.default}
                  />
                }
                name={currentPaymentMethod?.name}
                onPress={showPaymentMethodsModal as () => void}
              />
            </Row>
          </ScreenLayout.Content>
        </Pressable>
      </ScreenLayout.Body>
      <ScreenLayout.Footer>
        <ScreenLayout.Content>
          <Row style={styles.cta}>
            {currentPaymentMethod?.customAction ? (
              <CustomActionButton
                customAction={currentPaymentMethod.customAction}
                amount={amountNumber}
                disabled={!amountIsValid || amountNumber <= 0}
                fiatSymbol={currentFiatCurrency?.symbol}
              />
            ) : (
              <StyledButton
                type="confirm"
                onPress={handleGetQuotePress}
                accessibilityRole="button"
                accessible
                disabled={amountNumber <= 0}
              >
                {strings('fiat_on_ramp_aggregator.get_quotes')}
              </StyledButton>
            )}
          </Row>
        </ScreenLayout.Content>
      </ScreenLayout.Footer>

      <Animated.View
        style={[styles.keypadContainer, keypadContainerStyle]}
        onLayout={onKeypadLayout}
      >
        <QuickAmounts
          isBuy={isBuy}
          onAmountPress={handleQuickAmountPress}
          amounts={quickAmounts}
        />
        <Keypad
          value={amount}
          onChange={handleKeypadChange}
          currency={
            isBuy
              ? currentFiatCurrency?.symbol
              : `${selectedAsset?.symbol}-crypto`
          }
          decimals={
            isBuy ? currentFiatCurrency?.decimals : selectedAsset?.decimals
          }
        />
        <ScreenLayout.Content>
          <StyledButton
            type="confirm"
            onPress={handleKeypadDone}
            accessibilityRole="button"
            accessible
          >
            {strings('fiat_on_ramp_aggregator.done')}
          </StyledButton>
        </ScreenLayout.Content>
      </Animated.View>
      <TokenSelectModal
        isVisible={isTokenSelectorModalVisible}
        dismiss={toggleTokenSelectorModal as () => void}
        title={strings('fiat_on_ramp_aggregator.select_a_cryptocurrency')}
        description={strings(
          'fiat_on_ramp_aggregator.select_a_cryptocurrency_description',
          {
            network:
              selectedNetworkName ||
              strings('fiat_on_ramp_aggregator.this_network'),
          },
        )}
        tokens={cryptoCurrencies ?? []}
        onItemPress={handleAssetPress}
      />
      <FiatSelectModal
        isVisible={isFiatSelectorModalVisible}
        dismiss={toggleFiatSelectorModal as () => void}
        title={strings('fiat_on_ramp_aggregator.select_region_currency')}
        currencies={fiatCurrencies}
        onItemPress={handleCurrencyPress}
      />
      <PaymentMethodModal
        isVisible={isPaymentMethodModalVisible}
        dismiss={hidePaymentMethodModal as () => void}
        title={strings(
          isBuy
            ? 'fiat_on_ramp_aggregator.select_payment_method'
            : 'fiat_on_ramp_aggregator.select_cash_destination',
        )}
        paymentMethods={paymentMethods}
        selectedPaymentMethodId={selectedPaymentMethodId}
        selectedPaymentMethodType={currentPaymentMethod?.paymentType}
        onItemPress={handleChangePaymentMethod}
        selectedRegion={selectedRegion}
        location={screenLocation}
        rampType={rampType}
      />
      <RegionModal
        isVisible={isRegionModalVisible}
        title={strings('fiat_on_ramp_aggregator.region.title')}
        description={strings(
          isBuy
            ? 'fiat_on_ramp_aggregator.region.description'
            : 'fiat_on_ramp_aggregator.region.sell_description',
        )}
        data={regions}
        dismiss={hideRegionModal as () => void}
        onRegionPress={handleRegionPress}
        location={screenLocation}
        selectedRegion={selectedRegion}
        rampType={rampType}
      />
    </ScreenLayout>
  );
};

export default BuildQuote;<|MERGE_RESOLUTION|>--- conflicted
+++ resolved
@@ -66,16 +66,12 @@
 import { useStyles } from '../../../../../../component-library/hooks';
 
 import styleSheet from './BuildQuote.styles';
-<<<<<<< HEAD
-import { toTokenMinimalUnit } from '../../../../../../util/number';
 import { getDecimalChainId } from '../../../../../../util/networks';
-=======
 import {
   toTokenMinimalUnit,
   fromTokenMinimalUnitString,
 } from '../../../../../../util/number';
 import useGasPriceEstimation from '../../../common/hooks/useGasPriceEstimation';
->>>>>>> f22e0eb8
 
 // TODO: Convert into typescript and correctly type
 const ListItem = BaseListItem as any;
