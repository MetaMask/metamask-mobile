--- conflicted
+++ resolved
@@ -218,11 +218,7 @@
     expect(showInfoMock).toHaveBeenCalled();
   });
 
-<<<<<<< HEAD
-  it('sets expandedHeight on layout', () => {
-=======
   /* it('sets expandedHeight on layout', () => {
->>>>>>> 733bad1a
     const { getByTestId } = renderWithProvider(
       <Quote rampType={RampType.BUY} quote={mockQuote} showInfo={jest.fn()} />,
       { state: defaultState },
@@ -276,9 +272,5 @@
     );
     const animatedView = getByTestId('animated-view-opacity');
     expect(animatedView.props.style.opacity).toBe(1);
-<<<<<<< HEAD
-  });
-=======
   }); */
->>>>>>> 733bad1a
 });