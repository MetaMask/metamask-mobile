import React, {
  useCallback,
  useEffect,
  useMemo,
  useRef,
  useState,
} from 'react';
import { ActivityIndicator } from 'react-native';
import { FlatList } from 'react-native-gesture-handler';
import { CaipChainId } from '@metamask/utils';
import { useNavigation } from '@react-navigation/native';

import ScreenLayout from '../../Aggregator/components/ScreenLayout';
import TokenNetworkFilterBar from '../TokenNetworkFilterBar';
import TokenListItem from '../TokenListItem';
import { createUnsupportedTokenModalNavigationDetails } from '../UnsupportedTokenModal/UnsupportedTokenModal';

import { Box } from '@metamask/design-system-react-native';
import Text, {
  TextVariant,
} from '../../../../../component-library/components/Texts/Text';
import ListItemSelect from '../../../../../component-library/components/List/ListItemSelect';
import TextFieldSearch from '../../../../../component-library/components/Form/TextFieldSearch';

import useSearchTokenResults from '../../Deposit/hooks/useSearchTokenResults';
import { useRampTokens, RampsToken } from '../../hooks/useRampTokens';

import { createNavigationDetails } from '../../../../../util/navigation/navUtils';
import { strings } from '../../../../../../locales/i18n';
import { getDepositNavbarOptions } from '../../../Navbar';
import Routes from '../../../../../constants/navigation/Routes';
import { useTheme } from '../../../../../util/theme';
<<<<<<< HEAD
import {
  MOCK_CRYPTOCURRENCIES,
  MockDepositCryptoCurrency,
} from '../../Deposit/constants/mockCryptoCurrencies';
import { RampIntent } from '../../Aggregator/types';
import { useRampNavigation } from '../../hooks/useRampNavigation';
// TODO: Fetch these tokens from the API new enpoint for top 25 with supported status
//https://consensyssoftware.atlassian.net/browse/TRAM-2816

interface TokenSelectionParams {
  intent?: RampIntent;
}
=======
>>>>>>> ad2b657d

export const createTokenSelectionNavDetails = createNavigationDetails(
  Routes.RAMP.TOKEN_SELECTION,
);

function TokenSelection() {
  const listRef = useRef<FlatList>(null);
  const [searchString, setSearchString] = useState('');
  const [networkFilter, setNetworkFilter] = useState<CaipChainId[] | null>(
    null,
  );
  const theme = useTheme();

  const navigation = useNavigation();

  const { topTokens, allTokens, isLoading, error } = useRampTokens();

  // Use topTokens for initial display, allTokens when searching
  const supportedTokens = useMemo(() => {
    const tokensToUse = searchString.trim() ? allTokens : topTokens;
    return tokensToUse || [];
  }, [searchString, allTokens, topTokens]);

  const searchTokenResults = useSearchTokenResults({
    tokens: supportedTokens,
    networkFilter,
    searchString,
  });

  const { goToBuy } = useRampNavigation();

  const handleSelectAssetIdCallback = useCallback(
    (assetId: string) => {
      navigation.dangerouslyGetParent()?.goBack();
      goToBuy({ assetId });
    },
    [goToBuy, navigation],
  );

  const scrollToTop = useCallback(() => {
    if (listRef?.current) {
      listRef?.current.scrollToOffset({
        animated: false,
        offset: 0,
      });
    }
  }, []);

  const handleSearchTextChange = useCallback(
    (text: string) => {
      setSearchString(text);
      scrollToTop();
    },
    [scrollToTop],
  );

  const clearSearchText = useCallback(() => {
    handleSearchTextChange('');
  }, [handleSearchTextChange]);

  const handleUnsupportedInfoPress = useCallback(() => {
    navigation.navigate(...createUnsupportedTokenModalNavigationDetails());
  }, [navigation]);

  const renderToken = useCallback(
    ({ item: token }: { item: RampsToken }) => (
      <TokenListItem
        token={token}
        onPress={() => handleSelectAssetIdCallback(token.assetId)}
        isDisabled={!token.tokenSupported}
        onInfoPress={handleUnsupportedInfoPress}
      />
    ),
    [handleSelectAssetIdCallback, handleUnsupportedInfoPress],
  );

  const renderEmptyList = useCallback(
    () => (
      <ListItemSelect isSelected={false} isDisabled>
        <Text variant={TextVariant.BodyLGMedium}>
          {strings('deposit.token_modal.no_tokens_found', {
            searchString,
          })}
        </Text>
      </ListItemSelect>
    ),
    [searchString],
  );

  const uniqueNetworks = useMemo(() => {
    const uniqueNetworksSet = new Set<CaipChainId>();
    for (const token of supportedTokens) {
      uniqueNetworksSet.add(token.chainId);
    }
    return Array.from(uniqueNetworksSet);
  }, [supportedTokens]);

  useEffect(() => {
    navigation.setOptions(
      getDepositNavbarOptions(
        navigation,
        {
          title: strings('deposit.token_modal.select_token'),
          showBack: false,
        },
        theme,
      ),
    );
  }, [navigation, theme]);

  if (isLoading) {
    return (
      <ScreenLayout>
        <ScreenLayout.Body>
          <Box twClassName="flex-1 items-center justify-center">
            <ActivityIndicator
              size="large"
              color={theme.colors.primary.default}
            />
          </Box>
        </ScreenLayout.Body>
      </ScreenLayout>
    );
  }

  if (error) {
    return (
      <ScreenLayout>
        <ScreenLayout.Body>
          <Box twClassName="flex-1 items-center justify-center px-4">
            <Box twClassName="text-center">
              <Text variant={TextVariant.BodyMD}>
                {strings('deposit.token_modal.error_loading_tokens')}
              </Text>
            </Box>
          </Box>
        </ScreenLayout.Body>
      </ScreenLayout>
    );
  }

  return (
    <ScreenLayout>
      <ScreenLayout.Body>
        <Box twClassName="py-2">
          <TokenNetworkFilterBar
            networks={uniqueNetworks}
            networkFilter={networkFilter}
            setNetworkFilter={setNetworkFilter}
          />
        </Box>
        <Box twClassName="px-4 py-3">
          <TextFieldSearch
            value={searchString}
            showClearButton={searchString.length > 0}
            onPressClearButton={clearSearchText}
            onFocus={scrollToTop}
            onChangeText={handleSearchTextChange}
            placeholder={strings(
              'deposit.token_modal.search_by_name_or_address',
            )}
          />
        </Box>
        <FlatList
          ref={listRef}
          data={searchTokenResults as unknown as RampsToken[]}
          renderItem={renderToken}
          keyExtractor={(item) => item.assetId}
          ListEmptyComponent={renderEmptyList}
          keyboardDismissMode="on-drag"
          keyboardShouldPersistTaps="always"
        />
      </ScreenLayout.Body>
    </ScreenLayout>
  );
}

export default TokenSelection;<|MERGE_RESOLUTION|>--- conflicted
+++ resolved
@@ -30,21 +30,7 @@
 import { getDepositNavbarOptions } from '../../../Navbar';
 import Routes from '../../../../../constants/navigation/Routes';
 import { useTheme } from '../../../../../util/theme';
-<<<<<<< HEAD
-import {
-  MOCK_CRYPTOCURRENCIES,
-  MockDepositCryptoCurrency,
-} from '../../Deposit/constants/mockCryptoCurrencies';
-import { RampIntent } from '../../Aggregator/types';
 import { useRampNavigation } from '../../hooks/useRampNavigation';
-// TODO: Fetch these tokens from the API new enpoint for top 25 with supported status
-//https://consensyssoftware.atlassian.net/browse/TRAM-2816
-
-interface TokenSelectionParams {
-  intent?: RampIntent;
-}
-=======
->>>>>>> ad2b657d
 
 export const createTokenSelectionNavDetails = createNavigationDetails(
   Routes.RAMP.TOKEN_SELECTION,
