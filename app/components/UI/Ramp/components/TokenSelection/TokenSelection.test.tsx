--- conflicted
+++ resolved
@@ -129,7 +129,6 @@
     });
   });
 
-<<<<<<< HEAD
   describe('token selection navigation', () => {
     it('renders correctly when rampType is DEPOSIT', () => {
       (useParams as jest.Mock).mockReturnValue({
@@ -172,7 +171,9 @@
       expect(mockGoToBuy).toHaveBeenCalledWith({
         assetId: mockTokens[0].assetId,
       });
-=======
+    });
+  });
+
   it('navigates to unsupported token modal when info button is pressed', () => {
     const { getAllByTestId } = renderWithProvider(TokenSelection);
 
@@ -181,7 +182,6 @@
 
     expect(mockNavigate).toHaveBeenCalledWith('RampModals', {
       screen: 'RampUnsupportedTokenModal',
->>>>>>> 7bac5f20
     });
   });
 });