import React from 'react';
import { ActivityIndicator } from 'react-native';
import { fireEvent, waitFor } from '@testing-library/react-native';
import TokenSelection from './TokenSelection';
import useSearchTokenResults from '../../Deposit/hooks/useSearchTokenResults';
import { renderScreen } from '../../../../../util/test/renderWithProvider';
import { backgroundState } from '../../../../../util/test/initial-root-state';
import { MOCK_CRYPTOCURRENCIES } from '../../Deposit/testUtils';
import { UnifiedRampRoutingType } from '../../../../../reducers/fiatOrders/types';
import { useRampTokens } from '../../hooks/useRampTokens';

const mockNavigate = jest.fn();
const mockSetOptions = jest.fn();
const mockGoBack = jest.fn();
const mockParentGoBack = jest.fn();
jest.mock('@react-navigation/native', () => ({
  ...jest.requireActual('@react-navigation/native'),
  useNavigation: () => ({
    navigate: mockNavigate,
    setOptions: mockSetOptions,
    goBack: mockGoBack,
    dangerouslyGetParent: () => ({
      goBack: mockParentGoBack,
    }),
  }),
}));

interface CustomTestState {
  fiatOrders?: {
    rampRoutingDecision?: UnifiedRampRoutingType;
  };
}

function renderWithProvider(
  component: React.ComponentType,
  customState?: CustomTestState,
) {
  return renderScreen(
    component,
    {
      name: 'TokenSelection',
    },
    {
      state: {
        engine: {
          backgroundState,
        },
        fiatOrders: {
          detectedGeolocation: 'US',
          rampRoutingDecision: UnifiedRampRoutingType.DEPOSIT,
          ...customState?.fiatOrders,
        },
      },
    },
  );
}

jest.mock('../../Deposit/hooks/useSearchTokenResults', () => jest.fn());

const mockGoToBuy = jest.fn();

jest.mock('../../hooks/useRampNavigation', () => ({
  useRampNavigation: () => ({
    goToBuy: mockGoToBuy,
  }),
}));

jest.mock('../../hooks/useRampTokens', () => ({
  useRampTokens: jest.fn(),
}));

const mockTrackEvent = jest.fn();
jest.mock('../../hooks/useAnalytics', () => () => mockTrackEvent);

const mockGetNetworkName = jest.fn();
jest.mock('../../Deposit/hooks/useDepositCryptoCurrencyNetworkName', () => ({
  useDepositCryptoCurrencyNetworkName: () => mockGetNetworkName,
}));

const mockGetTokenNetworkInfo = jest.fn();
jest.mock('../../hooks/useTokenNetworkInfo', () => ({
  useTokenNetworkInfo: () => mockGetTokenNetworkInfo,
}));

const mockTokens = MOCK_CRYPTOCURRENCIES;
const mockUseRampTokens = useRampTokens as jest.MockedFunction<
  typeof useRampTokens
>;

// Convert MockDepositCryptoCurrency to RampsToken format
const convertToRampsTokens = (tokens: typeof mockTokens) =>
  tokens.map((token) => ({
    ...token,
    tokenSupported: !token.unsupported,
  }));

describe('TokenSelection Component', () => {
  beforeEach(() => {
    jest.clearAllMocks();
    (useSearchTokenResults as jest.Mock).mockReturnValue(mockTokens);
    mockGetNetworkName.mockReturnValue('Ethereum Mainnet');
    mockGetTokenNetworkInfo.mockReturnValue({
      networkName: 'Ethereum Mainnet',
      depositNetworkName: 'Ethereum',
      networkImageSource: { uri: 'https://example.com/network.png' },
    });

    const rampsTokens = convertToRampsTokens(mockTokens);
    mockUseRampTokens.mockReturnValue({
      topTokens: rampsTokens,
      allTokens: rampsTokens,
      isLoading: false,
      error: null,
    });
  });

  afterEach(() => {
    jest.resetAllMocks();
  });

  it('renders correctly and matches snapshot', () => {
    const { toJSON } = renderWithProvider(TokenSelection);

    expect(toJSON()).toMatchSnapshot();
  });

  it('displays empty state when no tokens match search', async () => {
    (useSearchTokenResults as jest.Mock).mockReturnValue([]);
    const { getByPlaceholderText, getByText, toJSON } =
      renderWithProvider(TokenSelection);

    const searchInput = getByPlaceholderText('Search token by name or address');
    fireEvent.changeText(searchInput, 'Nonexistent Token');

    await waitFor(() => {
      expect(getByText('No tokens match "Nonexistent Token"')).toBeTruthy();
    });
    expect(toJSON()).toMatchSnapshot();
  });

  it('filters tokens by search string', async () => {
    const { getByPlaceholderText } = renderWithProvider(TokenSelection);

    const searchInput = getByPlaceholderText('Search token by name or address');
    fireEvent.changeText(searchInput, 'USDC');

    await waitFor(() => {
      expect(useSearchTokenResults).toHaveBeenCalledWith(
        expect.objectContaining({
          searchString: 'USDC',
        }),
      );
    });
  });

  it('calls goToBuy when token is pressed', () => {
    const { getByTestId } = renderWithProvider(TokenSelection);

    const firstToken = getByTestId(`token-list-item-${mockTokens[0].assetId}`);
    fireEvent.press(firstToken);

    expect(mockGoToBuy).toHaveBeenCalledWith({
      assetId: mockTokens[0].assetId,
    });
    expect(mockParentGoBack).toHaveBeenCalled();
  });

  it('navigates to unsupported token modal when info button is pressed', () => {
    const { getAllByTestId } = renderWithProvider(TokenSelection);

    const infoButtons = getAllByTestId('token-unsupported-info-button');
    fireEvent.press(infoButtons[0]);

    expect(mockNavigate).toHaveBeenCalledWith('RampModals', {
      screen: 'RampUnsupportedTokenModal',
    });
  });

  it('displays loading indicator while fetching tokens', () => {
    mockUseRampTokens.mockReturnValue({
      topTokens: null,
      allTokens: null,
      isLoading: true,
      error: null,
    });

    const { UNSAFE_getByType } = renderWithProvider(TokenSelection);
    const activityIndicator = UNSAFE_getByType(ActivityIndicator);

    expect(activityIndicator).toBeDefined();
  });

  it('displays error message when token fetch fails', () => {
    mockUseRampTokens.mockReturnValue({
      topTokens: null,
      allTokens: null,
      isLoading: false,
      error: new Error('Network error'),
    });

    const { getByText } = renderWithProvider(TokenSelection);

    expect(getByText(/unable to load tokens/i)).toBeOnTheScreen();
  });

  it('uses topTokens when search string is empty', () => {
    const topTokens = convertToRampsTokens([mockTokens[0]]);
    const allTokens = convertToRampsTokens(mockTokens);

    mockUseRampTokens.mockReturnValue({
      topTokens,
      allTokens,
      isLoading: false,
      error: null,
    });

    renderWithProvider(TokenSelection);

    expect(useSearchTokenResults).toHaveBeenCalledWith(
      expect.objectContaining({
        tokens: topTokens,
      }),
    );
  });

  it('uses allTokens when user is searching', async () => {
    const topTokens = convertToRampsTokens([mockTokens[0]]);
    const allTokens = convertToRampsTokens(mockTokens);

    mockUseRampTokens.mockReturnValue({
      topTokens,
      allTokens,
      isLoading: false,
      error: null,
    });

    const { getByPlaceholderText } = renderWithProvider(TokenSelection);

    const searchInput = getByPlaceholderText('Search token by name or address');
    fireEvent.changeText(searchInput, 'USDC');

    await waitFor(() => {
      expect(useSearchTokenResults).toHaveBeenCalledWith(
        expect.objectContaining({
          tokens: allTokens,
          searchString: 'USDC',
        }),
      );
    });
  });

  it('uses topTokens when search string contains only whitespace', () => {
    const topTokens = convertToRampsTokens([mockTokens[0]]);
    const allTokens = convertToRampsTokens(mockTokens);

    mockUseRampTokens.mockReturnValue({
      topTokens,
      allTokens,
      isLoading: false,
      error: null,
    });

    const { getByPlaceholderText } = renderWithProvider(TokenSelection);

    const searchInput = getByPlaceholderText('Search token by name or address');
    fireEvent.changeText(searchInput, '   ');

    expect(useSearchTokenResults).toHaveBeenCalledWith(
      expect.objectContaining({
        tokens: topTokens,
        searchString: '   ',
      }),
    );
  });

  it('tracks RAMPS_TOKEN_SELECTED event when token is selected', () => {
    const { getByTestId } = renderWithProvider(TokenSelection);

    const firstToken = getByTestId(`token-list-item-${mockTokens[0].assetId}`);
    fireEvent.press(firstToken);

    expect(mockTrackEvent).toHaveBeenCalledWith('RAMPS_TOKEN_SELECTED', {
      ramp_type: 'UNIFIED BUY',
      region: 'US',
      chain_id: mockTokens[0].chainId,
      currency_destination: mockTokens[0].assetId,
      currency_destination_symbol: mockTokens[0].symbol,
      currency_destination_network: 'Ethereum Mainnet',
      currency_source: '',
      is_authenticated: false,
      token_caip19: mockTokens[0].assetId,
      token_symbol: mockTokens[0].symbol,
      ramp_routing: UnifiedRampRoutingType.DEPOSIT,
    });
  });
<<<<<<< HEAD

  it('tracks RAMPS_TOKEN_SELECTED event with undefined ramp_routing when routing decision is null', () => {
    const { getByTestId } = renderWithProvider(TokenSelection, {
      fiatOrders: {
        rampRoutingDecision: undefined,
      },
    });

    const firstToken = getByTestId(`token-list-item-${mockTokens[0].assetId}`);
    fireEvent.press(firstToken);

    expect(mockTrackEvent).toHaveBeenCalledWith('RAMPS_TOKEN_SELECTED', {
      ramp_type: 'UNIFIED BUY',
      region: 'US',
      chain_id: mockTokens[0].chainId,
      currency_destination: mockTokens[0].assetId,
      currency_destination_symbol: mockTokens[0].symbol,
      currency_destination_network: 'Ethereum Mainnet',
      currency_source: '',
      is_authenticated: false,
      token_caip19: mockTokens[0].assetId,
      token_symbol: mockTokens[0].symbol,
      ramp_routing: undefined,
    });
  });

  it('tracks RAMPS_TOKEN_PAGE_ACTION with token_search action when user searches', async () => {
    jest.useFakeTimers();
    const searchResults = [mockTokens[0]];
    (useSearchTokenResults as jest.Mock).mockReturnValue(searchResults);

    const { getByPlaceholderText } = renderWithProvider(TokenSelection);

    const searchInput = getByPlaceholderText('Search token by name or address');
    fireEvent.changeText(searchInput, 'USDC');

    expect(mockTrackEvent).not.toHaveBeenCalled();

    jest.advanceTimersByTime(300);

    await waitFor(() => {
      expect(mockTrackEvent).toHaveBeenCalledWith('RAMPS_TOKEN_PAGE_ACTION', {
        action_type: 'token_search',
        search_value: 'USDC',
        search_results_count: 1,
      });
    });

    jest.useRealTimers();
  });

  it('tracks RAMPS_TOKEN_PAGE_ACTION with chain_selected action when network filter is set', () => {
    const { getByText } = renderWithProvider(TokenSelection);

    const ethereumButton = getByText('Ethereum');
    fireEvent.press(ethereumButton);

    expect(mockTrackEvent).toHaveBeenCalledWith('RAMPS_TOKEN_PAGE_ACTION', {
      action_type: 'chain_selected',
      chain_id: 'eip155:1',
    });
  });
=======
>>>>>>> 249218bf
});<|MERGE_RESOLUTION|>--- conflicted
+++ resolved
@@ -293,7 +293,6 @@
       ramp_routing: UnifiedRampRoutingType.DEPOSIT,
     });
   });
-<<<<<<< HEAD
 
   it('tracks RAMPS_TOKEN_SELECTED event with undefined ramp_routing when routing decision is null', () => {
     const { getByTestId } = renderWithProvider(TokenSelection, {
@@ -346,9 +345,9 @@
   });
 
   it('tracks RAMPS_TOKEN_PAGE_ACTION with chain_selected action when network filter is set', () => {
-    const { getByText } = renderWithProvider(TokenSelection);
-
-    const ethereumButton = getByText('Ethereum');
+    const { getByTestId } = renderWithProvider(TokenSelection);
+
+    const ethereumButton = getByTestId('token-network-filter-bar-eip155:1');
     fireEvent.press(ethereumButton);
 
     expect(mockTrackEvent).toHaveBeenCalledWith('RAMPS_TOKEN_PAGE_ACTION', {
@@ -356,6 +355,4 @@
       chain_id: 'eip155:1',
     });
   });
-=======
->>>>>>> 249218bf
 });