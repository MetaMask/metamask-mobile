import React from 'react';
import { ActivityIndicator } from 'react-native';
import { fireEvent, waitFor } from '@testing-library/react-native';
import TokenSelection from './TokenSelection';
import useSearchTokenResults from '../../Deposit/hooks/useSearchTokenResults';
import { renderScreen } from '../../../../../util/test/renderWithProvider';
import { backgroundState } from '../../../../../util/test/initial-root-state';
import { MOCK_CRYPTOCURRENCIES } from '../../Deposit/testUtils';
import { UnifiedRampRoutingType } from '../../../../../reducers/fiatOrders/types';
import { useRampTokens } from '../../hooks/useRampTokens';

const mockNavigate = jest.fn();
const mockSetOptions = jest.fn();
const mockGoBack = jest.fn();
jest.mock('@react-navigation/native', () => ({
  ...jest.requireActual('@react-navigation/native'),
  useNavigation: () => ({
    navigate: mockNavigate,
    setOptions: mockSetOptions,
    goBack: mockGoBack,
  }),
}));

interface CustomTestState {
  fiatOrders?: {
    rampRoutingDecision?: UnifiedRampRoutingType;
  };
}

function renderWithProvider(
  component: React.ComponentType,
  customState?: CustomTestState,
) {
  return renderScreen(
    component,
    {
      name: 'TokenSelection',
    },
    {
      state: {
        engine: {
          backgroundState,
        },
        fiatOrders: {
          detectedGeolocation: 'US',
          rampRoutingDecision: UnifiedRampRoutingType.DEPOSIT,
          ...customState?.fiatOrders,
        },
      },
    },
  );
}

jest.mock('../../Deposit/hooks/useSearchTokenResults', () => jest.fn());

<<<<<<< HEAD
jest.mock('../../hooks/useRampsUnifiedV1Enabled', () => jest.fn(() => true));

const mockGoToBuy = jest.fn();

jest.mock('../../hooks/useRampNavigation', () => ({
  useRampNavigation: () => ({
    goToBuy: mockGoToBuy,
  }),
=======
jest.mock('../../hooks/useRampTokens', () => ({
  useRampTokens: jest.fn(),
>>>>>>> ad2b657d
}));

const mockTokens = MOCK_CRYPTOCURRENCIES;
const mockUseRampTokens = useRampTokens as jest.MockedFunction<
  typeof useRampTokens
>;

// Convert MockDepositCryptoCurrency to RampsToken format
const convertToRampsTokens = (tokens: typeof mockTokens) =>
  tokens.map((token) => ({
    ...token,
    tokenSupported: !token.unsupported,
  }));

describe('TokenSelection Component', () => {
  beforeEach(() => {
    jest.clearAllMocks();
    (useSearchTokenResults as jest.Mock).mockReturnValue(mockTokens);

    const rampsTokens = convertToRampsTokens(mockTokens);
    mockUseRampTokens.mockReturnValue({
      topTokens: rampsTokens,
      allTokens: rampsTokens,
      isLoading: false,
      error: null,
    });
  });

  afterEach(() => {
    jest.resetAllMocks();
  });

  it('renders correctly and matches snapshot', () => {
    const { toJSON } = renderWithProvider(TokenSelection);

    expect(toJSON()).toMatchSnapshot();
  });

  it('displays empty state when no tokens match search', async () => {
    (useSearchTokenResults as jest.Mock).mockReturnValue([]);
    const { getByPlaceholderText, getByText, toJSON } =
      renderWithProvider(TokenSelection);

    const searchInput = getByPlaceholderText('Search token by name or address');
    fireEvent.changeText(searchInput, 'Nonexistent Token');

    await waitFor(() => {
      expect(getByText('No tokens match "Nonexistent Token"')).toBeTruthy();
    });
    expect(toJSON()).toMatchSnapshot();
  });

  it('filters tokens by search string', async () => {
    const { getByPlaceholderText } = renderWithProvider(TokenSelection);

    const searchInput = getByPlaceholderText('Search token by name or address');
    fireEvent.changeText(searchInput, 'USDC');

    await waitFor(() => {
      expect(useSearchTokenResults).toHaveBeenCalledWith(
        expect.objectContaining({
          searchString: 'USDC',
        }),
      );
    });
  });

  describe('token selection navigation', () => {
    it('renders correctly when rampType is DEPOSIT', () => {
      (useParams as jest.Mock).mockReturnValue({
        rampType: 'DEPOSIT',
      });

      const { toJSON } = renderWithProvider(TokenSelection);

      expect(toJSON()).toMatchSnapshot();
    });

    it('renders correctly when rampType is BUY', () => {
      (useParams as jest.Mock).mockReturnValue({
        rampType: 'BUY',
      });

      const { toJSON } = renderWithProvider(TokenSelection);

      expect(toJSON()).toMatchSnapshot();
    });

    it('renders correctly when rampType is undefined', () => {
      (useParams as jest.Mock).mockReturnValue({
        rampType: undefined,
      });

      const { toJSON } = renderWithProvider(TokenSelection);

      expect(toJSON()).toMatchSnapshot();
    });

    it('calls goToBuy when token is pressed', () => {
      const { getByTestId } = renderWithProvider(TokenSelection);

      const firstToken = getByTestId(
        `token-list-item-${mockTokens[0].assetId}`,
      );
      fireEvent.press(firstToken);

      expect(mockGoToBuy).toHaveBeenCalledWith({
        assetId: mockTokens[0].assetId,
      });
    });
  });

  it('navigates to unsupported token modal when info button is pressed', () => {
    const { getAllByTestId } = renderWithProvider(TokenSelection);

    const infoButtons = getAllByTestId('token-unsupported-info-button');
    fireEvent.press(infoButtons[0]);

    expect(mockNavigate).toHaveBeenCalledWith('RampModals', {
      screen: 'RampUnsupportedTokenModal',
    });
  });

  it('displays loading indicator while fetching tokens', () => {
    mockUseRampTokens.mockReturnValue({
      topTokens: null,
      allTokens: null,
      isLoading: true,
      error: null,
    });

    const { UNSAFE_getByType } = renderWithProvider(TokenSelection);
    const activityIndicator = UNSAFE_getByType(ActivityIndicator);

    expect(activityIndicator).toBeDefined();
  });

  it('displays error message when token fetch fails', () => {
    mockUseRampTokens.mockReturnValue({
      topTokens: null,
      allTokens: null,
      isLoading: false,
      error: new Error('Network error'),
    });

    const { getByText } = renderWithProvider(TokenSelection);

    expect(getByText(/unable to load tokens/i)).toBeOnTheScreen();
  });

  it('uses topTokens when search string is empty', () => {
    const topTokens = convertToRampsTokens([mockTokens[0]]);
    const allTokens = convertToRampsTokens(mockTokens);

    mockUseRampTokens.mockReturnValue({
      topTokens,
      allTokens,
      isLoading: false,
      error: null,
    });

    renderWithProvider(TokenSelection);

    expect(useSearchTokenResults).toHaveBeenCalledWith(
      expect.objectContaining({
        tokens: topTokens,
      }),
    );
  });

  it('uses allTokens when user is searching', async () => {
    const topTokens = convertToRampsTokens([mockTokens[0]]);
    const allTokens = convertToRampsTokens(mockTokens);

    mockUseRampTokens.mockReturnValue({
      topTokens,
      allTokens,
      isLoading: false,
      error: null,
    });

    const { getByPlaceholderText } = renderWithProvider(TokenSelection);

    const searchInput = getByPlaceholderText('Search token by name or address');
    fireEvent.changeText(searchInput, 'USDC');

    await waitFor(() => {
      expect(useSearchTokenResults).toHaveBeenCalledWith(
        expect.objectContaining({
          tokens: allTokens,
          searchString: 'USDC',
        }),
      );
    });
  });

  it('uses topTokens when search string contains only whitespace', () => {
    const topTokens = convertToRampsTokens([mockTokens[0]]);
    const allTokens = convertToRampsTokens(mockTokens);

    mockUseRampTokens.mockReturnValue({
      topTokens,
      allTokens,
      isLoading: false,
      error: null,
    });

    const { getByPlaceholderText } = renderWithProvider(TokenSelection);

    const searchInput = getByPlaceholderText('Search token by name or address');
    fireEvent.changeText(searchInput, '   ');

    expect(useSearchTokenResults).toHaveBeenCalledWith(
      expect.objectContaining({
        tokens: topTokens,
        searchString: '   ',
      }),
    );
  });
});<|MERGE_RESOLUTION|>--- conflicted
+++ resolved
@@ -8,16 +8,21 @@
 import { MOCK_CRYPTOCURRENCIES } from '../../Deposit/testUtils';
 import { UnifiedRampRoutingType } from '../../../../../reducers/fiatOrders/types';
 import { useRampTokens } from '../../hooks/useRampTokens';
+import { useParams } from '../../../../../util/navigation/navUtils';
 
 const mockNavigate = jest.fn();
 const mockSetOptions = jest.fn();
 const mockGoBack = jest.fn();
+const mockParentGoBack = jest.fn();
 jest.mock('@react-navigation/native', () => ({
   ...jest.requireActual('@react-navigation/native'),
   useNavigation: () => ({
     navigate: mockNavigate,
     setOptions: mockSetOptions,
     goBack: mockGoBack,
+    dangerouslyGetParent: () => ({
+      goBack: mockParentGoBack,
+    }),
   }),
 }));
 
@@ -53,19 +58,21 @@
 
 jest.mock('../../Deposit/hooks/useSearchTokenResults', () => jest.fn());
 
-<<<<<<< HEAD
-jest.mock('../../hooks/useRampsUnifiedV1Enabled', () => jest.fn(() => true));
-
 const mockGoToBuy = jest.fn();
 
 jest.mock('../../hooks/useRampNavigation', () => ({
   useRampNavigation: () => ({
     goToBuy: mockGoToBuy,
   }),
-=======
+}));
+
 jest.mock('../../hooks/useRampTokens', () => ({
   useRampTokens: jest.fn(),
->>>>>>> ad2b657d
+}));
+
+jest.mock('../../../../../util/navigation/navUtils', () => ({
+  ...jest.requireActual('../../../../../util/navigation/navUtils'),
+  useParams: jest.fn(),
 }));
 
 const mockTokens = MOCK_CRYPTOCURRENCIES;
