import React from 'react';
import CustomAction from './CustomAction';
import { PaymentCustomAction } from '@consensys/on-ramp-sdk/dist/API';
import renderWithProvider from '../../../../../util/test/renderWithProvider';
import { selectIpfsGateway } from '../../../../../selectors/preferencesController';
import { backgroundState } from '../../../../../util/test/initial-root-state';
import { fireEvent } from '@testing-library/react-native';

// Mock the selectIpfsGateway selector
jest.mock('../../../../../selectors/preferencesController', () => ({
  ...jest.requireActual('../../../../../selectors/preferencesController'),
  selectIpfsGateway: jest.fn(),
}));

const mockReanimated = () => {
  const Reanimated = jest.requireActual('react-native-reanimated/mock');
  // eslint-disable-next-line no-empty-function
  Reanimated.default.call = () => {};
  // simulate expanded value > 0
  Reanimated.useSharedValue = jest.fn(() => ({
    value: 1,
  }));
  Reanimated.useAnimatedStyle = jest.fn((callback) => callback());
<<<<<<< HEAD
}
=======
};
>>>>>>> c3b2efdc
// eslint-disable-next-line @typescript-eslint/ban-ts-comment
// @ts-ignore
(selectIpfsGateway as unknown as jest.Mock).mockReturnValue(
  'https://mock-ipfs-gateway.com',
);

const mockCustomAction: PaymentCustomAction = {
  buy: {
    providerId: '/providers/paypal-staging',
    // eslint-disable-next-line @typescript-eslint/ban-ts-comment
    // @ts-ignore
    provider: {
      description: 'Per Paypal: [Paypal Description]',
      environmentType: 'STAGING',
      hqAddress: '123 PayPal Staging Address',
      id: '/providers/paypal-staging',
      logos: {
        dark: 'https://on-ramp.dev-api.cx.metamask.io/assets/providers/paypal_dark.png',
        height: 24,
        light:
          'https://on-ramp.dev-api.cx.metamask.io/assets/providers/paypal_light.png',
        width: 65,
      },
      name: 'Paypal (Staging)',
    },
  },
  supportedPaymentMethodIds: ['/payments/paypal', '/payments/paypal-staging'],
  paymentMethodId: '/payments/paypal',
};

const defaultState = {
  engine: {
    backgroundState,
  },
};

describe('CustomAction Component', () => {
  it('renders correctly with a custom action', () => {
    const { getByText } = renderWithProvider(
      <CustomAction customAction={mockCustomAction} showInfo={jest.fn()} />,
      { state: defaultState },
    );

    expect(getByText('Continue with Paypal (Staging)')).toBeTruthy();
  });

  it('calls onPress when not highlighted and pressed', () => {
    const onPressMock = jest.fn();
    const { getByLabelText } = renderWithProvider(
      <CustomAction
        customAction={mockCustomAction}
        showInfo={jest.fn()}
        onPress={onPressMock}
      />,
      { state: defaultState },
    );

    fireEvent.press(getByLabelText('Paypal (Staging)'));
    expect(onPressMock).toHaveBeenCalled();
  });

  it('shows loading indicator when isLoading is true', () => {
    const { getByTestId } = renderWithProvider(
      <CustomAction
        customAction={mockCustomAction}
        showInfo={jest.fn()}
        isLoading
      />,
      { state: defaultState },
    );

    expect(getByTestId('buy-button-loading')).toBeTruthy();
  });

  it('displays previously used provider tag', () => {
    const { getByText } = renderWithProvider(
      <CustomAction
        customAction={mockCustomAction}
        previouslyUsedProvider
        showInfo={jest.fn()}
      />,
      { state: defaultState },
    );

    expect(getByText('Previously used')).toBeTruthy();
  });

  it('calls onPressCTA when CTA button is pressed', () => {
    const onPressCTAMock = jest.fn();
    const { getByText } = renderWithProvider(
      <CustomAction
        customAction={mockCustomAction}
        onPressCTA={onPressCTAMock}
        showInfo={jest.fn()}
      />,
      { state: defaultState },
    );

    fireEvent.press(getByText('Continue with Paypal (Staging)'));
    expect(onPressCTAMock).toHaveBeenCalled();
  });

  it('sets expandedHeight on layout', () => {
<<<<<<< HEAD
    mockReanimated()
=======
    mockReanimated();
>>>>>>> c3b2efdc

    const { getByTestId } = renderWithProvider(
      <CustomAction customAction={mockCustomAction} showInfo={jest.fn()} />,
      { state: defaultState },
    );

    const animatedView = getByTestId('animated-view-height');
    const layoutEvent = {
      nativeEvent: {
        layout: { height: 100, width: 0, x: 0, y: 0 },
      },
    };

    fireEvent(animatedView, 'layout', layoutEvent);
    expect(animatedView.props.style[1].height).toBeDefined();
  });

  it('applies animated styles when highlighted', () => {
<<<<<<< HEAD
    mockReanimated()
=======
    mockReanimated();
>>>>>>> c3b2efdc

    const { getByTestId } = renderWithProvider(
      <CustomAction
        customAction={mockCustomAction}
        showInfo={jest.fn()}
        highlighted
      />,
      { state: defaultState },
    );
    const animatedView = getByTestId('animated-view-height');
    expect(animatedView.props.style[1].height).toBeGreaterThan(0);
    expect(animatedView.props.style[1].opacity).toBe(1);
  });

  it('resets animated styles when not highlighted', () => {
<<<<<<< HEAD
    mockReanimated()
=======
    mockReanimated();
>>>>>>> c3b2efdc

    const { getByTestId } = renderWithProvider(
      <CustomAction
        customAction={mockCustomAction}
        showInfo={jest.fn()}
        highlighted={false}
      />,
      { state: defaultState },
    );
    const animatedView = getByTestId('animated-view-height');
    expect(animatedView.props.style[1].height).toBe(0);
    expect(animatedView.props.style[1].opacity).toBe(0);
  });

  it('applies animated opacity based on expandedHeight', () => {
<<<<<<< HEAD
    mockReanimated()
=======
    mockReanimated();
>>>>>>> c3b2efdc

    const { getByTestId } = renderWithProvider(
      <CustomAction customAction={mockCustomAction} showInfo={jest.fn()} />,
      { state: defaultState },
    );
    const animatedView = getByTestId('animated-view-opacity');
    expect(animatedView.props.style.opacity).toBe(1);
  });
});<|MERGE_RESOLUTION|>--- conflicted
+++ resolved
@@ -21,11 +21,7 @@
     value: 1,
   }));
   Reanimated.useAnimatedStyle = jest.fn((callback) => callback());
-<<<<<<< HEAD
-}
-=======
 };
->>>>>>> c3b2efdc
 // eslint-disable-next-line @typescript-eslint/ban-ts-comment
 // @ts-ignore
 (selectIpfsGateway as unknown as jest.Mock).mockReturnValue(
@@ -129,11 +125,7 @@
   });
 
   it('sets expandedHeight on layout', () => {
-<<<<<<< HEAD
-    mockReanimated()
-=======
     mockReanimated();
->>>>>>> c3b2efdc
 
     const { getByTestId } = renderWithProvider(
       <CustomAction customAction={mockCustomAction} showInfo={jest.fn()} />,
@@ -152,11 +144,7 @@
   });
 
   it('applies animated styles when highlighted', () => {
-<<<<<<< HEAD
-    mockReanimated()
-=======
     mockReanimated();
->>>>>>> c3b2efdc
 
     const { getByTestId } = renderWithProvider(
       <CustomAction
@@ -172,11 +160,7 @@
   });
 
   it('resets animated styles when not highlighted', () => {
-<<<<<<< HEAD
-    mockReanimated()
-=======
     mockReanimated();
->>>>>>> c3b2efdc
 
     const { getByTestId } = renderWithProvider(
       <CustomAction
@@ -192,11 +176,7 @@
   });
 
   it('applies animated opacity based on expandedHeight', () => {
-<<<<<<< HEAD
-    mockReanimated()
-=======
     mockReanimated();
->>>>>>> c3b2efdc
 
     const { getByTestId } = renderWithProvider(
       <CustomAction customAction={mockCustomAction} showInfo={jest.fn()} />,
