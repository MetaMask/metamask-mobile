import React from 'react';
import { BackHandler, NativeEventSubscription } from 'react-native';
import {
  CryptoCurrency,
  ProviderBuyFeatureBrowserEnum,
  QuoteError,
  QuoteResponse,
} from '@consensys/on-ramp-sdk';
import {
  act,
  fireEvent,
  screen,
  render as renderComponent,
} from '@testing-library/react-native';
import {
  renderScreen,
  DeepPartial,
} from '../../../../../util/test/renderWithProvider';

import Quotes, { QuotesParams } from './Quotes';
import { mockQuotesData } from './Quotes.constants';
import Timer from './Timer';
import LoadingQuotes from './LoadingQuotes';

import { RampSDK } from '../../sdk';
import useQuotesAndCustomActions from '../../hooks/useQuotesAndCustomActions';

import Routes from '../../../../../constants/navigation/Routes';
import { backgroundState } from '../../../../../util/test/initial-root-state';
import { RampType, Region } from '../../types';
import { PaymentCustomAction } from '@consensys/on-ramp-sdk/dist/API';
<<<<<<< HEAD
=======
import { endTrace, TraceName } from '../../../../../util/trace';
>>>>>>> 733bad1a

function render(Component: React.ComponentType) {
  return renderScreen(
    Component,
    {
      name: Routes.RAMP.QUOTES,
    },
    {
      state: {
        engine: {
          backgroundState,
        },
      },
    },
  );
}

jest.unmock('react-redux');

const mockSetOptions = jest.fn();
const mockNavigate = jest.fn();
const mockGoBack = jest.fn();
const mockReset = jest.fn();
const mockPop = jest.fn();
const mockTrackEvent = jest.fn();
const mockRenderInAppBrowser = jest.fn();

jest.mock('@react-navigation/native', () => {
  const actualReactNavigation = jest.requireActual('@react-navigation/native');
  return {
    ...actualReactNavigation,
    useNavigation: () => ({
      navigate: mockNavigate,
      setOptions: mockSetOptions.mockImplementation(
        actualReactNavigation.useNavigation().setOptions,
      ),
      goBack: mockGoBack,
      reset: mockReset,
      dangerouslyGetParent: () => ({
        pop: mockPop,
      }),
    }),
    useFocusEffect: jest.fn((callback) => callback()),
  };
});

const mockUseRampSDKInitialValues: Partial<RampSDK> = {
  selectedPaymentMethodId: '/payment-methods/test-payment-method',
  selectedChainId: '1',
  appConfig: {
    POLLING_CYCLES: 2,
    POLLING_INTERVAL: 10000,
    POLLING_INTERVAL_HIGHLIGHT: 1000,
  },
  callbackBaseUrl: 'fake-callback-url',
  sdkError: undefined,
  rampType: RampType.BUY,
  isBuy: true,
  isSell: false,
  selectedAddress: '0x1234567890',
  selectedRegion: { id: 'mock-region-id' } as Region,
  selectedAsset: { id: 'mock-asset-id' } as CryptoCurrency,
  selectedFiatCurrencyId: 'mock-fiat-currency-id',
};

let mockUseRampSDKValues: DeepPartial<RampSDK> = {
  ...mockUseRampSDKInitialValues,
};

jest.mock('../../sdk', () => ({
  ...jest.requireActual('../../sdk'),
  useRampSDK: () => mockUseRampSDKValues,
}));

jest.mock('../../hooks/useAnalytics', () => () => mockTrackEvent);
jest.mock('../../hooks/useInAppBrowser', () => () => mockRenderInAppBrowser);
jest.mock('../../hooks/useFiatCurrencies', () => () => ({
  currentFiatCurrency: {
    symbol: 'USD',
  } as CryptoCurrency,
}));

const mockUseParamsInitialValues: DeepPartial<QuotesParams> = {
  amount: 50,
  asset: {
    symbol: 'ETH',
  },
  fiatCurrency: {
    symbol: 'USD',
  },
};

let mockUseParamsValues = {
  ...mockUseParamsInitialValues,
};

jest.mock('../../../../../util/navigation/navUtils', () => ({
  ...jest.requireActual('../../../../../util/navigation/navUtils'),
  useParams: () => mockUseParamsValues,
}));

const mockQueryGetQuotes = jest.fn();

const mockCustomAction: PaymentCustomAction = {
  buy: {
    providerId: '/providers/paypal-staging',
    // eslint-disable-next-line @typescript-eslint/ban-ts-comment
    // @ts-ignore
    provider: {
      description: 'Per Paypal: [Paypal Description]',
      environmentType: 'STAGING',
      hqAddress: '123 PayPal Staging Address',
      id: '/providers/paypal-staging',
      logos: {
        dark: 'https://on-ramp.dev-api.cx.metamask.io/assets/providers/paypal_dark.png',
        height: 24,
        light:
          'https://on-ramp.dev-api.cx.metamask.io/assets/providers/paypal_light.png',
        width: 65,
      },
      name: 'Paypal (Staging)',
    },
  },
  supportedPaymentMethodIds: ['/payments/paypal', '/payments/paypal-staging'],
  paymentMethodId: '/payments/paypal',
};

const mockUseQuotesAndCustomActionsInitialValues: Partial<
  ReturnType<typeof useQuotesAndCustomActions>
> = {
  quotes: mockQuotesData as (QuoteResponse | QuoteError)[],
  quotesWithoutError: mockQuotesData as QuoteResponse[],
  quotesWithError: [],
  quotesByPriceWithoutError: mockQuotesData as QuoteResponse[],
  quotesByReliabilityWithoutError: mockQuotesData as QuoteResponse[],
  recommendedCustomAction: undefined,
  recommendedQuote: mockQuotesData[1] as QuoteResponse,
  sorted: [],
  isFetching: false,
  error: null,
  query: mockQueryGetQuotes,
};

let mockUseQuotesAndCustomActionsValues: Partial<
  ReturnType<typeof useQuotesAndCustomActions>
> = {
  ...mockUseQuotesAndCustomActionsInitialValues,
};

jest.mock('../../hooks/useQuotesAndCustomActions', () =>
  jest.fn(() => mockUseQuotesAndCustomActionsValues),
);

jest.mock('../../../../../util/trace', () => ({
  endTrace: jest.fn(),
  TraceName: {
    RampQuoteLoading: 'Ramp Quote Loading',
  },
}));

describe('Quotes', () => {
  afterEach(() => {
    jest.clearAllMocks();
    jest.useFakeTimers({ legacyFakeTimers: true });
  });

  beforeEach(() => {
    // Quotes view uses a timer to poll for quotes, we use fake timers
    // to have control over the timer with jest timer methods
    // Reference: https://jestjs.io/docs/timer-mocks
    jest.useFakeTimers();
    mockUseRampSDKValues = {
      ...mockUseRampSDKInitialValues,
    };
    mockUseParamsValues = {
      ...mockUseParamsInitialValues,
    };
    mockUseQuotesAndCustomActionsValues = {
      ...mockUseQuotesAndCustomActionsInitialValues,
    };
  });

  it('calls setOptions when rendering', async () => {
    mockUseQuotesAndCustomActionsValues = {
      ...mockUseQuotesAndCustomActionsInitialValues,
      isFetching: true,
      quotes: undefined,
      quotesWithoutError: [],
      quotesWithError: [],
      quotesByPriceWithoutError: [],
      quotesByReliabilityWithoutError: [],
      recommendedQuote: undefined,
    };
    render(Quotes);
    expect(mockSetOptions).toHaveBeenCalled();
  });

  it('navigates and tracks event on cancel button press', async () => {
    render(Quotes);
    fireEvent.press(screen.getByRole('button', { name: 'Cancel' }));
    expect(mockPop).toHaveBeenCalled();
    expect(mockTrackEvent).toBeCalledWith('ONRAMP_CANCELED', {
      chain_id_destination: '1',
      location: 'Quotes Screen',
      results_count:
        mockUseQuotesAndCustomActionsInitialValues.quotesByPriceWithoutError
          ?.length,
    });
    act(() => {
      jest.useFakeTimers({ legacyFakeTimers: true });
    });
  });

  it('navigates and tracks event on SELL cancel button press', async () => {
    mockUseRampSDKValues.rampType = RampType.SELL;
    mockUseRampSDKValues.isSell = true;
    mockUseRampSDKValues.isBuy = false;
    render(Quotes);
    fireEvent.press(screen.getByRole('button', { name: 'Cancel' }));
    expect(mockTrackEvent).toBeCalledWith('OFFRAMP_CANCELED', {
      chain_id_source: '1',
      location: 'Quotes Screen',
      results_count:
        mockUseQuotesAndCustomActionsInitialValues.quotesByPriceWithoutError
          ?.length,
    });
    act(() => {
      jest.useFakeTimers({ legacyFakeTimers: true });
    });
  });

  it('renders animation on first fetching', async () => {
<<<<<<< HEAD
    jest.useRealTimers();
=======
    jest.useFakeTimers({ legacyFakeTimers: true });
>>>>>>> 733bad1a
    mockUseQuotesAndCustomActionsValues = {
      ...mockUseQuotesAndCustomActionsInitialValues,
      isFetching: true,
      quotes: undefined,
    };
    render(Quotes);
    const fetchingQuotesText = screen.getByText('Fetching quotes');
    expect(fetchingQuotesText).toBeTruthy();
    expect(screen.toJSON()).toMatchSnapshot();
  });

  it('renders correctly after animation without quotes', async () => {
    mockUseQuotesAndCustomActionsValues = {
      ...mockUseQuotesAndCustomActionsInitialValues,
      customActions: [],
      quotesWithoutError: [],
      quotesByPriceWithoutError: [],
      quotesByReliabilityWithoutError: [],
      recommendedQuote: undefined,
    };
    render(Quotes);
    act(() => {
      jest.advanceTimersByTime(3000);
      jest.clearAllTimers();
    });
    expect(screen.toJSON()).toMatchSnapshot();
    expect(screen.getByText('No providers available')).toBeTruthy();
    act(() => {
      jest.useFakeTimers({ legacyFakeTimers: true });
    });
  });

  it('renders correctly after animation with the recommended quote', async () => {
    render(Quotes);
    act(() => {
      jest.advanceTimersByTime(3000);
      jest.clearAllTimers();
    });
    expect(screen.toJSON()).toMatchSnapshot();
    act(() => {
      jest.useFakeTimers({ legacyFakeTimers: true });
    });
  });

  it('renders correctly after animation with expanded quotes', async () => {
    render(Quotes);
    fireEvent.press(
      screen.getByRole('button', { name: 'Explore more options' }),
    );
    act(() => {
      jest.advanceTimersByTime(3000);
      jest.clearAllTimers();
    });
    expect(mockTrackEvent.mock.lastCall).toMatchInlineSnapshot(`
      [
        "ONRAMP_QUOTES_EXPANDED",
        {
          "amount": 50,
          "chain_id_destination": "1",
          "currency_destination": "ETH",
          "currency_source": "USD",
          "payment_method_id": "/payment-methods/test-payment-method",
          "previously_used_count": 0,
          "provider_onramp_first": "Banxa (Staging)",
          "provider_onramp_list": [
            "Banxa (Staging)",
            "MoonPay (Staging)",
            "Transak (Staging)",
          ],
          "refresh_count": 1,
          "results_count": 3,
        },
      ]
    `);
    expect(screen.toJSON()).toMatchSnapshot();
    act(() => {
      jest.useFakeTimers({ legacyFakeTimers: true });
    });
  });

  it('calls hardware back handler ', async () => {
    const backHandlerMock = jest.spyOn(BackHandler, 'addEventListener');
    const removeMock = jest.fn();

    backHandlerMock.mockImplementation((event, handler) => {
      if (event === 'hardwareBackPress') {
        handler();
        return { remove: removeMock } as NativeEventSubscription;
      }
      return { remove: jest.fn() } as NativeEventSubscription;
    });

    const { unmount } = render(Quotes);
    fireEvent.press(
      screen.getByRole('button', { name: 'Explore more options' }),
    );
    backHandlerMock.mock.calls[0][1]();
    unmount();
    expect(removeMock).toHaveBeenCalled();
    backHandlerMock.mockRestore();
  });

  const simulateQuoteSelection = async (
    browser: ProviderBuyFeatureBrowserEnum,
  ) => {
    const mockedRecommendedQuote =
      mockUseQuotesAndCustomActionsInitialValues.recommendedQuote;

    if (!mockedRecommendedQuote) {
      throw new Error('No recommended quote found');
    }

    const mockQuoteProviderName = mockedRecommendedQuote?.provider
      ?.name as string;

    const mockedBuyAction = {
      browser,
      createWidget: () =>
        Promise.resolve({
          url: 'https://test-url.on-ramp.metamask',
          orderId: 'test-order-id',
          browser,
        }),
    };

    (mockedRecommendedQuote as QuoteResponse).buy = () =>
      Promise.resolve(mockedBuyAction);

    mockUseQuotesAndCustomActionsValues = {
      ...mockUseQuotesAndCustomActionsInitialValues,
      recommendedQuote: mockedRecommendedQuote,
    };
    render(Quotes);
    act(() => {
      jest.advanceTimersByTime(3000);
      jest.clearAllTimers();
      jest.useFakeTimers({ legacyFakeTimers: true });
    });

    const quoteToSelect = screen.getByLabelText(mockQuoteProviderName);
    fireEvent.press(quoteToSelect);

    const quoteContinueButton = screen.getByRole('button', {
      name: `Continue with ${mockQuoteProviderName}`,
    });

    await act(async () => {
      fireEvent.press(quoteContinueButton);
    });

    return { mockedRecommendedQuote, mockedBuyAction };
  };

  describe('custom action', () => {
    const createWidgetMock = jest.fn().mockResolvedValue({
      url: 'https://test-url.on-ramp.metamask',
      orderId: 'test-order-id',
    });

    let mockedBuyAction = {
      url: 'https://test-url.on-ramp.metamask',
      orderId: 'test-order-id',
      browser:
        ProviderBuyFeatureBrowserEnum.AppBrowser as ProviderBuyFeatureBrowserEnum,
      createWidget: createWidgetMock,
    };

    const getSellUrl = jest.fn().mockResolvedValue(mockedBuyAction);
    const getBuyUrl = jest.fn().mockResolvedValue(mockedBuyAction);

    const mockSdk = {
      getSellUrl,
      getBuyUrl,
    };

    const simulateCustomActionCtaPress = async () => {
      mockUseQuotesAndCustomActionsValues = {
        ...mockUseQuotesAndCustomActionsInitialValues,
        recommendedCustomAction: mockCustomAction,
      };

      // pull out the custom action provider name
      const mockCustomActionProviderName = mockCustomAction.buy.provider
        ?.name as string;

      const getUrlMethod = mockUseRampSDKValues.isBuy
        ? 'getBuyUrl'
        : 'getSellUrl';

      mockSdk[getUrlMethod].mockResolvedValue(mockedBuyAction);

      render(Quotes);

      act(() => {
        jest.advanceTimersByTime(3000);
        jest.clearAllTimers();
<<<<<<< HEAD
        jest.useRealTimers();
=======
        jest.useFakeTimers({ legacyFakeTimers: true });
>>>>>>> 733bad1a
      });

      const customActionToSelect = screen.getByLabelText(
        mockCustomActionProviderName,
      );

      fireEvent.press(customActionToSelect);

      const customActionContinueButton = screen.getByRole('button', {
        name: `Continue with ${mockCustomActionProviderName}`,
      });

      await act(async () => {
        fireEvent.press(customActionContinueButton);
      });
    };

    it('renders correctly after animation with the recommended custom action', async () => {
      mockUseQuotesAndCustomActionsValues = {
        ...mockUseQuotesAndCustomActionsInitialValues,
        recommendedCustomAction: mockCustomAction,
      };

      render(Quotes);
      act(() => {
        jest.advanceTimersByTime(3000);
        jest.clearAllTimers();
      });
      expect(screen.toJSON()).toMatchSnapshot();
      act(() => {
<<<<<<< HEAD
        jest.useRealTimers();
=======
        jest.useFakeTimers({ legacyFakeTimers: true });
>>>>>>> 733bad1a
      });
    });

    it('does nothing is there is no SDK or custom action', async () => {
      mockUseRampSDKValues = {
        ...mockUseRampSDKInitialValues,
        sdk: undefined,
      };
      await simulateCustomActionCtaPress();
      expect(mockSdk.getBuyUrl).not.toHaveBeenCalled();
      expect(mockSdk.getSellUrl).not.toHaveBeenCalled();
    });

    it('calls the correct analytics event for buy custom action', async () => {
      mockUseRampSDKValues = {
        ...mockUseRampSDKInitialValues,
        sdk: mockSdk,
        isBuy: true,
        isSell: false,
      };
      await simulateCustomActionCtaPress();
      expect(mockTrackEvent.mock.lastCall).toMatchInlineSnapshot(`
      [
        "ONRAMP_DIRECT_PROVIDER_CLICKED",
        {
          "chain_id_destination": "1",
          "currency_destination": undefined,
          "currency_source": "USD",
          "payment_method_id": "/payment-methods/test-payment-method",
          "provider_onramp": "Paypal (Staging)",
          "region": "mock-region-id",
        },
      ]
    `);
    });

    it('calls the correct analytics event for sell custom action', async () => {
      mockUseRampSDKValues = {
        ...mockUseRampSDKInitialValues,
        sdk: mockSdk,
        isBuy: false,
        isSell: true,
      };
      await simulateCustomActionCtaPress();
      expect(mockTrackEvent.mock.lastCall).toMatchInlineSnapshot(`
      [
        "OFFRAMP_DIRECT_PROVIDER_CLICKED",
        {
          "chain_id_source": "1",
          "currency_destination": "USD",
          "currency_source": undefined,
          "payment_method_id": "/payment-methods/test-payment-method",
          "provider_offramp": "Paypal (Staging)",
          "region": "mock-region-id",
        },
      ]
    `);
    });

    it('calls the correct sdk method for buy custom action', async () => {
      mockUseRampSDKValues = {
        ...mockUseRampSDKInitialValues,
        sdk: mockSdk,
        isBuy: true,
        isSell: false,
      };
      await simulateCustomActionCtaPress();
      expect(mockSdk.getBuyUrl).toHaveBeenCalledWith(
        mockCustomAction.buy.provider,
        'mock-region-id',
        '/payment-methods/test-payment-method',
        'mock-asset-id',
        'mock-fiat-currency-id',
        50,
        '0x1234567890',
      );
    });

    it('calls the correct sdk method for sell custom action', async () => {
      mockUseRampSDKValues = {
        ...mockUseRampSDKInitialValues,
        sdk: mockSdk,
        isBuy: false,
        isSell: true,
      };
      await simulateCustomActionCtaPress();
      expect(mockSdk.getSellUrl).toHaveBeenCalledWith(
        mockCustomAction.buy.provider,
        'mock-region-id',
        '/payment-methods/test-payment-method',
        'mock-asset-id',
        'mock-fiat-currency-id',
        50,
        '0x1234567890',
      );
    });

    it('calls createWidget and navigates to the url when pressing custom action CTA in the App Browser', async () => {
      mockUseRampSDKValues = {
        ...mockUseRampSDKInitialValues,
        sdk: mockSdk,
      };
      await simulateCustomActionCtaPress();

      expect(createWidgetMock).toBeCalledWith(
        mockUseRampSDKValues.callbackBaseUrl,
      );

      expect(mockNavigate).toBeCalledTimes(1);
      expect(mockNavigate).toBeCalledWith(Routes.RAMP.CHECKOUT, {
        provider: mockCustomAction.buy.provider,
        customOrderId: 'test-order-id',
        url: 'https://test-url.on-ramp.metamask',
      });
      expect(mockRenderInAppBrowser).not.toBeCalled();
    });

    it('calls renderInAppBrowser hook when pressing CTA in the iOSBrowser', async () => {
      mockedBuyAction = {
        ...mockedBuyAction,
        browser: ProviderBuyFeatureBrowserEnum.InAppOsBrowser,
      };

      mockUseRampSDKValues = {
        ...mockUseRampSDKInitialValues,
        sdk: mockSdk,
      };

      await simulateCustomActionCtaPress();

      expect(mockRenderInAppBrowser).toBeCalledWith(
        mockedBuyAction,
        mockCustomAction.buy.provider,
        50,
        'USD',
      );

      expect(mockNavigate).not.toBeCalled();
    });
  });

  it('navigates and tracks events when pressing buy button with app browser quote', async () => {
    const { mockedRecommendedQuote } = await simulateQuoteSelection(
      ProviderBuyFeatureBrowserEnum.AppBrowser,
    );
    expect(mockNavigate).toBeCalledTimes(1);
    expect(mockNavigate).toBeCalledWith(Routes.RAMP.CHECKOUT, {
      provider: mockedRecommendedQuote.provider,
      customOrderId: 'test-order-id',
      url: 'https://test-url.on-ramp.metamask',
    });
    expect(mockTrackEvent.mock.lastCall).toMatchInlineSnapshot(`
      [
        "ONRAMP_PROVIDER_SELECTED",
        {
          "amount": 50,
          "chain_id_destination": "1",
          "crypto_out": 0.0162,
          "currency_destination": "ETH",
          "currency_source": "USD",
          "exchange_rate": 2809.8765432098767,
          "gas_fee": 2.64,
          "is_best_rate": true,
          "is_most_reliable": true,
          "is_recommended": true,
          "payment_method_id": "/payment-methods/test-payment-method",
          "processing_fee": 1.8399999999999999,
          "provider_onramp": "MoonPay (Staging)",
          "quote_position": 1,
          "refresh_count": 1,
          "results_count": 3,
          "total_fee": 4.48,
        },
      ]
    `);
  });

  it('calls the correct analytics event when a sell provider is clicked', async () => {
    mockUseRampSDKValues.rampType = RampType.SELL;
    mockUseRampSDKValues.isSell = true;
    mockUseRampSDKValues.isBuy = false;

    await simulateQuoteSelection(ProviderBuyFeatureBrowserEnum.AppBrowser);

    expect(mockTrackEvent.mock.lastCall).toMatchInlineSnapshot(`
      [
        "OFFRAMP_PROVIDER_SELECTED",
        {
          "amount": 50,
          "chain_id_source": "1",
          "currency_destination": "USD",
          "currency_source": "ETH",
          "exchange_rate": 2809.8765432098767,
          "fiat_out": 0.0162,
          "gas_fee": 2.64,
          "is_best_rate": true,
          "is_most_reliable": true,
          "is_recommended": true,
          "payment_method_id": "/payment-methods/test-payment-method",
          "processing_fee": 1.8399999999999999,
          "provider_offramp": "MoonPay (Staging)",
          "quote_position": 1,
          "refresh_count": 1,
          "results_count": 3,
          "total_fee": 4.48,
        },
      ]
    `);
  });

  it('calls renderInAppBrowser hook and tracks events when pressing buy button with in-app browser quote', async () => {
    const { mockedRecommendedQuote, mockedBuyAction } =
      await simulateQuoteSelection(
        ProviderBuyFeatureBrowserEnum.InAppOsBrowser,
      );

    expect(mockRenderInAppBrowser).toBeCalledWith(
      mockedBuyAction,
      mockedRecommendedQuote.provider,
      mockedRecommendedQuote.amountIn,
      mockedRecommendedQuote.fiat?.symbol,
    );

    expect(mockTrackEvent.mock.lastCall).toMatchInlineSnapshot(`
      [
        "ONRAMP_PROVIDER_SELECTED",
        {
          "amount": 50,
          "chain_id_destination": "1",
          "crypto_out": 0.0162,
          "currency_destination": "ETH",
          "currency_source": "USD",
          "exchange_rate": 2809.8765432098767,
          "gas_fee": 2.64,
          "is_best_rate": true,
          "is_most_reliable": true,
          "is_recommended": true,
          "payment_method_id": "/payment-methods/test-payment-method",
          "processing_fee": 1.8399999999999999,
          "provider_onramp": "MoonPay (Staging)",
          "quote_position": 1,
          "refresh_count": 1,
          "results_count": 3,
          "total_fee": 4.48,
        },
      ]
    `);
  });

  it('calls the correct analytics event for in-app browser sell quotes', async () => {
    mockUseRampSDKValues.rampType = RampType.SELL;
    mockUseRampSDKValues.isSell = true;
    mockUseRampSDKValues.isBuy = false;

    await simulateQuoteSelection(ProviderBuyFeatureBrowserEnum.InAppOsBrowser);

    expect(mockTrackEvent.mock.lastCall).toMatchInlineSnapshot(`
      [
        "OFFRAMP_PROVIDER_SELECTED",
        {
          "amount": 50,
          "chain_id_source": "1",
          "currency_destination": "USD",
          "currency_source": "ETH",
          "exchange_rate": 2809.8765432098767,
          "fiat_out": 0.0162,
          "gas_fee": 2.64,
          "is_best_rate": true,
          "is_most_reliable": true,
          "is_recommended": true,
          "payment_method_id": "/payment-methods/test-payment-method",
          "processing_fee": 1.8399999999999999,
          "provider_offramp": "MoonPay (Staging)",
          "quote_position": 1,
          "refresh_count": 1,
          "results_count": 3,
          "total_fee": 4.48,
        },
      ]
    `);
  });

  it('renders information when pressing quote provider logo', async () => {
    render(Quotes);
    act(() => {
      jest.advanceTimersByTime(3000);
      jest.clearAllTimers();
    });

    const mockRecommendedQuote =
      mockUseQuotesAndCustomActionsValues.recommendedQuote;

    if (!mockRecommendedQuote) {
      throw new Error('No recommended quote found');
    }

    const mockRecommendedProvider =
      mockRecommendedQuote.provider as QuoteResponse['provider'];

    const descriptionNotFound = screen.queryByText(
      mockRecommendedProvider.description,
    );
    expect(descriptionNotFound).toBeFalsy();

    const quoteProviderLogo = screen.getByLabelText(
      `${mockRecommendedProvider.name} logo`,
    );

    fireEvent.press(quoteProviderLogo);

    const description = screen.queryByText(mockRecommendedProvider.description);
    expect(description).toBeTruthy();

    act(() => {
      jest.useFakeTimers({ legacyFakeTimers: true });
    });
  });

  it('calls fetch quotes after quotes expire', async () => {
    render(Quotes);
    act(() => {
      jest.advanceTimersByTime(15000);
      jest.clearAllTimers();
    });
    expect(mockQueryGetQuotes).toHaveBeenCalledTimes(1);
    act(() => {
      jest.useFakeTimers({ legacyFakeTimers: true });
    });
  });

  it('renders "quotes expire" text in the last cycle', async () => {
    render(Quotes);
    act(() => {
      jest.advanceTimersByTime(15000);
      jest.clearAllTimers();
    });
    expect(screen.getByText('Quotes expire in', { exact: false })).toBeTruthy();
    act(() => {
      jest.useFakeTimers({ legacyFakeTimers: true });
    });
  });

  it('renders quotes expired screen', async () => {
    mockUseRampSDKValues = {
      ...mockUseRampSDKInitialValues,
      appConfig: {
        ...mockUseRampSDKInitialValues.appConfig,
        POLLING_CYCLES: 0,
      },
    };
    render(Quotes);
    expect(screen.toJSON()).toMatchSnapshot();
    expect(screen.getByText('Quotes timeout', { exact: false })).toBeTruthy();
    fireEvent.press(screen.getByRole('button', { name: 'Get new quotes' }));
    expect(mockQueryGetQuotes).toHaveBeenCalledTimes(1);
    act(() => {
      jest.useFakeTimers({ legacyFakeTimers: true });
    });
  });

  it('calls endTrace and track event on quotes received and quote error', async () => {
    render(Quotes);
    act(() => {
      jest.advanceTimersByTime(3000);
      jest.clearAllTimers();
    });
    expect(endTrace).toHaveBeenCalledWith({
      name: TraceName.RampQuoteLoading,
    });
    expect(mockTrackEvent.mock.calls).toMatchInlineSnapshot(`
      [
        [
          "ONRAMP_QUOTES_RECEIVED",
          {
            "amount": 50,
            "average_crypto_out": 0.016416043333333335,
            "average_gas_fee": 1.0466666666666666,
            "average_processing_fee": 2.89,
            "average_total_fee": 3.936666666666667,
            "average_total_fee_of_amount": 382.4978079068538,
            "chain_id_destination": "1",
            "currency_destination": "ETH",
            "currency_source": "USD",
            "payment_method_id": "/payment-methods/test-payment-method",
            "provider_onramp_best_price": "Banxa (Staging)",
            "provider_onramp_first": "Banxa (Staging)",
            "provider_onramp_last": "Transak (Staging)",
            "provider_onramp_list": [
              "Banxa (Staging)",
              "MoonPay (Staging)",
              "Transak (Staging)",
            ],
            "provider_onramp_most_reliable": "MoonPay (Staging)",
            "quotes_amount_first": 0.017142,
            "quotes_amount_last": 0.01590613,
            "quotes_amount_list": [
              0.017142,
              0.0162,
              0.01590613,
            ],
            "refresh_count": 1,
            "results_count": 3,
          },
        ],
      ]
    `);
    act(() => {
      jest.useFakeTimers({ legacyFakeTimers: true });
    });
  });

  it('calls track event on sell quotes received and sell quote error', async () => {
    mockUseRampSDKValues.rampType = RampType.SELL;
    mockUseRampSDKValues.isSell = true;
    mockUseRampSDKValues.isBuy = false;
    render(Quotes);
    act(() => {
      jest.advanceTimersByTime(3000);
      jest.clearAllTimers();
    });
    expect(endTrace).toHaveBeenCalledWith({
      name: TraceName.RampQuoteLoading,
    });
    expect(mockTrackEvent.mock.calls).toMatchInlineSnapshot(`
      [
        [
          "OFFRAMP_QUOTES_RECEIVED",
          {
            "amount": 50,
            "average_fiat_out": 0.016416043333333335,
            "average_gas_fee": 1.0466666666666666,
            "average_processing_fee": 2.89,
            "average_total_fee": 3.936666666666667,
            "average_total_fee_of_amount": 382.4978079068538,
            "chain_id_source": "1",
            "currency_destination": "USD",
            "currency_source": "ETH",
            "payment_method_id": "/payment-methods/test-payment-method",
            "provider_offramp_best_price": "Banxa (Staging)",
            "provider_offramp_first": "Banxa (Staging)",
            "provider_offramp_last": "Transak (Staging)",
            "provider_offramp_list": [
              "Banxa (Staging)",
              "MoonPay (Staging)",
              "Transak (Staging)",
            ],
            "provider_offramp_most_reliable": "MoonPay (Staging)",
            "quotes_amount_first": 0.017142,
            "quotes_amount_last": 0.01590613,
            "quotes_amount_list": [
              0.017142,
              0.0162,
              0.01590613,
            ],
            "refresh_count": 1,
            "results_count": 3,
          },
        ],
      ]
    `);
    act(() => {
      jest.useFakeTimers({ legacyFakeTimers: true });
    });
  });

  it('renders correctly with sdkError', async () => {
    mockUseRampSDKValues = {
      ...mockUseRampSDKInitialValues,
      sdkError: new Error('Example SDK Error'),
    };
    render(Quotes);
    expect(screen.toJSON()).toMatchSnapshot();
    expect(screen.getByText('Example SDK Error')).toBeTruthy();
    act(() => {
      jest.useFakeTimers({ legacyFakeTimers: true });
    });
  });

  it('navigates to home when clicking sdKError button', async () => {
    mockUseRampSDKValues = {
      ...mockUseRampSDKInitialValues,
      sdkError: new Error('Example SDK Error'),
    };
    render(Quotes);
    fireEvent.press(
      screen.getByRole('button', { name: 'Return to Home Screen' }),
    );
    expect(mockPop).toBeCalledTimes(1);
    act(() => {
      jest.useFakeTimers({ legacyFakeTimers: true });
    });
  });

  it('renders correctly when fetching quotes errors', async () => {
    mockUseQuotesAndCustomActionsValues = {
      ...mockUseQuotesAndCustomActionsInitialValues,
      error: 'Test Error',
    };
    render(Quotes);
    expect(screen.toJSON()).toMatchSnapshot();
    act(() => {
      jest.useFakeTimers({ legacyFakeTimers: true });
    });
  });

  it('fetches quotes again when pressing button after fetching quotes errors', async () => {
    mockUseQuotesAndCustomActionsValues = {
      ...mockUseQuotesAndCustomActionsInitialValues,
      error: 'Test Error',
    };
    render(Quotes);
    fireEvent.press(screen.getByRole('button', { name: 'Try again' }));
    expect(mockQueryGetQuotes).toBeCalledTimes(1);
    act(() => {
      jest.useFakeTimers({ legacyFakeTimers: true });
    });
  });
});

describe('LoadingQuotes component', () => {
  it('renders correctly', () => {
    renderComponent(<LoadingQuotes />);
    expect(screen.toJSON()).toMatchSnapshot();
  });
});

describe('Timer component', () => {
  it.each`
    isFetchingQuotes | pollingCyclesLeft | remainingTime
    ${true}          | ${1}              | ${15000}
    ${true}          | ${1}              | ${5000}
    ${true}          | ${0}              | ${15000}
    ${true}          | ${0}              | ${5000}
    ${false}         | ${1}              | ${15000}
    ${false}         | ${1}              | ${5000}
    ${false}         | ${0}              | ${15000}
    ${false}         | ${0}              | ${5000}
    ${false}         | ${0}              | ${20000}
  `(
    'renders correctly with isFetchingQuotes=$isFetchingQuotes, pollingCyclesLeft=$pollingCyclesLeft, remainingTime=$remainingTime',
    ({
      isFetchingQuotes,
      pollingCyclesLeft,
      remainingTime,
    }: {
      isFetchingQuotes: boolean;
      pollingCyclesLeft: number;
      remainingTime: number;
    }) => {
      renderComponent(
        <Timer
          isFetchingQuotes={isFetchingQuotes}
          pollingCyclesLeft={pollingCyclesLeft}
          remainingTime={remainingTime}
        />,
      );
      expect(screen.toJSON()).toMatchSnapshot();
    },
  );
});<|MERGE_RESOLUTION|>--- conflicted
+++ resolved
@@ -29,10 +29,7 @@
 import { backgroundState } from '../../../../../util/test/initial-root-state';
 import { RampType, Region } from '../../types';
 import { PaymentCustomAction } from '@consensys/on-ramp-sdk/dist/API';
-<<<<<<< HEAD
-=======
 import { endTrace, TraceName } from '../../../../../util/trace';
->>>>>>> 733bad1a
 
 function render(Component: React.ComponentType) {
   return renderScreen(
@@ -265,11 +262,7 @@
   });
 
   it('renders animation on first fetching', async () => {
-<<<<<<< HEAD
-    jest.useRealTimers();
-=======
     jest.useFakeTimers({ legacyFakeTimers: true });
->>>>>>> 733bad1a
     mockUseQuotesAndCustomActionsValues = {
       ...mockUseQuotesAndCustomActionsInitialValues,
       isFetching: true,
@@ -466,11 +459,7 @@
       act(() => {
         jest.advanceTimersByTime(3000);
         jest.clearAllTimers();
-<<<<<<< HEAD
-        jest.useRealTimers();
-=======
         jest.useFakeTimers({ legacyFakeTimers: true });
->>>>>>> 733bad1a
       });
 
       const customActionToSelect = screen.getByLabelText(
@@ -501,11 +490,7 @@
       });
       expect(screen.toJSON()).toMatchSnapshot();
       act(() => {
-<<<<<<< HEAD
-        jest.useRealTimers();
-=======
         jest.useFakeTimers({ legacyFakeTimers: true });
->>>>>>> 733bad1a
       });
     });
 
