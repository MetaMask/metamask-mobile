--- conflicted
+++ resolved
@@ -791,9 +791,6 @@
             "top": -1,
           }
         }
-<<<<<<< HEAD
-        pointerEvents="box-none"
-=======
         onGestureCancel={[Function]}
         pointerEvents="box-none"
         sheetAllowedDetents="large"
@@ -801,7 +798,6 @@
         sheetExpandsWhenScrolledToEdge={true}
         sheetGrabberVisible={false}
         sheetLargestUndimmedDetent="all"
->>>>>>> 733bad1a
         style={
           {
             "bottom": 0,
@@ -809,10 +805,7 @@
             "position": "absolute",
             "right": 0,
             "top": 0,
-<<<<<<< HEAD
-=======
             "zIndex": undefined,
->>>>>>> 733bad1a
           }
         }
       >
@@ -1375,10 +1368,7 @@
                                               />
                                               <Text
                                                 allowFontScaling={false}
-<<<<<<< HEAD
-=======
                                                 selectable={false}
->>>>>>> 733bad1a
                                                 style={
                                                   [
                                                     {
@@ -1398,11 +1388,7 @@
                                                   ]
                                                 }
                                               >
-<<<<<<< HEAD
-                                                
-=======
                                                 
->>>>>>> 733bad1a
                                               </Text>
                                             </View>
                                           </TouchableOpacity>
@@ -1553,37 +1539,6 @@
                               </Text>
                             </TouchableOpacity>
                           </View>
-<<<<<<< HEAD
-                          <Modal
-                            animationType="none"
-                            deviceHeight={null}
-                            deviceWidth={null}
-                            hardwareAccelerated={false}
-                            hideModalContentWhileAnimating={false}
-                            onBackdropPress={[Function]}
-                            onModalHide={[Function]}
-                            onModalWillHide={[Function]}
-                            onModalWillShow={[Function]}
-                            onRequestClose={[Function]}
-                            panResponderThreshold={4}
-                            scrollHorizontal={false}
-                            scrollOffset={0}
-                            scrollOffsetMax={0}
-                            scrollTo={null}
-                            statusBarTranslucent={false}
-                            supportedOrientations={
-                              [
-                                "portrait",
-                                "landscape",
-                              ]
-                            }
-                            swipeDirection="down"
-                            swipeThreshold={100}
-                            transparent={true}
-                            visible={false}
-                          />
-=======
->>>>>>> 733bad1a
                         </View>
                       </View>
                     </View>
