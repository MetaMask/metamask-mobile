--- conflicted
+++ resolved
@@ -1278,7 +1278,7 @@
                                     onLoadEnd={[Function]}
                                     scrollEnabled={false}
                                     source={
-                                      Object {
+                                      {
                                         "html": "
           <!DOCTYPE html>
           <html>
@@ -1327,72 +1327,72 @@
 
           </style>
           <title>---</title>
-          <meta content=\\"width=device-width, initial-scale=1.0, maximum-scale=1.0, user-scalable=0\\" name=\\"viewport\\" />
+          <meta content="width=device-width, initial-scale=1.0, maximum-scale=1.0, user-scalable=0" name="viewport" />
           <meta charset=utf-8></head>
           <body>
-                    <svg id=\\"bgShapes\\" width=\\"401\\" height=\\"376\\" viewBox=\\"0 0 401 376\\" fill=\\"none\\" xmlns=\\"http://www.w3.org/2000/svg\\">
-<path d=\\"M383.205 167.402C382.77 167.402 382.335 167.287 381.958 167.055L348.55 147.294C347.738 146.802 347.274 145.877 347.361 144.951C347.477 143.996 348.115 143.215 349.014 142.926L397.183 127.273C398.082 126.984 399.068 127.244 399.706 127.939C400.344 128.633 400.518 129.646 400.17 130.514L385.409 165.927C385.148 166.563 384.597 167.084 383.93 167.287C383.698 167.344 383.466 167.402 383.205 167.402ZM355.626 145.848L382.016 161.471L393.674 133.494L355.626 145.848Z\\" fill=\\"#75C4FD\\"/>
-<path d=\\"M317.736 91.7651C317.359 91.7651 316.953 91.7362 316.576 91.6783C311.704 91.0418 308.282 86.5862 308.891 81.7256C309.21 79.3821 310.399 77.27 312.284 75.8234C314.169 74.3768 316.518 73.7403 318.867 74.0585C321.216 74.3768 323.333 75.563 324.783 77.4436C326.233 79.3242 326.871 81.6677 326.552 84.0112C325.943 88.5247 322.115 91.7651 317.736 91.7651ZM317.707 76.7492C316.344 76.7492 315.039 77.1832 313.966 78.0223C312.661 79.0349 311.82 80.4815 311.617 82.1017C311.182 85.4579 313.56 88.5536 316.924 89.0165C320.288 89.4505 323.391 87.0781 323.855 83.7219C324.058 82.1017 323.623 80.4815 322.637 79.1795C321.622 77.8776 320.172 77.0386 318.548 76.836C318.258 76.7492 317.968 76.7492 317.707 76.7492Z\\" fill=\\"#86E29B\\"/>
-<path d=\\"M46.8495 93.5556C46.7045 93.5556 46.5595 93.5556 46.4145 93.5556C43.7756 93.4399 41.3396 92.3116 39.5416 90.3731C35.8587 86.3804 36.1197 80.1021 40.1216 76.4277C44.1236 72.7533 50.4165 73.0137 54.0994 77.0063C55.8974 78.9448 56.8254 81.4619 56.7094 84.0948C56.5934 86.7276 55.4624 89.1579 53.5195 90.9517C51.6925 92.6587 49.3435 93.5556 46.8495 93.5556ZM46.8205 76.5723C45.0806 76.5723 43.3696 77.1799 41.9776 78.453C39.0776 81.1147 38.9036 85.6282 41.5716 88.5214C42.8766 89.9102 44.6166 90.7492 46.5306 90.8071C48.4445 90.8939 50.2425 90.2284 51.6635 88.9265C53.0555 87.6245 53.8965 85.8886 53.9544 83.979C54.0414 82.0695 53.3745 80.2757 52.0695 78.858C50.6775 77.3535 48.7635 76.5723 46.8205 76.5723Z\\" fill=\\"#FFB0EB\\"/>
-<path d=\\"M272.757 111.15C274.614 111.15 276.121 109.647 276.121 107.794C276.121 105.94 274.614 104.438 272.757 104.438C270.899 104.438 269.393 105.94 269.393 107.794C269.393 109.647 270.899 111.15 272.757 111.15Z\\" fill=\\"url(#paint0_linear)\\"/>
-<path d=\\"M3.70979 205.209C5.56765 205.209 7.07375 203.706 7.07375 201.852C7.07375 199.999 5.56765 198.496 3.70979 198.496C1.85192 198.496 0.345825 199.999 0.345825 201.852C0.345825 203.706 1.85192 205.209 3.70979 205.209Z\\" fill=\\"url(#paint1_linear)\\"/>
-<path d=\\"M191.764 300.202C193.622 300.202 195.128 298.699 195.128 296.846C195.128 294.992 193.622 293.49 191.764 293.49C189.906 293.49 188.4 294.992 188.4 296.846C188.4 298.699 189.906 300.202 191.764 300.202Z\\" fill=\\"url(#paint2_linear)\\"/>
-<path d=\\"M122.713 65.5111C125.724 65.5111 128.165 63.0759 128.165 60.0718C128.165 57.0678 125.724 54.6326 122.713 54.6326C119.702 54.6326 117.261 57.0678 117.261 60.0718C117.261 63.0759 119.702 65.5111 122.713 65.5111Z\\" fill=\\"url(#paint3_linear)\\"/>
-<path d=\\"M201.658 205.313C204.669 205.313 207.11 202.878 207.11 199.874C207.11 196.87 204.669 194.435 201.658 194.435C198.647 194.435 196.206 196.87 196.206 199.874C196.206 202.878 198.647 205.313 201.658 205.313Z\\" fill=\\"url(#paint4_linear)\\"/>
-<path d=\\"M108.712 356.439C111.723 356.439 114.164 354.003 114.164 350.999C114.164 347.995 111.723 345.56 108.712 345.56C105.701 345.56 103.26 347.995 103.26 350.999C103.26 354.003 105.701 356.439 108.712 356.439Z\\" fill=\\"url(#paint5_linear)\\"/>
-<path d=\\"M352.967 343.485C355.978 343.485 358.419 341.05 358.419 338.046C358.419 335.042 355.978 332.607 352.967 332.607C349.956 332.607 347.515 335.042 347.515 338.046C347.515 341.05 349.956 343.485 352.967 343.485Z\\" fill=\\"url(#paint6_linear)\\"/>
-<path d=\\"M60.506 283.551C60.013 283.551 59.52 283.406 59.114 283.146C58.389 282.683 57.954 281.902 57.954 281.063L57.287 252.853C57.258 251.899 57.78 251.002 58.621 250.539C59.462 250.076 60.506 250.134 61.289 250.655L87.6207 268.188C88.4037 268.708 88.8386 269.634 88.7516 270.589C88.6646 271.544 88.0557 272.354 87.1857 272.73L61.521 283.406C61.173 283.493 60.825 283.551 60.506 283.551ZM62.536 257.656L63 277.157L80.7478 269.779L62.536 257.656Z\\" fill=\\"#FFB0EB\\"/>
-<path d=\\"M227.109 375.419C226.587 375.419 226.065 375.246 225.63 374.927L203.126 357.857C202.401 357.308 202.024 356.382 202.198 355.485C202.372 354.588 203.01 353.836 203.88 353.575L234.04 343.97C234.91 343.709 235.838 343.912 236.505 344.548C237.143 345.185 237.404 346.111 237.143 346.979L229.487 373.654C229.255 374.436 228.675 375.043 227.892 375.304C227.631 375.39 227.37 375.419 227.109 375.419ZM209.854 356.816L225.746 368.881L231.14 350.046L209.854 356.816Z\\" fill=\\"url(#paint7_linear)\\"/>
-<path d=\\"M188.09 12.8807C188.542 12.62 189.081 12.5096 189.617 12.568L217.651 16.1129C218.554 16.2269 219.344 16.8404 219.643 17.704C219.941 18.5677 219.765 19.5378 219.142 20.1977L197.832 43.578C197.209 44.238 196.303 44.526 195.407 44.3079C194.536 44.0753 193.847 43.4038 193.638 42.5218L186.914 15.5967C186.724 14.8043 186.922 13.9885 187.47 13.3719C187.653 13.1664 187.864 13.011 188.09 12.8807ZM212.346 20.3748L192.544 17.8627L197.301 36.868L212.346 20.3748Z\\" fill=\\"url(#paint8_linear)\\"/>
-<path d=\\"M343.904 258.709C343.817 258.709 343.759 258.709 343.672 258.709C334.595 258.593 327.287 251.1 327.403 242.044C327.519 232.988 335.001 225.697 344.107 225.813C353.183 225.929 360.491 233.422 360.375 242.478C360.259 251.476 352.893 258.709 343.904 258.709ZM343.904 230.095C337.263 230.095 331.782 235.447 331.695 242.102C331.608 248.814 337.002 254.34 343.73 254.427C350.458 254.543 355.996 249.132 356.083 242.42C356.17 235.708 350.776 230.182 344.049 230.095C344.02 230.095 343.962 230.095 343.904 230.095Z\\" fill=\\"#86E29B\\"/>
-<path d=\\"M79.4075 190.631C79.3205 190.631 79.2625 190.631 79.1755 190.631C70.0986 190.516 62.7906 183.022 62.9066 173.966C63.0226 164.91 70.5046 157.62 79.6105 157.735C88.6874 157.851 95.9953 165.344 95.8793 174.4C95.7633 183.398 88.3974 190.631 79.4075 190.631ZM79.4075 162.017C72.7665 162.017 67.2856 167.37 67.1986 174.024C67.1116 180.736 72.5056 186.263 79.2335 186.349C85.9614 186.465 91.5003 181.055 91.5873 174.342C91.6743 167.63 86.2804 162.104 79.5525 162.017C79.5235 162.017 79.4655 162.017 79.4075 162.017Z\\" fill=\\"#86E29B\\"/>
+                    <svg id="bgShapes" width="401" height="376" viewBox="0 0 401 376" fill="none" xmlns="http://www.w3.org/2000/svg">
+<path d="M383.205 167.402C382.77 167.402 382.335 167.287 381.958 167.055L348.55 147.294C347.738 146.802 347.274 145.877 347.361 144.951C347.477 143.996 348.115 143.215 349.014 142.926L397.183 127.273C398.082 126.984 399.068 127.244 399.706 127.939C400.344 128.633 400.518 129.646 400.17 130.514L385.409 165.927C385.148 166.563 384.597 167.084 383.93 167.287C383.698 167.344 383.466 167.402 383.205 167.402ZM355.626 145.848L382.016 161.471L393.674 133.494L355.626 145.848Z" fill="#75C4FD"/>
+<path d="M317.736 91.7651C317.359 91.7651 316.953 91.7362 316.576 91.6783C311.704 91.0418 308.282 86.5862 308.891 81.7256C309.21 79.3821 310.399 77.27 312.284 75.8234C314.169 74.3768 316.518 73.7403 318.867 74.0585C321.216 74.3768 323.333 75.563 324.783 77.4436C326.233 79.3242 326.871 81.6677 326.552 84.0112C325.943 88.5247 322.115 91.7651 317.736 91.7651ZM317.707 76.7492C316.344 76.7492 315.039 77.1832 313.966 78.0223C312.661 79.0349 311.82 80.4815 311.617 82.1017C311.182 85.4579 313.56 88.5536 316.924 89.0165C320.288 89.4505 323.391 87.0781 323.855 83.7219C324.058 82.1017 323.623 80.4815 322.637 79.1795C321.622 77.8776 320.172 77.0386 318.548 76.836C318.258 76.7492 317.968 76.7492 317.707 76.7492Z" fill="#86E29B"/>
+<path d="M46.8495 93.5556C46.7045 93.5556 46.5595 93.5556 46.4145 93.5556C43.7756 93.4399 41.3396 92.3116 39.5416 90.3731C35.8587 86.3804 36.1197 80.1021 40.1216 76.4277C44.1236 72.7533 50.4165 73.0137 54.0994 77.0063C55.8974 78.9448 56.8254 81.4619 56.7094 84.0948C56.5934 86.7276 55.4624 89.1579 53.5195 90.9517C51.6925 92.6587 49.3435 93.5556 46.8495 93.5556ZM46.8205 76.5723C45.0806 76.5723 43.3696 77.1799 41.9776 78.453C39.0776 81.1147 38.9036 85.6282 41.5716 88.5214C42.8766 89.9102 44.6166 90.7492 46.5306 90.8071C48.4445 90.8939 50.2425 90.2284 51.6635 88.9265C53.0555 87.6245 53.8965 85.8886 53.9544 83.979C54.0414 82.0695 53.3745 80.2757 52.0695 78.858C50.6775 77.3535 48.7635 76.5723 46.8205 76.5723Z" fill="#FFB0EB"/>
+<path d="M272.757 111.15C274.614 111.15 276.121 109.647 276.121 107.794C276.121 105.94 274.614 104.438 272.757 104.438C270.899 104.438 269.393 105.94 269.393 107.794C269.393 109.647 270.899 111.15 272.757 111.15Z" fill="url(#paint0_linear)"/>
+<path d="M3.70979 205.209C5.56765 205.209 7.07375 203.706 7.07375 201.852C7.07375 199.999 5.56765 198.496 3.70979 198.496C1.85192 198.496 0.345825 199.999 0.345825 201.852C0.345825 203.706 1.85192 205.209 3.70979 205.209Z" fill="url(#paint1_linear)"/>
+<path d="M191.764 300.202C193.622 300.202 195.128 298.699 195.128 296.846C195.128 294.992 193.622 293.49 191.764 293.49C189.906 293.49 188.4 294.992 188.4 296.846C188.4 298.699 189.906 300.202 191.764 300.202Z" fill="url(#paint2_linear)"/>
+<path d="M122.713 65.5111C125.724 65.5111 128.165 63.0759 128.165 60.0718C128.165 57.0678 125.724 54.6326 122.713 54.6326C119.702 54.6326 117.261 57.0678 117.261 60.0718C117.261 63.0759 119.702 65.5111 122.713 65.5111Z" fill="url(#paint3_linear)"/>
+<path d="M201.658 205.313C204.669 205.313 207.11 202.878 207.11 199.874C207.11 196.87 204.669 194.435 201.658 194.435C198.647 194.435 196.206 196.87 196.206 199.874C196.206 202.878 198.647 205.313 201.658 205.313Z" fill="url(#paint4_linear)"/>
+<path d="M108.712 356.439C111.723 356.439 114.164 354.003 114.164 350.999C114.164 347.995 111.723 345.56 108.712 345.56C105.701 345.56 103.26 347.995 103.26 350.999C103.26 354.003 105.701 356.439 108.712 356.439Z" fill="url(#paint5_linear)"/>
+<path d="M352.967 343.485C355.978 343.485 358.419 341.05 358.419 338.046C358.419 335.042 355.978 332.607 352.967 332.607C349.956 332.607 347.515 335.042 347.515 338.046C347.515 341.05 349.956 343.485 352.967 343.485Z" fill="url(#paint6_linear)"/>
+<path d="M60.506 283.551C60.013 283.551 59.52 283.406 59.114 283.146C58.389 282.683 57.954 281.902 57.954 281.063L57.287 252.853C57.258 251.899 57.78 251.002 58.621 250.539C59.462 250.076 60.506 250.134 61.289 250.655L87.6207 268.188C88.4037 268.708 88.8386 269.634 88.7516 270.589C88.6646 271.544 88.0557 272.354 87.1857 272.73L61.521 283.406C61.173 283.493 60.825 283.551 60.506 283.551ZM62.536 257.656L63 277.157L80.7478 269.779L62.536 257.656Z" fill="#FFB0EB"/>
+<path d="M227.109 375.419C226.587 375.419 226.065 375.246 225.63 374.927L203.126 357.857C202.401 357.308 202.024 356.382 202.198 355.485C202.372 354.588 203.01 353.836 203.88 353.575L234.04 343.97C234.91 343.709 235.838 343.912 236.505 344.548C237.143 345.185 237.404 346.111 237.143 346.979L229.487 373.654C229.255 374.436 228.675 375.043 227.892 375.304C227.631 375.39 227.37 375.419 227.109 375.419ZM209.854 356.816L225.746 368.881L231.14 350.046L209.854 356.816Z" fill="url(#paint7_linear)"/>
+<path d="M188.09 12.8807C188.542 12.62 189.081 12.5096 189.617 12.568L217.651 16.1129C218.554 16.2269 219.344 16.8404 219.643 17.704C219.941 18.5677 219.765 19.5378 219.142 20.1977L197.832 43.578C197.209 44.238 196.303 44.526 195.407 44.3079C194.536 44.0753 193.847 43.4038 193.638 42.5218L186.914 15.5967C186.724 14.8043 186.922 13.9885 187.47 13.3719C187.653 13.1664 187.864 13.011 188.09 12.8807ZM212.346 20.3748L192.544 17.8627L197.301 36.868L212.346 20.3748Z" fill="url(#paint8_linear)"/>
+<path d="M343.904 258.709C343.817 258.709 343.759 258.709 343.672 258.709C334.595 258.593 327.287 251.1 327.403 242.044C327.519 232.988 335.001 225.697 344.107 225.813C353.183 225.929 360.491 233.422 360.375 242.478C360.259 251.476 352.893 258.709 343.904 258.709ZM343.904 230.095C337.263 230.095 331.782 235.447 331.695 242.102C331.608 248.814 337.002 254.34 343.73 254.427C350.458 254.543 355.996 249.132 356.083 242.42C356.17 235.708 350.776 230.182 344.049 230.095C344.02 230.095 343.962 230.095 343.904 230.095Z" fill="#86E29B"/>
+<path d="M79.4075 190.631C79.3205 190.631 79.2625 190.631 79.1755 190.631C70.0986 190.516 62.7906 183.022 62.9066 173.966C63.0226 164.91 70.5046 157.62 79.6105 157.735C88.6874 157.851 95.9953 165.344 95.8793 174.4C95.7633 183.398 88.3974 190.631 79.4075 190.631ZM79.4075 162.017C72.7665 162.017 67.2856 167.37 67.1986 174.024C67.1116 180.736 72.5056 186.263 79.2335 186.349C85.9614 186.465 91.5003 181.055 91.5873 174.342C91.6743 167.63 86.2804 162.104 79.5525 162.017C79.5235 162.017 79.4655 162.017 79.4075 162.017Z" fill="#86E29B"/>
 <defs>
-<linearGradient id=\\"paint0_linear\\" x1=\\"269.393\\" y1=\\"107.806\\" x2=\\"276.123\\" y2=\\"107.806\\" gradientUnits=\\"userSpaceOnUse\\">
-<stop stop-color=\\"#75C3FC\\"/>
-<stop offset=\\"1\\" stop-color=\\"#75C3FC\\"/>
+<linearGradient id="paint0_linear" x1="269.393" y1="107.806" x2="276.123" y2="107.806" gradientUnits="userSpaceOnUse">
+<stop stop-color="#75C3FC"/>
+<stop offset="1" stop-color="#75C3FC"/>
 </linearGradient>
-<linearGradient id=\\"paint1_linear\\" x1=\\"0.34336\\" y1=\\"201.861\\" x2=\\"7.07314\\" y2=\\"201.861\\" gradientUnits=\\"userSpaceOnUse\\">
-<stop stop-color=\\"#75C3FC\\"/>
-<stop offset=\\"1\\" stop-color=\\"#75C3FC\\"/>
+<linearGradient id="paint1_linear" x1="0.34336" y1="201.861" x2="7.07314" y2="201.861" gradientUnits="userSpaceOnUse">
+<stop stop-color="#75C3FC"/>
+<stop offset="1" stop-color="#75C3FC"/>
 </linearGradient>
-<linearGradient id=\\"paint2_linear\\" x1=\\"188.398\\" y1=\\"296.854\\" x2=\\"195.128\\" y2=\\"296.854\\" gradientUnits=\\"userSpaceOnUse\\">
-<stop stop-color=\\"#75C3FC\\"/>
-<stop offset=\\"1\\" stop-color=\\"#75C3FC\\"/>
+<linearGradient id="paint2_linear" x1="188.398" y1="296.854" x2="195.128" y2="296.854" gradientUnits="userSpaceOnUse">
+<stop stop-color="#75C3FC"/>
+<stop offset="1" stop-color="#75C3FC"/>
 </linearGradient>
-<linearGradient id=\\"paint3_linear\\" x1=\\"117.265\\" y1=\\"60.2697\\" x2=\\"128.184\\" y2=\\"59.8808\\" gradientUnits=\\"userSpaceOnUse\\">
-<stop stop-color=\\"#75C3FC\\"/>
-<stop offset=\\"1\\" stop-color=\\"#75C3FC\\"/>
+<linearGradient id="paint3_linear" x1="117.265" y1="60.2697" x2="128.184" y2="59.8808" gradientUnits="userSpaceOnUse">
+<stop stop-color="#75C3FC"/>
+<stop offset="1" stop-color="#75C3FC"/>
 </linearGradient>
-<linearGradient id=\\"paint4_linear\\" x1=\\"196.21\\" y1=\\"200.072\\" x2=\\"207.129\\" y2=\\"199.683\\" gradientUnits=\\"userSpaceOnUse\\">
-<stop stop-color=\\"#75C3FC\\"/>
-<stop offset=\\"1\\" stop-color=\\"#75C3FC\\"/>
+<linearGradient id="paint4_linear" x1="196.21" y1="200.072" x2="207.129" y2="199.683" gradientUnits="userSpaceOnUse">
+<stop stop-color="#75C3FC"/>
+<stop offset="1" stop-color="#75C3FC"/>
 </linearGradient>
-<linearGradient id=\\"paint5_linear\\" x1=\\"103.264\\" y1=\\"351.197\\" x2=\\"114.182\\" y2=\\"350.808\\" gradientUnits=\\"userSpaceOnUse\\">
-<stop stop-color=\\"#75C3FC\\"/>
-<stop offset=\\"1\\" stop-color=\\"#75C3FC\\"/>
+<linearGradient id="paint5_linear" x1="103.264" y1="351.197" x2="114.182" y2="350.808" gradientUnits="userSpaceOnUse">
+<stop stop-color="#75C3FC"/>
+<stop offset="1" stop-color="#75C3FC"/>
 </linearGradient>
-<linearGradient id=\\"paint6_linear\\" x1=\\"347.519\\" y1=\\"338.244\\" x2=\\"358.437\\" y2=\\"337.855\\" gradientUnits=\\"userSpaceOnUse\\">
-<stop stop-color=\\"#75C3FC\\"/>
-<stop offset=\\"1\\" stop-color=\\"#75C3FC\\"/>
+<linearGradient id="paint6_linear" x1="347.519" y1="338.244" x2="358.437" y2="337.855" gradientUnits="userSpaceOnUse">
+<stop stop-color="#75C3FC"/>
+<stop offset="1" stop-color="#75C3FC"/>
 </linearGradient>
-<linearGradient id=\\"paint7_linear\\" x1=\\"202.15\\" y1=\\"359.64\\" x2=\\"237.223\\" y2=\\"359.64\\" gradientUnits=\\"userSpaceOnUse\\">
-<stop stop-color=\\"#FFE466\\"/>
-<stop offset=\\"1\\" stop-color=\\"#FFAFEA\\"/>
+<linearGradient id="paint7_linear" x1="202.15" y1="359.64" x2="237.223" y2="359.64" gradientUnits="userSpaceOnUse">
+<stop stop-color="#FFE466"/>
+<stop offset="1" stop-color="#FFAFEA"/>
 </linearGradient>
-<linearGradient id=\\"paint8_linear\\" x1=\\"216.961\\" y1=\\"12.9932\\" x2=\\"187.362\\" y2=\\"31.2426\\" gradientUnits=\\"userSpaceOnUse\\">
-<stop stop-color=\\"#75C3FC\\"/>
-<stop offset=\\"0.0928503\\" stop-color=\\"#81C2F6\\"/>
-<stop offset=\\"1\\" stop-color=\\"#F0B8BD\\"/>
+<linearGradient id="paint8_linear" x1="216.961" y1="12.9932" x2="187.362" y2="31.2426" gradientUnits="userSpaceOnUse">
+<stop stop-color="#75C3FC"/>
+<stop offset="0.0928503" stop-color="#81C2F6"/>
+<stop offset="1" stop-color="#F0B8BD"/>
 </linearGradient>
 </defs>
 </svg>
 
           <script>
-            (function(){function r(e,n,t){function o(i,f){if(!n[i]){if(!e[i]){var c=\\"function\\"==typeof require&&require;if(!f&&c)return c(i,!0);if(u)return u(i,!0);var a=new Error(\\"Cannot find module '\\"+i+\\"'\\");throw a.code=\\"MODULE_NOT_FOUND\\",a}var p=n[i]={exports:{}};e[i][0].call(p.exports,function(r){var n=e[i][1][r];return o(n||r)},p,p.exports,r,e,n,t)}return n[i].exports}for(var u=\\"function\\"==typeof require&&require,i=0;i<t.length;i++)o(t[i]);return o}return r})()({1:[function(require,module,exports){
-            const createViewer=require(\\"../index\\"),viewer=createViewer({width:1,height:1,followMouse:!0,followMotion:!0});document.body.appendChild(viewer.container);
-            },{\\"../index\\":3}],2:[function(require,module,exports){
+            (function(){function r(e,n,t){function o(i,f){if(!n[i]){if(!e[i]){var c="function"==typeof require&&require;if(!f&&c)return c(i,!0);if(u)return u(i,!0);var a=new Error("Cannot find module '"+i+"'");throw a.code="MODULE_NOT_FOUND",a}var p=n[i]={exports:{}};e[i][0].call(p.exports,function(r){var n=e[i][1][r];return o(n||r)},p,p.exports,r,e,n,t)}return n[i].exports}for(var u="function"==typeof require&&require,i=0;i<t.length;i++)o(t[i]);return o}return r})()({1:[function(require,module,exports){
+            const createViewer=require("../index"),viewer=createViewer({width:1,height:1,followMouse:!0,followMotion:!0});document.body.appendChild(viewer.container);
+            },{"../index":3}],2:[function(require,module,exports){
             module.exports={
-              \\"positions\\": [
+              "positions": [
               [
                 111.0246,
                 52.6046,
@@ -1844,14 +1844,14 @@
                 49.1762
               ]
               ],
-              \\"chunks\\": [
+              "chunks": [
               {
-                \\"color\\": [
+                "color": [
                 246,
                 133,
                 27
                 ],
-                \\"faces\\": [
+                "faces": [
                 [
                   17,
                   33,
@@ -1965,12 +1965,12 @@
                 ]
               },
               {
-                \\"color\\": [
+                "color": [
                 228,
                 118,
                 27
                 ],
-                \\"faces\\": [
+                "faces": [
                 [
                   31,
                   24,
@@ -2029,12 +2029,12 @@
                 ]
               },
               {
-                \\"color\\": [
+                "color": [
                 118,
                 61,
                 22
                 ],
-                \\"faces\\": [
+                "faces": [
                 [
                   0,
                   1,
@@ -2168,12 +2168,12 @@
                 ]
               },
               {
-                \\"color\\": [
+                "color": [
                 22,
                 22,
                 22
                 ],
-                \\"faces\\": [
+                "faces": [
                 [
                   36,
                   15,
@@ -2247,12 +2247,12 @@
                 ]
               },
               {
-                \\"color\\": [
+                "color": [
                 215,
                 193,
                 179
                 ],
-                \\"faces\\": [
+                "faces": [
                 [
                   21,
                   20,
@@ -2276,12 +2276,12 @@
                 ]
               },
               {
-                \\"color\\": [
+                "color": [
                 192,
                 173,
                 158
                 ],
-                \\"faces\\": [
+                "faces": [
                 [
                   19,
                   20,
@@ -2415,12 +2415,12 @@
                 ]
               },
               {
-                \\"color\\": [
+                "color": [
                 205,
                 97,
                 22
                 ],
-                \\"faces\\": [
+                "faces": [
                 [
                   24,
                   34,
@@ -2464,12 +2464,12 @@
                 ]
               },
               {
-                \\"color\\": [
+                "color": [
                 35,
                 52,
                 71
                 ],
-                \\"faces\\": [
+                "faces": [
                 [
                   11,
                   12,
@@ -2483,12 +2483,12 @@
                 ]
               },
               {
-                \\"color\\": [
+                "color": [
                 228,
                 117,
                 31
                 ],
-                \\"faces\\": [
+                "faces": [
                 [
                   14,
                   15,
@@ -2517,12 +2517,12 @@
                 ]
               },
               {
-                \\"color\\": [
+                "color": [
                 226,
                 118,
                 27
                 ],
-                \\"faces\\": [
+                "faces": [
                 [
                   35,
                   4,
@@ -2819,17 +2819,17 @@
             }
 
             },{}],3:[function(require,module,exports){
-            function createNode(t){return document.createElementNS(SVG_NS,t)}function setAttribute(t,e,n){t.setAttributeNS(null,e,n)}var perspective=require(\\"gl-mat4/perspective\\"),multiply=require(\\"gl-mat4/multiply\\"),lookAt=require(\\"gl-mat4/lookAt\\"),invert=require(\\"gl-mat4/invert\\"),rotate=require(\\"gl-mat4/rotate\\"),transform=require(\\"gl-vec3/transformMat4\\"),foxJSON=require(\\"./fox.json\\"),SVG_NS=\\"http://www.w3.org/2000/svg\\";module.exports=function(t){function e(t){var e=y.getBoundingClientRect();x.x=1-2*(t.x-e.left)/e.width,x.y=1-2*(t.y-e.top)/e.height}function n(t,e){this.svg=t,this.indices=e,this.zIndex=0}function i(t){for(var e=t[0],n=t[1],i=t[2],r=t[3],o=t[4],a=t[5],l=t[6],u=t[7],h=t[8],s=t[9],d=t[10],f=t[11],w=t[12],c=t[13],g=t[14],v=t[15],m=0;m<F;++m){var p=N[3*m],A=N[3*m+1],y=N[3*m+2],x=p*r+A*u+y*f+v;M[3*m]=(p*e+A*o+y*h+w)/x,M[3*m+1]=(p*n+A*a+y*s+c)/x,M[3*m+2]=(p*i+A*l+y*d+g)/x}}function r(t,e){return e.zIndex-t.zIndex}function o(){var t,e=y.getBoundingClientRect(),n=e.width,i=e.height;for(b.length=0,t=0;t<S.length;++t){var o=S[t],a=o.indices,l=a[0],u=a[1],h=a[2],s=M[3*l],d=M[3*l+1],f=M[3*u],w=M[3*u+1],c=M[3*h];if(!((f-s)*(M[3*h+1]-d)-(w-d)*(c-s)<0)){for(var g=[],v=-1/0,m=1/0,p=o.svg,A=0;A<3;++A){var x=a[A];g.push(.5*n*(1-M[3*x])+\\",\\"+.5*i*(1-M[3*x+1]));var F=M[3*x+2];v=Math.max(v,F),m=Math.min(m,F)}o.zIndex=v+.25*m;var N=g.join(\\" \\");-1===N.indexOf(\\"NaN\\")&&setAttribute(p,\\"points\\",N),b.push(o)}}for(b.sort(r),y.innerHTML=\\"\\",t=0;t<b.length;++t)y.appendChild(b[t].svg)}function a(){g=!1}function l(){g=!0}function u(t){f=t}function h(t){w=t}function s(){if(g){window.requestAnimationFrame(s);var t=1-m;y.getBoundingClientRect();v[0]=t*v[0]+m*x.x,v[1]=t*v[1]+m*x.y+.085;i(k()),o(),a()}}var d=t||{},f=!!d.followMouse,w=!!d.followMotion,c=!!d.slowDrift,g=!0,v=[0,0],m=.3,p=d.width||400,A=d.height||400,y=createNode(\\"svg\\"),x={x:0,y:0},F=foxJSON.positions.length,N=new Float32Array(3*F),M=new Float32Array(3*F),b=[];d.pxNotRatio||(p=window.innerWidth*(d.width||.25)|0,A=0|(window.innerHeight*d.height||p),\\"minWidth\\"in d&&p<d.minWidth&&(p=d.minWidth,A=d.minWidth*d.height/d.width|0)),setAttribute(y,\\"width\\",p+\\"px\\"),setAttribute(y,\\"height\\",A+\\"px\\"),y.id=\\"head\\",document.body.appendChild(y),function(){for(var t=foxJSON.positions,e=0,n=0;n<t.length;++n)for(var i=t[n],r=0;r<3;++r)N[e++]=i[r]}();var S=function(){for(var t=[],e=0;e<foxJSON.chunks.length;++e)for(var i=foxJSON.chunks[e],r=\\"rgb(\\"+i.color+\\")\\",o=i.faces,a=0;a<o.length;++a){var l=o[a],u=createNode(\\"polygon\\");setAttribute(u,\\"fill\\",r),setAttribute(u,\\"stroke\\",r),setAttribute(u,\\"points\\",\\"0,0, 10,0, 0,10\\"),y.appendChild(u),t.push(new n(u,l))}return t}(),k=function(){var t=new Float32Array(3),e=new Float32Array([0,1,0]),n=new Float32Array(16),i=new Float32Array(16),r=lookAt(new Float32Array(16),new Float32Array([0,0,400]),t,e),o=invert(new Float32Array(16),r),a=new Float32Array(16),l=new Float32Array(3),u=new Float32Array(16),h=new Float32Array([1,0,0]),s=new Float32Array([0,1,0]),d=new Float32Array([0,0,1]);return function(){var f=y.getBoundingClientRect(),w=f.width,g=f.height;if(perspective(n,Math.PI/4,w/g,100,1e3),invert(a,n),l[0]=v[0],l[1]=v[1],l[2]=1.2,transform(l,l,a),transform(l,l,o),lookAt(i,t,l,e),c){var m=Date.now()/1e3;rotate(i,i,.1+.2*Math.sin(m/3),h),rotate(i,i,.03*Math.sin(m/2)-.1,d),rotate(i,i,.5+.2*Math.sin(m/3),s)}return multiply(u,n,r),multiply(u,u,i),u}}();window.addEventListener(\\"mousemove\\",function(t){g||l(),f&&(e({x:t.clientX,y:t.clientY}),s())});const q=window.innerWidth,C=window.innerHeight,O=q/2,W=C/2,I=1.2*C;var J=0,R=0;
-            return window.addEventListener(\\"nativedeviceorientation\\",function(t){if(g||l(),w){if(!R)return R=t.detail.beta,void(J=t.detail.gamma);e({x:O+0.5*(J-t.detail.gamma),y:Math.max(Math.min(W+0.5*(R-t.detail.beta),I),0)}),s()}}),s(),{container:y,lookAt:e,setFollowMouse:u,setFollowMotion:h,stopAnimation:a,startAnimation:l}};
-            },{\\"./fox.json\\":2,\\"gl-mat4/invert\\":5,\\"gl-mat4/lookAt\\":6,\\"gl-mat4/multiply\\":7,\\"gl-mat4/perspective\\":8,\\"gl-mat4/rotate\\":9,\\"gl-vec3/transformMat4\\":10}],4:[function(require,module,exports){
+            function createNode(t){return document.createElementNS(SVG_NS,t)}function setAttribute(t,e,n){t.setAttributeNS(null,e,n)}var perspective=require("gl-mat4/perspective"),multiply=require("gl-mat4/multiply"),lookAt=require("gl-mat4/lookAt"),invert=require("gl-mat4/invert"),rotate=require("gl-mat4/rotate"),transform=require("gl-vec3/transformMat4"),foxJSON=require("./fox.json"),SVG_NS="http://www.w3.org/2000/svg";module.exports=function(t){function e(t){var e=y.getBoundingClientRect();x.x=1-2*(t.x-e.left)/e.width,x.y=1-2*(t.y-e.top)/e.height}function n(t,e){this.svg=t,this.indices=e,this.zIndex=0}function i(t){for(var e=t[0],n=t[1],i=t[2],r=t[3],o=t[4],a=t[5],l=t[6],u=t[7],h=t[8],s=t[9],d=t[10],f=t[11],w=t[12],c=t[13],g=t[14],v=t[15],m=0;m<F;++m){var p=N[3*m],A=N[3*m+1],y=N[3*m+2],x=p*r+A*u+y*f+v;M[3*m]=(p*e+A*o+y*h+w)/x,M[3*m+1]=(p*n+A*a+y*s+c)/x,M[3*m+2]=(p*i+A*l+y*d+g)/x}}function r(t,e){return e.zIndex-t.zIndex}function o(){var t,e=y.getBoundingClientRect(),n=e.width,i=e.height;for(b.length=0,t=0;t<S.length;++t){var o=S[t],a=o.indices,l=a[0],u=a[1],h=a[2],s=M[3*l],d=M[3*l+1],f=M[3*u],w=M[3*u+1],c=M[3*h];if(!((f-s)*(M[3*h+1]-d)-(w-d)*(c-s)<0)){for(var g=[],v=-1/0,m=1/0,p=o.svg,A=0;A<3;++A){var x=a[A];g.push(.5*n*(1-M[3*x])+","+.5*i*(1-M[3*x+1]));var F=M[3*x+2];v=Math.max(v,F),m=Math.min(m,F)}o.zIndex=v+.25*m;var N=g.join(" ");-1===N.indexOf("NaN")&&setAttribute(p,"points",N),b.push(o)}}for(b.sort(r),y.innerHTML="",t=0;t<b.length;++t)y.appendChild(b[t].svg)}function a(){g=!1}function l(){g=!0}function u(t){f=t}function h(t){w=t}function s(){if(g){window.requestAnimationFrame(s);var t=1-m;y.getBoundingClientRect();v[0]=t*v[0]+m*x.x,v[1]=t*v[1]+m*x.y+.085;i(k()),o(),a()}}var d=t||{},f=!!d.followMouse,w=!!d.followMotion,c=!!d.slowDrift,g=!0,v=[0,0],m=.3,p=d.width||400,A=d.height||400,y=createNode("svg"),x={x:0,y:0},F=foxJSON.positions.length,N=new Float32Array(3*F),M=new Float32Array(3*F),b=[];d.pxNotRatio||(p=window.innerWidth*(d.width||.25)|0,A=0|(window.innerHeight*d.height||p),"minWidth"in d&&p<d.minWidth&&(p=d.minWidth,A=d.minWidth*d.height/d.width|0)),setAttribute(y,"width",p+"px"),setAttribute(y,"height",A+"px"),y.id="head",document.body.appendChild(y),function(){for(var t=foxJSON.positions,e=0,n=0;n<t.length;++n)for(var i=t[n],r=0;r<3;++r)N[e++]=i[r]}();var S=function(){for(var t=[],e=0;e<foxJSON.chunks.length;++e)for(var i=foxJSON.chunks[e],r="rgb("+i.color+")",o=i.faces,a=0;a<o.length;++a){var l=o[a],u=createNode("polygon");setAttribute(u,"fill",r),setAttribute(u,"stroke",r),setAttribute(u,"points","0,0, 10,0, 0,10"),y.appendChild(u),t.push(new n(u,l))}return t}(),k=function(){var t=new Float32Array(3),e=new Float32Array([0,1,0]),n=new Float32Array(16),i=new Float32Array(16),r=lookAt(new Float32Array(16),new Float32Array([0,0,400]),t,e),o=invert(new Float32Array(16),r),a=new Float32Array(16),l=new Float32Array(3),u=new Float32Array(16),h=new Float32Array([1,0,0]),s=new Float32Array([0,1,0]),d=new Float32Array([0,0,1]);return function(){var f=y.getBoundingClientRect(),w=f.width,g=f.height;if(perspective(n,Math.PI/4,w/g,100,1e3),invert(a,n),l[0]=v[0],l[1]=v[1],l[2]=1.2,transform(l,l,a),transform(l,l,o),lookAt(i,t,l,e),c){var m=Date.now()/1e3;rotate(i,i,.1+.2*Math.sin(m/3),h),rotate(i,i,.03*Math.sin(m/2)-.1,d),rotate(i,i,.5+.2*Math.sin(m/3),s)}return multiply(u,n,r),multiply(u,u,i),u}}();window.addEventListener("mousemove",function(t){g||l(),f&&(e({x:t.clientX,y:t.clientY}),s())});const q=window.innerWidth,C=window.innerHeight,O=q/2,W=C/2,I=1.2*C;var J=0,R=0;
+            return window.addEventListener("nativedeviceorientation",function(t){if(g||l(),w){if(!R)return R=t.detail.beta,void(J=t.detail.gamma);e({x:O+0.5*(J-t.detail.gamma),y:Math.max(Math.min(W+0.5*(R-t.detail.beta),I),0)}),s()}}),s(),{container:y,lookAt:e,setFollowMouse:u,setFollowMotion:h,stopAnimation:a,startAnimation:l}};
+            },{"./fox.json":2,"gl-mat4/invert":5,"gl-mat4/lookAt":6,"gl-mat4/multiply":7,"gl-mat4/perspective":8,"gl-mat4/rotate":9,"gl-vec3/transformMat4":10}],4:[function(require,module,exports){
             function identity(t){return t[0]=1,t[1]=0,t[2]=0,t[3]=0,t[4]=0,t[5]=1,t[6]=0,t[7]=0,t[8]=0,t[9]=0,t[10]=1,t[11]=0,t[12]=0,t[13]=0,t[14]=0,t[15]=1,t}module.exports=identity;
             },{}],5:[function(require,module,exports){
             function invert(n,r){var e=r[0],t=r[1],u=r[2],i=r[3],l=r[4],o=r[5],v=r[6],a=r[7],c=r[8],d=r[9],f=r[10],m=r[11],p=r[12],s=r[13],x=r[14],b=r[15],g=e*o-t*l,h=e*v-u*l,j=e*a-i*l,k=t*v-u*o,q=t*a-i*o,w=u*a-i*v,y=c*s-d*p,z=c*x-f*p,A=c*b-m*p,B=d*x-f*s,C=d*b-m*s,D=f*b-m*x,E=g*D-h*C+j*B+k*A-q*z+w*y;return E?(E=1/E,n[0]=(o*D-v*C+a*B)*E,n[1]=(u*C-t*D-i*B)*E,n[2]=(s*w-x*q+b*k)*E,n[3]=(f*q-d*w-m*k)*E,n[4]=(v*A-l*D-a*z)*E,n[5]=(e*D-u*A+i*z)*E,n[6]=(x*j-p*w-b*h)*E,n[7]=(c*w-f*j+m*h)*E,n[8]=(l*C-o*A+a*y)*E,n[9]=(t*A-e*C-i*y)*E,n[10]=(p*q-s*j+b*g)*E,n[11]=(d*j-c*q-m*g)*E,n[12]=(o*z-l*B-v*y)*E,n[13]=(e*B-t*z+u*y)*E,n[14]=(s*h-p*k-x*g)*E,n[15]=(c*k-d*h+f*g)*E,n):null}module.exports=invert;
 
             },{}],6:[function(require,module,exports){
-            function lookAt(t,a,e,r){var i,o,s,h,n,M,d,q,u,b,l=a[0],y=a[1],k=a[2],v=r[0],A=r[1],c=r[2],f=e[0],m=e[1],p=e[2];return Math.abs(l-f)<1e-6&&Math.abs(y-m)<1e-6&&Math.abs(k-p)<1e-6?identity(t):(d=l-f,q=y-m,u=k-p,b=1/Math.sqrt(d*d+q*q+u*u),d*=b,q*=b,u*=b,i=A*u-c*q,o=c*d-v*u,s=v*q-A*d,b=Math.sqrt(i*i+o*o+s*s),b?(b=1/b,i*=b,o*=b,s*=b):(i=0,o=0,s=0),h=q*s-u*o,n=u*i-d*s,M=d*o-q*i,b=Math.sqrt(h*h+n*n+M*M),b?(b=1/b,h*=b,n*=b,M*=b):(h=0,n=0,M=0),t[0]=i,t[1]=h,t[2]=d,t[3]=0,t[4]=o,t[5]=n,t[6]=q,t[7]=0,t[8]=s,t[9]=M,t[10]=u,t[11]=0,t[12]=-(i*l+o*y+s*k),t[13]=-(h*l+n*y+M*k),t[14]=-(d*l+q*y+u*k),t[15]=1,t)}var identity=require(\\"./identity\\");module.exports=lookAt;
+            function lookAt(t,a,e,r){var i,o,s,h,n,M,d,q,u,b,l=a[0],y=a[1],k=a[2],v=r[0],A=r[1],c=r[2],f=e[0],m=e[1],p=e[2];return Math.abs(l-f)<1e-6&&Math.abs(y-m)<1e-6&&Math.abs(k-p)<1e-6?identity(t):(d=l-f,q=y-m,u=k-p,b=1/Math.sqrt(d*d+q*q+u*u),d*=b,q*=b,u*=b,i=A*u-c*q,o=c*d-v*u,s=v*q-A*d,b=Math.sqrt(i*i+o*o+s*s),b?(b=1/b,i*=b,o*=b,s*=b):(i=0,o=0,s=0),h=q*s-u*o,n=u*i-d*s,M=d*o-q*i,b=Math.sqrt(h*h+n*n+M*M),b?(b=1/b,h*=b,n*=b,M*=b):(h=0,n=0,M=0),t[0]=i,t[1]=h,t[2]=d,t[3]=0,t[4]=o,t[5]=n,t[6]=q,t[7]=0,t[8]=s,t[9]=M,t[10]=u,t[11]=0,t[12]=-(i*l+o*y+s*k),t[13]=-(h*l+n*y+M*k),t[14]=-(d*l+q*y+u*k),t[15]=1,t)}var identity=require("./identity");module.exports=lookAt;
 
-            },{\\"./identity\\":4}],7:[function(require,module,exports){
+            },{"./identity":4}],7:[function(require,module,exports){
             function multiply(l,t,u){var r=t[0],e=t[1],i=t[2],m=t[3],n=t[4],o=t[5],p=t[6],y=t[7],a=t[8],c=t[9],d=t[10],f=t[11],s=t[12],v=t[13],x=t[14],b=t[15],g=u[0],h=u[1],j=u[2],k=u[3];return l[0]=g*r+h*n+j*a+k*s,l[1]=g*e+h*o+j*c+k*v,l[2]=g*i+h*p+j*d+k*x,l[3]=g*m+h*y+j*f+k*b,g=u[4],h=u[5],j=u[6],k=u[7],l[4]=g*r+h*n+j*a+k*s,l[5]=g*e+h*o+j*c+k*v,l[6]=g*i+h*p+j*d+k*x,l[7]=g*m+h*y+j*f+k*b,g=u[8],h=u[9],j=u[10],k=u[11],l[8]=g*r+h*n+j*a+k*s,l[9]=g*e+h*o+j*c+k*v,l[10]=g*i+h*p+j*d+k*x,l[11]=g*m+h*y+j*f+k*b,g=u[12],h=u[13],j=u[14],k=u[15],l[12]=g*r+h*n+j*a+k*s,l[13]=g*e+h*o+j*c+k*v,l[14]=g*i+h*p+j*d+k*x,l[15]=g*m+h*y+j*f+k*b,l}module.exports=multiply;
 
         },{}],8:[function(require,module,exports){
@@ -2849,67 +2849,15 @@
                                       }
                                     }
                                     style={
-<<<<<<< HEAD
-                                      Array [
-                                        Object {
-                                          "backgroundColor": "#FFFFFF",
-=======
                                       [
                                         {
->>>>>>> 9797655d
+                                          "backgroundColor": "#FFFFFF",
                                           "flex": 1,
                                         },
                                         undefined,
                                       ]
                                     }
-<<<<<<< HEAD
                                   />
-=======
-                                  >
-                                    <RNCWebView
-                                      bounces={false}
-                                      cacheEnabled={true}
-                                      injectedJavaScriptBeforeContentLoadedForMainFrameOnly={true}
-                                      injectedJavaScriptForMainFrameOnly={true}
-                                      javaScriptEnabled={true}
-                                      messagingEnabled={false}
-                                      onContentProcessDidTerminate={[Function]}
-                                      onHttpError={[Function]}
-                                      onLoadEnd={[Function]}
-                                      onLoadingError={[Function]}
-                                      onLoadingFinish={[Function]}
-                                      onLoadingProgress={[Function]}
-                                      onLoadingStart={[Function]}
-                                      onMessage={[Function]}
-                                      onShouldStartLoadWithRequest={[Function]}
-                                      scrollEnabled={false}
-                                      source={
-                                        {
-                                          "uri": undefined,
-                                        }
-                                      }
-                                      style={
-                                        [
-                                          {
-                                            "flex": 1,
-                                            "overflow": "hidden",
-                                          },
-                                          {
-                                            "backgroundColor": "#ffffff",
-                                          },
-                                          [
-                                            {
-                                              "backgroundColor": "#FFFFFF",
-                                              "flex": 1,
-                                            },
-                                            undefined,
-                                          ],
-                                        ]
-                                      }
-                                      useSharedProcessPool={true}
-                                    />
-                                  </View>
->>>>>>> 9797655d
                                 </View>
                               </View>
                             </View>
