--- conflicted
+++ resolved
@@ -2839,9 +2839,6 @@
                                       },
                                     ]
                                   }
-<<<<<<< HEAD
-                                />
-=======
                                 >
                                   <View
                                     style={
@@ -2898,7 +2895,6 @@
                                     />
                                   </View>
                                 </View>
->>>>>>> 8299ec90
                               </View>
                             </View>
                           </View>
