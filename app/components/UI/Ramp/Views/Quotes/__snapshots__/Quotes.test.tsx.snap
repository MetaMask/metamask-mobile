--- conflicted
+++ resolved
@@ -709,24 +709,6 @@
                     }
                   }
                 >
-<<<<<<< HEAD
-=======
-                  <View
-                    style={
-                      [
-                        {
-                          "borderRadius": 100,
-                          "height": 5,
-                          "marginRight": 5,
-                          "width": 5,
-                        },
-                        {
-                          "backgroundColor": "#3cc29e",
-                        },
-                      ]
-                    }
-                  />
->>>>>>> a5975687
                   <Text
                     accessibilityRole="text"
                     numberOfLines={1}
@@ -2950,24 +2932,6 @@
                     }
                   }
                 >
-<<<<<<< HEAD
-=======
-                  <View
-                    style={
-                      [
-                        {
-                          "borderRadius": 100,
-                          "height": 5,
-                          "marginRight": 5,
-                          "width": 5,
-                        },
-                        {
-                          "backgroundColor": "#3cc29e",
-                        },
-                      ]
-                    }
-                  />
->>>>>>> a5975687
                   <Text
                     accessibilityRole="text"
                     numberOfLines={1}
@@ -4325,24 +4289,6 @@
                     }
                   }
                 >
-<<<<<<< HEAD
-=======
-                  <View
-                    style={
-                      [
-                        {
-                          "borderRadius": 100,
-                          "height": 5,
-                          "marginRight": 5,
-                          "width": 5,
-                        },
-                        {
-                          "backgroundColor": "#3cc29e",
-                        },
-                      ]
-                    }
-                  />
->>>>>>> a5975687
                   <Text
                     accessibilityRole="text"
                     numberOfLines={1}
@@ -6084,24 +6030,6 @@
                     }
                   }
                 >
-<<<<<<< HEAD
-=======
-                  <View
-                    style={
-                      [
-                        {
-                          "borderRadius": 100,
-                          "height": 5,
-                          "marginRight": 5,
-                          "width": 5,
-                        },
-                        {
-                          "backgroundColor": "#3cc29e",
-                        },
-                      ]
-                    }
-                  />
->>>>>>> a5975687
                   <Text
                     accessibilityRole="text"
                     numberOfLines={1}
@@ -6844,24 +6772,6 @@
                     }
                   }
                 >
-<<<<<<< HEAD
-=======
-                  <View
-                    style={
-                      [
-                        {
-                          "borderRadius": 100,
-                          "height": 5,
-                          "marginRight": 5,
-                          "width": 5,
-                        },
-                        {
-                          "backgroundColor": "#3cc29e",
-                        },
-                      ]
-                    }
-                  />
->>>>>>> a5975687
                   <Text
                     accessibilityRole="text"
                     numberOfLines={1}
@@ -7604,24 +7514,6 @@
                     }
                   }
                 >
-<<<<<<< HEAD
-=======
-                  <View
-                    style={
-                      [
-                        {
-                          "borderRadius": 100,
-                          "height": 5,
-                          "marginRight": 5,
-                          "width": 5,
-                        },
-                        {
-                          "backgroundColor": "#3cc29e",
-                        },
-                      ]
-                    }
-                  />
->>>>>>> a5975687
                   <Text
                     accessibilityRole="text"
                     numberOfLines={1}
@@ -8364,24 +8256,6 @@
                     }
                   }
                 >
-<<<<<<< HEAD
-=======
-                  <View
-                    style={
-                      [
-                        {
-                          "borderRadius": 100,
-                          "height": 5,
-                          "marginRight": 5,
-                          "width": 5,
-                        },
-                        {
-                          "backgroundColor": "#3cc29e",
-                        },
-                      ]
-                    }
-                  />
->>>>>>> a5975687
                   <Text
                     accessibilityRole="text"
                     numberOfLines={1}
