// Jest Snapshot v1, https://goo.gl/fbAQLP

exports[`LoadingQuotes component renders correctly 1`] = `
[
  <View
    style={
      [
        {
          "marginVertical": 8,
        },
        {
          "marginTop": 0,
        },
        undefined,
        undefined,
      ]
    }
  >
    <TouchableOpacity
      accessible={false}
      disabled={true}
    >
      <View
        style={
          [
            {
              "borderColor": "#848c96",
              "borderRadius": 8,
              "borderWidth": 1.5,
              "padding": 16,
            },
            undefined,
            undefined,
            {
              "padding": 0,
            },
            undefined,
          ]
        }
      >
        <View
          accessibilityRole="none"
          accessible={true}
          style={
            {
              "padding": 16,
            }
          }
        >
          <View
            style={
              {
                "alignItems": "center",
                "flexDirection": "row",
              }
            }
          >
            <View
              style={
                {
                  "flex": -1,
                }
              }
              testID="listitemcolumn"
            >
              <View
                style={
                  [
                    {
                      "backgroundColor": "#f2f4f6",
                      "borderRadius": 30,
                      "padding": 14,
                    },
                    undefined,
                    undefined,
                    undefined,
                    undefined,
                    undefined,
                    undefined,
                    undefined,
                    undefined,
                    undefined,
                    undefined,
                    undefined,
                    undefined,
                    {
                      "paddingRight": 100,
                    },
                    undefined,
                  ]
                }
              />
            </View>
            <View
              accessible={false}
              style={
                {
                  "width": 16,
                }
              }
              testID="listitem-gap"
            />
            <View
              style={
                {
                  "alignItems": "flex-end",
                  "flex": 1,
                }
              }
              testID="listitemcolumn"
            >
              <View
                style={
                  [
                    {
                      "backgroundColor": "#f2f4f6",
                      "borderRadius": 30,
                      "padding": 14,
                    },
                    undefined,
                    undefined,
                    undefined,
                    undefined,
                    {
                      "width": "30%",
                    },
                    undefined,
                    undefined,
                    undefined,
                    undefined,
                    undefined,
                    undefined,
                    undefined,
                    undefined,
                    undefined,
                  ]
                }
              />
            </View>
          </View>
        </View>
        <View
          accessibilityRole="none"
          accessible={true}
          style={
            {
              "padding": 16,
            }
          }
        >
          <View
            style={
              {
                "alignItems": "center",
                "flexDirection": "row",
              }
            }
          >
            <View
              style={
                {
                  "flex": 1,
                }
              }
              testID="listitemcolumn"
            >
              <View
                style={
                  [
                    {
                      "backgroundColor": "#f2f4f6",
                      "borderRadius": 30,
                      "padding": 14,
                    },
                    {
                      "padding": 8,
                    },
                    undefined,
                    undefined,
                    undefined,
                    undefined,
                    undefined,
                    undefined,
                    undefined,
                    undefined,
                    undefined,
                    undefined,
                    undefined,
                    undefined,
                    undefined,
                  ]
                }
              />
            </View>
            <View
              accessible={false}
              style={
                {
                  "width": 16,
                }
              }
              testID="listitem-gap"
            />
            <View
              style={
                {
                  "alignItems": "flex-end",
                  "flex": 1,
                }
              }
              testID="listitemcolumn"
            >
              <View
                style={
                  [
                    {
                      "backgroundColor": "#f2f4f6",
                      "borderRadius": 30,
                      "padding": 14,
                    },
                    {
                      "padding": 8,
                    },
                    undefined,
                    undefined,
                    undefined,
                    {
                      "width": "30%",
                    },
                    undefined,
                    undefined,
                    undefined,
                    undefined,
                    undefined,
                    undefined,
                    undefined,
                    undefined,
                    undefined,
                  ]
                }
              />
            </View>
          </View>
        </View>
      </View>
    </TouchableOpacity>
  </View>,
  <View
    style={
      [
        {
          "marginVertical": 8,
        },
        undefined,
        undefined,
        undefined,
      ]
    }
  >
    <TouchableOpacity
      accessible={false}
      disabled={true}
    >
      <View
        style={
          [
            {
              "borderColor": "#848c96",
              "borderRadius": 8,
              "borderWidth": 1.5,
              "padding": 16,
            },
            undefined,
            undefined,
            {
              "padding": 0,
            },
            undefined,
          ]
        }
      >
        <View
          accessibilityRole="none"
          accessible={true}
          style={
            {
              "padding": 16,
            }
          }
        >
          <View
            style={
              {
                "alignItems": "center",
                "flexDirection": "row",
              }
            }
          >
            <View
              style={
                {
                  "flex": -1,
                }
              }
              testID="listitemcolumn"
            >
              <View
                style={
                  [
                    {
                      "backgroundColor": "#f2f4f6",
                      "borderRadius": 30,
                      "padding": 14,
                    },
                    undefined,
                    undefined,
                    undefined,
                    undefined,
                    undefined,
                    undefined,
                    undefined,
                    undefined,
                    undefined,
                    undefined,
                    undefined,
                    undefined,
                    {
                      "paddingRight": 100,
                    },
                    undefined,
                  ]
                }
              />
            </View>
            <View
              accessible={false}
              style={
                {
                  "width": 16,
                }
              }
              testID="listitem-gap"
            />
            <View
              style={
                {
                  "alignItems": "flex-end",
                  "flex": 1,
                }
              }
              testID="listitemcolumn"
            >
              <View
                style={
                  [
                    {
                      "backgroundColor": "#f2f4f6",
                      "borderRadius": 30,
                      "padding": 14,
                    },
                    undefined,
                    undefined,
                    undefined,
                    undefined,
                    {
                      "width": "30%",
                    },
                    undefined,
                    undefined,
                    undefined,
                    undefined,
                    undefined,
                    undefined,
                    undefined,
                    undefined,
                    undefined,
                  ]
                }
              />
            </View>
          </View>
        </View>
      </View>
    </TouchableOpacity>
  </View>,
  <View
    style={
      [
        {
          "marginVertical": 8,
        },
        undefined,
        undefined,
        undefined,
      ]
    }
  >
    <TouchableOpacity
      accessible={false}
      disabled={true}
    >
      <View
        style={
          [
            {
              "borderColor": "#848c96",
              "borderRadius": 8,
              "borderWidth": 1.5,
              "padding": 16,
            },
            undefined,
            undefined,
            {
              "padding": 0,
            },
            undefined,
          ]
        }
      >
        <View
          accessibilityRole="none"
          accessible={true}
          style={
            {
              "padding": 16,
            }
          }
        >
          <View
            style={
              {
                "alignItems": "center",
                "flexDirection": "row",
              }
            }
          >
            <View
              style={
                {
                  "flex": -1,
                }
              }
              testID="listitemcolumn"
            >
              <View
                style={
                  [
                    {
                      "backgroundColor": "#f2f4f6",
                      "borderRadius": 30,
                      "padding": 14,
                    },
                    undefined,
                    undefined,
                    undefined,
                    undefined,
                    undefined,
                    undefined,
                    undefined,
                    undefined,
                    undefined,
                    undefined,
                    undefined,
                    undefined,
                    {
                      "paddingRight": 100,
                    },
                    undefined,
                  ]
                }
              />
            </View>
            <View
              accessible={false}
              style={
                {
                  "width": 16,
                }
              }
              testID="listitem-gap"
            />
            <View
              style={
                {
                  "alignItems": "flex-end",
                  "flex": 1,
                }
              }
              testID="listitemcolumn"
            >
              <View
                style={
                  [
                    {
                      "backgroundColor": "#f2f4f6",
                      "borderRadius": 30,
                      "padding": 14,
                    },
                    undefined,
                    undefined,
                    undefined,
                    undefined,
                    {
                      "width": "30%",
                    },
                    undefined,
                    undefined,
                    undefined,
                    undefined,
                    undefined,
                    undefined,
                    undefined,
                    undefined,
                    undefined,
                  ]
                }
              />
            </View>
          </View>
        </View>
      </View>
    </TouchableOpacity>
  </View>,
]
`;

exports[`Quotes renders animation on first fetching 1`] = `
<View
  style={
    {
      "flex": 1,
    }
  }
>
  <RNCSafeAreaProvider
    onInsetsChange={[Function]}
    style={
      [
        {
          "flex": 1,
        },
        undefined,
      ]
    }
  >
    <View
      collapsable={false}
      pointerEvents="box-none"
      style={
        {
          "zIndex": 1,
        }
      }
    >
      <View
        accessibilityElementsHidden={false}
        importantForAccessibility="auto"
        onLayout={[Function]}
        pointerEvents="box-none"
        style={null}
      >
        <View
          collapsable={false}
          pointerEvents="box-none"
          style={
            {
              "bottom": 0,
              "left": 0,
              "opacity": 1,
              "position": "absolute",
              "right": 0,
              "top": 0,
              "zIndex": 0,
            }
          }
        >
          <View
            collapsable={false}
            style={
              {
                "backgroundColor": "#ffffff",
                "borderBottomColor": "rgb(216, 216, 216)",
                "elevation": 0,
                "flex": 1,
                "shadowColor": "transparent",
                "shadowOffset": {
                  "height": 0.5,
                  "width": 0,
                },
                "shadowOpacity": 0.85,
                "shadowRadius": 0,
              }
            }
          />
        </View>
        <View
          collapsable={false}
          pointerEvents="box-none"
          style={
            {
              "height": 64,
              "maxHeight": undefined,
              "minHeight": undefined,
              "opacity": undefined,
              "transform": undefined,
            }
          }
        >
          <View
            pointerEvents="none"
            style={
              {
                "height": 20,
              }
            }
          />
          <View
            pointerEvents="box-none"
            style={
              {
                "alignItems": "center",
                "flex": 1,
                "flexDirection": "row",
                "justifyContent": "center",
              }
            }
          >
            <View
              collapsable={false}
              pointerEvents="box-none"
              style={
                {
                  "alignItems": "flex-start",
                  "bottom": 0,
                  "justifyContent": "center",
                  "left": 0,
                  "opacity": 1,
                  "position": "absolute",
                  "top": 0,
                }
              }
            >
              <TouchableOpacity
                accessibilityRole="button"
                accessible={true}
                onPress={[Function]}
                style={
                  {
                    "paddingHorizontal": 18,
                    "paddingVertical": 8,
                  }
                }
              >
                <Text
                  style={
                    {
                      "color": "#0376c9",
                      "fontFamily": "EuclidCircularB-Regular",
                      "fontSize": 23.57142857142857,
                      "fontWeight": "400",
                    }
                  }
                >
                  Back
                </Text>
              </TouchableOpacity>
            </View>
            <View
              collapsable={false}
              pointerEvents="box-none"
              style={
                {
                  "marginHorizontal": 72,
                  "opacity": 1,
                }
              }
            >
              <TouchableOpacity
                activeOpacity={1}
                onPress={[Function]}
                style={
                  {
                    "alignItems": "center",
                    "justifyContent": "center",
                  }
                }
              >
                <Text
                  accessibilityRole="text"
                  numberOfLines={1}
                  style={
                    {
                      "color": "#141618",
                      "fontFamily": "EuclidCircularB-Bold",
                      "fontSize": 14,
                      "fontWeight": "700",
                      "letterSpacing": 0,
                      "lineHeight": 22,
                    }
                  }
                >
                  Select a Quote
                </Text>
                <View
                  style={
                    {
                      "alignItems": "center",
                      "flexDirection": "row",
                    }
                  }
                >
                  <Text
                    accessibilityRole="text"
                    numberOfLines={1}
                    style={
                      {
                        "color": "#6a737d",
                        "fontFamily": "EuclidCircularB-Regular",
                        "fontSize": 12,
                        "fontWeight": "400",
                        "letterSpacing": 0,
                        "lineHeight": 20,
                      }
                    }
                  >
                    Ethereum Main Network
                  </Text>
                </View>
              </TouchableOpacity>
            </View>
            <View
              collapsable={false}
              pointerEvents="box-none"
              style={
                {
                  "alignItems": "flex-end",
                  "bottom": 0,
                  "justifyContent": "center",
                  "opacity": 1,
                  "position": "absolute",
                  "right": 0,
                  "top": 0,
                }
              }
            >
              <TouchableOpacity
                accessibilityRole="button"
                accessible={true}
                onPress={[Function]}
                style={
                  {
                    "paddingHorizontal": 18,
                    "paddingVertical": 8,
                  }
                }
              >
                <Text
                  style={
                    {
                      "color": "#0376c9",
                      "fontFamily": "EuclidCircularB-Regular",
                      "fontSize": 23.57142857142857,
                      "fontWeight": "400",
                    }
                  }
                >
                  Cancel
                </Text>
              </TouchableOpacity>
            </View>
          </View>
        </View>
      </View>
    </View>
    <RNSScreenContainer
      onLayout={[Function]}
      style={
        {
          "flex": 1,
        }
      }
    >
      <RNSScreen
        activityState={2}
        collapsable={false}
        gestureResponseDistance={
          {
            "bottom": -1,
            "end": -1,
            "start": -1,
            "top": -1,
          }
        }
        pointerEvents="box-none"
        style={
          {
            "bottom": 0,
            "left": 0,
            "position": "absolute",
            "right": 0,
            "top": 0,
          }
        }
      >
        <View
          collapsable={false}
          style={
            {
              "opacity": 1,
            }
          }
        />
        <View
          accessibilityElementsHidden={false}
          closing={false}
          gestureVelocityImpact={0.3}
          importantForAccessibility="auto"
          onClose={[Function]}
          onGestureBegin={[Function]}
          onGestureCanceled={[Function]}
          onGestureEnd={[Function]}
          onOpen={[Function]}
          onTransition={[Function]}
          pointerEvents="box-none"
          style={
            [
              {
                "overflow": undefined,
              },
              {
                "bottom": 0,
                "left": 0,
                "position": "absolute",
                "right": 0,
                "top": 0,
              },
            ]
          }
          transitionSpec={
            {
              "close": {
                "animation": "spring",
                "config": {
                  "damping": 500,
                  "mass": 3,
                  "overshootClamping": true,
                  "restDisplacementThreshold": 10,
                  "restSpeedThreshold": 10,
                  "stiffness": 1000,
                },
              },
              "open": {
                "animation": "spring",
                "config": {
                  "damping": 500,
                  "mass": 3,
                  "overshootClamping": true,
                  "restDisplacementThreshold": 10,
                  "restSpeedThreshold": 10,
                  "stiffness": 1000,
                },
              },
            }
          }
        >
          <View
            collapsable={false}
            needsOffscreenAlphaCompositing={false}
            pointerEvents="box-none"
            style={
              {
                "flex": 1,
              }
            }
          >
            <View
              collapsable={false}
              onGestureHandlerEvent={[Function]}
              onGestureHandlerStateChange={[Function]}
              style={
                {
                  "flex": 1,
                  "transform": [
                    {
                      "translateX": 0,
                    },
                    {
                      "translateX": 0,
                    },
                  ],
                }
              }
            >
              <View
                collapsable={false}
                pointerEvents="none"
                style={
                  {
                    "backgroundColor": "rgb(242, 242, 242)",
                    "bottom": 0,
                    "left": 0,
                    "position": "absolute",
                    "shadowColor": "#000",
                    "shadowOffset": {
                      "height": 1,
                      "width": -1,
                    },
                    "shadowOpacity": 0.3,
                    "shadowRadius": 5,
                    "top": 0,
                    "width": 3,
                  }
                }
              />
              <View
                style={
                  [
                    {
                      "flex": 1,
                      "overflow": "hidden",
                    },
                    [
                      {
                        "backgroundColor": "rgb(242, 242, 242)",
                      },
                      undefined,
                    ],
                  ]
                }
              >
                <View
                  style={
                    {
                      "flex": 1,
                      "flexDirection": "column-reverse",
                    }
                  }
                >
                  <View
                    style={
                      {
                        "flex": 1,
                      }
                    }
                  >
                    <View
                      onLayout={[Function]}
                      style={
                        [
                          {
                            "bottom": 0,
                            "justifyContent": "flex-end",
                            "left": 0,
                            "position": "absolute",
                            "right": 0,
                            "top": 0,
                          },
                          {
                            "paddingBottom": 0,
                          },
                        ]
                      }
                    >
                      <View
                        style={
                          [
                            {
                              "backgroundColor": "#00000099",
                              "bottom": 0,
                              "left": 0,
                              "position": "absolute",
                              "right": 0,
                              "top": 0,
                            },
                            {
                              "opacity": 0,
                            },
                          ]
                        }
                      >
                        <TouchableOpacity
                          onPress={[Function]}
                          style={
                            {
                              "flex": 1,
                            }
                          }
                        />
                      </View>
                      <View
                        onLayout={[Function]}
                        style={
                          [
                            {
                              "bottom": 0,
                              "left": 0,
                              "position": "absolute",
                              "right": 0,
                            },
                            {
                              "paddingBottom": 0,
                            },
                          ]
                        }
                      >
                        <View
                          collapsable={false}
                          onGestureHandlerEvent={[Function]}
                          onGestureHandlerStateChange={[Function]}
                          onLayout={[Function]}
                          style={
                            [
                              {
                                "backgroundColor": "#ffffff",
                                "borderColor": "#BBC0C566",
                                "borderTopLeftRadius": 8,
                                "borderTopRightRadius": 8,
                                "borderWidth": 1,
                                "maxHeight": 1334,
                                "overflow": "hidden",
                                "paddingBottom": 0,
                                "shadowColor": "#0000001A",
                                "shadowOffset": {
                                  "height": 2,
                                  "width": 0,
                                },
                                "shadowOpacity": 1,
                                "shadowRadius": 40,
                              },
                              {
                                "transform": [
                                  {
                                    "translateY": 1334,
                                  },
                                ],
                              },
                            ]
                          }
                        >
                          <View
                            style={
                              {
                                "alignItems": "center",
                                "alignSelf": "stretch",
                                "padding": 4,
                              }
                            }
                          >
                            <View
                              style={
                                {
                                  "backgroundColor": "#BBC0C566",
                                  "borderRadius": 2,
                                  "height": 4,
                                  "width": 40,
                                }
                              }
                            />
                          </View>
                          <View
                            style={
                              {
                                "alignItems": "center",
                                "flex": undefined,
                                "justifyContent": "center",
                              }
                            }
                          >
                            <View
                              style={
                                {
                                  "marginVertical": 60,
                                  "paddingHorizontal": 60,
                                  "width": "100%",
                                }
                              }
                            >
                              <Text
                                accessibilityRole="text"
                                style={
                                  {
                                    "color": "#141618",
                                    "fontFamily": "EuclidCircularB-Bold",
                                    "fontSize": 18,
                                    "fontWeight": "600",
                                    "letterSpacing": 0,
                                    "lineHeight": 22,
                                    "marginVertical": 3,
                                    "textAlign": "center",
                                  }
                                }
                              >
                                Fetching quotes
                              </Text>
                              <View
                                style={
                                  {
                                    "backgroundColor": "#0376C91A",
                                    "borderRadius": 3,
                                    "height": 3,
                                    "marginVertical": 15,
                                  }
                                }
                              >
                                <View
                                  style={
                                    [
                                      {
                                        "backgroundColor": "#0376c9",
                                        "borderRadius": 3,
                                        "flex": 1,
                                        "height": 3,
                                        "width": 3,
                                      },
                                      {
                                        "width": "0%",
                                      },
                                    ]
                                  }
                                />
                              </View>
                              <View
                                pointerEvents="none"
                                style={
                                  {
                                    "alignSelf": "center",
                                    "height": 260,
                                    "width": 260,
                                  }
                                }
                              >
                                <View
                                  style={
                                    [
                                      {
                                        "backgroundColor": "#ffffff",
                                        "flex": 1,
                                      },
                                      {
                                        "opacity": 0,
                                      },
                                    ]
                                  }
                                >
                                  <View
                                    bounces={false}
                                    javaScriptEnabled={true}
                                    onLoadEnd={[Function]}
                                    scrollEnabled={false}
                                    source={
                                      {
                                        "html": "
          <!DOCTYPE html>
          <html>
          <head>
          <style>
          html, body{
            height: 100%;
          }

          body {
            overflow: hidden;
                        position: relative;
                        margin: 0;
                        padding: 0;
          }

          #head {
            overflow: visible;
                        position: absolute;
          }

                    
	body {
		background-color: #ffffff;
	}
	#head {
		height: 35%;
		top: 50%;
		transform: translateY(-50%);
	}
	#bgShapes {
		position: absolute;
		left: 50%;
		top: 50%;
		width: 70%;
		height: 70%;
		transform: translateX(-50%) translateY(-50%) rotate(0deg);
		animation: rotate 50s linear infinite;
	}

	@keyframes rotate {
		to {
			transform: translateX(-50%) translateY(-50%) rotate(360deg);
		}
	}

          </style>
          <title>---</title>
          <meta content="width=device-width, initial-scale=1.0, maximum-scale=1.0, user-scalable=0" name="viewport" />
          <meta charset=utf-8></head>
          <body>
                    <svg id="bgShapes" width="401" height="376" viewBox="0 0 401 376" fill="none" xmlns="http://www.w3.org/2000/svg">
<path d="M383.205 167.402C382.77 167.402 382.335 167.287 381.958 167.055L348.55 147.294C347.738 146.802 347.274 145.877 347.361 144.951C347.477 143.996 348.115 143.215 349.014 142.926L397.183 127.273C398.082 126.984 399.068 127.244 399.706 127.939C400.344 128.633 400.518 129.646 400.17 130.514L385.409 165.927C385.148 166.563 384.597 167.084 383.93 167.287C383.698 167.344 383.466 167.402 383.205 167.402ZM355.626 145.848L382.016 161.471L393.674 133.494L355.626 145.848Z" fill="#75C4FD"/>
<path d="M317.736 91.7651C317.359 91.7651 316.953 91.7362 316.576 91.6783C311.704 91.0418 308.282 86.5862 308.891 81.7256C309.21 79.3821 310.399 77.27 312.284 75.8234C314.169 74.3768 316.518 73.7403 318.867 74.0585C321.216 74.3768 323.333 75.563 324.783 77.4436C326.233 79.3242 326.871 81.6677 326.552 84.0112C325.943 88.5247 322.115 91.7651 317.736 91.7651ZM317.707 76.7492C316.344 76.7492 315.039 77.1832 313.966 78.0223C312.661 79.0349 311.82 80.4815 311.617 82.1017C311.182 85.4579 313.56 88.5536 316.924 89.0165C320.288 89.4505 323.391 87.0781 323.855 83.7219C324.058 82.1017 323.623 80.4815 322.637 79.1795C321.622 77.8776 320.172 77.0386 318.548 76.836C318.258 76.7492 317.968 76.7492 317.707 76.7492Z" fill="#86E29B"/>
<path d="M46.8495 93.5556C46.7045 93.5556 46.5595 93.5556 46.4145 93.5556C43.7756 93.4399 41.3396 92.3116 39.5416 90.3731C35.8587 86.3804 36.1197 80.1021 40.1216 76.4277C44.1236 72.7533 50.4165 73.0137 54.0994 77.0063C55.8974 78.9448 56.8254 81.4619 56.7094 84.0948C56.5934 86.7276 55.4624 89.1579 53.5195 90.9517C51.6925 92.6587 49.3435 93.5556 46.8495 93.5556ZM46.8205 76.5723C45.0806 76.5723 43.3696 77.1799 41.9776 78.453C39.0776 81.1147 38.9036 85.6282 41.5716 88.5214C42.8766 89.9102 44.6166 90.7492 46.5306 90.8071C48.4445 90.8939 50.2425 90.2284 51.6635 88.9265C53.0555 87.6245 53.8965 85.8886 53.9544 83.979C54.0414 82.0695 53.3745 80.2757 52.0695 78.858C50.6775 77.3535 48.7635 76.5723 46.8205 76.5723Z" fill="#FFB0EB"/>
<path d="M272.757 111.15C274.614 111.15 276.121 109.647 276.121 107.794C276.121 105.94 274.614 104.438 272.757 104.438C270.899 104.438 269.393 105.94 269.393 107.794C269.393 109.647 270.899 111.15 272.757 111.15Z" fill="url(#paint0_linear)"/>
<path d="M3.70979 205.209C5.56765 205.209 7.07375 203.706 7.07375 201.852C7.07375 199.999 5.56765 198.496 3.70979 198.496C1.85192 198.496 0.345825 199.999 0.345825 201.852C0.345825 203.706 1.85192 205.209 3.70979 205.209Z" fill="url(#paint1_linear)"/>
<path d="M191.764 300.202C193.622 300.202 195.128 298.699 195.128 296.846C195.128 294.992 193.622 293.49 191.764 293.49C189.906 293.49 188.4 294.992 188.4 296.846C188.4 298.699 189.906 300.202 191.764 300.202Z" fill="url(#paint2_linear)"/>
<path d="M122.713 65.5111C125.724 65.5111 128.165 63.0759 128.165 60.0718C128.165 57.0678 125.724 54.6326 122.713 54.6326C119.702 54.6326 117.261 57.0678 117.261 60.0718C117.261 63.0759 119.702 65.5111 122.713 65.5111Z" fill="url(#paint3_linear)"/>
<path d="M201.658 205.313C204.669 205.313 207.11 202.878 207.11 199.874C207.11 196.87 204.669 194.435 201.658 194.435C198.647 194.435 196.206 196.87 196.206 199.874C196.206 202.878 198.647 205.313 201.658 205.313Z" fill="url(#paint4_linear)"/>
<path d="M108.712 356.439C111.723 356.439 114.164 354.003 114.164 350.999C114.164 347.995 111.723 345.56 108.712 345.56C105.701 345.56 103.26 347.995 103.26 350.999C103.26 354.003 105.701 356.439 108.712 356.439Z" fill="url(#paint5_linear)"/>
<path d="M352.967 343.485C355.978 343.485 358.419 341.05 358.419 338.046C358.419 335.042 355.978 332.607 352.967 332.607C349.956 332.607 347.515 335.042 347.515 338.046C347.515 341.05 349.956 343.485 352.967 343.485Z" fill="url(#paint6_linear)"/>
<path d="M60.506 283.551C60.013 283.551 59.52 283.406 59.114 283.146C58.389 282.683 57.954 281.902 57.954 281.063L57.287 252.853C57.258 251.899 57.78 251.002 58.621 250.539C59.462 250.076 60.506 250.134 61.289 250.655L87.6207 268.188C88.4037 268.708 88.8386 269.634 88.7516 270.589C88.6646 271.544 88.0557 272.354 87.1857 272.73L61.521 283.406C61.173 283.493 60.825 283.551 60.506 283.551ZM62.536 257.656L63 277.157L80.7478 269.779L62.536 257.656Z" fill="#FFB0EB"/>
<path d="M227.109 375.419C226.587 375.419 226.065 375.246 225.63 374.927L203.126 357.857C202.401 357.308 202.024 356.382 202.198 355.485C202.372 354.588 203.01 353.836 203.88 353.575L234.04 343.97C234.91 343.709 235.838 343.912 236.505 344.548C237.143 345.185 237.404 346.111 237.143 346.979L229.487 373.654C229.255 374.436 228.675 375.043 227.892 375.304C227.631 375.39 227.37 375.419 227.109 375.419ZM209.854 356.816L225.746 368.881L231.14 350.046L209.854 356.816Z" fill="url(#paint7_linear)"/>
<path d="M188.09 12.8807C188.542 12.62 189.081 12.5096 189.617 12.568L217.651 16.1129C218.554 16.2269 219.344 16.8404 219.643 17.704C219.941 18.5677 219.765 19.5378 219.142 20.1977L197.832 43.578C197.209 44.238 196.303 44.526 195.407 44.3079C194.536 44.0753 193.847 43.4038 193.638 42.5218L186.914 15.5967C186.724 14.8043 186.922 13.9885 187.47 13.3719C187.653 13.1664 187.864 13.011 188.09 12.8807ZM212.346 20.3748L192.544 17.8627L197.301 36.868L212.346 20.3748Z" fill="url(#paint8_linear)"/>
<path d="M343.904 258.709C343.817 258.709 343.759 258.709 343.672 258.709C334.595 258.593 327.287 251.1 327.403 242.044C327.519 232.988 335.001 225.697 344.107 225.813C353.183 225.929 360.491 233.422 360.375 242.478C360.259 251.476 352.893 258.709 343.904 258.709ZM343.904 230.095C337.263 230.095 331.782 235.447 331.695 242.102C331.608 248.814 337.002 254.34 343.73 254.427C350.458 254.543 355.996 249.132 356.083 242.42C356.17 235.708 350.776 230.182 344.049 230.095C344.02 230.095 343.962 230.095 343.904 230.095Z" fill="#86E29B"/>
<path d="M79.4075 190.631C79.3205 190.631 79.2625 190.631 79.1755 190.631C70.0986 190.516 62.7906 183.022 62.9066 173.966C63.0226 164.91 70.5046 157.62 79.6105 157.735C88.6874 157.851 95.9953 165.344 95.8793 174.4C95.7633 183.398 88.3974 190.631 79.4075 190.631ZM79.4075 162.017C72.7665 162.017 67.2856 167.37 67.1986 174.024C67.1116 180.736 72.5056 186.263 79.2335 186.349C85.9614 186.465 91.5003 181.055 91.5873 174.342C91.6743 167.63 86.2804 162.104 79.5525 162.017C79.5235 162.017 79.4655 162.017 79.4075 162.017Z" fill="#86E29B"/>
<defs>
<linearGradient id="paint0_linear" x1="269.393" y1="107.806" x2="276.123" y2="107.806" gradientUnits="userSpaceOnUse">
<stop stop-color="#75C3FC"/>
<stop offset="1" stop-color="#75C3FC"/>
</linearGradient>
<linearGradient id="paint1_linear" x1="0.34336" y1="201.861" x2="7.07314" y2="201.861" gradientUnits="userSpaceOnUse">
<stop stop-color="#75C3FC"/>
<stop offset="1" stop-color="#75C3FC"/>
</linearGradient>
<linearGradient id="paint2_linear" x1="188.398" y1="296.854" x2="195.128" y2="296.854" gradientUnits="userSpaceOnUse">
<stop stop-color="#75C3FC"/>
<stop offset="1" stop-color="#75C3FC"/>
</linearGradient>
<linearGradient id="paint3_linear" x1="117.265" y1="60.2697" x2="128.184" y2="59.8808" gradientUnits="userSpaceOnUse">
<stop stop-color="#75C3FC"/>
<stop offset="1" stop-color="#75C3FC"/>
</linearGradient>
<linearGradient id="paint4_linear" x1="196.21" y1="200.072" x2="207.129" y2="199.683" gradientUnits="userSpaceOnUse">
<stop stop-color="#75C3FC"/>
<stop offset="1" stop-color="#75C3FC"/>
</linearGradient>
<linearGradient id="paint5_linear" x1="103.264" y1="351.197" x2="114.182" y2="350.808" gradientUnits="userSpaceOnUse">
<stop stop-color="#75C3FC"/>
<stop offset="1" stop-color="#75C3FC"/>
</linearGradient>
<linearGradient id="paint6_linear" x1="347.519" y1="338.244" x2="358.437" y2="337.855" gradientUnits="userSpaceOnUse">
<stop stop-color="#75C3FC"/>
<stop offset="1" stop-color="#75C3FC"/>
</linearGradient>
<linearGradient id="paint7_linear" x1="202.15" y1="359.64" x2="237.223" y2="359.64" gradientUnits="userSpaceOnUse">
<stop stop-color="#FFE466"/>
<stop offset="1" stop-color="#FFAFEA"/>
</linearGradient>
<linearGradient id="paint8_linear" x1="216.961" y1="12.9932" x2="187.362" y2="31.2426" gradientUnits="userSpaceOnUse">
<stop stop-color="#75C3FC"/>
<stop offset="0.0928503" stop-color="#81C2F6"/>
<stop offset="1" stop-color="#F0B8BD"/>
</linearGradient>
</defs>
</svg>

          <script>
            (function(){function r(e,n,t){function o(i,f){if(!n[i]){if(!e[i]){var c="function"==typeof require&&require;if(!f&&c)return c(i,!0);if(u)return u(i,!0);var a=new Error("Cannot find module '"+i+"'");throw a.code="MODULE_NOT_FOUND",a}var p=n[i]={exports:{}};e[i][0].call(p.exports,function(r){var n=e[i][1][r];return o(n||r)},p,p.exports,r,e,n,t)}return n[i].exports}for(var u="function"==typeof require&&require,i=0;i<t.length;i++)o(t[i]);return o}return r})()({1:[function(require,module,exports){
            const createViewer=require("../index"),viewer=createViewer({width:1,height:1,followMouse:!0,followMotion:!0});document.body.appendChild(viewer.container);
            },{"../index":3}],2:[function(require,module,exports){
            module.exports={
              "positions": [
              [
                111.0246,
                52.6046,
                46.2259
              ],
              [
                114.025,
                87.6733,
                58.9818
              ],
              [
                66.192,
                80.898,
                55.3943
              ],
              [
                72.1133,
                35.4918,
                30.8714
              ],
              [
                97.8045,
                116.561,
                73.9788
              ],
              [
                16.7623,
                58.0109,
                58.0782
              ],
              [
                52.6089,
                30.3641,
                42.5561
              ],
              [
                106.8814,
                31.9455,
                46.9133
              ],
              [
                113.4846,
                38.6049,
                49.1215
              ],
              [
                108.6633,
                43.2332,
                46.3154
              ],
              [
                101.2166,
                15.9822,
                46.3082
              ],
              [
                16.6605,
                -16.2883,
                93.6187
              ],
              [
                40.775,
                -10.2288,
                85.2764
              ],
              [
                23.9269,
                -2.5103,
                86.7365
              ],
              [
                11.1691,
                -7.0037,
                99.3776
              ],
              [
                9.5692,
                -34.3939,
                141.672
              ],
              [
                12.596,
                7.1655,
                88.741
              ],
              [
                61.1809,
                8.8142,
                76.9968
              ],
              [
                39.7195,
                -28.9271,
                88.9638
              ],
              [
                13.7962,
                -68.5757,
                132.057
              ],
              [
                15.2674,
                -62.32,
                129.688
              ],
              [
                14.8446,
                -52.6096,
                140.113
              ],
              [
                12.8917,
                -49.7716,
                144.741
              ],
              [
                35.6042,
                -71.758,
                81.0639
              ],
              [
                47.4625,
                -68.6061,
                63.3697
              ],
              [
                38.2486,
                -64.7302,
                38.9099
              ],
              [
                -12.8917,
                -49.7716,
                144.741
              ],
              [
                -13.7962,
                -68.5757,
                132.057
              ],
              [
                17.8021,
                -71.758,
                81.0639
              ],
              [
                19.1243,
                -69.0168,
                49.4201
              ],
              [
                38.2486,
                -66.2756,
                17.7762
              ],
              [
                12.8928,
                -36.7035,
                141.672
              ],
              [
                109.284,
                -93.5899,
                27.8243
              ],
              [
                122.118,
                -36.8894,
                35.025
              ],
              [
                67.7668,
                -30.197,
                78.4178
              ],
              [
                33.1807,
                101.852,
                25.3186
              ],
              [
                9.4063,
                -35.5898,
                150.722
              ],
              [
                -9.5692,
                -34.3939,
                141.672
              ],
              [
                -9.4063,
                -35.5898,
                150.722
              ],
              [
                11.4565,
                -37.8994,
                150.722
              ],
              [
                -12.596,
                7.1655,
                88.741
              ],
              [
                -11.1691,
                -7.0037,
                99.3776
              ],
              [
                70.2365,
                62.8362,
                -3.9475
              ],
              [
                47.2634,
                54.294,
                -27.4148
              ],
              [
                28.7302,
                91.7311,
                -24.9726
              ],
              [
                69.1676,
                6.5862,
                -12.7757
              ],
              [
                28.7302,
                49.1003,
                -48.3596
              ],
              [
                31.903,
                5.692,
                -47.822
              ],
              [
                35.0758,
                -34.4329,
                -16.2809
              ],
              [
                115.2841,
                48.6815,
                48.6841
              ],
              [
                110.8428,
                28.4821,
                49.1762
              ],
              [
                -19.1243,
                -69.0168,
                49.4201
              ],
              [
                -38.2486,
                -66.2756,
                17.7762
              ],
              [
                -111.0246,
                52.6046,
                46.2259
              ],
              [
                -72.1133,
                35.4918,
                30.8714
              ],
              [
                -66.192,
                80.898,
                55.3943
              ],
              [
                -114.025,
                87.6733,
                58.9818
              ],
              [
                -97.8045,
                116.561,
                73.9788
              ],
              [
                -52.6089,
                30.3641,
                42.5561
              ],
              [
                -16.7623,
                58.0109,
                58.0782
              ],
              [
                -106.8814,
                31.9455,
                46.9133
              ],
              [
                -108.6633,
                43.2332,
                46.3154
              ],
              [
                -113.4846,
                38.6049,
                49.1215
              ],
              [
                -101.2166,
                15.9822,
                46.3082
              ],
              [
                -16.6605,
                -16.2883,
                93.6187
              ],
              [
                -23.9269,
                -2.5103,
                86.7365
              ],
              [
                -40.775,
                -10.2288,
                85.2764
              ],
              [
                -61.1809,
                8.8142,
                76.9968
              ],
              [
                -39.7195,
                -28.9271,
                88.9638
              ],
              [
                -14.8446,
                -52.6096,
                140.113
              ],
              [
                -15.2674,
                -62.32,
                129.688
              ],
              [
                -47.4625,
                -68.6061,
                63.3697
              ],
              [
                -35.6042,
                -71.758,
                81.0639
              ],
              [
                -38.2486,
                -64.7302,
                38.9099
              ],
              [
                -17.8021,
                -71.758,
                81.0639
              ],
              [
                -12.8928,
                -36.7035,
                141.672
              ],
              [
                -67.7668,
                -30.197,
                78.4178
              ],
              [
                -122.118,
                -36.8894,
                35.025
              ],
              [
                -109.284,
                -93.5899,
                27.8243
              ],
              [
                -33.1807,
                101.852,
                25.3186
              ],
              [
                -11.4565,
                -37.8994,
                150.722
              ],
              [
                -70.2365,
                62.8362,
                -3.9475
              ],
              [
                -28.7302,
                91.7311,
                -24.9726
              ],
              [
                -47.2634,
                54.294,
                -27.4148
              ],
              [
                -69.1676,
                6.5862,
                -12.7757
              ],
              [
                -28.7302,
                49.1003,
                -48.3596
              ],
              [
                -31.903,
                5.692,
                -47.822
              ],
              [
                -35.0758,
                -34.4329,
                -16.2809
              ],
              [
                -115.2841,
                48.6815,
                48.6841
              ],
              [
                -110.8428,
                28.4821,
                49.1762
              ]
              ],
              "chunks": [
              {
                "color": [
                246,
                133,
                27
                ],
                "faces": [
                [
                  17,
                  33,
                  10
                ],
                [
                  17,
                  18,
                  34
                ],
                [
                  34,
                  33,
                  17
                ],
                [
                  10,
                  6,
                  17
                ],
                [
                  11,
                  15,
                  31
                ],
                [
                  31,
                  18,
                  11
                ],
                [
                  18,
                  12,
                  11
                ],
                [
                  14,
                  16,
                  40
                ],
                [
                  40,
                  41,
                  14
                ],
                [
                  59,
                  5,
                  35
                ],
                [
                  35,
                  79,
                  59
                ],
                [
                  67,
                  63,
                  77
                ],
                [
                  67,
                  77,
                  76
                ],
                [
                  76,
                  68,
                  67
                ],
                [
                  63,
                  67,
                  58
                ],
                [
                  64,
                  68,
                  75
                ],
                [
                  75,
                  37,
                  64
                ],
                [
                  68,
                  64,
                  66
                ],
                [
                  14,
                  41,
                  37
                ],
                [
                  37,
                  15,
                  14
                ],
                [
                  5,
                  59,
                  40
                ],
                [
                  40,
                  16,
                  5
                ]
                ]
              },
              {
                "color": [
                228,
                118,
                27
                ],
                "faces": [
                [
                  31,
                  24,
                  18
                ],
                [
                  6,
                  5,
                  16
                ],
                [
                  16,
                  17,
                  6
                ],
                [
                  24,
                  32,
                  33
                ],
                [
                  33,
                  34,
                  24
                ],
                [
                  5,
                  4,
                  35
                ],
                [
                  75,
                  68,
                  71
                ],
                [
                  58,
                  67,
                  40
                ],
                [
                  40,
                  59,
                  58
                ],
                [
                  71,
                  76,
                  77
                ],
                [
                  77,
                  78,
                  71
                ]
                ]
              },
              {
                "color": [
                118,
                61,
                22
                ],
                "faces": [
                [
                  0,
                  1,
                  2
                ],
                [
                  2,
                  3,
                  0
                ],
                [
                  4,
                  5,
                  2
                ],
                [
                  6,
                  3,
                  2
                ],
                [
                  2,
                  5,
                  6
                ],
                [
                  7,
                  8,
                  9
                ],
                [
                  10,
                  3,
                  6
                ],
                [
                  10,
                  50,
                  7
                ],
                [
                  7,
                  3,
                  10
                ],
                [
                  7,
                  9,
                  3
                ],
                [
                  49,
                  0,
                  9
                ],
                [
                  3,
                  9,
                  0
                ],
                [
                  53,
                  54,
                  55
                ],
                [
                  55,
                  56,
                  53
                ],
                [
                  57,
                  56,
                  55
                ],
                [
                  58,
                  59,
                  55
                ],
                [
                  55,
                  54,
                  58
                ],
                [
                  60,
                  61,
                  62
                ],
                [
                  63,
                  58,
                  54
                ],
                [
                  63,
                  60,
                  89
                ],
                [
                  60,
                  63,
                  54
                ],
                [
                  60,
                  54,
                  61
                ],
                [
                  88,
                  61,
                  53
                ],
                [
                  54,
                  53,
                  61
                ],
                [
                  2,
                  1,
                  4
                ],
                [
                  55,
                  59,
                  57
                ]
                ]
              },
              {
                "color": [
                22,
                22,
                22
                ],
                "faces": [
                [
                  36,
                  15,
                  37
                ],
                [
                  37,
                  38,
                  36
                ],
                [
                  31,
                  39,
                  22
                ],
                [
                  22,
                  21,
                  31
                ],
                [
                  31,
                  15,
                  36
                ],
                [
                  36,
                  39,
                  31
                ],
                [
                  75,
                  69,
                  26
                ],
                [
                  26,
                  80,
                  75
                ],
                [
                  75,
                  80,
                  38
                ],
                [
                  38,
                  37,
                  75
                ],
                [
                  38,
                  80,
                  39
                ],
                [
                  39,
                  36,
                  38
                ],
                [
                  39,
                  80,
                  26
                ],
                [
                  26,
                  22,
                  39
                ]
                ]
              },
              {
                "color": [
                215,
                193,
                179
                ],
                "faces": [
                [
                  21,
                  20,
                  24
                ],
                [
                  24,
                  31,
                  21
                ],
                [
                  69,
                  71,
                  70
                ],
                [
                  71,
                  69,
                  75
                ]
                ]
              },
              {
                "color": [
                192,
                173,
                158
                ],
                "faces": [
                [
                  19,
                  20,
                  21
                ],
                [
                  21,
                  22,
                  19
                ],
                [
                  20,
                  19,
                  23
                ],
                [
                  23,
                  24,
                  20
                ],
                [
                  23,
                  25,
                  24
                ],
                [
                  19,
                  22,
                  26
                ],
                [
                  26,
                  27,
                  19
                ],
                [
                  23,
                  28,
                  29
                ],
                [
                  23,
                  29,
                  30
                ],
                [
                  25,
                  23,
                  30
                ],
                [
                  29,
                  51,
                  52
                ],
                [
                  52,
                  30,
                  29
                ],
                [
                  27,
                  26,
                  69
                ],
                [
                  69,
                  70,
                  27
                ],
                [
                  70,
                  71,
                  72
                ],
                [
                  72,
                  27,
                  70
                ],
                [
                  72,
                  71,
                  73
                ],
                [
                  51,
                  74,
                  72
                ],
                [
                  52,
                  51,
                  72
                ],
                [
                  73,
                  52,
                  72
                ],
                [
                  19,
                  27,
                  74
                ],
                [
                  74,
                  28,
                  19
                ],
                [
                  51,
                  29,
                  28
                ],
                [
                  28,
                  74,
                  51
                ],
                [
                  74,
                  27,
                  72
                ],
                [
                  28,
                  23,
                  19
                ]
                ]
              },
              {
                "color": [
                205,
                97,
                22
                ],
                "faces": [
                [
                  24,
                  34,
                  18
                ],
                [
                  16,
                  13,
                  12
                ],
                [
                  12,
                  17,
                  16
                ],
                [
                  13,
                  16,
                  11
                ],
                [
                  71,
                  68,
                  76
                ],
                [
                  40,
                  67,
                  66
                ],
                [
                  66,
                  65,
                  40
                ],
                [
                  65,
                  64,
                  40
                ]
                ]
              },
              {
                "color": [
                35,
                52,
                71
                ],
                "faces": [
                [
                  11,
                  12,
                  13
                ],
                [
                  64,
                  65,
                  66
                ]
                ]
              },
              {
                "color": [
                228,
                117,
                31
                ],
                "faces": [
                [
                  14,
                  15,
                  11
                ],
                [
                  11,
                  16,
                  14
                ],
                [
                  17,
                  12,
                  18
                ],
                [
                  41,
                  64,
                  37
                ],
                [
                  67,
                  68,
                  66
                ]
                ]
              },
              {
                "color": [
                226,
                118,
                27
                ],
                "faces": [
                [
                  35,
                  4,
                  42
                ],
                [
                  4,
                  1,
                  42
                ],
                [
                  42,
                  43,
                  44
                ],
                [
                  44,
                  35,
                  42
                ],
                [
                  45,
                  43,
                  42
                ],
                [
                  42,
                  10,
                  45
                ],
                [
                  30,
                  32,
                  24
                ],
                [
                  24,
                  25,
                  30
                ],
                [
                  30,
                  33,
                  32
                ],
                [
                  33,
                  30,
                  10
                ],
                [
                  44,
                  43,
                  46
                ],
                [
                  43,
                  45,
                  47
                ],
                [
                  47,
                  46,
                  43
                ],
                [
                  48,
                  47,
                  45
                ],
                [
                  45,
                  30,
                  48
                ],
                [
                  30,
                  45,
                  10
                ],
                [
                  49,
                  42,
                  0
                ],
                [
                  8,
                  7,
                  42
                ],
                [
                  50,
                  42,
                  7
                ],
                [
                  50,
                  10,
                  42
                ],
                [
                  1,
                  0,
                  42
                ],
                [
                  42,
                  9,
                  8
                ],
                [
                  42,
                  49,
                  9
                ],
                [
                  64,
                  41,
                  40
                ],
                [
                  57,
                  59,
                  79
                ],
                [
                  79,
                  81,
                  57
                ],
                [
                  57,
                  81,
                  56
                ],
                [
                  82,
                  79,
                  35
                ],
                [
                  35,
                  44,
                  82
                ],
                [
                  81,
                  79,
                  82
                ],
                [
                  82,
                  83,
                  81
                ],
                [
                  84,
                  63,
                  81
                ],
                [
                  81,
                  83,
                  84
                ],
                [
                  44,
                  46,
                  85
                ],
                [
                  85,
                  82,
                  44
                ],
                [
                  52,
                  73,
                  71
                ],
                [
                  71,
                  78,
                  52
                ],
                [
                  52,
                  78,
                  77
                ],
                [
                  77,
                  63,
                  52
                ],
                [
                  82,
                  85,
                  83
                ],
                [
                  83,
                  85,
                  86
                ],
                [
                  86,
                  84,
                  83
                ],
                [
                  87,
                  52,
                  84
                ],
                [
                  84,
                  86,
                  87
                ],
                [
                  52,
                  63,
                  84
                ],
                [
                  88,
                  53,
                  81
                ],
                [
                  62,
                  81,
                  60
                ],
                [
                  89,
                  60,
                  81
                ],
                [
                  89,
                  81,
                  63
                ],
                [
                  56,
                  81,
                  53
                ],
                [
                  81,
                  62,
                  61
                ],
                [
                  81,
                  61,
                  88
                ],
                [
                  48,
                  87,
                  86
                ],
                [
                  86,
                  47,
                  48
                ],
                [
                  47,
                  86,
                  85
                ],
                [
                  85,
                  46,
                  47
                ],
                [
                  48,
                  30,
                  52
                ],
                [
                  52,
                  87,
                  48
                ]
                ]
              }
              ]
            }

            },{}],3:[function(require,module,exports){
            function createNode(t){return document.createElementNS(SVG_NS,t)}function setAttribute(t,e,n){t.setAttributeNS(null,e,n)}var perspective=require("gl-mat4/perspective"),multiply=require("gl-mat4/multiply"),lookAt=require("gl-mat4/lookAt"),invert=require("gl-mat4/invert"),rotate=require("gl-mat4/rotate"),transform=require("gl-vec3/transformMat4"),foxJSON=require("./fox.json"),SVG_NS="http://www.w3.org/2000/svg";module.exports=function(t){function e(t){var e=y.getBoundingClientRect();x.x=1-2*(t.x-e.left)/e.width,x.y=1-2*(t.y-e.top)/e.height}function n(t,e){this.svg=t,this.indices=e,this.zIndex=0}function i(t){for(var e=t[0],n=t[1],i=t[2],r=t[3],o=t[4],a=t[5],l=t[6],u=t[7],h=t[8],s=t[9],d=t[10],f=t[11],w=t[12],c=t[13],g=t[14],v=t[15],m=0;m<F;++m){var p=N[3*m],A=N[3*m+1],y=N[3*m+2],x=p*r+A*u+y*f+v;M[3*m]=(p*e+A*o+y*h+w)/x,M[3*m+1]=(p*n+A*a+y*s+c)/x,M[3*m+2]=(p*i+A*l+y*d+g)/x}}function r(t,e){return e.zIndex-t.zIndex}function o(){var t,e=y.getBoundingClientRect(),n=e.width,i=e.height;for(b.length=0,t=0;t<S.length;++t){var o=S[t],a=o.indices,l=a[0],u=a[1],h=a[2],s=M[3*l],d=M[3*l+1],f=M[3*u],w=M[3*u+1],c=M[3*h];if(!((f-s)*(M[3*h+1]-d)-(w-d)*(c-s)<0)){for(var g=[],v=-1/0,m=1/0,p=o.svg,A=0;A<3;++A){var x=a[A];g.push(.5*n*(1-M[3*x])+","+.5*i*(1-M[3*x+1]));var F=M[3*x+2];v=Math.max(v,F),m=Math.min(m,F)}o.zIndex=v+.25*m;var N=g.join(" ");-1===N.indexOf("NaN")&&setAttribute(p,"points",N),b.push(o)}}for(b.sort(r),y.innerHTML="",t=0;t<b.length;++t)y.appendChild(b[t].svg)}function a(){g=!1}function l(){g=!0}function u(t){f=t}function h(t){w=t}function s(){if(g){window.requestAnimationFrame(s);var t=1-m;y.getBoundingClientRect();v[0]=t*v[0]+m*x.x,v[1]=t*v[1]+m*x.y+.085;i(k()),o(),a()}}var d=t||{},f=!!d.followMouse,w=!!d.followMotion,c=!!d.slowDrift,g=!0,v=[0,0],m=.3,p=d.width||400,A=d.height||400,y=createNode("svg"),x={x:0,y:0},F=foxJSON.positions.length,N=new Float32Array(3*F),M=new Float32Array(3*F),b=[];d.pxNotRatio||(p=window.innerWidth*(d.width||.25)|0,A=0|(window.innerHeight*d.height||p),"minWidth"in d&&p<d.minWidth&&(p=d.minWidth,A=d.minWidth*d.height/d.width|0)),setAttribute(y,"width",p+"px"),setAttribute(y,"height",A+"px"),y.id="head",document.body.appendChild(y),function(){for(var t=foxJSON.positions,e=0,n=0;n<t.length;++n)for(var i=t[n],r=0;r<3;++r)N[e++]=i[r]}();var S=function(){for(var t=[],e=0;e<foxJSON.chunks.length;++e)for(var i=foxJSON.chunks[e],r="rgb("+i.color+")",o=i.faces,a=0;a<o.length;++a){var l=o[a],u=createNode("polygon");setAttribute(u,"fill",r),setAttribute(u,"stroke",r),setAttribute(u,"points","0,0, 10,0, 0,10"),y.appendChild(u),t.push(new n(u,l))}return t}(),k=function(){var t=new Float32Array(3),e=new Float32Array([0,1,0]),n=new Float32Array(16),i=new Float32Array(16),r=lookAt(new Float32Array(16),new Float32Array([0,0,400]),t,e),o=invert(new Float32Array(16),r),a=new Float32Array(16),l=new Float32Array(3),u=new Float32Array(16),h=new Float32Array([1,0,0]),s=new Float32Array([0,1,0]),d=new Float32Array([0,0,1]);return function(){var f=y.getBoundingClientRect(),w=f.width,g=f.height;if(perspective(n,Math.PI/4,w/g,100,1e3),invert(a,n),l[0]=v[0],l[1]=v[1],l[2]=1.2,transform(l,l,a),transform(l,l,o),lookAt(i,t,l,e),c){var m=Date.now()/1e3;rotate(i,i,.1+.2*Math.sin(m/3),h),rotate(i,i,.03*Math.sin(m/2)-.1,d),rotate(i,i,.5+.2*Math.sin(m/3),s)}return multiply(u,n,r),multiply(u,u,i),u}}();window.addEventListener("mousemove",function(t){g||l(),f&&(e({x:t.clientX,y:t.clientY}),s())});const q=window.innerWidth,C=window.innerHeight,O=q/2,W=C/2,I=1.2*C;var J=0,R=0;
            return window.addEventListener("nativedeviceorientation",function(t){if(g||l(),w){if(!R)return R=t.detail.beta,void(J=t.detail.gamma);e({x:O+0.5*(J-t.detail.gamma),y:Math.max(Math.min(W+0.5*(R-t.detail.beta),I),0)}),s()}}),s(),{container:y,lookAt:e,setFollowMouse:u,setFollowMotion:h,stopAnimation:a,startAnimation:l}};
            },{"./fox.json":2,"gl-mat4/invert":5,"gl-mat4/lookAt":6,"gl-mat4/multiply":7,"gl-mat4/perspective":8,"gl-mat4/rotate":9,"gl-vec3/transformMat4":10}],4:[function(require,module,exports){
            function identity(t){return t[0]=1,t[1]=0,t[2]=0,t[3]=0,t[4]=0,t[5]=1,t[6]=0,t[7]=0,t[8]=0,t[9]=0,t[10]=1,t[11]=0,t[12]=0,t[13]=0,t[14]=0,t[15]=1,t}module.exports=identity;
            },{}],5:[function(require,module,exports){
            function invert(n,r){var e=r[0],t=r[1],u=r[2],i=r[3],l=r[4],o=r[5],v=r[6],a=r[7],c=r[8],d=r[9],f=r[10],m=r[11],p=r[12],s=r[13],x=r[14],b=r[15],g=e*o-t*l,h=e*v-u*l,j=e*a-i*l,k=t*v-u*o,q=t*a-i*o,w=u*a-i*v,y=c*s-d*p,z=c*x-f*p,A=c*b-m*p,B=d*x-f*s,C=d*b-m*s,D=f*b-m*x,E=g*D-h*C+j*B+k*A-q*z+w*y;return E?(E=1/E,n[0]=(o*D-v*C+a*B)*E,n[1]=(u*C-t*D-i*B)*E,n[2]=(s*w-x*q+b*k)*E,n[3]=(f*q-d*w-m*k)*E,n[4]=(v*A-l*D-a*z)*E,n[5]=(e*D-u*A+i*z)*E,n[6]=(x*j-p*w-b*h)*E,n[7]=(c*w-f*j+m*h)*E,n[8]=(l*C-o*A+a*y)*E,n[9]=(t*A-e*C-i*y)*E,n[10]=(p*q-s*j+b*g)*E,n[11]=(d*j-c*q-m*g)*E,n[12]=(o*z-l*B-v*y)*E,n[13]=(e*B-t*z+u*y)*E,n[14]=(s*h-p*k-x*g)*E,n[15]=(c*k-d*h+f*g)*E,n):null}module.exports=invert;

            },{}],6:[function(require,module,exports){
            function lookAt(t,a,e,r){var i,o,s,h,n,M,d,q,u,b,l=a[0],y=a[1],k=a[2],v=r[0],A=r[1],c=r[2],f=e[0],m=e[1],p=e[2];return Math.abs(l-f)<1e-6&&Math.abs(y-m)<1e-6&&Math.abs(k-p)<1e-6?identity(t):(d=l-f,q=y-m,u=k-p,b=1/Math.sqrt(d*d+q*q+u*u),d*=b,q*=b,u*=b,i=A*u-c*q,o=c*d-v*u,s=v*q-A*d,b=Math.sqrt(i*i+o*o+s*s),b?(b=1/b,i*=b,o*=b,s*=b):(i=0,o=0,s=0),h=q*s-u*o,n=u*i-d*s,M=d*o-q*i,b=Math.sqrt(h*h+n*n+M*M),b?(b=1/b,h*=b,n*=b,M*=b):(h=0,n=0,M=0),t[0]=i,t[1]=h,t[2]=d,t[3]=0,t[4]=o,t[5]=n,t[6]=q,t[7]=0,t[8]=s,t[9]=M,t[10]=u,t[11]=0,t[12]=-(i*l+o*y+s*k),t[13]=-(h*l+n*y+M*k),t[14]=-(d*l+q*y+u*k),t[15]=1,t)}var identity=require("./identity");module.exports=lookAt;

            },{"./identity":4}],7:[function(require,module,exports){
            function multiply(l,t,u){var r=t[0],e=t[1],i=t[2],m=t[3],n=t[4],o=t[5],p=t[6],y=t[7],a=t[8],c=t[9],d=t[10],f=t[11],s=t[12],v=t[13],x=t[14],b=t[15],g=u[0],h=u[1],j=u[2],k=u[3];return l[0]=g*r+h*n+j*a+k*s,l[1]=g*e+h*o+j*c+k*v,l[2]=g*i+h*p+j*d+k*x,l[3]=g*m+h*y+j*f+k*b,g=u[4],h=u[5],j=u[6],k=u[7],l[4]=g*r+h*n+j*a+k*s,l[5]=g*e+h*o+j*c+k*v,l[6]=g*i+h*p+j*d+k*x,l[7]=g*m+h*y+j*f+k*b,g=u[8],h=u[9],j=u[10],k=u[11],l[8]=g*r+h*n+j*a+k*s,l[9]=g*e+h*o+j*c+k*v,l[10]=g*i+h*p+j*d+k*x,l[11]=g*m+h*y+j*f+k*b,g=u[12],h=u[13],j=u[14],k=u[15],l[12]=g*r+h*n+j*a+k*s,l[13]=g*e+h*o+j*c+k*v,l[14]=g*i+h*p+j*d+k*x,l[15]=g*m+h*y+j*f+k*b,l}module.exports=multiply;

        },{}],8:[function(require,module,exports){
        function perspective(e,t,r,p,n){var a=1/Math.tan(t/2),c=1/(p-n);return e[0]=a/r,e[1]=0,e[2]=0,e[3]=0,e[4]=0,e[5]=a,e[6]=0,e[7]=0,e[8]=0,e[9]=0,e[10]=(n+p)*c,e[11]=-1,e[12]=0,e[13]=0,e[14]=2*n*p*c,e[15]=0,e}module.exports=perspective;
        },{}],9:[function(require,module,exports){
        function rotate(t,a,r,e){var o,n,s,h,u,M,l,c,i,b,d,f,m,p,q,v,x,g,j,k,w,y,z,A,B=e[0],C=e[1],D=e[2],E=Math.sqrt(B*B+C*C+D*D);return Math.abs(E)<1e-6?null:(E=1/E,B*=E,C*=E,D*=E,o=Math.sin(r),n=Math.cos(r),s=1-n,h=a[0],u=a[1],M=a[2],l=a[3],c=a[4],i=a[5],b=a[6],d=a[7],f=a[8],m=a[9],p=a[10],q=a[11],v=B*B*s+n,x=C*B*s+D*o,g=D*B*s-C*o,j=B*C*s-D*o,k=C*C*s+n,w=D*C*s+B*o,y=B*D*s+C*o,z=C*D*s-B*o,A=D*D*s+n,t[0]=h*v+c*x+f*g,t[1]=u*v+i*x+m*g,t[2]=M*v+b*x+p*g,t[3]=l*v+d*x+q*g,t[4]=h*j+c*k+f*w,t[5]=u*j+i*k+m*w,t[6]=M*j+b*k+p*w,t[7]=l*j+d*k+q*w,t[8]=h*y+c*z+f*A,t[9]=u*y+i*z+m*A,t[10]=M*y+b*z+p*A,t[11]=l*y+d*z+q*A,a!==t&&(t[12]=a[12],t[13]=a[13],t[14]=a[14],t[15]=a[15]),t)}module.exports=rotate;

        },{}],10:[function(require,module,exports){
        function transformMat4(r,t,a){var n=t[0],o=t[1],e=t[2],f=a[3]*n+a[7]*o+a[11]*e+a[15];return f=f||1,r[0]=(a[0]*n+a[4]*o+a[8]*e+a[12])/f,r[1]=(a[1]*n+a[5]*o+a[9]*e+a[13])/f,r[2]=(a[2]*n+a[6]*o+a[10]*e+a[14])/f,r}module.exports=transformMat4;

        },{}]},{},[1]);

          </script>
          </body>
          </html>
        ",
                                      }
                                    }
                                    style={
                                      [
                                        {
                                          "backgroundColor": "#ffffff",
                                          "flex": 1,
                                        },
                                        undefined,
                                      ]
                                    }
                                  />
                                </View>
                              </View>
                            </View>
                          </View>
                        </View>
                      </View>
                    </View>
                  </View>
                </View>
              </View>
            </View>
          </View>
        </View>
      </RNSScreen>
    </RNSScreenContainer>
  </RNCSafeAreaProvider>
</View>
`;

exports[`Quotes renders correctly after animation with quotes 1`] = `
<View
  style={
    {
      "flex": 1,
    }
  }
>
  <RNCSafeAreaProvider
    onInsetsChange={[Function]}
    style={
      [
        {
          "flex": 1,
        },
        undefined,
      ]
    }
  >
    <View
      collapsable={false}
      pointerEvents="box-none"
      style={
        {
          "zIndex": 1,
        }
      }
    >
      <View
        accessibilityElementsHidden={false}
        importantForAccessibility="auto"
        onLayout={[Function]}
        pointerEvents="box-none"
        style={null}
      >
        <View
          collapsable={false}
          pointerEvents="box-none"
          style={
            {
              "bottom": 0,
              "left": 0,
              "opacity": 1,
              "position": "absolute",
              "right": 0,
              "top": 0,
              "zIndex": 0,
            }
          }
        >
          <View
            collapsable={false}
            style={
              {
                "backgroundColor": "#ffffff",
                "borderBottomColor": "rgb(216, 216, 216)",
                "elevation": 0,
                "flex": 1,
                "shadowColor": "transparent",
                "shadowOffset": {
                  "height": 0.5,
                  "width": 0,
                },
                "shadowOpacity": 0.85,
                "shadowRadius": 0,
              }
            }
          />
        </View>
        <View
          collapsable={false}
          pointerEvents="box-none"
          style={
            {
              "height": 64,
              "maxHeight": undefined,
              "minHeight": undefined,
              "opacity": undefined,
              "transform": undefined,
            }
          }
        >
          <View
            pointerEvents="none"
            style={
              {
                "height": 20,
              }
            }
          />
          <View
            pointerEvents="box-none"
            style={
              {
                "alignItems": "center",
                "flex": 1,
                "flexDirection": "row",
                "justifyContent": "center",
              }
            }
          >
            <View
              collapsable={false}
              pointerEvents="box-none"
              style={
                {
                  "alignItems": "flex-start",
                  "bottom": 0,
                  "justifyContent": "center",
                  "left": 0,
                  "opacity": 1,
                  "position": "absolute",
                  "top": 0,
                }
              }
            >
              <TouchableOpacity
                accessibilityRole="button"
                accessible={true}
                onPress={[Function]}
                style={
                  {
                    "paddingHorizontal": 18,
                    "paddingVertical": 8,
                  }
                }
              >
                <Text
                  style={
                    {
                      "color": "#0376c9",
                      "fontFamily": "EuclidCircularB-Regular",
                      "fontSize": 23.57142857142857,
                      "fontWeight": "400",
                    }
                  }
                >
                  Back
                </Text>
              </TouchableOpacity>
            </View>
            <View
              collapsable={false}
              pointerEvents="box-none"
              style={
                {
                  "marginHorizontal": 72,
                  "opacity": 1,
                }
              }
            >
              <TouchableOpacity
                activeOpacity={1}
                onPress={[Function]}
                style={
                  {
                    "alignItems": "center",
                    "justifyContent": "center",
                  }
                }
              >
                <Text
                  accessibilityRole="text"
                  numberOfLines={1}
                  style={
                    {
                      "color": "#141618",
                      "fontFamily": "EuclidCircularB-Bold",
                      "fontSize": 14,
                      "fontWeight": "700",
                      "letterSpacing": 0,
                      "lineHeight": 22,
                    }
                  }
                >
                  Select a Quote
                </Text>
                <View
                  style={
                    {
                      "alignItems": "center",
                      "flexDirection": "row",
                    }
                  }
                >
                  <Text
                    accessibilityRole="text"
                    numberOfLines={1}
                    style={
                      {
                        "color": "#6a737d",
                        "fontFamily": "EuclidCircularB-Regular",
                        "fontSize": 12,
                        "fontWeight": "400",
                        "letterSpacing": 0,
                        "lineHeight": 20,
                      }
                    }
                  >
                    Ethereum Main Network
                  </Text>
                </View>
              </TouchableOpacity>
            </View>
            <View
              collapsable={false}
              pointerEvents="box-none"
              style={
                {
                  "alignItems": "flex-end",
                  "bottom": 0,
                  "justifyContent": "center",
                  "opacity": 1,
                  "position": "absolute",
                  "right": 0,
                  "top": 0,
                }
              }
            >
              <TouchableOpacity
                accessibilityRole="button"
                accessible={true}
                onPress={[Function]}
                style={
                  {
                    "paddingHorizontal": 18,
                    "paddingVertical": 8,
                  }
                }
              >
                <Text
                  style={
                    {
                      "color": "#0376c9",
                      "fontFamily": "EuclidCircularB-Regular",
                      "fontSize": 23.57142857142857,
                      "fontWeight": "400",
                    }
                  }
                >
                  Cancel
                </Text>
              </TouchableOpacity>
            </View>
          </View>
        </View>
      </View>
    </View>
    <RNSScreenContainer
      onLayout={[Function]}
      style={
        {
          "flex": 1,
        }
      }
    >
      <RNSScreen
        activityState={2}
        collapsable={false}
        gestureResponseDistance={
          {
            "bottom": -1,
            "end": -1,
            "start": -1,
            "top": -1,
          }
        }
        pointerEvents="box-none"
        style={
          {
            "bottom": 0,
            "left": 0,
            "position": "absolute",
            "right": 0,
            "top": 0,
          }
        }
      >
        <View
          collapsable={false}
          style={
            {
              "opacity": 1,
            }
          }
        />
        <View
          accessibilityElementsHidden={false}
          closing={false}
          gestureVelocityImpact={0.3}
          importantForAccessibility="auto"
          onClose={[Function]}
          onGestureBegin={[Function]}
          onGestureCanceled={[Function]}
          onGestureEnd={[Function]}
          onOpen={[Function]}
          onTransition={[Function]}
          pointerEvents="box-none"
          style={
            [
              {
                "overflow": undefined,
              },
              {
                "bottom": 0,
                "left": 0,
                "position": "absolute",
                "right": 0,
                "top": 0,
              },
            ]
          }
          transitionSpec={
            {
              "close": {
                "animation": "spring",
                "config": {
                  "damping": 500,
                  "mass": 3,
                  "overshootClamping": true,
                  "restDisplacementThreshold": 10,
                  "restSpeedThreshold": 10,
                  "stiffness": 1000,
                },
              },
              "open": {
                "animation": "spring",
                "config": {
                  "damping": 500,
                  "mass": 3,
                  "overshootClamping": true,
                  "restDisplacementThreshold": 10,
                  "restSpeedThreshold": 10,
                  "stiffness": 1000,
                },
              },
            }
          }
        >
          <View
            collapsable={false}
            needsOffscreenAlphaCompositing={false}
            pointerEvents="box-none"
            style={
              {
                "flex": 1,
              }
            }
          >
            <View
              collapsable={false}
              onGestureHandlerEvent={[Function]}
              onGestureHandlerStateChange={[Function]}
              style={
                {
                  "flex": 1,
                  "transform": [
                    {
                      "translateX": 0,
                    },
                    {
                      "translateX": 0,
                    },
                  ],
                }
              }
            >
              <View
                collapsable={false}
                pointerEvents="none"
                style={
                  {
                    "backgroundColor": "rgb(242, 242, 242)",
                    "bottom": 0,
                    "left": 0,
                    "position": "absolute",
                    "shadowColor": "#000",
                    "shadowOffset": {
                      "height": 1,
                      "width": -1,
                    },
                    "shadowOpacity": 0.3,
                    "shadowRadius": 5,
                    "top": 0,
                    "width": 3,
                  }
                }
              />
              <View
                style={
                  [
                    {
                      "flex": 1,
                      "overflow": "hidden",
                    },
                    [
                      {
                        "backgroundColor": "rgb(242, 242, 242)",
                      },
                      undefined,
                    ],
                  ]
                }
              >
                <View
                  style={
                    {
                      "flex": 1,
                      "flexDirection": "column-reverse",
                    }
                  }
                >
                  <View
                    style={
                      {
                        "flex": 1,
                      }
                    }
                  >
                    <View
                      onLayout={[Function]}
                      style={
                        [
                          {
                            "bottom": 0,
                            "justifyContent": "flex-end",
                            "left": 0,
                            "position": "absolute",
                            "right": 0,
                            "top": 0,
                          },
                          {
                            "paddingBottom": 0,
                          },
                        ]
                      }
                    >
                      <View
                        style={
                          [
                            {
                              "backgroundColor": "#00000099",
                              "bottom": 0,
                              "left": 0,
                              "position": "absolute",
                              "right": 0,
                              "top": 0,
                            },
                            {
                              "opacity": 0,
                            },
                          ]
                        }
                      >
                        <TouchableOpacity
                          onPress={[Function]}
                          style={
                            {
                              "flex": 1,
                            }
                          }
                        />
                      </View>
                      <View
                        onLayout={[Function]}
                        style={
                          [
                            {
                              "bottom": 0,
                              "left": 0,
                              "position": "absolute",
                              "right": 0,
                            },
                            {
                              "paddingBottom": 0,
                            },
                          ]
                        }
                      >
                        <View
                          collapsable={false}
                          onGestureHandlerEvent={[Function]}
                          onGestureHandlerStateChange={[Function]}
                          onLayout={[Function]}
                          style={
                            [
                              {
                                "backgroundColor": "#ffffff",
                                "borderColor": "#BBC0C566",
                                "borderTopLeftRadius": 8,
                                "borderTopRightRadius": 8,
                                "borderWidth": 1,
                                "maxHeight": 1334,
                                "overflow": "hidden",
                                "paddingBottom": 0,
                                "shadowColor": "#0000001A",
                                "shadowOffset": {
                                  "height": 2,
                                  "width": 0,
                                },
                                "shadowOpacity": 1,
                                "shadowRadius": 40,
                              },
                              {
                                "transform": [
                                  {
                                    "translateY": 1334,
                                  },
                                ],
                              },
                            ]
                          }
                        >
                          <View
                            style={
                              {
                                "alignItems": "center",
                                "alignSelf": "stretch",
                                "padding": 4,
                              }
                            }
                          >
                            <View
                              style={
                                {
                                  "backgroundColor": "#BBC0C566",
                                  "borderRadius": 2,
                                  "height": 4,
                                  "width": 40,
                                }
                              }
                            />
                          </View>
                          <View
                            style={
<<<<<<< HEAD
                              [
                                {
                                  "backgroundColor": "#ffffff",
                                  "flexDirection": "row",
                                  "padding": 16,
                                },
                                false,
                              ]
=======
                              {
                                "backgroundColor": "#ffffff",
                                "flexDirection": "row",
                                "padding": 16,
                              }
>>>>>>> b3f0ee77
                            }
                            testID="header"
                          >
                            <View
                              style={
                                {
                                  "width": undefined,
                                }
                              }
                            >
                              <View
                                onLayout={[Function]}
                              />
                            </View>
                            <View
                              style={
                                {
                                  "alignItems": "center",
                                  "flex": 1,
                                  "marginHorizontal": 16,
                                }
                              }
                            >
                              <Text
                                accessibilityRole="text"
                                style={
                                  {
                                    "color": "#141618",
                                    "fontFamily": "EuclidCircularB-Bold",
                                    "fontSize": 16,
                                    "fontWeight": "700",
                                    "letterSpacing": 0,
                                    "lineHeight": 24,
                                    "textAlign": "center",
                                  }
                                }
                                testID="header-title"
                              >
                                Select a Quote
                              </Text>
                            </View>
                            <View
                              style={
                                {
                                  "width": undefined,
                                }
                              }
                            >
                              <View
                                onLayout={[Function]}
                              >
                                <TouchableOpacity
                                  accessible={true}
                                  activeOpacity={1}
                                  disabled={false}
                                  onPress={[Function]}
                                  onPressIn={[Function]}
                                  onPressOut={[Function]}
                                  style={
                                    {
                                      "alignItems": "center",
                                      "borderRadius": 8,
                                      "height": 24,
                                      "justifyContent": "center",
                                      "opacity": 1,
                                      "width": 24,
                                    }
                                  }
                                >
                                  <SvgMock
                                    color="#141618"
                                    height={16}
                                    name="Close"
                                    style={
                                      {
                                        "height": 16,
                                        "width": 16,
                                      }
                                    }
                                    width={16}
                                  />
                                </TouchableOpacity>
                              </View>
                            </View>
                          </View>
                          <View
                            style={
                              {
                                "alignItems": "center",
                                "alignSelf": "center",
                                "backgroundColor": "#f2f4f6",
                                "borderRadius": 20,
                                "flexDirection": "row",
                                "marginBottom": 8,
                                "paddingHorizontal": 15,
                                "paddingVertical": 4,
                              }
                            }
                          >
                            <Text
                              style={
                                [
                                  {
                                    "color": "#141618",
                                    "fontFamily": "EuclidCircularB-Regular",
                                    "fontSize": 30,
                                    "fontWeight": "400",
                                    "marginVertical": 2,
                                  },
                                  {
                                    "textAlign": "center",
                                  },
                                  undefined,
                                  undefined,
                                  undefined,
                                  undefined,
                                  undefined,
                                  undefined,
                                  undefined,
                                  undefined,
                                  undefined,
                                  {
                                    "color": "#141618",
                                  },
                                  undefined,
                                  undefined,
                                  undefined,
                                  undefined,
                                  undefined,
                                  undefined,
                                  undefined,
                                  undefined,
                                  undefined,
                                  undefined,
                                  undefined,
                                  undefined,
                                  undefined,
                                ]
                              }
                            >
                              New quotes in
                               
                              <Text
                                style={
                                  [
                                    {
                                      "color": "#141618",
                                      "fontFamily": "EuclidCircularB-Regular",
                                      "fontSize": 30,
                                      "fontWeight": "400",
                                      "marginVertical": 2,
                                    },
                                    undefined,
                                    undefined,
                                    {
                                      "fontFamily": "EuclidCircularB-Bold",
                                      "fontWeight": "600",
                                    },
                                    undefined,
                                    undefined,
                                    undefined,
                                    undefined,
                                    undefined,
                                    undefined,
                                    undefined,
                                    {
                                      "color": "#141618",
                                    },
                                    undefined,
                                    undefined,
                                    undefined,
                                    undefined,
                                    undefined,
                                    undefined,
                                    undefined,
                                    undefined,
                                    undefined,
                                    undefined,
                                    undefined,
                                    undefined,
                                    [
                                      {
                                        "fontVariant": [
                                          "tabular-nums",
                                        ],
                                      },
                                      false,
                                    ],
                                  ]
                                }
                              >
                                0:07
                              </Text>
                            </Text>
                          </View>
                          <View
                            style={
                              [
                                {
                                  "padding": 15,
                                },
                                undefined,
                                {
                                  "paddingTop": 0,
                                },
                              ]
                            }
                          >
                            <RCTScrollView
                              collapsable={false}
                              onGestureHandlerEvent={[Function]}
                              onGestureHandlerStateChange={[Function]}
                              testID="quotes"
                            >
                              <View>
                                <View
                                  style={
                                    [
                                      {
                                        "marginVertical": 8,
                                      },
                                      undefined,
                                      undefined,
                                      undefined,
                                    ]
                                  }
                                >
                                  <View
                                    style={
                                      {
                                        "opacity": 0,
                                      }
                                    }
                                  >
                                    <TouchableOpacity
                                      accessibilityLabel="Banxa (Staging)"
                                      accessible={false}
                                      activeOpacity={0.8}
                                      disabled={true}
                                    >
                                      <View
                                        style={
                                          [
                                            {
                                              "borderColor": "#848c96",
                                              "borderRadius": 8,
                                              "borderWidth": 1.5,
                                              "padding": 16,
                                            },
                                            undefined,
                                            {
                                              "borderColor": "#0376c9",
                                            },
                                            {
                                              "padding": 0,
                                            },
                                            undefined,
                                          ]
                                        }
                                      >
                                        <View
                                          accessibilityRole="none"
                                          accessible={true}
                                          style={
                                            {
                                              "padding": 16,
                                            }
                                          }
                                        >
                                          <View
                                            style={
                                              {
                                                "marginBottom": 8,
                                              }
                                            }
                                          >
                                            <TouchableOpacity
                                              accessibilityHint="Shows provider details"
                                              accessibilityLabel="Banxa (Staging) logo"
                                              disabled={false}
                                              onPress={[Function]}
                                            >
                                              <View
                                                style={
                                                  {
                                                    "alignItems": "center",
                                                    "flexDirection": "row",
                                                  }
                                                }
                                              >
                                                <Image
                                                  onError={[Function]}
                                                  source={
                                                    {
                                                      "uri": "https://on-ramp.dev-api.cx.metamask.io/assets/providers/banxa_light.png",
                                                    }
                                                  }
                                                  style={
                                                    {
                                                      "height": 24,
                                                      "width": 65,
                                                    }
                                                  }
                                                />
                                                <Text
                                                  allowFontScaling={false}
                                                  style={
                                                    [
                                                      {
                                                        "color": undefined,
                                                        "fontSize": 12,
                                                      },
                                                      {
                                                        "color": "#6a737d",
                                                        "marginLeft": 8,
                                                      },
                                                      {
                                                        "fontFamily": "Feather",
                                                        "fontStyle": "normal",
                                                        "fontWeight": "normal",
                                                      },
                                                      {},
                                                    ]
                                                  }
                                                >
                                                  
                                                </Text>
                                              </View>
                                            </TouchableOpacity>
                                          </View>
                                          <View
                                            style={
                                              {
                                                "alignItems": "center",
                                                "flexDirection": "row",
                                              }
                                            }
                                          >
                                            <View
                                              style={
                                                {
                                                  "flex": 1,
                                                }
                                              }
                                              testID="listitemcolumn"
                                            >
                                              <Text
                                                accessibilityRole="text"
                                                style={
                                                  {
                                                    "color": "#141618",
                                                    "fontFamily": "EuclidCircularB-Medium",
                                                    "fontSize": 16,
                                                    "fontWeight": "500",
                                                    "letterSpacing": 0,
                                                    "lineHeight": 24,
                                                  }
                                                }
                                              >
                                                0.01714
                                                 
                                                ETH
                                              </Text>
                                            </View>
                                            <View
                                              accessible={false}
                                              style={
                                                {
                                                  "width": 16,
                                                }
                                              }
                                              testID="listitem-gap"
                                            />
                                            <View
                                              style={
                                                {
                                                  "flex": -1,
                                                }
                                              }
                                              testID="listitemcolumn"
                                            >
                                              <Text
                                                accessibilityRole="text"
                                                style={
                                                  {
                                                    "color": "#141618",
                                                    "fontFamily": "EuclidCircularB-Medium",
                                                    "fontSize": 16,
                                                    "fontWeight": "500",
                                                    "letterSpacing": 0,
                                                    "lineHeight": 24,
                                                  }
                                                }
                                              >
                                                ≈ 
                                                $
                                                 
                                                46.97 AUD
                                              </Text>
                                            </View>
                                          </View>
                                          <View
                                            style={
                                              {
                                                "marginTop": 0,
                                              }
                                            }
                                          >
                                            <View
                                              onLayout={[Function]}
                                              style={
                                                [
                                                  {
                                                    "marginTop": 4,
                                                    "overflow": "hidden",
                                                  },
                                                  {},
                                                ]
                                              }
                                            >
                                              <View
                                                style={
                                                  {
                                                    "marginTop": 10,
                                                  }
                                                }
                                              >
                                                <TouchableOpacity
                                                  accessibilityRole="button"
                                                  accessible={true}
                                                  activeOpacity={0.2}
                                                  disabled={false}
                                                  onPress={[Function]}
                                                  style={
                                                    [
                                                      [
                                                        {
                                                          "borderRadius": 100,
                                                          "justifyContent": "center",
                                                          "padding": 15,
                                                        },
                                                        {
                                                          "backgroundColor": "#0376c9",
                                                        },
                                                        undefined,
                                                      ],
                                                      null,
                                                    ]
                                                  }
                                                >
                                                  <Text
                                                    style={
                                                      [
                                                        {
                                                          "color": "#007aff",
                                                          "fontSize": 17,
                                                          "fontWeight": "500",
                                                          "textAlign": "center",
                                                        },
                                                        null,
                                                        [
                                                          {
                                                            "fontFamily": "EuclidCircularB-Bold",
                                                            "fontSize": 14,
                                                            "fontWeight": "600",
                                                            "textAlign": "center",
                                                          },
                                                          {
                                                            "color": "#ffffff",
                                                          },
                                                          undefined,
                                                        ],
                                                        null,
                                                      ]
                                                    }
                                                  >
                                                    Continue with Banxa (Staging)
                                                  </Text>
                                                </TouchableOpacity>
                                              </View>
                                            </View>
                                          </View>
                                        </View>
                                      </View>
                                    </TouchableOpacity>
                                  </View>
                                </View>
                                <View
                                  style={
                                    [
                                      {
                                        "marginVertical": 8,
                                      },
                                      undefined,
                                      undefined,
                                      undefined,
                                    ]
                                  }
                                >
                                  <View
                                    style={
                                      {
                                        "opacity": 0,
                                      }
                                    }
                                  >
                                    <TouchableOpacity
                                      accessibilityLabel="MoonPay (Staging)"
                                      accessibilityRole="button"
                                      accessible={true}
                                      activeOpacity={0.8}
                                      disabled={false}
                                      onPress={[Function]}
                                    >
                                      <View
                                        style={
                                          [
                                            {
                                              "borderColor": "#848c96",
                                              "borderRadius": 8,
                                              "borderWidth": 1.5,
                                              "padding": 16,
                                            },
                                            undefined,
                                            false,
                                            {
                                              "padding": 0,
                                            },
                                            undefined,
                                          ]
                                        }
                                      >
                                        <View
                                          accessibilityRole="none"
                                          accessible={true}
                                          style={
                                            {
                                              "padding": 16,
                                            }
                                          }
                                        >
                                          <View
                                            style={
                                              {
                                                "marginBottom": 8,
                                              }
                                            }
                                          >
                                            <TouchableOpacity
                                              accessibilityHint="Shows provider details"
                                              accessibilityLabel="MoonPay (Staging) logo"
                                              disabled={true}
                                            >
                                              <View
                                                style={
                                                  {
                                                    "alignItems": "center",
                                                    "flexDirection": "row",
                                                  }
                                                }
                                              >
                                                <Image
                                                  onError={[Function]}
                                                  source={
                                                    {
                                                      "uri": "https://on-ramp.dev-api.cx.metamask.io/assets/providers/moonpay_light.png",
                                                    }
                                                  }
                                                  style={
                                                    {
                                                      "height": 24,
                                                      "width": 88,
                                                    }
                                                  }
                                                />
                                                <Text
                                                  allowFontScaling={false}
                                                  style={
                                                    [
                                                      {
                                                        "color": undefined,
                                                        "fontSize": 12,
                                                      },
                                                      {
                                                        "color": "#6a737d",
                                                        "marginLeft": 8,
                                                      },
                                                      {
                                                        "fontFamily": "Feather",
                                                        "fontStyle": "normal",
                                                        "fontWeight": "normal",
                                                      },
                                                      {},
                                                    ]
                                                  }
                                                >
                                                  
                                                </Text>
                                              </View>
                                            </TouchableOpacity>
                                          </View>
                                          <View
                                            style={
                                              {
                                                "alignItems": "center",
                                                "flexDirection": "row",
                                              }
                                            }
                                          >
                                            <View
                                              style={
                                                {
                                                  "flex": 1,
                                                }
                                              }
                                              testID="listitemcolumn"
                                            >
                                              <Text
                                                accessibilityRole="text"
                                                style={
                                                  {
                                                    "color": "#141618",
                                                    "fontFamily": "EuclidCircularB-Medium",
                                                    "fontSize": 16,
                                                    "fontWeight": "500",
                                                    "letterSpacing": 0,
                                                    "lineHeight": 24,
                                                  }
                                                }
                                              >
                                                0.0162
                                                 
                                                ETH
                                              </Text>
                                            </View>
                                            <View
                                              accessible={false}
                                              style={
                                                {
                                                  "width": 16,
                                                }
                                              }
                                              testID="listitem-gap"
                                            />
                                            <View
                                              style={
                                                {
                                                  "flex": -1,
                                                }
                                              }
                                              testID="listitemcolumn"
                                            >
                                              <Text
                                                accessibilityRole="text"
                                                style={
                                                  {
                                                    "color": "#141618",
                                                    "fontFamily": "EuclidCircularB-Medium",
                                                    "fontSize": 16,
                                                    "fontWeight": "500",
                                                    "letterSpacing": 0,
                                                    "lineHeight": 24,
                                                  }
                                                }
                                              >
                                                ≈ 
                                                $
                                                 
                                                44.39 AUD
                                              </Text>
                                            </View>
                                          </View>
                                          <View
                                            style={
                                              {
                                                "marginTop": 0,
                                              }
                                            }
                                          >
                                            <View
                                              onLayout={[Function]}
                                              style={
                                                [
                                                  {
                                                    "marginTop": 4,
                                                    "overflow": "hidden",
                                                  },
                                                  {},
                                                ]
                                              }
                                            >
                                              <View
                                                style={
                                                  {
                                                    "marginTop": 10,
                                                  }
                                                }
                                              >
                                                <TouchableOpacity
                                                  accessibilityRole="button"
                                                  accessible={true}
                                                  activeOpacity={0.2}
                                                  disabled={false}
                                                  onPress={[Function]}
                                                  style={
                                                    [
                                                      [
                                                        {
                                                          "borderRadius": 100,
                                                          "justifyContent": "center",
                                                          "padding": 15,
                                                        },
                                                        {
                                                          "backgroundColor": "#0376c9",
                                                        },
                                                        undefined,
                                                      ],
                                                      null,
                                                    ]
                                                  }
                                                >
                                                  <Text
                                                    style={
                                                      [
                                                        {
                                                          "color": "#007aff",
                                                          "fontSize": 17,
                                                          "fontWeight": "500",
                                                          "textAlign": "center",
                                                        },
                                                        null,
                                                        [
                                                          {
                                                            "fontFamily": "EuclidCircularB-Bold",
                                                            "fontSize": 14,
                                                            "fontWeight": "600",
                                                            "textAlign": "center",
                                                          },
                                                          {
                                                            "color": "#ffffff",
                                                          },
                                                          undefined,
                                                        ],
                                                        null,
                                                      ]
                                                    }
                                                  >
                                                    Continue with MoonPay (Staging)
                                                  </Text>
                                                </TouchableOpacity>
                                              </View>
                                            </View>
                                          </View>
                                        </View>
                                      </View>
                                    </TouchableOpacity>
                                  </View>
                                </View>
                              </View>
                            </RCTScrollView>
                          </View>
                          <View
                            style={
                              {
                                "backgroundColor": "#ffffff",
                                "flexDirection": "column",
                                "paddingHorizontal": 8,
                                "paddingVertical": 4,
                              }
                            }
                            testID="bottomsheetfooter"
                          />
                          <Modal
                            animationType="none"
                            deviceHeight={null}
                            deviceWidth={null}
                            hardwareAccelerated={false}
                            hideModalContentWhileAnimating={false}
                            onBackdropPress={[Function]}
                            onModalHide={[Function]}
                            onModalWillHide={[Function]}
                            onModalWillShow={[Function]}
                            onRequestClose={[Function]}
                            panResponderThreshold={4}
                            scrollHorizontal={false}
                            scrollOffset={0}
                            scrollOffsetMax={0}
                            scrollTo={null}
                            statusBarTranslucent={false}
                            supportedOrientations={
                              [
                                "portrait",
                                "landscape",
                              ]
                            }
                            swipeDirection="down"
                            swipeThreshold={100}
                            transparent={true}
                            visible={false}
                          />
                        </View>
                      </View>
                    </View>
                  </View>
                </View>
              </View>
            </View>
          </View>
        </View>
      </RNSScreen>
    </RNSScreenContainer>
  </RNCSafeAreaProvider>
</View>
`;

exports[`Quotes renders correctly after animation with quotes and expanded 2`] = `
<View
  style={
    {
      "flex": 1,
    }
  }
>
  <RNCSafeAreaProvider
    onInsetsChange={[Function]}
    style={
      [
        {
          "flex": 1,
        },
        undefined,
      ]
    }
  >
    <View
      collapsable={false}
      pointerEvents="box-none"
      style={
        {
          "zIndex": 1,
        }
      }
    >
      <View
        accessibilityElementsHidden={false}
        importantForAccessibility="auto"
        onLayout={[Function]}
        pointerEvents="box-none"
        style={null}
      >
        <View
          collapsable={false}
          pointerEvents="box-none"
          style={
            {
              "bottom": 0,
              "left": 0,
              "opacity": 1,
              "position": "absolute",
              "right": 0,
              "top": 0,
              "zIndex": 0,
            }
          }
        >
          <View
            collapsable={false}
            style={
              {
                "backgroundColor": "#ffffff",
                "borderBottomColor": "rgb(216, 216, 216)",
                "elevation": 0,
                "flex": 1,
                "shadowColor": "transparent",
                "shadowOffset": {
                  "height": 0.5,
                  "width": 0,
                },
                "shadowOpacity": 0.85,
                "shadowRadius": 0,
              }
            }
          />
        </View>
        <View
          collapsable={false}
          pointerEvents="box-none"
          style={
            {
              "height": 64,
              "maxHeight": undefined,
              "minHeight": undefined,
              "opacity": undefined,
              "transform": undefined,
            }
          }
        >
          <View
            pointerEvents="none"
            style={
              {
                "height": 20,
              }
            }
          />
          <View
            pointerEvents="box-none"
            style={
              {
                "alignItems": "center",
                "flex": 1,
                "flexDirection": "row",
                "justifyContent": "center",
              }
            }
          >
            <View
              collapsable={false}
              pointerEvents="box-none"
              style={
                {
                  "alignItems": "flex-start",
                  "bottom": 0,
                  "justifyContent": "center",
                  "left": 0,
                  "opacity": 1,
                  "position": "absolute",
                  "top": 0,
                }
              }
            >
              <TouchableOpacity
                accessibilityRole="button"
                accessible={true}
                onPress={[Function]}
                style={
                  {
                    "paddingHorizontal": 18,
                    "paddingVertical": 8,
                  }
                }
              >
                <Text
                  style={
                    {
                      "color": "#0376c9",
                      "fontFamily": "EuclidCircularB-Regular",
                      "fontSize": 23.57142857142857,
                      "fontWeight": "400",
                    }
                  }
                >
                  Back
                </Text>
              </TouchableOpacity>
            </View>
            <View
              collapsable={false}
              pointerEvents="box-none"
              style={
                {
                  "marginHorizontal": 72,
                  "opacity": 1,
                }
              }
            >
              <TouchableOpacity
                activeOpacity={1}
                onPress={[Function]}
                style={
                  {
                    "alignItems": "center",
                    "justifyContent": "center",
                  }
                }
              >
                <Text
                  accessibilityRole="text"
                  numberOfLines={1}
                  style={
                    {
                      "color": "#141618",
                      "fontFamily": "EuclidCircularB-Bold",
                      "fontSize": 14,
                      "fontWeight": "700",
                      "letterSpacing": 0,
                      "lineHeight": 22,
                    }
                  }
                >
                  Select a Quote
                </Text>
                <View
                  style={
                    {
                      "alignItems": "center",
                      "flexDirection": "row",
                    }
                  }
                >
                  <Text
                    accessibilityRole="text"
                    numberOfLines={1}
                    style={
                      {
                        "color": "#6a737d",
                        "fontFamily": "EuclidCircularB-Regular",
                        "fontSize": 12,
                        "fontWeight": "400",
                        "letterSpacing": 0,
                        "lineHeight": 20,
                      }
                    }
                  >
                    Ethereum Main Network
                  </Text>
                </View>
              </TouchableOpacity>
            </View>
            <View
              collapsable={false}
              pointerEvents="box-none"
              style={
                {
                  "alignItems": "flex-end",
                  "bottom": 0,
                  "justifyContent": "center",
                  "opacity": 1,
                  "position": "absolute",
                  "right": 0,
                  "top": 0,
                }
              }
            >
              <TouchableOpacity
                accessibilityRole="button"
                accessible={true}
                onPress={[Function]}
                style={
                  {
                    "paddingHorizontal": 18,
                    "paddingVertical": 8,
                  }
                }
              >
                <Text
                  style={
                    {
                      "color": "#0376c9",
                      "fontFamily": "EuclidCircularB-Regular",
                      "fontSize": 23.57142857142857,
                      "fontWeight": "400",
                    }
                  }
                >
                  Cancel
                </Text>
              </TouchableOpacity>
            </View>
          </View>
        </View>
      </View>
    </View>
    <RNSScreenContainer
      onLayout={[Function]}
      style={
        {
          "flex": 1,
        }
      }
    >
      <RNSScreen
        activityState={2}
        collapsable={false}
        gestureResponseDistance={
          {
            "bottom": -1,
            "end": -1,
            "start": -1,
            "top": -1,
          }
        }
        pointerEvents="box-none"
        style={
          {
            "bottom": 0,
            "left": 0,
            "position": "absolute",
            "right": 0,
            "top": 0,
          }
        }
      >
        <View
          collapsable={false}
          style={
            {
              "opacity": 1,
            }
          }
        />
        <View
          accessibilityElementsHidden={false}
          closing={false}
          gestureVelocityImpact={0.3}
          importantForAccessibility="auto"
          onClose={[Function]}
          onGestureBegin={[Function]}
          onGestureCanceled={[Function]}
          onGestureEnd={[Function]}
          onOpen={[Function]}
          onTransition={[Function]}
          pointerEvents="box-none"
          style={
            [
              {
                "overflow": undefined,
              },
              {
                "bottom": 0,
                "left": 0,
                "position": "absolute",
                "right": 0,
                "top": 0,
              },
            ]
          }
          transitionSpec={
            {
              "close": {
                "animation": "spring",
                "config": {
                  "damping": 500,
                  "mass": 3,
                  "overshootClamping": true,
                  "restDisplacementThreshold": 10,
                  "restSpeedThreshold": 10,
                  "stiffness": 1000,
                },
              },
              "open": {
                "animation": "spring",
                "config": {
                  "damping": 500,
                  "mass": 3,
                  "overshootClamping": true,
                  "restDisplacementThreshold": 10,
                  "restSpeedThreshold": 10,
                  "stiffness": 1000,
                },
              },
            }
          }
        >
          <View
            collapsable={false}
            needsOffscreenAlphaCompositing={false}
            pointerEvents="box-none"
            style={
              {
                "flex": 1,
              }
            }
          >
            <View
              collapsable={false}
              onGestureHandlerEvent={[Function]}
              onGestureHandlerStateChange={[Function]}
              style={
                {
                  "flex": 1,
                  "transform": [
                    {
                      "translateX": 0,
                    },
                    {
                      "translateX": 0,
                    },
                  ],
                }
              }
            >
              <View
                collapsable={false}
                pointerEvents="none"
                style={
                  {
                    "backgroundColor": "rgb(242, 242, 242)",
                    "bottom": 0,
                    "left": 0,
                    "position": "absolute",
                    "shadowColor": "#000",
                    "shadowOffset": {
                      "height": 1,
                      "width": -1,
                    },
                    "shadowOpacity": 0.3,
                    "shadowRadius": 5,
                    "top": 0,
                    "width": 3,
                  }
                }
              />
              <View
                style={
                  [
                    {
                      "flex": 1,
                      "overflow": "hidden",
                    },
                    [
                      {
                        "backgroundColor": "rgb(242, 242, 242)",
                      },
                      undefined,
                    ],
                  ]
                }
              >
                <View
                  style={
                    {
                      "flex": 1,
                      "flexDirection": "column-reverse",
                    }
                  }
                >
                  <View
                    style={
                      {
                        "flex": 1,
                      }
                    }
                  >
                    <View
                      onLayout={[Function]}
                      style={
                        [
                          {
                            "bottom": 0,
                            "justifyContent": "flex-end",
                            "left": 0,
                            "position": "absolute",
                            "right": 0,
                            "top": 0,
                          },
                          {
                            "paddingBottom": 0,
                          },
                        ]
                      }
                    >
                      <View
                        style={
                          [
                            {
                              "backgroundColor": "#00000099",
                              "bottom": 0,
                              "left": 0,
                              "position": "absolute",
                              "right": 0,
                              "top": 0,
                            },
                            {
                              "opacity": 0,
                            },
                          ]
                        }
                      >
                        <TouchableOpacity
                          onPress={[Function]}
                          style={
                            {
                              "flex": 1,
                            }
                          }
                        />
                      </View>
                      <View
                        onLayout={[Function]}
                        style={
                          [
                            {
                              "bottom": 0,
                              "left": 0,
                              "position": "absolute",
                              "right": 0,
                            },
                            {
                              "paddingBottom": 0,
                            },
                          ]
                        }
                      >
                        <View
                          collapsable={false}
                          onGestureHandlerEvent={[Function]}
                          onGestureHandlerStateChange={[Function]}
                          onLayout={[Function]}
                          style={
                            [
                              {
                                "backgroundColor": "#ffffff",
                                "borderColor": "#BBC0C566",
                                "borderTopLeftRadius": 8,
                                "borderTopRightRadius": 8,
                                "borderWidth": 1,
                                "height": 1334,
                                "maxHeight": 1334,
                                "overflow": "hidden",
                                "paddingBottom": 0,
                                "shadowColor": "#0000001A",
                                "shadowOffset": {
                                  "height": 2,
                                  "width": 0,
                                },
                                "shadowOpacity": 1,
                                "shadowRadius": 40,
                              },
                              {
                                "transform": [
                                  {
                                    "translateY": 1334,
                                  },
                                ],
                              },
                            ]
                          }
                        >
                          <View
                            style={
<<<<<<< HEAD
                              [
                                {
                                  "backgroundColor": "#ffffff",
                                  "flexDirection": "row",
                                  "padding": 16,
                                },
                                false,
                              ]
=======
                              {
                                "backgroundColor": "#ffffff",
                                "flexDirection": "row",
                                "padding": 16,
                              }
>>>>>>> b3f0ee77
                            }
                            testID="header"
                          >
                            <View
                              style={
                                {
                                  "width": undefined,
                                }
                              }
                            >
                              <View
                                onLayout={[Function]}
                              />
                            </View>
                            <View
                              style={
                                {
                                  "alignItems": "center",
                                  "flex": 1,
                                  "marginHorizontal": 16,
                                }
                              }
                            >
                              <Text
                                accessibilityRole="text"
                                style={
                                  {
                                    "color": "#141618",
                                    "fontFamily": "EuclidCircularB-Bold",
                                    "fontSize": 16,
                                    "fontWeight": "700",
                                    "letterSpacing": 0,
                                    "lineHeight": 24,
                                    "textAlign": "center",
                                  }
                                }
                                testID="header-title"
                              >
                                Select a Quote
                              </Text>
                            </View>
                            <View
                              style={
                                {
                                  "width": undefined,
                                }
                              }
                            >
                              <View
                                onLayout={[Function]}
                              >
                                <TouchableOpacity
                                  accessible={true}
                                  activeOpacity={1}
                                  disabled={false}
                                  onPress={[Function]}
                                  onPressIn={[Function]}
                                  onPressOut={[Function]}
                                  style={
                                    {
                                      "alignItems": "center",
                                      "borderRadius": 8,
                                      "height": 24,
                                      "justifyContent": "center",
                                      "opacity": 1,
                                      "width": 24,
                                    }
                                  }
                                >
                                  <SvgMock
                                    color="#141618"
                                    height={16}
                                    name="Close"
                                    style={
                                      {
                                        "height": 16,
                                        "width": 16,
                                      }
                                    }
                                    width={16}
                                  />
                                </TouchableOpacity>
                              </View>
                            </View>
                          </View>
                          <RCTSafeAreaView
                            style={
                              {
                                "flex": 1,
                              }
                            }
                          >
                            <View
                              style={
                                [
                                  {
                                    "backgroundColor": "#ffffff",
                                    "flex": 1,
                                  },
                                  undefined,
                                ]
                              }
                            >
                              <View
                                style={
                                  [
                                    {
                                      "alignItems": "center",
                                      "marginVertical": 16,
                                    },
                                    undefined,
                                  ]
                                }
                              >
                                <View
                                  style={
                                    {
                                      "alignItems": "center",
                                      "alignSelf": "center",
                                      "backgroundColor": "#f2f4f6",
                                      "borderRadius": 20,
                                      "flexDirection": "row",
                                      "marginBottom": 8,
                                      "paddingHorizontal": 15,
                                      "paddingVertical": 4,
                                    }
                                  }
                                >
                                  <Text
                                    style={
                                      [
                                        {
                                          "color": "#141618",
                                          "fontFamily": "EuclidCircularB-Regular",
                                          "fontSize": 30,
                                          "fontWeight": "400",
                                          "marginVertical": 2,
                                        },
                                        {
                                          "textAlign": "center",
                                        },
                                        undefined,
                                        undefined,
                                        undefined,
                                        undefined,
                                        undefined,
                                        undefined,
                                        undefined,
                                        undefined,
                                        undefined,
                                        {
                                          "color": "#141618",
                                        },
                                        undefined,
                                        undefined,
                                        undefined,
                                        undefined,
                                        undefined,
                                        undefined,
                                        undefined,
                                        undefined,
                                        undefined,
                                        undefined,
                                        undefined,
                                        undefined,
                                        undefined,
                                      ]
                                    }
                                  >
                                    New quotes in
                                     
                                    <Text
                                      style={
                                        [
                                          {
                                            "color": "#141618",
                                            "fontFamily": "EuclidCircularB-Regular",
                                            "fontSize": 30,
                                            "fontWeight": "400",
                                            "marginVertical": 2,
                                          },
                                          undefined,
                                          undefined,
                                          {
                                            "fontFamily": "EuclidCircularB-Bold",
                                            "fontWeight": "600",
                                          },
                                          undefined,
                                          undefined,
                                          undefined,
                                          undefined,
                                          undefined,
                                          undefined,
                                          undefined,
                                          {
                                            "color": "#141618",
                                          },
                                          undefined,
                                          undefined,
                                          undefined,
                                          undefined,
                                          undefined,
                                          undefined,
                                          undefined,
                                          undefined,
                                          undefined,
                                          undefined,
                                          undefined,
                                          undefined,
                                          [
                                            {
                                              "fontVariant": [
                                                "tabular-nums",
                                              ],
                                            },
                                            false,
                                          ],
                                        ]
                                      }
                                    >
                                      0:07
                                    </Text>
                                  </Text>
                                </View>
                                <View
                                  style={
                                    [
                                      {
                                        "padding": 15,
                                      },
                                      undefined,
                                      {
                                        "paddingVertical": 0,
                                      },
                                    ]
                                  }
                                >
                                  <Text
                                    style={
                                      [
                                        {
                                          "color": "#141618",
                                          "fontFamily": "EuclidCircularB-Regular",
                                          "fontSize": 30,
                                          "fontWeight": "400",
                                          "marginVertical": 2,
                                        },
                                        {
                                          "textAlign": "center",
                                        },
                                        undefined,
                                        undefined,
                                        undefined,
                                        undefined,
                                        undefined,
                                        {
                                          "color": "#6a737d",
                                        },
                                        undefined,
                                        undefined,
                                        undefined,
                                        undefined,
                                        undefined,
                                        undefined,
                                        undefined,
                                        undefined,
                                        undefined,
                                        undefined,
                                        undefined,
                                        undefined,
                                        undefined,
                                        undefined,
                                        undefined,
                                        undefined,
                                        undefined,
                                      ]
                                    }
                                  >
                                    Compare rates from these providers. Quotes are sorted by overall price.
                                  </Text>
                                </View>
                              </View>
                              <Modal
                                animationType="none"
                                deviceHeight={null}
                                deviceWidth={null}
                                hardwareAccelerated={false}
                                hideModalContentWhileAnimating={false}
                                onBackdropPress={[Function]}
                                onModalHide={[Function]}
                                onModalWillHide={[Function]}
                                onModalWillShow={[Function]}
                                onRequestClose={[Function]}
                                panResponderThreshold={4}
                                scrollHorizontal={false}
                                scrollOffset={0}
                                scrollOffsetMax={0}
                                scrollTo={null}
                                statusBarTranslucent={false}
                                supportedOrientations={
                                  [
                                    "portrait",
                                    "landscape",
                                  ]
                                }
                                swipeDirection="down"
                                swipeThreshold={100}
                                transparent={true}
                                visible={false}
                              />
                              <View
                                style={
                                  [
                                    {
                                      "flex": 1,
                                    },
                                    undefined,
                                  ]
                                }
                              >
                                <View
                                  style={
                                    [
                                      {
                                        "backgroundColor": "#848c96",
                                        "height": 1,
                                        "width": "100%",
                                      },
                                      {
                                        "opacity": undefined,
                                      },
                                    ]
                                  }
                                />
                                <RCTScrollView
                                  collapsable={false}
                                  onScroll={[Function]}
                                  scrollEventThrottle={16}
                                  style={{}}
                                >
                                  <View>
                                    <View
                                      style={
                                        [
                                          {
                                            "padding": 15,
                                          },
                                          undefined,
                                          {
                                            "paddingTop": 0,
                                          },
                                        ]
                                      }
                                    >
                                      <View
                                        style={
                                          [
                                            {
                                              "marginVertical": 8,
                                            },
                                            undefined,
                                            undefined,
                                            undefined,
                                          ]
                                        }
                                      >
                                        <View
                                          style={
                                            {
                                              "opacity": 0,
                                            }
                                          }
                                        >
                                          <TouchableOpacity
                                            accessibilityLabel="Banxa (Staging)"
                                            accessible={false}
                                            activeOpacity={0.8}
                                            disabled={true}
                                          >
                                            <View
                                              style={
                                                [
                                                  {
                                                    "borderColor": "#848c96",
                                                    "borderRadius": 8,
                                                    "borderWidth": 1.5,
                                                    "padding": 16,
                                                  },
                                                  undefined,
                                                  {
                                                    "borderColor": "#0376c9",
                                                  },
                                                  {
                                                    "padding": 0,
                                                  },
                                                  undefined,
                                                ]
                                              }
                                            >
                                              <View
                                                accessibilityRole="none"
                                                accessible={true}
                                                style={
                                                  {
                                                    "padding": 16,
                                                  }
                                                }
                                              >
                                                <View
                                                  style={
                                                    {
                                                      "marginBottom": 8,
                                                    }
                                                  }
                                                >
                                                  <TouchableOpacity
                                                    accessibilityHint="Shows provider details"
                                                    accessibilityLabel="Banxa (Staging) logo"
                                                    disabled={false}
                                                    onPress={[Function]}
                                                  >
                                                    <View
                                                      style={
                                                        {
                                                          "alignItems": "center",
                                                          "flexDirection": "row",
                                                        }
                                                      }
                                                    >
                                                      <Image
                                                        onError={[Function]}
                                                        source={
                                                          {
                                                            "uri": "https://on-ramp.dev-api.cx.metamask.io/assets/providers/banxa_light.png",
                                                          }
                                                        }
                                                        style={
                                                          {
                                                            "height": 24,
                                                            "width": 65,
                                                          }
                                                        }
                                                      />
                                                      <Text
                                                        allowFontScaling={false}
                                                        style={
                                                          [
                                                            {
                                                              "color": undefined,
                                                              "fontSize": 12,
                                                            },
                                                            {
                                                              "color": "#6a737d",
                                                              "marginLeft": 8,
                                                            },
                                                            {
                                                              "fontFamily": "Feather",
                                                              "fontStyle": "normal",
                                                              "fontWeight": "normal",
                                                            },
                                                            {},
                                                          ]
                                                        }
                                                      >
                                                        
                                                      </Text>
                                                    </View>
                                                  </TouchableOpacity>
                                                </View>
                                                <View
                                                  style={
                                                    {
                                                      "alignItems": "center",
                                                      "flexDirection": "row",
                                                    }
                                                  }
                                                >
                                                  <View
                                                    style={
                                                      {
                                                        "flex": 1,
                                                      }
                                                    }
                                                    testID="listitemcolumn"
                                                  >
                                                    <Text
                                                      accessibilityRole="text"
                                                      style={
                                                        {
                                                          "color": "#141618",
                                                          "fontFamily": "EuclidCircularB-Medium",
                                                          "fontSize": 16,
                                                          "fontWeight": "500",
                                                          "letterSpacing": 0,
                                                          "lineHeight": 24,
                                                        }
                                                      }
                                                    >
                                                      0.01714
                                                       
                                                      ETH
                                                    </Text>
                                                  </View>
                                                  <View
                                                    accessible={false}
                                                    style={
                                                      {
                                                        "width": 16,
                                                      }
                                                    }
                                                    testID="listitem-gap"
                                                  />
                                                  <View
                                                    style={
                                                      {
                                                        "flex": -1,
                                                      }
                                                    }
                                                    testID="listitemcolumn"
                                                  >
                                                    <Text
                                                      accessibilityRole="text"
                                                      style={
                                                        {
                                                          "color": "#141618",
                                                          "fontFamily": "EuclidCircularB-Medium",
                                                          "fontSize": 16,
                                                          "fontWeight": "500",
                                                          "letterSpacing": 0,
                                                          "lineHeight": 24,
                                                        }
                                                      }
                                                    >
                                                      ≈ 
                                                      $
                                                       
                                                      46.97 AUD
                                                    </Text>
                                                  </View>
                                                </View>
                                                <View
                                                  style={
                                                    {
                                                      "marginTop": 0,
                                                    }
                                                  }
                                                >
                                                  <View
                                                    onLayout={[Function]}
                                                    style={
                                                      [
                                                        {
                                                          "marginTop": 4,
                                                          "overflow": "hidden",
                                                        },
                                                        {},
                                                      ]
                                                    }
                                                  >
                                                    <View
                                                      style={
                                                        {
                                                          "marginTop": 10,
                                                        }
                                                      }
                                                    >
                                                      <TouchableOpacity
                                                        accessibilityRole="button"
                                                        accessible={true}
                                                        activeOpacity={0.2}
                                                        disabled={false}
                                                        onPress={[Function]}
                                                        style={
                                                          [
                                                            [
                                                              {
                                                                "borderRadius": 100,
                                                                "justifyContent": "center",
                                                                "padding": 15,
                                                              },
                                                              {
                                                                "backgroundColor": "#0376c9",
                                                              },
                                                              undefined,
                                                            ],
                                                            null,
                                                          ]
                                                        }
                                                      >
                                                        <Text
                                                          style={
                                                            [
                                                              {
                                                                "color": "#007aff",
                                                                "fontSize": 17,
                                                                "fontWeight": "500",
                                                                "textAlign": "center",
                                                              },
                                                              null,
                                                              [
                                                                {
                                                                  "fontFamily": "EuclidCircularB-Bold",
                                                                  "fontSize": 14,
                                                                  "fontWeight": "600",
                                                                  "textAlign": "center",
                                                                },
                                                                {
                                                                  "color": "#ffffff",
                                                                },
                                                                undefined,
                                                              ],
                                                              null,
                                                            ]
                                                          }
                                                        >
                                                          Continue with Banxa (Staging)
                                                        </Text>
                                                      </TouchableOpacity>
                                                    </View>
                                                  </View>
                                                </View>
                                              </View>
                                            </View>
                                          </TouchableOpacity>
                                        </View>
                                      </View>
                                      <View
                                        style={
                                          [
                                            {
                                              "marginVertical": 8,
                                            },
                                            undefined,
                                            undefined,
                                            undefined,
                                          ]
                                        }
                                      >
                                        <View
                                          style={
                                            {
                                              "opacity": 0,
                                            }
                                          }
                                        >
                                          <TouchableOpacity
                                            accessibilityLabel="MoonPay (Staging)"
                                            accessibilityRole="button"
                                            accessible={true}
                                            activeOpacity={0.8}
                                            disabled={false}
                                            onPress={[Function]}
                                          >
                                            <View
                                              style={
                                                [
                                                  {
                                                    "borderColor": "#848c96",
                                                    "borderRadius": 8,
                                                    "borderWidth": 1.5,
                                                    "padding": 16,
                                                  },
                                                  undefined,
                                                  false,
                                                  {
                                                    "padding": 0,
                                                  },
                                                  undefined,
                                                ]
                                              }
                                            >
                                              <View
                                                accessibilityRole="none"
                                                accessible={true}
                                                style={
                                                  {
                                                    "padding": 16,
                                                  }
                                                }
                                              >
                                                <View
                                                  style={
                                                    {
                                                      "marginBottom": 8,
                                                    }
                                                  }
                                                >
                                                  <TouchableOpacity
                                                    accessibilityHint="Shows provider details"
                                                    accessibilityLabel="MoonPay (Staging) logo"
                                                    disabled={true}
                                                  >
                                                    <View
                                                      style={
                                                        {
                                                          "alignItems": "center",
                                                          "flexDirection": "row",
                                                        }
                                                      }
                                                    >
                                                      <Image
                                                        onError={[Function]}
                                                        source={
                                                          {
                                                            "uri": "https://on-ramp.dev-api.cx.metamask.io/assets/providers/moonpay_light.png",
                                                          }
                                                        }
                                                        style={
                                                          {
                                                            "height": 24,
                                                            "width": 88,
                                                          }
                                                        }
                                                      />
                                                      <Text
                                                        allowFontScaling={false}
                                                        style={
                                                          [
                                                            {
                                                              "color": undefined,
                                                              "fontSize": 12,
                                                            },
                                                            {
                                                              "color": "#6a737d",
                                                              "marginLeft": 8,
                                                            },
                                                            {
                                                              "fontFamily": "Feather",
                                                              "fontStyle": "normal",
                                                              "fontWeight": "normal",
                                                            },
                                                            {},
                                                          ]
                                                        }
                                                      >
                                                        
                                                      </Text>
                                                    </View>
                                                  </TouchableOpacity>
                                                </View>
                                                <View
                                                  style={
                                                    {
                                                      "alignItems": "center",
                                                      "flexDirection": "row",
                                                    }
                                                  }
                                                >
                                                  <View
                                                    style={
                                                      {
                                                        "flex": 1,
                                                      }
                                                    }
                                                    testID="listitemcolumn"
                                                  >
                                                    <Text
                                                      accessibilityRole="text"
                                                      style={
                                                        {
                                                          "color": "#141618",
                                                          "fontFamily": "EuclidCircularB-Medium",
                                                          "fontSize": 16,
                                                          "fontWeight": "500",
                                                          "letterSpacing": 0,
                                                          "lineHeight": 24,
                                                        }
                                                      }
                                                    >
                                                      0.0162
                                                       
                                                      ETH
                                                    </Text>
                                                  </View>
                                                  <View
                                                    accessible={false}
                                                    style={
                                                      {
                                                        "width": 16,
                                                      }
                                                    }
                                                    testID="listitem-gap"
                                                  />
                                                  <View
                                                    style={
                                                      {
                                                        "flex": -1,
                                                      }
                                                    }
                                                    testID="listitemcolumn"
                                                  >
                                                    <Text
                                                      accessibilityRole="text"
                                                      style={
                                                        {
                                                          "color": "#141618",
                                                          "fontFamily": "EuclidCircularB-Medium",
                                                          "fontSize": 16,
                                                          "fontWeight": "500",
                                                          "letterSpacing": 0,
                                                          "lineHeight": 24,
                                                        }
                                                      }
                                                    >
                                                      ≈ 
                                                      $
                                                       
                                                      44.39 AUD
                                                    </Text>
                                                  </View>
                                                </View>
                                                <View
                                                  style={
                                                    {
                                                      "marginTop": 0,
                                                    }
                                                  }
                                                >
                                                  <View
                                                    onLayout={[Function]}
                                                    style={
                                                      [
                                                        {
                                                          "marginTop": 4,
                                                          "overflow": "hidden",
                                                        },
                                                        {},
                                                      ]
                                                    }
                                                  >
                                                    <View
                                                      style={
                                                        {
                                                          "marginTop": 10,
                                                        }
                                                      }
                                                    >
                                                      <TouchableOpacity
                                                        accessibilityRole="button"
                                                        accessible={true}
                                                        activeOpacity={0.2}
                                                        disabled={false}
                                                        onPress={[Function]}
                                                        style={
                                                          [
                                                            [
                                                              {
                                                                "borderRadius": 100,
                                                                "justifyContent": "center",
                                                                "padding": 15,
                                                              },
                                                              {
                                                                "backgroundColor": "#0376c9",
                                                              },
                                                              undefined,
                                                            ],
                                                            null,
                                                          ]
                                                        }
                                                      >
                                                        <Text
                                                          style={
                                                            [
                                                              {
                                                                "color": "#007aff",
                                                                "fontSize": 17,
                                                                "fontWeight": "500",
                                                                "textAlign": "center",
                                                              },
                                                              null,
                                                              [
                                                                {
                                                                  "fontFamily": "EuclidCircularB-Bold",
                                                                  "fontSize": 14,
                                                                  "fontWeight": "600",
                                                                  "textAlign": "center",
                                                                },
                                                                {
                                                                  "color": "#ffffff",
                                                                },
                                                                undefined,
                                                              ],
                                                              null,
                                                            ]
                                                          }
                                                        >
                                                          Continue with MoonPay (Staging)
                                                        </Text>
                                                      </TouchableOpacity>
                                                    </View>
                                                  </View>
                                                </View>
                                              </View>
                                            </View>
                                          </TouchableOpacity>
                                        </View>
                                      </View>
                                      <View
                                        style={
                                          [
                                            {
                                              "marginVertical": 8,
                                            },
                                            undefined,
                                            undefined,
                                            undefined,
                                          ]
                                        }
                                      >
                                        <Text
                                          accessibilityRole="text"
                                          style={
                                            {
                                              "color": "#141618",
                                              "fontFamily": "EuclidCircularB-Medium",
                                              "fontSize": 16,
                                              "fontWeight": "500",
                                              "letterSpacing": 0,
                                              "lineHeight": 24,
                                            }
                                          }
                                        >
                                          1 more option
                                        </Text>
                                      </View>
                                      <View
                                        style={
                                          [
                                            {
                                              "marginVertical": 8,
                                            },
                                            undefined,
                                            undefined,
                                            undefined,
                                          ]
                                        }
                                      >
                                        <View
                                          style={
                                            {
                                              "opacity": 0,
                                            }
                                          }
                                        >
                                          <TouchableOpacity
                                            accessibilityLabel="Transak (Staging)"
                                            accessibilityRole="button"
                                            accessible={true}
                                            activeOpacity={0.8}
                                            disabled={false}
                                            onPress={[Function]}
                                          >
                                            <View
                                              style={
                                                [
                                                  {
                                                    "borderColor": "#848c96",
                                                    "borderRadius": 8,
                                                    "borderWidth": 1.5,
                                                    "padding": 16,
                                                  },
                                                  undefined,
                                                  false,
                                                  {
                                                    "padding": 0,
                                                  },
                                                  undefined,
                                                ]
                                              }
                                            >
                                              <View
                                                accessibilityRole="none"
                                                accessible={true}
                                                style={
                                                  {
                                                    "padding": 16,
                                                  }
                                                }
                                              >
                                                <View
                                                  style={
                                                    {
                                                      "marginBottom": 8,
                                                    }
                                                  }
                                                >
                                                  <TouchableOpacity
                                                    accessibilityHint="Shows provider details"
                                                    accessibilityLabel="Transak (Staging) logo"
                                                    disabled={true}
                                                  >
                                                    <View
                                                      style={
                                                        {
                                                          "alignItems": "center",
                                                          "flexDirection": "row",
                                                        }
                                                      }
                                                    >
                                                      <Image
                                                        onError={[Function]}
                                                        source={
                                                          {
                                                            "uri": "https://on-ramp.dev-api.cx.metamask.io/assets/providers/transak_light.png",
                                                          }
                                                        }
                                                        style={
                                                          {
                                                            "height": 24,
                                                            "width": 90,
                                                          }
                                                        }
                                                      />
                                                      <Text
                                                        allowFontScaling={false}
                                                        style={
                                                          [
                                                            {
                                                              "color": undefined,
                                                              "fontSize": 12,
                                                            },
                                                            {
                                                              "color": "#6a737d",
                                                              "marginLeft": 8,
                                                            },
                                                            {
                                                              "fontFamily": "Feather",
                                                              "fontStyle": "normal",
                                                              "fontWeight": "normal",
                                                            },
                                                            {},
                                                          ]
                                                        }
                                                      >
                                                        
                                                      </Text>
                                                    </View>
                                                  </TouchableOpacity>
                                                </View>
                                                <View
                                                  style={
                                                    {
                                                      "alignItems": "center",
                                                      "flexDirection": "row",
                                                    }
                                                  }
                                                >
                                                  <View
                                                    style={
                                                      {
                                                        "flex": 1,
                                                      }
                                                    }
                                                    testID="listitemcolumn"
                                                  >
                                                    <Text
                                                      accessibilityRole="text"
                                                      style={
                                                        {
                                                          "color": "#141618",
                                                          "fontFamily": "EuclidCircularB-Medium",
                                                          "fontSize": 16,
                                                          "fontWeight": "500",
                                                          "letterSpacing": 0,
                                                          "lineHeight": 24,
                                                        }
                                                      }
                                                    >
                                                      0.01591
                                                       
                                                      ETH
                                                    </Text>
                                                  </View>
                                                  <View
                                                    accessible={false}
                                                    style={
                                                      {
                                                        "width": 16,
                                                      }
                                                    }
                                                    testID="listitem-gap"
                                                  />
                                                  <View
                                                    style={
                                                      {
                                                        "flex": -1,
                                                      }
                                                    }
                                                    testID="listitemcolumn"
                                                  >
                                                    <Text
                                                      accessibilityRole="text"
                                                      style={
                                                        {
                                                          "color": "#141618",
                                                          "fontFamily": "EuclidCircularB-Medium",
                                                          "fontSize": 16,
                                                          "fontWeight": "500",
                                                          "letterSpacing": 0,
                                                          "lineHeight": 24,
                                                        }
                                                      }
                                                    >
                                                      ≈ 
                                                      $
                                                       
                                                      43.59 AUD
                                                    </Text>
                                                  </View>
                                                </View>
                                                <View
                                                  style={
                                                    {
                                                      "marginTop": 0,
                                                    }
                                                  }
                                                >
                                                  <View
                                                    onLayout={[Function]}
                                                    style={
                                                      [
                                                        {
                                                          "marginTop": 4,
                                                          "overflow": "hidden",
                                                        },
                                                        {},
                                                      ]
                                                    }
                                                  >
                                                    <View
                                                      style={
                                                        {
                                                          "marginTop": 10,
                                                        }
                                                      }
                                                    >
                                                      <TouchableOpacity
                                                        accessibilityRole="button"
                                                        accessible={true}
                                                        activeOpacity={0.2}
                                                        disabled={false}
                                                        onPress={[Function]}
                                                        style={
                                                          [
                                                            [
                                                              {
                                                                "borderRadius": 100,
                                                                "justifyContent": "center",
                                                                "padding": 15,
                                                              },
                                                              {
                                                                "backgroundColor": "#0376c9",
                                                              },
                                                              undefined,
                                                            ],
                                                            null,
                                                          ]
                                                        }
                                                      >
                                                        <Text
                                                          style={
                                                            [
                                                              {
                                                                "color": "#007aff",
                                                                "fontSize": 17,
                                                                "fontWeight": "500",
                                                                "textAlign": "center",
                                                              },
                                                              null,
                                                              [
                                                                {
                                                                  "fontFamily": "EuclidCircularB-Bold",
                                                                  "fontSize": 14,
                                                                  "fontWeight": "600",
                                                                  "textAlign": "center",
                                                                },
                                                                {
                                                                  "color": "#ffffff",
                                                                },
                                                                undefined,
                                                              ],
                                                              null,
                                                            ]
                                                          }
                                                        >
                                                          Continue with Transak (Staging)
                                                        </Text>
                                                      </TouchableOpacity>
                                                    </View>
                                                  </View>
                                                </View>
                                              </View>
                                            </View>
                                          </TouchableOpacity>
                                        </View>
                                      </View>
                                    </View>
                                  </View>
                                </RCTScrollView>
                              </View>
                            </View>
                          </RCTSafeAreaView>
                        </View>
                      </View>
                    </View>
                  </View>
                </View>
              </View>
            </View>
          </View>
        </View>
      </RNSScreen>
    </RNSScreenContainer>
  </RNCSafeAreaProvider>
</View>
`;

exports[`Quotes renders correctly after animation without quotes 1`] = `
<View
  style={
    {
      "flex": 1,
    }
  }
>
  <RNCSafeAreaProvider
    onInsetsChange={[Function]}
    style={
      [
        {
          "flex": 1,
        },
        undefined,
      ]
    }
  >
    <View
      collapsable={false}
      pointerEvents="box-none"
      style={
        {
          "zIndex": 1,
        }
      }
    >
      <View
        accessibilityElementsHidden={false}
        importantForAccessibility="auto"
        onLayout={[Function]}
        pointerEvents="box-none"
        style={null}
      >
        <View
          collapsable={false}
          pointerEvents="box-none"
          style={
            {
              "bottom": 0,
              "left": 0,
              "opacity": 1,
              "position": "absolute",
              "right": 0,
              "top": 0,
              "zIndex": 0,
            }
          }
        >
          <View
            collapsable={false}
            style={
              {
                "backgroundColor": "#ffffff",
                "borderBottomColor": "rgb(216, 216, 216)",
                "elevation": 0,
                "flex": 1,
                "shadowColor": "transparent",
                "shadowOffset": {
                  "height": 0.5,
                  "width": 0,
                },
                "shadowOpacity": 0.85,
                "shadowRadius": 0,
              }
            }
          />
        </View>
        <View
          collapsable={false}
          pointerEvents="box-none"
          style={
            {
              "height": 64,
              "maxHeight": undefined,
              "minHeight": undefined,
              "opacity": undefined,
              "transform": undefined,
            }
          }
        >
          <View
            pointerEvents="none"
            style={
              {
                "height": 20,
              }
            }
          />
          <View
            pointerEvents="box-none"
            style={
              {
                "alignItems": "center",
                "flex": 1,
                "flexDirection": "row",
                "justifyContent": "center",
              }
            }
          >
            <View
              collapsable={false}
              pointerEvents="box-none"
              style={
                {
                  "alignItems": "flex-start",
                  "bottom": 0,
                  "justifyContent": "center",
                  "left": 0,
                  "opacity": 1,
                  "position": "absolute",
                  "top": 0,
                }
              }
            >
              <TouchableOpacity
                accessibilityRole="button"
                accessible={true}
                onPress={[Function]}
                style={
                  {
                    "paddingHorizontal": 18,
                    "paddingVertical": 8,
                  }
                }
              >
                <Text
                  style={
                    {
                      "color": "#0376c9",
                      "fontFamily": "EuclidCircularB-Regular",
                      "fontSize": 23.57142857142857,
                      "fontWeight": "400",
                    }
                  }
                >
                  Back
                </Text>
              </TouchableOpacity>
            </View>
            <View
              collapsable={false}
              pointerEvents="box-none"
              style={
                {
                  "marginHorizontal": 72,
                  "opacity": 1,
                }
              }
            >
              <TouchableOpacity
                activeOpacity={1}
                onPress={[Function]}
                style={
                  {
                    "alignItems": "center",
                    "justifyContent": "center",
                  }
                }
              >
                <Text
                  accessibilityRole="text"
                  numberOfLines={1}
                  style={
                    {
                      "color": "#141618",
                      "fontFamily": "EuclidCircularB-Bold",
                      "fontSize": 14,
                      "fontWeight": "700",
                      "letterSpacing": 0,
                      "lineHeight": 22,
                    }
                  }
                >
                  Select a Quote
                </Text>
                <View
                  style={
                    {
                      "alignItems": "center",
                      "flexDirection": "row",
                    }
                  }
                >
                  <Text
                    accessibilityRole="text"
                    numberOfLines={1}
                    style={
                      {
                        "color": "#6a737d",
                        "fontFamily": "EuclidCircularB-Regular",
                        "fontSize": 12,
                        "fontWeight": "400",
                        "letterSpacing": 0,
                        "lineHeight": 20,
                      }
                    }
                  >
                    Ethereum Main Network
                  </Text>
                </View>
              </TouchableOpacity>
            </View>
            <View
              collapsable={false}
              pointerEvents="box-none"
              style={
                {
                  "alignItems": "flex-end",
                  "bottom": 0,
                  "justifyContent": "center",
                  "opacity": 1,
                  "position": "absolute",
                  "right": 0,
                  "top": 0,
                }
              }
            >
              <TouchableOpacity
                accessibilityRole="button"
                accessible={true}
                onPress={[Function]}
                style={
                  {
                    "paddingHorizontal": 18,
                    "paddingVertical": 8,
                  }
                }
              >
                <Text
                  style={
                    {
                      "color": "#0376c9",
                      "fontFamily": "EuclidCircularB-Regular",
                      "fontSize": 23.57142857142857,
                      "fontWeight": "400",
                    }
                  }
                >
                  Cancel
                </Text>
              </TouchableOpacity>
            </View>
          </View>
        </View>
      </View>
    </View>
    <RNSScreenContainer
      onLayout={[Function]}
      style={
        {
          "flex": 1,
        }
      }
    >
      <RNSScreen
        activityState={2}
        collapsable={false}
        gestureResponseDistance={
          {
            "bottom": -1,
            "end": -1,
            "start": -1,
            "top": -1,
          }
        }
        pointerEvents="box-none"
        style={
          {
            "bottom": 0,
            "left": 0,
            "position": "absolute",
            "right": 0,
            "top": 0,
          }
        }
      >
        <View
          collapsable={false}
          style={
            {
              "opacity": 1,
            }
          }
        />
        <View
          accessibilityElementsHidden={false}
          closing={false}
          gestureVelocityImpact={0.3}
          importantForAccessibility="auto"
          onClose={[Function]}
          onGestureBegin={[Function]}
          onGestureCanceled={[Function]}
          onGestureEnd={[Function]}
          onOpen={[Function]}
          onTransition={[Function]}
          pointerEvents="box-none"
          style={
            [
              {
                "overflow": undefined,
              },
              {
                "bottom": 0,
                "left": 0,
                "position": "absolute",
                "right": 0,
                "top": 0,
              },
            ]
          }
          transitionSpec={
            {
              "close": {
                "animation": "spring",
                "config": {
                  "damping": 500,
                  "mass": 3,
                  "overshootClamping": true,
                  "restDisplacementThreshold": 10,
                  "restSpeedThreshold": 10,
                  "stiffness": 1000,
                },
              },
              "open": {
                "animation": "spring",
                "config": {
                  "damping": 500,
                  "mass": 3,
                  "overshootClamping": true,
                  "restDisplacementThreshold": 10,
                  "restSpeedThreshold": 10,
                  "stiffness": 1000,
                },
              },
            }
          }
        >
          <View
            collapsable={false}
            needsOffscreenAlphaCompositing={false}
            pointerEvents="box-none"
            style={
              {
                "flex": 1,
              }
            }
          >
            <View
              collapsable={false}
              onGestureHandlerEvent={[Function]}
              onGestureHandlerStateChange={[Function]}
              style={
                {
                  "flex": 1,
                  "transform": [
                    {
                      "translateX": 0,
                    },
                    {
                      "translateX": 0,
                    },
                  ],
                }
              }
            >
              <View
                collapsable={false}
                pointerEvents="none"
                style={
                  {
                    "backgroundColor": "rgb(242, 242, 242)",
                    "bottom": 0,
                    "left": 0,
                    "position": "absolute",
                    "shadowColor": "#000",
                    "shadowOffset": {
                      "height": 1,
                      "width": -1,
                    },
                    "shadowOpacity": 0.3,
                    "shadowRadius": 5,
                    "top": 0,
                    "width": 3,
                  }
                }
              />
              <View
                style={
                  [
                    {
                      "flex": 1,
                      "overflow": "hidden",
                    },
                    [
                      {
                        "backgroundColor": "rgb(242, 242, 242)",
                      },
                      undefined,
                    ],
                  ]
                }
              >
                <View
                  style={
                    {
                      "flex": 1,
                      "flexDirection": "column-reverse",
                    }
                  }
                >
                  <View
                    style={
                      {
                        "flex": 1,
                      }
                    }
                  >
                    <View
                      onLayout={[Function]}
                      style={
                        [
                          {
                            "bottom": 0,
                            "justifyContent": "flex-end",
                            "left": 0,
                            "position": "absolute",
                            "right": 0,
                            "top": 0,
                          },
                          {
                            "paddingBottom": 0,
                          },
                        ]
                      }
                    >
                      <View
                        style={
                          [
                            {
                              "backgroundColor": "#00000099",
                              "bottom": 0,
                              "left": 0,
                              "position": "absolute",
                              "right": 0,
                              "top": 0,
                            },
                            {
                              "opacity": 0,
                            },
                          ]
                        }
                      >
                        <TouchableOpacity
                          onPress={[Function]}
                          style={
                            {
                              "flex": 1,
                            }
                          }
                        />
                      </View>
                      <View
                        onLayout={[Function]}
                        style={
                          [
                            {
                              "bottom": 0,
                              "left": 0,
                              "position": "absolute",
                              "right": 0,
                            },
                            {
                              "paddingBottom": 0,
                            },
                          ]
                        }
                      >
                        <View
                          collapsable={false}
                          onGestureHandlerEvent={[Function]}
                          onGestureHandlerStateChange={[Function]}
                          onLayout={[Function]}
                          style={
                            [
                              {
                                "backgroundColor": "#ffffff",
                                "borderColor": "#BBC0C566",
                                "borderTopLeftRadius": 8,
                                "borderTopRightRadius": 8,
                                "borderWidth": 1,
                                "maxHeight": 1334,
                                "overflow": "hidden",
                                "paddingBottom": 0,
                                "shadowColor": "#0000001A",
                                "shadowOffset": {
                                  "height": 2,
                                  "width": 0,
                                },
                                "shadowOpacity": 1,
                                "shadowRadius": 40,
                              },
                              {
                                "transform": [
                                  {
                                    "translateY": 1334,
                                  },
                                ],
                              },
                            ]
                          }
                        >
                          <View
                            style={
                              {
                                "alignItems": "center",
                                "alignSelf": "stretch",
                                "padding": 4,
                              }
                            }
                          >
                            <View
                              style={
                                {
                                  "backgroundColor": "#BBC0C566",
                                  "borderRadius": 2,
                                  "height": 4,
                                  "width": 40,
                                }
                              }
                            />
                          </View>
                          <View
                            style={
                              {
                                "alignItems": "center",
                                "backgroundColor": "#ffffff",
                                "flex": undefined,
                                "justifyContent": "center",
                              }
                            }
                          >
                            <View
                              style={
                                {
                                  "marginVertical": 60,
                                  "paddingHorizontal": 60,
                                  "width": "100%",
                                }
                              }
                            >
                              <View
                                style={
                                  {
                                    "marginVertical": 1,
                                  }
                                }
                              >
                                <Text
                                  allowFontScaling={false}
                                  style={
                                    [
                                      {
                                        "color": undefined,
                                        "fontSize": 12,
                                      },
                                      [
                                        {
                                          "fontSize": 38,
                                          "marginVertical": 4,
                                          "textAlign": "center",
                                        },
                                        {
                                          "color": "#d73847",
                                        },
                                      ],
                                      {
                                        "fontFamily": "Material Design Icons",
                                        "fontStyle": "normal",
                                        "fontWeight": "normal",
                                      },
                                      {},
                                    ]
                                  }
                                >
                                  
                                </Text>
                              </View>
                              <View
                                style={
                                  {
                                    "marginVertical": 1,
                                  }
                                }
                              >
                                <Text
                                  accessibilityRole="text"
                                  style={
                                    {
                                      "color": "#141618",
                                      "fontFamily": "EuclidCircularB-Bold",
                                      "fontSize": 18,
                                      "fontWeight": "600",
                                      "letterSpacing": 0,
                                      "lineHeight": 22,
                                      "marginVertical": 3,
                                      "textAlign": "center",
                                    }
                                  }
                                >
                                  No providers available
                                </Text>
                              </View>
                              <View
                                style={
                                  {
                                    "marginVertical": 1,
                                  }
                                }
                              >
                                <Text
                                  style={
                                    [
                                      {
                                        "color": "#141618",
                                        "fontFamily": "EuclidCircularB-Regular",
                                        "fontSize": 30,
                                        "fontWeight": "400",
                                        "marginVertical": 2,
                                      },
                                      {
                                        "textAlign": "center",
                                      },
                                      undefined,
                                      undefined,
                                      undefined,
                                      undefined,
                                      undefined,
                                      {
                                        "color": "#6a737d",
                                      },
                                      undefined,
                                      undefined,
                                      undefined,
                                      undefined,
                                      undefined,
                                      undefined,
                                      undefined,
                                      undefined,
                                      undefined,
                                      undefined,
                                      undefined,
                                      undefined,
                                      undefined,
                                      undefined,
                                      undefined,
                                      undefined,
                                      undefined,
                                    ]
                                  }
                                >
                                  Try choosing a different payment method or try to increase or reduce the amount you want to buy!
                                </Text>
                              </View>
                              <View
                                style={
                                  {
                                    "marginTop": 30,
                                  }
                                }
                              >
                                <TouchableOpacity
                                  accessibilityRole="button"
                                  accessible={true}
                                  activeOpacity={0.2}
                                  onPress={[Function]}
                                  style={
                                    [
                                      [
                                        {
                                          "borderRadius": 100,
                                          "justifyContent": "center",
                                          "padding": 15,
                                        },
                                        {
                                          "backgroundColor": "#0376c9",
                                          "minHeight": 50,
                                        },
                                        undefined,
                                      ],
                                      null,
                                    ]
                                  }
                                >
                                  <Text
                                    style={
                                      [
                                        {
                                          "color": "#007aff",
                                          "fontSize": 17,
                                          "fontWeight": "500",
                                          "textAlign": "center",
                                        },
                                        null,
                                        [
                                          {
                                            "fontFamily": "EuclidCircularB-Bold",
                                            "fontSize": 14,
                                            "fontWeight": "600",
                                            "textAlign": "center",
                                          },
                                          {
                                            "color": "#ffffff",
                                          },
                                          undefined,
                                        ],
                                        null,
                                      ]
                                    }
                                  >
                                    Try again
                                  </Text>
                                </TouchableOpacity>
                              </View>
                            </View>
                          </View>
                        </View>
                      </View>
                    </View>
                  </View>
                </View>
              </View>
            </View>
          </View>
        </View>
      </RNSScreen>
    </RNSScreenContainer>
  </RNCSafeAreaProvider>
</View>
`;

exports[`Quotes renders correctly when fetching quotes errors 1`] = `
<View
  style={
    {
      "flex": 1,
    }
  }
>
  <RNCSafeAreaProvider
    onInsetsChange={[Function]}
    style={
      [
        {
          "flex": 1,
        },
        undefined,
      ]
    }
  >
    <View
      collapsable={false}
      pointerEvents="box-none"
      style={
        {
          "zIndex": 1,
        }
      }
    >
      <View
        accessibilityElementsHidden={false}
        importantForAccessibility="auto"
        onLayout={[Function]}
        pointerEvents="box-none"
        style={null}
      >
        <View
          collapsable={false}
          pointerEvents="box-none"
          style={
            {
              "bottom": 0,
              "left": 0,
              "opacity": 1,
              "position": "absolute",
              "right": 0,
              "top": 0,
              "zIndex": 0,
            }
          }
        >
          <View
            collapsable={false}
            style={
              {
                "backgroundColor": "#ffffff",
                "borderBottomColor": "rgb(216, 216, 216)",
                "elevation": 0,
                "flex": 1,
                "shadowColor": "transparent",
                "shadowOffset": {
                  "height": 0.5,
                  "width": 0,
                },
                "shadowOpacity": 0.85,
                "shadowRadius": 0,
              }
            }
          />
        </View>
        <View
          collapsable={false}
          pointerEvents="box-none"
          style={
            {
              "height": 64,
              "maxHeight": undefined,
              "minHeight": undefined,
              "opacity": undefined,
              "transform": undefined,
            }
          }
        >
          <View
            pointerEvents="none"
            style={
              {
                "height": 20,
              }
            }
          />
          <View
            pointerEvents="box-none"
            style={
              {
                "alignItems": "center",
                "flex": 1,
                "flexDirection": "row",
                "justifyContent": "center",
              }
            }
          >
            <View
              collapsable={false}
              pointerEvents="box-none"
              style={
                {
                  "alignItems": "flex-start",
                  "bottom": 0,
                  "justifyContent": "center",
                  "left": 0,
                  "opacity": 1,
                  "position": "absolute",
                  "top": 0,
                }
              }
            >
              <TouchableOpacity
                accessibilityRole="button"
                accessible={true}
                onPress={[Function]}
                style={
                  {
                    "paddingHorizontal": 18,
                    "paddingVertical": 8,
                  }
                }
              >
                <Text
                  style={
                    {
                      "color": "#0376c9",
                      "fontFamily": "EuclidCircularB-Regular",
                      "fontSize": 23.57142857142857,
                      "fontWeight": "400",
                    }
                  }
                >
                  Back
                </Text>
              </TouchableOpacity>
            </View>
            <View
              collapsable={false}
              pointerEvents="box-none"
              style={
                {
                  "marginHorizontal": 72,
                  "opacity": 1,
                }
              }
            >
              <TouchableOpacity
                activeOpacity={1}
                onPress={[Function]}
                style={
                  {
                    "alignItems": "center",
                    "justifyContent": "center",
                  }
                }
              >
                <Text
                  accessibilityRole="text"
                  numberOfLines={1}
                  style={
                    {
                      "color": "#141618",
                      "fontFamily": "EuclidCircularB-Bold",
                      "fontSize": 14,
                      "fontWeight": "700",
                      "letterSpacing": 0,
                      "lineHeight": 22,
                    }
                  }
                >
                  Select a Quote
                </Text>
                <View
                  style={
                    {
                      "alignItems": "center",
                      "flexDirection": "row",
                    }
                  }
                >
                  <Text
                    accessibilityRole="text"
                    numberOfLines={1}
                    style={
                      {
                        "color": "#6a737d",
                        "fontFamily": "EuclidCircularB-Regular",
                        "fontSize": 12,
                        "fontWeight": "400",
                        "letterSpacing": 0,
                        "lineHeight": 20,
                      }
                    }
                  >
                    Ethereum Main Network
                  </Text>
                </View>
              </TouchableOpacity>
            </View>
            <View
              collapsable={false}
              pointerEvents="box-none"
              style={
                {
                  "alignItems": "flex-end",
                  "bottom": 0,
                  "justifyContent": "center",
                  "opacity": 1,
                  "position": "absolute",
                  "right": 0,
                  "top": 0,
                }
              }
            >
              <TouchableOpacity
                accessibilityRole="button"
                accessible={true}
                onPress={[Function]}
                style={
                  {
                    "paddingHorizontal": 18,
                    "paddingVertical": 8,
                  }
                }
              >
                <Text
                  style={
                    {
                      "color": "#0376c9",
                      "fontFamily": "EuclidCircularB-Regular",
                      "fontSize": 23.57142857142857,
                      "fontWeight": "400",
                    }
                  }
                >
                  Cancel
                </Text>
              </TouchableOpacity>
            </View>
          </View>
        </View>
      </View>
    </View>
    <RNSScreenContainer
      onLayout={[Function]}
      style={
        {
          "flex": 1,
        }
      }
    >
      <RNSScreen
        activityState={2}
        collapsable={false}
        gestureResponseDistance={
          {
            "bottom": -1,
            "end": -1,
            "start": -1,
            "top": -1,
          }
        }
        pointerEvents="box-none"
        style={
          {
            "bottom": 0,
            "left": 0,
            "position": "absolute",
            "right": 0,
            "top": 0,
          }
        }
      >
        <View
          collapsable={false}
          style={
            {
              "opacity": 1,
            }
          }
        />
        <View
          accessibilityElementsHidden={false}
          closing={false}
          gestureVelocityImpact={0.3}
          importantForAccessibility="auto"
          onClose={[Function]}
          onGestureBegin={[Function]}
          onGestureCanceled={[Function]}
          onGestureEnd={[Function]}
          onOpen={[Function]}
          onTransition={[Function]}
          pointerEvents="box-none"
          style={
            [
              {
                "overflow": undefined,
              },
              {
                "bottom": 0,
                "left": 0,
                "position": "absolute",
                "right": 0,
                "top": 0,
              },
            ]
          }
          transitionSpec={
            {
              "close": {
                "animation": "spring",
                "config": {
                  "damping": 500,
                  "mass": 3,
                  "overshootClamping": true,
                  "restDisplacementThreshold": 10,
                  "restSpeedThreshold": 10,
                  "stiffness": 1000,
                },
              },
              "open": {
                "animation": "spring",
                "config": {
                  "damping": 500,
                  "mass": 3,
                  "overshootClamping": true,
                  "restDisplacementThreshold": 10,
                  "restSpeedThreshold": 10,
                  "stiffness": 1000,
                },
              },
            }
          }
        >
          <View
            collapsable={false}
            needsOffscreenAlphaCompositing={false}
            pointerEvents="box-none"
            style={
              {
                "flex": 1,
              }
            }
          >
            <View
              collapsable={false}
              onGestureHandlerEvent={[Function]}
              onGestureHandlerStateChange={[Function]}
              style={
                {
                  "flex": 1,
                  "transform": [
                    {
                      "translateX": 0,
                    },
                    {
                      "translateX": 0,
                    },
                  ],
                }
              }
            >
              <View
                collapsable={false}
                pointerEvents="none"
                style={
                  {
                    "backgroundColor": "rgb(242, 242, 242)",
                    "bottom": 0,
                    "left": 0,
                    "position": "absolute",
                    "shadowColor": "#000",
                    "shadowOffset": {
                      "height": 1,
                      "width": -1,
                    },
                    "shadowOpacity": 0.3,
                    "shadowRadius": 5,
                    "top": 0,
                    "width": 3,
                  }
                }
              />
              <View
                style={
                  [
                    {
                      "flex": 1,
                      "overflow": "hidden",
                    },
                    [
                      {
                        "backgroundColor": "rgb(242, 242, 242)",
                      },
                      undefined,
                    ],
                  ]
                }
              >
                <View
                  style={
                    {
                      "flex": 1,
                      "flexDirection": "column-reverse",
                    }
                  }
                >
                  <View
                    style={
                      {
                        "flex": 1,
                      }
                    }
                  >
                    <View
                      onLayout={[Function]}
                      style={
                        [
                          {
                            "bottom": 0,
                            "justifyContent": "flex-end",
                            "left": 0,
                            "position": "absolute",
                            "right": 0,
                            "top": 0,
                          },
                          {
                            "paddingBottom": 0,
                          },
                        ]
                      }
                    >
                      <View
                        style={
                          [
                            {
                              "backgroundColor": "#00000099",
                              "bottom": 0,
                              "left": 0,
                              "position": "absolute",
                              "right": 0,
                              "top": 0,
                            },
                            {
                              "opacity": 0,
                            },
                          ]
                        }
                      >
                        <TouchableOpacity
                          onPress={[Function]}
                          style={
                            {
                              "flex": 1,
                            }
                          }
                        />
                      </View>
                      <View
                        onLayout={[Function]}
                        style={
                          [
                            {
                              "bottom": 0,
                              "left": 0,
                              "position": "absolute",
                              "right": 0,
                            },
                            {
                              "paddingBottom": 0,
                            },
                          ]
                        }
                      >
                        <View
                          collapsable={false}
                          onGestureHandlerEvent={[Function]}
                          onGestureHandlerStateChange={[Function]}
                          onLayout={[Function]}
                          style={
                            [
                              {
                                "backgroundColor": "#ffffff",
                                "borderColor": "#BBC0C566",
                                "borderTopLeftRadius": 8,
                                "borderTopRightRadius": 8,
                                "borderWidth": 1,
                                "maxHeight": 1334,
                                "overflow": "hidden",
                                "paddingBottom": 0,
                                "shadowColor": "#0000001A",
                                "shadowOffset": {
                                  "height": 2,
                                  "width": 0,
                                },
                                "shadowOpacity": 1,
                                "shadowRadius": 40,
                              },
                              {
                                "transform": [
                                  {
                                    "translateY": 1334,
                                  },
                                ],
                              },
                            ]
                          }
                        >
                          <View
                            style={
                              {
                                "alignItems": "center",
                                "alignSelf": "stretch",
                                "padding": 4,
                              }
                            }
                          >
                            <View
                              style={
                                {
                                  "backgroundColor": "#BBC0C566",
                                  "borderRadius": 2,
                                  "height": 4,
                                  "width": 40,
                                }
                              }
                            />
                          </View>
                          <View
                            style={
                              {
                                "alignItems": "center",
                                "backgroundColor": "#ffffff",
                                "flex": undefined,
                                "justifyContent": "center",
                              }
                            }
                          >
                            <View
                              style={
                                {
                                  "marginVertical": 60,
                                  "paddingHorizontal": 60,
                                  "width": "100%",
                                }
                              }
                            >
                              <View
                                style={
                                  {
                                    "marginVertical": 1,
                                  }
                                }
                              >
                                <Text
                                  allowFontScaling={false}
                                  style={
                                    [
                                      {
                                        "color": undefined,
                                        "fontSize": 12,
                                      },
                                      [
                                        {
                                          "fontSize": 38,
                                          "marginVertical": 4,
                                          "textAlign": "center",
                                        },
                                        {
                                          "color": "#d73847",
                                        },
                                      ],
                                      {
                                        "fontFamily": "Material Design Icons",
                                        "fontStyle": "normal",
                                        "fontWeight": "normal",
                                      },
                                      {},
                                    ]
                                  }
                                >
                                  
                                </Text>
                              </View>
                              <View
                                style={
                                  {
                                    "marginVertical": 1,
                                  }
                                }
                              >
                                <Text
                                  accessibilityRole="text"
                                  style={
                                    {
                                      "color": "#141618",
                                      "fontFamily": "EuclidCircularB-Bold",
                                      "fontSize": 18,
                                      "fontWeight": "600",
                                      "letterSpacing": 0,
                                      "lineHeight": 22,
                                      "marginVertical": 3,
                                      "textAlign": "center",
                                    }
                                  }
                                >
                                  Error
                                </Text>
                              </View>
                              <View
                                style={
                                  {
                                    "marginVertical": 1,
                                  }
                                }
                              >
                                <Text
                                  style={
                                    [
                                      {
                                        "color": "#141618",
                                        "fontFamily": "EuclidCircularB-Regular",
                                        "fontSize": 30,
                                        "fontWeight": "400",
                                        "marginVertical": 2,
                                      },
                                      {
                                        "textAlign": "center",
                                      },
                                      undefined,
                                      undefined,
                                      undefined,
                                      undefined,
                                      undefined,
                                      {
                                        "color": "#6a737d",
                                      },
                                      undefined,
                                      undefined,
                                      undefined,
                                      undefined,
                                      undefined,
                                      undefined,
                                      undefined,
                                      undefined,
                                      undefined,
                                      undefined,
                                      undefined,
                                      undefined,
                                      undefined,
                                      undefined,
                                      undefined,
                                      undefined,
                                      undefined,
                                    ]
                                  }
                                >
                                  Test Error
                                </Text>
                              </View>
                              <View
                                style={
                                  {
                                    "marginTop": 30,
                                  }
                                }
                              >
                                <TouchableOpacity
                                  accessibilityRole="button"
                                  accessible={true}
                                  activeOpacity={0.2}
                                  onPress={[Function]}
                                  style={
                                    [
                                      [
                                        {
                                          "borderRadius": 100,
                                          "justifyContent": "center",
                                          "padding": 15,
                                        },
                                        {
                                          "backgroundColor": "#0376c9",
                                          "minHeight": 50,
                                        },
                                        undefined,
                                      ],
                                      null,
                                    ]
                                  }
                                >
                                  <Text
                                    style={
                                      [
                                        {
                                          "color": "#007aff",
                                          "fontSize": 17,
                                          "fontWeight": "500",
                                          "textAlign": "center",
                                        },
                                        null,
                                        [
                                          {
                                            "fontFamily": "EuclidCircularB-Bold",
                                            "fontSize": 14,
                                            "fontWeight": "600",
                                            "textAlign": "center",
                                          },
                                          {
                                            "color": "#ffffff",
                                          },
                                          undefined,
                                        ],
                                        null,
                                      ]
                                    }
                                  >
                                    Try again
                                  </Text>
                                </TouchableOpacity>
                              </View>
                            </View>
                          </View>
                        </View>
                      </View>
                    </View>
                  </View>
                </View>
              </View>
            </View>
          </View>
        </View>
      </RNSScreen>
    </RNSScreenContainer>
  </RNCSafeAreaProvider>
</View>
`;

exports[`Quotes renders correctly with sdkError 1`] = `
<View
  style={
    {
      "flex": 1,
    }
  }
>
  <RNCSafeAreaProvider
    onInsetsChange={[Function]}
    style={
      [
        {
          "flex": 1,
        },
        undefined,
      ]
    }
  >
    <View
      collapsable={false}
      pointerEvents="box-none"
      style={
        {
          "zIndex": 1,
        }
      }
    >
      <View
        accessibilityElementsHidden={false}
        importantForAccessibility="auto"
        onLayout={[Function]}
        pointerEvents="box-none"
        style={null}
      >
        <View
          collapsable={false}
          pointerEvents="box-none"
          style={
            {
              "bottom": 0,
              "left": 0,
              "opacity": 1,
              "position": "absolute",
              "right": 0,
              "top": 0,
              "zIndex": 0,
            }
          }
        >
          <View
            collapsable={false}
            style={
              {
                "backgroundColor": "#ffffff",
                "borderBottomColor": "rgb(216, 216, 216)",
                "elevation": 0,
                "flex": 1,
                "shadowColor": "transparent",
                "shadowOffset": {
                  "height": 0.5,
                  "width": 0,
                },
                "shadowOpacity": 0.85,
                "shadowRadius": 0,
              }
            }
          />
        </View>
        <View
          collapsable={false}
          pointerEvents="box-none"
          style={
            {
              "height": 64,
              "maxHeight": undefined,
              "minHeight": undefined,
              "opacity": undefined,
              "transform": undefined,
            }
          }
        >
          <View
            pointerEvents="none"
            style={
              {
                "height": 20,
              }
            }
          />
          <View
            pointerEvents="box-none"
            style={
              {
                "alignItems": "center",
                "flex": 1,
                "flexDirection": "row",
                "justifyContent": "center",
              }
            }
          >
            <View
              collapsable={false}
              pointerEvents="box-none"
              style={
                {
                  "alignItems": "flex-start",
                  "bottom": 0,
                  "justifyContent": "center",
                  "left": 0,
                  "opacity": 1,
                  "position": "absolute",
                  "top": 0,
                }
              }
            >
              <TouchableOpacity
                accessibilityRole="button"
                accessible={true}
                onPress={[Function]}
                style={
                  {
                    "paddingHorizontal": 18,
                    "paddingVertical": 8,
                  }
                }
              >
                <Text
                  style={
                    {
                      "color": "#0376c9",
                      "fontFamily": "EuclidCircularB-Regular",
                      "fontSize": 23.57142857142857,
                      "fontWeight": "400",
                    }
                  }
                >
                  Back
                </Text>
              </TouchableOpacity>
            </View>
            <View
              collapsable={false}
              pointerEvents="box-none"
              style={
                {
                  "marginHorizontal": 72,
                  "opacity": 1,
                }
              }
            >
              <TouchableOpacity
                activeOpacity={1}
                onPress={[Function]}
                style={
                  {
                    "alignItems": "center",
                    "justifyContent": "center",
                  }
                }
              >
                <Text
                  accessibilityRole="text"
                  numberOfLines={1}
                  style={
                    {
                      "color": "#141618",
                      "fontFamily": "EuclidCircularB-Bold",
                      "fontSize": 14,
                      "fontWeight": "700",
                      "letterSpacing": 0,
                      "lineHeight": 22,
                    }
                  }
                >
                  Select a Quote
                </Text>
                <View
                  style={
                    {
                      "alignItems": "center",
                      "flexDirection": "row",
                    }
                  }
                >
                  <Text
                    accessibilityRole="text"
                    numberOfLines={1}
                    style={
                      {
                        "color": "#6a737d",
                        "fontFamily": "EuclidCircularB-Regular",
                        "fontSize": 12,
                        "fontWeight": "400",
                        "letterSpacing": 0,
                        "lineHeight": 20,
                      }
                    }
                  >
                    Ethereum Main Network
                  </Text>
                </View>
              </TouchableOpacity>
            </View>
            <View
              collapsable={false}
              pointerEvents="box-none"
              style={
                {
                  "alignItems": "flex-end",
                  "bottom": 0,
                  "justifyContent": "center",
                  "opacity": 1,
                  "position": "absolute",
                  "right": 0,
                  "top": 0,
                }
              }
            >
              <TouchableOpacity
                accessibilityRole="button"
                accessible={true}
                onPress={[Function]}
                style={
                  {
                    "paddingHorizontal": 18,
                    "paddingVertical": 8,
                  }
                }
              >
                <Text
                  style={
                    {
                      "color": "#0376c9",
                      "fontFamily": "EuclidCircularB-Regular",
                      "fontSize": 23.57142857142857,
                      "fontWeight": "400",
                    }
                  }
                >
                  Cancel
                </Text>
              </TouchableOpacity>
            </View>
          </View>
        </View>
      </View>
    </View>
    <RNSScreenContainer
      onLayout={[Function]}
      style={
        {
          "flex": 1,
        }
      }
    >
      <RNSScreen
        activityState={2}
        collapsable={false}
        gestureResponseDistance={
          {
            "bottom": -1,
            "end": -1,
            "start": -1,
            "top": -1,
          }
        }
        pointerEvents="box-none"
        style={
          {
            "bottom": 0,
            "left": 0,
            "position": "absolute",
            "right": 0,
            "top": 0,
          }
        }
      >
        <View
          collapsable={false}
          style={
            {
              "opacity": 1,
            }
          }
        />
        <View
          accessibilityElementsHidden={false}
          closing={false}
          gestureVelocityImpact={0.3}
          importantForAccessibility="auto"
          onClose={[Function]}
          onGestureBegin={[Function]}
          onGestureCanceled={[Function]}
          onGestureEnd={[Function]}
          onOpen={[Function]}
          onTransition={[Function]}
          pointerEvents="box-none"
          style={
            [
              {
                "overflow": undefined,
              },
              {
                "bottom": 0,
                "left": 0,
                "position": "absolute",
                "right": 0,
                "top": 0,
              },
            ]
          }
          transitionSpec={
            {
              "close": {
                "animation": "spring",
                "config": {
                  "damping": 500,
                  "mass": 3,
                  "overshootClamping": true,
                  "restDisplacementThreshold": 10,
                  "restSpeedThreshold": 10,
                  "stiffness": 1000,
                },
              },
              "open": {
                "animation": "spring",
                "config": {
                  "damping": 500,
                  "mass": 3,
                  "overshootClamping": true,
                  "restDisplacementThreshold": 10,
                  "restSpeedThreshold": 10,
                  "stiffness": 1000,
                },
              },
            }
          }
        >
          <View
            collapsable={false}
            needsOffscreenAlphaCompositing={false}
            pointerEvents="box-none"
            style={
              {
                "flex": 1,
              }
            }
          >
            <View
              collapsable={false}
              onGestureHandlerEvent={[Function]}
              onGestureHandlerStateChange={[Function]}
              style={
                {
                  "flex": 1,
                  "transform": [
                    {
                      "translateX": 0,
                    },
                    {
                      "translateX": 0,
                    },
                  ],
                }
              }
            >
              <View
                collapsable={false}
                pointerEvents="none"
                style={
                  {
                    "backgroundColor": "rgb(242, 242, 242)",
                    "bottom": 0,
                    "left": 0,
                    "position": "absolute",
                    "shadowColor": "#000",
                    "shadowOffset": {
                      "height": 1,
                      "width": -1,
                    },
                    "shadowOpacity": 0.3,
                    "shadowRadius": 5,
                    "top": 0,
                    "width": 3,
                  }
                }
              />
              <View
                style={
                  [
                    {
                      "flex": 1,
                      "overflow": "hidden",
                    },
                    [
                      {
                        "backgroundColor": "rgb(242, 242, 242)",
                      },
                      undefined,
                    ],
                  ]
                }
              >
                <View
                  style={
                    {
                      "flex": 1,
                      "flexDirection": "column-reverse",
                    }
                  }
                >
                  <View
                    style={
                      {
                        "flex": 1,
                      }
                    }
                  >
                    <View
                      onLayout={[Function]}
                      style={
                        [
                          {
                            "bottom": 0,
                            "justifyContent": "flex-end",
                            "left": 0,
                            "position": "absolute",
                            "right": 0,
                            "top": 0,
                          },
                          {
                            "paddingBottom": 0,
                          },
                        ]
                      }
                    >
                      <View
                        style={
                          [
                            {
                              "backgroundColor": "#00000099",
                              "bottom": 0,
                              "left": 0,
                              "position": "absolute",
                              "right": 0,
                              "top": 0,
                            },
                            {
                              "opacity": 0,
                            },
                          ]
                        }
                      >
                        <TouchableOpacity
                          onPress={[Function]}
                          style={
                            {
                              "flex": 1,
                            }
                          }
                        />
                      </View>
                      <View
                        onLayout={[Function]}
                        style={
                          [
                            {
                              "bottom": 0,
                              "left": 0,
                              "position": "absolute",
                              "right": 0,
                            },
                            {
                              "paddingBottom": 0,
                            },
                          ]
                        }
                      >
                        <View
                          collapsable={false}
                          onGestureHandlerEvent={[Function]}
                          onGestureHandlerStateChange={[Function]}
                          onLayout={[Function]}
                          style={
                            [
                              {
                                "backgroundColor": "#ffffff",
                                "borderColor": "#BBC0C566",
                                "borderTopLeftRadius": 8,
                                "borderTopRightRadius": 8,
                                "borderWidth": 1,
                                "maxHeight": 1334,
                                "overflow": "hidden",
                                "paddingBottom": 0,
                                "shadowColor": "#0000001A",
                                "shadowOffset": {
                                  "height": 2,
                                  "width": 0,
                                },
                                "shadowOpacity": 1,
                                "shadowRadius": 40,
                              },
                              {
                                "transform": [
                                  {
                                    "translateY": 1334,
                                  },
                                ],
                              },
                            ]
                          }
                        >
                          <View
                            style={
                              {
                                "alignItems": "center",
                                "alignSelf": "stretch",
                                "padding": 4,
                              }
                            }
                          >
                            <View
                              style={
                                {
                                  "backgroundColor": "#BBC0C566",
                                  "borderRadius": 2,
                                  "height": 4,
                                  "width": 40,
                                }
                              }
                            />
                          </View>
                          <View
                            style={
                              {
                                "alignItems": "center",
                                "backgroundColor": "#ffffff",
                                "flex": undefined,
                                "justifyContent": "center",
                              }
                            }
                          >
                            <View
                              style={
                                {
                                  "marginVertical": 60,
                                  "paddingHorizontal": 60,
                                  "width": "100%",
                                }
                              }
                            >
                              <View
                                style={
                                  {
                                    "marginVertical": 1,
                                  }
                                }
                              >
                                <Text
                                  allowFontScaling={false}
                                  style={
                                    [
                                      {
                                        "color": undefined,
                                        "fontSize": 12,
                                      },
                                      [
                                        {
                                          "fontSize": 38,
                                          "marginVertical": 4,
                                          "textAlign": "center",
                                        },
                                        {
                                          "color": "#d73847",
                                        },
                                      ],
                                      {
                                        "fontFamily": "Material Design Icons",
                                        "fontStyle": "normal",
                                        "fontWeight": "normal",
                                      },
                                      {},
                                    ]
                                  }
                                >
                                  
                                </Text>
                              </View>
                              <View
                                style={
                                  {
                                    "marginVertical": 1,
                                  }
                                }
                              >
                                <Text
                                  accessibilityRole="text"
                                  style={
                                    {
                                      "color": "#141618",
                                      "fontFamily": "EuclidCircularB-Bold",
                                      "fontSize": 18,
                                      "fontWeight": "600",
                                      "letterSpacing": 0,
                                      "lineHeight": 22,
                                      "marginVertical": 3,
                                      "textAlign": "center",
                                    }
                                  }
                                >
                                  Oops, something went wrong
                                </Text>
                              </View>
                              <View
                                style={
                                  {
                                    "marginVertical": 1,
                                  }
                                }
                              >
                                <Text
                                  style={
                                    [
                                      {
                                        "color": "#141618",
                                        "fontFamily": "EuclidCircularB-Regular",
                                        "fontSize": 30,
                                        "fontWeight": "400",
                                        "marginVertical": 2,
                                      },
                                      {
                                        "textAlign": "center",
                                      },
                                      undefined,
                                      undefined,
                                      undefined,
                                      undefined,
                                      undefined,
                                      {
                                        "color": "#6a737d",
                                      },
                                      undefined,
                                      undefined,
                                      undefined,
                                      undefined,
                                      undefined,
                                      undefined,
                                      undefined,
                                      undefined,
                                      undefined,
                                      undefined,
                                      undefined,
                                      undefined,
                                      undefined,
                                      undefined,
                                      undefined,
                                      undefined,
                                      undefined,
                                    ]
                                  }
                                >
                                  Example SDK Error
                                </Text>
                              </View>
                              <View
                                style={
                                  {
                                    "marginTop": 30,
                                  }
                                }
                              >
                                <TouchableOpacity
                                  accessibilityRole="button"
                                  accessible={true}
                                  activeOpacity={0.2}
                                  onPress={[Function]}
                                  style={
                                    [
                                      [
                                        {
                                          "borderRadius": 100,
                                          "justifyContent": "center",
                                          "padding": 15,
                                        },
                                        {
                                          "backgroundColor": "#0376c9",
                                          "minHeight": 50,
                                        },
                                        undefined,
                                      ],
                                      null,
                                    ]
                                  }
                                >
                                  <Text
                                    style={
                                      [
                                        {
                                          "color": "#007aff",
                                          "fontSize": 17,
                                          "fontWeight": "500",
                                          "textAlign": "center",
                                        },
                                        null,
                                        [
                                          {
                                            "fontFamily": "EuclidCircularB-Bold",
                                            "fontSize": 14,
                                            "fontWeight": "600",
                                            "textAlign": "center",
                                          },
                                          {
                                            "color": "#ffffff",
                                          },
                                          undefined,
                                        ],
                                        null,
                                      ]
                                    }
                                  >
                                    Return to Home Screen
                                  </Text>
                                </TouchableOpacity>
                              </View>
                            </View>
                          </View>
                        </View>
                      </View>
                    </View>
                  </View>
                </View>
              </View>
            </View>
          </View>
        </View>
      </RNSScreen>
    </RNSScreenContainer>
  </RNCSafeAreaProvider>
</View>
`;

exports[`Quotes renders quotes expired screen 1`] = `
<View
  style={
    {
      "flex": 1,
    }
  }
>
  <RNCSafeAreaProvider
    onInsetsChange={[Function]}
    style={
      [
        {
          "flex": 1,
        },
        undefined,
      ]
    }
  >
    <View
      collapsable={false}
      pointerEvents="box-none"
      style={
        {
          "zIndex": 1,
        }
      }
    >
      <View
        accessibilityElementsHidden={false}
        importantForAccessibility="auto"
        onLayout={[Function]}
        pointerEvents="box-none"
        style={null}
      >
        <View
          collapsable={false}
          pointerEvents="box-none"
          style={
            {
              "bottom": 0,
              "left": 0,
              "opacity": 1,
              "position": "absolute",
              "right": 0,
              "top": 0,
              "zIndex": 0,
            }
          }
        >
          <View
            collapsable={false}
            style={
              {
                "backgroundColor": "#ffffff",
                "borderBottomColor": "rgb(216, 216, 216)",
                "elevation": 0,
                "flex": 1,
                "shadowColor": "transparent",
                "shadowOffset": {
                  "height": 0.5,
                  "width": 0,
                },
                "shadowOpacity": 0.85,
                "shadowRadius": 0,
              }
            }
          />
        </View>
        <View
          collapsable={false}
          pointerEvents="box-none"
          style={
            {
              "height": 64,
              "maxHeight": undefined,
              "minHeight": undefined,
              "opacity": undefined,
              "transform": undefined,
            }
          }
        >
          <View
            pointerEvents="none"
            style={
              {
                "height": 20,
              }
            }
          />
          <View
            pointerEvents="box-none"
            style={
              {
                "alignItems": "center",
                "flex": 1,
                "flexDirection": "row",
                "justifyContent": "center",
              }
            }
          >
            <View
              collapsable={false}
              pointerEvents="box-none"
              style={
                {
                  "alignItems": "flex-start",
                  "bottom": 0,
                  "justifyContent": "center",
                  "left": 0,
                  "opacity": 1,
                  "position": "absolute",
                  "top": 0,
                }
              }
            >
              <TouchableOpacity
                accessibilityRole="button"
                accessible={true}
                onPress={[Function]}
                style={
                  {
                    "paddingHorizontal": 18,
                    "paddingVertical": 8,
                  }
                }
              >
                <Text
                  style={
                    {
                      "color": "#0376c9",
                      "fontFamily": "EuclidCircularB-Regular",
                      "fontSize": 23.57142857142857,
                      "fontWeight": "400",
                    }
                  }
                >
                  Back
                </Text>
              </TouchableOpacity>
            </View>
            <View
              collapsable={false}
              pointerEvents="box-none"
              style={
                {
                  "marginHorizontal": 72,
                  "opacity": 1,
                }
              }
            >
              <TouchableOpacity
                activeOpacity={1}
                onPress={[Function]}
                style={
                  {
                    "alignItems": "center",
                    "justifyContent": "center",
                  }
                }
              >
                <Text
                  accessibilityRole="text"
                  numberOfLines={1}
                  style={
                    {
                      "color": "#141618",
                      "fontFamily": "EuclidCircularB-Bold",
                      "fontSize": 14,
                      "fontWeight": "700",
                      "letterSpacing": 0,
                      "lineHeight": 22,
                    }
                  }
                >
                  Select a Quote
                </Text>
                <View
                  style={
                    {
                      "alignItems": "center",
                      "flexDirection": "row",
                    }
                  }
                >
                  <Text
                    accessibilityRole="text"
                    numberOfLines={1}
                    style={
                      {
                        "color": "#6a737d",
                        "fontFamily": "EuclidCircularB-Regular",
                        "fontSize": 12,
                        "fontWeight": "400",
                        "letterSpacing": 0,
                        "lineHeight": 20,
                      }
                    }
                  >
                    Ethereum Main Network
                  </Text>
                </View>
              </TouchableOpacity>
            </View>
            <View
              collapsable={false}
              pointerEvents="box-none"
              style={
                {
                  "alignItems": "flex-end",
                  "bottom": 0,
                  "justifyContent": "center",
                  "opacity": 1,
                  "position": "absolute",
                  "right": 0,
                  "top": 0,
                }
              }
            >
              <TouchableOpacity
                accessibilityRole="button"
                accessible={true}
                onPress={[Function]}
                style={
                  {
                    "paddingHorizontal": 18,
                    "paddingVertical": 8,
                  }
                }
              >
                <Text
                  style={
                    {
                      "color": "#0376c9",
                      "fontFamily": "EuclidCircularB-Regular",
                      "fontSize": 23.57142857142857,
                      "fontWeight": "400",
                    }
                  }
                >
                  Cancel
                </Text>
              </TouchableOpacity>
            </View>
          </View>
        </View>
      </View>
    </View>
    <RNSScreenContainer
      onLayout={[Function]}
      style={
        {
          "flex": 1,
        }
      }
    >
      <RNSScreen
        activityState={2}
        collapsable={false}
        gestureResponseDistance={
          {
            "bottom": -1,
            "end": -1,
            "start": -1,
            "top": -1,
          }
        }
        pointerEvents="box-none"
        style={
          {
            "bottom": 0,
            "left": 0,
            "position": "absolute",
            "right": 0,
            "top": 0,
          }
        }
      >
        <View
          collapsable={false}
          style={
            {
              "opacity": 1,
            }
          }
        />
        <View
          accessibilityElementsHidden={false}
          closing={false}
          gestureVelocityImpact={0.3}
          importantForAccessibility="auto"
          onClose={[Function]}
          onGestureBegin={[Function]}
          onGestureCanceled={[Function]}
          onGestureEnd={[Function]}
          onOpen={[Function]}
          onTransition={[Function]}
          pointerEvents="box-none"
          style={
            [
              {
                "overflow": undefined,
              },
              {
                "bottom": 0,
                "left": 0,
                "position": "absolute",
                "right": 0,
                "top": 0,
              },
            ]
          }
          transitionSpec={
            {
              "close": {
                "animation": "spring",
                "config": {
                  "damping": 500,
                  "mass": 3,
                  "overshootClamping": true,
                  "restDisplacementThreshold": 10,
                  "restSpeedThreshold": 10,
                  "stiffness": 1000,
                },
              },
              "open": {
                "animation": "spring",
                "config": {
                  "damping": 500,
                  "mass": 3,
                  "overshootClamping": true,
                  "restDisplacementThreshold": 10,
                  "restSpeedThreshold": 10,
                  "stiffness": 1000,
                },
              },
            }
          }
        >
          <View
            collapsable={false}
            needsOffscreenAlphaCompositing={false}
            pointerEvents="box-none"
            style={
              {
                "flex": 1,
              }
            }
          >
            <View
              collapsable={false}
              onGestureHandlerEvent={[Function]}
              onGestureHandlerStateChange={[Function]}
              style={
                {
                  "flex": 1,
                  "transform": [
                    {
                      "translateX": 0,
                    },
                    {
                      "translateX": 0,
                    },
                  ],
                }
              }
            >
              <View
                collapsable={false}
                pointerEvents="none"
                style={
                  {
                    "backgroundColor": "rgb(242, 242, 242)",
                    "bottom": 0,
                    "left": 0,
                    "position": "absolute",
                    "shadowColor": "#000",
                    "shadowOffset": {
                      "height": 1,
                      "width": -1,
                    },
                    "shadowOpacity": 0.3,
                    "shadowRadius": 5,
                    "top": 0,
                    "width": 3,
                  }
                }
              />
              <View
                style={
                  [
                    {
                      "flex": 1,
                      "overflow": "hidden",
                    },
                    [
                      {
                        "backgroundColor": "rgb(242, 242, 242)",
                      },
                      undefined,
                    ],
                  ]
                }
              >
                <View
                  style={
                    {
                      "flex": 1,
                      "flexDirection": "column-reverse",
                    }
                  }
                >
                  <View
                    style={
                      {
                        "flex": 1,
                      }
                    }
                  >
                    <View
                      onLayout={[Function]}
                      style={
                        [
                          {
                            "bottom": 0,
                            "justifyContent": "flex-end",
                            "left": 0,
                            "position": "absolute",
                            "right": 0,
                            "top": 0,
                          },
                          {
                            "paddingBottom": 0,
                          },
                        ]
                      }
                    >
                      <View
                        style={
                          [
                            {
                              "backgroundColor": "#00000099",
                              "bottom": 0,
                              "left": 0,
                              "position": "absolute",
                              "right": 0,
                              "top": 0,
                            },
                            {
                              "opacity": 0,
                            },
                          ]
                        }
                      >
                        <TouchableOpacity
                          onPress={[Function]}
                          style={
                            {
                              "flex": 1,
                            }
                          }
                        />
                      </View>
                      <View
                        onLayout={[Function]}
                        style={
                          [
                            {
                              "bottom": 0,
                              "left": 0,
                              "position": "absolute",
                              "right": 0,
                            },
                            {
                              "paddingBottom": 0,
                            },
                          ]
                        }
                      >
                        <View
                          collapsable={false}
                          onGestureHandlerEvent={[Function]}
                          onGestureHandlerStateChange={[Function]}
                          onLayout={[Function]}
                          style={
                            [
                              {
                                "backgroundColor": "#ffffff",
                                "borderColor": "#BBC0C566",
                                "borderTopLeftRadius": 8,
                                "borderTopRightRadius": 8,
                                "borderWidth": 1,
                                "maxHeight": 1334,
                                "overflow": "hidden",
                                "paddingBottom": 0,
                                "shadowColor": "#0000001A",
                                "shadowOffset": {
                                  "height": 2,
                                  "width": 0,
                                },
                                "shadowOpacity": 1,
                                "shadowRadius": 40,
                              },
                              {
                                "transform": [
                                  {
                                    "translateY": 1334,
                                  },
                                ],
                              },
                            ]
                          }
                        >
                          <View
                            style={
                              {
                                "alignItems": "center",
                                "alignSelf": "stretch",
                                "padding": 4,
                              }
                            }
                          >
                            <View
                              style={
                                {
                                  "backgroundColor": "#BBC0C566",
                                  "borderRadius": 2,
                                  "height": 4,
                                  "width": 40,
                                }
                              }
                            />
                          </View>
                          <View
                            style={
                              {
                                "alignItems": "center",
                                "backgroundColor": "#ffffff",
                                "flex": undefined,
                                "justifyContent": "center",
                              }
                            }
                          >
                            <View
                              style={
                                {
                                  "marginVertical": 60,
                                  "paddingHorizontal": 60,
                                  "width": "100%",
                                }
                              }
                            >
                              <View
                                style={
                                  {
                                    "marginVertical": 1,
                                  }
                                }
                              >
                                <Text
                                  allowFontScaling={false}
                                  style={
                                    [
                                      {
                                        "color": undefined,
                                        "fontSize": 12,
                                      },
                                      [
                                        {
                                          "fontSize": 38,
                                          "marginVertical": 4,
                                          "textAlign": "center",
                                        },
                                        {
                                          "color": "#0376c9",
                                        },
                                      ],
                                      {
                                        "fontFamily": "Material Design Icons",
                                        "fontStyle": "normal",
                                        "fontWeight": "normal",
                                      },
                                      {},
                                    ]
                                  }
                                >
                                  
                                </Text>
                              </View>
                              <View
                                style={
                                  {
                                    "marginVertical": 1,
                                  }
                                }
                              >
                                <Text
                                  accessibilityRole="text"
                                  style={
                                    {
                                      "color": "#141618",
                                      "fontFamily": "EuclidCircularB-Bold",
                                      "fontSize": 18,
                                      "fontWeight": "600",
                                      "letterSpacing": 0,
                                      "lineHeight": 22,
                                      "marginVertical": 3,
                                      "textAlign": "center",
                                    }
                                  }
                                >
                                  Quotes timeout
                                </Text>
                              </View>
                              <View
                                style={
                                  {
                                    "marginVertical": 1,
                                  }
                                }
                              >
                                <Text
                                  style={
                                    [
                                      {
                                        "color": "#141618",
                                        "fontFamily": "EuclidCircularB-Regular",
                                        "fontSize": 30,
                                        "fontWeight": "400",
                                        "marginVertical": 2,
                                      },
                                      {
                                        "textAlign": "center",
                                      },
                                      undefined,
                                      undefined,
                                      undefined,
                                      undefined,
                                      undefined,
                                      {
                                        "color": "#6a737d",
                                      },
                                      undefined,
                                      undefined,
                                      undefined,
                                      undefined,
                                      undefined,
                                      undefined,
                                      undefined,
                                      undefined,
                                      undefined,
                                      undefined,
                                      undefined,
                                      undefined,
                                      undefined,
                                      undefined,
                                      undefined,
                                      undefined,
                                      undefined,
                                    ]
                                  }
                                >
                                  Please request new quotes to get the latest best rate.
                                </Text>
                              </View>
                              <View
                                style={
                                  {
                                    "marginTop": 30,
                                  }
                                }
                              >
                                <TouchableOpacity
                                  accessibilityRole="button"
                                  accessible={true}
                                  activeOpacity={0.2}
                                  onPress={[Function]}
                                  style={
                                    [
                                      [
                                        {
                                          "borderRadius": 100,
                                          "justifyContent": "center",
                                          "padding": 15,
                                        },
                                        {
                                          "backgroundColor": "#0376c9",
                                          "minHeight": 50,
                                        },
                                        undefined,
                                      ],
                                      null,
                                    ]
                                  }
                                >
                                  <Text
                                    style={
                                      [
                                        {
                                          "color": "#007aff",
                                          "fontSize": 17,
                                          "fontWeight": "500",
                                          "textAlign": "center",
                                        },
                                        null,
                                        [
                                          {
                                            "fontFamily": "EuclidCircularB-Bold",
                                            "fontSize": 14,
                                            "fontWeight": "600",
                                            "textAlign": "center",
                                          },
                                          {
                                            "color": "#ffffff",
                                          },
                                          undefined,
                                        ],
                                        null,
                                      ]
                                    }
                                  >
                                    Get new quotes
                                  </Text>
                                </TouchableOpacity>
                              </View>
                            </View>
                          </View>
                        </View>
                      </View>
                    </View>
                  </View>
                </View>
              </View>
            </View>
          </View>
        </View>
      </RNSScreen>
    </RNSScreenContainer>
  </RNCSafeAreaProvider>
</View>
`;

exports[`Timer component renders correctly with isFetchingQuotes=false, pollingCyclesLeft=0, remainingTime=5000 1`] = `
<View
  style={
    {
      "alignItems": "center",
      "alignSelf": "center",
      "backgroundColor": "#f2f4f6",
      "borderRadius": 20,
      "flexDirection": "row",
      "marginBottom": 8,
      "paddingHorizontal": 15,
      "paddingVertical": 4,
    }
  }
>
  <Text
    style={
      [
        {
          "color": "#141618",
          "fontFamily": "EuclidCircularB-Regular",
          "fontSize": 30,
          "fontWeight": "400",
          "marginVertical": 2,
        },
        {
          "textAlign": "center",
        },
        undefined,
        undefined,
        undefined,
        undefined,
        undefined,
        undefined,
        undefined,
        undefined,
        undefined,
        {
          "color": "#141618",
        },
        undefined,
        undefined,
        undefined,
        undefined,
        undefined,
        undefined,
        undefined,
        undefined,
        undefined,
        undefined,
        undefined,
        undefined,
        undefined,
      ]
    }
  >
    Quotes expire in
     
    <Text
      style={
        [
          {
            "color": "#141618",
            "fontFamily": "EuclidCircularB-Regular",
            "fontSize": 30,
            "fontWeight": "400",
            "marginVertical": 2,
          },
          undefined,
          undefined,
          {
            "fontFamily": "EuclidCircularB-Bold",
            "fontWeight": "600",
          },
          undefined,
          undefined,
          undefined,
          undefined,
          undefined,
          undefined,
          undefined,
          {
            "color": "#141618",
          },
          undefined,
          undefined,
          undefined,
          undefined,
          undefined,
          undefined,
          undefined,
          undefined,
          undefined,
          undefined,
          undefined,
          undefined,
          [
            {
              "fontVariant": [
                "tabular-nums",
              ],
            },
            false,
          ],
        ]
      }
    >
      0:05
    </Text>
  </Text>
</View>
`;

exports[`Timer component renders correctly with isFetchingQuotes=false, pollingCyclesLeft=0, remainingTime=15000 1`] = `
<View
  style={
    {
      "alignItems": "center",
      "alignSelf": "center",
      "backgroundColor": "#f2f4f6",
      "borderRadius": 20,
      "flexDirection": "row",
      "marginBottom": 8,
      "paddingHorizontal": 15,
      "paddingVertical": 4,
    }
  }
>
  <Text
    style={
      [
        {
          "color": "#141618",
          "fontFamily": "EuclidCircularB-Regular",
          "fontSize": 30,
          "fontWeight": "400",
          "marginVertical": 2,
        },
        {
          "textAlign": "center",
        },
        undefined,
        undefined,
        undefined,
        undefined,
        undefined,
        undefined,
        undefined,
        undefined,
        undefined,
        {
          "color": "#141618",
        },
        undefined,
        undefined,
        undefined,
        undefined,
        undefined,
        undefined,
        undefined,
        undefined,
        undefined,
        undefined,
        undefined,
        undefined,
        undefined,
      ]
    }
  >
    Quotes expire in
     
    <Text
      style={
        [
          {
            "color": "#141618",
            "fontFamily": "EuclidCircularB-Regular",
            "fontSize": 30,
            "fontWeight": "400",
            "marginVertical": 2,
          },
          undefined,
          undefined,
          {
            "fontFamily": "EuclidCircularB-Bold",
            "fontWeight": "600",
          },
          undefined,
          undefined,
          undefined,
          undefined,
          undefined,
          undefined,
          undefined,
          {
            "color": "#141618",
          },
          undefined,
          undefined,
          undefined,
          undefined,
          undefined,
          undefined,
          undefined,
          undefined,
          undefined,
          undefined,
          undefined,
          undefined,
          [
            {
              "fontVariant": [
                "tabular-nums",
              ],
            },
            false,
          ],
        ]
      }
    >
      0:15
    </Text>
  </Text>
</View>
`;

exports[`Timer component renders correctly with isFetchingQuotes=false, pollingCyclesLeft=0, remainingTime=20000 1`] = `
<View
  style={
    {
      "alignItems": "center",
      "alignSelf": "center",
      "backgroundColor": "#f2f4f6",
      "borderRadius": 20,
      "flexDirection": "row",
      "marginBottom": 8,
      "paddingHorizontal": 15,
      "paddingVertical": 4,
    }
  }
>
  <Text
    style={
      [
        {
          "color": "#141618",
          "fontFamily": "EuclidCircularB-Regular",
          "fontSize": 30,
          "fontWeight": "400",
          "marginVertical": 2,
        },
        {
          "textAlign": "center",
        },
        undefined,
        undefined,
        undefined,
        undefined,
        undefined,
        undefined,
        undefined,
        undefined,
        undefined,
        {
          "color": "#141618",
        },
        undefined,
        undefined,
        undefined,
        undefined,
        undefined,
        undefined,
        undefined,
        undefined,
        undefined,
        undefined,
        undefined,
        undefined,
        undefined,
      ]
    }
  >
    Quotes expire in
     
    <Text
      style={
        [
          {
            "color": "#141618",
            "fontFamily": "EuclidCircularB-Regular",
            "fontSize": 30,
            "fontWeight": "400",
            "marginVertical": 2,
          },
          undefined,
          undefined,
          {
            "fontFamily": "EuclidCircularB-Bold",
            "fontWeight": "600",
          },
          undefined,
          undefined,
          undefined,
          undefined,
          undefined,
          undefined,
          undefined,
          {
            "color": "#141618",
          },
          undefined,
          undefined,
          undefined,
          undefined,
          undefined,
          undefined,
          undefined,
          undefined,
          undefined,
          undefined,
          undefined,
          undefined,
          [
            {
              "fontVariant": [
                "tabular-nums",
              ],
            },
            false,
          ],
        ]
      }
    >
      0:20
    </Text>
  </Text>
</View>
`;

exports[`Timer component renders correctly with isFetchingQuotes=false, pollingCyclesLeft=1, remainingTime=5000 1`] = `
<View
  style={
    {
      "alignItems": "center",
      "alignSelf": "center",
      "backgroundColor": "#f2f4f6",
      "borderRadius": 20,
      "flexDirection": "row",
      "marginBottom": 8,
      "paddingHorizontal": 15,
      "paddingVertical": 4,
    }
  }
>
  <Text
    style={
      [
        {
          "color": "#141618",
          "fontFamily": "EuclidCircularB-Regular",
          "fontSize": 30,
          "fontWeight": "400",
          "marginVertical": 2,
        },
        {
          "textAlign": "center",
        },
        undefined,
        undefined,
        undefined,
        undefined,
        undefined,
        undefined,
        undefined,
        undefined,
        undefined,
        {
          "color": "#141618",
        },
        undefined,
        undefined,
        undefined,
        undefined,
        undefined,
        undefined,
        undefined,
        undefined,
        undefined,
        undefined,
        undefined,
        undefined,
        undefined,
      ]
    }
  >
    New quotes in
     
    <Text
      style={
        [
          {
            "color": "#141618",
            "fontFamily": "EuclidCircularB-Regular",
            "fontSize": 30,
            "fontWeight": "400",
            "marginVertical": 2,
          },
          undefined,
          undefined,
          {
            "fontFamily": "EuclidCircularB-Bold",
            "fontWeight": "600",
          },
          undefined,
          undefined,
          undefined,
          undefined,
          undefined,
          undefined,
          undefined,
          {
            "color": "#141618",
          },
          undefined,
          undefined,
          undefined,
          undefined,
          undefined,
          undefined,
          undefined,
          undefined,
          undefined,
          undefined,
          undefined,
          undefined,
          [
            {
              "fontVariant": [
                "tabular-nums",
              ],
            },
            false,
          ],
        ]
      }
    >
      0:05
    </Text>
  </Text>
</View>
`;

exports[`Timer component renders correctly with isFetchingQuotes=false, pollingCyclesLeft=1, remainingTime=15000 1`] = `
<View
  style={
    {
      "alignItems": "center",
      "alignSelf": "center",
      "backgroundColor": "#f2f4f6",
      "borderRadius": 20,
      "flexDirection": "row",
      "marginBottom": 8,
      "paddingHorizontal": 15,
      "paddingVertical": 4,
    }
  }
>
  <Text
    style={
      [
        {
          "color": "#141618",
          "fontFamily": "EuclidCircularB-Regular",
          "fontSize": 30,
          "fontWeight": "400",
          "marginVertical": 2,
        },
        {
          "textAlign": "center",
        },
        undefined,
        undefined,
        undefined,
        undefined,
        undefined,
        undefined,
        undefined,
        undefined,
        undefined,
        {
          "color": "#141618",
        },
        undefined,
        undefined,
        undefined,
        undefined,
        undefined,
        undefined,
        undefined,
        undefined,
        undefined,
        undefined,
        undefined,
        undefined,
        undefined,
      ]
    }
  >
    New quotes in
     
    <Text
      style={
        [
          {
            "color": "#141618",
            "fontFamily": "EuclidCircularB-Regular",
            "fontSize": 30,
            "fontWeight": "400",
            "marginVertical": 2,
          },
          undefined,
          undefined,
          {
            "fontFamily": "EuclidCircularB-Bold",
            "fontWeight": "600",
          },
          undefined,
          undefined,
          undefined,
          undefined,
          undefined,
          undefined,
          undefined,
          {
            "color": "#141618",
          },
          undefined,
          undefined,
          undefined,
          undefined,
          undefined,
          undefined,
          undefined,
          undefined,
          undefined,
          undefined,
          undefined,
          undefined,
          [
            {
              "fontVariant": [
                "tabular-nums",
              ],
            },
            false,
          ],
        ]
      }
    >
      0:15
    </Text>
  </Text>
</View>
`;

exports[`Timer component renders correctly with isFetchingQuotes=true, pollingCyclesLeft=0, remainingTime=5000 1`] = `
<View
  style={
    {
      "alignItems": "center",
      "alignSelf": "center",
      "backgroundColor": "#f2f4f6",
      "borderRadius": 20,
      "flexDirection": "row",
      "marginBottom": 8,
      "paddingHorizontal": 15,
      "paddingVertical": 4,
    }
  }
>
  <ActivityIndicator
    size="small"
  />
  <Text
    style={
      [
        {
          "color": "#141618",
          "fontFamily": "EuclidCircularB-Regular",
          "fontSize": 30,
          "fontWeight": "400",
          "marginVertical": 2,
        },
        undefined,
        undefined,
        undefined,
        undefined,
        undefined,
        undefined,
        undefined,
        undefined,
        undefined,
        undefined,
        undefined,
        undefined,
        undefined,
        undefined,
        undefined,
        undefined,
        undefined,
        undefined,
        undefined,
        undefined,
        undefined,
        undefined,
        undefined,
        undefined,
      ]
    }
  >
     
    Fetching new quotes...
  </Text>
</View>
`;

exports[`Timer component renders correctly with isFetchingQuotes=true, pollingCyclesLeft=0, remainingTime=15000 1`] = `
<View
  style={
    {
      "alignItems": "center",
      "alignSelf": "center",
      "backgroundColor": "#f2f4f6",
      "borderRadius": 20,
      "flexDirection": "row",
      "marginBottom": 8,
      "paddingHorizontal": 15,
      "paddingVertical": 4,
    }
  }
>
  <ActivityIndicator
    size="small"
  />
  <Text
    style={
      [
        {
          "color": "#141618",
          "fontFamily": "EuclidCircularB-Regular",
          "fontSize": 30,
          "fontWeight": "400",
          "marginVertical": 2,
        },
        undefined,
        undefined,
        undefined,
        undefined,
        undefined,
        undefined,
        undefined,
        undefined,
        undefined,
        undefined,
        undefined,
        undefined,
        undefined,
        undefined,
        undefined,
        undefined,
        undefined,
        undefined,
        undefined,
        undefined,
        undefined,
        undefined,
        undefined,
        undefined,
      ]
    }
  >
     
    Fetching new quotes...
  </Text>
</View>
`;

exports[`Timer component renders correctly with isFetchingQuotes=true, pollingCyclesLeft=1, remainingTime=5000 1`] = `
<View
  style={
    {
      "alignItems": "center",
      "alignSelf": "center",
      "backgroundColor": "#f2f4f6",
      "borderRadius": 20,
      "flexDirection": "row",
      "marginBottom": 8,
      "paddingHorizontal": 15,
      "paddingVertical": 4,
    }
  }
>
  <ActivityIndicator
    size="small"
  />
  <Text
    style={
      [
        {
          "color": "#141618",
          "fontFamily": "EuclidCircularB-Regular",
          "fontSize": 30,
          "fontWeight": "400",
          "marginVertical": 2,
        },
        undefined,
        undefined,
        undefined,
        undefined,
        undefined,
        undefined,
        undefined,
        undefined,
        undefined,
        undefined,
        undefined,
        undefined,
        undefined,
        undefined,
        undefined,
        undefined,
        undefined,
        undefined,
        undefined,
        undefined,
        undefined,
        undefined,
        undefined,
        undefined,
      ]
    }
  >
     
    Fetching new quotes...
  </Text>
</View>
`;

exports[`Timer component renders correctly with isFetchingQuotes=true, pollingCyclesLeft=1, remainingTime=15000 1`] = `
<View
  style={
    {
      "alignItems": "center",
      "alignSelf": "center",
      "backgroundColor": "#f2f4f6",
      "borderRadius": 20,
      "flexDirection": "row",
      "marginBottom": 8,
      "paddingHorizontal": 15,
      "paddingVertical": 4,
    }
  }
>
  <ActivityIndicator
    size="small"
  />
  <Text
    style={
      [
        {
          "color": "#141618",
          "fontFamily": "EuclidCircularB-Regular",
          "fontSize": 30,
          "fontWeight": "400",
          "marginVertical": 2,
        },
        undefined,
        undefined,
        undefined,
        undefined,
        undefined,
        undefined,
        undefined,
        undefined,
        undefined,
        undefined,
        undefined,
        undefined,
        undefined,
        undefined,
        undefined,
        undefined,
        undefined,
        undefined,
        undefined,
        undefined,
        undefined,
        undefined,
        undefined,
        undefined,
      ]
    }
  >
     
    Fetching new quotes...
  </Text>
</View>
`;<|MERGE_RESOLUTION|>--- conflicted
+++ resolved
@@ -3282,7 +3282,6 @@
                           </View>
                           <View
                             style={
-<<<<<<< HEAD
                               [
                                 {
                                   "backgroundColor": "#ffffff",
@@ -3291,13 +3290,6 @@
                                 },
                                 false,
                               ]
-=======
-                              {
-                                "backgroundColor": "#ffffff",
-                                "flexDirection": "row",
-                                "padding": 16,
-                              }
->>>>>>> b3f0ee77
                             }
                             testID="header"
                           >
@@ -4629,7 +4621,6 @@
                         >
                           <View
                             style={
-<<<<<<< HEAD
                               [
                                 {
                                   "backgroundColor": "#ffffff",
@@ -4638,13 +4629,6 @@
                                 },
                                 false,
                               ]
-=======
-                              {
-                                "backgroundColor": "#ffffff",
-                                "flexDirection": "row",
-                                "padding": 16,
-                              }
->>>>>>> b3f0ee77
                             }
                             testID="header"
                           >
