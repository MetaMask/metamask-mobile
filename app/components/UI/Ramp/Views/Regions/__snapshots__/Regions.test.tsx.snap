--- conflicted
+++ resolved
@@ -7585,36 +7585,6 @@
                                                               }
                                                             }
                                                           >
-<<<<<<< HEAD
-                                                            <Text
-                                                              accessibilityRole="text"
-                                                              style={
-                                                                {
-                                                                  "color": "#121314",
-                                                                  "fontFamily": "CentraNo1-Book",
-                                                                  "fontSize": 16,
-                                                                  "fontWeight": "400",
-                                                                  "letterSpacing": 0,
-                                                                  "lineHeight": 24,
-                                                                }
-                                                              }
-                                                            >
-                                                              🇨🇱
-                                                            </Text>
-                                                          </View>
-                                                          <View>
-                                                            <Text
-                                                              accessibilityRole="text"
-                                                              style={
-                                                                {
-                                                                  "color": "#121314",
-                                                                  "fontFamily": "CentraNo1-Medium",
-                                                                  "fontSize": 18,
-                                                                  "fontWeight": "500",
-                                                                  "letterSpacing": 0,
-                                                                  "lineHeight": 24,
-                                                                }
-=======
                                                             🇨🇱
                                                           </Text>
                                                         </View>
@@ -7629,7 +7599,6 @@
                                                                 "fontWeight": "500",
                                                                 "letterSpacing": 0,
                                                                 "lineHeight": 24,
->>>>>>> 733bad1a
                                                               }
                                                             }
                                                           >
@@ -7639,16 +7608,6 @@
                                                       </View>
                                                     </View>
                                                   </View>
-<<<<<<< HEAD
-                                                </TouchableOpacity>
-                                                <View
-                                                  style={
-                                                    {
-                                                      "backgroundColor": "#b7bbc866",
-                                                      "height": 1,
-                                                      "width": "100%",
-                                                    }
-=======
                                                 </View>
                                               </TouchableOpacity>
                                               <View
@@ -7657,7 +7616,6 @@
                                                     "backgroundColor": "#b7bbc866",
                                                     "height": 1,
                                                     "width": "100%",
->>>>>>> 733bad1a
                                                   }
                                                 }
                                               />
