--- conflicted
+++ resolved
@@ -185,24 +185,6 @@
                     }
                   }
                 >
-<<<<<<< HEAD
-=======
-                  <View
-                    style={
-                      [
-                        {
-                          "borderRadius": 100,
-                          "height": 5,
-                          "marginRight": 5,
-                          "width": 5,
-                        },
-                        {
-                          "backgroundColor": "#3cc29e",
-                        },
-                      ]
-                    }
-                  />
->>>>>>> a5975687
                   <Text
                     accessibilityRole="text"
                     numberOfLines={1}
@@ -1650,24 +1632,6 @@
                     }
                   }
                 >
-<<<<<<< HEAD
-=======
-                  <View
-                    style={
-                      [
-                        {
-                          "borderRadius": 100,
-                          "height": 5,
-                          "marginRight": 5,
-                          "width": 5,
-                        },
-                        {
-                          "backgroundColor": "#3cc29e",
-                        },
-                      ]
-                    }
-                  />
->>>>>>> a5975687
                   <Text
                     accessibilityRole="text"
                     numberOfLines={1}
@@ -3115,24 +3079,6 @@
                     }
                   }
                 >
-<<<<<<< HEAD
-=======
-                  <View
-                    style={
-                      [
-                        {
-                          "borderRadius": 100,
-                          "height": 5,
-                          "marginRight": 5,
-                          "width": 5,
-                        },
-                        {
-                          "backgroundColor": "#3cc29e",
-                        },
-                      ]
-                    }
-                  />
->>>>>>> a5975687
                   <Text
                     accessibilityRole="text"
                     numberOfLines={1}
@@ -4358,24 +4304,6 @@
                     }
                   }
                 >
-<<<<<<< HEAD
-=======
-                  <View
-                    style={
-                      [
-                        {
-                          "borderRadius": 100,
-                          "height": 5,
-                          "marginRight": 5,
-                          "width": 5,
-                        },
-                        {
-                          "backgroundColor": "#3cc29e",
-                        },
-                      ]
-                    }
-                  />
->>>>>>> a5975687
                   <Text
                     accessibilityRole="text"
                     numberOfLines={1}
@@ -5034,24 +4962,6 @@
                     }
                   }
                 >
-<<<<<<< HEAD
-=======
-                  <View
-                    style={
-                      [
-                        {
-                          "borderRadius": 100,
-                          "height": 5,
-                          "marginRight": 5,
-                          "width": 5,
-                        },
-                        {
-                          "backgroundColor": "#3cc29e",
-                        },
-                      ]
-                    }
-                  />
->>>>>>> a5975687
                   <Text
                     accessibilityRole="text"
                     numberOfLines={1}
@@ -5710,24 +5620,6 @@
                     }
                   }
                 >
-<<<<<<< HEAD
-=======
-                  <View
-                    style={
-                      [
-                        {
-                          "borderRadius": 100,
-                          "height": 5,
-                          "marginRight": 5,
-                          "width": 5,
-                        },
-                        {
-                          "backgroundColor": "#3cc29e",
-                        },
-                      ]
-                    }
-                  />
->>>>>>> a5975687
                   <Text
                     accessibilityRole="text"
                     numberOfLines={1}
@@ -6384,24 +6276,6 @@
                     }
                   }
                 >
-<<<<<<< HEAD
-=======
-                  <View
-                    style={
-                      [
-                        {
-                          "borderRadius": 100,
-                          "height": 5,
-                          "marginRight": 5,
-                          "width": 5,
-                        },
-                        {
-                          "backgroundColor": "#3cc29e",
-                        },
-                      ]
-                    }
-                  />
->>>>>>> a5975687
                   <Text
                     accessibilityRole="text"
                     numberOfLines={1}
@@ -7627,24 +7501,6 @@
                     }
                   }
                 >
-<<<<<<< HEAD
-=======
-                  <View
-                    style={
-                      [
-                        {
-                          "borderRadius": 100,
-                          "height": 5,
-                          "marginRight": 5,
-                          "width": 5,
-                        },
-                        {
-                          "backgroundColor": "#3cc29e",
-                        },
-                      ]
-                    }
-                  />
->>>>>>> a5975687
                   <Text
                     accessibilityRole="text"
                     numberOfLines={1}
@@ -9150,24 +9006,6 @@
                     }
                   }
                 >
-<<<<<<< HEAD
-=======
-                  <View
-                    style={
-                      [
-                        {
-                          "borderRadius": 100,
-                          "height": 5,
-                          "marginRight": 5,
-                          "width": 5,
-                        },
-                        {
-                          "backgroundColor": "#3cc29e",
-                        },
-                      ]
-                    }
-                  />
->>>>>>> a5975687
                   <Text
                     accessibilityRole="text"
                     numberOfLines={1}
@@ -9801,24 +9639,6 @@
                     }
                   }
                 >
-<<<<<<< HEAD
-=======
-                  <View
-                    style={
-                      [
-                        {
-                          "borderRadius": 100,
-                          "height": 5,
-                          "marginRight": 5,
-                          "width": 5,
-                        },
-                        {
-                          "backgroundColor": "#3cc29e",
-                        },
-                      ]
-                    }
-                  />
->>>>>>> a5975687
                   <Text
                     accessibilityRole="text"
                     numberOfLines={1}
