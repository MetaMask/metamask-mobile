import React from 'react';
import OrdersList from './OrdersList';
import {
  FIAT_ORDER_PROVIDERS,
  FIAT_ORDER_STATES,
} from '../../../../../constants/on-ramp';
import renderWithProvider, {
  DeepPartial,
} from '../../../../../util/test/renderWithProvider';
import { FiatOrder } from '../../../../../reducers/fiatOrders';
import { backgroundState } from '../../../../../util/test/initial-root-state';
import { fireEvent, screen } from '@testing-library/react-native';
import { createMockAccountsControllerState } from '../../../../../util/test/accountsControllerTestUtils';
const MOCK_ADDRESS = '0xe64dD0AB5ad7e8C5F2bf6Ce75C34e187af8b920A';

const testOrders: DeepPartial<FiatOrder>[] = [
  {
    id: 'test-order-1',
    account: MOCK_ADDRESS,
    network: '1',
    cryptoAmount: '0.01231324',
    orderType: 'BUY',
    state: FIAT_ORDER_STATES.COMPLETED,
    createdAt: 1697242033399,
    provider: FIAT_ORDER_PROVIDERS.AGGREGATOR,
    cryptocurrency: 'ETH',
    amount: '34.23',
    currency: 'USD',
    data: {
      cryptoCurrency: {
        decimals: 18,
        name: 'Ethereum',
        symbol: 'ETH',
      },
      provider: {
        name: 'Test Provider',
      },
    },
  },
  {
    id: 'test-order-2',
    account: MOCK_ADDRESS,
    network: '1',
    cryptoAmount: '0.01231324',
    orderType: 'SELL',
    state: FIAT_ORDER_STATES.PENDING,
    createdAt: 1697242033399,
    provider: FIAT_ORDER_PROVIDERS.AGGREGATOR,
    cryptocurrency: 'ETH',
    amount: '34.23',
    currency: 'USD',
    data: {
      cryptoCurrency: {
        decimals: 18,
        name: 'Ethereum',
        symbol: 'ETH',
      },
      provider: {
        name: 'Test Provider',
      },
    },
  },
  {
    id: 'test-order-3',
    account: MOCK_ADDRESS,
    network: '1',
    cryptoAmount: '0.01231324',
    orderType: 'BUY',
    state: FIAT_ORDER_STATES.PENDING,
    createdAt: 1697242033399,
    provider: FIAT_ORDER_PROVIDERS.AGGREGATOR,
    cryptocurrency: 'ETH',
    amount: '34.23',
    currency: 'USD',
    data: {
      cryptoCurrency: {
        decimals: 18,
        name: 'Ethereum',
        symbol: 'ETH',
      },
      provider: {
        name: 'Test Provider',
      },
    },
  },
  {
    id: 'test-order-4',
    account: MOCK_ADDRESS,
    network: '1',
    orderType: 'BUY',
    state: FIAT_ORDER_STATES.PENDING,
    provider: FIAT_ORDER_PROVIDERS.AGGREGATOR,
    cryptocurrency: 'ETH',
    currency: 'USD',
    data: {
      cryptoCurrency: {
        decimals: 18,
        name: 'Ethereum',
        symbol: 'ETH',
      },
      provider: {
        name: 'Test Provider',
      },
    },
  },
];

const MOCK_ACCOUNTS_CONTROLLER_STATE = createMockAccountsControllerState([
  MOCK_ADDRESS,
]);

function render(Component: React.ReactElement, orders = testOrders) {
  return renderWithProvider(Component, {
    state: {
      engine: {
        backgroundState: {
<<<<<<< HEAD
          ...initialBackgroundState,
=======
          ...backgroundState,
>>>>>>> 99ac3496
          NetworkController: {
            network: '1',
            providerConfig: {
              ticker: 'ETH',
              type: 'mainnet',
              chainId: '0x1',
            },
          },
          AccountsController: MOCK_ACCOUNTS_CONTROLLER_STATE,
        },
      },
      fiatOrders: {
        orders: orders as FiatOrder[],
      },
    },
  });
}

const mockNavigate = jest.fn();

jest.mock('@react-navigation/native', () => {
  const actualReactNavigation = jest.requireActual('@react-navigation/native');
  return {
    ...actualReactNavigation,
    useNavigation: () => ({
      navigate: mockNavigate,
    }),
  };
});

describe('OrdersList', () => {
  it('renders correctly', () => {
    render(<OrdersList />);
    expect(screen.toJSON()).toMatchSnapshot();
  });

  it('renders buy only correctly when pressing buy filter', () => {
    render(<OrdersList />);
    fireEvent.press(screen.getByRole('button', { name: 'Purchased' }));
    expect(screen.toJSON()).toMatchSnapshot();
  });

  it('renders sell only correctly when pressing sell filter', () => {
    render(<OrdersList />);
    fireEvent.press(screen.getByRole('button', { name: 'Sold' }));
    expect(screen.toJSON()).toMatchSnapshot();
  });

  it('renders empty sell message', () => {
    render(
      <OrdersList />,
      [testOrders[0]], // a buy order,
    );
    fireEvent.press(screen.getByRole('button', { name: 'Sold' }));
    expect(screen.toJSON()).toMatchSnapshot();
  });

  it('renders empty buy message', () => {
    render(
      <OrdersList />,
      [testOrders[1]], // a sell order,
    );
    fireEvent.press(screen.getByRole('button', { name: 'Purchased' }));
    expect(screen.toJSON()).toMatchSnapshot();
  });

  it('resets filter to all after other filter was set', () => {
    render(<OrdersList />);
    fireEvent.press(screen.getByRole('button', { name: 'Sold' }));
    expect(screen.toJSON()).toMatchSnapshot();
    fireEvent.press(screen.getByRole('button', { name: 'All' }));
    expect(screen.toJSON()).toMatchSnapshot();
  });

  it('navigates when pressing item', () => {
    render(<OrdersList />);
    fireEvent.press(screen.getByRole('button', { name: 'Sold' }));
    fireEvent.press(screen.getByRole('button', { name: /Sold ETH/ }));
    expect(mockNavigate).toHaveBeenCalled();
    expect(mockNavigate.mock.calls).toMatchInlineSnapshot(`
      [
        [
          "OrderDetails",
          {
            "orderId": "test-order-2",
          },
        ],
      ]
    `);
  });
});<|MERGE_RESOLUTION|>--- conflicted
+++ resolved
@@ -114,11 +114,7 @@
     state: {
       engine: {
         backgroundState: {
-<<<<<<< HEAD
-          ...initialBackgroundState,
-=======
           ...backgroundState,
->>>>>>> 99ac3496
           NetworkController: {
             network: '1',
             providerConfig: {
