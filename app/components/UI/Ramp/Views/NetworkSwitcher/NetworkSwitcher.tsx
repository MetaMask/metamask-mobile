--- conflicted
+++ resolved
@@ -146,28 +146,16 @@
   }, [navigation]);
 
   const switchToMainnet = useCallback(
-<<<<<<< HEAD
-    async (type: 'mainnet' | 'linea-mainnet') => {
-      const { MultichainNetworkController } = Engine.context;
-
-      await MultichainNetworkController.setActiveNetwork(type);
-
-=======
     (type: 'mainnet' | 'linea-mainnet') => {
       const { MultichainNetworkController } = Engine.context;
       MultichainNetworkController.setActiveNetwork(type);
->>>>>>> b93dff1b
       navigateToGetStarted();
     },
     [navigateToGetStarted],
   );
 
   const switchNetwork = useCallback(
-<<<<<<< HEAD
     async (networkConfiguration) => {
-=======
-    (networkConfiguration) => {
->>>>>>> b93dff1b
       const { MultichainNetworkController } = Engine.context;
       const config = Object.values(networkConfigurations).find(
         ({ chainId }) => chainId === networkConfiguration.chainId,
@@ -179,12 +167,8 @@
         const { networkClientId } =
           rpcEndpoints?.[defaultRpcEndpointIndex] ?? {};
 
-<<<<<<< HEAD
         await MultichainNetworkController.setActiveNetwork(networkClientId);
 
-=======
-        MultichainNetworkController.setActiveNetwork(networkClientId);
->>>>>>> b93dff1b
         navigateToGetStarted();
       }
     },
