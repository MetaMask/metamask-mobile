--- conflicted
+++ resolved
@@ -79,13 +79,8 @@
         return;
       }
 
-<<<<<<< HEAD
-      const popularNetworkDetail = PopularList.find(
-        ({ chainId }) => chainId === currentChainId,
-=======
       const popularNetwork = PopularList.find(
         ({ chainId }) => chainId === rampSupportedNetworkChainIdAsHex,
->>>>>>> 688f3954
       );
 
       if (popularNetworkDetail) {
