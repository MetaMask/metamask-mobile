// Jest Snapshot v1, https://goo.gl/fbAQLP

exports[`NetworkSwitcher View renders and dismisses network modal when pressing add button 1`] = `
<View
  style={
    {
      "flex": 1,
    }
  }
>
  <RNCSafeAreaProvider
    onInsetsChange={[Function]}
    style={
      [
        {
          "flex": 1,
        },
        undefined,
      ]
    }
  >
    <View
      collapsable={false}
      pointerEvents="box-none"
      style={
        {
          "zIndex": 1,
        }
      }
    >
      <View
        accessibilityElementsHidden={false}
        importantForAccessibility="auto"
        onLayout={[Function]}
        pointerEvents="box-none"
        style={null}
      >
        <View
          collapsable={false}
          pointerEvents="box-none"
          style={
            {
              "bottom": 0,
              "left": 0,
              "opacity": 1,
              "position": "absolute",
              "right": 0,
              "top": 0,
              "zIndex": 0,
            }
          }
        >
          <View
            collapsable={false}
            style={
              {
                "backgroundColor": "#ffffff",
                "borderBottomColor": "rgb(216, 216, 216)",
                "elevation": 0,
                "flex": 1,
                "shadowColor": "transparent",
                "shadowOffset": {
                  "height": 0.5,
                  "width": 0,
                },
                "shadowOpacity": 0.85,
                "shadowRadius": 0,
              }
            }
          />
        </View>
        <View
          collapsable={false}
          pointerEvents="box-none"
          style={
            {
              "height": 64,
              "maxHeight": undefined,
              "minHeight": undefined,
              "opacity": undefined,
              "transform": undefined,
            }
          }
        >
          <View
            pointerEvents="none"
            style={
              {
                "height": 20,
              }
            }
          />
          <View
            pointerEvents="box-none"
            style={
              {
                "alignItems": "center",
                "flex": 1,
                "flexDirection": "row",
                "justifyContent": "center",
              }
            }
          >
            <View
              collapsable={false}
              pointerEvents="box-none"
              style={
                {
                  "alignItems": "flex-start",
                  "bottom": 0,
                  "justifyContent": "center",
                  "left": 0,
                  "opacity": 1,
                  "position": "absolute",
                  "top": 0,
                }
              }
            >
              <View />
            </View>
            <View
              collapsable={false}
              pointerEvents="box-none"
              style={
                {
                  "marginHorizontal": 72,
                  "opacity": 1,
                }
              }
            >
              <TouchableOpacity
                activeOpacity={1}
                onPress={[Function]}
                style={
                  {
                    "alignItems": "center",
                    "justifyContent": "center",
                  }
                }
              >
                <Text
                  accessibilityRole="text"
                  numberOfLines={1}
                  style={
                    {
                      "color": "#141618",
                      "fontFamily": "EuclidCircularB-Bold",
                      "fontSize": 14,
                      "fontWeight": "700",
                      "letterSpacing": 0,
                      "lineHeight": 22,
                    }
                  }
                >
                  Unsupported buy Network
                </Text>
                <View
                  style={
                    {
                      "alignItems": "center",
                      "flexDirection": "row",
                    }
                  }
                >
<<<<<<< HEAD
=======
                  <View
                    style={
                      [
                        {
                          "borderRadius": 100,
                          "height": 5,
                          "marginRight": 5,
                          "width": 5,
                        },
                        {
                          "backgroundColor": "#f2f3f4",
                        },
                      ]
                    }
                  />
>>>>>>> a5975687
                  <Text
                    accessibilityRole="text"
                    numberOfLines={1}
                    style={
                      {
                        "color": "#6a737d",
                        "fontFamily": "EuclidCircularB-Regular",
                        "fontSize": 12,
                        "fontWeight": "400",
                        "letterSpacing": 0,
                        "lineHeight": 20,
                      }
                    }
                  >
                    BNB Smart Chain
                  </Text>
                </View>
              </TouchableOpacity>
            </View>
            <View
              collapsable={false}
              pointerEvents="box-none"
              style={
                {
                  "alignItems": "flex-end",
                  "bottom": 0,
                  "justifyContent": "center",
                  "opacity": 1,
                  "position": "absolute",
                  "right": 0,
                  "top": 0,
                }
              }
            >
              <TouchableOpacity
                accessibilityRole="button"
                accessible={true}
                onPress={[Function]}
                style={
                  {
                    "paddingHorizontal": 18,
                    "paddingVertical": 8,
                  }
                }
              >
                <Text
                  style={
                    {
                      "color": "#0376c9",
                      "fontFamily": "EuclidCircularB-Regular",
                      "fontSize": 23.57142857142857,
                      "fontWeight": "400",
                    }
                  }
                >
                  Cancel
                </Text>
              </TouchableOpacity>
            </View>
          </View>
        </View>
      </View>
    </View>
    <RNSScreenContainer
      onLayout={[Function]}
      style={
        {
          "flex": 1,
        }
      }
    >
      <RNSScreen
        activityState={2}
        collapsable={false}
        gestureResponseDistance={
          {
            "bottom": -1,
            "end": -1,
            "start": -1,
            "top": -1,
          }
        }
        pointerEvents="box-none"
        style={
          {
            "bottom": 0,
            "left": 0,
            "position": "absolute",
            "right": 0,
            "top": 0,
          }
        }
      >
        <View
          collapsable={false}
          style={
            {
              "opacity": 1,
            }
          }
        />
        <View
          accessibilityElementsHidden={false}
          closing={false}
          gestureVelocityImpact={0.3}
          importantForAccessibility="auto"
          onClose={[Function]}
          onGestureBegin={[Function]}
          onGestureCanceled={[Function]}
          onGestureEnd={[Function]}
          onOpen={[Function]}
          onTransition={[Function]}
          pointerEvents="box-none"
          style={
            [
              {
                "overflow": undefined,
              },
              {
                "bottom": 0,
                "left": 0,
                "position": "absolute",
                "right": 0,
                "top": 0,
              },
            ]
          }
          transitionSpec={
            {
              "close": {
                "animation": "spring",
                "config": {
                  "damping": 500,
                  "mass": 3,
                  "overshootClamping": true,
                  "restDisplacementThreshold": 10,
                  "restSpeedThreshold": 10,
                  "stiffness": 1000,
                },
              },
              "open": {
                "animation": "spring",
                "config": {
                  "damping": 500,
                  "mass": 3,
                  "overshootClamping": true,
                  "restDisplacementThreshold": 10,
                  "restSpeedThreshold": 10,
                  "stiffness": 1000,
                },
              },
            }
          }
        >
          <View
            collapsable={false}
            needsOffscreenAlphaCompositing={false}
            pointerEvents="box-none"
            style={
              {
                "flex": 1,
              }
            }
          >
            <View
              collapsable={false}
              onGestureHandlerEvent={[Function]}
              onGestureHandlerStateChange={[Function]}
              style={
                {
                  "flex": 1,
                  "transform": [
                    {
                      "translateX": 0,
                    },
                    {
                      "translateX": 0,
                    },
                  ],
                }
              }
            >
              <View
                collapsable={false}
                pointerEvents="none"
                style={
                  {
                    "backgroundColor": "rgb(242, 242, 242)",
                    "bottom": 0,
                    "left": 0,
                    "position": "absolute",
                    "shadowColor": "#000",
                    "shadowOffset": {
                      "height": 1,
                      "width": -1,
                    },
                    "shadowOpacity": 0.3,
                    "shadowRadius": 5,
                    "top": 0,
                    "width": 3,
                  }
                }
              />
              <View
                style={
                  [
                    {
                      "flex": 1,
                      "overflow": "hidden",
                    },
                    [
                      {
                        "backgroundColor": "rgb(242, 242, 242)",
                      },
                      undefined,
                    ],
                  ]
                }
              >
                <View
                  style={
                    {
                      "flex": 1,
                      "flexDirection": "column-reverse",
                    }
                  }
                >
                  <View
                    style={
                      {
                        "flex": 1,
                      }
                    }
                  >
                    <RCTSafeAreaView
                      style={
                        {
                          "flex": 1,
                        }
                      }
                    >
                      <View
                        style={
                          [
                            {
                              "backgroundColor": "#ffffff",
                              "flex": 1,
                            },
                            undefined,
                          ]
                        }
                      >
                        <RCTScrollView
                          collapsable={false}
                          onGestureHandlerEvent={[Function]}
                          onGestureHandlerStateChange={[Function]}
                          refreshControl={
                            <RefreshControlMock
                              colors={
                                [
                                  "#0376c9",
                                ]
                              }
                              onRefresh={[Function]}
                              refreshing={false}
                              tintColor="#141618"
                            />
                          }
                        >
                          <RCTRefreshControl />
                          <View>
                            <View
                              style={
                                [
                                  {
                                    "flex": 1,
                                  },
                                  undefined,
                                ]
                              }
                            >
                              <View
                                style={
                                  [
                                    {
                                      "padding": 15,
                                    },
                                    undefined,
                                    undefined,
                                  ]
                                }
                              >
                                <Text
                                  style={
                                    [
                                      {
                                        "color": "#141618",
                                        "fontFamily": "EuclidCircularB-Regular",
                                        "fontSize": 30,
                                        "fontWeight": "400",
                                        "marginVertical": 2,
                                      },
                                      {
                                        "textAlign": "center",
                                      },
                                      undefined,
                                      undefined,
                                      undefined,
                                      undefined,
                                      undefined,
                                      undefined,
                                      undefined,
                                      undefined,
                                      undefined,
                                      undefined,
                                      undefined,
                                      undefined,
                                      undefined,
                                      {
                                        "fontSize": 16,
                                      },
                                      undefined,
                                      undefined,
                                      undefined,
                                      undefined,
                                      undefined,
                                      undefined,
                                      undefined,
                                      undefined,
                                      undefined,
                                    ]
                                  }
                                >
                                  To buy crypto, you'll need to switch to a supported network
                                </Text>
                                <View
                                  style={
                                    [
                                      {
                                        "marginVertical": 8,
                                      },
                                      undefined,
                                      undefined,
                                      undefined,
                                    ]
                                  }
                                />
                                <TouchableOpacity
                                  onPress={[Function]}
                                  style={
                                    {
                                      "alignItems": "center",
                                      "flexDirection": "row",
                                      "justifyContent": "space-between",
                                      "marginVertical": 12,
                                    }
                                  }
                                >
                                  <View
                                    style={
                                      {
                                        "alignItems": "center",
                                        "flexDirection": "row",
                                      }
                                    }
                                  >
                                    <View
                                      style={
                                        {
                                          "borderRadius": 10,
                                          "height": 20,
                                          "marginRight": 20,
                                          "width": 20,
                                        }
                                      }
                                    >
                                      <View
                                        style={
                                          {
                                            "alignItems": "center",
                                            "backgroundColor": "#ffffff",
                                            "borderRadius": 12,
                                            "height": 24,
                                            "justifyContent": "center",
                                            "overflow": "hidden",
                                            "width": 24,
                                          }
                                        }
                                      >
                                        <Image
                                          onError={[Function]}
                                          resizeMode="contain"
                                          source={
                                            {
                                              "uri": "MockImage",
                                            }
                                          }
                                          style={
                                            {
                                              "height": 24,
                                              "width": 24,
                                            }
                                          }
                                          testID="network-avatar-image"
                                        />
                                      </View>
                                    </View>
                                    <Text
                                      style={
                                        [
                                          {
                                            "color": "#141618",
                                            "fontFamily": "EuclidCircularB-Regular",
                                            "fontSize": 30,
                                            "fontWeight": "400",
                                            "marginVertical": 2,
                                          },
                                          undefined,
                                          undefined,
                                          {
                                            "fontFamily": "EuclidCircularB-Bold",
                                            "fontWeight": "600",
                                          },
                                          undefined,
                                          undefined,
                                          undefined,
                                          undefined,
                                          undefined,
                                          undefined,
                                          undefined,
                                          undefined,
                                          undefined,
                                          undefined,
                                          undefined,
                                          undefined,
                                          undefined,
                                          undefined,
                                          undefined,
                                          undefined,
                                          undefined,
                                          undefined,
                                          undefined,
                                          undefined,
                                          undefined,
                                        ]
                                      }
                                    >
                                      Ethereum Main Network
                                    </Text>
                                  </View>
                                  <View
                                    style={
                                      {
                                        "alignItems": "center",
                                        "flexDirection": "row",
                                      }
                                    }
                                  >
                                    <Text
                                      style={
                                        [
                                          {
                                            "color": "#141618",
                                            "fontFamily": "EuclidCircularB-Regular",
                                            "fontSize": 30,
                                            "fontWeight": "400",
                                            "marginVertical": 2,
                                          },
                                          undefined,
                                          undefined,
                                          undefined,
                                          undefined,
                                          undefined,
                                          undefined,
                                          undefined,
                                          undefined,
                                          undefined,
                                          undefined,
                                          undefined,
                                          undefined,
                                          undefined,
                                          undefined,
                                          undefined,
                                          undefined,
                                          undefined,
                                          undefined,
                                          undefined,
                                          {
                                            "color": "#0376c9",
                                          },
                                          undefined,
                                          undefined,
                                          undefined,
                                          undefined,
                                        ]
                                      }
                                    >
                                      Switch
                                    </Text>
                                  </View>
                                </TouchableOpacity>
                                <TouchableOpacity
                                  onPress={[Function]}
                                  style={
                                    {
                                      "alignItems": "center",
                                      "flexDirection": "row",
                                      "justifyContent": "space-between",
                                      "marginVertical": 12,
                                    }
                                  }
                                >
                                  <View
                                    style={
                                      {
                                        "alignItems": "center",
                                        "flexDirection": "row",
                                      }
                                    }
                                  >
                                    <View
                                      style={
                                        {
                                          "borderRadius": 10,
                                          "height": 20,
                                          "marginRight": 20,
                                          "width": 20,
                                        }
                                      }
                                    >
                                      <View
                                        style={
                                          {
                                            "alignItems": "center",
                                            "backgroundColor": "#ffffff",
                                            "borderRadius": 12,
                                            "height": 24,
                                            "justifyContent": "center",
                                            "overflow": "hidden",
                                            "width": 24,
                                          }
                                        }
                                      >
                                        <Image
                                          onError={[Function]}
                                          resizeMode="contain"
                                          source={
                                            {
                                              "uri": "MockImage",
                                            }
                                          }
                                          style={
                                            {
                                              "height": 24,
                                              "width": 24,
                                            }
                                          }
                                          testID="network-avatar-image"
                                        />
                                      </View>
                                    </View>
                                    <Text
                                      style={
                                        [
                                          {
                                            "color": "#141618",
                                            "fontFamily": "EuclidCircularB-Regular",
                                            "fontSize": 30,
                                            "fontWeight": "400",
                                            "marginVertical": 2,
                                          },
                                          undefined,
                                          undefined,
                                          {
                                            "fontFamily": "EuclidCircularB-Bold",
                                            "fontWeight": "600",
                                          },
                                          undefined,
                                          undefined,
                                          undefined,
                                          undefined,
                                          undefined,
                                          undefined,
                                          undefined,
                                          undefined,
                                          undefined,
                                          undefined,
                                          undefined,
                                          undefined,
                                          undefined,
                                          undefined,
                                          undefined,
                                          undefined,
                                          undefined,
                                          undefined,
                                          undefined,
                                          undefined,
                                          undefined,
                                        ]
                                      }
                                    >
                                      Linea Main Network
                                    </Text>
                                  </View>
                                  <View
                                    style={
                                      {
                                        "alignItems": "center",
                                        "flexDirection": "row",
                                      }
                                    }
                                  >
                                    <Text
                                      style={
                                        [
                                          {
                                            "color": "#141618",
                                            "fontFamily": "EuclidCircularB-Regular",
                                            "fontSize": 30,
                                            "fontWeight": "400",
                                            "marginVertical": 2,
                                          },
                                          undefined,
                                          undefined,
                                          undefined,
                                          undefined,
                                          undefined,
                                          undefined,
                                          undefined,
                                          undefined,
                                          undefined,
                                          undefined,
                                          undefined,
                                          undefined,
                                          undefined,
                                          undefined,
                                          undefined,
                                          undefined,
                                          undefined,
                                          undefined,
                                          undefined,
                                          {
                                            "color": "#0376c9",
                                          },
                                          undefined,
                                          undefined,
                                          undefined,
                                          undefined,
                                        ]
                                      }
                                    >
                                      Switch
                                    </Text>
                                  </View>
                                </TouchableOpacity>
                                <Modal
                                  animationType="none"
                                  deviceHeight={null}
                                  deviceWidth={null}
                                  hardwareAccelerated={false}
                                  hideModalContentWhileAnimating={false}
                                  onBackdropPress={[Function]}
                                  onModalHide={[Function]}
                                  onModalWillHide={[Function]}
                                  onModalWillShow={[Function]}
                                  onRequestClose={[Function]}
                                  panResponderThreshold={4}
                                  scrollHorizontal={false}
                                  scrollOffset={0}
                                  scrollOffsetMax={0}
                                  scrollTo={null}
                                  statusBarTranslucent={false}
                                  supportedOrientations={
                                    [
                                      "portrait",
                                      "landscape",
                                    ]
                                  }
                                  swipeThreshold={100}
                                  transparent={true}
                                  visible={true}
                                >
                                  <View
                                    accessibilityState={
                                      {
                                        "busy": undefined,
                                        "checked": undefined,
                                        "disabled": undefined,
                                        "expanded": undefined,
                                        "selected": undefined,
                                      }
                                    }
                                    accessible={true}
                                    collapsable={false}
                                    focusable={true}
                                    onClick={[Function]}
                                    onResponderGrant={[Function]}
                                    onResponderMove={[Function]}
                                    onResponderRelease={[Function]}
                                    onResponderTerminate={[Function]}
                                    onResponderTerminationRequest={[Function]}
                                    onStartShouldSetResponder={[Function]}
                                    style={
                                      {
                                        "backgroundColor": "black",
                                        "bottom": 0,
                                        "height": 1334,
                                        "left": 0,
                                        "opacity": 0,
                                        "position": "absolute",
                                        "right": 0,
                                        "top": 0,
                                        "width": 750,
                                      }
                                    }
                                  />
                                  <View
                                    collapsable={false}
                                    deviceHeight={null}
                                    deviceWidth={null}
                                    hideModalContentWhileAnimating={false}
                                    onBackdropPress={[Function]}
                                    onModalHide={[Function]}
                                    onModalWillHide={[Function]}
                                    onModalWillShow={[Function]}
                                    panResponderThreshold={4}
                                    pointerEvents="box-none"
                                    scrollHorizontal={false}
                                    scrollOffset={0}
                                    scrollOffsetMax={0}
                                    scrollTo={null}
                                    statusBarTranslucent={false}
                                    style={
                                      {
                                        "flex": 1,
                                        "justifyContent": "flex-end",
                                        "margin": 0,
                                        "transform": [
                                          {
                                            "translateY": 1334,
                                          },
                                        ],
                                      }
                                    }
                                    supportedOrientations={
                                      [
                                        "portrait",
                                        "landscape",
                                      ]
                                    }
                                    swipeThreshold={100}
                                  >
                                    <View
                                      style={
                                        {
                                          "backgroundColor": "#ffffff",
                                          "borderRadius": 10,
                                          "maxHeight": "80%",
                                          "padding": 4,
                                          "paddingTop": 4,
                                        }
                                      }
                                    >
                                      <View>
                                        <View
                                          style={
                                            {
                                              "alignItems": "center",
                                              "alignSelf": "stretch",
                                              "padding": 4,
                                            }
                                          }
                                        >
                                          <View
                                            style={
                                              {
                                                "backgroundColor": "#bbc0c566",
                                                "borderRadius": 2,
                                                "height": 4,
                                                "width": 40,
                                              }
                                            }
                                          />
                                        </View>
                                        <View
                                          style={
                                            {
                                              "backgroundColor": "#ffffff",
                                              "maxHeight": "85%",
                                              "paddingBottom": 20,
                                              "paddingHorizontal": 0,
                                            }
                                          }
                                        >
                                          <View
                                            testID="approve-network-modal"
                                          >
                                            <View
                                              style={
                                                [
                                                  {
                                                    "backgroundColor": "#ffffff",
                                                    "flexDirection": "row",
                                                    "padding": 16,
                                                  },
                                                  false,
                                                ]
                                              }
                                              testID="header"
                                            >
                                              <View
                                                style={
                                                  {
                                                    "width": undefined,
                                                  }
                                                }
                                              >
                                                <View
                                                  onLayout={[Function]}
                                                />
                                              </View>
                                              <View
                                                style={
                                                  {
                                                    "alignItems": "center",
                                                    "flex": 1,
                                                    "marginHorizontal": 16,
                                                  }
                                                }
                                              >
                                                <Text
                                                  accessibilityRole="text"
                                                  style={
                                                    {
                                                      "color": "#141618",
                                                      "fontFamily": "EuclidCircularB-Bold",
                                                      "fontSize": 18,
                                                      "fontWeight": "700",
                                                      "letterSpacing": 0,
                                                      "lineHeight": 24,
                                                    }
                                                  }
                                                >
                                                  Add custom network
                                                </Text>
                                              </View>
                                              <View
                                                style={
                                                  {
                                                    "width": undefined,
                                                  }
                                                }
                                              >
                                                <View
                                                  onLayout={[Function]}
                                                />
                                              </View>
                                            </View>
                                            <RCTScrollView
                                              collapsable={false}
                                              onGestureHandlerEvent={[Function]}
                                              onGestureHandlerStateChange={[Function]}
                                              style={
                                                {
                                                  "backgroundColor": "#ffffff",
                                                  "paddingHorizontal": 16,
                                                }
                                              }
                                            >
                                              <View>
                                                <TouchableOpacity
                                                  disabled={true}
                                                  style={
                                                    {
                                                      "alignItems": "center",
                                                      "alignSelf": "center",
                                                      "backgroundColor": "#f2f4f6",
                                                      "borderRadius": 16,
                                                      "flexDirection": "row",
                                                      "height": 32,
                                                      "marginBottom": 16,
                                                      "paddingHorizontal": 8,
                                                    }
                                                  }
                                                >
                                                  <View
                                                    style={null}
                                                  >
                                                    <View
                                                      accessibilityLabel="Cronos Mainnet"
                                                      style={
                                                        {
                                                          "alignItems": "center",
                                                          "backgroundColor": "#f2f4f6",
                                                          "borderRadius": 8,
                                                          "borderWidth": 1,
                                                          "height": 16,
                                                          "justifyContent": "center",
                                                          "overflow": "hidden",
                                                          "width": 16,
                                                        }
                                                      }
                                                      testID="network-avatar-picker"
                                                    >
                                                      <Text
                                                        accessibilityRole="text"
                                                        style={
                                                          {
                                                            "color": "#141618",
                                                            "fontFamily": "EuclidCircularB-Regular",
                                                            "fontSize": 10,
                                                            "fontWeight": "400",
                                                            "letterSpacing": 0,
                                                            "lineHeight": undefined,
                                                          }
                                                        }
                                                      >
                                                        C
                                                      </Text>
                                                    </View>
                                                  </View>
                                                  <Text
                                                    accessibilityRole="text"
                                                    numberOfLines={1}
                                                    style={
                                                      {
                                                        "color": "#141618",
                                                        "flexShrink": 1,
                                                        "fontFamily": "EuclidCircularB-Regular",
                                                        "fontSize": 14,
                                                        "fontWeight": "400",
                                                        "letterSpacing": 0,
                                                        "lineHeight": 22,
                                                        "marginHorizontal": 8,
                                                      }
                                                    }
                                                    testID="open-networks-text"
                                                  >
                                                    Cronos Mainnet
                                                  </Text>
                                                </TouchableOpacity>
                                                <Text
                                                  accessibilityRole="text"
                                                  style={
                                                    {
                                                      "color": "#141618",
                                                      "fontFamily": "EuclidCircularB-Regular",
                                                      "fontSize": 14,
                                                      "fontWeight": "400",
                                                      "letterSpacing": 0,
                                                      "lineHeight": 22,
                                                      "textAlign": "center",
                                                    }
                                                  }
                                                >
                                                  MetaMask doesn’t verify custom networks, so only approve networks you trust.
                                                   
                                                  <Text
                                                    accessibilityRole="text"
                                                    onPress={[Function]}
                                                    style={
                                                      {
                                                        "color": "#141618",
                                                        "fontFamily": "EuclidCircularB-Regular",
                                                        "fontSize": 14,
                                                        "fontWeight": "400",
                                                        "letterSpacing": 0,
                                                        "lineHeight": 22,
                                                      }
                                                    }
                                                  >
                                                    Learn more about network security risks and scams.
                                                  </Text>
                                                </Text>
                                                <RCTScrollView
                                                  collapsable={false}
                                                  nestedScrollEnabled={true}
                                                  onGestureHandlerEvent={[Function]}
                                                  onGestureHandlerStateChange={[Function]}
                                                  onLayout={[Function]}
                                                  style={
                                                    [
                                                      {
                                                        "borderColor": "#bbc0c5",
                                                        "borderRadius": 10,
                                                        "borderWidth": 1,
                                                        "marginVertical": 16,
                                                        "padding": 16,
                                                      },
                                                      undefined,
                                                    ]
                                                  }
                                                >
                                                  <View>
                                                    <Text
                                                      accessibilityRole="text"
                                                      style={
                                                        {
                                                          "color": "#141618",
                                                          "fontFamily": "EuclidCircularB-Bold",
                                                          "fontSize": 14,
                                                          "fontWeight": "700",
                                                          "letterSpacing": 0,
                                                          "lineHeight": 22,
                                                        }
                                                      }
                                                    >
                                                      Display name
                                                    </Text>
                                                    <Text
                                                      accessibilityRole="text"
                                                      style={
                                                        {
                                                          "color": "#141618",
                                                          "fontFamily": "EuclidCircularB-Regular",
                                                          "fontSize": 14,
                                                          "fontWeight": "400",
                                                          "letterSpacing": 0,
                                                          "lineHeight": 22,
                                                          "marginBottom": 8,
                                                        }
                                                      }
                                                    >
                                                      Cronos Mainnet
                                                    </Text>
                                                    <Text
                                                      accessibilityRole="text"
                                                      style={
                                                        {
                                                          "color": "#141618",
                                                          "fontFamily": "EuclidCircularB-Bold",
                                                          "fontSize": 14,
                                                          "fontWeight": "700",
                                                          "letterSpacing": 0,
                                                          "lineHeight": 22,
                                                        }
                                                      }
                                                    >
                                                      Chain ID
                                                    </Text>
                                                    <Text
                                                      accessibilityRole="text"
                                                      style={
                                                        {
                                                          "color": "#141618",
                                                          "fontFamily": "EuclidCircularB-Regular",
                                                          "fontSize": 14,
                                                          "fontWeight": "400",
                                                          "letterSpacing": 0,
                                                          "lineHeight": 22,
                                                          "marginBottom": 8,
                                                        }
                                                      }
                                                    >
                                                      25
                                                    </Text>
                                                    <Text
                                                      accessibilityRole="text"
                                                      style={
                                                        {
                                                          "color": "#141618",
                                                          "fontFamily": "EuclidCircularB-Bold",
                                                          "fontSize": 14,
                                                          "fontWeight": "700",
                                                          "letterSpacing": 0,
                                                          "lineHeight": 22,
                                                        }
                                                      }
                                                    >
                                                      Network URL
                                                    </Text>
                                                    <Text
                                                      accessibilityRole="text"
                                                      style={
                                                        {
                                                          "color": "#141618",
                                                          "fontFamily": "EuclidCircularB-Regular",
                                                          "fontSize": 14,
                                                          "fontWeight": "400",
                                                          "letterSpacing": 0,
                                                          "lineHeight": 22,
                                                          "marginBottom": 8,
                                                        }
                                                      }
                                                    >
                                                      https://evm.cronos.org
                                                    </Text>
                                                    <TouchableOpacity
                                                      activeOpacity={0.5}
                                                      onPress={[Function]}
                                                      style={
                                                        {
                                                          "alignItems": "center",
                                                          "flexDirection": "row",
                                                          "height": 24,
                                                          "justifyContent": "center",
                                                        }
                                                      }
                                                      testID="accordionheader"
                                                    >
                                                      <Text
                                                        accessibilityRole="text"
                                                        style={
                                                          {
                                                            "color": "#0376c9",
                                                            "fontFamily": "EuclidCircularB-Regular",
                                                            "fontSize": 14,
                                                            "fontWeight": "400",
                                                            "letterSpacing": 0,
                                                            "lineHeight": 22,
                                                          }
                                                        }
                                                        testID="accordionheader-title"
                                                      >
                                                        View details
                                                      </Text>
                                                      <View
                                                        style={
                                                          [
                                                            {
                                                              "marginLeft": 4,
                                                            },
                                                            {
                                                              "transform": [
                                                                {
                                                                  "rotate": "0deg",
                                                                },
                                                              ],
                                                            },
                                                          ]
                                                        }
                                                        testID="accordionheader-arrow-icon-animation"
                                                      >
                                                        <SvgMock
                                                          color="#0376c9"
                                                          height={16}
                                                          name="ArrowDown"
                                                          style={
                                                            {
                                                              "height": 16,
                                                              "width": 16,
                                                            }
                                                          }
                                                          testID="accordionheader-arrow-icon"
                                                          width={16}
                                                        />
                                                      </View>
                                                    </TouchableOpacity>
                                                  </View>
                                                </RCTScrollView>
                                              </View>
                                            </RCTScrollView>
                                            <View
                                              style={
                                                {
                                                  "backgroundColor": "#ffffff",
                                                  "flexDirection": "row",
                                                  "paddingHorizontal": 8,
                                                  "paddingVertical": 4,
                                                }
                                              }
                                              testID="bottomsheetfooter"
                                            >
                                              <TouchableOpacity
                                                accessibilityRole="button"
                                                accessible={true}
                                                activeOpacity={1}
                                                onPress={[Function]}
                                                onPressIn={[Function]}
                                                onPressOut={[Function]}
                                                style={
                                                  {
                                                    "alignItems": "center",
                                                    "alignSelf": "flex-start",
                                                    "backgroundColor": "transparent",
                                                    "borderColor": "#0376c9",
                                                    "borderRadius": 24,
                                                    "borderWidth": 1,
                                                    "flex": 1,
                                                    "flexDirection": "row",
                                                    "height": 48,
                                                    "justifyContent": "center",
                                                    "paddingHorizontal": 16,
                                                  }
                                                }
                                                testID="approve-network-cancel-button"
                                              >
                                                <Text
                                                  accessibilityRole="text"
                                                  style={
                                                    {
                                                      "color": "#0376c9",
                                                      "fontFamily": "EuclidCircularB-Regular",
                                                      "fontSize": 14,
                                                      "fontWeight": "400",
                                                      "letterSpacing": 0,
                                                      "lineHeight": 22,
                                                    }
                                                  }
                                                >
                                                  Cancel
                                                </Text>
                                              </TouchableOpacity>
                                              <TouchableOpacity
                                                accessibilityRole="button"
                                                accessible={true}
                                                activeOpacity={1}
                                                onPress={[Function]}
                                                onPressIn={[Function]}
                                                onPressOut={[Function]}
                                                style={
                                                  {
                                                    "alignItems": "center",
                                                    "alignSelf": "flex-start",
                                                    "backgroundColor": "#0376c9",
                                                    "borderRadius": 24,
                                                    "flex": 1,
                                                    "flexDirection": "row",
                                                    "height": 48,
                                                    "justifyContent": "center",
                                                    "marginLeft": 16,
                                                    "marginTop": 0,
                                                    "paddingHorizontal": 16,
                                                  }
                                                }
                                                testID="approve-network-approve-button"
                                              >
                                                <Text
                                                  accessibilityRole="text"
                                                  style={
                                                    {
                                                      "color": "#ffffff",
                                                      "fontFamily": "EuclidCircularB-Regular",
                                                      "fontSize": 14,
                                                      "fontWeight": "400",
                                                      "letterSpacing": 0,
                                                      "lineHeight": 22,
                                                    }
                                                  }
                                                >
                                                  Confirm
                                                </Text>
                                              </TouchableOpacity>
                                            </View>
                                          </View>
                                        </View>
                                      </View>
                                    </View>
                                  </View>
                                </Modal>
                                <TouchableOpacity
                                  onPress={[Function]}
                                  style={
                                    {
                                      "alignItems": "center",
                                      "flexDirection": "row",
                                      "justifyContent": "space-between",
                                      "marginVertical": 12,
                                    }
                                  }
                                >
                                  <View
                                    style={
                                      {
                                        "alignItems": "center",
                                        "flexDirection": "row",
                                      }
                                    }
                                  >
                                    <View
                                      style={
                                        {
                                          "borderRadius": 10,
                                          "height": 20,
                                          "marginRight": 20,
                                          "width": 20,
                                        }
                                      }
                                    >
                                      <View
                                        style={
                                          {
                                            "alignItems": "center",
                                            "backgroundColor": "#ffffff",
                                            "borderRadius": 12,
                                            "height": 24,
                                            "justifyContent": "center",
                                            "overflow": "hidden",
                                            "width": 24,
                                          }
                                        }
                                      >
                                        <Image
                                          onError={[Function]}
                                          resizeMode="contain"
                                          source={
                                            {
                                              "uri": "https://static.cx.metamask.io/api/v1/tokenIcons/42220/0x471ece3750da237f93b8e339c536989b8978a438.png",
                                            }
                                          }
                                          style={
                                            {
                                              "height": 24,
                                              "width": 24,
                                            }
                                          }
                                          testID="network-avatar-image"
                                        />
                                      </View>
                                    </View>
                                    <Text
                                      style={
                                        [
                                          {
                                            "color": "#141618",
                                            "fontFamily": "EuclidCircularB-Regular",
                                            "fontSize": 30,
                                            "fontWeight": "400",
                                            "marginVertical": 2,
                                          },
                                          undefined,
                                          undefined,
                                          false,
                                          undefined,
                                          undefined,
                                          undefined,
                                          undefined,
                                          undefined,
                                          undefined,
                                          undefined,
                                          undefined,
                                          undefined,
                                          undefined,
                                          undefined,
                                          undefined,
                                          undefined,
                                          undefined,
                                          undefined,
                                          undefined,
                                          undefined,
                                          undefined,
                                          undefined,
                                          undefined,
                                          undefined,
                                        ]
                                      }
                                    >
                                      Cronos Mainnet
                                    </Text>
                                  </View>
                                  <View
                                    style={
                                      {
                                        "alignItems": "center",
                                        "flexDirection": "row",
                                      }
                                    }
                                  >
                                    <Text
                                      style={
                                        [
                                          {
                                            "color": "#141618",
                                            "fontFamily": "EuclidCircularB-Regular",
                                            "fontSize": 30,
                                            "fontWeight": "400",
                                            "marginVertical": 2,
                                          },
                                          undefined,
                                          undefined,
                                          undefined,
                                          undefined,
                                          undefined,
                                          undefined,
                                          undefined,
                                          undefined,
                                          undefined,
                                          undefined,
                                          undefined,
                                          undefined,
                                          undefined,
                                          undefined,
                                          undefined,
                                          undefined,
                                          undefined,
                                          undefined,
                                          undefined,
                                          {
                                            "color": "#0376c9",
                                          },
                                          undefined,
                                          undefined,
                                          undefined,
                                          undefined,
                                        ]
                                      }
                                    >
                                      Add
                                    </Text>
                                  </View>
                                </TouchableOpacity>
                                <TouchableOpacity
                                  onPress={[Function]}
                                  style={
                                    {
                                      "alignItems": "center",
                                      "flexDirection": "row",
                                      "justifyContent": "space-between",
                                      "marginVertical": 12,
                                    }
                                  }
                                >
                                  <View
                                    style={
                                      {
                                        "alignItems": "center",
                                        "flexDirection": "row",
                                      }
                                    }
                                  >
                                    <View
                                      style={
                                        {
                                          "borderRadius": 10,
                                          "height": 20,
                                          "marginRight": 20,
                                          "width": 20,
                                        }
                                      }
                                    >
                                      <View
                                        style={
                                          {
                                            "alignItems": "center",
                                            "backgroundColor": "#ffffff",
                                            "borderRadius": 12,
                                            "height": 24,
                                            "justifyContent": "center",
                                            "overflow": "hidden",
                                            "width": 24,
                                          }
                                        }
                                      >
                                        <Image
                                          onError={[Function]}
                                          resizeMode="contain"
                                          source={
                                            {
                                              "default": {
                                                "uri": "MockImage",
                                              },
                                            }
                                          }
                                          style={
                                            {
                                              "height": 24,
                                              "width": 24,
                                            }
                                          }
                                          testID="network-avatar-image"
                                        />
                                      </View>
                                    </View>
                                    <Text
                                      style={
                                        [
                                          {
                                            "color": "#141618",
                                            "fontFamily": "EuclidCircularB-Regular",
                                            "fontSize": 30,
                                            "fontWeight": "400",
                                            "marginVertical": 2,
                                          },
                                          undefined,
                                          undefined,
                                          false,
                                          undefined,
                                          undefined,
                                          undefined,
                                          undefined,
                                          undefined,
                                          undefined,
                                          undefined,
                                          undefined,
                                          undefined,
                                          undefined,
                                          undefined,
                                          undefined,
                                          undefined,
                                          undefined,
                                          undefined,
                                          undefined,
                                          undefined,
                                          undefined,
                                          undefined,
                                          undefined,
                                          undefined,
                                        ]
                                      }
                                    >
                                      Polygon Mainnet
                                    </Text>
                                  </View>
                                  <View
                                    style={
                                      {
                                        "alignItems": "center",
                                        "flexDirection": "row",
                                      }
                                    }
                                  >
                                    <Text
                                      style={
                                        [
                                          {
                                            "color": "#141618",
                                            "fontFamily": "EuclidCircularB-Regular",
                                            "fontSize": 30,
                                            "fontWeight": "400",
                                            "marginVertical": 2,
                                          },
                                          undefined,
                                          undefined,
                                          undefined,
                                          undefined,
                                          undefined,
                                          undefined,
                                          undefined,
                                          undefined,
                                          undefined,
                                          undefined,
                                          undefined,
                                          undefined,
                                          undefined,
                                          undefined,
                                          undefined,
                                          undefined,
                                          undefined,
                                          undefined,
                                          undefined,
                                          {
                                            "color": "#0376c9",
                                          },
                                          undefined,
                                          undefined,
                                          undefined,
                                          undefined,
                                        ]
                                      }
                                    >
                                      Switch
                                    </Text>
                                  </View>
                                </TouchableOpacity>
                              </View>
                            </View>
                          </View>
                        </RCTScrollView>
                      </View>
                    </RCTSafeAreaView>
                  </View>
                </View>
              </View>
            </View>
          </View>
        </View>
      </RNSScreen>
    </RNSScreenContainer>
  </RNCSafeAreaProvider>
</View>
`;

exports[`NetworkSwitcher View renders and dismisses network modal when pressing add button 2`] = `
<View
  style={
    {
      "flex": 1,
    }
  }
>
  <RNCSafeAreaProvider
    onInsetsChange={[Function]}
    style={
      [
        {
          "flex": 1,
        },
        undefined,
      ]
    }
  >
    <View
      collapsable={false}
      pointerEvents="box-none"
      style={
        {
          "zIndex": 1,
        }
      }
    >
      <View
        accessibilityElementsHidden={false}
        importantForAccessibility="auto"
        onLayout={[Function]}
        pointerEvents="box-none"
        style={null}
      >
        <View
          collapsable={false}
          pointerEvents="box-none"
          style={
            {
              "bottom": 0,
              "left": 0,
              "opacity": 1,
              "position": "absolute",
              "right": 0,
              "top": 0,
              "zIndex": 0,
            }
          }
        >
          <View
            collapsable={false}
            style={
              {
                "backgroundColor": "#ffffff",
                "borderBottomColor": "rgb(216, 216, 216)",
                "elevation": 0,
                "flex": 1,
                "shadowColor": "transparent",
                "shadowOffset": {
                  "height": 0.5,
                  "width": 0,
                },
                "shadowOpacity": 0.85,
                "shadowRadius": 0,
              }
            }
          />
        </View>
        <View
          collapsable={false}
          pointerEvents="box-none"
          style={
            {
              "height": 64,
              "maxHeight": undefined,
              "minHeight": undefined,
              "opacity": undefined,
              "transform": undefined,
            }
          }
        >
          <View
            pointerEvents="none"
            style={
              {
                "height": 20,
              }
            }
          />
          <View
            pointerEvents="box-none"
            style={
              {
                "alignItems": "center",
                "flex": 1,
                "flexDirection": "row",
                "justifyContent": "center",
              }
            }
          >
            <View
              collapsable={false}
              pointerEvents="box-none"
              style={
                {
                  "alignItems": "flex-start",
                  "bottom": 0,
                  "justifyContent": "center",
                  "left": 0,
                  "opacity": 1,
                  "position": "absolute",
                  "top": 0,
                }
              }
            >
              <View />
            </View>
            <View
              collapsable={false}
              pointerEvents="box-none"
              style={
                {
                  "marginHorizontal": 72,
                  "opacity": 1,
                }
              }
            >
              <TouchableOpacity
                activeOpacity={1}
                onPress={[Function]}
                style={
                  {
                    "alignItems": "center",
                    "justifyContent": "center",
                  }
                }
              >
                <Text
                  accessibilityRole="text"
                  numberOfLines={1}
                  style={
                    {
                      "color": "#141618",
                      "fontFamily": "EuclidCircularB-Bold",
                      "fontSize": 14,
                      "fontWeight": "700",
                      "letterSpacing": 0,
                      "lineHeight": 22,
                    }
                  }
                >
                  Unsupported buy Network
                </Text>
                <View
                  style={
                    {
                      "alignItems": "center",
                      "flexDirection": "row",
                    }
                  }
                >
<<<<<<< HEAD
=======
                  <View
                    style={
                      [
                        {
                          "borderRadius": 100,
                          "height": 5,
                          "marginRight": 5,
                          "width": 5,
                        },
                        {
                          "backgroundColor": "#f2f3f4",
                        },
                      ]
                    }
                  />
>>>>>>> a5975687
                  <Text
                    accessibilityRole="text"
                    numberOfLines={1}
                    style={
                      {
                        "color": "#6a737d",
                        "fontFamily": "EuclidCircularB-Regular",
                        "fontSize": 12,
                        "fontWeight": "400",
                        "letterSpacing": 0,
                        "lineHeight": 20,
                      }
                    }
                  >
                    BNB Smart Chain
                  </Text>
                </View>
              </TouchableOpacity>
            </View>
            <View
              collapsable={false}
              pointerEvents="box-none"
              style={
                {
                  "alignItems": "flex-end",
                  "bottom": 0,
                  "justifyContent": "center",
                  "opacity": 1,
                  "position": "absolute",
                  "right": 0,
                  "top": 0,
                }
              }
            >
              <TouchableOpacity
                accessibilityRole="button"
                accessible={true}
                onPress={[Function]}
                style={
                  {
                    "paddingHorizontal": 18,
                    "paddingVertical": 8,
                  }
                }
              >
                <Text
                  style={
                    {
                      "color": "#0376c9",
                      "fontFamily": "EuclidCircularB-Regular",
                      "fontSize": 23.57142857142857,
                      "fontWeight": "400",
                    }
                  }
                >
                  Cancel
                </Text>
              </TouchableOpacity>
            </View>
          </View>
        </View>
      </View>
    </View>
    <RNSScreenContainer
      onLayout={[Function]}
      style={
        {
          "flex": 1,
        }
      }
    >
      <RNSScreen
        activityState={2}
        collapsable={false}
        gestureResponseDistance={
          {
            "bottom": -1,
            "end": -1,
            "start": -1,
            "top": -1,
          }
        }
        pointerEvents="box-none"
        style={
          {
            "bottom": 0,
            "left": 0,
            "position": "absolute",
            "right": 0,
            "top": 0,
          }
        }
      >
        <View
          collapsable={false}
          style={
            {
              "opacity": 1,
            }
          }
        />
        <View
          accessibilityElementsHidden={false}
          closing={false}
          gestureVelocityImpact={0.3}
          importantForAccessibility="auto"
          onClose={[Function]}
          onGestureBegin={[Function]}
          onGestureCanceled={[Function]}
          onGestureEnd={[Function]}
          onOpen={[Function]}
          onTransition={[Function]}
          pointerEvents="box-none"
          style={
            [
              {
                "overflow": undefined,
              },
              {
                "bottom": 0,
                "left": 0,
                "position": "absolute",
                "right": 0,
                "top": 0,
              },
            ]
          }
          transitionSpec={
            {
              "close": {
                "animation": "spring",
                "config": {
                  "damping": 500,
                  "mass": 3,
                  "overshootClamping": true,
                  "restDisplacementThreshold": 10,
                  "restSpeedThreshold": 10,
                  "stiffness": 1000,
                },
              },
              "open": {
                "animation": "spring",
                "config": {
                  "damping": 500,
                  "mass": 3,
                  "overshootClamping": true,
                  "restDisplacementThreshold": 10,
                  "restSpeedThreshold": 10,
                  "stiffness": 1000,
                },
              },
            }
          }
        >
          <View
            collapsable={false}
            needsOffscreenAlphaCompositing={false}
            pointerEvents="box-none"
            style={
              {
                "flex": 1,
              }
            }
          >
            <View
              collapsable={false}
              onGestureHandlerEvent={[Function]}
              onGestureHandlerStateChange={[Function]}
              style={
                {
                  "flex": 1,
                  "transform": [
                    {
                      "translateX": 0,
                    },
                    {
                      "translateX": 0,
                    },
                  ],
                }
              }
            >
              <View
                collapsable={false}
                pointerEvents="none"
                style={
                  {
                    "backgroundColor": "rgb(242, 242, 242)",
                    "bottom": 0,
                    "left": 0,
                    "position": "absolute",
                    "shadowColor": "#000",
                    "shadowOffset": {
                      "height": 1,
                      "width": -1,
                    },
                    "shadowOpacity": 0.3,
                    "shadowRadius": 5,
                    "top": 0,
                    "width": 3,
                  }
                }
              />
              <View
                style={
                  [
                    {
                      "flex": 1,
                      "overflow": "hidden",
                    },
                    [
                      {
                        "backgroundColor": "rgb(242, 242, 242)",
                      },
                      undefined,
                    ],
                  ]
                }
              >
                <View
                  style={
                    {
                      "flex": 1,
                      "flexDirection": "column-reverse",
                    }
                  }
                >
                  <View
                    style={
                      {
                        "flex": 1,
                      }
                    }
                  >
                    <RCTSafeAreaView
                      style={
                        {
                          "flex": 1,
                        }
                      }
                    >
                      <View
                        style={
                          [
                            {
                              "backgroundColor": "#ffffff",
                              "flex": 1,
                            },
                            undefined,
                          ]
                        }
                      >
                        <RCTScrollView
                          collapsable={false}
                          onGestureHandlerEvent={[Function]}
                          onGestureHandlerStateChange={[Function]}
                          refreshControl={
                            <RefreshControlMock
                              colors={
                                [
                                  "#0376c9",
                                ]
                              }
                              onRefresh={[Function]}
                              refreshing={false}
                              tintColor="#141618"
                            />
                          }
                        >
                          <RCTRefreshControl />
                          <View>
                            <View
                              style={
                                [
                                  {
                                    "flex": 1,
                                  },
                                  undefined,
                                ]
                              }
                            >
                              <View
                                style={
                                  [
                                    {
                                      "padding": 15,
                                    },
                                    undefined,
                                    undefined,
                                  ]
                                }
                              >
                                <Text
                                  style={
                                    [
                                      {
                                        "color": "#141618",
                                        "fontFamily": "EuclidCircularB-Regular",
                                        "fontSize": 30,
                                        "fontWeight": "400",
                                        "marginVertical": 2,
                                      },
                                      {
                                        "textAlign": "center",
                                      },
                                      undefined,
                                      undefined,
                                      undefined,
                                      undefined,
                                      undefined,
                                      undefined,
                                      undefined,
                                      undefined,
                                      undefined,
                                      undefined,
                                      undefined,
                                      undefined,
                                      undefined,
                                      {
                                        "fontSize": 16,
                                      },
                                      undefined,
                                      undefined,
                                      undefined,
                                      undefined,
                                      undefined,
                                      undefined,
                                      undefined,
                                      undefined,
                                      undefined,
                                    ]
                                  }
                                >
                                  To buy crypto, you'll need to switch to a supported network
                                </Text>
                                <View
                                  style={
                                    [
                                      {
                                        "marginVertical": 8,
                                      },
                                      undefined,
                                      undefined,
                                      undefined,
                                    ]
                                  }
                                />
                                <TouchableOpacity
                                  onPress={[Function]}
                                  style={
                                    {
                                      "alignItems": "center",
                                      "flexDirection": "row",
                                      "justifyContent": "space-between",
                                      "marginVertical": 12,
                                    }
                                  }
                                >
                                  <View
                                    style={
                                      {
                                        "alignItems": "center",
                                        "flexDirection": "row",
                                      }
                                    }
                                  >
                                    <View
                                      style={
                                        {
                                          "borderRadius": 10,
                                          "height": 20,
                                          "marginRight": 20,
                                          "width": 20,
                                        }
                                      }
                                    >
                                      <View
                                        style={
                                          {
                                            "alignItems": "center",
                                            "backgroundColor": "#ffffff",
                                            "borderRadius": 12,
                                            "height": 24,
                                            "justifyContent": "center",
                                            "overflow": "hidden",
                                            "width": 24,
                                          }
                                        }
                                      >
                                        <Image
                                          onError={[Function]}
                                          resizeMode="contain"
                                          source={
                                            {
                                              "uri": "MockImage",
                                            }
                                          }
                                          style={
                                            {
                                              "height": 24,
                                              "width": 24,
                                            }
                                          }
                                          testID="network-avatar-image"
                                        />
                                      </View>
                                    </View>
                                    <Text
                                      style={
                                        [
                                          {
                                            "color": "#141618",
                                            "fontFamily": "EuclidCircularB-Regular",
                                            "fontSize": 30,
                                            "fontWeight": "400",
                                            "marginVertical": 2,
                                          },
                                          undefined,
                                          undefined,
                                          {
                                            "fontFamily": "EuclidCircularB-Bold",
                                            "fontWeight": "600",
                                          },
                                          undefined,
                                          undefined,
                                          undefined,
                                          undefined,
                                          undefined,
                                          undefined,
                                          undefined,
                                          undefined,
                                          undefined,
                                          undefined,
                                          undefined,
                                          undefined,
                                          undefined,
                                          undefined,
                                          undefined,
                                          undefined,
                                          undefined,
                                          undefined,
                                          undefined,
                                          undefined,
                                          undefined,
                                        ]
                                      }
                                    >
                                      Ethereum Main Network
                                    </Text>
                                  </View>
                                  <View
                                    style={
                                      {
                                        "alignItems": "center",
                                        "flexDirection": "row",
                                      }
                                    }
                                  >
                                    <Text
                                      style={
                                        [
                                          {
                                            "color": "#141618",
                                            "fontFamily": "EuclidCircularB-Regular",
                                            "fontSize": 30,
                                            "fontWeight": "400",
                                            "marginVertical": 2,
                                          },
                                          undefined,
                                          undefined,
                                          undefined,
                                          undefined,
                                          undefined,
                                          undefined,
                                          undefined,
                                          undefined,
                                          undefined,
                                          undefined,
                                          undefined,
                                          undefined,
                                          undefined,
                                          undefined,
                                          undefined,
                                          undefined,
                                          undefined,
                                          undefined,
                                          undefined,
                                          {
                                            "color": "#0376c9",
                                          },
                                          undefined,
                                          undefined,
                                          undefined,
                                          undefined,
                                        ]
                                      }
                                    >
                                      Switch
                                    </Text>
                                  </View>
                                </TouchableOpacity>
                                <TouchableOpacity
                                  onPress={[Function]}
                                  style={
                                    {
                                      "alignItems": "center",
                                      "flexDirection": "row",
                                      "justifyContent": "space-between",
                                      "marginVertical": 12,
                                    }
                                  }
                                >
                                  <View
                                    style={
                                      {
                                        "alignItems": "center",
                                        "flexDirection": "row",
                                      }
                                    }
                                  >
                                    <View
                                      style={
                                        {
                                          "borderRadius": 10,
                                          "height": 20,
                                          "marginRight": 20,
                                          "width": 20,
                                        }
                                      }
                                    >
                                      <View
                                        style={
                                          {
                                            "alignItems": "center",
                                            "backgroundColor": "#ffffff",
                                            "borderRadius": 12,
                                            "height": 24,
                                            "justifyContent": "center",
                                            "overflow": "hidden",
                                            "width": 24,
                                          }
                                        }
                                      >
                                        <Image
                                          onError={[Function]}
                                          resizeMode="contain"
                                          source={
                                            {
                                              "uri": "MockImage",
                                            }
                                          }
                                          style={
                                            {
                                              "height": 24,
                                              "width": 24,
                                            }
                                          }
                                          testID="network-avatar-image"
                                        />
                                      </View>
                                    </View>
                                    <Text
                                      style={
                                        [
                                          {
                                            "color": "#141618",
                                            "fontFamily": "EuclidCircularB-Regular",
                                            "fontSize": 30,
                                            "fontWeight": "400",
                                            "marginVertical": 2,
                                          },
                                          undefined,
                                          undefined,
                                          {
                                            "fontFamily": "EuclidCircularB-Bold",
                                            "fontWeight": "600",
                                          },
                                          undefined,
                                          undefined,
                                          undefined,
                                          undefined,
                                          undefined,
                                          undefined,
                                          undefined,
                                          undefined,
                                          undefined,
                                          undefined,
                                          undefined,
                                          undefined,
                                          undefined,
                                          undefined,
                                          undefined,
                                          undefined,
                                          undefined,
                                          undefined,
                                          undefined,
                                          undefined,
                                          undefined,
                                        ]
                                      }
                                    >
                                      Linea Main Network
                                    </Text>
                                  </View>
                                  <View
                                    style={
                                      {
                                        "alignItems": "center",
                                        "flexDirection": "row",
                                      }
                                    }
                                  >
                                    <Text
                                      style={
                                        [
                                          {
                                            "color": "#141618",
                                            "fontFamily": "EuclidCircularB-Regular",
                                            "fontSize": 30,
                                            "fontWeight": "400",
                                            "marginVertical": 2,
                                          },
                                          undefined,
                                          undefined,
                                          undefined,
                                          undefined,
                                          undefined,
                                          undefined,
                                          undefined,
                                          undefined,
                                          undefined,
                                          undefined,
                                          undefined,
                                          undefined,
                                          undefined,
                                          undefined,
                                          undefined,
                                          undefined,
                                          undefined,
                                          undefined,
                                          undefined,
                                          {
                                            "color": "#0376c9",
                                          },
                                          undefined,
                                          undefined,
                                          undefined,
                                          undefined,
                                        ]
                                      }
                                    >
                                      Switch
                                    </Text>
                                  </View>
                                </TouchableOpacity>
                                <TouchableOpacity
                                  onPress={[Function]}
                                  style={
                                    {
                                      "alignItems": "center",
                                      "flexDirection": "row",
                                      "justifyContent": "space-between",
                                      "marginVertical": 12,
                                    }
                                  }
                                >
                                  <View
                                    style={
                                      {
                                        "alignItems": "center",
                                        "flexDirection": "row",
                                      }
                                    }
                                  >
                                    <View
                                      style={
                                        {
                                          "borderRadius": 10,
                                          "height": 20,
                                          "marginRight": 20,
                                          "width": 20,
                                        }
                                      }
                                    >
                                      <View
                                        style={
                                          {
                                            "alignItems": "center",
                                            "backgroundColor": "#ffffff",
                                            "borderRadius": 12,
                                            "height": 24,
                                            "justifyContent": "center",
                                            "overflow": "hidden",
                                            "width": 24,
                                          }
                                        }
                                      >
                                        <Image
                                          onError={[Function]}
                                          resizeMode="contain"
                                          source={
                                            {
                                              "uri": "https://static.cx.metamask.io/api/v1/tokenIcons/42220/0x471ece3750da237f93b8e339c536989b8978a438.png",
                                            }
                                          }
                                          style={
                                            {
                                              "height": 24,
                                              "width": 24,
                                            }
                                          }
                                          testID="network-avatar-image"
                                        />
                                      </View>
                                    </View>
                                    <Text
                                      style={
                                        [
                                          {
                                            "color": "#141618",
                                            "fontFamily": "EuclidCircularB-Regular",
                                            "fontSize": 30,
                                            "fontWeight": "400",
                                            "marginVertical": 2,
                                          },
                                          undefined,
                                          undefined,
                                          false,
                                          undefined,
                                          undefined,
                                          undefined,
                                          undefined,
                                          undefined,
                                          undefined,
                                          undefined,
                                          undefined,
                                          undefined,
                                          undefined,
                                          undefined,
                                          undefined,
                                          undefined,
                                          undefined,
                                          undefined,
                                          undefined,
                                          undefined,
                                          undefined,
                                          undefined,
                                          undefined,
                                          undefined,
                                        ]
                                      }
                                    >
                                      Cronos Mainnet
                                    </Text>
                                  </View>
                                  <View
                                    style={
                                      {
                                        "alignItems": "center",
                                        "flexDirection": "row",
                                      }
                                    }
                                  >
                                    <Text
                                      style={
                                        [
                                          {
                                            "color": "#141618",
                                            "fontFamily": "EuclidCircularB-Regular",
                                            "fontSize": 30,
                                            "fontWeight": "400",
                                            "marginVertical": 2,
                                          },
                                          undefined,
                                          undefined,
                                          undefined,
                                          undefined,
                                          undefined,
                                          undefined,
                                          undefined,
                                          undefined,
                                          undefined,
                                          undefined,
                                          undefined,
                                          undefined,
                                          undefined,
                                          undefined,
                                          undefined,
                                          undefined,
                                          undefined,
                                          undefined,
                                          undefined,
                                          {
                                            "color": "#0376c9",
                                          },
                                          undefined,
                                          undefined,
                                          undefined,
                                          undefined,
                                        ]
                                      }
                                    >
                                      Add
                                    </Text>
                                  </View>
                                </TouchableOpacity>
                                <TouchableOpacity
                                  onPress={[Function]}
                                  style={
                                    {
                                      "alignItems": "center",
                                      "flexDirection": "row",
                                      "justifyContent": "space-between",
                                      "marginVertical": 12,
                                    }
                                  }
                                >
                                  <View
                                    style={
                                      {
                                        "alignItems": "center",
                                        "flexDirection": "row",
                                      }
                                    }
                                  >
                                    <View
                                      style={
                                        {
                                          "borderRadius": 10,
                                          "height": 20,
                                          "marginRight": 20,
                                          "width": 20,
                                        }
                                      }
                                    >
                                      <View
                                        style={
                                          {
                                            "alignItems": "center",
                                            "backgroundColor": "#ffffff",
                                            "borderRadius": 12,
                                            "height": 24,
                                            "justifyContent": "center",
                                            "overflow": "hidden",
                                            "width": 24,
                                          }
                                        }
                                      >
                                        <Image
                                          onError={[Function]}
                                          resizeMode="contain"
                                          source={
                                            {
                                              "default": {
                                                "uri": "MockImage",
                                              },
                                            }
                                          }
                                          style={
                                            {
                                              "height": 24,
                                              "width": 24,
                                            }
                                          }
                                          testID="network-avatar-image"
                                        />
                                      </View>
                                    </View>
                                    <Text
                                      style={
                                        [
                                          {
                                            "color": "#141618",
                                            "fontFamily": "EuclidCircularB-Regular",
                                            "fontSize": 30,
                                            "fontWeight": "400",
                                            "marginVertical": 2,
                                          },
                                          undefined,
                                          undefined,
                                          false,
                                          undefined,
                                          undefined,
                                          undefined,
                                          undefined,
                                          undefined,
                                          undefined,
                                          undefined,
                                          undefined,
                                          undefined,
                                          undefined,
                                          undefined,
                                          undefined,
                                          undefined,
                                          undefined,
                                          undefined,
                                          undefined,
                                          undefined,
                                          undefined,
                                          undefined,
                                          undefined,
                                          undefined,
                                        ]
                                      }
                                    >
                                      Polygon Mainnet
                                    </Text>
                                  </View>
                                  <View
                                    style={
                                      {
                                        "alignItems": "center",
                                        "flexDirection": "row",
                                      }
                                    }
                                  >
                                    <Text
                                      style={
                                        [
                                          {
                                            "color": "#141618",
                                            "fontFamily": "EuclidCircularB-Regular",
                                            "fontSize": 30,
                                            "fontWeight": "400",
                                            "marginVertical": 2,
                                          },
                                          undefined,
                                          undefined,
                                          undefined,
                                          undefined,
                                          undefined,
                                          undefined,
                                          undefined,
                                          undefined,
                                          undefined,
                                          undefined,
                                          undefined,
                                          undefined,
                                          undefined,
                                          undefined,
                                          undefined,
                                          undefined,
                                          undefined,
                                          undefined,
                                          undefined,
                                          {
                                            "color": "#0376c9",
                                          },
                                          undefined,
                                          undefined,
                                          undefined,
                                          undefined,
                                        ]
                                      }
                                    >
                                      Switch
                                    </Text>
                                  </View>
                                </TouchableOpacity>
                              </View>
                            </View>
                          </View>
                        </RCTScrollView>
                      </View>
                    </RCTSafeAreaView>
                  </View>
                </View>
              </View>
            </View>
          </View>
        </View>
      </RNSScreen>
    </RNSScreenContainer>
  </RNCSafeAreaProvider>
</View>
`;

exports[`NetworkSwitcher View renders correctly 1`] = `
<View
  style={
    {
      "flex": 1,
    }
  }
>
  <RNCSafeAreaProvider
    onInsetsChange={[Function]}
    style={
      [
        {
          "flex": 1,
        },
        undefined,
      ]
    }
  >
    <View
      collapsable={false}
      pointerEvents="box-none"
      style={
        {
          "zIndex": 1,
        }
      }
    >
      <View
        accessibilityElementsHidden={false}
        importantForAccessibility="auto"
        onLayout={[Function]}
        pointerEvents="box-none"
        style={null}
      >
        <View
          collapsable={false}
          pointerEvents="box-none"
          style={
            {
              "bottom": 0,
              "left": 0,
              "opacity": 1,
              "position": "absolute",
              "right": 0,
              "top": 0,
              "zIndex": 0,
            }
          }
        >
          <View
            collapsable={false}
            style={
              {
                "backgroundColor": "#ffffff",
                "borderBottomColor": "rgb(216, 216, 216)",
                "elevation": 0,
                "flex": 1,
                "shadowColor": "transparent",
                "shadowOffset": {
                  "height": 0.5,
                  "width": 0,
                },
                "shadowOpacity": 0.85,
                "shadowRadius": 0,
              }
            }
          />
        </View>
        <View
          collapsable={false}
          pointerEvents="box-none"
          style={
            {
              "height": 64,
              "maxHeight": undefined,
              "minHeight": undefined,
              "opacity": undefined,
              "transform": undefined,
            }
          }
        >
          <View
            pointerEvents="none"
            style={
              {
                "height": 20,
              }
            }
          />
          <View
            pointerEvents="box-none"
            style={
              {
                "alignItems": "center",
                "flex": 1,
                "flexDirection": "row",
                "justifyContent": "center",
              }
            }
          >
            <View
              collapsable={false}
              pointerEvents="box-none"
              style={
                {
                  "alignItems": "flex-start",
                  "bottom": 0,
                  "justifyContent": "center",
                  "left": 0,
                  "opacity": 1,
                  "position": "absolute",
                  "top": 0,
                }
              }
            >
              <View />
            </View>
            <View
              collapsable={false}
              pointerEvents="box-none"
              style={
                {
                  "marginHorizontal": 72,
                  "opacity": 1,
                }
              }
            >
              <TouchableOpacity
                activeOpacity={1}
                onPress={[Function]}
                style={
                  {
                    "alignItems": "center",
                    "justifyContent": "center",
                  }
                }
              >
                <Text
                  accessibilityRole="text"
                  numberOfLines={1}
                  style={
                    {
                      "color": "#141618",
                      "fontFamily": "EuclidCircularB-Bold",
                      "fontSize": 14,
                      "fontWeight": "700",
                      "letterSpacing": 0,
                      "lineHeight": 22,
                    }
                  }
                >
                  Unsupported buy Network
                </Text>
                <View
                  style={
                    {
                      "alignItems": "center",
                      "flexDirection": "row",
                    }
                  }
                >
<<<<<<< HEAD
=======
                  <View
                    style={
                      [
                        {
                          "borderRadius": 100,
                          "height": 5,
                          "marginRight": 5,
                          "width": 5,
                        },
                        {
                          "backgroundColor": "#f2f3f4",
                        },
                      ]
                    }
                  />
>>>>>>> a5975687
                  <Text
                    accessibilityRole="text"
                    numberOfLines={1}
                    style={
                      {
                        "color": "#6a737d",
                        "fontFamily": "EuclidCircularB-Regular",
                        "fontSize": 12,
                        "fontWeight": "400",
                        "letterSpacing": 0,
                        "lineHeight": 20,
                      }
                    }
                  >
                    BNB Smart Chain
                  </Text>
                </View>
              </TouchableOpacity>
            </View>
            <View
              collapsable={false}
              pointerEvents="box-none"
              style={
                {
                  "alignItems": "flex-end",
                  "bottom": 0,
                  "justifyContent": "center",
                  "opacity": 1,
                  "position": "absolute",
                  "right": 0,
                  "top": 0,
                }
              }
            >
              <TouchableOpacity
                accessibilityRole="button"
                accessible={true}
                onPress={[Function]}
                style={
                  {
                    "paddingHorizontal": 18,
                    "paddingVertical": 8,
                  }
                }
              >
                <Text
                  style={
                    {
                      "color": "#0376c9",
                      "fontFamily": "EuclidCircularB-Regular",
                      "fontSize": 23.57142857142857,
                      "fontWeight": "400",
                    }
                  }
                >
                  Cancel
                </Text>
              </TouchableOpacity>
            </View>
          </View>
        </View>
      </View>
    </View>
    <RNSScreenContainer
      onLayout={[Function]}
      style={
        {
          "flex": 1,
        }
      }
    >
      <RNSScreen
        activityState={2}
        collapsable={false}
        gestureResponseDistance={
          {
            "bottom": -1,
            "end": -1,
            "start": -1,
            "top": -1,
          }
        }
        pointerEvents="box-none"
        style={
          {
            "bottom": 0,
            "left": 0,
            "position": "absolute",
            "right": 0,
            "top": 0,
          }
        }
      >
        <View
          collapsable={false}
          style={
            {
              "opacity": 1,
            }
          }
        />
        <View
          accessibilityElementsHidden={false}
          closing={false}
          gestureVelocityImpact={0.3}
          importantForAccessibility="auto"
          onClose={[Function]}
          onGestureBegin={[Function]}
          onGestureCanceled={[Function]}
          onGestureEnd={[Function]}
          onOpen={[Function]}
          onTransition={[Function]}
          pointerEvents="box-none"
          style={
            [
              {
                "overflow": undefined,
              },
              {
                "bottom": 0,
                "left": 0,
                "position": "absolute",
                "right": 0,
                "top": 0,
              },
            ]
          }
          transitionSpec={
            {
              "close": {
                "animation": "spring",
                "config": {
                  "damping": 500,
                  "mass": 3,
                  "overshootClamping": true,
                  "restDisplacementThreshold": 10,
                  "restSpeedThreshold": 10,
                  "stiffness": 1000,
                },
              },
              "open": {
                "animation": "spring",
                "config": {
                  "damping": 500,
                  "mass": 3,
                  "overshootClamping": true,
                  "restDisplacementThreshold": 10,
                  "restSpeedThreshold": 10,
                  "stiffness": 1000,
                },
              },
            }
          }
        >
          <View
            collapsable={false}
            needsOffscreenAlphaCompositing={false}
            pointerEvents="box-none"
            style={
              {
                "flex": 1,
              }
            }
          >
            <View
              collapsable={false}
              onGestureHandlerEvent={[Function]}
              onGestureHandlerStateChange={[Function]}
              style={
                {
                  "flex": 1,
                  "transform": [
                    {
                      "translateX": 0,
                    },
                    {
                      "translateX": 0,
                    },
                  ],
                }
              }
            >
              <View
                collapsable={false}
                pointerEvents="none"
                style={
                  {
                    "backgroundColor": "rgb(242, 242, 242)",
                    "bottom": 0,
                    "left": 0,
                    "position": "absolute",
                    "shadowColor": "#000",
                    "shadowOffset": {
                      "height": 1,
                      "width": -1,
                    },
                    "shadowOpacity": 0.3,
                    "shadowRadius": 5,
                    "top": 0,
                    "width": 3,
                  }
                }
              />
              <View
                style={
                  [
                    {
                      "flex": 1,
                      "overflow": "hidden",
                    },
                    [
                      {
                        "backgroundColor": "rgb(242, 242, 242)",
                      },
                      undefined,
                    ],
                  ]
                }
              >
                <View
                  style={
                    {
                      "flex": 1,
                      "flexDirection": "column-reverse",
                    }
                  }
                >
                  <View
                    style={
                      {
                        "flex": 1,
                      }
                    }
                  >
                    <RCTSafeAreaView
                      style={
                        {
                          "flex": 1,
                        }
                      }
                    >
                      <View
                        style={
                          [
                            {
                              "backgroundColor": "#ffffff",
                              "flex": 1,
                            },
                            undefined,
                          ]
                        }
                      >
                        <RCTScrollView
                          collapsable={false}
                          onGestureHandlerEvent={[Function]}
                          onGestureHandlerStateChange={[Function]}
                          refreshControl={
                            <RefreshControlMock
                              colors={
                                [
                                  "#0376c9",
                                ]
                              }
                              onRefresh={[Function]}
                              refreshing={false}
                              tintColor="#141618"
                            />
                          }
                        >
                          <RCTRefreshControl />
                          <View>
                            <View
                              style={
                                [
                                  {
                                    "flex": 1,
                                  },
                                  undefined,
                                ]
                              }
                            >
                              <View
                                style={
                                  [
                                    {
                                      "padding": 15,
                                    },
                                    undefined,
                                    undefined,
                                  ]
                                }
                              >
                                <Text
                                  style={
                                    [
                                      {
                                        "color": "#141618",
                                        "fontFamily": "EuclidCircularB-Regular",
                                        "fontSize": 30,
                                        "fontWeight": "400",
                                        "marginVertical": 2,
                                      },
                                      {
                                        "textAlign": "center",
                                      },
                                      undefined,
                                      undefined,
                                      undefined,
                                      undefined,
                                      undefined,
                                      undefined,
                                      undefined,
                                      undefined,
                                      undefined,
                                      undefined,
                                      undefined,
                                      undefined,
                                      undefined,
                                      {
                                        "fontSize": 16,
                                      },
                                      undefined,
                                      undefined,
                                      undefined,
                                      undefined,
                                      undefined,
                                      undefined,
                                      undefined,
                                      undefined,
                                      undefined,
                                    ]
                                  }
                                >
                                  To buy crypto, you'll need to switch to a supported network
                                </Text>
                                <View
                                  style={
                                    [
                                      {
                                        "marginVertical": 8,
                                      },
                                      undefined,
                                      undefined,
                                      undefined,
                                    ]
                                  }
                                />
                                <TouchableOpacity
                                  onPress={[Function]}
                                  style={
                                    {
                                      "alignItems": "center",
                                      "flexDirection": "row",
                                      "justifyContent": "space-between",
                                      "marginVertical": 12,
                                    }
                                  }
                                >
                                  <View
                                    style={
                                      {
                                        "alignItems": "center",
                                        "flexDirection": "row",
                                      }
                                    }
                                  >
                                    <View
                                      style={
                                        {
                                          "borderRadius": 10,
                                          "height": 20,
                                          "marginRight": 20,
                                          "width": 20,
                                        }
                                      }
                                    >
                                      <View
                                        style={
                                          {
                                            "alignItems": "center",
                                            "backgroundColor": "#ffffff",
                                            "borderRadius": 12,
                                            "height": 24,
                                            "justifyContent": "center",
                                            "overflow": "hidden",
                                            "width": 24,
                                          }
                                        }
                                      >
                                        <Image
                                          onError={[Function]}
                                          resizeMode="contain"
                                          source={
                                            {
                                              "uri": "MockImage",
                                            }
                                          }
                                          style={
                                            {
                                              "height": 24,
                                              "width": 24,
                                            }
                                          }
                                          testID="network-avatar-image"
                                        />
                                      </View>
                                    </View>
                                    <Text
                                      style={
                                        [
                                          {
                                            "color": "#141618",
                                            "fontFamily": "EuclidCircularB-Regular",
                                            "fontSize": 30,
                                            "fontWeight": "400",
                                            "marginVertical": 2,
                                          },
                                          undefined,
                                          undefined,
                                          {
                                            "fontFamily": "EuclidCircularB-Bold",
                                            "fontWeight": "600",
                                          },
                                          undefined,
                                          undefined,
                                          undefined,
                                          undefined,
                                          undefined,
                                          undefined,
                                          undefined,
                                          undefined,
                                          undefined,
                                          undefined,
                                          undefined,
                                          undefined,
                                          undefined,
                                          undefined,
                                          undefined,
                                          undefined,
                                          undefined,
                                          undefined,
                                          undefined,
                                          undefined,
                                          undefined,
                                        ]
                                      }
                                    >
                                      Ethereum Main Network
                                    </Text>
                                  </View>
                                  <View
                                    style={
                                      {
                                        "alignItems": "center",
                                        "flexDirection": "row",
                                      }
                                    }
                                  >
                                    <Text
                                      style={
                                        [
                                          {
                                            "color": "#141618",
                                            "fontFamily": "EuclidCircularB-Regular",
                                            "fontSize": 30,
                                            "fontWeight": "400",
                                            "marginVertical": 2,
                                          },
                                          undefined,
                                          undefined,
                                          undefined,
                                          undefined,
                                          undefined,
                                          undefined,
                                          undefined,
                                          undefined,
                                          undefined,
                                          undefined,
                                          undefined,
                                          undefined,
                                          undefined,
                                          undefined,
                                          undefined,
                                          undefined,
                                          undefined,
                                          undefined,
                                          undefined,
                                          {
                                            "color": "#0376c9",
                                          },
                                          undefined,
                                          undefined,
                                          undefined,
                                          undefined,
                                        ]
                                      }
                                    >
                                      Switch
                                    </Text>
                                  </View>
                                </TouchableOpacity>
                                <TouchableOpacity
                                  onPress={[Function]}
                                  style={
                                    {
                                      "alignItems": "center",
                                      "flexDirection": "row",
                                      "justifyContent": "space-between",
                                      "marginVertical": 12,
                                    }
                                  }
                                >
                                  <View
                                    style={
                                      {
                                        "alignItems": "center",
                                        "flexDirection": "row",
                                      }
                                    }
                                  >
                                    <View
                                      style={
                                        {
                                          "borderRadius": 10,
                                          "height": 20,
                                          "marginRight": 20,
                                          "width": 20,
                                        }
                                      }
                                    >
                                      <View
                                        style={
                                          {
                                            "alignItems": "center",
                                            "backgroundColor": "#ffffff",
                                            "borderRadius": 12,
                                            "height": 24,
                                            "justifyContent": "center",
                                            "overflow": "hidden",
                                            "width": 24,
                                          }
                                        }
                                      >
                                        <Image
                                          onError={[Function]}
                                          resizeMode="contain"
                                          source={
                                            {
                                              "uri": "MockImage",
                                            }
                                          }
                                          style={
                                            {
                                              "height": 24,
                                              "width": 24,
                                            }
                                          }
                                          testID="network-avatar-image"
                                        />
                                      </View>
                                    </View>
                                    <Text
                                      style={
                                        [
                                          {
                                            "color": "#141618",
                                            "fontFamily": "EuclidCircularB-Regular",
                                            "fontSize": 30,
                                            "fontWeight": "400",
                                            "marginVertical": 2,
                                          },
                                          undefined,
                                          undefined,
                                          {
                                            "fontFamily": "EuclidCircularB-Bold",
                                            "fontWeight": "600",
                                          },
                                          undefined,
                                          undefined,
                                          undefined,
                                          undefined,
                                          undefined,
                                          undefined,
                                          undefined,
                                          undefined,
                                          undefined,
                                          undefined,
                                          undefined,
                                          undefined,
                                          undefined,
                                          undefined,
                                          undefined,
                                          undefined,
                                          undefined,
                                          undefined,
                                          undefined,
                                          undefined,
                                          undefined,
                                        ]
                                      }
                                    >
                                      Linea Main Network
                                    </Text>
                                  </View>
                                  <View
                                    style={
                                      {
                                        "alignItems": "center",
                                        "flexDirection": "row",
                                      }
                                    }
                                  >
                                    <Text
                                      style={
                                        [
                                          {
                                            "color": "#141618",
                                            "fontFamily": "EuclidCircularB-Regular",
                                            "fontSize": 30,
                                            "fontWeight": "400",
                                            "marginVertical": 2,
                                          },
                                          undefined,
                                          undefined,
                                          undefined,
                                          undefined,
                                          undefined,
                                          undefined,
                                          undefined,
                                          undefined,
                                          undefined,
                                          undefined,
                                          undefined,
                                          undefined,
                                          undefined,
                                          undefined,
                                          undefined,
                                          undefined,
                                          undefined,
                                          undefined,
                                          undefined,
                                          {
                                            "color": "#0376c9",
                                          },
                                          undefined,
                                          undefined,
                                          undefined,
                                          undefined,
                                        ]
                                      }
                                    >
                                      Switch
                                    </Text>
                                  </View>
                                </TouchableOpacity>
                                <TouchableOpacity
                                  onPress={[Function]}
                                  style={
                                    {
                                      "alignItems": "center",
                                      "flexDirection": "row",
                                      "justifyContent": "space-between",
                                      "marginVertical": 12,
                                    }
                                  }
                                >
                                  <View
                                    style={
                                      {
                                        "alignItems": "center",
                                        "flexDirection": "row",
                                      }
                                    }
                                  >
                                    <View
                                      style={
                                        {
                                          "borderRadius": 10,
                                          "height": 20,
                                          "marginRight": 20,
                                          "width": 20,
                                        }
                                      }
                                    >
                                      <View
                                        style={
                                          {
                                            "alignItems": "center",
                                            "backgroundColor": "#ffffff",
                                            "borderRadius": 12,
                                            "height": 24,
                                            "justifyContent": "center",
                                            "overflow": "hidden",
                                            "width": 24,
                                          }
                                        }
                                      >
                                        <Image
                                          onError={[Function]}
                                          resizeMode="contain"
                                          source={
                                            {
                                              "uri": "https://static.cx.metamask.io/api/v1/tokenIcons/42220/0x471ece3750da237f93b8e339c536989b8978a438.png",
                                            }
                                          }
                                          style={
                                            {
                                              "height": 24,
                                              "width": 24,
                                            }
                                          }
                                          testID="network-avatar-image"
                                        />
                                      </View>
                                    </View>
                                    <Text
                                      style={
                                        [
                                          {
                                            "color": "#141618",
                                            "fontFamily": "EuclidCircularB-Regular",
                                            "fontSize": 30,
                                            "fontWeight": "400",
                                            "marginVertical": 2,
                                          },
                                          undefined,
                                          undefined,
                                          false,
                                          undefined,
                                          undefined,
                                          undefined,
                                          undefined,
                                          undefined,
                                          undefined,
                                          undefined,
                                          undefined,
                                          undefined,
                                          undefined,
                                          undefined,
                                          undefined,
                                          undefined,
                                          undefined,
                                          undefined,
                                          undefined,
                                          undefined,
                                          undefined,
                                          undefined,
                                          undefined,
                                          undefined,
                                        ]
                                      }
                                    >
                                      Cronos Mainnet
                                    </Text>
                                  </View>
                                  <View
                                    style={
                                      {
                                        "alignItems": "center",
                                        "flexDirection": "row",
                                      }
                                    }
                                  >
                                    <Text
                                      style={
                                        [
                                          {
                                            "color": "#141618",
                                            "fontFamily": "EuclidCircularB-Regular",
                                            "fontSize": 30,
                                            "fontWeight": "400",
                                            "marginVertical": 2,
                                          },
                                          undefined,
                                          undefined,
                                          undefined,
                                          undefined,
                                          undefined,
                                          undefined,
                                          undefined,
                                          undefined,
                                          undefined,
                                          undefined,
                                          undefined,
                                          undefined,
                                          undefined,
                                          undefined,
                                          undefined,
                                          undefined,
                                          undefined,
                                          undefined,
                                          undefined,
                                          {
                                            "color": "#0376c9",
                                          },
                                          undefined,
                                          undefined,
                                          undefined,
                                          undefined,
                                        ]
                                      }
                                    >
                                      Add
                                    </Text>
                                  </View>
                                </TouchableOpacity>
                                <TouchableOpacity
                                  onPress={[Function]}
                                  style={
                                    {
                                      "alignItems": "center",
                                      "flexDirection": "row",
                                      "justifyContent": "space-between",
                                      "marginVertical": 12,
                                    }
                                  }
                                >
                                  <View
                                    style={
                                      {
                                        "alignItems": "center",
                                        "flexDirection": "row",
                                      }
                                    }
                                  >
                                    <View
                                      style={
                                        {
                                          "borderRadius": 10,
                                          "height": 20,
                                          "marginRight": 20,
                                          "width": 20,
                                        }
                                      }
                                    >
                                      <View
                                        style={
                                          {
                                            "alignItems": "center",
                                            "backgroundColor": "#ffffff",
                                            "borderRadius": 12,
                                            "height": 24,
                                            "justifyContent": "center",
                                            "overflow": "hidden",
                                            "width": 24,
                                          }
                                        }
                                      >
                                        <Image
                                          onError={[Function]}
                                          resizeMode="contain"
                                          source={
                                            {
                                              "default": {
                                                "uri": "MockImage",
                                              },
                                            }
                                          }
                                          style={
                                            {
                                              "height": 24,
                                              "width": 24,
                                            }
                                          }
                                          testID="network-avatar-image"
                                        />
                                      </View>
                                    </View>
                                    <Text
                                      style={
                                        [
                                          {
                                            "color": "#141618",
                                            "fontFamily": "EuclidCircularB-Regular",
                                            "fontSize": 30,
                                            "fontWeight": "400",
                                            "marginVertical": 2,
                                          },
                                          undefined,
                                          undefined,
                                          false,
                                          undefined,
                                          undefined,
                                          undefined,
                                          undefined,
                                          undefined,
                                          undefined,
                                          undefined,
                                          undefined,
                                          undefined,
                                          undefined,
                                          undefined,
                                          undefined,
                                          undefined,
                                          undefined,
                                          undefined,
                                          undefined,
                                          undefined,
                                          undefined,
                                          undefined,
                                          undefined,
                                          undefined,
                                        ]
                                      }
                                    >
                                      Polygon Mainnet
                                    </Text>
                                  </View>
                                  <View
                                    style={
                                      {
                                        "alignItems": "center",
                                        "flexDirection": "row",
                                      }
                                    }
                                  >
                                    <Text
                                      style={
                                        [
                                          {
                                            "color": "#141618",
                                            "fontFamily": "EuclidCircularB-Regular",
                                            "fontSize": 30,
                                            "fontWeight": "400",
                                            "marginVertical": 2,
                                          },
                                          undefined,
                                          undefined,
                                          undefined,
                                          undefined,
                                          undefined,
                                          undefined,
                                          undefined,
                                          undefined,
                                          undefined,
                                          undefined,
                                          undefined,
                                          undefined,
                                          undefined,
                                          undefined,
                                          undefined,
                                          undefined,
                                          undefined,
                                          undefined,
                                          undefined,
                                          {
                                            "color": "#0376c9",
                                          },
                                          undefined,
                                          undefined,
                                          undefined,
                                          undefined,
                                        ]
                                      }
                                    >
                                      Switch
                                    </Text>
                                  </View>
                                </TouchableOpacity>
                              </View>
                            </View>
                          </View>
                        </RCTScrollView>
                      </View>
                    </RCTSafeAreaView>
                  </View>
                </View>
              </View>
            </View>
          </View>
        </View>
      </RNSScreen>
    </RNSScreenContainer>
  </RNCSafeAreaProvider>
</View>
`;

exports[`NetworkSwitcher View renders correctly 2`] = `
<View
  style={
    {
      "flex": 1,
    }
  }
>
  <RNCSafeAreaProvider
    onInsetsChange={[Function]}
    style={
      [
        {
          "flex": 1,
        },
        undefined,
      ]
    }
  >
    <View
      collapsable={false}
      pointerEvents="box-none"
      style={
        {
          "zIndex": 1,
        }
      }
    >
      <View
        accessibilityElementsHidden={false}
        importantForAccessibility="auto"
        onLayout={[Function]}
        pointerEvents="box-none"
        style={null}
      >
        <View
          collapsable={false}
          pointerEvents="box-none"
          style={
            {
              "bottom": 0,
              "left": 0,
              "opacity": 1,
              "position": "absolute",
              "right": 0,
              "top": 0,
              "zIndex": 0,
            }
          }
        >
          <View
            collapsable={false}
            style={
              {
                "backgroundColor": "#ffffff",
                "borderBottomColor": "rgb(216, 216, 216)",
                "elevation": 0,
                "flex": 1,
                "shadowColor": "transparent",
                "shadowOffset": {
                  "height": 0.5,
                  "width": 0,
                },
                "shadowOpacity": 0.85,
                "shadowRadius": 0,
              }
            }
          />
        </View>
        <View
          collapsable={false}
          pointerEvents="box-none"
          style={
            {
              "height": 64,
              "maxHeight": undefined,
              "minHeight": undefined,
              "opacity": undefined,
              "transform": undefined,
            }
          }
        >
          <View
            pointerEvents="none"
            style={
              {
                "height": 20,
              }
            }
          />
          <View
            pointerEvents="box-none"
            style={
              {
                "alignItems": "center",
                "flex": 1,
                "flexDirection": "row",
                "justifyContent": "center",
              }
            }
          >
            <View
              collapsable={false}
              pointerEvents="box-none"
              style={
                {
                  "alignItems": "flex-start",
                  "bottom": 0,
                  "justifyContent": "center",
                  "left": 0,
                  "opacity": 1,
                  "position": "absolute",
                  "top": 0,
                }
              }
            >
              <View />
            </View>
            <View
              collapsable={false}
              pointerEvents="box-none"
              style={
                {
                  "marginHorizontal": 72,
                  "opacity": 1,
                }
              }
            >
              <TouchableOpacity
                activeOpacity={1}
                onPress={[Function]}
                style={
                  {
                    "alignItems": "center",
                    "justifyContent": "center",
                  }
                }
              >
                <Text
                  accessibilityRole="text"
                  numberOfLines={1}
                  style={
                    {
                      "color": "#141618",
                      "fontFamily": "EuclidCircularB-Bold",
                      "fontSize": 14,
                      "fontWeight": "700",
                      "letterSpacing": 0,
                      "lineHeight": 22,
                    }
                  }
                >
                  Unsupported sell Network
                </Text>
                <View
                  style={
                    {
                      "alignItems": "center",
                      "flexDirection": "row",
                    }
                  }
                >
<<<<<<< HEAD
=======
                  <View
                    style={
                      [
                        {
                          "borderRadius": 100,
                          "height": 5,
                          "marginRight": 5,
                          "width": 5,
                        },
                        {
                          "backgroundColor": "#f2f3f4",
                        },
                      ]
                    }
                  />
>>>>>>> a5975687
                  <Text
                    accessibilityRole="text"
                    numberOfLines={1}
                    style={
                      {
                        "color": "#6a737d",
                        "fontFamily": "EuclidCircularB-Regular",
                        "fontSize": 12,
                        "fontWeight": "400",
                        "letterSpacing": 0,
                        "lineHeight": 20,
                      }
                    }
                  >
                    BNB Smart Chain
                  </Text>
                </View>
              </TouchableOpacity>
            </View>
            <View
              collapsable={false}
              pointerEvents="box-none"
              style={
                {
                  "alignItems": "flex-end",
                  "bottom": 0,
                  "justifyContent": "center",
                  "opacity": 1,
                  "position": "absolute",
                  "right": 0,
                  "top": 0,
                }
              }
            >
              <TouchableOpacity
                accessibilityRole="button"
                accessible={true}
                onPress={[Function]}
                style={
                  {
                    "paddingHorizontal": 18,
                    "paddingVertical": 8,
                  }
                }
              >
                <Text
                  style={
                    {
                      "color": "#0376c9",
                      "fontFamily": "EuclidCircularB-Regular",
                      "fontSize": 23.57142857142857,
                      "fontWeight": "400",
                    }
                  }
                >
                  Cancel
                </Text>
              </TouchableOpacity>
            </View>
          </View>
        </View>
      </View>
    </View>
    <RNSScreenContainer
      onLayout={[Function]}
      style={
        {
          "flex": 1,
        }
      }
    >
      <RNSScreen
        activityState={2}
        collapsable={false}
        gestureResponseDistance={
          {
            "bottom": -1,
            "end": -1,
            "start": -1,
            "top": -1,
          }
        }
        pointerEvents="box-none"
        style={
          {
            "bottom": 0,
            "left": 0,
            "position": "absolute",
            "right": 0,
            "top": 0,
          }
        }
      >
        <View
          collapsable={false}
          style={
            {
              "opacity": 1,
            }
          }
        />
        <View
          accessibilityElementsHidden={false}
          closing={false}
          gestureVelocityImpact={0.3}
          importantForAccessibility="auto"
          onClose={[Function]}
          onGestureBegin={[Function]}
          onGestureCanceled={[Function]}
          onGestureEnd={[Function]}
          onOpen={[Function]}
          onTransition={[Function]}
          pointerEvents="box-none"
          style={
            [
              {
                "overflow": undefined,
              },
              {
                "bottom": 0,
                "left": 0,
                "position": "absolute",
                "right": 0,
                "top": 0,
              },
            ]
          }
          transitionSpec={
            {
              "close": {
                "animation": "spring",
                "config": {
                  "damping": 500,
                  "mass": 3,
                  "overshootClamping": true,
                  "restDisplacementThreshold": 10,
                  "restSpeedThreshold": 10,
                  "stiffness": 1000,
                },
              },
              "open": {
                "animation": "spring",
                "config": {
                  "damping": 500,
                  "mass": 3,
                  "overshootClamping": true,
                  "restDisplacementThreshold": 10,
                  "restSpeedThreshold": 10,
                  "stiffness": 1000,
                },
              },
            }
          }
        >
          <View
            collapsable={false}
            needsOffscreenAlphaCompositing={false}
            pointerEvents="box-none"
            style={
              {
                "flex": 1,
              }
            }
          >
            <View
              collapsable={false}
              onGestureHandlerEvent={[Function]}
              onGestureHandlerStateChange={[Function]}
              style={
                {
                  "flex": 1,
                  "transform": [
                    {
                      "translateX": 0,
                    },
                    {
                      "translateX": 0,
                    },
                  ],
                }
              }
            >
              <View
                collapsable={false}
                pointerEvents="none"
                style={
                  {
                    "backgroundColor": "rgb(242, 242, 242)",
                    "bottom": 0,
                    "left": 0,
                    "position": "absolute",
                    "shadowColor": "#000",
                    "shadowOffset": {
                      "height": 1,
                      "width": -1,
                    },
                    "shadowOpacity": 0.3,
                    "shadowRadius": 5,
                    "top": 0,
                    "width": 3,
                  }
                }
              />
              <View
                style={
                  [
                    {
                      "flex": 1,
                      "overflow": "hidden",
                    },
                    [
                      {
                        "backgroundColor": "rgb(242, 242, 242)",
                      },
                      undefined,
                    ],
                  ]
                }
              >
                <View
                  style={
                    {
                      "flex": 1,
                      "flexDirection": "column-reverse",
                    }
                  }
                >
                  <View
                    style={
                      {
                        "flex": 1,
                      }
                    }
                  >
                    <RCTSafeAreaView
                      style={
                        {
                          "flex": 1,
                        }
                      }
                    >
                      <View
                        style={
                          [
                            {
                              "backgroundColor": "#ffffff",
                              "flex": 1,
                            },
                            undefined,
                          ]
                        }
                      >
                        <RCTScrollView
                          collapsable={false}
                          onGestureHandlerEvent={[Function]}
                          onGestureHandlerStateChange={[Function]}
                          refreshControl={
                            <RefreshControlMock
                              colors={
                                [
                                  "#0376c9",
                                ]
                              }
                              onRefresh={[Function]}
                              refreshing={false}
                              tintColor="#141618"
                            />
                          }
                        >
                          <RCTRefreshControl />
                          <View>
                            <View
                              style={
                                [
                                  {
                                    "flex": 1,
                                  },
                                  undefined,
                                ]
                              }
                            >
                              <View
                                style={
                                  [
                                    {
                                      "padding": 15,
                                    },
                                    undefined,
                                    undefined,
                                  ]
                                }
                              >
                                <Text
                                  style={
                                    [
                                      {
                                        "color": "#141618",
                                        "fontFamily": "EuclidCircularB-Regular",
                                        "fontSize": 30,
                                        "fontWeight": "400",
                                        "marginVertical": 2,
                                      },
                                      {
                                        "textAlign": "center",
                                      },
                                      undefined,
                                      undefined,
                                      undefined,
                                      undefined,
                                      undefined,
                                      undefined,
                                      undefined,
                                      undefined,
                                      undefined,
                                      undefined,
                                      undefined,
                                      undefined,
                                      undefined,
                                      {
                                        "fontSize": 16,
                                      },
                                      undefined,
                                      undefined,
                                      undefined,
                                      undefined,
                                      undefined,
                                      undefined,
                                      undefined,
                                      undefined,
                                      undefined,
                                    ]
                                  }
                                >
                                  To sell crypto, you'll need to switch to a supported network
                                </Text>
                                <View
                                  style={
                                    [
                                      {
                                        "marginVertical": 8,
                                      },
                                      undefined,
                                      undefined,
                                      undefined,
                                    ]
                                  }
                                />
                                <TouchableOpacity
                                  onPress={[Function]}
                                  style={
                                    {
                                      "alignItems": "center",
                                      "flexDirection": "row",
                                      "justifyContent": "space-between",
                                      "marginVertical": 12,
                                    }
                                  }
                                >
                                  <View
                                    style={
                                      {
                                        "alignItems": "center",
                                        "flexDirection": "row",
                                      }
                                    }
                                  >
                                    <View
                                      style={
                                        {
                                          "borderRadius": 10,
                                          "height": 20,
                                          "marginRight": 20,
                                          "width": 20,
                                        }
                                      }
                                    >
                                      <View
                                        style={
                                          {
                                            "alignItems": "center",
                                            "backgroundColor": "#ffffff",
                                            "borderRadius": 12,
                                            "height": 24,
                                            "justifyContent": "center",
                                            "overflow": "hidden",
                                            "width": 24,
                                          }
                                        }
                                      >
                                        <Image
                                          onError={[Function]}
                                          resizeMode="contain"
                                          source={
                                            {
                                              "uri": "MockImage",
                                            }
                                          }
                                          style={
                                            {
                                              "height": 24,
                                              "width": 24,
                                            }
                                          }
                                          testID="network-avatar-image"
                                        />
                                      </View>
                                    </View>
                                    <Text
                                      style={
                                        [
                                          {
                                            "color": "#141618",
                                            "fontFamily": "EuclidCircularB-Regular",
                                            "fontSize": 30,
                                            "fontWeight": "400",
                                            "marginVertical": 2,
                                          },
                                          undefined,
                                          undefined,
                                          {
                                            "fontFamily": "EuclidCircularB-Bold",
                                            "fontWeight": "600",
                                          },
                                          undefined,
                                          undefined,
                                          undefined,
                                          undefined,
                                          undefined,
                                          undefined,
                                          undefined,
                                          undefined,
                                          undefined,
                                          undefined,
                                          undefined,
                                          undefined,
                                          undefined,
                                          undefined,
                                          undefined,
                                          undefined,
                                          undefined,
                                          undefined,
                                          undefined,
                                          undefined,
                                          undefined,
                                        ]
                                      }
                                    >
                                      Ethereum Main Network
                                    </Text>
                                  </View>
                                  <View
                                    style={
                                      {
                                        "alignItems": "center",
                                        "flexDirection": "row",
                                      }
                                    }
                                  >
                                    <Text
                                      style={
                                        [
                                          {
                                            "color": "#141618",
                                            "fontFamily": "EuclidCircularB-Regular",
                                            "fontSize": 30,
                                            "fontWeight": "400",
                                            "marginVertical": 2,
                                          },
                                          undefined,
                                          undefined,
                                          undefined,
                                          undefined,
                                          undefined,
                                          undefined,
                                          undefined,
                                          undefined,
                                          undefined,
                                          undefined,
                                          undefined,
                                          undefined,
                                          undefined,
                                          undefined,
                                          undefined,
                                          undefined,
                                          undefined,
                                          undefined,
                                          undefined,
                                          {
                                            "color": "#0376c9",
                                          },
                                          undefined,
                                          undefined,
                                          undefined,
                                          undefined,
                                        ]
                                      }
                                    >
                                      Switch
                                    </Text>
                                  </View>
                                </TouchableOpacity>
                                <TouchableOpacity
                                  onPress={[Function]}
                                  style={
                                    {
                                      "alignItems": "center",
                                      "flexDirection": "row",
                                      "justifyContent": "space-between",
                                      "marginVertical": 12,
                                    }
                                  }
                                >
                                  <View
                                    style={
                                      {
                                        "alignItems": "center",
                                        "flexDirection": "row",
                                      }
                                    }
                                  >
                                    <View
                                      style={
                                        {
                                          "borderRadius": 10,
                                          "height": 20,
                                          "marginRight": 20,
                                          "width": 20,
                                        }
                                      }
                                    >
                                      <View
                                        style={
                                          {
                                            "alignItems": "center",
                                            "backgroundColor": "#ffffff",
                                            "borderRadius": 12,
                                            "height": 24,
                                            "justifyContent": "center",
                                            "overflow": "hidden",
                                            "width": 24,
                                          }
                                        }
                                      >
                                        <Image
                                          onError={[Function]}
                                          resizeMode="contain"
                                          source={
                                            {
                                              "uri": "MockImage",
                                            }
                                          }
                                          style={
                                            {
                                              "height": 24,
                                              "width": 24,
                                            }
                                          }
                                          testID="network-avatar-image"
                                        />
                                      </View>
                                    </View>
                                    <Text
                                      style={
                                        [
                                          {
                                            "color": "#141618",
                                            "fontFamily": "EuclidCircularB-Regular",
                                            "fontSize": 30,
                                            "fontWeight": "400",
                                            "marginVertical": 2,
                                          },
                                          undefined,
                                          undefined,
                                          {
                                            "fontFamily": "EuclidCircularB-Bold",
                                            "fontWeight": "600",
                                          },
                                          undefined,
                                          undefined,
                                          undefined,
                                          undefined,
                                          undefined,
                                          undefined,
                                          undefined,
                                          undefined,
                                          undefined,
                                          undefined,
                                          undefined,
                                          undefined,
                                          undefined,
                                          undefined,
                                          undefined,
                                          undefined,
                                          undefined,
                                          undefined,
                                          undefined,
                                          undefined,
                                          undefined,
                                        ]
                                      }
                                    >
                                      Linea Main Network
                                    </Text>
                                  </View>
                                  <View
                                    style={
                                      {
                                        "alignItems": "center",
                                        "flexDirection": "row",
                                      }
                                    }
                                  >
                                    <Text
                                      style={
                                        [
                                          {
                                            "color": "#141618",
                                            "fontFamily": "EuclidCircularB-Regular",
                                            "fontSize": 30,
                                            "fontWeight": "400",
                                            "marginVertical": 2,
                                          },
                                          undefined,
                                          undefined,
                                          undefined,
                                          undefined,
                                          undefined,
                                          undefined,
                                          undefined,
                                          undefined,
                                          undefined,
                                          undefined,
                                          undefined,
                                          undefined,
                                          undefined,
                                          undefined,
                                          undefined,
                                          undefined,
                                          undefined,
                                          undefined,
                                          undefined,
                                          {
                                            "color": "#0376c9",
                                          },
                                          undefined,
                                          undefined,
                                          undefined,
                                          undefined,
                                        ]
                                      }
                                    >
                                      Switch
                                    </Text>
                                  </View>
                                </TouchableOpacity>
                                <TouchableOpacity
                                  onPress={[Function]}
                                  style={
                                    {
                                      "alignItems": "center",
                                      "flexDirection": "row",
                                      "justifyContent": "space-between",
                                      "marginVertical": 12,
                                    }
                                  }
                                >
                                  <View
                                    style={
                                      {
                                        "alignItems": "center",
                                        "flexDirection": "row",
                                      }
                                    }
                                  >
                                    <View
                                      style={
                                        {
                                          "borderRadius": 10,
                                          "height": 20,
                                          "marginRight": 20,
                                          "width": 20,
                                        }
                                      }
                                    >
                                      <View
                                        style={
                                          {
                                            "alignItems": "center",
                                            "backgroundColor": "#ffffff",
                                            "borderRadius": 12,
                                            "height": 24,
                                            "justifyContent": "center",
                                            "overflow": "hidden",
                                            "width": 24,
                                          }
                                        }
                                      >
                                        <Image
                                          onError={[Function]}
                                          resizeMode="contain"
                                          source={
                                            {
                                              "uri": "https://static.cx.metamask.io/api/v1/tokenIcons/42220/0x471ece3750da237f93b8e339c536989b8978a438.png",
                                            }
                                          }
                                          style={
                                            {
                                              "height": 24,
                                              "width": 24,
                                            }
                                          }
                                          testID="network-avatar-image"
                                        />
                                      </View>
                                    </View>
                                    <Text
                                      style={
                                        [
                                          {
                                            "color": "#141618",
                                            "fontFamily": "EuclidCircularB-Regular",
                                            "fontSize": 30,
                                            "fontWeight": "400",
                                            "marginVertical": 2,
                                          },
                                          undefined,
                                          undefined,
                                          false,
                                          undefined,
                                          undefined,
                                          undefined,
                                          undefined,
                                          undefined,
                                          undefined,
                                          undefined,
                                          undefined,
                                          undefined,
                                          undefined,
                                          undefined,
                                          undefined,
                                          undefined,
                                          undefined,
                                          undefined,
                                          undefined,
                                          undefined,
                                          undefined,
                                          undefined,
                                          undefined,
                                          undefined,
                                        ]
                                      }
                                    >
                                      Cronos Mainnet
                                    </Text>
                                  </View>
                                  <View
                                    style={
                                      {
                                        "alignItems": "center",
                                        "flexDirection": "row",
                                      }
                                    }
                                  >
                                    <Text
                                      style={
                                        [
                                          {
                                            "color": "#141618",
                                            "fontFamily": "EuclidCircularB-Regular",
                                            "fontSize": 30,
                                            "fontWeight": "400",
                                            "marginVertical": 2,
                                          },
                                          undefined,
                                          undefined,
                                          undefined,
                                          undefined,
                                          undefined,
                                          undefined,
                                          undefined,
                                          undefined,
                                          undefined,
                                          undefined,
                                          undefined,
                                          undefined,
                                          undefined,
                                          undefined,
                                          undefined,
                                          undefined,
                                          undefined,
                                          undefined,
                                          undefined,
                                          {
                                            "color": "#0376c9",
                                          },
                                          undefined,
                                          undefined,
                                          undefined,
                                          undefined,
                                        ]
                                      }
                                    >
                                      Add
                                    </Text>
                                  </View>
                                </TouchableOpacity>
                                <TouchableOpacity
                                  onPress={[Function]}
                                  style={
                                    {
                                      "alignItems": "center",
                                      "flexDirection": "row",
                                      "justifyContent": "space-between",
                                      "marginVertical": 12,
                                    }
                                  }
                                >
                                  <View
                                    style={
                                      {
                                        "alignItems": "center",
                                        "flexDirection": "row",
                                      }
                                    }
                                  >
                                    <View
                                      style={
                                        {
                                          "borderRadius": 10,
                                          "height": 20,
                                          "marginRight": 20,
                                          "width": 20,
                                        }
                                      }
                                    >
                                      <View
                                        style={
                                          {
                                            "alignItems": "center",
                                            "backgroundColor": "#ffffff",
                                            "borderRadius": 12,
                                            "height": 24,
                                            "justifyContent": "center",
                                            "overflow": "hidden",
                                            "width": 24,
                                          }
                                        }
                                      >
                                        <Image
                                          onError={[Function]}
                                          resizeMode="contain"
                                          source={
                                            {
                                              "default": {
                                                "uri": "MockImage",
                                              },
                                            }
                                          }
                                          style={
                                            {
                                              "height": 24,
                                              "width": 24,
                                            }
                                          }
                                          testID="network-avatar-image"
                                        />
                                      </View>
                                    </View>
                                    <Text
                                      style={
                                        [
                                          {
                                            "color": "#141618",
                                            "fontFamily": "EuclidCircularB-Regular",
                                            "fontSize": 30,
                                            "fontWeight": "400",
                                            "marginVertical": 2,
                                          },
                                          undefined,
                                          undefined,
                                          false,
                                          undefined,
                                          undefined,
                                          undefined,
                                          undefined,
                                          undefined,
                                          undefined,
                                          undefined,
                                          undefined,
                                          undefined,
                                          undefined,
                                          undefined,
                                          undefined,
                                          undefined,
                                          undefined,
                                          undefined,
                                          undefined,
                                          undefined,
                                          undefined,
                                          undefined,
                                          undefined,
                                          undefined,
                                        ]
                                      }
                                    >
                                      Polygon Mainnet
                                    </Text>
                                  </View>
                                  <View
                                    style={
                                      {
                                        "alignItems": "center",
                                        "flexDirection": "row",
                                      }
                                    }
                                  >
                                    <Text
                                      style={
                                        [
                                          {
                                            "color": "#141618",
                                            "fontFamily": "EuclidCircularB-Regular",
                                            "fontSize": 30,
                                            "fontWeight": "400",
                                            "marginVertical": 2,
                                          },
                                          undefined,
                                          undefined,
                                          undefined,
                                          undefined,
                                          undefined,
                                          undefined,
                                          undefined,
                                          undefined,
                                          undefined,
                                          undefined,
                                          undefined,
                                          undefined,
                                          undefined,
                                          undefined,
                                          undefined,
                                          undefined,
                                          undefined,
                                          undefined,
                                          undefined,
                                          {
                                            "color": "#0376c9",
                                          },
                                          undefined,
                                          undefined,
                                          undefined,
                                          undefined,
                                        ]
                                      }
                                    >
                                      Switch
                                    </Text>
                                  </View>
                                </TouchableOpacity>
                              </View>
                            </View>
                          </View>
                        </RCTScrollView>
                      </View>
                    </RCTSafeAreaView>
                  </View>
                </View>
              </View>
            </View>
          </View>
        </View>
      </RNSScreen>
    </RNSScreenContainer>
  </RNCSafeAreaProvider>
</View>
`;

exports[`NetworkSwitcher View renders correctly while loading 1`] = `
<View
  style={
    {
      "flex": 1,
    }
  }
>
  <RNCSafeAreaProvider
    onInsetsChange={[Function]}
    style={
      [
        {
          "flex": 1,
        },
        undefined,
      ]
    }
  >
    <View
      collapsable={false}
      pointerEvents="box-none"
      style={
        {
          "zIndex": 1,
        }
      }
    >
      <View
        accessibilityElementsHidden={false}
        importantForAccessibility="auto"
        onLayout={[Function]}
        pointerEvents="box-none"
        style={null}
      >
        <View
          collapsable={false}
          pointerEvents="box-none"
          style={
            {
              "bottom": 0,
              "left": 0,
              "opacity": 1,
              "position": "absolute",
              "right": 0,
              "top": 0,
              "zIndex": 0,
            }
          }
        >
          <View
            collapsable={false}
            style={
              {
                "backgroundColor": "#ffffff",
                "borderBottomColor": "rgb(216, 216, 216)",
                "elevation": 0,
                "flex": 1,
                "shadowColor": "transparent",
                "shadowOffset": {
                  "height": 0.5,
                  "width": 0,
                },
                "shadowOpacity": 0.85,
                "shadowRadius": 0,
              }
            }
          />
        </View>
        <View
          collapsable={false}
          pointerEvents="box-none"
          style={
            {
              "height": 64,
              "maxHeight": undefined,
              "minHeight": undefined,
              "opacity": undefined,
              "transform": undefined,
            }
          }
        >
          <View
            pointerEvents="none"
            style={
              {
                "height": 20,
              }
            }
          />
          <View
            pointerEvents="box-none"
            style={
              {
                "alignItems": "center",
                "flex": 1,
                "flexDirection": "row",
                "justifyContent": "center",
              }
            }
          >
            <View
              collapsable={false}
              pointerEvents="box-none"
              style={
                {
                  "alignItems": "flex-start",
                  "bottom": 0,
                  "justifyContent": "center",
                  "left": 0,
                  "opacity": 1,
                  "position": "absolute",
                  "top": 0,
                }
              }
            >
              <View />
            </View>
            <View
              collapsable={false}
              pointerEvents="box-none"
              style={
                {
                  "marginHorizontal": 72,
                  "opacity": 1,
                }
              }
            >
              <TouchableOpacity
                activeOpacity={1}
                onPress={[Function]}
                style={
                  {
                    "alignItems": "center",
                    "justifyContent": "center",
                  }
                }
              >
                <Text
                  accessibilityRole="text"
                  numberOfLines={1}
                  style={
                    {
                      "color": "#141618",
                      "fontFamily": "EuclidCircularB-Bold",
                      "fontSize": 14,
                      "fontWeight": "700",
                      "letterSpacing": 0,
                      "lineHeight": 22,
                    }
                  }
                >
                  Unsupported buy Network
                </Text>
                <View
                  style={
                    {
                      "alignItems": "center",
                      "flexDirection": "row",
                    }
                  }
                >
<<<<<<< HEAD
=======
                  <View
                    style={
                      [
                        {
                          "borderRadius": 100,
                          "height": 5,
                          "marginRight": 5,
                          "width": 5,
                        },
                        {
                          "backgroundColor": "#f2f3f4",
                        },
                      ]
                    }
                  />
>>>>>>> a5975687
                  <Text
                    accessibilityRole="text"
                    numberOfLines={1}
                    style={
                      {
                        "color": "#6a737d",
                        "fontFamily": "EuclidCircularB-Regular",
                        "fontSize": 12,
                        "fontWeight": "400",
                        "letterSpacing": 0,
                        "lineHeight": 20,
                      }
                    }
                  >
                    BNB Smart Chain
                  </Text>
                </View>
              </TouchableOpacity>
            </View>
            <View
              collapsable={false}
              pointerEvents="box-none"
              style={
                {
                  "alignItems": "flex-end",
                  "bottom": 0,
                  "justifyContent": "center",
                  "opacity": 1,
                  "position": "absolute",
                  "right": 0,
                  "top": 0,
                }
              }
            >
              <TouchableOpacity
                accessibilityRole="button"
                accessible={true}
                onPress={[Function]}
                style={
                  {
                    "paddingHorizontal": 18,
                    "paddingVertical": 8,
                  }
                }
              >
                <Text
                  style={
                    {
                      "color": "#0376c9",
                      "fontFamily": "EuclidCircularB-Regular",
                      "fontSize": 23.57142857142857,
                      "fontWeight": "400",
                    }
                  }
                >
                  Cancel
                </Text>
              </TouchableOpacity>
            </View>
          </View>
        </View>
      </View>
    </View>
    <RNSScreenContainer
      onLayout={[Function]}
      style={
        {
          "flex": 1,
        }
      }
    >
      <RNSScreen
        activityState={2}
        collapsable={false}
        gestureResponseDistance={
          {
            "bottom": -1,
            "end": -1,
            "start": -1,
            "top": -1,
          }
        }
        pointerEvents="box-none"
        style={
          {
            "bottom": 0,
            "left": 0,
            "position": "absolute",
            "right": 0,
            "top": 0,
          }
        }
      >
        <View
          collapsable={false}
          style={
            {
              "opacity": 1,
            }
          }
        />
        <View
          accessibilityElementsHidden={false}
          closing={false}
          gestureVelocityImpact={0.3}
          importantForAccessibility="auto"
          onClose={[Function]}
          onGestureBegin={[Function]}
          onGestureCanceled={[Function]}
          onGestureEnd={[Function]}
          onOpen={[Function]}
          onTransition={[Function]}
          pointerEvents="box-none"
          style={
            [
              {
                "overflow": undefined,
              },
              {
                "bottom": 0,
                "left": 0,
                "position": "absolute",
                "right": 0,
                "top": 0,
              },
            ]
          }
          transitionSpec={
            {
              "close": {
                "animation": "spring",
                "config": {
                  "damping": 500,
                  "mass": 3,
                  "overshootClamping": true,
                  "restDisplacementThreshold": 10,
                  "restSpeedThreshold": 10,
                  "stiffness": 1000,
                },
              },
              "open": {
                "animation": "spring",
                "config": {
                  "damping": 500,
                  "mass": 3,
                  "overshootClamping": true,
                  "restDisplacementThreshold": 10,
                  "restSpeedThreshold": 10,
                  "stiffness": 1000,
                },
              },
            }
          }
        >
          <View
            collapsable={false}
            needsOffscreenAlphaCompositing={false}
            pointerEvents="box-none"
            style={
              {
                "flex": 1,
              }
            }
          >
            <View
              collapsable={false}
              onGestureHandlerEvent={[Function]}
              onGestureHandlerStateChange={[Function]}
              style={
                {
                  "flex": 1,
                  "transform": [
                    {
                      "translateX": 0,
                    },
                    {
                      "translateX": 0,
                    },
                  ],
                }
              }
            >
              <View
                collapsable={false}
                pointerEvents="none"
                style={
                  {
                    "backgroundColor": "rgb(242, 242, 242)",
                    "bottom": 0,
                    "left": 0,
                    "position": "absolute",
                    "shadowColor": "#000",
                    "shadowOffset": {
                      "height": 1,
                      "width": -1,
                    },
                    "shadowOpacity": 0.3,
                    "shadowRadius": 5,
                    "top": 0,
                    "width": 3,
                  }
                }
              />
              <View
                style={
                  [
                    {
                      "flex": 1,
                      "overflow": "hidden",
                    },
                    [
                      {
                        "backgroundColor": "rgb(242, 242, 242)",
                      },
                      undefined,
                    ],
                  ]
                }
              >
                <View
                  style={
                    {
                      "flex": 1,
                      "flexDirection": "column-reverse",
                    }
                  }
                >
                  <View
                    style={
                      {
                        "flex": 1,
                      }
                    }
                  >
                    <RCTSafeAreaView
                      style={
                        {
                          "flex": 1,
                        }
                      }
                    >
                      <View
                        style={
                          [
                            {
                              "backgroundColor": "#ffffff",
                              "flex": 1,
                            },
                            undefined,
                          ]
                        }
                      >
                        <RCTScrollView
                          collapsable={false}
                          onGestureHandlerEvent={[Function]}
                          onGestureHandlerStateChange={[Function]}
                          refreshControl={
                            <RefreshControlMock
                              colors={
                                [
                                  "#0376c9",
                                ]
                              }
                              onRefresh={[Function]}
                              refreshing={true}
                              tintColor="#141618"
                            />
                          }
                        >
                          <RCTRefreshControl />
                          <View>
                            <View
                              style={
                                [
                                  {
                                    "flex": 1,
                                  },
                                  undefined,
                                ]
                              }
                            >
                              <View
                                style={
                                  [
                                    {
                                      "padding": 15,
                                    },
                                    undefined,
                                    undefined,
                                  ]
                                }
                              >
                                <Text
                                  style={
                                    [
                                      {
                                        "color": "#141618",
                                        "fontFamily": "EuclidCircularB-Regular",
                                        "fontSize": 30,
                                        "fontWeight": "400",
                                        "marginVertical": 2,
                                      },
                                      {
                                        "textAlign": "center",
                                      },
                                      undefined,
                                      undefined,
                                      undefined,
                                      undefined,
                                      undefined,
                                      undefined,
                                      undefined,
                                      undefined,
                                      undefined,
                                      undefined,
                                      undefined,
                                      undefined,
                                      undefined,
                                      {
                                        "fontSize": 16,
                                      },
                                      undefined,
                                      undefined,
                                      undefined,
                                      undefined,
                                      undefined,
                                      undefined,
                                      undefined,
                                      undefined,
                                      undefined,
                                    ]
                                  }
                                >
                                  To buy crypto, you'll need to switch to a supported network
                                </Text>
                                <View
                                  style={
                                    [
                                      {
                                        "marginVertical": 8,
                                      },
                                      undefined,
                                      undefined,
                                      undefined,
                                    ]
                                  }
                                />
                                <View
                                  style={
                                    [
                                      {
                                        "marginVertical": 8,
                                      },
                                      {
                                        "marginTop": 0,
                                      },
                                      undefined,
                                      undefined,
                                    ]
                                  }
                                >
                                  <View
                                    accessibilityRole="none"
                                    accessible={true}
                                    style={
                                      {
                                        "padding": 0,
                                      }
                                    }
                                  >
                                    <View
                                      style={
                                        {
                                          "alignItems": "center",
                                          "flexDirection": "row",
                                        }
                                      }
                                    >
                                      <View
                                        style={
                                          {
                                            "flex": 1,
                                          }
                                        }
                                        testID="listitemcolumn"
                                      >
                                        <View
                                          style={
                                            [
                                              {
                                                "backgroundColor": "#f2f4f6",
                                                "borderRadius": 30,
                                                "padding": 14,
                                              },
                                              undefined,
                                              undefined,
                                              {
                                                "width": "75%",
                                              },
                                              undefined,
                                              undefined,
                                              undefined,
                                              undefined,
                                              undefined,
                                              undefined,
                                              undefined,
                                              undefined,
                                              undefined,
                                              undefined,
                                              undefined,
                                            ]
                                          }
                                        />
                                      </View>
                                      <View
                                        accessible={false}
                                        style={
                                          {
                                            "width": 16,
                                          }
                                        }
                                        testID="listitem-gap"
                                      />
                                      <View
                                        style={
                                          {
                                            "alignItems": "flex-end",
                                            "flex": 1,
                                          }
                                        }
                                        testID="listitemcolumn"
                                      >
                                        <View
                                          style={
                                            [
                                              {
                                                "backgroundColor": "#f2f4f6",
                                                "borderRadius": 30,
                                                "padding": 14,
                                              },
                                              undefined,
                                              undefined,
                                              undefined,
                                              undefined,
                                              {
                                                "width": "30%",
                                              },
                                              undefined,
                                              undefined,
                                              undefined,
                                              undefined,
                                              undefined,
                                              undefined,
                                              undefined,
                                              undefined,
                                              undefined,
                                            ]
                                          }
                                        />
                                      </View>
                                    </View>
                                  </View>
                                </View>
                                <View
                                  style={
                                    [
                                      {
                                        "marginVertical": 8,
                                      },
                                      undefined,
                                      undefined,
                                      undefined,
                                    ]
                                  }
                                >
                                  <View
                                    accessibilityRole="none"
                                    accessible={true}
                                    style={
                                      {
                                        "padding": 0,
                                      }
                                    }
                                  >
                                    <View
                                      style={
                                        {
                                          "alignItems": "center",
                                          "flexDirection": "row",
                                        }
                                      }
                                    >
                                      <View
                                        style={
                                          {
                                            "flex": 1,
                                          }
                                        }
                                        testID="listitemcolumn"
                                      >
                                        <View
                                          style={
                                            [
                                              {
                                                "backgroundColor": "#f2f4f6",
                                                "borderRadius": 30,
                                                "padding": 14,
                                              },
                                              undefined,
                                              undefined,
                                              {
                                                "width": "75%",
                                              },
                                              undefined,
                                              undefined,
                                              undefined,
                                              undefined,
                                              undefined,
                                              undefined,
                                              undefined,
                                              undefined,
                                              undefined,
                                              undefined,
                                              undefined,
                                            ]
                                          }
                                        />
                                      </View>
                                      <View
                                        accessible={false}
                                        style={
                                          {
                                            "width": 16,
                                          }
                                        }
                                        testID="listitem-gap"
                                      />
                                      <View
                                        style={
                                          {
                                            "alignItems": "flex-end",
                                            "flex": 1,
                                          }
                                        }
                                        testID="listitemcolumn"
                                      >
                                        <View
                                          style={
                                            [
                                              {
                                                "backgroundColor": "#f2f4f6",
                                                "borderRadius": 30,
                                                "padding": 14,
                                              },
                                              undefined,
                                              undefined,
                                              undefined,
                                              undefined,
                                              {
                                                "width": "30%",
                                              },
                                              undefined,
                                              undefined,
                                              undefined,
                                              undefined,
                                              undefined,
                                              undefined,
                                              undefined,
                                              undefined,
                                              undefined,
                                            ]
                                          }
                                        />
                                      </View>
                                    </View>
                                  </View>
                                </View>
                                <View
                                  style={
                                    [
                                      {
                                        "marginVertical": 8,
                                      },
                                      undefined,
                                      undefined,
                                      undefined,
                                    ]
                                  }
                                >
                                  <View
                                    accessibilityRole="none"
                                    accessible={true}
                                    style={
                                      {
                                        "padding": 0,
                                      }
                                    }
                                  >
                                    <View
                                      style={
                                        {
                                          "alignItems": "center",
                                          "flexDirection": "row",
                                        }
                                      }
                                    >
                                      <View
                                        style={
                                          {
                                            "flex": 1,
                                          }
                                        }
                                        testID="listitemcolumn"
                                      >
                                        <View
                                          style={
                                            [
                                              {
                                                "backgroundColor": "#f2f4f6",
                                                "borderRadius": 30,
                                                "padding": 14,
                                              },
                                              undefined,
                                              undefined,
                                              {
                                                "width": "75%",
                                              },
                                              undefined,
                                              undefined,
                                              undefined,
                                              undefined,
                                              undefined,
                                              undefined,
                                              undefined,
                                              undefined,
                                              undefined,
                                              undefined,
                                              undefined,
                                            ]
                                          }
                                        />
                                      </View>
                                      <View
                                        accessible={false}
                                        style={
                                          {
                                            "width": 16,
                                          }
                                        }
                                        testID="listitem-gap"
                                      />
                                      <View
                                        style={
                                          {
                                            "alignItems": "flex-end",
                                            "flex": 1,
                                          }
                                        }
                                        testID="listitemcolumn"
                                      >
                                        <View
                                          style={
                                            [
                                              {
                                                "backgroundColor": "#f2f4f6",
                                                "borderRadius": 30,
                                                "padding": 14,
                                              },
                                              undefined,
                                              undefined,
                                              undefined,
                                              undefined,
                                              {
                                                "width": "30%",
                                              },
                                              undefined,
                                              undefined,
                                              undefined,
                                              undefined,
                                              undefined,
                                              undefined,
                                              undefined,
                                              undefined,
                                              undefined,
                                            ]
                                          }
                                        />
                                      </View>
                                    </View>
                                  </View>
                                </View>
                                <View
                                  style={
                                    [
                                      {
                                        "marginVertical": 8,
                                      },
                                      undefined,
                                      undefined,
                                      undefined,
                                    ]
                                  }
                                >
                                  <View
                                    accessibilityRole="none"
                                    accessible={true}
                                    style={
                                      {
                                        "padding": 0,
                                      }
                                    }
                                  >
                                    <View
                                      style={
                                        {
                                          "alignItems": "center",
                                          "flexDirection": "row",
                                        }
                                      }
                                    >
                                      <View
                                        style={
                                          {
                                            "flex": 1,
                                          }
                                        }
                                        testID="listitemcolumn"
                                      >
                                        <View
                                          style={
                                            [
                                              {
                                                "backgroundColor": "#f2f4f6",
                                                "borderRadius": 30,
                                                "padding": 14,
                                              },
                                              undefined,
                                              undefined,
                                              {
                                                "width": "75%",
                                              },
                                              undefined,
                                              undefined,
                                              undefined,
                                              undefined,
                                              undefined,
                                              undefined,
                                              undefined,
                                              undefined,
                                              undefined,
                                              undefined,
                                              undefined,
                                            ]
                                          }
                                        />
                                      </View>
                                      <View
                                        accessible={false}
                                        style={
                                          {
                                            "width": 16,
                                          }
                                        }
                                        testID="listitem-gap"
                                      />
                                      <View
                                        style={
                                          {
                                            "alignItems": "flex-end",
                                            "flex": 1,
                                          }
                                        }
                                        testID="listitemcolumn"
                                      >
                                        <View
                                          style={
                                            [
                                              {
                                                "backgroundColor": "#f2f4f6",
                                                "borderRadius": 30,
                                                "padding": 14,
                                              },
                                              undefined,
                                              undefined,
                                              undefined,
                                              undefined,
                                              {
                                                "width": "30%",
                                              },
                                              undefined,
                                              undefined,
                                              undefined,
                                              undefined,
                                              undefined,
                                              undefined,
                                              undefined,
                                              undefined,
                                              undefined,
                                            ]
                                          }
                                        />
                                      </View>
                                    </View>
                                  </View>
                                </View>
                                <View
                                  style={
                                    [
                                      {
                                        "marginVertical": 8,
                                      },
                                      undefined,
                                      undefined,
                                      undefined,
                                    ]
                                  }
                                >
                                  <View
                                    accessibilityRole="none"
                                    accessible={true}
                                    style={
                                      {
                                        "padding": 0,
                                      }
                                    }
                                  >
                                    <View
                                      style={
                                        {
                                          "alignItems": "center",
                                          "flexDirection": "row",
                                        }
                                      }
                                    >
                                      <View
                                        style={
                                          {
                                            "flex": 1,
                                          }
                                        }
                                        testID="listitemcolumn"
                                      >
                                        <View
                                          style={
                                            [
                                              {
                                                "backgroundColor": "#f2f4f6",
                                                "borderRadius": 30,
                                                "padding": 14,
                                              },
                                              undefined,
                                              undefined,
                                              {
                                                "width": "75%",
                                              },
                                              undefined,
                                              undefined,
                                              undefined,
                                              undefined,
                                              undefined,
                                              undefined,
                                              undefined,
                                              undefined,
                                              undefined,
                                              undefined,
                                              undefined,
                                            ]
                                          }
                                        />
                                      </View>
                                      <View
                                        accessible={false}
                                        style={
                                          {
                                            "width": 16,
                                          }
                                        }
                                        testID="listitem-gap"
                                      />
                                      <View
                                        style={
                                          {
                                            "alignItems": "flex-end",
                                            "flex": 1,
                                          }
                                        }
                                        testID="listitemcolumn"
                                      >
                                        <View
                                          style={
                                            [
                                              {
                                                "backgroundColor": "#f2f4f6",
                                                "borderRadius": 30,
                                                "padding": 14,
                                              },
                                              undefined,
                                              undefined,
                                              undefined,
                                              undefined,
                                              {
                                                "width": "30%",
                                              },
                                              undefined,
                                              undefined,
                                              undefined,
                                              undefined,
                                              undefined,
                                              undefined,
                                              undefined,
                                              undefined,
                                              undefined,
                                            ]
                                          }
                                        />
                                      </View>
                                    </View>
                                  </View>
                                </View>
                                <View
                                  style={
                                    [
                                      {
                                        "marginVertical": 8,
                                      },
                                      undefined,
                                      undefined,
                                      undefined,
                                    ]
                                  }
                                >
                                  <View
                                    accessibilityRole="none"
                                    accessible={true}
                                    style={
                                      {
                                        "padding": 0,
                                      }
                                    }
                                  >
                                    <View
                                      style={
                                        {
                                          "alignItems": "center",
                                          "flexDirection": "row",
                                        }
                                      }
                                    >
                                      <View
                                        style={
                                          {
                                            "flex": 1,
                                          }
                                        }
                                        testID="listitemcolumn"
                                      >
                                        <View
                                          style={
                                            [
                                              {
                                                "backgroundColor": "#f2f4f6",
                                                "borderRadius": 30,
                                                "padding": 14,
                                              },
                                              undefined,
                                              undefined,
                                              {
                                                "width": "75%",
                                              },
                                              undefined,
                                              undefined,
                                              undefined,
                                              undefined,
                                              undefined,
                                              undefined,
                                              undefined,
                                              undefined,
                                              undefined,
                                              undefined,
                                              undefined,
                                            ]
                                          }
                                        />
                                      </View>
                                      <View
                                        accessible={false}
                                        style={
                                          {
                                            "width": 16,
                                          }
                                        }
                                        testID="listitem-gap"
                                      />
                                      <View
                                        style={
                                          {
                                            "alignItems": "flex-end",
                                            "flex": 1,
                                          }
                                        }
                                        testID="listitemcolumn"
                                      >
                                        <View
                                          style={
                                            [
                                              {
                                                "backgroundColor": "#f2f4f6",
                                                "borderRadius": 30,
                                                "padding": 14,
                                              },
                                              undefined,
                                              undefined,
                                              undefined,
                                              undefined,
                                              {
                                                "width": "30%",
                                              },
                                              undefined,
                                              undefined,
                                              undefined,
                                              undefined,
                                              undefined,
                                              undefined,
                                              undefined,
                                              undefined,
                                              undefined,
                                            ]
                                          }
                                        />
                                      </View>
                                    </View>
                                  </View>
                                </View>
                                <View
                                  style={
                                    [
                                      {
                                        "marginVertical": 8,
                                      },
                                      undefined,
                                      undefined,
                                      undefined,
                                    ]
                                  }
                                >
                                  <View
                                    accessibilityRole="none"
                                    accessible={true}
                                    style={
                                      {
                                        "padding": 0,
                                      }
                                    }
                                  >
                                    <View
                                      style={
                                        {
                                          "alignItems": "center",
                                          "flexDirection": "row",
                                        }
                                      }
                                    >
                                      <View
                                        style={
                                          {
                                            "flex": 1,
                                          }
                                        }
                                        testID="listitemcolumn"
                                      >
                                        <View
                                          style={
                                            [
                                              {
                                                "backgroundColor": "#f2f4f6",
                                                "borderRadius": 30,
                                                "padding": 14,
                                              },
                                              undefined,
                                              undefined,
                                              {
                                                "width": "75%",
                                              },
                                              undefined,
                                              undefined,
                                              undefined,
                                              undefined,
                                              undefined,
                                              undefined,
                                              undefined,
                                              undefined,
                                              undefined,
                                              undefined,
                                              undefined,
                                            ]
                                          }
                                        />
                                      </View>
                                      <View
                                        accessible={false}
                                        style={
                                          {
                                            "width": 16,
                                          }
                                        }
                                        testID="listitem-gap"
                                      />
                                      <View
                                        style={
                                          {
                                            "alignItems": "flex-end",
                                            "flex": 1,
                                          }
                                        }
                                        testID="listitemcolumn"
                                      >
                                        <View
                                          style={
                                            [
                                              {
                                                "backgroundColor": "#f2f4f6",
                                                "borderRadius": 30,
                                                "padding": 14,
                                              },
                                              undefined,
                                              undefined,
                                              undefined,
                                              undefined,
                                              {
                                                "width": "30%",
                                              },
                                              undefined,
                                              undefined,
                                              undefined,
                                              undefined,
                                              undefined,
                                              undefined,
                                              undefined,
                                              undefined,
                                              undefined,
                                            ]
                                          }
                                        />
                                      </View>
                                    </View>
                                  </View>
                                </View>
                              </View>
                            </View>
                          </View>
                        </RCTScrollView>
                      </View>
                    </RCTSafeAreaView>
                  </View>
                </View>
              </View>
            </View>
          </View>
        </View>
      </RNSScreen>
    </RNSScreenContainer>
  </RNCSafeAreaProvider>
</View>
`;

exports[`NetworkSwitcher View renders correctly while loading 2`] = `
<View
  style={
    {
      "flex": 1,
    }
  }
>
  <RNCSafeAreaProvider
    onInsetsChange={[Function]}
    style={
      [
        {
          "flex": 1,
        },
        undefined,
      ]
    }
  >
    <View
      collapsable={false}
      pointerEvents="box-none"
      style={
        {
          "zIndex": 1,
        }
      }
    >
      <View
        accessibilityElementsHidden={false}
        importantForAccessibility="auto"
        onLayout={[Function]}
        pointerEvents="box-none"
        style={null}
      >
        <View
          collapsable={false}
          pointerEvents="box-none"
          style={
            {
              "bottom": 0,
              "left": 0,
              "opacity": 1,
              "position": "absolute",
              "right": 0,
              "top": 0,
              "zIndex": 0,
            }
          }
        >
          <View
            collapsable={false}
            style={
              {
                "backgroundColor": "#ffffff",
                "borderBottomColor": "rgb(216, 216, 216)",
                "elevation": 0,
                "flex": 1,
                "shadowColor": "transparent",
                "shadowOffset": {
                  "height": 0.5,
                  "width": 0,
                },
                "shadowOpacity": 0.85,
                "shadowRadius": 0,
              }
            }
          />
        </View>
        <View
          collapsable={false}
          pointerEvents="box-none"
          style={
            {
              "height": 64,
              "maxHeight": undefined,
              "minHeight": undefined,
              "opacity": undefined,
              "transform": undefined,
            }
          }
        >
          <View
            pointerEvents="none"
            style={
              {
                "height": 20,
              }
            }
          />
          <View
            pointerEvents="box-none"
            style={
              {
                "alignItems": "center",
                "flex": 1,
                "flexDirection": "row",
                "justifyContent": "center",
              }
            }
          >
            <View
              collapsable={false}
              pointerEvents="box-none"
              style={
                {
                  "alignItems": "flex-start",
                  "bottom": 0,
                  "justifyContent": "center",
                  "left": 0,
                  "opacity": 1,
                  "position": "absolute",
                  "top": 0,
                }
              }
            >
              <View />
            </View>
            <View
              collapsable={false}
              pointerEvents="box-none"
              style={
                {
                  "marginHorizontal": 72,
                  "opacity": 1,
                }
              }
            >
              <TouchableOpacity
                activeOpacity={1}
                onPress={[Function]}
                style={
                  {
                    "alignItems": "center",
                    "justifyContent": "center",
                  }
                }
              >
                <Text
                  accessibilityRole="text"
                  numberOfLines={1}
                  style={
                    {
                      "color": "#141618",
                      "fontFamily": "EuclidCircularB-Bold",
                      "fontSize": 14,
                      "fontWeight": "700",
                      "letterSpacing": 0,
                      "lineHeight": 22,
                    }
                  }
                >
                  Unsupported buy Network
                </Text>
                <View
                  style={
                    {
                      "alignItems": "center",
                      "flexDirection": "row",
                    }
                  }
                >
<<<<<<< HEAD
=======
                  <View
                    style={
                      [
                        {
                          "borderRadius": 100,
                          "height": 5,
                          "marginRight": 5,
                          "width": 5,
                        },
                        {
                          "backgroundColor": "#f2f3f4",
                        },
                      ]
                    }
                  />
>>>>>>> a5975687
                  <Text
                    accessibilityRole="text"
                    numberOfLines={1}
                    style={
                      {
                        "color": "#6a737d",
                        "fontFamily": "EuclidCircularB-Regular",
                        "fontSize": 12,
                        "fontWeight": "400",
                        "letterSpacing": 0,
                        "lineHeight": 20,
                      }
                    }
                  >
                    BNB Smart Chain
                  </Text>
                </View>
              </TouchableOpacity>
            </View>
            <View
              collapsable={false}
              pointerEvents="box-none"
              style={
                {
                  "alignItems": "flex-end",
                  "bottom": 0,
                  "justifyContent": "center",
                  "opacity": 1,
                  "position": "absolute",
                  "right": 0,
                  "top": 0,
                }
              }
            >
              <TouchableOpacity
                accessibilityRole="button"
                accessible={true}
                onPress={[Function]}
                style={
                  {
                    "paddingHorizontal": 18,
                    "paddingVertical": 8,
                  }
                }
              >
                <Text
                  style={
                    {
                      "color": "#0376c9",
                      "fontFamily": "EuclidCircularB-Regular",
                      "fontSize": 23.57142857142857,
                      "fontWeight": "400",
                    }
                  }
                >
                  Cancel
                </Text>
              </TouchableOpacity>
            </View>
          </View>
        </View>
      </View>
    </View>
    <RNSScreenContainer
      onLayout={[Function]}
      style={
        {
          "flex": 1,
        }
      }
    >
      <RNSScreen
        activityState={2}
        collapsable={false}
        gestureResponseDistance={
          {
            "bottom": -1,
            "end": -1,
            "start": -1,
            "top": -1,
          }
        }
        pointerEvents="box-none"
        style={
          {
            "bottom": 0,
            "left": 0,
            "position": "absolute",
            "right": 0,
            "top": 0,
          }
        }
      >
        <View
          collapsable={false}
          style={
            {
              "opacity": 1,
            }
          }
        />
        <View
          accessibilityElementsHidden={false}
          closing={false}
          gestureVelocityImpact={0.3}
          importantForAccessibility="auto"
          onClose={[Function]}
          onGestureBegin={[Function]}
          onGestureCanceled={[Function]}
          onGestureEnd={[Function]}
          onOpen={[Function]}
          onTransition={[Function]}
          pointerEvents="box-none"
          style={
            [
              {
                "overflow": undefined,
              },
              {
                "bottom": 0,
                "left": 0,
                "position": "absolute",
                "right": 0,
                "top": 0,
              },
            ]
          }
          transitionSpec={
            {
              "close": {
                "animation": "spring",
                "config": {
                  "damping": 500,
                  "mass": 3,
                  "overshootClamping": true,
                  "restDisplacementThreshold": 10,
                  "restSpeedThreshold": 10,
                  "stiffness": 1000,
                },
              },
              "open": {
                "animation": "spring",
                "config": {
                  "damping": 500,
                  "mass": 3,
                  "overshootClamping": true,
                  "restDisplacementThreshold": 10,
                  "restSpeedThreshold": 10,
                  "stiffness": 1000,
                },
              },
            }
          }
        >
          <View
            collapsable={false}
            needsOffscreenAlphaCompositing={false}
            pointerEvents="box-none"
            style={
              {
                "flex": 1,
              }
            }
          >
            <View
              collapsable={false}
              onGestureHandlerEvent={[Function]}
              onGestureHandlerStateChange={[Function]}
              style={
                {
                  "flex": 1,
                  "transform": [
                    {
                      "translateX": 0,
                    },
                    {
                      "translateX": 0,
                    },
                  ],
                }
              }
            >
              <View
                collapsable={false}
                pointerEvents="none"
                style={
                  {
                    "backgroundColor": "rgb(242, 242, 242)",
                    "bottom": 0,
                    "left": 0,
                    "position": "absolute",
                    "shadowColor": "#000",
                    "shadowOffset": {
                      "height": 1,
                      "width": -1,
                    },
                    "shadowOpacity": 0.3,
                    "shadowRadius": 5,
                    "top": 0,
                    "width": 3,
                  }
                }
              />
              <View
                style={
                  [
                    {
                      "flex": 1,
                      "overflow": "hidden",
                    },
                    [
                      {
                        "backgroundColor": "rgb(242, 242, 242)",
                      },
                      undefined,
                    ],
                  ]
                }
              >
                <View
                  style={
                    {
                      "flex": 1,
                      "flexDirection": "column-reverse",
                    }
                  }
                >
                  <View
                    style={
                      {
                        "flex": 1,
                      }
                    }
                  >
                    <RCTSafeAreaView
                      style={
                        {
                          "flex": 1,
                        }
                      }
                    >
                      <View
                        style={
                          [
                            {
                              "backgroundColor": "#ffffff",
                              "flex": 1,
                            },
                            undefined,
                          ]
                        }
                      >
                        <RCTScrollView
                          collapsable={false}
                          onGestureHandlerEvent={[Function]}
                          onGestureHandlerStateChange={[Function]}
                          refreshControl={
                            <RefreshControlMock
                              colors={
                                [
                                  "#0376c9",
                                ]
                              }
                              onRefresh={[Function]}
                              refreshing={true}
                              tintColor="#141618"
                            />
                          }
                        >
                          <RCTRefreshControl />
                          <View>
                            <View
                              style={
                                [
                                  {
                                    "flex": 1,
                                  },
                                  undefined,
                                ]
                              }
                            >
                              <View
                                style={
                                  [
                                    {
                                      "padding": 15,
                                    },
                                    undefined,
                                    undefined,
                                  ]
                                }
                              >
                                <Text
                                  style={
                                    [
                                      {
                                        "color": "#141618",
                                        "fontFamily": "EuclidCircularB-Regular",
                                        "fontSize": 30,
                                        "fontWeight": "400",
                                        "marginVertical": 2,
                                      },
                                      {
                                        "textAlign": "center",
                                      },
                                      undefined,
                                      undefined,
                                      undefined,
                                      undefined,
                                      undefined,
                                      undefined,
                                      undefined,
                                      undefined,
                                      undefined,
                                      undefined,
                                      undefined,
                                      undefined,
                                      undefined,
                                      {
                                        "fontSize": 16,
                                      },
                                      undefined,
                                      undefined,
                                      undefined,
                                      undefined,
                                      undefined,
                                      undefined,
                                      undefined,
                                      undefined,
                                      undefined,
                                    ]
                                  }
                                >
                                  To buy crypto, you'll need to switch to a supported network
                                </Text>
                                <View
                                  style={
                                    [
                                      {
                                        "marginVertical": 8,
                                      },
                                      undefined,
                                      undefined,
                                      undefined,
                                    ]
                                  }
                                />
                                <View
                                  style={
                                    [
                                      {
                                        "marginVertical": 8,
                                      },
                                      {
                                        "marginTop": 0,
                                      },
                                      undefined,
                                      undefined,
                                    ]
                                  }
                                >
                                  <View
                                    accessibilityRole="none"
                                    accessible={true}
                                    style={
                                      {
                                        "padding": 0,
                                      }
                                    }
                                  >
                                    <View
                                      style={
                                        {
                                          "alignItems": "center",
                                          "flexDirection": "row",
                                        }
                                      }
                                    >
                                      <View
                                        style={
                                          {
                                            "flex": 1,
                                          }
                                        }
                                        testID="listitemcolumn"
                                      >
                                        <View
                                          style={
                                            [
                                              {
                                                "backgroundColor": "#f2f4f6",
                                                "borderRadius": 30,
                                                "padding": 14,
                                              },
                                              undefined,
                                              undefined,
                                              {
                                                "width": "75%",
                                              },
                                              undefined,
                                              undefined,
                                              undefined,
                                              undefined,
                                              undefined,
                                              undefined,
                                              undefined,
                                              undefined,
                                              undefined,
                                              undefined,
                                              undefined,
                                            ]
                                          }
                                        />
                                      </View>
                                      <View
                                        accessible={false}
                                        style={
                                          {
                                            "width": 16,
                                          }
                                        }
                                        testID="listitem-gap"
                                      />
                                      <View
                                        style={
                                          {
                                            "alignItems": "flex-end",
                                            "flex": 1,
                                          }
                                        }
                                        testID="listitemcolumn"
                                      >
                                        <View
                                          style={
                                            [
                                              {
                                                "backgroundColor": "#f2f4f6",
                                                "borderRadius": 30,
                                                "padding": 14,
                                              },
                                              undefined,
                                              undefined,
                                              undefined,
                                              undefined,
                                              {
                                                "width": "30%",
                                              },
                                              undefined,
                                              undefined,
                                              undefined,
                                              undefined,
                                              undefined,
                                              undefined,
                                              undefined,
                                              undefined,
                                              undefined,
                                            ]
                                          }
                                        />
                                      </View>
                                    </View>
                                  </View>
                                </View>
                                <View
                                  style={
                                    [
                                      {
                                        "marginVertical": 8,
                                      },
                                      undefined,
                                      undefined,
                                      undefined,
                                    ]
                                  }
                                >
                                  <View
                                    accessibilityRole="none"
                                    accessible={true}
                                    style={
                                      {
                                        "padding": 0,
                                      }
                                    }
                                  >
                                    <View
                                      style={
                                        {
                                          "alignItems": "center",
                                          "flexDirection": "row",
                                        }
                                      }
                                    >
                                      <View
                                        style={
                                          {
                                            "flex": 1,
                                          }
                                        }
                                        testID="listitemcolumn"
                                      >
                                        <View
                                          style={
                                            [
                                              {
                                                "backgroundColor": "#f2f4f6",
                                                "borderRadius": 30,
                                                "padding": 14,
                                              },
                                              undefined,
                                              undefined,
                                              {
                                                "width": "75%",
                                              },
                                              undefined,
                                              undefined,
                                              undefined,
                                              undefined,
                                              undefined,
                                              undefined,
                                              undefined,
                                              undefined,
                                              undefined,
                                              undefined,
                                              undefined,
                                            ]
                                          }
                                        />
                                      </View>
                                      <View
                                        accessible={false}
                                        style={
                                          {
                                            "width": 16,
                                          }
                                        }
                                        testID="listitem-gap"
                                      />
                                      <View
                                        style={
                                          {
                                            "alignItems": "flex-end",
                                            "flex": 1,
                                          }
                                        }
                                        testID="listitemcolumn"
                                      >
                                        <View
                                          style={
                                            [
                                              {
                                                "backgroundColor": "#f2f4f6",
                                                "borderRadius": 30,
                                                "padding": 14,
                                              },
                                              undefined,
                                              undefined,
                                              undefined,
                                              undefined,
                                              {
                                                "width": "30%",
                                              },
                                              undefined,
                                              undefined,
                                              undefined,
                                              undefined,
                                              undefined,
                                              undefined,
                                              undefined,
                                              undefined,
                                              undefined,
                                            ]
                                          }
                                        />
                                      </View>
                                    </View>
                                  </View>
                                </View>
                                <View
                                  style={
                                    [
                                      {
                                        "marginVertical": 8,
                                      },
                                      undefined,
                                      undefined,
                                      undefined,
                                    ]
                                  }
                                >
                                  <View
                                    accessibilityRole="none"
                                    accessible={true}
                                    style={
                                      {
                                        "padding": 0,
                                      }
                                    }
                                  >
                                    <View
                                      style={
                                        {
                                          "alignItems": "center",
                                          "flexDirection": "row",
                                        }
                                      }
                                    >
                                      <View
                                        style={
                                          {
                                            "flex": 1,
                                          }
                                        }
                                        testID="listitemcolumn"
                                      >
                                        <View
                                          style={
                                            [
                                              {
                                                "backgroundColor": "#f2f4f6",
                                                "borderRadius": 30,
                                                "padding": 14,
                                              },
                                              undefined,
                                              undefined,
                                              {
                                                "width": "75%",
                                              },
                                              undefined,
                                              undefined,
                                              undefined,
                                              undefined,
                                              undefined,
                                              undefined,
                                              undefined,
                                              undefined,
                                              undefined,
                                              undefined,
                                              undefined,
                                            ]
                                          }
                                        />
                                      </View>
                                      <View
                                        accessible={false}
                                        style={
                                          {
                                            "width": 16,
                                          }
                                        }
                                        testID="listitem-gap"
                                      />
                                      <View
                                        style={
                                          {
                                            "alignItems": "flex-end",
                                            "flex": 1,
                                          }
                                        }
                                        testID="listitemcolumn"
                                      >
                                        <View
                                          style={
                                            [
                                              {
                                                "backgroundColor": "#f2f4f6",
                                                "borderRadius": 30,
                                                "padding": 14,
                                              },
                                              undefined,
                                              undefined,
                                              undefined,
                                              undefined,
                                              {
                                                "width": "30%",
                                              },
                                              undefined,
                                              undefined,
                                              undefined,
                                              undefined,
                                              undefined,
                                              undefined,
                                              undefined,
                                              undefined,
                                              undefined,
                                            ]
                                          }
                                        />
                                      </View>
                                    </View>
                                  </View>
                                </View>
                                <View
                                  style={
                                    [
                                      {
                                        "marginVertical": 8,
                                      },
                                      undefined,
                                      undefined,
                                      undefined,
                                    ]
                                  }
                                >
                                  <View
                                    accessibilityRole="none"
                                    accessible={true}
                                    style={
                                      {
                                        "padding": 0,
                                      }
                                    }
                                  >
                                    <View
                                      style={
                                        {
                                          "alignItems": "center",
                                          "flexDirection": "row",
                                        }
                                      }
                                    >
                                      <View
                                        style={
                                          {
                                            "flex": 1,
                                          }
                                        }
                                        testID="listitemcolumn"
                                      >
                                        <View
                                          style={
                                            [
                                              {
                                                "backgroundColor": "#f2f4f6",
                                                "borderRadius": 30,
                                                "padding": 14,
                                              },
                                              undefined,
                                              undefined,
                                              {
                                                "width": "75%",
                                              },
                                              undefined,
                                              undefined,
                                              undefined,
                                              undefined,
                                              undefined,
                                              undefined,
                                              undefined,
                                              undefined,
                                              undefined,
                                              undefined,
                                              undefined,
                                            ]
                                          }
                                        />
                                      </View>
                                      <View
                                        accessible={false}
                                        style={
                                          {
                                            "width": 16,
                                          }
                                        }
                                        testID="listitem-gap"
                                      />
                                      <View
                                        style={
                                          {
                                            "alignItems": "flex-end",
                                            "flex": 1,
                                          }
                                        }
                                        testID="listitemcolumn"
                                      >
                                        <View
                                          style={
                                            [
                                              {
                                                "backgroundColor": "#f2f4f6",
                                                "borderRadius": 30,
                                                "padding": 14,
                                              },
                                              undefined,
                                              undefined,
                                              undefined,
                                              undefined,
                                              {
                                                "width": "30%",
                                              },
                                              undefined,
                                              undefined,
                                              undefined,
                                              undefined,
                                              undefined,
                                              undefined,
                                              undefined,
                                              undefined,
                                              undefined,
                                            ]
                                          }
                                        />
                                      </View>
                                    </View>
                                  </View>
                                </View>
                                <View
                                  style={
                                    [
                                      {
                                        "marginVertical": 8,
                                      },
                                      undefined,
                                      undefined,
                                      undefined,
                                    ]
                                  }
                                >
                                  <View
                                    accessibilityRole="none"
                                    accessible={true}
                                    style={
                                      {
                                        "padding": 0,
                                      }
                                    }
                                  >
                                    <View
                                      style={
                                        {
                                          "alignItems": "center",
                                          "flexDirection": "row",
                                        }
                                      }
                                    >
                                      <View
                                        style={
                                          {
                                            "flex": 1,
                                          }
                                        }
                                        testID="listitemcolumn"
                                      >
                                        <View
                                          style={
                                            [
                                              {
                                                "backgroundColor": "#f2f4f6",
                                                "borderRadius": 30,
                                                "padding": 14,
                                              },
                                              undefined,
                                              undefined,
                                              {
                                                "width": "75%",
                                              },
                                              undefined,
                                              undefined,
                                              undefined,
                                              undefined,
                                              undefined,
                                              undefined,
                                              undefined,
                                              undefined,
                                              undefined,
                                              undefined,
                                              undefined,
                                            ]
                                          }
                                        />
                                      </View>
                                      <View
                                        accessible={false}
                                        style={
                                          {
                                            "width": 16,
                                          }
                                        }
                                        testID="listitem-gap"
                                      />
                                      <View
                                        style={
                                          {
                                            "alignItems": "flex-end",
                                            "flex": 1,
                                          }
                                        }
                                        testID="listitemcolumn"
                                      >
                                        <View
                                          style={
                                            [
                                              {
                                                "backgroundColor": "#f2f4f6",
                                                "borderRadius": 30,
                                                "padding": 14,
                                              },
                                              undefined,
                                              undefined,
                                              undefined,
                                              undefined,
                                              {
                                                "width": "30%",
                                              },
                                              undefined,
                                              undefined,
                                              undefined,
                                              undefined,
                                              undefined,
                                              undefined,
                                              undefined,
                                              undefined,
                                              undefined,
                                            ]
                                          }
                                        />
                                      </View>
                                    </View>
                                  </View>
                                </View>
                                <View
                                  style={
                                    [
                                      {
                                        "marginVertical": 8,
                                      },
                                      undefined,
                                      undefined,
                                      undefined,
                                    ]
                                  }
                                >
                                  <View
                                    accessibilityRole="none"
                                    accessible={true}
                                    style={
                                      {
                                        "padding": 0,
                                      }
                                    }
                                  >
                                    <View
                                      style={
                                        {
                                          "alignItems": "center",
                                          "flexDirection": "row",
                                        }
                                      }
                                    >
                                      <View
                                        style={
                                          {
                                            "flex": 1,
                                          }
                                        }
                                        testID="listitemcolumn"
                                      >
                                        <View
                                          style={
                                            [
                                              {
                                                "backgroundColor": "#f2f4f6",
                                                "borderRadius": 30,
                                                "padding": 14,
                                              },
                                              undefined,
                                              undefined,
                                              {
                                                "width": "75%",
                                              },
                                              undefined,
                                              undefined,
                                              undefined,
                                              undefined,
                                              undefined,
                                              undefined,
                                              undefined,
                                              undefined,
                                              undefined,
                                              undefined,
                                              undefined,
                                            ]
                                          }
                                        />
                                      </View>
                                      <View
                                        accessible={false}
                                        style={
                                          {
                                            "width": 16,
                                          }
                                        }
                                        testID="listitem-gap"
                                      />
                                      <View
                                        style={
                                          {
                                            "alignItems": "flex-end",
                                            "flex": 1,
                                          }
                                        }
                                        testID="listitemcolumn"
                                      >
                                        <View
                                          style={
                                            [
                                              {
                                                "backgroundColor": "#f2f4f6",
                                                "borderRadius": 30,
                                                "padding": 14,
                                              },
                                              undefined,
                                              undefined,
                                              undefined,
                                              undefined,
                                              {
                                                "width": "30%",
                                              },
                                              undefined,
                                              undefined,
                                              undefined,
                                              undefined,
                                              undefined,
                                              undefined,
                                              undefined,
                                              undefined,
                                              undefined,
                                            ]
                                          }
                                        />
                                      </View>
                                    </View>
                                  </View>
                                </View>
                                <View
                                  style={
                                    [
                                      {
                                        "marginVertical": 8,
                                      },
                                      undefined,
                                      undefined,
                                      undefined,
                                    ]
                                  }
                                >
                                  <View
                                    accessibilityRole="none"
                                    accessible={true}
                                    style={
                                      {
                                        "padding": 0,
                                      }
                                    }
                                  >
                                    <View
                                      style={
                                        {
                                          "alignItems": "center",
                                          "flexDirection": "row",
                                        }
                                      }
                                    >
                                      <View
                                        style={
                                          {
                                            "flex": 1,
                                          }
                                        }
                                        testID="listitemcolumn"
                                      >
                                        <View
                                          style={
                                            [
                                              {
                                                "backgroundColor": "#f2f4f6",
                                                "borderRadius": 30,
                                                "padding": 14,
                                              },
                                              undefined,
                                              undefined,
                                              {
                                                "width": "75%",
                                              },
                                              undefined,
                                              undefined,
                                              undefined,
                                              undefined,
                                              undefined,
                                              undefined,
                                              undefined,
                                              undefined,
                                              undefined,
                                              undefined,
                                              undefined,
                                            ]
                                          }
                                        />
                                      </View>
                                      <View
                                        accessible={false}
                                        style={
                                          {
                                            "width": 16,
                                          }
                                        }
                                        testID="listitem-gap"
                                      />
                                      <View
                                        style={
                                          {
                                            "alignItems": "flex-end",
                                            "flex": 1,
                                          }
                                        }
                                        testID="listitemcolumn"
                                      >
                                        <View
                                          style={
                                            [
                                              {
                                                "backgroundColor": "#f2f4f6",
                                                "borderRadius": 30,
                                                "padding": 14,
                                              },
                                              undefined,
                                              undefined,
                                              undefined,
                                              undefined,
                                              {
                                                "width": "30%",
                                              },
                                              undefined,
                                              undefined,
                                              undefined,
                                              undefined,
                                              undefined,
                                              undefined,
                                              undefined,
                                              undefined,
                                              undefined,
                                            ]
                                          }
                                        />
                                      </View>
                                    </View>
                                  </View>
                                </View>
                              </View>
                            </View>
                          </View>
                        </RCTScrollView>
                      </View>
                    </RCTSafeAreaView>
                  </View>
                </View>
              </View>
            </View>
          </View>
        </View>
      </RNSScreen>
    </RNSScreenContainer>
  </RNCSafeAreaProvider>
</View>
`;

exports[`NetworkSwitcher View renders correctly with errors 1`] = `
<View
  style={
    {
      "flex": 1,
    }
  }
>
  <RNCSafeAreaProvider
    onInsetsChange={[Function]}
    style={
      [
        {
          "flex": 1,
        },
        undefined,
      ]
    }
  >
    <View
      collapsable={false}
      pointerEvents="box-none"
      style={
        {
          "zIndex": 1,
        }
      }
    >
      <View
        accessibilityElementsHidden={false}
        importantForAccessibility="auto"
        onLayout={[Function]}
        pointerEvents="box-none"
        style={null}
      >
        <View
          collapsable={false}
          pointerEvents="box-none"
          style={
            {
              "bottom": 0,
              "left": 0,
              "opacity": 1,
              "position": "absolute",
              "right": 0,
              "top": 0,
              "zIndex": 0,
            }
          }
        >
          <View
            collapsable={false}
            style={
              {
                "backgroundColor": "#ffffff",
                "borderBottomColor": "rgb(216, 216, 216)",
                "elevation": 0,
                "flex": 1,
                "shadowColor": "transparent",
                "shadowOffset": {
                  "height": 0.5,
                  "width": 0,
                },
                "shadowOpacity": 0.85,
                "shadowRadius": 0,
              }
            }
          />
        </View>
        <View
          collapsable={false}
          pointerEvents="box-none"
          style={
            {
              "height": 64,
              "maxHeight": undefined,
              "minHeight": undefined,
              "opacity": undefined,
              "transform": undefined,
            }
          }
        >
          <View
            pointerEvents="none"
            style={
              {
                "height": 20,
              }
            }
          />
          <View
            pointerEvents="box-none"
            style={
              {
                "alignItems": "center",
                "flex": 1,
                "flexDirection": "row",
                "justifyContent": "center",
              }
            }
          >
            <View
              collapsable={false}
              pointerEvents="box-none"
              style={
                {
                  "alignItems": "flex-start",
                  "bottom": 0,
                  "justifyContent": "center",
                  "left": 0,
                  "opacity": 1,
                  "position": "absolute",
                  "top": 0,
                }
              }
            >
              <View />
            </View>
            <View
              collapsable={false}
              pointerEvents="box-none"
              style={
                {
                  "marginHorizontal": 72,
                  "opacity": 1,
                }
              }
            >
              <TouchableOpacity
                activeOpacity={1}
                onPress={[Function]}
                style={
                  {
                    "alignItems": "center",
                    "justifyContent": "center",
                  }
                }
              >
                <Text
                  accessibilityRole="text"
                  numberOfLines={1}
                  style={
                    {
                      "color": "#141618",
                      "fontFamily": "EuclidCircularB-Bold",
                      "fontSize": 14,
                      "fontWeight": "700",
                      "letterSpacing": 0,
                      "lineHeight": 22,
                    }
                  }
                >
                  Unsupported buy Network
                </Text>
                <View
                  style={
                    {
                      "alignItems": "center",
                      "flexDirection": "row",
                    }
                  }
                >
<<<<<<< HEAD
=======
                  <View
                    style={
                      [
                        {
                          "borderRadius": 100,
                          "height": 5,
                          "marginRight": 5,
                          "width": 5,
                        },
                        {
                          "backgroundColor": "#f2f3f4",
                        },
                      ]
                    }
                  />
>>>>>>> a5975687
                  <Text
                    accessibilityRole="text"
                    numberOfLines={1}
                    style={
                      {
                        "color": "#6a737d",
                        "fontFamily": "EuclidCircularB-Regular",
                        "fontSize": 12,
                        "fontWeight": "400",
                        "letterSpacing": 0,
                        "lineHeight": 20,
                      }
                    }
                  >
                    BNB Smart Chain
                  </Text>
                </View>
              </TouchableOpacity>
            </View>
            <View
              collapsable={false}
              pointerEvents="box-none"
              style={
                {
                  "alignItems": "flex-end",
                  "bottom": 0,
                  "justifyContent": "center",
                  "opacity": 1,
                  "position": "absolute",
                  "right": 0,
                  "top": 0,
                }
              }
            >
              <TouchableOpacity
                accessibilityRole="button"
                accessible={true}
                onPress={[Function]}
                style={
                  {
                    "paddingHorizontal": 18,
                    "paddingVertical": 8,
                  }
                }
              >
                <Text
                  style={
                    {
                      "color": "#0376c9",
                      "fontFamily": "EuclidCircularB-Regular",
                      "fontSize": 23.57142857142857,
                      "fontWeight": "400",
                    }
                  }
                >
                  Cancel
                </Text>
              </TouchableOpacity>
            </View>
          </View>
        </View>
      </View>
    </View>
    <RNSScreenContainer
      onLayout={[Function]}
      style={
        {
          "flex": 1,
        }
      }
    >
      <RNSScreen
        activityState={2}
        collapsable={false}
        gestureResponseDistance={
          {
            "bottom": -1,
            "end": -1,
            "start": -1,
            "top": -1,
          }
        }
        pointerEvents="box-none"
        style={
          {
            "bottom": 0,
            "left": 0,
            "position": "absolute",
            "right": 0,
            "top": 0,
          }
        }
      >
        <View
          collapsable={false}
          style={
            {
              "opacity": 1,
            }
          }
        />
        <View
          accessibilityElementsHidden={false}
          closing={false}
          gestureVelocityImpact={0.3}
          importantForAccessibility="auto"
          onClose={[Function]}
          onGestureBegin={[Function]}
          onGestureCanceled={[Function]}
          onGestureEnd={[Function]}
          onOpen={[Function]}
          onTransition={[Function]}
          pointerEvents="box-none"
          style={
            [
              {
                "overflow": undefined,
              },
              {
                "bottom": 0,
                "left": 0,
                "position": "absolute",
                "right": 0,
                "top": 0,
              },
            ]
          }
          transitionSpec={
            {
              "close": {
                "animation": "spring",
                "config": {
                  "damping": 500,
                  "mass": 3,
                  "overshootClamping": true,
                  "restDisplacementThreshold": 10,
                  "restSpeedThreshold": 10,
                  "stiffness": 1000,
                },
              },
              "open": {
                "animation": "spring",
                "config": {
                  "damping": 500,
                  "mass": 3,
                  "overshootClamping": true,
                  "restDisplacementThreshold": 10,
                  "restSpeedThreshold": 10,
                  "stiffness": 1000,
                },
              },
            }
          }
        >
          <View
            collapsable={false}
            needsOffscreenAlphaCompositing={false}
            pointerEvents="box-none"
            style={
              {
                "flex": 1,
              }
            }
          >
            <View
              collapsable={false}
              onGestureHandlerEvent={[Function]}
              onGestureHandlerStateChange={[Function]}
              style={
                {
                  "flex": 1,
                  "transform": [
                    {
                      "translateX": 0,
                    },
                    {
                      "translateX": 0,
                    },
                  ],
                }
              }
            >
              <View
                collapsable={false}
                pointerEvents="none"
                style={
                  {
                    "backgroundColor": "rgb(242, 242, 242)",
                    "bottom": 0,
                    "left": 0,
                    "position": "absolute",
                    "shadowColor": "#000",
                    "shadowOffset": {
                      "height": 1,
                      "width": -1,
                    },
                    "shadowOpacity": 0.3,
                    "shadowRadius": 5,
                    "top": 0,
                    "width": 3,
                  }
                }
              />
              <View
                style={
                  [
                    {
                      "flex": 1,
                      "overflow": "hidden",
                    },
                    [
                      {
                        "backgroundColor": "rgb(242, 242, 242)",
                      },
                      undefined,
                    ],
                  ]
                }
              >
                <View
                  style={
                    {
                      "flex": 1,
                      "flexDirection": "column-reverse",
                    }
                  }
                >
                  <View
                    style={
                      {
                        "flex": 1,
                      }
                    }
                  >
                    <RCTSafeAreaView
                      style={
                        {
                          "flex": 1,
                        }
                      }
                    >
                      <View
                        style={
                          [
                            {
                              "backgroundColor": "#ffffff",
                              "flex": 1,
                            },
                            undefined,
                          ]
                        }
                      >
                        <View
                          style={
                            [
                              {
                                "flex": 1,
                              },
                              undefined,
                            ]
                          }
                        >
                          <View
                            style={
                              {
                                "alignItems": "center",
                                "backgroundColor": "#ffffff",
                                "flex": 1,
                                "justifyContent": "center",
                              }
                            }
                          >
                            <View
                              style={
                                {
                                  "marginVertical": 60,
                                  "paddingHorizontal": 60,
                                  "width": "100%",
                                }
                              }
                            >
                              <View
                                style={
                                  {
                                    "marginVertical": 1,
                                  }
                                }
                              >
                                <Text
                                  allowFontScaling={false}
                                  style={
                                    [
                                      {
                                        "color": undefined,
                                        "fontSize": 12,
                                      },
                                      [
                                        {
                                          "fontSize": 38,
                                          "marginVertical": 4,
                                          "textAlign": "center",
                                        },
                                        {
                                          "color": "#d73847",
                                        },
                                      ],
                                      {
                                        "fontFamily": "Material Design Icons",
                                        "fontStyle": "normal",
                                        "fontWeight": "normal",
                                      },
                                      {},
                                    ]
                                  }
                                >
                                  
                                </Text>
                              </View>
                              <View
                                style={
                                  {
                                    "marginVertical": 1,
                                  }
                                }
                              >
                                <Text
                                  accessibilityRole="text"
                                  style={
                                    {
                                      "color": "#141618",
                                      "fontFamily": "EuclidCircularB-Bold",
                                      "fontSize": 18,
                                      "fontWeight": "600",
                                      "letterSpacing": 0,
                                      "lineHeight": 22,
                                      "marginVertical": 3,
                                      "textAlign": "center",
                                    }
                                  }
                                >
                                  Error
                                </Text>
                              </View>
                              <View
                                style={
                                  {
                                    "marginVertical": 1,
                                  }
                                }
                              >
                                <Text
                                  style={
                                    [
                                      {
                                        "color": "#141618",
                                        "fontFamily": "EuclidCircularB-Regular",
                                        "fontSize": 30,
                                        "fontWeight": "400",
                                        "marginVertical": 2,
                                      },
                                      {
                                        "textAlign": "center",
                                      },
                                      undefined,
                                      undefined,
                                      undefined,
                                      undefined,
                                      undefined,
                                      {
                                        "color": "#6a737d",
                                      },
                                      undefined,
                                      undefined,
                                      undefined,
                                      undefined,
                                      undefined,
                                      undefined,
                                      undefined,
                                      undefined,
                                      undefined,
                                      undefined,
                                      undefined,
                                      undefined,
                                      undefined,
                                      undefined,
                                      undefined,
                                      undefined,
                                      undefined,
                                    ]
                                  }
                                >
                                  Test Error for fetching networks
                                </Text>
                              </View>
                              <View
                                style={
                                  {
                                    "marginTop": 30,
                                  }
                                }
                              >
                                <TouchableOpacity
                                  accessibilityRole="button"
                                  accessible={true}
                                  activeOpacity={0.2}
                                  onPress={[Function]}
                                  style={
                                    [
                                      [
                                        {
                                          "borderRadius": 100,
                                          "justifyContent": "center",
                                          "padding": 15,
                                        },
                                        {
                                          "backgroundColor": "#0376c9",
                                          "minHeight": 50,
                                        },
                                        undefined,
                                      ],
                                      null,
                                    ]
                                  }
                                >
                                  <Text
                                    style={
                                      [
                                        {
                                          "color": "#007aff",
                                          "fontSize": 17,
                                          "fontWeight": "500",
                                          "textAlign": "center",
                                        },
                                        null,
                                        [
                                          {
                                            "fontFamily": "EuclidCircularB-Bold",
                                            "fontSize": 14,
                                            "fontWeight": "600",
                                            "textAlign": "center",
                                          },
                                          {
                                            "color": "#ffffff",
                                          },
                                          undefined,
                                        ],
                                        null,
                                      ]
                                    }
                                  >
                                    Try again
                                  </Text>
                                </TouchableOpacity>
                              </View>
                            </View>
                          </View>
                        </View>
                      </View>
                    </RCTSafeAreaView>
                  </View>
                </View>
              </View>
            </View>
          </View>
        </View>
      </RNSScreen>
    </RNSScreenContainer>
  </RNCSafeAreaProvider>
</View>
`;

exports[`NetworkSwitcher View renders correctly with errors 2`] = `
<View
  style={
    {
      "flex": 1,
    }
  }
>
  <RNCSafeAreaProvider
    onInsetsChange={[Function]}
    style={
      [
        {
          "flex": 1,
        },
        undefined,
      ]
    }
  >
    <View
      collapsable={false}
      pointerEvents="box-none"
      style={
        {
          "zIndex": 1,
        }
      }
    >
      <View
        accessibilityElementsHidden={false}
        importantForAccessibility="auto"
        onLayout={[Function]}
        pointerEvents="box-none"
        style={null}
      >
        <View
          collapsable={false}
          pointerEvents="box-none"
          style={
            {
              "bottom": 0,
              "left": 0,
              "opacity": 1,
              "position": "absolute",
              "right": 0,
              "top": 0,
              "zIndex": 0,
            }
          }
        >
          <View
            collapsable={false}
            style={
              {
                "backgroundColor": "#ffffff",
                "borderBottomColor": "rgb(216, 216, 216)",
                "elevation": 0,
                "flex": 1,
                "shadowColor": "transparent",
                "shadowOffset": {
                  "height": 0.5,
                  "width": 0,
                },
                "shadowOpacity": 0.85,
                "shadowRadius": 0,
              }
            }
          />
        </View>
        <View
          collapsable={false}
          pointerEvents="box-none"
          style={
            {
              "height": 64,
              "maxHeight": undefined,
              "minHeight": undefined,
              "opacity": undefined,
              "transform": undefined,
            }
          }
        >
          <View
            pointerEvents="none"
            style={
              {
                "height": 20,
              }
            }
          />
          <View
            pointerEvents="box-none"
            style={
              {
                "alignItems": "center",
                "flex": 1,
                "flexDirection": "row",
                "justifyContent": "center",
              }
            }
          >
            <View
              collapsable={false}
              pointerEvents="box-none"
              style={
                {
                  "alignItems": "flex-start",
                  "bottom": 0,
                  "justifyContent": "center",
                  "left": 0,
                  "opacity": 1,
                  "position": "absolute",
                  "top": 0,
                }
              }
            >
              <View />
            </View>
            <View
              collapsable={false}
              pointerEvents="box-none"
              style={
                {
                  "marginHorizontal": 72,
                  "opacity": 1,
                }
              }
            >
              <TouchableOpacity
                activeOpacity={1}
                onPress={[Function]}
                style={
                  {
                    "alignItems": "center",
                    "justifyContent": "center",
                  }
                }
              >
                <Text
                  accessibilityRole="text"
                  numberOfLines={1}
                  style={
                    {
                      "color": "#141618",
                      "fontFamily": "EuclidCircularB-Bold",
                      "fontSize": 14,
                      "fontWeight": "700",
                      "letterSpacing": 0,
                      "lineHeight": 22,
                    }
                  }
                >
                  Unsupported buy Network
                </Text>
                <View
                  style={
                    {
                      "alignItems": "center",
                      "flexDirection": "row",
                    }
                  }
                >
<<<<<<< HEAD
=======
                  <View
                    style={
                      [
                        {
                          "borderRadius": 100,
                          "height": 5,
                          "marginRight": 5,
                          "width": 5,
                        },
                        {
                          "backgroundColor": "#f2f3f4",
                        },
                      ]
                    }
                  />
>>>>>>> a5975687
                  <Text
                    accessibilityRole="text"
                    numberOfLines={1}
                    style={
                      {
                        "color": "#6a737d",
                        "fontFamily": "EuclidCircularB-Regular",
                        "fontSize": 12,
                        "fontWeight": "400",
                        "letterSpacing": 0,
                        "lineHeight": 20,
                      }
                    }
                  >
                    BNB Smart Chain
                  </Text>
                </View>
              </TouchableOpacity>
            </View>
            <View
              collapsable={false}
              pointerEvents="box-none"
              style={
                {
                  "alignItems": "flex-end",
                  "bottom": 0,
                  "justifyContent": "center",
                  "opacity": 1,
                  "position": "absolute",
                  "right": 0,
                  "top": 0,
                }
              }
            >
              <TouchableOpacity
                accessibilityRole="button"
                accessible={true}
                onPress={[Function]}
                style={
                  {
                    "paddingHorizontal": 18,
                    "paddingVertical": 8,
                  }
                }
              >
                <Text
                  style={
                    {
                      "color": "#0376c9",
                      "fontFamily": "EuclidCircularB-Regular",
                      "fontSize": 23.57142857142857,
                      "fontWeight": "400",
                    }
                  }
                >
                  Cancel
                </Text>
              </TouchableOpacity>
            </View>
          </View>
        </View>
      </View>
    </View>
    <RNSScreenContainer
      onLayout={[Function]}
      style={
        {
          "flex": 1,
        }
      }
    >
      <RNSScreen
        activityState={2}
        collapsable={false}
        gestureResponseDistance={
          {
            "bottom": -1,
            "end": -1,
            "start": -1,
            "top": -1,
          }
        }
        pointerEvents="box-none"
        style={
          {
            "bottom": 0,
            "left": 0,
            "position": "absolute",
            "right": 0,
            "top": 0,
          }
        }
      >
        <View
          collapsable={false}
          style={
            {
              "opacity": 1,
            }
          }
        />
        <View
          accessibilityElementsHidden={false}
          closing={false}
          gestureVelocityImpact={0.3}
          importantForAccessibility="auto"
          onClose={[Function]}
          onGestureBegin={[Function]}
          onGestureCanceled={[Function]}
          onGestureEnd={[Function]}
          onOpen={[Function]}
          onTransition={[Function]}
          pointerEvents="box-none"
          style={
            [
              {
                "overflow": undefined,
              },
              {
                "bottom": 0,
                "left": 0,
                "position": "absolute",
                "right": 0,
                "top": 0,
              },
            ]
          }
          transitionSpec={
            {
              "close": {
                "animation": "spring",
                "config": {
                  "damping": 500,
                  "mass": 3,
                  "overshootClamping": true,
                  "restDisplacementThreshold": 10,
                  "restSpeedThreshold": 10,
                  "stiffness": 1000,
                },
              },
              "open": {
                "animation": "spring",
                "config": {
                  "damping": 500,
                  "mass": 3,
                  "overshootClamping": true,
                  "restDisplacementThreshold": 10,
                  "restSpeedThreshold": 10,
                  "stiffness": 1000,
                },
              },
            }
          }
        >
          <View
            collapsable={false}
            needsOffscreenAlphaCompositing={false}
            pointerEvents="box-none"
            style={
              {
                "flex": 1,
              }
            }
          >
            <View
              collapsable={false}
              onGestureHandlerEvent={[Function]}
              onGestureHandlerStateChange={[Function]}
              style={
                {
                  "flex": 1,
                  "transform": [
                    {
                      "translateX": 0,
                    },
                    {
                      "translateX": 0,
                    },
                  ],
                }
              }
            >
              <View
                collapsable={false}
                pointerEvents="none"
                style={
                  {
                    "backgroundColor": "rgb(242, 242, 242)",
                    "bottom": 0,
                    "left": 0,
                    "position": "absolute",
                    "shadowColor": "#000",
                    "shadowOffset": {
                      "height": 1,
                      "width": -1,
                    },
                    "shadowOpacity": 0.3,
                    "shadowRadius": 5,
                    "top": 0,
                    "width": 3,
                  }
                }
              />
              <View
                style={
                  [
                    {
                      "flex": 1,
                      "overflow": "hidden",
                    },
                    [
                      {
                        "backgroundColor": "rgb(242, 242, 242)",
                      },
                      undefined,
                    ],
                  ]
                }
              >
                <View
                  style={
                    {
                      "flex": 1,
                      "flexDirection": "column-reverse",
                    }
                  }
                >
                  <View
                    style={
                      {
                        "flex": 1,
                      }
                    }
                  >
                    <RCTSafeAreaView
                      style={
                        {
                          "flex": 1,
                        }
                      }
                    >
                      <View
                        style={
                          [
                            {
                              "backgroundColor": "#ffffff",
                              "flex": 1,
                            },
                            undefined,
                          ]
                        }
                      >
                        <View
                          style={
                            [
                              {
                                "flex": 1,
                              },
                              undefined,
                            ]
                          }
                        >
                          <View
                            style={
                              {
                                "alignItems": "center",
                                "backgroundColor": "#ffffff",
                                "flex": 1,
                                "justifyContent": "center",
                              }
                            }
                          >
                            <View
                              style={
                                {
                                  "marginVertical": 60,
                                  "paddingHorizontal": 60,
                                  "width": "100%",
                                }
                              }
                            >
                              <View
                                style={
                                  {
                                    "marginVertical": 1,
                                  }
                                }
                              >
                                <Text
                                  allowFontScaling={false}
                                  style={
                                    [
                                      {
                                        "color": undefined,
                                        "fontSize": 12,
                                      },
                                      [
                                        {
                                          "fontSize": 38,
                                          "marginVertical": 4,
                                          "textAlign": "center",
                                        },
                                        {
                                          "color": "#d73847",
                                        },
                                      ],
                                      {
                                        "fontFamily": "Material Design Icons",
                                        "fontStyle": "normal",
                                        "fontWeight": "normal",
                                      },
                                      {},
                                    ]
                                  }
                                >
                                  
                                </Text>
                              </View>
                              <View
                                style={
                                  {
                                    "marginVertical": 1,
                                  }
                                }
                              >
                                <Text
                                  accessibilityRole="text"
                                  style={
                                    {
                                      "color": "#141618",
                                      "fontFamily": "EuclidCircularB-Bold",
                                      "fontSize": 18,
                                      "fontWeight": "600",
                                      "letterSpacing": 0,
                                      "lineHeight": 22,
                                      "marginVertical": 3,
                                      "textAlign": "center",
                                    }
                                  }
                                >
                                  Error
                                </Text>
                              </View>
                              <View
                                style={
                                  {
                                    "marginVertical": 1,
                                  }
                                }
                              >
                                <Text
                                  style={
                                    [
                                      {
                                        "color": "#141618",
                                        "fontFamily": "EuclidCircularB-Regular",
                                        "fontSize": 30,
                                        "fontWeight": "400",
                                        "marginVertical": 2,
                                      },
                                      {
                                        "textAlign": "center",
                                      },
                                      undefined,
                                      undefined,
                                      undefined,
                                      undefined,
                                      undefined,
                                      {
                                        "color": "#6a737d",
                                      },
                                      undefined,
                                      undefined,
                                      undefined,
                                      undefined,
                                      undefined,
                                      undefined,
                                      undefined,
                                      undefined,
                                      undefined,
                                      undefined,
                                      undefined,
                                      undefined,
                                      undefined,
                                      undefined,
                                      undefined,
                                      undefined,
                                      undefined,
                                    ]
                                  }
                                >
                                  Test Error for fetching networks details
                                </Text>
                              </View>
                              <View
                                style={
                                  {
                                    "marginTop": 30,
                                  }
                                }
                              >
                                <TouchableOpacity
                                  accessibilityRole="button"
                                  accessible={true}
                                  activeOpacity={0.2}
                                  onPress={[Function]}
                                  style={
                                    [
                                      [
                                        {
                                          "borderRadius": 100,
                                          "justifyContent": "center",
                                          "padding": 15,
                                        },
                                        {
                                          "backgroundColor": "#0376c9",
                                          "minHeight": 50,
                                        },
                                        undefined,
                                      ],
                                      null,
                                    ]
                                  }
                                >
                                  <Text
                                    style={
                                      [
                                        {
                                          "color": "#007aff",
                                          "fontSize": 17,
                                          "fontWeight": "500",
                                          "textAlign": "center",
                                        },
                                        null,
                                        [
                                          {
                                            "fontFamily": "EuclidCircularB-Bold",
                                            "fontSize": 14,
                                            "fontWeight": "600",
                                            "textAlign": "center",
                                          },
                                          {
                                            "color": "#ffffff",
                                          },
                                          undefined,
                                        ],
                                        null,
                                      ]
                                    }
                                  >
                                    Try again
                                  </Text>
                                </TouchableOpacity>
                              </View>
                            </View>
                          </View>
                        </View>
                      </View>
                    </RCTSafeAreaView>
                  </View>
                </View>
              </View>
            </View>
          </View>
        </View>
      </RNSScreen>
    </RNSScreenContainer>
  </RNCSafeAreaProvider>
</View>
`;

exports[`NetworkSwitcher View renders correctly with no data 1`] = `
<View
  style={
    {
      "flex": 1,
    }
  }
>
  <RNCSafeAreaProvider
    onInsetsChange={[Function]}
    style={
      [
        {
          "flex": 1,
        },
        undefined,
      ]
    }
  >
    <View
      collapsable={false}
      pointerEvents="box-none"
      style={
        {
          "zIndex": 1,
        }
      }
    >
      <View
        accessibilityElementsHidden={false}
        importantForAccessibility="auto"
        onLayout={[Function]}
        pointerEvents="box-none"
        style={null}
      >
        <View
          collapsable={false}
          pointerEvents="box-none"
          style={
            {
              "bottom": 0,
              "left": 0,
              "opacity": 1,
              "position": "absolute",
              "right": 0,
              "top": 0,
              "zIndex": 0,
            }
          }
        >
          <View
            collapsable={false}
            style={
              {
                "backgroundColor": "#ffffff",
                "borderBottomColor": "rgb(216, 216, 216)",
                "elevation": 0,
                "flex": 1,
                "shadowColor": "transparent",
                "shadowOffset": {
                  "height": 0.5,
                  "width": 0,
                },
                "shadowOpacity": 0.85,
                "shadowRadius": 0,
              }
            }
          />
        </View>
        <View
          collapsable={false}
          pointerEvents="box-none"
          style={
            {
              "height": 64,
              "maxHeight": undefined,
              "minHeight": undefined,
              "opacity": undefined,
              "transform": undefined,
            }
          }
        >
          <View
            pointerEvents="none"
            style={
              {
                "height": 20,
              }
            }
          />
          <View
            pointerEvents="box-none"
            style={
              {
                "alignItems": "center",
                "flex": 1,
                "flexDirection": "row",
                "justifyContent": "center",
              }
            }
          >
            <View
              collapsable={false}
              pointerEvents="box-none"
              style={
                {
                  "alignItems": "flex-start",
                  "bottom": 0,
                  "justifyContent": "center",
                  "left": 0,
                  "opacity": 1,
                  "position": "absolute",
                  "top": 0,
                }
              }
            >
              <View />
            </View>
            <View
              collapsable={false}
              pointerEvents="box-none"
              style={
                {
                  "marginHorizontal": 72,
                  "opacity": 1,
                }
              }
            >
              <TouchableOpacity
                activeOpacity={1}
                onPress={[Function]}
                style={
                  {
                    "alignItems": "center",
                    "justifyContent": "center",
                  }
                }
              >
                <Text
                  accessibilityRole="text"
                  numberOfLines={1}
                  style={
                    {
                      "color": "#141618",
                      "fontFamily": "EuclidCircularB-Bold",
                      "fontSize": 14,
                      "fontWeight": "700",
                      "letterSpacing": 0,
                      "lineHeight": 22,
                    }
                  }
                >
                  Unsupported buy Network
                </Text>
                <View
                  style={
                    {
                      "alignItems": "center",
                      "flexDirection": "row",
                    }
                  }
                >
<<<<<<< HEAD
=======
                  <View
                    style={
                      [
                        {
                          "borderRadius": 100,
                          "height": 5,
                          "marginRight": 5,
                          "width": 5,
                        },
                        {
                          "backgroundColor": "#f2f3f4",
                        },
                      ]
                    }
                  />
>>>>>>> a5975687
                  <Text
                    accessibilityRole="text"
                    numberOfLines={1}
                    style={
                      {
                        "color": "#6a737d",
                        "fontFamily": "EuclidCircularB-Regular",
                        "fontSize": 12,
                        "fontWeight": "400",
                        "letterSpacing": 0,
                        "lineHeight": 20,
                      }
                    }
                  >
                    BNB Smart Chain
                  </Text>
                </View>
              </TouchableOpacity>
            </View>
            <View
              collapsable={false}
              pointerEvents="box-none"
              style={
                {
                  "alignItems": "flex-end",
                  "bottom": 0,
                  "justifyContent": "center",
                  "opacity": 1,
                  "position": "absolute",
                  "right": 0,
                  "top": 0,
                }
              }
            >
              <TouchableOpacity
                accessibilityRole="button"
                accessible={true}
                onPress={[Function]}
                style={
                  {
                    "paddingHorizontal": 18,
                    "paddingVertical": 8,
                  }
                }
              >
                <Text
                  style={
                    {
                      "color": "#0376c9",
                      "fontFamily": "EuclidCircularB-Regular",
                      "fontSize": 23.57142857142857,
                      "fontWeight": "400",
                    }
                  }
                >
                  Cancel
                </Text>
              </TouchableOpacity>
            </View>
          </View>
        </View>
      </View>
    </View>
    <RNSScreenContainer
      onLayout={[Function]}
      style={
        {
          "flex": 1,
        }
      }
    >
      <RNSScreen
        activityState={2}
        collapsable={false}
        gestureResponseDistance={
          {
            "bottom": -1,
            "end": -1,
            "start": -1,
            "top": -1,
          }
        }
        pointerEvents="box-none"
        style={
          {
            "bottom": 0,
            "left": 0,
            "position": "absolute",
            "right": 0,
            "top": 0,
          }
        }
      >
        <View
          collapsable={false}
          style={
            {
              "opacity": 1,
            }
          }
        />
        <View
          accessibilityElementsHidden={false}
          closing={false}
          gestureVelocityImpact={0.3}
          importantForAccessibility="auto"
          onClose={[Function]}
          onGestureBegin={[Function]}
          onGestureCanceled={[Function]}
          onGestureEnd={[Function]}
          onOpen={[Function]}
          onTransition={[Function]}
          pointerEvents="box-none"
          style={
            [
              {
                "overflow": undefined,
              },
              {
                "bottom": 0,
                "left": 0,
                "position": "absolute",
                "right": 0,
                "top": 0,
              },
            ]
          }
          transitionSpec={
            {
              "close": {
                "animation": "spring",
                "config": {
                  "damping": 500,
                  "mass": 3,
                  "overshootClamping": true,
                  "restDisplacementThreshold": 10,
                  "restSpeedThreshold": 10,
                  "stiffness": 1000,
                },
              },
              "open": {
                "animation": "spring",
                "config": {
                  "damping": 500,
                  "mass": 3,
                  "overshootClamping": true,
                  "restDisplacementThreshold": 10,
                  "restSpeedThreshold": 10,
                  "stiffness": 1000,
                },
              },
            }
          }
        >
          <View
            collapsable={false}
            needsOffscreenAlphaCompositing={false}
            pointerEvents="box-none"
            style={
              {
                "flex": 1,
              }
            }
          >
            <View
              collapsable={false}
              onGestureHandlerEvent={[Function]}
              onGestureHandlerStateChange={[Function]}
              style={
                {
                  "flex": 1,
                  "transform": [
                    {
                      "translateX": 0,
                    },
                    {
                      "translateX": 0,
                    },
                  ],
                }
              }
            >
              <View
                collapsable={false}
                pointerEvents="none"
                style={
                  {
                    "backgroundColor": "rgb(242, 242, 242)",
                    "bottom": 0,
                    "left": 0,
                    "position": "absolute",
                    "shadowColor": "#000",
                    "shadowOffset": {
                      "height": 1,
                      "width": -1,
                    },
                    "shadowOpacity": 0.3,
                    "shadowRadius": 5,
                    "top": 0,
                    "width": 3,
                  }
                }
              />
              <View
                style={
                  [
                    {
                      "flex": 1,
                      "overflow": "hidden",
                    },
                    [
                      {
                        "backgroundColor": "rgb(242, 242, 242)",
                      },
                      undefined,
                    ],
                  ]
                }
              >
                <View
                  style={
                    {
                      "flex": 1,
                      "flexDirection": "column-reverse",
                    }
                  }
                >
                  <View
                    style={
                      {
                        "flex": 1,
                      }
                    }
                  >
                    <RCTSafeAreaView
                      style={
                        {
                          "flex": 1,
                        }
                      }
                    >
                      <View
                        style={
                          [
                            {
                              "backgroundColor": "#ffffff",
                              "flex": 1,
                            },
                            undefined,
                          ]
                        }
                      >
                        <View
                          style={
                            [
                              {
                                "flex": 1,
                              },
                              undefined,
                            ]
                          }
                        >
                          <View
                            style={
                              {
                                "alignItems": "center",
                                "backgroundColor": "#ffffff",
                                "flex": 1,
                                "justifyContent": "center",
                              }
                            }
                          >
                            <View
                              style={
                                {
                                  "marginVertical": 60,
                                  "paddingHorizontal": 60,
                                  "width": "100%",
                                }
                              }
                            >
                              <View
                                style={
                                  {
                                    "marginVertical": 1,
                                  }
                                }
                              >
                                <Text
                                  allowFontScaling={false}
                                  style={
                                    [
                                      {
                                        "color": undefined,
                                        "fontSize": 12,
                                      },
                                      [
                                        {
                                          "fontSize": 38,
                                          "marginVertical": 4,
                                          "textAlign": "center",
                                        },
                                        {
                                          "color": "#d73847",
                                        },
                                      ],
                                      {
                                        "fontFamily": "Material Design Icons",
                                        "fontStyle": "normal",
                                        "fontWeight": "normal",
                                      },
                                      {},
                                    ]
                                  }
                                >
                                  
                                </Text>
                              </View>
                              <View
                                style={
                                  {
                                    "marginVertical": 1,
                                  }
                                }
                              >
                                <Text
                                  accessibilityRole="text"
                                  style={
                                    {
                                      "color": "#141618",
                                      "fontFamily": "EuclidCircularB-Bold",
                                      "fontSize": 18,
                                      "fontWeight": "600",
                                      "letterSpacing": 0,
                                      "lineHeight": 22,
                                      "marginVertical": 3,
                                      "textAlign": "center",
                                    }
                                  }
                                >
                                  Error
                                </Text>
                              </View>
                              <View
                                style={
                                  {
                                    "marginVertical": 1,
                                  }
                                }
                              >
                                <Text
                                  style={
                                    [
                                      {
                                        "color": "#141618",
                                        "fontFamily": "EuclidCircularB-Regular",
                                        "fontSize": 30,
                                        "fontWeight": "400",
                                        "marginVertical": 2,
                                      },
                                      {
                                        "textAlign": "center",
                                      },
                                      undefined,
                                      undefined,
                                      undefined,
                                      undefined,
                                      undefined,
                                      {
                                        "color": "#6a737d",
                                      },
                                      undefined,
                                      undefined,
                                      undefined,
                                      undefined,
                                      undefined,
                                      undefined,
                                      undefined,
                                      undefined,
                                      undefined,
                                      undefined,
                                      undefined,
                                      undefined,
                                      undefined,
                                      undefined,
                                      undefined,
                                      undefined,
                                      undefined,
                                    ]
                                  }
                                >
                                  No supported networks found
                                </Text>
                              </View>
                              <View
                                style={
                                  {
                                    "marginTop": 30,
                                  }
                                }
                              >
                                <TouchableOpacity
                                  accessibilityRole="button"
                                  accessible={true}
                                  activeOpacity={0.2}
                                  onPress={[Function]}
                                  style={
                                    [
                                      [
                                        {
                                          "borderRadius": 100,
                                          "justifyContent": "center",
                                          "padding": 15,
                                        },
                                        {
                                          "backgroundColor": "#0376c9",
                                          "minHeight": 50,
                                        },
                                        undefined,
                                      ],
                                      null,
                                    ]
                                  }
                                >
                                  <Text
                                    style={
                                      [
                                        {
                                          "color": "#007aff",
                                          "fontSize": 17,
                                          "fontWeight": "500",
                                          "textAlign": "center",
                                        },
                                        null,
                                        [
                                          {
                                            "fontFamily": "EuclidCircularB-Bold",
                                            "fontSize": 14,
                                            "fontWeight": "600",
                                            "textAlign": "center",
                                          },
                                          {
                                            "color": "#ffffff",
                                          },
                                          undefined,
                                        ],
                                        null,
                                      ]
                                    }
                                  >
                                    Try again
                                  </Text>
                                </TouchableOpacity>
                              </View>
                            </View>
                          </View>
                        </View>
                      </View>
                    </RCTSafeAreaView>
                  </View>
                </View>
              </View>
            </View>
          </View>
        </View>
      </RNSScreen>
    </RNSScreenContainer>
  </RNCSafeAreaProvider>
</View>
`;<|MERGE_RESOLUTION|>--- conflicted
+++ resolved
@@ -162,24 +162,6 @@
                     }
                   }
                 >
-<<<<<<< HEAD
-=======
-                  <View
-                    style={
-                      [
-                        {
-                          "borderRadius": 100,
-                          "height": 5,
-                          "marginRight": 5,
-                          "width": 5,
-                        },
-                        {
-                          "backgroundColor": "#f2f3f4",
-                        },
-                      ]
-                    }
-                  />
->>>>>>> a5975687
                   <Text
                     accessibilityRole="text"
                     numberOfLines={1}
@@ -1914,24 +1896,6 @@
                     }
                   }
                 >
-<<<<<<< HEAD
-=======
-                  <View
-                    style={
-                      [
-                        {
-                          "borderRadius": 100,
-                          "height": 5,
-                          "marginRight": 5,
-                          "width": 5,
-                        },
-                        {
-                          "backgroundColor": "#f2f3f4",
-                        },
-                      ]
-                    }
-                  />
->>>>>>> a5975687
                   <Text
                     accessibilityRole="text"
                     numberOfLines={1}
@@ -3071,24 +3035,6 @@
                     }
                   }
                 >
-<<<<<<< HEAD
-=======
-                  <View
-                    style={
-                      [
-                        {
-                          "borderRadius": 100,
-                          "height": 5,
-                          "marginRight": 5,
-                          "width": 5,
-                        },
-                        {
-                          "backgroundColor": "#f2f3f4",
-                        },
-                      ]
-                    }
-                  />
->>>>>>> a5975687
                   <Text
                     accessibilityRole="text"
                     numberOfLines={1}
@@ -4228,24 +4174,6 @@
                     }
                   }
                 >
-<<<<<<< HEAD
-=======
-                  <View
-                    style={
-                      [
-                        {
-                          "borderRadius": 100,
-                          "height": 5,
-                          "marginRight": 5,
-                          "width": 5,
-                        },
-                        {
-                          "backgroundColor": "#f2f3f4",
-                        },
-                      ]
-                    }
-                  />
->>>>>>> a5975687
                   <Text
                     accessibilityRole="text"
                     numberOfLines={1}
@@ -5385,24 +5313,6 @@
                     }
                   }
                 >
-<<<<<<< HEAD
-=======
-                  <View
-                    style={
-                      [
-                        {
-                          "borderRadius": 100,
-                          "height": 5,
-                          "marginRight": 5,
-                          "width": 5,
-                        },
-                        {
-                          "backgroundColor": "#f2f3f4",
-                        },
-                      ]
-                    }
-                  />
->>>>>>> a5975687
                   <Text
                     accessibilityRole="text"
                     numberOfLines={1}
@@ -6730,24 +6640,6 @@
                     }
                   }
                 >
-<<<<<<< HEAD
-=======
-                  <View
-                    style={
-                      [
-                        {
-                          "borderRadius": 100,
-                          "height": 5,
-                          "marginRight": 5,
-                          "width": 5,
-                        },
-                        {
-                          "backgroundColor": "#f2f3f4",
-                        },
-                      ]
-                    }
-                  />
->>>>>>> a5975687
                   <Text
                     accessibilityRole="text"
                     numberOfLines={1}
@@ -8075,24 +7967,6 @@
                     }
                   }
                 >
-<<<<<<< HEAD
-=======
-                  <View
-                    style={
-                      [
-                        {
-                          "borderRadius": 100,
-                          "height": 5,
-                          "marginRight": 5,
-                          "width": 5,
-                        },
-                        {
-                          "backgroundColor": "#f2f3f4",
-                        },
-                      ]
-                    }
-                  />
->>>>>>> a5975687
                   <Text
                     accessibilityRole="text"
                     numberOfLines={1}
@@ -8726,24 +8600,6 @@
                     }
                   }
                 >
-<<<<<<< HEAD
-=======
-                  <View
-                    style={
-                      [
-                        {
-                          "borderRadius": 100,
-                          "height": 5,
-                          "marginRight": 5,
-                          "width": 5,
-                        },
-                        {
-                          "backgroundColor": "#f2f3f4",
-                        },
-                      ]
-                    }
-                  />
->>>>>>> a5975687
                   <Text
                     accessibilityRole="text"
                     numberOfLines={1}
@@ -9377,24 +9233,6 @@
                     }
                   }
                 >
-<<<<<<< HEAD
-=======
-                  <View
-                    style={
-                      [
-                        {
-                          "borderRadius": 100,
-                          "height": 5,
-                          "marginRight": 5,
-                          "width": 5,
-                        },
-                        {
-                          "backgroundColor": "#f2f3f4",
-                        },
-                      ]
-                    }
-                  />
->>>>>>> a5975687
                   <Text
                     accessibilityRole="text"
                     numberOfLines={1}
