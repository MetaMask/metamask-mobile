import React from 'react';
import { Limits, Payment } from '@consensys/on-ramp-sdk';
import { act, fireEvent, screen } from '@testing-library/react-native';
import type BN4 from 'bnjs4';
import { renderScreen } from '../../../../../util/test/renderWithProvider';
import BuildQuote from './BuildQuote';
import useRegions from '../../hooks/useRegions';
import { RampSDK } from '../../sdk';
import Routes from '../../../../../constants/navigation/Routes';
import { backgroundState } from '../../../../../util/test/initial-root-state';
import useCryptoCurrencies from '../../hooks/useCryptoCurrencies';
import useFiatCurrencies from '../../hooks/useFiatCurrencies';
import usePaymentMethods from '../../hooks/usePaymentMethods';
import useGasPriceEstimation from '../../hooks/useGasPriceEstimation';
import {
  mockCryptoCurrenciesData,
  mockFiatCurrenciesData,
  mockPaymentMethods,
  mockRegionsData,
} from './BuildQuote.constants';
import useLimits from '../../hooks/useLimits';
import useAddressBalance from '../../../../hooks/useAddressBalance/useAddressBalance';
import useBalance from '../../hooks/useBalance';
import { toTokenMinimalUnit } from '../../../../../util/number';
import { RampType } from '../../../../../reducers/fiatOrders/types';
import { NATIVE_ADDRESS } from '../../../../../constants/on-ramp';
import { MOCK_ACCOUNTS_CONTROLLER_STATE } from '../../../../../util/test/accountsControllerTestUtils';
<<<<<<< HEAD
import { trace, TraceName } from '../../../../../util/trace';
=======
import { endTrace, TraceName } from '../../../../../util/trace';
>>>>>>> fd904a27

const getByRoleButton = (name?: string | RegExp) =>
  screen.getByRole('button', { name });

function render(Component: React.ComponentType) {
  return renderScreen(
    Component,
    {
      name: Routes.RAMP.BUILD_QUOTE,
    },
    {
      state: {
        engine: {
          backgroundState: {
            ...backgroundState,
            AccountsController: MOCK_ACCOUNTS_CONTROLLER_STATE,
          },
        },
      },
    },
  );
}

const mockSetOptions = jest.fn();
const mockNavigate = jest.fn();
const mockGoBack = jest.fn();
const mockReset = jest.fn();
const mockPop = jest.fn();
const mockTrackEvent = jest.fn();

jest.mock('@react-navigation/native', () => {
  const actualReactNavigation = jest.requireActual('@react-navigation/native');
  return {
    ...actualReactNavigation,
    useNavigation: () => ({
      navigate: mockNavigate,
      setOptions: mockSetOptions.mockImplementation(
        actualReactNavigation.useNavigation().setOptions,
      ),
      goBack: mockGoBack,
      reset: mockReset,
      dangerouslyGetParent: () => ({
        pop: mockPop,
      }),
    }),
  };
});

const mockQueryGetCountries = jest.fn();
const mockClearUnsupportedRegion = jest.fn();

const mockUseRegionsInitialValues: Partial<ReturnType<typeof useRegions>> = {
  data: mockRegionsData,
  isFetching: false,
  error: null,
  query: mockQueryGetCountries,
  selectedRegion: mockRegionsData[0],
  unsupportedRegion: undefined,
  clearUnsupportedRegion: mockClearUnsupportedRegion,
};

let mockUseRegionsValues: Partial<ReturnType<typeof useRegions>> = {
  ...mockUseRegionsInitialValues,
};
jest.mock('../../hooks/useRegions', () => jest.fn(() => mockUseRegionsValues));

const mockGetCryptoCurrencies = jest.fn();

const mockUseCryptoCurrenciesInitialValues: Partial<
  ReturnType<typeof useCryptoCurrencies>
> = {
  cryptoCurrencies: mockCryptoCurrenciesData,
  errorCryptoCurrencies: null,
  isFetchingCryptoCurrencies: false,
  queryGetCryptoCurrencies: mockGetCryptoCurrencies,
};

let mockUseCryptoCurrenciesValues: Partial<
  ReturnType<typeof useCryptoCurrencies>
> = {
  ...mockUseCryptoCurrenciesInitialValues,
};
jest.mock('../../hooks/useCryptoCurrencies', () =>
  jest.fn(() => mockUseCryptoCurrenciesValues),
);

const mockGetFiatCurrencies = jest.fn();
const mockGetDefaultFiatCurrencies = jest.fn();

const mockUseFiatCurrenciesInitialValues: Partial<
  ReturnType<typeof useFiatCurrencies>
> = {
  defaultFiatCurrency: mockFiatCurrenciesData[0],
  queryDefaultFiatCurrency: mockGetDefaultFiatCurrencies,
  fiatCurrencies: mockFiatCurrenciesData,
  queryGetFiatCurrencies: mockGetFiatCurrencies,
  errorFiatCurrency: null,
  isFetchingFiatCurrency: false,
  currentFiatCurrency: mockFiatCurrenciesData[0],
};

let mockUseFiatCurrenciesValues: Partial<ReturnType<typeof useFiatCurrencies>> =
  {
    ...mockUseFiatCurrenciesInitialValues,
  };
jest.mock('../../hooks/useFiatCurrencies', () =>
  jest.fn(() => mockUseFiatCurrenciesValues),
);

const mockQueryGetPaymentMethods = jest.fn();

const mockUsePaymentMethodsInitialValues: Partial<
  ReturnType<typeof usePaymentMethods>
> = {
  data: mockPaymentMethods as Payment[],
  isFetching: false,
  error: null,
  query: mockQueryGetPaymentMethods,
  currentPaymentMethod: mockPaymentMethods[0] as Payment,
};

let mockUsePaymentMethodsValues = {
  ...mockUsePaymentMethodsInitialValues,
};

jest.mock('../../hooks/usePaymentMethods', () =>
  jest.fn(() => mockUsePaymentMethodsValues),
);

const MAX_LIMIT = 4;
const VALID_AMOUNT = 3;
const MIN_LIMIT = 2;
const mockUseLimitsInitialValues: Partial<ReturnType<typeof useLimits>> = {
  limits: {
    minAmount: MIN_LIMIT,
    maxAmount: MAX_LIMIT,
    feeDynamicRate: 1,
    feeFixedRate: 1,
    quickAmounts: [100, 500, 1000],
  },
  isAmountBelowMinimum: jest
    .fn()
    .mockImplementation((amount) => amount < MIN_LIMIT),
  isAmountAboveMaximum: jest
    .fn()
    .mockImplementation((amount) => amount > MAX_LIMIT),
  isAmountValid: jest.fn(),
};

let mockUseLimitsValues = {
  ...mockUseLimitsInitialValues,
};

jest.mock('../../hooks/useLimits', () => jest.fn(() => mockUseLimitsValues));

const mockUseAddressBalanceInitialValue: ReturnType<typeof useAddressBalance> =
  {
    addressBalance: '5.36385 ETH',
  };

jest.mock('../../../../hooks/useAddressBalance/useAddressBalance', () =>
  jest.fn(() => mockUseAddressBalanceInitialValue),
);

const mockUseBalanceInitialValue: Partial<ReturnType<typeof useBalance>> = {
  balanceFiat: '$27.02',
  balanceBN: toTokenMinimalUnit('5.36385', 18) as BN4,
};

let mockUseBalanceValues: Partial<ReturnType<typeof useBalance>> = {
  ...mockUseBalanceInitialValue,
};

jest.mock('../../hooks/useBalance', () => jest.fn(() => mockUseBalanceValues));

const mockSetSelectedRegion = jest.fn();
const mockSetSelectedPaymentMethodId = jest.fn();
const mockSetSelectedAsset = jest.fn();
const mockSetSelectedFiatCurrencyId = jest.fn();

const mockUseRampSDKInitialValues: Partial<RampSDK> = {
  selectedPaymentMethodId: mockPaymentMethods[0].id,
  selectedRegion: mockRegionsData[0],
  setSelectedRegion: mockSetSelectedRegion,
  selectedAsset: mockCryptoCurrenciesData[0],
  setSelectedAsset: mockSetSelectedAsset,
  selectedFiatCurrencyId: mockFiatCurrenciesData[0].id,
  setSelectedFiatCurrencyId: mockSetSelectedFiatCurrencyId,
  selectedAddress: '0x2990079bcdee240329a520d2444386fc119da21a',
  selectedChainId: '1',
  selectedNetworkName: 'Ethereum',
  sdkError: undefined,
  setSelectedPaymentMethodId: mockSetSelectedPaymentMethodId,
  isBuy: true,
  isSell: false,
};

let mockUseRampSDKValues: Partial<RampSDK> = {
  ...mockUseRampSDKInitialValues,
};

jest.mock('../../sdk', () => ({
  ...jest.requireActual('../../sdk'),
  useRampSDK: () => mockUseRampSDKValues,
}));

let mockUseParamsValues: {
  showBack?: boolean;
} = {
  showBack: undefined,
};

const mockUseGasPriceEstimationInitialValue: ReturnType<
  typeof useGasPriceEstimation
> = {
  estimatedGasFee: toTokenMinimalUnit(
    '0.01',
    mockUseRampSDKInitialValues.selectedAsset?.decimals || 18,
  ) as BN4,
};

let mockUseGasPriceEstimationValue: ReturnType<typeof useGasPriceEstimation> =
  mockUseGasPriceEstimationInitialValue;

jest.mock('../../hooks/useGasPriceEstimation', () =>
  jest.fn(() => mockUseGasPriceEstimationValue),
);

jest.mock('../../hooks/useIntentAmount');

jest.mock('../../../../../util/navigation/navUtils', () => ({
  ...jest.requireActual('../../../../../util/navigation/navUtils'),
  useParams: jest.fn(() => mockUseParamsValues),
}));

jest.mock('../../hooks/useAnalytics', () => () => mockTrackEvent);

jest.mock('../../../../../util/trace', () => ({
<<<<<<< HEAD
  trace: jest.fn(),
  TraceName: {
    RampQuoteLoading: 'Ramp Quote Loading',
=======
  endTrace: jest.fn(),
  TraceName: {
    LoadRampExperience: 'Load Ramp Experience',
>>>>>>> fd904a27
  },
}));

describe('BuildQuote View', () => {
  afterEach(() => {
    mockNavigate.mockClear();
    mockGoBack.mockClear();
    mockSetOptions.mockClear();
    mockReset.mockClear();
    mockPop.mockClear();
    mockTrackEvent.mockClear();
    (mockUseRampSDKInitialValues.setSelectedRegion as jest.Mock).mockClear();
    jest.clearAllMocks();
  });

  beforeEach(() => {
    mockUseRampSDKValues = {
      ...mockUseRampSDKInitialValues,
    };
    mockUseRegionsValues = {
      ...mockUseRegionsInitialValues,
    };
    mockUseCryptoCurrenciesValues = {
      ...mockUseCryptoCurrenciesInitialValues,
    };
    mockUseFiatCurrenciesValues = {
      ...mockUseFiatCurrenciesInitialValues,
    };
    mockUsePaymentMethodsValues = {
      ...mockUsePaymentMethodsInitialValues,
    };
    mockUseLimitsValues = {
      ...mockUseLimitsInitialValues,
    };
    mockUseParamsValues = {
      showBack: undefined,
    };
    mockUseGasPriceEstimationValue = {
      ...mockUseGasPriceEstimationInitialValue,
    };
  });

  //
  // RENDER & SDK TESTS
  //
  it('renders correctly', async () => {
    render(BuildQuote);
    expect(screen.toJSON()).toMatchSnapshot();

    mockUseRampSDKValues.isBuy = false;
    mockUseRampSDKValues.isSell = true;
    render(BuildQuote);
    expect(screen.toJSON()).toMatchSnapshot();
  });

  it('renders correctly when sdkError is present', async () => {
    mockUseRampSDKValues = {
      ...mockUseRampSDKInitialValues,
      sdkError: new Error('sdkError'),
    };
    render(BuildQuote);
    expect(screen.toJSON()).toMatchSnapshot();

    mockUseRampSDKValues = {
      ...mockUseRampSDKInitialValues,
      isBuy: false,
      isSell: true,
      sdkError: new Error('sdkError in sell'),
    };
    render(BuildQuote);
    expect(screen.toJSON()).toMatchSnapshot();
  });

  it('navigates to home when clicking sdKError button', async () => {
    mockUseRampSDKValues = {
      ...mockUseRampSDKInitialValues,
      sdkError: new Error('sdkError'),
    };
    render(BuildQuote);
    fireEvent.press(
      screen.getByRole('button', { name: 'Return to Home Screen' }),
    );
    expect(mockPop).toBeCalledTimes(1);

    mockPop.mockReset();

    mockUseRampSDKValues = {
      ...mockUseRampSDKInitialValues,
      isBuy: false,
      isSell: true,
      sdkError: new Error('sdkError in sell'),
    };
    render(BuildQuote);
    fireEvent.press(
      screen.getByRole('button', { name: 'Return to Home Screen' }),
    );
    expect(mockPop).toBeCalledTimes(1);
  });

  it('calls setOptions when rendering', async () => {
    render(BuildQuote);
    expect(mockSetOptions).toHaveBeenCalled();

    mockSetOptions.mockReset();

    mockUseRampSDKValues.isBuy = false;
    mockUseRampSDKValues.isSell = true;
    render(BuildQuote);
    expect(mockSetOptions).toHaveBeenCalled();
  });

  it('navigates and tracks event on cancel button press', async () => {
    render(BuildQuote);
    fireEvent.press(screen.getByRole('button', { name: 'Cancel' }));
    expect(mockPop).toHaveBeenCalled();
    expect(mockTrackEvent).toBeCalledWith('ONRAMP_CANCELED', {
      chain_id_destination: '1',
      location: 'Amount to Buy Screen',
    });

    mockPop.mockReset();
    mockTrackEvent.mockReset();

    mockUseRampSDKValues.isBuy = false;
    mockUseRampSDKValues.isSell = true;
    mockUseRampSDKValues.rampType = RampType.SELL;
    render(BuildQuote);
    fireEvent.press(screen.getByRole('button', { name: 'Cancel' }));
    expect(mockPop).toHaveBeenCalled();
    expect(mockTrackEvent).toBeCalledWith('OFFRAMP_CANCELED', {
      chain_id_source: '1',
      location: 'Amount to Sell Screen',
    });
  });

  it('calls endTrace when the conditions are met', () => {
    render(BuildQuote);
    expect(endTrace).toHaveBeenCalledWith({
      name: TraceName.LoadRampExperience,
    });
  });

  it('does not call endTrace if conditions are not met', () => {
    mockUseRampSDKValues = {
      ...mockUseRampSDKInitialValues,
      sdkError: new Error('sdkError'),
    };
    render(BuildQuote);
    expect(endTrace).not.toHaveBeenCalled();
  });

  it('only calls endTrace once', () => {
    render(BuildQuote);
    act(() => {
      mockUseRegionsValues = {
        ...mockUseRegionsInitialValues,
        isFetching: true,
      };
    });
    expect(endTrace).toHaveBeenCalledTimes(1);
  });

  describe('Regions data', () => {
    it('renders the loading page when regions are loading', async () => {
      mockUseRegionsValues = {
        ...mockUseRegionsInitialValues,
        isFetching: true,
      };
      render(BuildQuote);
      expect(screen.toJSON()).toMatchSnapshot();
    });

    it('renders an error page when there is a region error', async () => {
      mockUseRegionsValues = {
        ...mockUseRegionsInitialValues,
        error: 'Test error',
      };
      render(BuildQuote);
      expect(screen.toJSON()).toMatchSnapshot();
    });

    it('queries region data when error CTA is clicked', async () => {
      mockUseRegionsValues = {
        ...mockUseRegionsInitialValues,
        error: 'Test error',
      };
      render(BuildQuote);
      fireEvent.press(screen.getByRole('button', { name: 'Try again' }));
      expect(mockQueryGetCountries).toBeCalledTimes(1);
    });

    it('calls setSelectedRegion when selecting a region', async () => {
      render(BuildQuote);
      await act(async () =>
        fireEvent.press(
          getByRoleButton(mockUseRegionsValues.selectedRegion?.emoji),
        ),
      );
      await act(async () =>
        fireEvent.press(getByRoleButton(mockRegionsData[1].name)),
      );
      expect(mockSetSelectedRegion).toHaveBeenCalledWith(mockRegionsData[1]);
    });
  });

  describe('Crypto Currency Data', () => {
    it('renders the loading page when cryptos are loading', async () => {
      mockUseCryptoCurrenciesValues = {
        ...mockUseCryptoCurrenciesInitialValues,
        isFetchingCryptoCurrencies: true,
      };
      render(BuildQuote);
      expect(screen.toJSON()).toMatchSnapshot();
    });

    it('renders a special error page if crypto currencies are not available', async () => {
      mockUseCryptoCurrenciesValues = {
        ...mockUseCryptoCurrenciesInitialValues,
        cryptoCurrencies: [],
      };
      render(BuildQuote);
      expect(screen.toJSON()).toMatchSnapshot();

      mockUseRampSDKValues.isBuy = false;
      mockUseRampSDKValues.isSell = true;
      mockUseRampSDKValues.rampType = RampType.SELL;
      render(BuildQuote);
      expect(screen.toJSON()).toMatchSnapshot();
    });

    it('renders an error page when there is a cryptos error', async () => {
      mockUseCryptoCurrenciesValues = {
        ...mockUseCryptoCurrenciesInitialValues,
        errorCryptoCurrencies: 'Test error',
      };
      render(BuildQuote);
      expect(screen.toJSON()).toMatchSnapshot();
    });

    it('queries crypto data when error CTA is clicked', async () => {
      mockUseCryptoCurrenciesValues = {
        ...mockUseCryptoCurrenciesInitialValues,
        errorCryptoCurrencies: 'Test error',
      };
      render(BuildQuote);
      fireEvent.press(screen.getByRole('button', { name: 'Try again' }));
      expect(mockGetCryptoCurrencies).toBeCalledTimes(1);
    });

    it('calls setSelectedAsset when selecting a crypto', async () => {
      render(BuildQuote);
      fireEvent.press(getByRoleButton(mockCryptoCurrenciesData[0].name));
      fireEvent.press(getByRoleButton(mockCryptoCurrenciesData[1].name));
      expect(mockSetSelectedAsset).toHaveBeenCalledWith(
        mockCryptoCurrenciesData[1],
      );
    });
  });

  describe('Payment Method Data', () => {
    it('renders the loading page when payment methods are loading', async () => {
      mockUsePaymentMethodsValues = {
        ...mockUsePaymentMethodsInitialValues,
        isFetching: true,
      };
      render(BuildQuote);
      expect(screen.toJSON()).toMatchSnapshot();
    });

    it('renders no icons if there are no payment methods', async () => {
      mockUsePaymentMethodsValues = {
        ...mockUsePaymentMethodsInitialValues,
        data: null,
      };
      render(BuildQuote);
      expect(screen.toJSON()).toMatchSnapshot();
    });

    it('renders an error page when there is a payment method error', async () => {
      mockUsePaymentMethodsValues = {
        ...mockUsePaymentMethodsInitialValues,
        error: 'Test error',
      };
      render(BuildQuote);
      expect(screen.toJSON()).toMatchSnapshot();
    });

    it('queries for payment methods when error CTA is clicked', async () => {
      mockUsePaymentMethodsValues = {
        ...mockUsePaymentMethodsInitialValues,
        error: 'Test error',
      };
      render(BuildQuote);
      fireEvent.press(screen.getByRole('button', { name: 'Try again' }));
      expect(mockQueryGetPaymentMethods).toBeCalledTimes(1);
    });

    it('calls setSelectedPaymentMethodId when selecting a payment method', async () => {
      render(BuildQuote);
      fireEvent.press(getByRoleButton(mockPaymentMethods[0].name));
      fireEvent.press(getByRoleButton(mockPaymentMethods[1].name));
      expect(mockSetSelectedPaymentMethodId).toHaveBeenCalledWith(
        mockPaymentMethods[1]?.id,
      );
    });
  });

  describe('Fiat Currency Data', () => {
    it('renders the loading page when fiats are loading', async () => {
      mockUseFiatCurrenciesValues = {
        ...mockUseFiatCurrenciesInitialValues,
        isFetchingFiatCurrency: true,
      };
      render(BuildQuote);
      expect(screen.toJSON()).toMatchSnapshot();
    });

    it('renders an error page when there is a fiat error', async () => {
      mockUseFiatCurrenciesValues = {
        ...mockUseFiatCurrenciesInitialValues,
        errorFiatCurrency: 'Test error',
      };
      render(BuildQuote);
      expect(screen.toJSON()).toMatchSnapshot();
    });

    it('queries for fiats when error CTA is clicked', async () => {
      mockUseFiatCurrenciesValues = {
        ...mockUseFiatCurrenciesInitialValues,
        errorFiatCurrency: 'Test error',
      };
      render(BuildQuote);
      fireEvent.press(screen.getByRole('button', { name: 'Try again' }));
      expect(mockGetFiatCurrencies).toBeCalledTimes(1);
    });

    it('calls setSelectedFiatCurrencyId when selecting a new fiat', async () => {
      render(BuildQuote);
      fireEvent.press(getByRoleButton(mockFiatCurrenciesData[0].symbol));
      fireEvent.press(getByRoleButton(mockFiatCurrenciesData[1].symbol));
      expect(mockSetSelectedFiatCurrencyId).toHaveBeenCalledWith(
        mockFiatCurrenciesData[1]?.id,
      );
    });
  });

  describe('Amount to buy input', () => {
    it('updates the amount input', async () => {
      render(BuildQuote);
      const initialAmount = '0';
      const validAmount = VALID_AMOUNT.toString();
      const symbol =
        mockUseFiatCurrenciesValues.currentFiatCurrency?.denomSymbol;
      fireEvent.press(getByRoleButton(`${symbol}${initialAmount}`));
      fireEvent.press(getByRoleButton(validAmount));
      expect(getByRoleButton(`${symbol}${validAmount}`)).toBeTruthy();
    });

    it('updates the amount input with quick amount buttons', async () => {
      render(BuildQuote);
      const initialAmount = '0';
      const quickAmount =
        mockUseLimitsInitialValues?.limits?.quickAmounts?.[0].toString();
      const symbol =
        mockUseFiatCurrenciesValues.currentFiatCurrency?.denomSymbol;
      fireEvent.press(getByRoleButton(`${symbol}${initialAmount}`));
      fireEvent.press(getByRoleButton(`${symbol}${quickAmount}`));
      expect(
        screen.queryAllByRole('button', { name: `${symbol}${quickAmount}` }),
      ).toHaveLength(2);
    });

    it('validates the max limit', () => {
      render(BuildQuote);
      const initialAmount = '0';
      const invalidMaxAmount = (MAX_LIMIT + 1).toString();
      const denomSymbol =
        mockUseFiatCurrenciesValues.currentFiatCurrency?.denomSymbol;
      fireEvent.press(getByRoleButton(`${denomSymbol}${initialAmount}`));
      fireEvent.press(getByRoleButton(invalidMaxAmount));
      expect(
        screen.getByText(`Maximum deposit is ${denomSymbol}${MAX_LIMIT}`),
      ).toBeTruthy();
    });

    it('validates the min limit', () => {
      render(BuildQuote);
      const initialAmount = '0';
      const invalidMinAmount = (MIN_LIMIT - 1).toString();
      const denomSymbol =
        mockUseFiatCurrenciesValues.currentFiatCurrency?.denomSymbol;
      fireEvent.press(getByRoleButton(`${denomSymbol}${initialAmount}`));
      fireEvent.press(getByRoleButton(invalidMinAmount));
      expect(
        screen.getByText(`Minimum deposit is ${denomSymbol}${MIN_LIMIT}`),
      ).toBeTruthy();
    });
  });

  describe('Amount to sell input', () => {
    beforeEach(() => {
      mockUseRampSDKValues.isBuy = false;
      mockUseRampSDKValues.isSell = true;
    });

    it('updates the amount input', async () => {
      render(BuildQuote);
      const initialAmount = '0';
      const validAmount = VALID_AMOUNT.toString();
      const symbol = mockUseRampSDKValues.selectedAsset?.symbol;
      fireEvent.press(getByRoleButton(`${initialAmount} ${symbol}`));
      fireEvent.press(getByRoleButton(validAmount));
      expect(getByRoleButton(`${validAmount} ${symbol}`)).toBeTruthy();
    });

    it('validates the max limit', () => {
      render(BuildQuote);
      const initialAmount = '0';
      const invalidMaxAmount = (MAX_LIMIT + 1).toString();
      const symbol = mockUseRampSDKValues.selectedAsset?.symbol;
      fireEvent.press(getByRoleButton(`${initialAmount} ${symbol}`));
      fireEvent.press(getByRoleButton(invalidMaxAmount));
      expect(
        screen.getByText('Enter a smaller amount to continue'),
      ).toBeTruthy();
    });

    it('validates the min limit', () => {
      render(BuildQuote);
      const initialAmount = '0';
      const invalidMinAmount = (MIN_LIMIT - 1).toString();
      const symbol = mockUseRampSDKValues.selectedAsset?.symbol;
      fireEvent.press(getByRoleButton(`${initialAmount} ${symbol}`));
      fireEvent.press(getByRoleButton(invalidMinAmount));
      expect(
        screen.getByText('Enter a larger amount to continue'),
      ).toBeTruthy();
    });

    it('validates the insufficient balance', () => {
      mockUseLimitsValues.limits = {
        ...mockUseLimitsValues.limits,
        maxAmount: 10,
      } as Limits;

      mockUseBalanceValues.balanceBN = toTokenMinimalUnit(
        '5',
        mockUseRampSDKValues.selectedAsset?.decimals || 18,
      ) as BN4;
      render(BuildQuote);
      const initialAmount = '0';
      const overBalanceAmout = '6';
      const symbol = mockUseRampSDKValues.selectedAsset?.symbol;
      fireEvent.press(getByRoleButton(`${initialAmount} ${symbol}`));
      fireEvent.press(getByRoleButton(overBalanceAmout));
      expect(
        screen.getByText('This amount is higher than your balance'),
      ).toBeTruthy();
    });

    it('updates the amount input with quick amount buttons', async () => {
      render(BuildQuote);
      const initialAmount = '0';

      mockUseBalanceValues.balanceBN = toTokenMinimalUnit(
        '1',
        mockUseRampSDKValues.selectedAsset?.decimals || 18,
      ) as BN4;
      const symbol = mockUseRampSDKValues.selectedAsset?.symbol;
      fireEvent.press(getByRoleButton(`${initialAmount} ${symbol}`));
      fireEvent.press(getByRoleButton('25%'));
      expect(getByRoleButton(`0.25 ${symbol}`)).toBeTruthy();

      fireEvent.press(getByRoleButton(`0.25 ${symbol}`));
      fireEvent.press(getByRoleButton('MAX'));
      expect(getByRoleButton(`1 ${symbol}`)).toBeTruthy();
    });

    it('updates the amount input up to the max considering gas for native asset', async () => {
      render(BuildQuote);
      const initialAmount = '0';
      const quickAmount = 'MAX';
      mockUseRampSDKValues = {
        ...mockUseRampSDKInitialValues,
        isBuy: false,
        isSell: true,
        selectedAsset: {
          ...mockCryptoCurrenciesData[0],
          address: NATIVE_ADDRESS,
        },
      };

      mockUseBalanceValues = {
        balance: '1',
        balanceFiat: '$1.00',
        balanceBN: toTokenMinimalUnit(
          '1',
          mockUseRampSDKValues.selectedAsset?.decimals || 18,
        ) as BN4,
      };
      mockUseGasPriceEstimationValue = {
        estimatedGasFee: toTokenMinimalUnit(
          '0.27',
          mockUseRampSDKValues.selectedAsset?.decimals || 18,
        ) as BN4,
      };
      const symbol = mockUseRampSDKValues.selectedAsset?.symbol;
      fireEvent.press(getByRoleButton(`${initialAmount} ${symbol}`));
      fireEvent.press(getByRoleButton(quickAmount));
      expect(getByRoleButton(`0.73 ${symbol}`)).toBeTruthy();
    });

    it('updates the amount input up to the percentage considering gas', async () => {
      render(BuildQuote);
      const initialAmount = '0';
      mockUseRampSDKValues = {
        ...mockUseRampSDKInitialValues,
        isBuy: false,
        isSell: true,
        selectedAsset: {
          ...mockCryptoCurrenciesData[0],
          address: NATIVE_ADDRESS,
        },
      };

      mockUseBalanceValues = {
        balance: '1',
        balanceFiat: '$1.00',
        balanceBN: toTokenMinimalUnit(
          '1',
          mockUseRampSDKValues.selectedAsset?.decimals || 18,
        ) as BN4,
      };
      mockUseGasPriceEstimationValue = {
        estimatedGasFee: toTokenMinimalUnit(
          '0.27',
          mockUseRampSDKValues.selectedAsset?.decimals || 18,
        ) as BN4,
      };
      const symbol = mockUseRampSDKValues.selectedAsset?.symbol;
      fireEvent.press(getByRoleButton(`${initialAmount} ${symbol}`));
      fireEvent.press(getByRoleButton('75%'));
      expect(getByRoleButton(`0.73 ${symbol}`)).toBeTruthy();

      fireEvent.press(getByRoleButton(`0.73 ${symbol}`));
      fireEvent.press(getByRoleButton('50%'));
      expect(getByRoleButton(`0.5 ${symbol}`)).toBeTruthy();
    });
  });

  //
  // SUBMIT BUTTON TEST
  //
  it('Directs the user to the quotes page with correct parameters', () => {
    render(BuildQuote);

    const submitBtn = getByRoleButton('Get quotes');
    expect(submitBtn).toBeTruthy();
    expect(submitBtn.props.disabled).toBe(true);

    const initialAmount = '0';
    const validAmount = VALID_AMOUNT.toString();
    const denomSymbol =
      mockUseFiatCurrenciesValues.currentFiatCurrency?.denomSymbol;
    fireEvent.press(getByRoleButton(`${denomSymbol}${initialAmount}`));
    fireEvent.press(getByRoleButton(validAmount));
    fireEvent.press(getByRoleButton('Done'));
    expect(submitBtn.props.disabled).toBe(false);

    fireEvent.press(submitBtn);

    expect(mockNavigate).toHaveBeenCalledWith(Routes.RAMP.QUOTES, {
      amount: VALID_AMOUNT,
      asset: mockUseRampSDKValues.selectedAsset,
      fiatCurrency: mockUseFiatCurrenciesValues.currentFiatCurrency,
    });

    expect(mockTrackEvent).toHaveBeenCalledWith('ONRAMP_QUOTES_REQUESTED', {
      amount: VALID_AMOUNT,
      currency_source: mockUseFiatCurrenciesValues?.currentFiatCurrency?.symbol,
      currency_destination: mockUseRampSDKValues?.selectedAsset?.symbol,
      payment_method_id: mockUsePaymentMethodsValues.currentPaymentMethod?.id,
      chain_id_destination: '1',
      location: 'Amount to Buy Screen',
    });

    expect(trace).toHaveBeenCalledWith({
      name: TraceName.RampQuoteLoading,
      tags: {
        rampType: RampType.BUY,
      },
    });
  });

  it('Directs the user to the sell quotes page with correct parameters', () => {
    mockUseRampSDKValues.isBuy = false;
    mockUseRampSDKValues.isSell = true;
    render(BuildQuote);

    const submitBtn = getByRoleButton('Get quotes');
    expect(submitBtn).toBeTruthy();
    expect(submitBtn.props.disabled).toBe(true);

    const initialAmount = '0';
    const validAmount = VALID_AMOUNT.toString();
    const symbol = mockUseRampSDKValues.selectedAsset?.symbol;
    fireEvent.press(getByRoleButton(`${initialAmount} ${symbol}`));
    fireEvent.press(getByRoleButton(validAmount));
    fireEvent.press(getByRoleButton('Done'));
    expect(submitBtn.props.disabled).toBe(false);

    fireEvent.press(submitBtn);

    expect(mockNavigate).toHaveBeenCalledWith(Routes.RAMP.QUOTES, {
      amount: validAmount,
      asset: mockUseRampSDKValues.selectedAsset,
      fiatCurrency: mockUseFiatCurrenciesValues.currentFiatCurrency,
    });

    expect(mockTrackEvent).toHaveBeenCalledWith('OFFRAMP_QUOTES_REQUESTED', {
      amount: VALID_AMOUNT,
      currency_source: mockUseRampSDKValues?.selectedAsset?.symbol,
      currency_destination:
        mockUseFiatCurrenciesValues?.currentFiatCurrency?.symbol,
      payment_method_id: mockUsePaymentMethodsValues.currentPaymentMethod?.id,
      chain_id_source: '1',
      location: 'Amount to Sell Screen',
    });

    expect(trace).toHaveBeenCalledWith({
      name: TraceName.RampQuoteLoading,
      tags: {
        rampType: RampType.SELL,
      },
    });
  });
});<|MERGE_RESOLUTION|>--- conflicted
+++ resolved
@@ -25,11 +25,7 @@
 import { RampType } from '../../../../../reducers/fiatOrders/types';
 import { NATIVE_ADDRESS } from '../../../../../constants/on-ramp';
 import { MOCK_ACCOUNTS_CONTROLLER_STATE } from '../../../../../util/test/accountsControllerTestUtils';
-<<<<<<< HEAD
-import { trace, TraceName } from '../../../../../util/trace';
-=======
-import { endTrace, TraceName } from '../../../../../util/trace';
->>>>>>> fd904a27
+import { trace, endTrace, TraceName } from '../../../../../util/trace';
 
 const getByRoleButton = (name?: string | RegExp) =>
   screen.getByRole('button', { name });
@@ -223,6 +219,7 @@
   selectedNetworkName: 'Ethereum',
   sdkError: undefined,
   setSelectedPaymentMethodId: mockSetSelectedPaymentMethodId,
+  rampType: RampType.BUY,
   isBuy: true,
   isSell: false,
 };
@@ -268,15 +265,11 @@
 jest.mock('../../hooks/useAnalytics', () => () => mockTrackEvent);
 
 jest.mock('../../../../../util/trace', () => ({
-<<<<<<< HEAD
   trace: jest.fn(),
+  endTrace: jest.fn(),
   TraceName: {
     RampQuoteLoading: 'Ramp Quote Loading',
-=======
-  endTrace: jest.fn(),
-  TraceName: {
     LoadRampExperience: 'Load Ramp Experience',
->>>>>>> fd904a27
   },
 }));
 
@@ -872,6 +865,7 @@
   });
 
   it('Directs the user to the sell quotes page with correct parameters', () => {
+    mockUseRampSDKValues.rampType = RampType.SELL;
     mockUseRampSDKValues.isBuy = false;
     mockUseRampSDKValues.isSell = true;
     render(BuildQuote);
