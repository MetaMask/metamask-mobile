import React, {
  useCallback,
  useEffect,
  useMemo,
  useRef,
  useState,
} from 'react';
import { Pressable, View, BackHandler } from 'react-native';
import Animated, {
  useAnimatedStyle,
  useSharedValue,
  withTiming,
} from 'react-native-reanimated';
import { useNavigation } from '@react-navigation/native';
import BN4 from 'bnjs4';

import { useRampSDK } from '../../sdk';
import usePaymentMethods from '../../hooks/usePaymentMethods';
import useRegions from '../../hooks/useRegions';
import useAnalytics from '../../hooks/useAnalytics';
import useFiatCurrencies from '../../hooks/useFiatCurrencies';
import useCryptoCurrencies from '../../hooks/useCryptoCurrencies';
import useLimits from '../../hooks/useLimits';
import useBalance from '../../hooks/useBalance';

import useAddressBalance from '../../../../hooks/useAddressBalance/useAddressBalance';
import { Asset } from '../../../../hooks/useAddressBalance/useAddressBalance.types';
import useModalHandler from '../../../../Base/hooks/useModalHandler';

import BaseSelectorButton from '../../../../Base/SelectorButton';
import StyledButton from '../../../StyledButton';

import ScreenLayout from '../../components/ScreenLayout';
import Box from '../../components/Box';
import Row from '../../components/Row';
import AssetSelectorButton from '../../components/AssetSelectorButton';
import PaymentMethodSelector from '../../components/PaymentMethodSelector';
import AmountInput from '../../components/AmountInput';
import Keypad from '../../components/Keypad';
import QuickAmounts from '../../components/QuickAmounts';
import AccountSelector from '../../components/AccountSelector';
import TokenIcon from '../../../Swaps/components/TokenIcon';
import CustomActionButton from '../../containers/CustomActionButton';
import TokenSelectModal from '../../components/TokenSelectModal';
import PaymentMethodModal from '../../components/PaymentMethodModal';
import PaymentMethodIcon from '../../components/PaymentMethodIcon';
import FiatSelectModal from '../../components/modals/FiatSelectModal';
import ErrorViewWithReporting from '../../components/ErrorViewWithReporting';
import RegionModal from '../../components/RegionModal';
import SkeletonText from '../../components/SkeletonText';
import ErrorView from '../../components/ErrorView';

import { NATIVE_ADDRESS } from '../../../../../constants/on-ramp';
import { getFiatOnRampAggNavbar } from '../../../Navbar';
import { strings } from '../../../../../../locales/i18n';
import {
  createNavigationDetails,
  useParams,
} from '../../../../../util/navigation/navUtils';
import Routes from '../../../../../constants/navigation/Routes';
import { formatAmount } from '../../utils';
import { createQuotesNavDetails } from '../Quotes/Quotes';
import { QuickAmount, Region, ScreenLocation } from '../../types';
import { useStyles } from '../../../../../component-library/hooks';

import styleSheet from './BuildQuote.styles';
import {
  toTokenMinimalUnit,
  fromTokenMinimalUnitString,
} from '../../../../../util/number';
import useGasPriceEstimation from '../../hooks/useGasPriceEstimation';
import useIntentAmount from '../../hooks/useIntentAmount';

import ListItem from '../../../../../component-library/components/List/ListItem';
import ListItemColumn, {
  WidthType,
} from '../../../../../component-library/components/List/ListItemColumn';
import Text, {
  TextColor,
  TextVariant,
} from '../../../../../component-library/components/Texts/Text';
import ListItemColumnEnd from '../../components/ListItemColumnEnd';
import useERC20GasLimitEstimation from '../../hooks/useERC20GasLimitEstimation';
import { BuildQuoteSelectors } from '../../../../../../e2e/selectors/Ramps/BuildQuote.selectors';

// TODO: Replace "any" with type
// eslint-disable-next-line @typescript-eslint/no-explicit-any
const SelectorButton = BaseSelectorButton as any;

interface BuildQuoteParams {
  showBack?: boolean;
}

export const createBuildQuoteNavDetails =
  createNavigationDetails<BuildQuoteParams>(Routes.RAMP.BUILD_QUOTE);

const BuildQuote = () => {
  const navigation = useNavigation();
  const params = useParams<BuildQuoteParams>();
  const {
    styles,
    theme: { colors, themeAppearance },
  } = useStyles(styleSheet, {});
  const trackEvent = useAnalytics();
  const [amountFocused, setAmountFocused] = useState(false);
  const [amount, setAmount] = useState('0');
  const [amountNumber, setAmountNumber] = useState(0);
  const [amountBNMinimalUnit, setAmountBNMinimalUnit] = useState<BN4>();
  const [error, setError] = useState<string | null>(null);
  const keyboardHeight = useRef(1000);
  const keypadOffset = useSharedValue(1000);
  const [
    isTokenSelectorModalVisible,
    toggleTokenSelectorModal,
    ,
    hideTokenSelectorModal,
  ] = useModalHandler(false);
  const [
    isFiatSelectorModalVisible,
    toggleFiatSelectorModal,
    ,
    hideFiatSelectorModal,
  ] = useModalHandler(false);
  const [
    isPaymentMethodModalVisible,
    ,
    showPaymentMethodsModal,
    hidePaymentMethodModal,
  ] = useModalHandler(false);
  const [isRegionModalVisible, toggleRegionModal, , hideRegionModal] =
    useModalHandler(false);

  /**
   * Grab the current state of the SDK via the context.
   */
  const {
    selectedPaymentMethodId,
    setSelectedPaymentMethodId,
    selectedRegion,
    setSelectedRegion,
    selectedAsset,
    setSelectedAsset,
    selectedFiatCurrencyId,
    setSelectedFiatCurrencyId,
    selectedAddress,
    selectedChainId,
    selectedNetworkName,
    sdkError,
    rampType,
    isBuy,
    isSell,
  } = useRampSDK();

  const screenLocation: ScreenLocation = isBuy
    ? 'Amount to Buy Screen'
    : 'Amount to Sell Screen';

  const {
    data: regions,
    isFetching: isFetchingRegions,
    error: errorRegions,
    query: queryGetRegions,
  } = useRegions();

  const {
    data: paymentMethods,
    error: errorPaymentMethods,
    isFetching: isFetchingPaymentMethods,
    query: queryGetPaymentMethods,
    currentPaymentMethod,
  } = usePaymentMethods();

  const paymentMethodIcons = useMemo(() => {
    if (!paymentMethods) {
      return [];
    }

    return [
      ...new Set(
        paymentMethods.reduce((acc, payment) => {
          const icons = payment.logo[themeAppearance] || [];
          return [...acc, ...icons];
        }, [] as string[]),
      ),
    ];
  }, [paymentMethods, themeAppearance]);

  const {
    defaultFiatCurrency,
    queryDefaultFiatCurrency,
    fiatCurrencies,
    queryGetFiatCurrencies,
    errorFiatCurrency,
    isFetchingFiatCurrency,
    currentFiatCurrency,
  } = useFiatCurrencies();

  const {
    cryptoCurrencies,
    errorCryptoCurrencies,
    isFetchingCryptoCurrencies,
    queryGetCryptoCurrencies,
  } = useCryptoCurrencies();

  const { limits, isAmountBelowMinimum, isAmountAboveMaximum, isAmountValid } =
    useLimits();

  useIntentAmount(
    setAmount,
    setAmountNumber,
    setAmountBNMinimalUnit,
    currentFiatCurrency,
  );

  const gasLimitEstimation = useERC20GasLimitEstimation({
    tokenAddress: selectedAsset?.address,
    fromAddress: selectedAddress,
    chainId: selectedChainId,
    amount,
    decimals: selectedAsset?.decimals ?? 18, // Default ERC20 decimals
    isNativeToken: selectedAsset?.address === NATIVE_ADDRESS,
  });

  const gasPriceEstimation = useGasPriceEstimation({
    // 0 is set when buying since there's no transaction involved
    gasLimit: isBuy ? 0 : gasLimitEstimation,
    estimateRange: 'high',
  });

  const assetForBalance = useMemo(
    () =>
      selectedAsset && selectedAsset.address !== NATIVE_ADDRESS
        ? {
            address: selectedAsset.address,
            symbol: selectedAsset.symbol,
            decimals: selectedAsset.decimals,
          }
        : {
            isETH: true,
          },
    [selectedAsset],
  );

  const { addressBalance } = useAddressBalance(
    assetForBalance as Asset,
    selectedAddress,
  );

  const { balanceFiat, balanceBN, balance } = useBalance(
    selectedAsset
      ? {
          chainId: selectedAsset.network.chainId,
          assetId: selectedAsset.assetId,
          address: selectedAsset.address,
          decimals: selectedAsset.decimals,
        }
      : undefined,
  );

  const maxSellAmount =
    balanceBN && gasPriceEstimation
      ? balanceBN?.sub(gasPriceEstimation.estimatedGasFee)
      : null;

  const amountIsBelowMinimum = useMemo(
    () => isAmountBelowMinimum(amountNumber),
    [amountNumber, isAmountBelowMinimum],
  );

  const amountIsAboveMaximum = useMemo(
    () => isAmountAboveMaximum(amountNumber),
    [amountNumber, isAmountAboveMaximum],
  );

  const amountIsValid = useMemo(
    () => isAmountValid(amountNumber),
    [amountNumber, isAmountValid],
  );

  const amountIsOverGas = useMemo(() => {
    if (isBuy || !maxSellAmount) {
      return false;
    }
    return Boolean(amountBNMinimalUnit?.gt(maxSellAmount));
  }, [amountBNMinimalUnit, isBuy, maxSellAmount]);

  const hasInsufficientBalance = useMemo(() => {
    if (!balanceBN || !amountBNMinimalUnit) {
      return false;
    }
    return balanceBN.lt(amountBNMinimalUnit);
  }, [balanceBN, amountBNMinimalUnit]);

  const isFetching =
    isFetchingCryptoCurrencies ||
    isFetchingPaymentMethods ||
    isFetchingFiatCurrency ||
    isFetchingRegions;

  const handleCancelPress = useCallback(() => {
    if (isBuy) {
      trackEvent('ONRAMP_CANCELED', {
        location: screenLocation,
        chain_id_destination: selectedChainId,
      });
    } else {
      trackEvent('OFFRAMP_CANCELED', {
        location: screenLocation,
        chain_id_source: selectedChainId,
      });
    }
  }, [screenLocation, isBuy, selectedChainId, trackEvent]);

  useEffect(() => {
    navigation.setOptions(
      getFiatOnRampAggNavbar(
        navigation,
        {
          title: isBuy
            ? strings('fiat_on_ramp_aggregator.amount_to_buy')
            : strings('fiat_on_ramp_aggregator.amount_to_sell'),
          showBack: params.showBack,
        },
        colors,
        handleCancelPress,
      ),
    );
  }, [navigation, colors, handleCancelPress, params.showBack, isBuy]);

  /**
   * * Keypad style, handlers and effects
   */
  const keypadContainerStyle = useAnimatedStyle(() => ({
    transform: [
      {
        translateY: withTiming(keypadOffset.value),
      },
    ],
  }));

  useEffect(() => {
    keypadOffset.value = amountFocused ? 40 : keyboardHeight.current + 80;
  }, [amountFocused, keyboardHeight, keypadOffset]);

  /**
   * Back handler to dismiss keypad
   */
  useEffect(() => {
    const backHandler = BackHandler.addEventListener(
      'hardwareBackPress',
      () => {
        if (amountFocused) {
          setAmountFocused(false);
          return true;
        }
      },
    );

    return () => backHandler.remove();
  }, [amountFocused]);

  const handleKeypadDone = useCallback(() => setAmountFocused(false), []);
  const onAmountInputPress = useCallback(() => setAmountFocused(true), []);

  const handleKeypadChange = useCallback(
    ({ value, valueAsNumber }) => {
      setAmount(`${value}`);
      setAmountNumber(valueAsNumber);
      if (isSell) {
        setAmountBNMinimalUnit(
          toTokenMinimalUnit(`${value}`, selectedAsset?.decimals ?? 0) as BN4,
        );
      }
    },
    [isSell, selectedAsset?.decimals],
  );

  const handleQuickAmountPress = useCallback(
    ({ value }: QuickAmount) => {
      if (isBuy) {
        setAmount(`${value}`);
        setAmountNumber(value);
      } else {
        const percentage = value * 100;
        const amountPercentage = balanceBN
          ?.mul(new BN4(percentage))
          .div(new BN4(100));

        if (!amountPercentage) {
          return;
        }

        let amountToSet = amountPercentage;

        if (
          selectedAsset?.address === NATIVE_ADDRESS &&
          maxSellAmount?.lt(amountPercentage)
        ) {
          amountToSet = maxSellAmount;
        }

        const newAmountString = fromTokenMinimalUnitString(
          amountToSet.toString(10),
          selectedAsset?.decimals ?? 18,
        );
        setAmountBNMinimalUnit(amountToSet);
        setAmount(newAmountString);
        setAmountNumber(Number(newAmountString));
      }
    },
    [
      balanceBN,
      isBuy,
      maxSellAmount,
      selectedAsset?.address,
      selectedAsset?.decimals,
    ],
  );

  const onKeypadLayout = useCallback((event) => {
    const { height } = event.nativeEvent.layout;
    keyboardHeight.current = height;
  }, []);

  /**
   * * Region handlers
   */

  const handleChangeRegion = useCallback(() => {
    setAmountFocused(false);
    toggleRegionModal();
  }, [toggleRegionModal]);

  const handleRegionPress = useCallback(
    async (region: Region) => {
      hideRegionModal();
      setAmount('0');
      setAmountNumber(0);
      if (selectedFiatCurrencyId === defaultFiatCurrency?.id) {
        /*
         * Selected fiat currency is default, we will fetch
         * and select new region default fiat currency
         */
        const newRegionCurrency = await queryDefaultFiatCurrency(
          region.id,
          selectedPaymentMethodId,
        );
        setSelectedFiatCurrencyId(newRegionCurrency?.id);
      }
      setSelectedRegion(region);
    },
    [
      defaultFiatCurrency?.id,
      hideRegionModal,
      queryDefaultFiatCurrency,
      selectedFiatCurrencyId,
      selectedPaymentMethodId,
      setSelectedFiatCurrencyId,
      setSelectedRegion,
    ],
  );

  /**
   * * CryptoCurrency handlers
   */

  const handleAssetSelectorPress = useCallback(() => {
    setAmountFocused(false);
    toggleTokenSelectorModal();
  }, [toggleTokenSelectorModal]);

  const handleAssetPress = useCallback(
    (newAsset) => {
      setSelectedAsset(newAsset);
      hideTokenSelectorModal();
    },
    [hideTokenSelectorModal, setSelectedAsset],
  );

  /**
   * * FiatCurrency handlers
   */

  const handleFiatSelectorPress = useCallback(() => {
    setAmountFocused(false);
    toggleFiatSelectorModal();
  }, [toggleFiatSelectorModal]);

  const handleCurrencyPress = useCallback(
    (fiatCurrency) => {
      setSelectedFiatCurrencyId(fiatCurrency?.id);
      setAmount('0');
      setAmountNumber(0);
      hideFiatSelectorModal();
    },
    [hideFiatSelectorModal, setSelectedFiatCurrencyId],
  );

  /**
   * * PaymentMethod handlers
   */

  const handleChangePaymentMethod = useCallback(
    (paymentMethodId) => {
      if (paymentMethodId) {
        setSelectedPaymentMethodId(paymentMethodId);
      }
      hidePaymentMethodModal();
    },
    [hidePaymentMethodModal, setSelectedPaymentMethodId],
  );

  /**
   * * Get Quote handlers
   */
  const handleGetQuotePress = useCallback(() => {
    if (selectedAsset && currentFiatCurrency) {
      navigation.navigate(
        ...createQuotesNavDetails({
          amount: isBuy ? amountNumber : amount,
          asset: selectedAsset,
          fiatCurrency: currentFiatCurrency,
        }),
      );

      const analyticsPayload = {
        payment_method_id: selectedPaymentMethodId as string,
        amount: amountNumber,
        location: screenLocation,
      };

      if (isBuy) {
        trackEvent('ONRAMP_QUOTES_REQUESTED', {
          ...analyticsPayload,
          currency_source: currentFiatCurrency.symbol,
          currency_destination: selectedAsset.symbol,
          chain_id_destination: selectedChainId,
        });
      } else {
        trackEvent('OFFRAMP_QUOTES_REQUESTED', {
          ...analyticsPayload,
          currency_destination: currentFiatCurrency.symbol,
          currency_source: selectedAsset.symbol,
          chain_id_source: selectedChainId,
        });
      }
    }
  }, [
    screenLocation,
    amount,
    amountNumber,
    currentFiatCurrency,
    isBuy,
    navigation,
    selectedAsset,
    selectedChainId,
    selectedPaymentMethodId,
    trackEvent,
  ]);

  const retryMethod = useCallback(() => {
    if (!error) {
      return null;
    }

    if (errorCryptoCurrencies) {
      return queryGetCryptoCurrencies();
    } else if (errorPaymentMethods) {
      return queryGetPaymentMethods();
    } else if (errorFiatCurrency) {
      queryDefaultFiatCurrency();
      return queryGetFiatCurrencies();
    } else if (errorRegions) {
      return queryGetRegions();
    }
  }, [
    error,
    errorRegions,
    errorFiatCurrency,
    errorPaymentMethods,
    errorCryptoCurrencies,
    queryDefaultFiatCurrency,
    queryGetRegions,
    queryGetCryptoCurrencies,
    queryGetFiatCurrencies,
    queryGetPaymentMethods,
  ]);

  useEffect(() => {
    setError(
      (errorCryptoCurrencies ||
        errorPaymentMethods ||
        errorFiatCurrency ||
        errorRegions) ??
        null,
    );
  }, [
    errorRegions,
    errorFiatCurrency,
    errorPaymentMethods,
    errorCryptoCurrencies,
  ]);

  if (sdkError) {
    return (
      <ScreenLayout>
        <ScreenLayout.Body>
          <ErrorViewWithReporting error={sdkError} location={screenLocation} />
        </ScreenLayout.Body>
      </ScreenLayout>
    );
  }

  if (error) {
    return (
      <ScreenLayout>
        <ScreenLayout.Body>
          <ErrorView
            description={error}
            ctaOnPress={retryMethod}
            location={screenLocation}
          />
        </ScreenLayout.Body>
      </ScreenLayout>
    );
  }

  if (isFetching) {
    return (
      <ScreenLayout>
        <ScreenLayout.Body>
          <ScreenLayout.Content>
            <View style={styles.flexRow}>
              <SkeletonText large thick />
              <SkeletonText thick smaller spacingHorizontal />
            </View>
            <SkeletonText thin small spacingTop spacingVertical />
            <Box compact>
              <ListItem>
                <ListItemColumn>
                  <SkeletonText />
                </ListItemColumn>
                <ListItemColumnEnd widthType={WidthType.Fill}>
                  <SkeletonText thin smaller />
                </ListItemColumnEnd>
              </ListItem>
            </Box>
            <SkeletonText spacingTopSmall spacingVertical thin medium />
            <SkeletonText thin smaller spacingVertical />
            <Box compact>
              <ListItem>
                <ListItemColumn>
                  <View style={styles.flexRow}>
                    <SkeletonText medium />
                  </View>
                </ListItemColumn>
                <ListItemColumnEnd widthType={WidthType.Fill}>
                  <SkeletonText thin small />
                </ListItemColumnEnd>
              </ListItem>
            </Box>
            <SkeletonText spacingTopSmall spacingVertical thin medium />
          </ScreenLayout.Content>
        </ScreenLayout.Body>
      </ScreenLayout>
    );
  }

  if (!isFetching && cryptoCurrencies && cryptoCurrencies.length === 0) {
    return (
      <ScreenLayout>
        <ScreenLayout.Body>
          <ErrorView
            icon="info"
            title={strings('fiat_on_ramp_aggregator.no_tokens_available_title')}
            description={strings(
              isBuy
                ? 'fiat_on_ramp_aggregator.no_tokens_available'
                : 'fiat_on_ramp_aggregator.no_sell_tokens_available',
              {
                network:
                  selectedNetworkName ||
                  strings('fiat_on_ramp_aggregator.this_network'),
                region: selectedRegion?.name,
              },
            )}
            ctaLabel={strings(
              isBuy
                ? 'fiat_on_ramp_aggregator.change_payment_method'
                : 'fiat_on_ramp_aggregator.change_cash_destination',
            )}
            ctaOnPress={showPaymentMethodsModal as () => void}
            location={screenLocation}
          />
        </ScreenLayout.Body>
        <PaymentMethodModal
          isVisible={isPaymentMethodModalVisible}
          dismiss={hidePaymentMethodModal as () => void}
          title={strings(
            isBuy
              ? 'fiat_on_ramp_aggregator.select_payment_method'
              : 'fiat_on_ramp_aggregator.select_cash_destination',
          )}
          paymentMethods={paymentMethods}
          selectedPaymentMethodId={selectedPaymentMethodId}
          selectedPaymentMethodType={currentPaymentMethod?.paymentType}
          onItemPress={handleChangePaymentMethod}
          selectedRegion={selectedRegion}
          location={screenLocation}
          rampType={rampType}
        />
      </ScreenLayout>
    );
  }

  // If the current view is for Sell the amount (crypto) is displayed as is
  let displayAmount = `${amount} ${selectedAsset?.symbol}`;

  // If the current ivew is for Buy we will format the amount
  if (isBuy) {
    // Split the amount to detect if it has decimals
    const splitAmount = amount.split(/(\.)|(,)/);
    // If the splitAmount array has more than 1 element it means that the amount has decimals
    // For example:
    //    100.50 -> splitAmount = ['100', '.', undefined, '50']
    //    100,50 -> splitAmount = ['100', undefined, ',', '50']
    // Note: this help us capture the input separator (dot or comma)
    const hasDecimalsSplit = splitAmount.length > 1;

    displayAmount =
      isBuy && amountFocused
        ? // If the amount is focused (being edited) the amount integer part will be shown in groups separated by spaces
          `${formatAmount(Math.trunc(amountNumber), true)}${
            // If the amount has decimals the decimal part will be shown
            // using the separator and the decimal part
            // Note, the decimal part will be displayed even if it is being typed (ends with a separator or 0)
            hasDecimalsSplit
              ? `${splitAmount[1] ?? splitAmount[2] ?? ''}${
                  splitAmount[3] ?? ''
                }`
              : ''
          }`
        : // If the amount is not focused it will be fully formatted
          formatAmount(amountNumber);
  }

  let quickAmounts: QuickAmount[] = [];

  if (isBuy) {
    quickAmounts =
      limits?.quickAmounts?.map((quickAmount) => ({
        value: quickAmount,
        label: currentFiatCurrency?.denomSymbol + quickAmount.toString(),
      })) ?? [];
  } else if (balanceBN && !balanceBN.isZero() && maxSellAmount?.gt(new BN4(0))) {
    quickAmounts = [
      { value: 0.25, label: '25%' },
      { value: 0.5, label: '50%' },
      { value: 0.75, label: '75%' },
      {
        value: 1,
        label: strings('fiat_on_ramp_aggregator.max'),
        isNative: selectedAsset?.address === NATIVE_ADDRESS,
      },
    ];
  }

  return (
    <ScreenLayout>
      <ScreenLayout.Body>
        <Pressable
          onPress={handleKeypadDone}
          style={styles.viewContainer}
          accessible={false}
        >
          <ScreenLayout.Content>
            <Row style={styles.selectors}>
              <AccountSelector />
              <View style={styles.spacer} />
              <SelectorButton
                accessibilityRole="button"
                accessible
                onPress={handleChangeRegion}
                testID={BuildQuoteSelectors.REGION_DROPDOWN}
              >
                <Text style={styles.flagText}>{selectedRegion?.emoji}</Text>
              </SelectorButton>
              {isSell ? (
                <>
                  <View style={styles.spacer} />
                  <SelectorButton
                    accessibilityRole="button"
                    accessible
                    onPress={handleFiatSelectorPress}
                  >
                    <Text variant={TextVariant.BodyLGMedium}>
                      {currentFiatCurrency?.symbol}
                    </Text>
                  </SelectorButton>
                </>
              ) : null}
            </Row>
            <AssetSelectorButton
              label={
                isBuy
                  ? strings('fiat_on_ramp_aggregator.want_to_buy')
                  : strings('fiat_on_ramp_aggregator.want_to_sell')
              }
              icon={
                <TokenIcon
                  medium
                  icon={selectedAsset?.logo}
                  symbol={selectedAsset?.symbol}
                />
              }
              assetSymbol={selectedAsset?.symbol ?? ''}
              assetName={selectedAsset?.name ?? ''}
              onPress={handleAssetSelectorPress}
            />
            {addressBalance ? (
              <Row>
                <Text
                  variant={TextVariant.BodySM}
                  color={TextColor.Alternative}
                >
                  {strings('fiat_on_ramp_aggregator.current_balance')}:{' '}
                  {selectedAsset?.assetId && balance ? balance : addressBalance}
                  {balanceFiat ? ` ≈ ${balanceFiat}` : null}
                </Text>
              </Row>
            ) : null}

            <AmountInput
              highlighted={amountFocused}
              label={strings('fiat_on_ramp_aggregator.amount')}
              currencySymbol={
                isBuy ? currentFiatCurrency?.denomSymbol : undefined
              }
              amount={displayAmount}
              highlightedError={
                amountNumber > 0 && (!amountIsValid || amountIsOverGas)
              }
              currencyCode={isBuy ? currentFiatCurrency?.symbol : undefined}
              onPress={onAmountInputPress}
              onCurrencyPress={isBuy ? handleFiatSelectorPress : undefined}
            />
            {amountNumber > 0 &&
              amountIsValid &&
              !hasInsufficientBalance &&
              amountIsOverGas && (
                <Row>
                  <Text variant={TextVariant.BodySM} color={TextColor.Error}>
                    {strings('fiat_on_ramp_aggregator.enter_lower_gas_fees')}
                  </Text>
                </Row>
              )}
            {hasInsufficientBalance && (
              <Row>
<<<<<<< HEAD
                <Text variant={TextVariant.BodySM} color={TextColor.Error} testID={BuildQuoteSelectors.INSUFFICIENT_BALANCE_ERROR}>
=======
                <Text
                  variant={TextVariant.BodySM}
                  color={TextColor.Error}
                  testID={BuildQuoteSelectors.INSUFFICIENT_BALANCE_ERROR}
                >
>>>>>>> 29f19cb2
                  {strings('fiat_on_ramp_aggregator.insufficient_balance')}
                </Text>
              </Row>
            )}
            {!hasInsufficientBalance && amountIsBelowMinimum && limits && (
              <Row>
                <Text
                  variant={TextVariant.BodySM}
                  color={TextColor.Error}
                  testID={BuildQuoteSelectors.MIN_LIMIT_ERROR}
                >
                  {isBuy ? (
                    <>
                      {strings('fiat_on_ramp_aggregator.minimum')}{' '}
                      {currentFiatCurrency?.denomSymbol}
                      {formatAmount(limits.minAmount)}
                    </>
                  ) : (
                    strings('fiat_on_ramp_aggregator.enter_larger_amount')
                  )}
                </Text>
              </Row>
            )}
            {!hasInsufficientBalance && amountIsAboveMaximum && limits && (
              <Row>
                <Text
                  variant={TextVariant.BodySM}
                  color={TextColor.Error}
                  testID={BuildQuoteSelectors.MAX_LIMIT_ERROR}
                >
                  {isBuy ? (
                    <>
                      {strings('fiat_on_ramp_aggregator.maximum')}{' '}
                      {currentFiatCurrency?.denomSymbol}
                      {formatAmount(limits.maxAmount)}
                    </>
                  ) : (
                    strings('fiat_on_ramp_aggregator.enter_smaller_amount')
                  )}
                </Text>
              </Row>
            )}
            <Row>
              <PaymentMethodSelector
                label={
                  isBuy
                    ? strings('fiat_on_ramp_aggregator.update_payment_method')
                    : strings('fiat_on_ramp_aggregator.send_cash_to')
                }
                icon={
                  <PaymentMethodIcon
                    paymentMethodIcons={currentPaymentMethod?.icons}
                    paymentMethodType={currentPaymentMethod?.paymentType}
                    size={20}
                    color={colors.icon.default}
                  />
                }
                name={currentPaymentMethod?.name}
                onPress={showPaymentMethodsModal as () => void}
                paymentMethodIcons={paymentMethodIcons}
              />
            </Row>
          </ScreenLayout.Content>
        </Pressable>
      </ScreenLayout.Body>
      <ScreenLayout.Footer>
        <ScreenLayout.Content>
          <Row style={styles.cta}>
            {currentPaymentMethod?.customAction ? (
              <CustomActionButton
                customAction={currentPaymentMethod.customAction}
                amount={amountNumber}
                disabled={!amountIsValid || amountNumber <= 0}
                fiatSymbol={currentFiatCurrency?.symbol}
              />
            ) : (
              <StyledButton
                type="confirm"
                onPress={handleGetQuotePress}
                accessibilityRole="button"
                accessible
                disabled={amountNumber <= 0}
              >
                {strings('fiat_on_ramp_aggregator.get_quotes')}
              </StyledButton>
            )}
          </Row>
        </ScreenLayout.Content>
      </ScreenLayout.Footer>

      <Animated.View
        style={[styles.keypadContainer, keypadContainerStyle]}
        onLayout={onKeypadLayout}
      >
        <QuickAmounts
          isBuy={isBuy}
          onAmountPress={handleQuickAmountPress}
          amounts={quickAmounts}
        />
        <Keypad
          value={amount}
          onChange={handleKeypadChange}
          currency={
            isBuy
              ? currentFiatCurrency?.symbol
              : `${selectedAsset?.symbol}-crypto`
          }
          decimals={
            isBuy ? currentFiatCurrency?.decimals : selectedAsset?.decimals
          }
        />
        <ScreenLayout.Content>
          <StyledButton
            type="confirm"
            onPress={handleKeypadDone}
            accessibilityRole="button"
            accessible
          >
            {strings('fiat_on_ramp_aggregator.done')}
          </StyledButton>
        </ScreenLayout.Content>
      </Animated.View>
      <TokenSelectModal
        isVisible={isTokenSelectorModalVisible}
        dismiss={toggleTokenSelectorModal as () => void}
        title={strings('fiat_on_ramp_aggregator.select_a_cryptocurrency')}
        description={strings(
          'fiat_on_ramp_aggregator.select_a_cryptocurrency_description',
          {
            network:
              selectedNetworkName ||
              strings('fiat_on_ramp_aggregator.this_network'),
          },
        )}
        tokens={cryptoCurrencies ?? []}
        onItemPress={handleAssetPress}
      />
      <FiatSelectModal
        isVisible={isFiatSelectorModalVisible}
        dismiss={toggleFiatSelectorModal as () => void}
        title={strings('fiat_on_ramp_aggregator.select_region_currency')}
        currencies={fiatCurrencies}
        onItemPress={handleCurrencyPress}
      />
      <PaymentMethodModal
        isVisible={isPaymentMethodModalVisible}
        dismiss={hidePaymentMethodModal as () => void}
        title={strings(
          isBuy
            ? 'fiat_on_ramp_aggregator.select_payment_method'
            : 'fiat_on_ramp_aggregator.select_cash_destination',
        )}
        paymentMethods={paymentMethods}
        selectedPaymentMethodId={selectedPaymentMethodId}
        selectedPaymentMethodType={currentPaymentMethod?.paymentType}
        onItemPress={handleChangePaymentMethod}
        selectedRegion={selectedRegion}
        location={screenLocation}
        rampType={rampType}
      />
      <RegionModal
        isVisible={isRegionModalVisible}
        title={strings('fiat_on_ramp_aggregator.region.title')}
        description={strings(
          isBuy
            ? 'fiat_on_ramp_aggregator.region.description'
            : 'fiat_on_ramp_aggregator.region.sell_description',
        )}
        data={regions}
        dismiss={hideRegionModal as () => void}
        onRegionPress={handleRegionPress}
        location={screenLocation}
        selectedRegion={selectedRegion}
        rampType={rampType}
      />
    </ScreenLayout>
  );
};

export default BuildQuote;<|MERGE_RESOLUTION|>--- conflicted
+++ resolved
@@ -856,15 +856,11 @@
               )}
             {hasInsufficientBalance && (
               <Row>
-<<<<<<< HEAD
-                <Text variant={TextVariant.BodySM} color={TextColor.Error} testID={BuildQuoteSelectors.INSUFFICIENT_BALANCE_ERROR}>
-=======
                 <Text
                   variant={TextVariant.BodySM}
                   color={TextColor.Error}
                   testID={BuildQuoteSelectors.INSUFFICIENT_BALANCE_ERROR}
                 >
->>>>>>> 29f19cb2
                   {strings('fiat_on_ramp_aggregator.insufficient_balance')}
                 </Text>
               </Row>
