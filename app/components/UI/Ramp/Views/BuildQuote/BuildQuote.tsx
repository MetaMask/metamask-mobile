import React, {
  useCallback,
  useEffect,
  useMemo,
  useRef,
  useState,
} from 'react';
import { Pressable, View, BackHandler, LayoutChangeEvent } from 'react-native';
import Animated, {
  useAnimatedStyle,
  useSharedValue,
  withTiming,
} from 'react-native-reanimated';
import { useSelector } from 'react-redux';
import { useNavigation } from '@react-navigation/native';
import BN4 from 'bnjs4';

import { useRampSDK } from '../../sdk';
import usePaymentMethods from '../../hooks/usePaymentMethods';
import useRegions from '../../hooks/useRegions';
import useAnalytics from '../../hooks/useAnalytics';
import useFiatCurrencies from '../../hooks/useFiatCurrencies';
import useCryptoCurrencies from '../../hooks/useCryptoCurrencies';
import useLimits from '../../hooks/useLimits';
import useBalance from '../../hooks/useBalance';

import useAddressBalance from '../../../../hooks/useAddressBalance/useAddressBalance';
import { Asset } from '../../../../hooks/useAddressBalance/useAddressBalance.types';
import useModalHandler from '../../../../Base/hooks/useModalHandler';

import BaseSelectorButton from '../../../../Base/SelectorButton';
import StyledButton from '../../../StyledButton';

import ScreenLayout from '../../components/ScreenLayout';
import Box from '../../components/Box';
import Row from '../../components/Row';
import AssetSelectorButton from '../../components/AssetSelectorButton';
import PaymentMethodSelector from '../../components/PaymentMethodSelector';
import AmountInput from '../../components/AmountInput';
import Keypad from '../../components/Keypad';
import QuickAmounts from '../../components/QuickAmounts';
import AccountSelector from '../../components/AccountSelector';
import TokenIcon from '../../../Swaps/components/TokenIcon';
import TokenSelectModal from '../../components/TokenSelectModal';
import PaymentMethodModal from '../../components/PaymentMethodModal';
import PaymentMethodIcon from '../../components/PaymentMethodIcon';
import FiatSelectModal from '../../components/modals/FiatSelectModal';
import ErrorViewWithReporting from '../../components/ErrorViewWithReporting';
import RegionModal from '../../components/RegionModal';
import SkeletonText from '../../components/SkeletonText';
import ErrorView from '../../components/ErrorView';

import { NATIVE_ADDRESS } from '../../../../../constants/on-ramp';
import { getFiatOnRampAggNavbar } from '../../../Navbar';
import { strings } from '../../../../../../locales/i18n';
import {
  createNavigationDetails,
  useParams,
} from '../../../../../util/navigation/navUtils';
import Routes from '../../../../../constants/navigation/Routes';
import { formatAmount } from '../../utils';
import { createQuotesNavDetails } from '../Quotes/Quotes';
import { QuickAmount, Region, ScreenLocation } from '../../types';
import { useStyles } from '../../../../../component-library/hooks';
import { selectTicker } from '../../../../../selectors/networkController';

import styleSheet from './BuildQuote.styles';
import {
  toTokenMinimalUnit,
  fromTokenMinimalUnitString,
} from '../../../../../util/number';
import useGasPriceEstimation from '../../hooks/useGasPriceEstimation';
import useIntentAmount from '../../hooks/useIntentAmount';
import useERC20GasLimitEstimation from '../../hooks/useERC20GasLimitEstimation';

import ListItem from '../../../../../component-library/components/List/ListItem';
import ListItemColumn, {
  WidthType,
} from '../../../../../component-library/components/List/ListItemColumn';
import Text, {
  TextColor,
  TextVariant,
} from '../../../../../component-library/components/Texts/Text';
import ListItemColumnEnd from '../../components/ListItemColumnEnd';
import { BuildQuoteSelectors } from '../../../../../../e2e/selectors/Ramps/BuildQuote.selectors';

import { CryptoCurrency, FiatCurrency, Payment } from '@consensys/on-ramp-sdk';
import { isNonEvmAddress } from '../../../../../core/Multichain/utils';
import { trace, endTrace, TraceName } from '../../../../../util/trace';

// TODO: Replace "any" with type
// eslint-disable-next-line @typescript-eslint/no-explicit-any
const SelectorButton = BaseSelectorButton as any;

interface BuildQuoteParams {
  showBack?: boolean;
}

export const createBuildQuoteNavDetails =
  createNavigationDetails<BuildQuoteParams>(Routes.RAMP.BUILD_QUOTE);

const BuildQuote = () => {
  const navigation = useNavigation();
  const params = useParams<BuildQuoteParams>();
  const {
    styles,
    theme: { colors, themeAppearance },
  } = useStyles(styleSheet, {});
  const trackEvent = useAnalytics();
  const [amountFocused, setAmountFocused] = useState(false);
  const [amount, setAmount] = useState('0');
  const [amountNumber, setAmountNumber] = useState(0);
  const [amountBNMinimalUnit, setAmountBNMinimalUnit] = useState<BN4>();
  const [error, setError] = useState<string | null>(null);
  const keyboardHeight = useRef(1000);
  const keypadOffset = useSharedValue(1000);
  const [
    isTokenSelectorModalVisible,
    toggleTokenSelectorModal,
    ,
    hideTokenSelectorModal,
  ] = useModalHandler(false);
  const [
    isFiatSelectorModalVisible,
    toggleFiatSelectorModal,
    ,
    hideFiatSelectorModal,
  ] = useModalHandler(false);
  const [
    isPaymentMethodModalVisible,
    ,
    showPaymentMethodsModal,
    hidePaymentMethodModal,
  ] = useModalHandler(false);
  const [isRegionModalVisible, toggleRegionModal, , hideRegionModal] =
    useModalHandler(false);

  const nativeSymbol = useSelector(selectTicker);

  /**
   * Grab the current state of the SDK via the context.
   */
  const {
    selectedPaymentMethodId,
    setSelectedPaymentMethodId,
    selectedRegion,
    setSelectedRegion,
    selectedAsset,
    setSelectedAsset,
    selectedFiatCurrencyId,
    setSelectedFiatCurrencyId,
    selectedAddress,
    selectedChainId,
    selectedNetworkName,
    sdkError,
    rampType,
    isBuy,
    isSell,
  } = useRampSDK();

  const screenLocation: ScreenLocation = isBuy
    ? 'Amount to Buy Screen'
    : 'Amount to Sell Screen';

  const {
    data: regions,
    isFetching: isFetchingRegions,
    error: errorRegions,
    query: queryGetRegions,
  } = useRegions();

  const {
    data: paymentMethods,
    error: errorPaymentMethods,
    isFetching: isFetchingPaymentMethods,
    query: queryGetPaymentMethods,
    currentPaymentMethod,
  } = usePaymentMethods();

  const paymentMethodIcons = useMemo(() => {
    if (!paymentMethods) {
      return [];
    }

    return [
      ...new Set(
        paymentMethods.reduce((acc, payment) => {
          const icons = payment.logo[themeAppearance] || [];
          return [...acc, ...icons];
        }, [] as string[]),
      ),
    ];
  }, [paymentMethods, themeAppearance]);

  const {
    defaultFiatCurrency,
    queryDefaultFiatCurrency,
    fiatCurrencies,
    queryGetFiatCurrencies,
    errorFiatCurrency,
    isFetchingFiatCurrency,
    currentFiatCurrency,
  } = useFiatCurrencies();

  const {
    cryptoCurrencies,
    errorCryptoCurrencies,
    isFetchingCryptoCurrencies,
    queryGetCryptoCurrencies,
  } = useCryptoCurrencies();

  const { limits, isAmountBelowMinimum, isAmountAboveMaximum, isAmountValid } =
    useLimits();

  useIntentAmount(
    setAmount,
    setAmountNumber,
    setAmountBNMinimalUnit,
    currentFiatCurrency,
  );

  const gasLimitEstimation = useERC20GasLimitEstimation({
    tokenAddress: selectedAsset?.address,
    fromAddress: selectedAddress,
    chainId: selectedChainId,
    amount,
    decimals: selectedAsset?.decimals ?? 18, // Default ERC20 decimals
    isNativeToken: selectedAsset?.address === NATIVE_ADDRESS,
  });

  const gasPriceEstimation = useGasPriceEstimation({
    // 0 is set when buying since there's no transaction involved
    gasLimit: isBuy ? 0 : gasLimitEstimation,
    estimateRange: 'high',
  });

  const assetForBalance = useMemo(
    () =>
      selectedAsset && selectedAsset.address !== NATIVE_ADDRESS
        ? {
            address: selectedAsset.address,
            symbol: selectedAsset.symbol,
            decimals: selectedAsset.decimals,
          }
        : {
            isETH: true,
          },
    [selectedAsset],
  );

  const addressForBalance = useMemo(
    () => (isNonEvmAddress(selectedAddress) ? undefined : selectedAddress),
    [selectedAddress],
  );

  const { addressBalance } = useAddressBalance(
    assetForBalance as Asset,
<<<<<<< HEAD
    selectedAddress,
=======
    addressForBalance,
>>>>>>> 733bad1a
    true,
  );

  const { balanceFiat, balanceBN, balance } = useBalance(
    selectedAsset
      ? {
          chainId: selectedAsset.network.chainId,
          assetId: selectedAsset.assetId,
          address: selectedAsset.address,
          decimals: selectedAsset.decimals,
        }
      : undefined,
  );

  const { balanceBN: nativeTokenBalanceBN } = useBalance(
    isBuy || !selectedAsset || selectedAsset.address === NATIVE_ADDRESS
      ? undefined
      : {
          address: NATIVE_ADDRESS,
          decimals: 18,
        },
  );

  let maxSellAmount = null;
  if (selectedAsset && selectedAsset.address === NATIVE_ADDRESS) {
    maxSellAmount =
      balanceBN && gasPriceEstimation
        ? balanceBN?.sub(gasPriceEstimation.estimatedGasFee)
        : null;
  } else if (
    selectedAsset &&
    selectedAsset.address !== NATIVE_ADDRESS &&
    balanceBN
  ) {
    maxSellAmount = balanceBN;
  }

  const amountIsBelowMinimum = useMemo(
    () => isAmountBelowMinimum(amountNumber),
    [amountNumber, isAmountBelowMinimum],
  );

  const amountIsAboveMaximum = useMemo(
    () => isAmountAboveMaximum(amountNumber),
    [amountNumber, isAmountAboveMaximum],
  );

  const amountIsValid = useMemo(
    () => isAmountValid(amountNumber),
    [amountNumber, isAmountValid],
  );

  const amountIsOverGas = useMemo(() => {
    if (isBuy || !maxSellAmount) {
      return false;
    }
    return Boolean(amountBNMinimalUnit?.gt(maxSellAmount));
  }, [amountBNMinimalUnit, isBuy, maxSellAmount]);

  const hasInsufficientBalance = useMemo(() => {
    if (!balanceBN || !amountBNMinimalUnit) {
      return false;
    }
    return balanceBN.lt(amountBNMinimalUnit);
  }, [balanceBN, amountBNMinimalUnit]);

  const hasInsufficientNativeBalanceForGas = useMemo(() => {
    if (isBuy || (selectedAsset && selectedAsset.address === NATIVE_ADDRESS)) {
      return false;
    }

    if (!nativeTokenBalanceBN || !gasPriceEstimation) {
      return false;
    }

    return nativeTokenBalanceBN.lt(gasPriceEstimation.estimatedGasFee);
  }, [gasPriceEstimation, isBuy, nativeTokenBalanceBN, selectedAsset]);

  const isFetching =
    isFetchingCryptoCurrencies ||
    isFetchingPaymentMethods ||
    isFetchingFiatCurrency ||
    isFetchingRegions;

  const handleCancelPress = useCallback(() => {
    if (isBuy) {
      trackEvent('ONRAMP_CANCELED', {
        location: screenLocation,
        chain_id_destination: selectedChainId,
      });
    } else {
      trackEvent('OFFRAMP_CANCELED', {
        location: screenLocation,
        chain_id_source: selectedChainId,
      });
    }
  }, [screenLocation, isBuy, selectedChainId, trackEvent]);

  useEffect(() => {
    navigation.setOptions(
      getFiatOnRampAggNavbar(
        navigation,
        {
          title: isBuy
            ? strings('fiat_on_ramp_aggregator.amount_to_buy')
            : strings('fiat_on_ramp_aggregator.amount_to_sell'),
          showBack: params.showBack,
        },
        colors,
        handleCancelPress,
      ),
    );
  }, [navigation, colors, handleCancelPress, params.showBack, isBuy]);

  /**
   * * Keypad style, handlers and effects
   */
  const keypadContainerStyle = useAnimatedStyle(() => ({
    transform: [
      {
        translateY: withTiming(keypadOffset.value),
      },
    ],
  }));

  useEffect(() => {
    keypadOffset.value = amountFocused ? 40 : keyboardHeight.current + 80;
  }, [amountFocused, keyboardHeight, keypadOffset]);

  /**
   * Back handler to dismiss keypad
   */
  useEffect(() => {
    const backHandler = BackHandler.addEventListener(
      'hardwareBackPress',
      () => {
        if (amountFocused) {
          setAmountFocused(false);
          return true;
        }
      },
    );

    return () => backHandler.remove();
  }, [amountFocused]);

  const handleKeypadDone = useCallback(() => setAmountFocused(false), []);
  const onAmountInputPress = useCallback(() => setAmountFocused(true), []);

  const handleKeypadChange = useCallback(
    ({ value, valueAsNumber }: { value: string; valueAsNumber: number }) => {
      setAmount(`${value}`);
      setAmountNumber(valueAsNumber);
      if (isSell) {
        setAmountBNMinimalUnit(
          toTokenMinimalUnit(`${value}`, selectedAsset?.decimals ?? 0) as BN4,
        );
      }
    },
    [isSell, selectedAsset?.decimals],
  );

  const handleQuickAmountPress = useCallback(
    ({ value }: QuickAmount) => {
      if (isBuy) {
        setAmount(`${value}`);
        setAmountNumber(value);
      } else {
        const percentage = value * 100;
        const amountPercentage = balanceBN
          ?.mul(new BN4(percentage))
          .div(new BN4(100));

        if (!amountPercentage) {
          return;
        }

        let amountToSet = amountPercentage;

        if (
          selectedAsset?.address === NATIVE_ADDRESS &&
          maxSellAmount?.lt(amountPercentage)
        ) {
          amountToSet = maxSellAmount;
        }

        const newAmountString = fromTokenMinimalUnitString(
          amountToSet.toString(10),
          selectedAsset?.decimals ?? 18,
        );
        setAmountBNMinimalUnit(amountToSet);
        setAmount(newAmountString);
        setAmountNumber(Number(newAmountString));
      }
    },
    [
      balanceBN,
      isBuy,
      maxSellAmount,
      selectedAsset?.address,
      selectedAsset?.decimals,
    ],
  );

  const onKeypadLayout = useCallback((event: LayoutChangeEvent) => {
    const { height } = event.nativeEvent.layout;
    keyboardHeight.current = height;
  }, []);

  /**
   * * Region handlers
   */

  const handleChangeRegion = useCallback(() => {
    setAmountFocused(false);
    toggleRegionModal();
  }, [toggleRegionModal]);

  const handleRegionPress = useCallback(
    async (region: Region) => {
      hideRegionModal();
      setAmount('0');
      setAmountNumber(0);
      if (selectedFiatCurrencyId === defaultFiatCurrency?.id) {
        /*
         * Selected fiat currency is default, we will fetch
         * and select new region default fiat currency
         */
        const newRegionCurrency = await queryDefaultFiatCurrency(
          region.id,
          selectedPaymentMethodId ? [selectedPaymentMethodId] : null,
        );
        setSelectedFiatCurrencyId(newRegionCurrency?.id);
      }
      setSelectedRegion(region);
    },
    [
      defaultFiatCurrency?.id,
      hideRegionModal,
      queryDefaultFiatCurrency,
      selectedFiatCurrencyId,
      selectedPaymentMethodId,
      setSelectedFiatCurrencyId,
      setSelectedRegion,
    ],
  );

  /**
   * * CryptoCurrency handlers
   */

  const handleAssetSelectorPress = useCallback(() => {
    setAmountFocused(false);
    toggleTokenSelectorModal();
  }, [toggleTokenSelectorModal]);

  const handleAssetPress = useCallback(
    (newAsset: CryptoCurrency) => {
      setSelectedAsset(newAsset);
      hideTokenSelectorModal();
    },
    [hideTokenSelectorModal, setSelectedAsset],
  );

  /**
   * * FiatCurrency handlers
   */

  const handleFiatSelectorPress = useCallback(() => {
    setAmountFocused(false);
    toggleFiatSelectorModal();
  }, [toggleFiatSelectorModal]);

  const handleCurrencyPress = useCallback(
    (fiatCurrency: FiatCurrency) => {
      setSelectedFiatCurrencyId(fiatCurrency?.id);
      setAmount('0');
      setAmountNumber(0);
      hideFiatSelectorModal();
    },
    [hideFiatSelectorModal, setSelectedFiatCurrencyId],
  );

  /**
   * * PaymentMethod handlers
   */

  const handleChangePaymentMethod = useCallback(
    (paymentMethodId?: Payment['id']) => {
      if (paymentMethodId) {
        setSelectedPaymentMethodId(paymentMethodId);
      }
      hidePaymentMethodModal();
    },
    [hidePaymentMethodModal, setSelectedPaymentMethodId],
  );

  /**
   * * Get Quote handlers
   */
  const handleGetQuotePress = useCallback(() => {
    if (selectedAsset && currentFiatCurrency) {
      navigation.navigate(
        ...createQuotesNavDetails({
          amount: isBuy ? amountNumber : amount,
          asset: selectedAsset,
          fiatCurrency: currentFiatCurrency,
        }),
      );

      const analyticsPayload = {
        payment_method_id: selectedPaymentMethodId as string,
        amount: amountNumber,
        location: screenLocation,
      };

      trace({
        name: TraceName.RampQuoteLoading,
        tags: {
          rampType,
        },
      });
      if (isBuy) {
        trackEvent('ONRAMP_QUOTES_REQUESTED', {
          ...analyticsPayload,
          currency_source: currentFiatCurrency.symbol,
          currency_destination: selectedAsset.symbol,
          chain_id_destination: selectedChainId,
        });
      } else {
        trackEvent('OFFRAMP_QUOTES_REQUESTED', {
          ...analyticsPayload,
          currency_destination: currentFiatCurrency.symbol,
          currency_source: selectedAsset.symbol,
          chain_id_source: selectedChainId,
        });
      }
    }
  }, [
    rampType,
    screenLocation,
    amount,
    amountNumber,
    currentFiatCurrency,
    isBuy,
    navigation,
    selectedAsset,
    selectedChainId,
    selectedPaymentMethodId,
    trackEvent,
  ]);

  const retryMethod = useCallback(() => {
    if (!error) {
      return null;
    }

    if (errorCryptoCurrencies) {
      return queryGetCryptoCurrencies();
    } else if (errorPaymentMethods) {
      return queryGetPaymentMethods();
    } else if (errorFiatCurrency) {
      queryDefaultFiatCurrency();
      return queryGetFiatCurrencies();
    } else if (errorRegions) {
      return queryGetRegions();
    }
  }, [
    error,
    errorRegions,
    errorFiatCurrency,
    errorPaymentMethods,
    errorCryptoCurrencies,
    queryDefaultFiatCurrency,
    queryGetRegions,
    queryGetCryptoCurrencies,
    queryGetFiatCurrencies,
    queryGetPaymentMethods,
  ]);

  useEffect(() => {
    setError(
      (errorCryptoCurrencies ||
        errorPaymentMethods ||
        errorFiatCurrency ||
        errorRegions) ??
        null,
    );
  }, [
    errorRegions,
    errorFiatCurrency,
    errorPaymentMethods,
    errorCryptoCurrencies,
  ]);

  const [shouldEndTrace, setShouldEndTrace] = useState(true);
  useEffect(() => {
    if (
      shouldEndTrace &&
      !sdkError &&
      !error &&
      !isFetching &&
      cryptoCurrencies &&
      cryptoCurrencies.length > 0
    ) {
      endTrace({
        name: TraceName.LoadRampExperience,
      });
      setShouldEndTrace(false);
    }
  }, [cryptoCurrencies, error, isFetching, rampType, sdkError, shouldEndTrace]);

  if (sdkError) {
    return (
      <ScreenLayout>
        <ScreenLayout.Body>
          <ErrorViewWithReporting error={sdkError} location={screenLocation} />
        </ScreenLayout.Body>
      </ScreenLayout>
    );
  }

  if (error) {
    return (
      <ScreenLayout>
        <ScreenLayout.Body>
          <ErrorView
            description={error}
            ctaOnPress={retryMethod}
            location={screenLocation}
          />
        </ScreenLayout.Body>
      </ScreenLayout>
    );
  }

  if (isFetching) {
    return (
      <ScreenLayout>
        <ScreenLayout.Body>
          <ScreenLayout.Content>
            <View style={styles.flexRow}>
              <SkeletonText large thick />
              <SkeletonText thick smaller spacingHorizontal />
            </View>
            <SkeletonText thin small spacingTop spacingVertical />
            <Box compact>
              <ListItem>
                <ListItemColumn>
                  <SkeletonText />
                </ListItemColumn>
                <ListItemColumnEnd widthType={WidthType.Fill}>
                  <SkeletonText thin smaller />
                </ListItemColumnEnd>
              </ListItem>
            </Box>
            <SkeletonText spacingTopSmall spacingVertical thin medium />
            <SkeletonText thin smaller spacingVertical />
            <Box compact>
              <ListItem>
                <ListItemColumn>
                  <View style={styles.flexRow}>
                    <SkeletonText medium />
                  </View>
                </ListItemColumn>
                <ListItemColumnEnd widthType={WidthType.Fill}>
                  <SkeletonText thin small />
                </ListItemColumnEnd>
              </ListItem>
            </Box>
            <SkeletonText spacingTopSmall spacingVertical thin medium />
          </ScreenLayout.Content>
        </ScreenLayout.Body>
      </ScreenLayout>
    );
  }

  if (!isFetching && cryptoCurrencies && cryptoCurrencies.length === 0) {
    return (
      <ScreenLayout>
        <ScreenLayout.Body>
          <ErrorView
            icon="info"
            title={strings('fiat_on_ramp_aggregator.no_tokens_available_title')}
            description={strings(
              isBuy
                ? 'fiat_on_ramp_aggregator.no_tokens_available'
                : 'fiat_on_ramp_aggregator.no_sell_tokens_available',
              {
                network:
                  selectedNetworkName ||
                  strings('fiat_on_ramp_aggregator.this_network'),
                region: selectedRegion?.name,
              },
            )}
            ctaLabel={strings(
              isBuy
                ? 'fiat_on_ramp_aggregator.change_payment_method'
                : 'fiat_on_ramp_aggregator.change_cash_destination',
            )}
            ctaOnPress={showPaymentMethodsModal as () => void}
            location={screenLocation}
          />
        </ScreenLayout.Body>
        <PaymentMethodModal
          isVisible={isPaymentMethodModalVisible}
          dismiss={hidePaymentMethodModal as () => void}
          title={strings(
            isBuy
              ? 'fiat_on_ramp_aggregator.select_payment_method'
              : 'fiat_on_ramp_aggregator.select_cash_destination',
          )}
          paymentMethods={paymentMethods}
          selectedPaymentMethodId={selectedPaymentMethodId}
          selectedPaymentMethodType={currentPaymentMethod?.paymentType}
          onItemPress={handleChangePaymentMethod}
          selectedRegion={selectedRegion}
          location={screenLocation}
          rampType={rampType}
        />
      </ScreenLayout>
    );
  }

  // If the current view is for Sell the amount (crypto) is displayed as is
  let displayAmount = `${amount} ${selectedAsset?.symbol}`;

  // If the current ivew is for Buy we will format the amount
  if (isBuy) {
    // Split the amount to detect if it has decimals
    const splitAmount = amount.split(/(\.)|(,)/);
    // If the splitAmount array has more than 1 element it means that the amount has decimals
    // For example:
    //    100.50 -> splitAmount = ['100', '.', undefined, '50']
    //    100,50 -> splitAmount = ['100', undefined, ',', '50']
    // Note: this help us capture the input separator (dot or comma)
    const hasDecimalsSplit = splitAmount.length > 1;

    displayAmount =
      isBuy && amountFocused
        ? // If the amount is focused (being edited) the amount integer part will be shown in groups separated by spaces
          `${formatAmount(Math.trunc(amountNumber), true)}${
            // If the amount has decimals the decimal part will be shown
            // using the separator and the decimal part
            // Note, the decimal part will be displayed even if it is being typed (ends with a separator or 0)
            hasDecimalsSplit
              ? `${splitAmount[1] ?? splitAmount[2] ?? ''}${
                  splitAmount[3] ?? ''
                }`
              : ''
          }`
        : // If the amount is not focused it will be fully formatted
          formatAmount(amountNumber);
  }

  let quickAmounts: QuickAmount[] = [];

  if (isBuy) {
    quickAmounts =
      limits?.quickAmounts?.map((quickAmount) => ({
        value: quickAmount,
        label: currentFiatCurrency?.denomSymbol + quickAmount.toString(),
      })) ?? [];
  } else if (
    balanceBN &&
    !balanceBN.isZero() &&
    maxSellAmount?.gt(new BN4(0))
  ) {
    quickAmounts = [
      { value: 0.25, label: '25%' },
      { value: 0.5, label: '50%' },
      { value: 0.75, label: '75%' },
      {
        value: 1,
        label: strings('fiat_on_ramp_aggregator.max'),
        isNative: selectedAsset?.address === NATIVE_ADDRESS,
      },
    ];
  }

  return (
    <ScreenLayout>
      <ScreenLayout.Body>
        <Pressable
          onPress={handleKeypadDone}
          style={styles.viewContainer}
          accessible={false}
        >
          <ScreenLayout.Content>
            <Row style={styles.selectors}>
              <AccountSelector />
              <View style={styles.spacer} />
              <SelectorButton
                accessibilityRole="button"
                accessible
                onPress={handleChangeRegion}
                testID={BuildQuoteSelectors.REGION_DROPDOWN}
              >
                <Text style={styles.flagText}>{selectedRegion?.emoji}</Text>
              </SelectorButton>
              {isSell ? (
                <>
                  <View style={styles.spacer} />
                  <SelectorButton
                    accessibilityRole="button"
                    accessible
                    onPress={handleFiatSelectorPress}
                  >
                    <Text variant={TextVariant.BodyLGMedium}>
                      {currentFiatCurrency?.symbol}
                    </Text>
                  </SelectorButton>
                </>
              ) : null}
            </Row>
            <AssetSelectorButton
              label={
                isBuy
                  ? strings('fiat_on_ramp_aggregator.want_to_buy')
                  : strings('fiat_on_ramp_aggregator.want_to_sell')
              }
              icon={
                <TokenIcon
                  medium
                  icon={selectedAsset?.logo}
                  symbol={selectedAsset?.symbol}
                />
              }
              assetSymbol={selectedAsset?.symbol ?? ''}
              assetName={selectedAsset?.name ?? ''}
              onPress={handleAssetSelectorPress}
            />
            {addressBalance ? (
              <Row>
                <Text
                  variant={TextVariant.BodySM}
                  color={TextColor.Alternative}
                >
                  {strings('fiat_on_ramp_aggregator.current_balance')}:{' '}
                  {selectedAsset?.assetId && balance ? balance : addressBalance}
                  {balanceFiat ? ` ≈ ${balanceFiat}` : null}
                </Text>
              </Row>
            ) : null}

            <AmountInput
              highlighted={amountFocused}
              label={strings('fiat_on_ramp_aggregator.amount')}
              currencySymbol={
                isBuy ? currentFiatCurrency?.denomSymbol : undefined
              }
              amount={displayAmount}
              highlightedError={
                amountNumber > 0 && (!amountIsValid || amountIsOverGas)
              }
              currencyCode={isBuy ? currentFiatCurrency?.symbol : undefined}
              onPress={onAmountInputPress}
              onCurrencyPress={isBuy ? handleFiatSelectorPress : undefined}
            />
            {amountNumber > 0 &&
              amountIsValid &&
              !hasInsufficientBalance &&
              amountIsOverGas && (
                <Row>
                  <Text variant={TextVariant.BodySM} color={TextColor.Error}>
                    {strings('fiat_on_ramp_aggregator.enter_lower_gas_fees')}
                  </Text>
                </Row>
              )}
            {hasInsufficientBalance && (
              <Row>
                <Text
                  variant={TextVariant.BodySM}
                  color={TextColor.Error}
                  testID={BuildQuoteSelectors.INSUFFICIENT_BALANCE_ERROR}
                >
                  {strings('fiat_on_ramp_aggregator.insufficient_balance')}
                </Text>
              </Row>
            )}
            {!hasInsufficientBalance && hasInsufficientNativeBalanceForGas && (
              <Row>
                <Text variant={TextVariant.BodySM} color={TextColor.Error}>
                  {strings(
                    'fiat_on_ramp_aggregator.insufficient_native_balance',
                    { currency: nativeSymbol },
                  )}
                </Text>
              </Row>
            )}
            {!hasInsufficientBalance && amountIsBelowMinimum && limits && (
              <Row>
                <Text
                  variant={TextVariant.BodySM}
                  color={TextColor.Error}
                  testID={BuildQuoteSelectors.MIN_LIMIT_ERROR}
                >
                  {isBuy ? (
                    <>
                      {strings('fiat_on_ramp_aggregator.minimum')}{' '}
                      {currentFiatCurrency?.denomSymbol}
                      {formatAmount(limits.minAmount)}
                    </>
                  ) : (
                    strings('fiat_on_ramp_aggregator.enter_larger_amount')
                  )}
                </Text>
              </Row>
            )}
            {!hasInsufficientBalance && amountIsAboveMaximum && limits && (
              <Row>
                <Text
                  variant={TextVariant.BodySM}
                  color={TextColor.Error}
                  testID={BuildQuoteSelectors.MAX_LIMIT_ERROR}
                >
                  {isBuy ? (
                    <>
                      {strings('fiat_on_ramp_aggregator.maximum')}{' '}
                      {currentFiatCurrency?.denomSymbol}
                      {formatAmount(limits.maxAmount)}
                    </>
                  ) : (
                    strings('fiat_on_ramp_aggregator.enter_smaller_amount')
                  )}
                </Text>
              </Row>
            )}
            <Row>
              <PaymentMethodSelector
                label={
                  isBuy
                    ? strings('fiat_on_ramp_aggregator.update_payment_method')
                    : strings('fiat_on_ramp_aggregator.send_cash_to')
                }
                icon={
                  <PaymentMethodIcon
                    paymentMethodIcons={currentPaymentMethod?.icons}
                    paymentMethodType={currentPaymentMethod?.paymentType}
                    size={20}
                    color={colors.icon.default}
                  />
                }
                name={currentPaymentMethod?.name}
                onPress={showPaymentMethodsModal as () => void}
                paymentMethodIcons={paymentMethodIcons}
              />
            </Row>
          </ScreenLayout.Content>
        </Pressable>
      </ScreenLayout.Body>
      <ScreenLayout.Footer>
        <ScreenLayout.Content>
          <Row style={styles.cta}>
            <StyledButton
              type="confirm"
              onPress={handleGetQuotePress}
              accessibilityRole="button"
              accessible
              disabled={amountNumber <= 0}
            >
              {strings('fiat_on_ramp_aggregator.get_quotes')}
            </StyledButton>
          </Row>
        </ScreenLayout.Content>
      </ScreenLayout.Footer>

      <Animated.View
        style={[styles.keypadContainer, keypadContainerStyle]}
        onLayout={onKeypadLayout}
      >
        <QuickAmounts
          isBuy={isBuy}
          onAmountPress={handleQuickAmountPress}
          amounts={quickAmounts}
        />
        <Keypad
          value={amount}
          onChange={handleKeypadChange}
          currency={
            isBuy
              ? currentFiatCurrency?.symbol
              : `${selectedAsset?.symbol}-crypto`
          }
          decimals={
            isBuy ? currentFiatCurrency?.decimals : selectedAsset?.decimals
          }
        />
        <ScreenLayout.Content>
          <StyledButton
            type="confirm"
            onPress={handleKeypadDone}
            accessibilityRole="button"
            accessible
          >
            {strings('fiat_on_ramp_aggregator.done')}
          </StyledButton>
        </ScreenLayout.Content>
      </Animated.View>
      <TokenSelectModal
        isVisible={isTokenSelectorModalVisible}
        dismiss={toggleTokenSelectorModal as () => void}
        title={strings('fiat_on_ramp_aggregator.select_a_cryptocurrency')}
        description={strings(
          'fiat_on_ramp_aggregator.select_a_cryptocurrency_description',
          {
            network:
              selectedNetworkName ||
              strings('fiat_on_ramp_aggregator.this_network'),
          },
        )}
        tokens={cryptoCurrencies ?? []}
        onItemPress={handleAssetPress}
      />
      <FiatSelectModal
        isVisible={isFiatSelectorModalVisible}
        dismiss={toggleFiatSelectorModal as () => void}
        title={strings('fiat_on_ramp_aggregator.select_region_currency')}
        currencies={fiatCurrencies}
        onItemPress={handleCurrencyPress}
      />
      <PaymentMethodModal
        isVisible={isPaymentMethodModalVisible}
        dismiss={hidePaymentMethodModal as () => void}
        title={strings(
          isBuy
            ? 'fiat_on_ramp_aggregator.select_payment_method'
            : 'fiat_on_ramp_aggregator.select_cash_destination',
        )}
        paymentMethods={paymentMethods}
        selectedPaymentMethodId={selectedPaymentMethodId}
        selectedPaymentMethodType={currentPaymentMethod?.paymentType}
        onItemPress={handleChangePaymentMethod}
        selectedRegion={selectedRegion}
        location={screenLocation}
        rampType={rampType}
      />
      <RegionModal
        isVisible={isRegionModalVisible}
        title={strings('fiat_on_ramp_aggregator.region.title')}
        description={strings(
          isBuy
            ? 'fiat_on_ramp_aggregator.region.description'
            : 'fiat_on_ramp_aggregator.region.sell_description',
        )}
        data={regions}
        dismiss={hideRegionModal as () => void}
        onRegionPress={handleRegionPress}
        location={screenLocation}
        selectedRegion={selectedRegion}
        rampType={rampType}
      />
    </ScreenLayout>
  );
};

export default BuildQuote;<|MERGE_RESOLUTION|>--- conflicted
+++ resolved
@@ -255,11 +255,7 @@
 
   const { addressBalance } = useAddressBalance(
     assetForBalance as Asset,
-<<<<<<< HEAD
-    selectedAddress,
-=======
     addressForBalance,
->>>>>>> 733bad1a
     true,
   );
 
