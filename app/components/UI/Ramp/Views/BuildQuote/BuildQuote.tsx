--- conflicted
+++ resolved
@@ -80,11 +80,8 @@
   TextVariant,
 } from '../../../../../component-library/components/Texts/Text';
 import ListItemColumnEnd from '../../components/ListItemColumnEnd';
-<<<<<<< HEAD
 import useERC20GasLimitEstimation from '../../hooks/useERC20GasLimitEstimation';
-=======
 import { BuildQuoteSelectors } from '../../../../../../e2e/selectors/Ramps/BuildQuote.selectors';
->>>>>>> 38d58a66
 
 // TODO: Replace "any" with type
 // eslint-disable-next-line @typescript-eslint/no-explicit-any
@@ -842,14 +839,22 @@
               )}
             {hasInsufficientBalance && (
               <Row>
-                <Text variant={TextVariant.BodySM} color={TextColor.Error} testID={BuildQuoteSelectors.INSUFFICIENT_BALANCE_ERROR}>
+                <Text
+                  variant={TextVariant.BodySM}
+                  color={TextColor.Error}
+                  testID={BuildQuoteSelectors.INSUFFICIENT_BALANCE_ERROR}
+                >
                   {strings('fiat_on_ramp_aggregator.insufficient_balance')}
                 </Text>
               </Row>
             )}
             {!hasInsufficientBalance && amountIsBelowMinimum && limits && (
               <Row>
-                <Text variant={TextVariant.BodySM} color={TextColor.Error} testID={BuildQuoteSelectors.MIN_LIMIT_ERROR}>
+                <Text
+                  variant={TextVariant.BodySM}
+                  color={TextColor.Error}
+                  testID={BuildQuoteSelectors.MIN_LIMIT_ERROR}
+                >
                   {isBuy ? (
                     <>
                       {strings('fiat_on_ramp_aggregator.minimum')}{' '}
@@ -864,7 +869,11 @@
             )}
             {!hasInsufficientBalance && amountIsAboveMaximum && limits && (
               <Row>
-                <Text variant={TextVariant.BodySM} color={TextColor.Error} testID={BuildQuoteSelectors.MAX_LIMIT_ERROR}>
+                <Text
+                  variant={TextVariant.BodySM}
+                  color={TextColor.Error}
+                  testID={BuildQuoteSelectors.MAX_LIMIT_ERROR}
+                >
                   {isBuy ? (
                     <>
                       {strings('fiat_on_ramp_aggregator.maximum')}{' '}
