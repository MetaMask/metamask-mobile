--- conflicted
+++ resolved
@@ -72,11 +72,7 @@
   pendingDescription?: string;
   cryptocurrency?: string;
   providerName?: string;
-<<<<<<< HEAD
-  rampType?: OrderOrderTypeEnum;
-=======
   orderType?: OrderOrderTypeEnum;
->>>>>>> dbc75191
 }
 
 const Row: React.FC = (props) => {
@@ -95,11 +91,7 @@
   pendingDescription,
   cryptocurrency,
   providerName,
-<<<<<<< HEAD
-  rampType,
-=======
   orderType,
->>>>>>> dbc75191
 }: PropsStage) => {
   const { colors } = useTheme();
   const styles = createStyles(colors);
@@ -116,11 +108,7 @@
             <Text bold big primary centered>
               {strings('fiat_on_ramp_aggregator.order_details.successful')}
             </Text>
-<<<<<<< HEAD
-            {rampType === OrderOrderTypeEnum.Buy ? (
-=======
             {orderType === OrderOrderTypeEnum.Buy ? (
->>>>>>> dbc75191
               <Text small centered grey>
                 {strings('fiat_on_ramp_aggregator.order_details.your')}{' '}
                 {cryptocurrency ||
@@ -274,11 +262,7 @@
           pendingDescription={orderData?.timeDescriptionPending}
           cryptocurrency={cryptocurrency}
           providerName={providerName}
-<<<<<<< HEAD
-          rampType={order.orderType}
-=======
           orderType={order.orderType}
->>>>>>> dbc75191
         />
         <Group>
           <Text bold centered primary style={styles.tokenAmount}>
