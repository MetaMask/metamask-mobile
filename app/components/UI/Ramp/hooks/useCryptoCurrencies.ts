--- conflicted
+++ resolved
@@ -25,11 +25,7 @@
   ] = useSDKMethod(
     isBuy ? 'getCryptoCurrencies' : 'getSellCryptoCurrencies',
     selectedRegion?.id,
-<<<<<<< HEAD
-    selectedPaymentMethodId ? [selectedPaymentMethodId] : null,
-=======
     [], // paymentMethodIds is passed as a wildcard to fetch all cryptocurrencies
->>>>>>> 733bad1a
     selectedFiatCurrencyId,
   );
 
