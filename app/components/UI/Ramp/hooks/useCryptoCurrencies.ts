--- conflicted
+++ resolved
@@ -36,10 +36,7 @@
       sdkCryptoCurrencies
     ) {
       const filteredTokens = sdkCryptoCurrencies.filter(
-<<<<<<< HEAD
-=======
         // TODO(ramp, chainId-string): remove once chainId is a string
->>>>>>> 688f3954
         (token) => `${token.network?.chainId}` === selectedChainId,
       );
       return filteredTokens;
