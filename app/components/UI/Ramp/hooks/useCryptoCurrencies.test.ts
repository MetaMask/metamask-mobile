import { NATIVE_ADDRESS } from '../../../../constants/on-ramp';
import { renderHookWithProvider } from '../../../../util/test/renderWithProvider';
import { RampSDK } from '../sdk';
import useCryptoCurrencies from './useCryptoCurrencies';
import useSDKMethod from './useSDKMethod';

type DeepPartial<BaseType> = {
  [key in keyof BaseType]?: DeepPartial<BaseType[key]>;
};

const mockuseRampSDKInitialValues: DeepPartial<RampSDK> = {
  selectedRegion: { id: 'test-region-id' },
  selectedFiatCurrencyId: 'test-fiat-currency-id',
  selectedAsset: null,
  setSelectedAsset: jest.fn(),
  setIntent: jest.fn(),
  selectedChainId: '1',
  isBuy: true,
};

let mockUseRampSDKValues: DeepPartial<RampSDK> = {
  ...mockuseRampSDKInitialValues,
};

jest.mock('../sdk', () => ({
  useRampSDK: () => mockUseRampSDKValues,
}));

jest.mock('./useSDKMethod');

describe('useCryptoCurrencies', () => {
  beforeEach(() => {
    jest.clearAllMocks();
    mockUseRampSDKValues = {
      ...mockuseRampSDKInitialValues,
    };
  });

  it('calls useSDKMethod with the correct parameters for buy', () => {
    (useSDKMethod as jest.Mock).mockReturnValue([
      {
        data: [],
        error: null,
        isFetching: false,
      },
      jest.fn(),
    ]);

    renderHookWithProvider(() => useCryptoCurrencies());

    expect(useSDKMethod).toHaveBeenCalledWith(
      'getCryptoCurrencies',
      'test-region-id',
<<<<<<< HEAD
      ['test-payment-method-id'],
=======
      [],
>>>>>>> 733bad1a
      'test-fiat-currency-id',
    );
  });

  it('calls useSDKMethod with the correct parameters for sell', () => {
    mockUseRampSDKValues.isBuy = false;
    (useSDKMethod as jest.Mock).mockReturnValue([
      {
        data: [],
        error: null,
        isFetching: false,
      },
      jest.fn(),
    ]);

    renderHookWithProvider(() => useCryptoCurrencies());

    expect(useSDKMethod).toHaveBeenCalledWith(
      'getSellCryptoCurrencies',
      'test-region-id',
<<<<<<< HEAD
      ['test-payment-method-id'],
=======
      [],
>>>>>>> 733bad1a
      'test-fiat-currency-id',
    );
  });

  it('returns loading state', () => {
    const mockQueryGetCryptoCurrencies = jest.fn();
    (useSDKMethod as jest.Mock).mockReturnValue([
      {
        data: [],
        error: null,
        isFetching: true,
      },
      mockQueryGetCryptoCurrencies,
    ]);

    const { result } = renderHookWithProvider(() => useCryptoCurrencies());

    expect(result.current).toEqual({
      cryptoCurrencies: null,
      errorCryptoCurrencies: null,
      isFetchingCryptoCurrencies: true,
      queryGetCryptoCurrencies: mockQueryGetCryptoCurrencies,
    });
  });

  it('returns error state', () => {
    const mockQueryGetCryptoCurrencies = jest.fn();
    (useSDKMethod as jest.Mock).mockReturnValue([
      {
        data: null,
        error: 'test error message',
        isFetching: false,
      },
      mockQueryGetCryptoCurrencies,
    ]);

    const { result } = renderHookWithProvider(() => useCryptoCurrencies());

    expect(result.current).toEqual({
      cryptoCurrencies: null,
      errorCryptoCurrencies: 'test error message',
      isFetchingCryptoCurrencies: false,
      queryGetCryptoCurrencies: mockQueryGetCryptoCurrencies,
    });
  });

  it('filters list by selectedChainId', () => {
    const mockQueryGetCryptoCurrencies = jest.fn();
    (useSDKMethod as jest.Mock).mockReturnValue([
      {
        data: [
          { network: { chainId: '1' }, address: 'test-address-1' },
          { network: { chainId: '2' }, address: 'test-address-2' },
        ],
        error: null,
        isFetching: false,
      },
      mockQueryGetCryptoCurrencies,
    ]);

    mockUseRampSDKValues.selectedChainId = '2';

    const { result, rerender } = renderHookWithProvider(() =>
      useCryptoCurrencies(),
    );

    expect(result.current).toEqual({
      cryptoCurrencies: [
        { network: { chainId: '2' }, address: 'test-address-2' },
      ],
      errorCryptoCurrencies: null,
      isFetchingCryptoCurrencies: false,
      queryGetCryptoCurrencies: mockQueryGetCryptoCurrencies,
    });

    mockUseRampSDKValues.selectedChainId = '1';
    rerender({});
    expect(result.current).toEqual({
      cryptoCurrencies: [
        { network: { chainId: '1' }, address: 'test-address-1' },
      ],
      errorCryptoCurrencies: null,
      isFetchingCryptoCurrencies: false,
      queryGetCryptoCurrencies: mockQueryGetCryptoCurrencies,
    });
  });

  it('does not call setSelectedAsset if current selection is available', () => {
    const mockQueryGetCryptoCurrencies = jest.fn();
    (useSDKMethod as jest.Mock).mockReturnValue([
      {
        data: [
          { network: { chainId: '1' }, address: 'test-address-1' },
          { network: { chainId: '1' }, address: 'test-address-2' },
        ],
        error: null,
        isFetching: false,
      },
      mockQueryGetCryptoCurrencies,
    ]);

    mockUseRampSDKValues.selectedAsset = {
      network: { chainId: '1' },
      address: 'test-address-2',
    };

    const { result } = renderHookWithProvider(() => useCryptoCurrencies());

    expect(mockUseRampSDKValues.setSelectedAsset).not.toHaveBeenCalled();
    expect(result.current).toEqual({
      cryptoCurrencies: [
        { network: { chainId: '1' }, address: 'test-address-1' },
        { network: { chainId: '1' }, address: 'test-address-2' },
      ],
      errorCryptoCurrencies: null,
      isFetchingCryptoCurrencies: false,
      queryGetCryptoCurrencies: mockQueryGetCryptoCurrencies,
    });
  });

  it('selects the native crypto currency if available and current selection is null', () => {
    const mockQueryGetCryptoCurrencies = jest.fn();
    (useSDKMethod as jest.Mock).mockReturnValue([
      {
        data: [
          { network: { chainId: '1' }, address: 'test-address-1' },
          { network: { chainId: '1' }, address: 'test-address-2' },
          { network: { chainId: '1' }, address: NATIVE_ADDRESS },
        ],
        error: null,
        isFetching: false,
      },
      mockQueryGetCryptoCurrencies,
    ]);

    const { result } = renderHookWithProvider(() => useCryptoCurrencies());

    expect(mockUseRampSDKValues.setSelectedAsset).toHaveBeenCalledWith({
      network: { chainId: '1' },
      address: NATIVE_ADDRESS,
    });
    expect(result.current).toEqual({
      cryptoCurrencies: [
        { network: { chainId: '1' }, address: 'test-address-1' },
        { network: { chainId: '1' }, address: 'test-address-2' },
        { network: { chainId: '1' }, address: NATIVE_ADDRESS },
      ],
      errorCryptoCurrencies: null,
      isFetchingCryptoCurrencies: false,
      queryGetCryptoCurrencies: mockQueryGetCryptoCurrencies,
    });
  });

  it('selects the native crypto currency if available and current selection is not available', () => {
    const mockQueryGetCryptoCurrencies = jest.fn();
    (useSDKMethod as jest.Mock).mockReturnValue([
      {
        data: [
          { network: { chainId: '1' }, address: 'test-address-1' },
          { network: { chainId: '1' }, address: 'test-address-2' },
          { network: { chainId: '1' }, address: NATIVE_ADDRESS },
        ],
        error: null,
        isFetching: false,
      },
      mockQueryGetCryptoCurrencies,
    ]);

    mockUseRampSDKValues.selectedAsset = {
      network: { chainId: '1' },
      address: 'test-address-3',
    };

    const { result } = renderHookWithProvider(() => useCryptoCurrencies());

    expect(mockUseRampSDKValues.setSelectedAsset).toHaveBeenCalledWith({
      network: { chainId: '1' },
      address: NATIVE_ADDRESS,
    });
    expect(result.current).toEqual({
      cryptoCurrencies: [
        { network: { chainId: '1' }, address: 'test-address-1' },
        { network: { chainId: '1' }, address: 'test-address-2' },
        { network: { chainId: '1' }, address: NATIVE_ADDRESS },
      ],
      errorCryptoCurrencies: null,
      isFetchingCryptoCurrencies: false,
      queryGetCryptoCurrencies: mockQueryGetCryptoCurrencies,
    });
  });

  it('selects the first available crypto currency if native is not available and current selection is null', () => {
    const mockQueryGetCryptoCurrencies = jest.fn();
    (useSDKMethod as jest.Mock).mockReturnValue([
      {
        data: [
          { network: { chainId: '1' }, address: 'test-address-1' },
          { network: { chainId: '1' }, address: 'test-address-2' },
        ],
        error: null,
        isFetching: false,
      },
      mockQueryGetCryptoCurrencies,
    ]);

    const { result } = renderHookWithProvider(() => useCryptoCurrencies());

    expect(mockUseRampSDKValues.setSelectedAsset).toHaveBeenCalledWith({
      network: { chainId: '1' },
      address: 'test-address-1',
    });
    expect(result.current).toEqual({
      cryptoCurrencies: [
        { network: { chainId: '1' }, address: 'test-address-1' },
        { network: { chainId: '1' }, address: 'test-address-2' },
      ],
      errorCryptoCurrencies: null,
      isFetchingCryptoCurrencies: false,
      queryGetCryptoCurrencies: mockQueryGetCryptoCurrencies,
    });
  });

  it('selects the first available crypto currency if native is not available and current selection is not found', () => {
    const mockQueryGetCryptoCurrencies = jest.fn();
    (useSDKMethod as jest.Mock).mockReturnValue([
      {
        data: [
          { network: { chainId: '1' }, address: 'test-address-1' },
          { network: { chainId: '1' }, address: 'test-address-2' },
        ],
        error: null,
        isFetching: false,
      },
      mockQueryGetCryptoCurrencies,
    ]);

    mockUseRampSDKValues.selectedAsset = {
      network: { chainId: '1' },
      address: 'test-address-3',
    };

    const { result } = renderHookWithProvider(() => useCryptoCurrencies());

    expect(mockUseRampSDKValues.setSelectedAsset).toHaveBeenCalledWith({
      network: { chainId: '1' },
      address: 'test-address-1',
    });
    expect(result.current).toEqual({
      cryptoCurrencies: [
        { network: { chainId: '1' }, address: 'test-address-1' },
        { network: { chainId: '1' }, address: 'test-address-2' },
      ],
      errorCryptoCurrencies: null,
      isFetchingCryptoCurrencies: false,
      queryGetCryptoCurrencies: mockQueryGetCryptoCurrencies,
    });
  });

  it('sets selectedAsset to undefined if no crypto currencies are available', () => {
    const mockQueryGetCryptoCurrencies = jest.fn();
    (useSDKMethod as jest.Mock).mockReturnValue([
      {
        data: [],
        error: null,
        isFetching: false,
      },
      mockQueryGetCryptoCurrencies,
    ]);

    const { result } = renderHookWithProvider(() => useCryptoCurrencies());

    expect(mockUseRampSDKValues.setSelectedAsset).toHaveBeenCalledWith(
      undefined,
    );
    expect(result.current).toEqual({
      cryptoCurrencies: [],
      errorCryptoCurrencies: null,
      isFetchingCryptoCurrencies: false,
      queryGetCryptoCurrencies: mockQueryGetCryptoCurrencies,
    });
  });

  it('selects the crypto currency from intent if available and resets it', () => {
    const mockQueryGetCryptoCurrencies = jest.fn();
    (useSDKMethod as jest.Mock).mockReturnValue([
      {
        data: [
          { network: { chainId: '1' }, address: 'test-address-1' },
          { network: { chainId: '1' }, address: 'test-address-2' },
          { network: { chainId: '1' }, address: NATIVE_ADDRESS },
        ],
        error: null,
        isFetching: false,
      },
      mockQueryGetCryptoCurrencies,
    ]);

    mockUseRampSDKValues.selectedAsset = {
      network: { chainId: '1' },
      address: 'test-address-3',
    };

    const mockedIntent = { address: 'test-address-2' };
    mockUseRampSDKValues.intent = mockedIntent;

    const { result } = renderHookWithProvider(() => useCryptoCurrencies());

    expect(mockUseRampSDKValues.setSelectedAsset).toHaveBeenCalledWith({
      network: { chainId: '1' },
      address: 'test-address-2',
    });
    expect(result.current).toEqual({
      cryptoCurrencies: [
        { network: { chainId: '1' }, address: 'test-address-1' },
        { network: { chainId: '1' }, address: 'test-address-2' },
        { network: { chainId: '1' }, address: NATIVE_ADDRESS },
      ],
      errorCryptoCurrencies: null,
      isFetchingCryptoCurrencies: false,
      queryGetCryptoCurrencies: mockQueryGetCryptoCurrencies,
    });

    expect(mockUseRampSDKValues.setIntent).toHaveBeenCalledWith(
      expect.any(Function),
    );
    const setIntentFunction = (mockUseRampSDKValues.setIntent as jest.Mock).mock
      .calls[0][0];
    expect(setIntentFunction(mockedIntent)).toEqual({
      address: undefined,
    });
  });
});<|MERGE_RESOLUTION|>--- conflicted
+++ resolved
@@ -51,11 +51,7 @@
     expect(useSDKMethod).toHaveBeenCalledWith(
       'getCryptoCurrencies',
       'test-region-id',
-<<<<<<< HEAD
-      ['test-payment-method-id'],
-=======
       [],
->>>>>>> 733bad1a
       'test-fiat-currency-id',
     );
   });
@@ -76,11 +72,7 @@
     expect(useSDKMethod).toHaveBeenCalledWith(
       'getSellCryptoCurrencies',
       'test-region-id',
-<<<<<<< HEAD
-      ['test-payment-method-id'],
-=======
       [],
->>>>>>> 733bad1a
       'test-fiat-currency-id',
     );
   });
