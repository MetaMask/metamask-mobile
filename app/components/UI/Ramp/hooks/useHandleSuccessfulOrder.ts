// eslint-disable-next-line @typescript-eslint/ban-ts-comment
// @ts-nocheck - Ramps team ownership

import { CryptoCurrency, Order } from '@consensys/on-ramp-sdk';
import { OrderOrderTypeEnum } from '@consensys/on-ramp-sdk/dist/API';
import { useNavigation } from '@react-navigation/native';
import { useCallback } from 'react';
import { useDispatch, useSelector } from 'react-redux';

import { protectWalletModalVisible } from '../../../../actions/user';
import { NATIVE_ADDRESS } from '../../../../constants/on-ramp';
import Engine from '../../../../core/Engine';
import NotificationManager from '../../../../core/NotificationManager';
import { addFiatOrder, FiatOrder } from '../../../../reducers/fiatOrders';
import { toLowerCaseEquals } from '../../../../util/general';
import useThunkDispatch from '../../../hooks/useThunkDispatch';
import { useRampSDK } from '../sdk';
import { getNotificationDetails, stateHasOrder } from '../utils';
import useAnalytics from './useAnalytics';
import { hexToBN, toHexadecimal } from '../../../../util/number';
import { selectAccountsByChainId } from '../../../../selectors/accountTrackerController';
import Routes from '../../../../constants/navigation/Routes';
import { selectChainId } from '../../../../selectors/networkController';
import { Token } from '@metamask/assets-controllers';

function useHandleSuccessfulOrder() {
  const { selectedChainId, selectedAddress } = useRampSDK();
  const navigation = useNavigation();
  const dispatch = useDispatch();
  const dispatchThunk = useThunkDispatch();
  const trackEvent = useAnalytics();
  const accountsByChainId = useSelector(selectAccountsByChainId);
  const chainIdFromProvider = useSelector(selectChainId);

  const addTokenToTokensController = useCallback(
    async (token: CryptoCurrency) => {
      if (!token) return;

      const { address, symbol, decimals, network, name } = token;
      const chainId = network?.chainId;

      if (chainId !== selectedChainId || address === NATIVE_ADDRESS) {
        return;
      }

      const { TokensController } = Engine.context;

      if (
<<<<<<< HEAD
        !TokensController.state.tokens.find((t: Token) =>
          toLowerCaseEquals(t.address, address),
=======
        !TokensController.state.tokens.find((stateToken) =>
          toLowerCaseEquals(stateToken.address, address),
>>>>>>> e31aaccd
        )
      ) {
        await TokensController.addToken({ address, symbol, decimals, name });
      }
    },
    [selectedChainId],
  );

  const handleDispatchUserWalletProtection = useCallback(() => {
    dispatch(protectWalletModalVisible());
  }, [dispatch]);

  const handleSuccessfulOrder = useCallback(
    async (
      order: FiatOrder,
      params?: {
        isApplePay?: boolean;
      },
    ) => {
      // TODO: Replace "any" with type
      // eslint-disable-next-line @typescript-eslint/no-explicit-any
      await addTokenToTokensController((order as any)?.data?.cryptoCurrency);
      handleDispatchUserWalletProtection();
      // @ts-expect-error navigation prop mismatch
      navigation.dangerouslyGetParent()?.pop();

      dispatchThunk((_dispatch, getState) => {
        const state = getState();
        if (stateHasOrder(state, order)) {
          return;
        }
        _dispatch(addFiatOrder(order));
        const notificationDetails = getNotificationDetails(order);
        if (notificationDetails) {
          NotificationManager.showSimpleNotification(notificationDetails);
        }

        const payload = {
          payment_method_id: (order?.data as Order)?.paymentMethod?.id,
          order_type: order?.orderType,
          is_apple_pay: Boolean(params?.isApplePay),
        };

        if (order.orderType === OrderOrderTypeEnum.Sell) {
          trackEvent('OFFRAMP_PURCHASE_SUBMITTED', {
            ...payload,
            provider_offramp: (order?.data as Order)?.provider?.name,
            chain_id_source: selectedChainId,
            currency_source: (order?.data as Order)?.cryptoCurrency.symbol,
            currency_destination: (order?.data as Order)?.fiatCurrency.symbol,
          });
          navigation.navigate(Routes.TRANSACTIONS_VIEW, {
            screen: Routes.RAMP.ORDER_DETAILS,
            initial: false,
            params: {
              orderId: order.id,
              redirectToSendTransaction: true,
            },
          });
        } else {
          trackEvent('ONRAMP_PURCHASE_SUBMITTED', {
            ...payload,
            provider_onramp: (order?.data as Order)?.provider?.name,
            chain_id_destination: selectedChainId,
            has_zero_currency_destination_balance: false,
            has_zero_native_balance: accountsByChainId[
              toHexadecimal(chainIdFromProvider)
            ][selectedAddress]?.balance
              ? (
                  hexToBN(
                    accountsByChainId[toHexadecimal(chainIdFromProvider)][
                      selectedAddress
                    ].balance,
                    // TODO: Replace "any" with type
                    // eslint-disable-next-line @typescript-eslint/no-explicit-any
                  ) as any
                )?.isZero?.()
              : undefined,
            currency_source: (order?.data as Order)?.fiatCurrency.symbol,
            currency_destination: (order?.data as Order)?.cryptoCurrency.symbol,
          });
        }
      });
    },
    [
      chainIdFromProvider,
      accountsByChainId,
      addTokenToTokensController,
      dispatchThunk,
      handleDispatchUserWalletProtection,
      navigation,
      selectedAddress,
      selectedChainId,
      trackEvent,
    ],
  );

  return handleSuccessfulOrder;
}

export default useHandleSuccessfulOrder;<|MERGE_RESOLUTION|>--- conflicted
+++ resolved
@@ -46,13 +46,8 @@
       const { TokensController } = Engine.context;
 
       if (
-<<<<<<< HEAD
-        !TokensController.state.tokens.find((t: Token) =>
-          toLowerCaseEquals(t.address, address),
-=======
-        !TokensController.state.tokens.find((stateToken) =>
+        !TokensController.state.tokens.find((stateToken: Token) =>
           toLowerCaseEquals(stateToken.address, address),
->>>>>>> e31aaccd
         )
       ) {
         await TokensController.addToken({ address, symbol, decimals, name });
