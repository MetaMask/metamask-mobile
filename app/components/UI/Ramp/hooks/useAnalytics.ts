import { useCallback } from 'react';
import { InteractionManager } from 'react-native';
import { AnalyticsEvents } from '../types';
import { AnonymousEvents } from '../constants';
import { MetaMetrics, MetaMetricsEvents } from '../../../../core/Analytics';
import { MetricsEventBuilder } from '../../../../core/Analytics/MetricsEventBuilder';
<<<<<<< HEAD

const AnonymousEvents: (keyof AnalyticsEvents)[] = [
  'RAMP_REGION_SELECTED',
  'RAMP_REGION_RESET',
  'ONRAMP_GET_STARTED_CLICKED',
  'ONRAMP_PAYMENT_METHOD_SELECTED',
  'ONRAMP_QUOTES_REQUESTED',
  'ONRAMP_QUOTES_RECEIVED',
  'ONRAMP_PROVIDER_SELECTED',
  'ONRAMP_PURCHASE_COMPLETED',
  'ONRAMP_PURCHASE_FAILED',
  'ONRAMP_PROVIDER_DETAILS_VIEWED',
  'ONRAMP_QUOTE_ERROR',

  'OFFRAMP_GET_STARTED_CLICKED',
  'OFFRAMP_PAYMENT_METHOD_SELECTED',
  'OFFRAMP_QUOTES_REQUESTED',
  'OFFRAMP_QUOTES_RECEIVED',
  'OFFRAMP_PROVIDER_SELECTED',
  'OFFRAMP_PURCHASE_COMPLETED',
  'OFFRAMP_PURCHASE_FAILED',
  'OFFRAMP_PROVIDER_DETAILS_VIEWED',
  'OFFRAMP_QUOTE_ERROR',

  'OFFRAMP_SEND_CRYPTO_PROMPT_VIEWED',
  'OFFRAMP_SEND_TRANSACTION_INVOKED',
  'OFFRAMP_SEND_TRANSACTION_CONFIRMED',
  'OFFRAMP_SEND_TRANSACTION_REJECTED',
];
=======
>>>>>>> fec0c4ec

export function trackEvent<T extends keyof AnalyticsEvents>(
  eventType: T,
  params: AnalyticsEvents[T],
) {
  const anonymous = AnonymousEvents.includes(eventType);
  const metrics = MetaMetrics.getInstance();
  const event = MetricsEventBuilder.createEventBuilder(
    MetaMetricsEvents[eventType],
  );

  InteractionManager.runAfterInteractions(() => {
    if (anonymous) {
<<<<<<< HEAD
      metrics.trackEvent(
        MetricsEventBuilder.createEventBuilder(event)
          .addSensitiveProperties({ ...params })
          .build(),
      );
    } else {
      metrics.trackEvent(
        MetricsEventBuilder.createEventBuilder(event)
          .addProperties({ ...params })
          .build(),
      );
=======
      metrics.trackEvent(event.addSensitiveProperties({ ...params }).build());
    } else {
      metrics.trackEvent(event.addProperties({ ...params }).build());
>>>>>>> fec0c4ec
    }
  });
}

function useAnalytics() {
  return useCallback(
    <T extends keyof AnalyticsEvents>(
      eventType: T,
      params: AnalyticsEvents[T],
    ) => {
      trackEvent(eventType, params);
    },
    [],
  );
}

export default useAnalytics;<|MERGE_RESOLUTION|>--- conflicted
+++ resolved
@@ -4,38 +4,6 @@
 import { AnonymousEvents } from '../constants';
 import { MetaMetrics, MetaMetricsEvents } from '../../../../core/Analytics';
 import { MetricsEventBuilder } from '../../../../core/Analytics/MetricsEventBuilder';
-<<<<<<< HEAD
-
-const AnonymousEvents: (keyof AnalyticsEvents)[] = [
-  'RAMP_REGION_SELECTED',
-  'RAMP_REGION_RESET',
-  'ONRAMP_GET_STARTED_CLICKED',
-  'ONRAMP_PAYMENT_METHOD_SELECTED',
-  'ONRAMP_QUOTES_REQUESTED',
-  'ONRAMP_QUOTES_RECEIVED',
-  'ONRAMP_PROVIDER_SELECTED',
-  'ONRAMP_PURCHASE_COMPLETED',
-  'ONRAMP_PURCHASE_FAILED',
-  'ONRAMP_PROVIDER_DETAILS_VIEWED',
-  'ONRAMP_QUOTE_ERROR',
-
-  'OFFRAMP_GET_STARTED_CLICKED',
-  'OFFRAMP_PAYMENT_METHOD_SELECTED',
-  'OFFRAMP_QUOTES_REQUESTED',
-  'OFFRAMP_QUOTES_RECEIVED',
-  'OFFRAMP_PROVIDER_SELECTED',
-  'OFFRAMP_PURCHASE_COMPLETED',
-  'OFFRAMP_PURCHASE_FAILED',
-  'OFFRAMP_PROVIDER_DETAILS_VIEWED',
-  'OFFRAMP_QUOTE_ERROR',
-
-  'OFFRAMP_SEND_CRYPTO_PROMPT_VIEWED',
-  'OFFRAMP_SEND_TRANSACTION_INVOKED',
-  'OFFRAMP_SEND_TRANSACTION_CONFIRMED',
-  'OFFRAMP_SEND_TRANSACTION_REJECTED',
-];
-=======
->>>>>>> fec0c4ec
 
 export function trackEvent<T extends keyof AnalyticsEvents>(
   eventType: T,
@@ -49,23 +17,9 @@
 
   InteractionManager.runAfterInteractions(() => {
     if (anonymous) {
-<<<<<<< HEAD
-      metrics.trackEvent(
-        MetricsEventBuilder.createEventBuilder(event)
-          .addSensitiveProperties({ ...params })
-          .build(),
-      );
-    } else {
-      metrics.trackEvent(
-        MetricsEventBuilder.createEventBuilder(event)
-          .addProperties({ ...params })
-          .build(),
-      );
-=======
       metrics.trackEvent(event.addSensitiveProperties({ ...params }).build());
     } else {
       metrics.trackEvent(event.addProperties({ ...params }).build());
->>>>>>> fec0c4ec
     }
   });
 }
