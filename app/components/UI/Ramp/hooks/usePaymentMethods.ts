--- conflicted
+++ resolved
@@ -17,16 +17,12 @@
     : 'getSellPaymentMethodsForCrypto';
 
   const [{ data: paymentMethods, isFetching, error }, queryGetPaymentMethods] =
-<<<<<<< HEAD
-    useSDKMethod(paymentMethodsMethod, selectedRegion?.id);
-=======
     useSDKMethod(
       paymentMethodsMethod,
       selectedRegion?.id,
       selectedAsset?.id,
       selectedFiatCurrencyId,
     );
->>>>>>> 733bad1a
 
   const currentPaymentMethod = useMemo(
     () =>
