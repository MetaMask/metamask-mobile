import { RampSDK } from '../sdk';
import useFiatCurrencies from './useFiatCurrencies';
import useSDKMethod from './useSDKMethod';
import { renderHookWithProvider } from '../../../../util/test/renderWithProvider';

type DeepPartial<BaseType> = {
  [key in keyof BaseType]?: DeepPartial<BaseType[key]>;
};

const mockuseRampSDKInitialValues: DeepPartial<RampSDK> = {
  selectedRegion: { id: 'test-region-id' },
  selectedPaymentMethodId: 'test-payment-method-id',
  selectedFiatCurrencyId: 'test-fiat-currency-id-1',
  setSelectedFiatCurrencyId: jest.fn(),
  isBuy: true,
};

let mockUseRampSDKValues: DeepPartial<RampSDK> = {
  ...mockuseRampSDKInitialValues,
};

jest.mock('../sdk', () => ({
  useRampSDK: () => mockUseRampSDKValues,
}));

jest.mock('./useSDKMethod');

describe('useFiatCurrencies', () => {
  beforeEach(() => {
    jest.clearAllMocks();
    mockUseRampSDKValues = {
      ...mockuseRampSDKInitialValues,
    };
  });

  it('calls useSDKMethod with the correct parameters for buy', () => {
    (useSDKMethod as jest.Mock).mockReturnValue([
      {
        data: [],
        error: null,
        isFetching: false,
      },
      jest.fn(),
    ]);
    renderHookWithProvider(() => useFiatCurrencies());

    expect(useSDKMethod).toHaveBeenCalledWith(
      'getDefaultFiatCurrency',
      'test-region-id',
<<<<<<< HEAD
      ['test-payment-method-id'],
=======
      [],
>>>>>>> 733bad1a
    );

    expect(useSDKMethod).toHaveBeenCalledWith(
      'getFiatCurrencies',
      'test-region-id',
      ['test-payment-method-id'],
    );
  });

  it('calls useSDKMethod with the correct parameters for sell', () => {
    mockUseRampSDKValues.isBuy = false;
    (useSDKMethod as jest.Mock).mockReturnValue([
      {
        data: [],
        error: null,
        isFetching: false,
      },
      jest.fn(),
    ]);
    renderHookWithProvider(() => useFiatCurrencies());

    expect(useSDKMethod).toHaveBeenCalledWith(
      'getDefaultSellFiatCurrency',
      'test-region-id',
<<<<<<< HEAD
      ['test-payment-method-id'],
=======
      [],
>>>>>>> 733bad1a
    );

    expect(useSDKMethod).toHaveBeenCalledWith(
      'getSellFiatCurrencies',
      'test-region-id',
      ['test-payment-method-id'],
    );
  });

  it('returns loading state if fetching default fiat currency', () => {
    const mockQueryDefaultFiatCurrency = jest.fn();
    const mockQueryGetFiatCurrencies = jest.fn();
    // Mocked return values for getDefaultFiatCurrency and getFiatCurrencies
    (useSDKMethod as jest.Mock)
      .mockReturnValueOnce([
        {
          data: null,
          error: null,
          isFetching: true,
        },
        mockQueryDefaultFiatCurrency,
      ])
      .mockReturnValueOnce([
        {
          data: [
            { id: 'test-fiat-currency-id-1' },
            { id: 'test-fiat-currency-id-2' },
            { id: 'default-fiat-currency-id' },
          ],
          error: null,
          isFetching: false,
        },
        mockQueryGetFiatCurrencies,
      ]);
    const { result } = renderHookWithProvider(() => useFiatCurrencies());
    expect(result.current).toEqual({
      defaultFiatCurrency: null,
      queryDefaultFiatCurrency: mockQueryDefaultFiatCurrency,
      fiatCurrencies: [
        { id: 'test-fiat-currency-id-1' },
        { id: 'test-fiat-currency-id-2' },
        { id: 'default-fiat-currency-id' },
      ],
      queryGetFiatCurrencies: mockQueryGetFiatCurrencies,
      errorFiatCurrency: null,
      isFetchingFiatCurrency: true,
      currentFiatCurrency: { id: 'test-fiat-currency-id-1' },
    });
  });

  it('returns loading state if fetching fiat currencies', () => {
    const mockQueryDefaultFiatCurrency = jest.fn();
    const mockQueryGetFiatCurrencies = jest.fn();
    // Mocked return values for getDefaultFiatCurrency and getFiatCurrencies
    (useSDKMethod as jest.Mock)
      .mockReturnValueOnce([
        {
          data: { id: 'default-fiat-currency-id' },
          error: null,
          isFetching: false,
        },
        mockQueryDefaultFiatCurrency,
      ])
      .mockReturnValueOnce([
        {
          data: null,
          error: null,
          isFetching: true,
        },
        mockQueryGetFiatCurrencies,
      ]);
    const { result } = renderHookWithProvider(() => useFiatCurrencies());
    expect(result.current).toEqual({
      defaultFiatCurrency: { id: 'default-fiat-currency-id' },
      queryDefaultFiatCurrency: mockQueryDefaultFiatCurrency,
      fiatCurrencies: null,
      queryGetFiatCurrencies: mockQueryGetFiatCurrencies,
      errorFiatCurrency: null,
      isFetchingFiatCurrency: true,
      currentFiatCurrency: { id: 'default-fiat-currency-id' },
    });
  });

  it('returns error state if there is an error fetching default fiat currency', () => {
    const mockQueryDefaultFiatCurrency = jest.fn();
    const mockQueryGetFiatCurrencies = jest.fn();
    // Mocked return values for getDefaultFiatCurrency and getFiatCurrencies
    (useSDKMethod as jest.Mock)
      .mockReturnValueOnce([
        {
          data: null,
          error: 'error-fetching-default-fiat-currency',
          isFetching: false,
        },
        mockQueryDefaultFiatCurrency,
      ])
      .mockReturnValueOnce([
        {
          data: [
            { id: 'test-fiat-currency-id-1' },
            { id: 'test-fiat-currency-id-2' },
            { id: 'default-fiat-currency-id' },
          ],
          error: null,
          isFetching: false,
        },
        mockQueryGetFiatCurrencies,
      ]);
    const { result } = renderHookWithProvider(() => useFiatCurrencies());
    expect(result.current).toEqual({
      defaultFiatCurrency: null,
      queryDefaultFiatCurrency: mockQueryDefaultFiatCurrency,
      fiatCurrencies: [
        { id: 'test-fiat-currency-id-1' },
        { id: 'test-fiat-currency-id-2' },
        { id: 'default-fiat-currency-id' },
      ],
      queryGetFiatCurrencies: mockQueryGetFiatCurrencies,
      errorFiatCurrency: 'error-fetching-default-fiat-currency',
      isFetchingFiatCurrency: false,
      currentFiatCurrency: { id: 'test-fiat-currency-id-1' },
    });
  });

  it('returns error state if there is an error fetching fiat currencies', () => {
    const mockQueryDefaultFiatCurrency = jest.fn();
    const mockQueryGetFiatCurrencies = jest.fn();
    // Mocked return values for getDefaultFiatCurrency and getFiatCurrencies
    (useSDKMethod as jest.Mock)
      .mockReturnValueOnce([
        {
          data: { id: 'default-fiat-currency-id' },
          error: null,
          isFetching: false,
        },
        mockQueryDefaultFiatCurrency,
      ])
      .mockReturnValueOnce([
        {
          data: null,
          error: 'error-fetching-fiat-currencies',
          isFetching: false,
        },
        mockQueryGetFiatCurrencies,
      ]);
    const { result } = renderHookWithProvider(() => useFiatCurrencies());
    expect(result.current).toEqual({
      defaultFiatCurrency: { id: 'default-fiat-currency-id' },
      queryDefaultFiatCurrency: mockQueryDefaultFiatCurrency,
      fiatCurrencies: null,
      queryGetFiatCurrencies: mockQueryGetFiatCurrencies,
      errorFiatCurrency: 'error-fetching-fiat-currencies',
      isFetchingFiatCurrency: false,
      currentFiatCurrency: { id: 'default-fiat-currency-id' },
    });
  });

  it('selects the default fiat currency if none is selected', () => {
    mockUseRampSDKValues.selectedFiatCurrencyId = null;

    // Mocked return values for getDefaultFiatCurrency and getFiatCurrencies
    (useSDKMethod as jest.Mock)
      .mockReturnValueOnce([
        {
          data: { id: 'default-fiat-currency-id' },
          error: null,
          isFetching: false,
        },
        jest.fn(),
      ])
      .mockReturnValueOnce([
        {
          data: [
            { id: 'test-fiat-currency-id-1' },
            { id: 'test-fiat-currency-id-2' },
            { id: 'default-fiat-currency-id' },
          ],
          error: null,
          isFetching: false,
        },
        jest.fn(),
      ]);
    renderHookWithProvider(() => useFiatCurrencies());

    expect(mockUseRampSDKValues.setSelectedFiatCurrencyId).toHaveBeenCalledWith(
      'default-fiat-currency-id',
    );
  });

  it('selects the default fiat currency if current selection is not available', () => {
    mockUseRampSDKValues.selectedFiatCurrencyId = 'test-fiat-currency-id-3';

    // Mocked return values for getDefaultFiatCurrency and getFiatCurrencies
    (useSDKMethod as jest.Mock)
      .mockReturnValueOnce([
        {
          data: { id: 'default-fiat-currency-id' },
          error: null,
          isFetching: false,
        },
        jest.fn(),
      ])
      .mockReturnValueOnce([
        {
          data: [
            { id: 'test-fiat-currency-id-1' },
            { id: 'test-fiat-currency-id-2' },
            { id: 'default-fiat-currency-id' },
          ],
          error: null,
          isFetching: false,
        },
        jest.fn(),
      ]);
    renderHookWithProvider(() => useFiatCurrencies());

    expect(mockUseRampSDKValues.setSelectedFiatCurrencyId).toHaveBeenCalledWith(
      'default-fiat-currency-id',
    );
  });

  it('does not select the default fiat currency if current selection is available', () => {
    mockUseRampSDKValues.selectedFiatCurrencyId = 'test-fiat-currency-id-2';

    // Mocked return values for getDefaultFiatCurrency and getFiatCurrencies
    (useSDKMethod as jest.Mock)
      .mockReturnValueOnce([
        {
          data: { id: 'default-fiat-currency-id' },
          error: null,
          isFetching: false,
        },
        jest.fn(),
      ])
      .mockReturnValueOnce([
        {
          data: [
            { id: 'test-fiat-currency-id-1' },
            { id: 'test-fiat-currency-id-2' },
            { id: 'default-fiat-currency-id' },
          ],
          error: null,
          isFetching: false,
        },
        jest.fn(),
      ]);
    renderHookWithProvider(() => useFiatCurrencies());

    expect(
      mockUseRampSDKValues.setSelectedFiatCurrencyId,
    ).not.toHaveBeenCalled();
  });
});<|MERGE_RESOLUTION|>--- conflicted
+++ resolved
@@ -47,11 +47,7 @@
     expect(useSDKMethod).toHaveBeenCalledWith(
       'getDefaultFiatCurrency',
       'test-region-id',
-<<<<<<< HEAD
-      ['test-payment-method-id'],
-=======
       [],
->>>>>>> 733bad1a
     );
 
     expect(useSDKMethod).toHaveBeenCalledWith(
@@ -76,11 +72,7 @@
     expect(useSDKMethod).toHaveBeenCalledWith(
       'getDefaultSellFiatCurrency',
       'test-region-id',
-<<<<<<< HEAD
-      ['test-payment-method-id'],
-=======
       [],
->>>>>>> 733bad1a
     );
 
     expect(useSDKMethod).toHaveBeenCalledWith(
