import React from 'react';
import { createStackNavigator } from '@react-navigation/stack';
import Regions from '../Views/Regions';
import Quotes from '../Views/Quotes';
import GetStarted from '../Views/GetStarted';
import CheckoutWebView from '../Views/Checkout';
import BuildQuote from '../Views/BuildQuote';
import TokenSelectModal from '../components/TokenSelectModal/TokenSelectModal';
<<<<<<< HEAD
import PaymentMethodSelectorModal from '../components/PaymentMethodSelectorModal';
=======
import FiatSelectorModal from '../components/FiatSelectorModal';
>>>>>>> 563c13bc
import { RampType } from '../types';
import { RampSDKProvider } from '../sdk';
import Routes from '../../../../../constants/navigation/Routes';
import { colors } from '../../../../../styles/common';
import IncompatibleAccountTokenModal from '../components/IncompatibleAccountTokenModal';

const Stack = createStackNavigator();
const ModalsStack = createStackNavigator();

const clearStackNavigatorOptions = {
  headerShown: false,
  cardStyle: { backgroundColor: colors.transparent },
  animationEnabled: false,
};

const MainRoutes = () => (
  <Stack.Navigator
    initialRouteName={Routes.RAMP.GET_STARTED}
    headerMode="screen"
  >
    <Stack.Screen name={Routes.RAMP.GET_STARTED} component={GetStarted} />
    <Stack.Screen name={Routes.RAMP.BUILD_QUOTE} component={BuildQuote} />
    <Stack.Screen
      name={Routes.RAMP.BUILD_QUOTE_HAS_STARTED}
      component={BuildQuote}
      options={{ animationEnabled: false }}
    />
    <Stack.Screen
      name={Routes.RAMP.QUOTES}
      component={Quotes}
      options={{
        headerShown: false,
        cardStyle: { backgroundColor: colors.transparent },
        animationEnabled: false,
        gestureEnabled: false,
        detachPreviousScreen: false,
      }}
    />
    <Stack.Screen name={Routes.RAMP.CHECKOUT} component={CheckoutWebView} />
    <Stack.Screen name={Routes.RAMP.REGION} component={Regions} />
    <Stack.Screen
      name={Routes.RAMP.REGION_HAS_STARTED}
      component={Regions}
      options={{ animationEnabled: false }}
    />
  </Stack.Navigator>
);

const RampModalsRoutes = () => (
  <ModalsStack.Navigator
    mode="modal"
    screenOptions={clearStackNavigatorOptions}
  >
    <ModalsStack.Screen
      name={Routes.RAMP.MODALS.TOKEN_SELECTOR}
      component={TokenSelectModal}
    />
    <ModalsStack.Screen
<<<<<<< HEAD
      name={Routes.RAMP.MODALS.PAYMENT_METHOD_SELECTOR}
      component={PaymentMethodSelectorModal}
=======
      name={Routes.RAMP.MODALS.FIAT_SELECTOR}
      component={FiatSelectorModal}
>>>>>>> 563c13bc
    />
    <ModalsStack.Screen
      name={Routes.RAMP.MODALS.INCOMPATIBLE_ACCOUNT_TOKEN}
      component={IncompatibleAccountTokenModal}
    />
  </ModalsStack.Navigator>
);

const RampRoutes = ({ rampType }: { rampType: RampType }) => (
  <RampSDKProvider rampType={rampType}>
    <Stack.Navigator
      initialRouteName={Routes.RAMP.GET_STARTED}
      headerMode="none"
    >
      <Stack.Screen name={Routes.RAMP.GET_STARTED} component={MainRoutes} />
      <Stack.Screen
        name={Routes.RAMP.MODALS.ID}
        component={RampModalsRoutes}
        options={{
          ...clearStackNavigatorOptions,
          detachPreviousScreen: false,
        }}
      />
    </Stack.Navigator>
  </RampSDKProvider>
);

export default RampRoutes;<|MERGE_RESOLUTION|>--- conflicted
+++ resolved
@@ -6,11 +6,9 @@
 import CheckoutWebView from '../Views/Checkout';
 import BuildQuote from '../Views/BuildQuote';
 import TokenSelectModal from '../components/TokenSelectModal/TokenSelectModal';
-<<<<<<< HEAD
 import PaymentMethodSelectorModal from '../components/PaymentMethodSelectorModal';
-=======
 import FiatSelectorModal from '../components/FiatSelectorModal';
->>>>>>> 563c13bc
+
 import { RampType } from '../types';
 import { RampSDKProvider } from '../sdk';
 import Routes from '../../../../../constants/navigation/Routes';
@@ -69,14 +67,14 @@
       component={TokenSelectModal}
     />
     <ModalsStack.Screen
-<<<<<<< HEAD
       name={Routes.RAMP.MODALS.PAYMENT_METHOD_SELECTOR}
       component={PaymentMethodSelectorModal}
-=======
+    />
+    <ModalsStack.Screen
       name={Routes.RAMP.MODALS.FIAT_SELECTOR}
       component={FiatSelectorModal}
->>>>>>> 563c13bc
     />
+
     <ModalsStack.Screen
       name={Routes.RAMP.MODALS.INCOMPATIBLE_ACCOUNT_TOKEN}
       component={IncompatibleAccountTokenModal}
