import React, { useCallback } from 'react';
import { StyleSheet } from 'react-native';
import { useNavigation } from '@react-navigation/native';
import { useSelector } from 'react-redux';

import SelectorButton from '../../../../Base/SelectorButton';
import Text, {
  TextVariant,
} from '../../../../../component-library/components/Texts/Text';
import Avatar, {
  AvatarVariant,
  AvatarSize,
} from '../../../../../component-library/components/Avatars/Avatar';

import { useAccountGroupName } from '../../../../hooks/multichainAccounts/useAccountGroupName';
<<<<<<< HEAD
=======
import { selectSelectedInternalAccountFormattedAddress } from '../../../../../selectors/accountsController';
import { formatAddress } from '../../../../../util/address';
>>>>>>> 2b167b9e
import { BuildQuoteSelectors } from '../../../../../../e2e/selectors/Ramps/BuildQuote.selectors';
import { createAccountSelectorNavDetails } from '../../../../Views/AccountSelector';
import { selectSelectedInternalAccountFormattedAddress } from '../../../../../selectors/accountsController';
import { selectAvatarAccountType } from '../../../../../selectors/settings';

const styles = StyleSheet.create({
  selector: {
    flexShrink: 1,
  },
  accountText: {
    flexShrink: 1,
    marginVertical: 3,
    marginHorizontal: 5,
  },
});

const AccountSelector = ({ isEvmOnly }: { isEvmOnly?: boolean }) => {
  const navigation = useNavigation();
  const accountName = useAccountGroupName();
  const selectedAddress = useSelector(
    selectSelectedInternalAccountFormattedAddress,
  );
<<<<<<< HEAD
  const accountAvatarType = useSelector(selectAvatarAccountType);
=======
  const selectedChainId = useSelector(selectChainId);
  const accountName = useAccountGroupName();

  const selectedFormattedAddress = useSelector(
    selectSelectedInternalAccountFormattedAddress,
  );

  const rampNetworks = useSelector(getRampNetworks);

  const selectedCaipChainId = isCaipChainId(selectedChainId)
    ? selectedChainId
    : toCaipChainId('eip155', selectedChainId);

  const rampNetworksCaipIds = rampNetworks.map((network) => {
    if (isCaipChainId(network.chainId)) {
      return network.chainId;
    }
    return toCaipChainId('eip155', network.chainId);
  });
>>>>>>> 2b167b9e

  const openAccountSelector = useCallback(
    () =>
      navigation.navigate(
        ...createAccountSelectorNavDetails({
          isEvmOnly,
        }),
      ),
    [isEvmOnly, navigation],
  );

  return (
    <SelectorButton
      onPress={openAccountSelector}
      style={styles.selector}
      testID={BuildQuoteSelectors.ACCOUNT_PICKER}
    >
      {selectedAddress ? (
        <>
          <Avatar
            variant={AvatarVariant.Account}
            size={AvatarSize.Xs}
            accountAddress={selectedAddress}
            type={accountAvatarType}
          />
          <Text
            variant={TextVariant.BodyMDMedium}
            style={styles.accountText}
            numberOfLines={1}
            ellipsizeMode="middle"
          >
            {accountName}
          </Text>
        </>
      ) : (
        <Text variant={TextVariant.BodyMD}>Account is loading...</Text>
      )}
    </SelectorButton>
  );
};

export default AccountSelector;<|MERGE_RESOLUTION|>--- conflicted
+++ resolved
@@ -13,14 +13,9 @@
 } from '../../../../../component-library/components/Avatars/Avatar';
 
 import { useAccountGroupName } from '../../../../hooks/multichainAccounts/useAccountGroupName';
-<<<<<<< HEAD
-=======
 import { selectSelectedInternalAccountFormattedAddress } from '../../../../../selectors/accountsController';
-import { formatAddress } from '../../../../../util/address';
->>>>>>> 2b167b9e
 import { BuildQuoteSelectors } from '../../../../../../e2e/selectors/Ramps/BuildQuote.selectors';
 import { createAccountSelectorNavDetails } from '../../../../Views/AccountSelector';
-import { selectSelectedInternalAccountFormattedAddress } from '../../../../../selectors/accountsController';
 import { selectAvatarAccountType } from '../../../../../selectors/settings';
 
 const styles = StyleSheet.create({
@@ -40,29 +35,7 @@
   const selectedAddress = useSelector(
     selectSelectedInternalAccountFormattedAddress,
   );
-<<<<<<< HEAD
   const accountAvatarType = useSelector(selectAvatarAccountType);
-=======
-  const selectedChainId = useSelector(selectChainId);
-  const accountName = useAccountGroupName();
-
-  const selectedFormattedAddress = useSelector(
-    selectSelectedInternalAccountFormattedAddress,
-  );
-
-  const rampNetworks = useSelector(getRampNetworks);
-
-  const selectedCaipChainId = isCaipChainId(selectedChainId)
-    ? selectedChainId
-    : toCaipChainId('eip155', selectedChainId);
-
-  const rampNetworksCaipIds = rampNetworks.map((network) => {
-    if (isCaipChainId(network.chainId)) {
-      return network.chainId;
-    }
-    return toCaipChainId('eip155', network.chainId);
-  });
->>>>>>> 2b167b9e
 
   const openAccountSelector = useCallback(
     () =>
