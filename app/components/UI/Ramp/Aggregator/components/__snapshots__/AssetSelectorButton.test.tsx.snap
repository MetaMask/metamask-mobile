// Jest Snapshot v1, https://goo.gl/fbAQLP

exports[`AssetSelectorButton renders correctly 1`] = `
[
  <Text
    accessibilityRole="text"
    style={
      {
        "color": "#121314",
        "fontFamily": "Geist-Regular",
        "fontSize": 16,
        "letterSpacing": 0,
        "lineHeight": 24,
        "marginVertical": 8,
      }
    }
    testID="label"
  >
    Want to buy
  </Text>,
  <TouchableOpacity
    accessible={false}
    disabled={true}
  >
    <View
      style={
        [
          {
            "backgroundColor": "#3c4d9d0f",
            "borderRadius": 8,
            "padding": 16,
          },
          undefined,
          undefined,
          {
            "padding": 0,
          },
          undefined,
        ]
      }
    >
      <View>
        <View
          accessibilityRole="none"
          accessible={true}
          style={
            {
              "padding": 16,
            }
          }
        >
          <View
            style={
              {
                "alignItems": "center",
                "flexDirection": "row",
              }
            }
          >
            <View
              style={
                {
                  "flex": -1,
                }
              }
              testID="listitemcolumn"
            >
              <Image
                source={
                  {
                    "uri": "https://example.com/token.png",
                  }
                }
              />
            </View>
            <View
              accessible={false}
              style={
                {
                  "width": 16,
                }
              }
              testID="listitem-gap"
            />
            <View
              style={
                {
                  "flex": 1,
                }
              }
              testID="listitemcolumn"
            >
              <Text
                accessibilityRole="text"
                adjustsFontSizeToFit={true}
                numberOfLines={1}
                style={
                  {
                    "color": "#121314",
                    "fontFamily": "Geist-Medium",
                    "fontSize": 18,
                    "letterSpacing": 0,
                    "lineHeight": 24,
                  }
                }
              >
                Ethereum
              </Text>
            </View>
            <View
              accessible={false}
              style={
                {
                  "width": 16,
                }
              }
              testID="listitem-gap"
            />
            <View
              style={
                {
                  "flex": -1,
                }
              }
              testID="listitemcolumn"
            >
              <View
                style={
                  [
                    {
                      "alignItems": "center",
                      "display": "flex",
                      "flexDirection": "row",
                    },
                    undefined,
                  ]
                }
              >
                <Text
                  accessibilityRole="text"
                  style={
                    {
                      "color": "#121314",
<<<<<<< HEAD
                      "fontFamily": "Geist Bold",
=======
                      "fontFamily": "Geist-Bold",
>>>>>>> adcb2c27
                      "fontSize": 16,
                      "letterSpacing": 0,
                      "lineHeight": 24,
                    }
                  }
                >
                  ETH
                </Text>
                <SvgMock
                  color="#686e7d"
                  fill="currentColor"
                  height={16}
                  name="ArrowDown"
                  style={
                    {
                      "height": 16,
                      "marginLeft": 8,
                      "width": 16,
                    }
                  }
                  width={16}
                />
              </View>
            </View>
          </View>
        </View>
      </View>
    </View>
  </TouchableOpacity>,
]
`;

exports[`AssetSelectorButton renders correctly without icon 1`] = `
[
  <Text
    accessibilityRole="text"
    style={
      {
        "color": "#121314",
        "fontFamily": "Geist-Regular",
        "fontSize": 16,
        "letterSpacing": 0,
        "lineHeight": 24,
        "marginVertical": 8,
      }
    }
    testID="label"
  >
    Want to buy
  </Text>,
  <TouchableOpacity
    accessible={false}
    disabled={true}
  >
    <View
      style={
        [
          {
            "backgroundColor": "#3c4d9d0f",
            "borderRadius": 8,
            "padding": 16,
          },
          undefined,
          undefined,
          {
            "padding": 0,
          },
          undefined,
        ]
      }
    >
      <View>
        <View
          accessibilityRole="none"
          accessible={true}
          style={
            {
              "padding": 16,
            }
          }
        >
          <View
            style={
              {
                "alignItems": "center",
                "flexDirection": "row",
              }
            }
          >
            <View
              style={
                {
                  "flex": 1,
                }
              }
              testID="listitemcolumn"
            >
              <Text
                accessibilityRole="text"
                adjustsFontSizeToFit={true}
                numberOfLines={1}
                style={
                  {
                    "color": "#121314",
                    "fontFamily": "Geist-Medium",
                    "fontSize": 18,
                    "letterSpacing": 0,
                    "lineHeight": 24,
                  }
                }
              >
                Ethereum
              </Text>
            </View>
            <View
              accessible={false}
              style={
                {
                  "width": 16,
                }
              }
              testID="listitem-gap"
            />
            <View
              style={
                {
                  "flex": -1,
                }
              }
              testID="listitemcolumn"
            >
              <View
                style={
                  [
                    {
                      "alignItems": "center",
                      "display": "flex",
                      "flexDirection": "row",
                    },
                    undefined,
                  ]
                }
              >
                <Text
                  accessibilityRole="text"
                  style={
                    {
                      "color": "#121314",
<<<<<<< HEAD
                      "fontFamily": "Geist Bold",
=======
                      "fontFamily": "Geist-Bold",
>>>>>>> adcb2c27
                      "fontSize": 16,
                      "letterSpacing": 0,
                      "lineHeight": 24,
                    }
                  }
                >
                  ETH
                </Text>
                <SvgMock
                  color="#686e7d"
                  fill="currentColor"
                  height={16}
                  name="ArrowDown"
                  style={
                    {
                      "height": 16,
                      "marginLeft": 8,
                      "width": 16,
                    }
                  }
                  width={16}
                />
              </View>
            </View>
          </View>
        </View>
      </View>
    </View>
  </TouchableOpacity>,
]
`;

exports[`AssetSelectorButton renders loading state correctly 1`] = `
[
  <Text
    accessibilityRole="text"
    style={
      {
        "color": "#121314",
        "fontFamily": "Geist-Regular",
        "fontSize": 16,
        "letterSpacing": 0,
        "lineHeight": 24,
        "marginVertical": 8,
      }
    }
    testID="label"
  >
    Want to buy
  </Text>,
  <TouchableOpacity
    accessible={false}
    disabled={true}
  >
    <View
      style={
        [
          {
            "backgroundColor": "#3c4d9d0f",
            "borderRadius": 8,
            "padding": 16,
          },
          undefined,
          undefined,
          {
            "padding": 0,
          },
          undefined,
        ]
      }
    >
      <View>
        <View
          accessibilityRole="none"
          accessible={true}
          style={
            {
              "padding": 16,
            }
          }
        >
          <View
            style={
              {
                "alignItems": "center",
                "flexDirection": "row",
              }
            }
          >
            <View
              style={
                {
                  "flex": -1,
                }
              }
              testID="listitemcolumn"
            >
              <View
                style={
                  [
                    {
                      "alignItems": "center",
                      "backgroundColor": "#858b9a14",
                      "borderRadius": 9999,
                      "height": 48,
                      "justifyContent": "center",
                      "overflow": "hidden",
                      "width": 48,
                    },
                    undefined,
                  ]
                }
              />
            </View>
            <View
              accessible={false}
              style={
                {
                  "width": 16,
                }
              }
              testID="listitem-gap"
            />
            <View
              style={
                {
                  "flex": 1,
                }
              }
              testID="listitemcolumn"
            >
              <View
                style={
                  [
                    {
                      "backgroundColor": "#858b9a14",
                      "borderRadius": 30,
                      "padding": 14,
                    },
                    undefined,
                    undefined,
                    undefined,
                    undefined,
                    {
                      "width": "30%",
                    },
                    undefined,
                    undefined,
                    undefined,
                    undefined,
                    undefined,
                    undefined,
                    undefined,
                    undefined,
                    undefined,
                  ]
                }
              />
            </View>
            <View
              accessible={false}
              style={
                {
                  "width": 16,
                }
              }
              testID="listitem-gap"
            />
            <View
              style={
                {
                  "flex": -1,
                }
              }
              testID="listitemcolumn"
            >
              <View
                style={
                  [
                    {
                      "backgroundColor": "#858b9a14",
                      "borderRadius": 30,
                      "padding": 14,
                    },
                    undefined,
                    undefined,
                    undefined,
                    undefined,
                    {
                      "width": "30%",
                    },
                    undefined,
                    undefined,
                    undefined,
                    undefined,
                    undefined,
                    undefined,
                    undefined,
                    undefined,
                    undefined,
                  ]
                }
              />
            </View>
          </View>
        </View>
      </View>
    </View>
  </TouchableOpacity>,
]
`;<|MERGE_RESOLUTION|>--- conflicted
+++ resolved
@@ -141,11 +141,7 @@
                   style={
                     {
                       "color": "#121314",
-<<<<<<< HEAD
-                      "fontFamily": "Geist Bold",
-=======
                       "fontFamily": "Geist-Bold",
->>>>>>> adcb2c27
                       "fontSize": 16,
                       "letterSpacing": 0,
                       "lineHeight": 24,
@@ -294,11 +290,7 @@
                   style={
                     {
                       "color": "#121314",
-<<<<<<< HEAD
-                      "fontFamily": "Geist Bold",
-=======
                       "fontFamily": "Geist-Bold",
->>>>>>> adcb2c27
                       "fontSize": 16,
                       "letterSpacing": 0,
                       "lineHeight": 24,
