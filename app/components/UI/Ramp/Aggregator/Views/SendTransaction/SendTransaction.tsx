import React, { useCallback, useEffect, useMemo, useState } from 'react';
import { ImageSourcePropType, View } from 'react-native';
import { useDispatch, useSelector } from 'react-redux';
import { useNavigation } from '@react-navigation/native';
import BN4 from 'bnjs4';
import { SellOrder } from '@consensys/on-ramp-sdk/dist/API';
import {
  TransactionParams,
  WalletDevice,
} from '@metamask/transaction-controller';
import { toHex } from '@metamask/controller-utils';
import { isCaipChainId, toCaipChainId } from '@metamask/utils';
import { NetworkConfiguration } from '@metamask/network-controller';

import Row from '../../components/Row';
import ScreenLayout from '../../components/ScreenLayout';
import PaymentMethodIcon from '../../components/PaymentMethodIcon';
import Text, {
  TextColor,
  TextVariant,
} from '../../../../../../component-library/components/Texts/Text';
import Icon, {
  IconColor,
  IconName,
  IconSize,
} from '../../../../../../component-library/components/Icons/Icon';
import Avatar, {
  AvatarSize,
  AvatarVariant,
} from '../../../../../../component-library/components/Avatars/Avatar';
import Button, {
  ButtonVariants,
  ButtonSize,
  ButtonWidthTypes,
} from '../../../../../../component-library/components/Buttons/Button';
import RemoteImage from '../../../../../Base/RemoteImage';

import styleSheet from './SendTransaction.styles';
import imageIcons from 'images/image-icons';

import { RootState } from '../../../../../../reducers';
import {
  getOrderById,
  getProviderName,
  setFiatSellTxHash,
} from '../../../../../../reducers/fiatOrders';
import { getDepositNavbarOptions } from '../../../../Navbar';
import { useParams } from '../../../../../../util/navigation/navUtils';
import {
  addHexPrefix,
  fromTokenMinimalUnitString,
  toTokenMinimalUnit,
} from '../../../../../../util/number';
import { strings } from '../../../../../../../locales/i18n';
import { useStyles } from '../../../../../../component-library/hooks';
import { addTransaction } from '../../../../../../util/transaction-controller';

import { NATIVE_ADDRESS } from '../../../../../../constants/on-ramp';
import { safeToChecksumAddress } from '../../../../../../util/address';
import { generateTransferData } from '../../../../../../util/transactions';
import useAnalytics from '../../../hooks/useAnalytics';
import { selectNetworkConfigurationsByCaipChainId } from '../../../../../../selectors/networkController';

import { RAMPS_SEND } from '../../constants';

interface SendTransactionParams {
  orderId?: string;
}

function SendTransaction() {
  const navigation = useNavigation();
  const params = useParams<SendTransactionParams>();
  const dispatch = useDispatch();
  const order = useSelector((state: RootState) =>
    getOrderById(state, params.orderId),
  );
  const trackEvent = useAnalytics();
  const networkConfigurations = useSelector(
    selectNetworkConfigurationsByCaipChainId,
  );

  const [isConfirming, setIsConfirming] = useState(false);

  const { styles, theme } = useStyles(styleSheet, {});
  const { colors, themeAppearance } = theme;

  const orderData = order?.data as SellOrder;

  const networkClientId = useMemo(() => {
    const chainId = orderData?.cryptoCurrency?.network?.chainId;
    if (!chainId) return null;
    const caipChainId = isCaipChainId(chainId)
      ? chainId
      : toCaipChainId('eip155', chainId);
    const networkConfig = networkConfigurations?.[
      caipChainId
    ] as NetworkConfiguration;
    if (!networkConfig) return null;

    const { rpcEndpoints, defaultRpcEndpointIndex } = networkConfig;
    return rpcEndpoints?.[defaultRpcEndpointIndex]?.networkClientId;
  }, [networkConfigurations, orderData]);

  useEffect(() => {
    navigation.setOptions(
      getDepositNavbarOptions(
        navigation,
        {
          title: strings(
            'fiat_on_ramp_aggregator.send_transaction.sell_crypto',
          ),
          showClose: false,
        },
        theme,
      ),
    );
  }, [theme, navigation]);

  const transactionAnalyticsPayload = useMemo(
    () => ({
      crypto_amount: orderData?.cryptoAmount as string,
      chain_id_source: orderData?.cryptoCurrency.network.chainId,
      fiat_out: orderData?.fiatAmount,
      payment_method_id: orderData?.paymentMethod.id,
      currency_source: orderData?.cryptoCurrency.symbol,
      currency_destination: orderData?.fiatCurrency.symbol,
      order_id: order?.id,
      provider_offramp: orderData?.provider.name,
    }),
    [order?.id, orderData],
  );

  useEffect(() => {
    trackEvent(
      'OFFRAMP_SEND_CRYPTO_PROMPT_VIEWED',
      //@ts-expect-error - TODO: Ramps team needs to resolve discrepancy between
      // transactionAnalyticsPayload expecting chain_id_source to be a string
      // but RampTransaction type / interface expecting it to be a number
      transactionAnalyticsPayload,
    );
  }, [trackEvent, transactionAnalyticsPayload]);

  const handleSend = useCallback(async () => {
    let chainIdAsHex: `0x${string}`;
    try {
      chainIdAsHex = toHex(orderData.cryptoCurrency.network.chainId);
    } catch {
      return;
    }

    if (!networkClientId) {
      return;
    }

    try {
      setIsConfirming(true);
      let transactionParams: TransactionParams;
      const amount = addHexPrefix(
        new BN4(
          toTokenMinimalUnit(
            orderData.cryptoAmount || '0',
            orderData.cryptoCurrency.decimals,
          ).toString(),
        ).toString('hex'),
      );
      if (orderData.cryptoCurrency.address === NATIVE_ADDRESS) {
        transactionParams = {
          from: safeToChecksumAddress(orderData.walletAddress) as string,
          to: safeToChecksumAddress(orderData.depositWallet),
          value: amount,
          chainId: chainIdAsHex,
        };
      } else {
        transactionParams = {
          from: safeToChecksumAddress(orderData.walletAddress) as string,
          to: safeToChecksumAddress(orderData.cryptoCurrency.address),
          value: '0x0',
          data: generateTransferData('transfer', {
            toAddress: safeToChecksumAddress(orderData.depositWallet),
            amount,
          }),
        };
      }

      trackEvent(
        'OFFRAMP_SEND_TRANSACTION_INVOKED',
        //@ts-expect-error - TODO: Ramps team needs to resolve discrepancy between
        // transactionAnalyticsPayload expecting chain_id_source to be a string
        // but RampTransaction type / interface expecting it to be a number
        transactionAnalyticsPayload,
      );

      const response = await addTransaction(transactionParams, {
        deviceConfirmedOn: WalletDevice.MM_MOBILE,
        networkClientId,
        origin: RAMPS_SEND,
      });

      const hash = await response.result;

      if (order?.id) {
        dispatch(setFiatSellTxHash(order.id, hash));
        navigation.goBack();
        trackEvent(
          'OFFRAMP_SEND_TRANSACTION_CONFIRMED',
          //@ts-expect-error - TODO: Ramps team needs to resolve discrepancy between
          // transactionAnalyticsPayload expecting chain_id_source to be a string
          // but RampTransaction type / interface expecting it to be a number
          transactionAnalyticsPayload,
        );
      }
    } catch (error) {
      trackEvent(
        'OFFRAMP_SEND_TRANSACTION_REJECTED',
        //@ts-expect-error - TODO: Ramps team needs to resolve discrepancy between
        // transactionAnalyticsPayload expecting chain_id_source to be a string
        // but RampTransaction type / interface expecting it to be a number
        transactionAnalyticsPayload,
      );
    } finally {
      setIsConfirming(false);
    }
  }, [
    navigation,
    dispatch,
    order?.id,
    orderData,
    trackEvent,
    transactionAnalyticsPayload,
    networkClientId,
  ]);

  if (!order) {
    return null;
  }

  let tokenIcon: ImageSourcePropType;
  const symbol = orderData.cryptoCurrency.symbol;
  if (symbol === 'ETH') {
    tokenIcon = imageIcons.ETHEREUM as ImageSourcePropType;
  } else if (Object.keys(imageIcons).includes(symbol)) {
    tokenIcon = imageIcons[
      symbol as keyof typeof imageIcons
    ] as ImageSourcePropType;
  } else {
    tokenIcon = { uri: orderData.cryptoCurrency.logo };
  }

  return (
    <ScreenLayout>
      <ScreenLayout.Body>
        <ScreenLayout.Content grow>
          <View style={styles.content}>
            <Row>
              <View style={styles.textRow}>
                <Text variant={TextVariant.HeadingMD} style={styles.normal}>
<<<<<<< HEAD
                  {strings(
                    'fiat_on_ramp_aggregator.send_transaction.send',
                  )}{' '}
=======
                  {strings('fiat_on_ramp_aggregator.send_transaction.send')}
>>>>>>> f4e8f8d0
                </Text>
                <Text variant={TextVariant.HeadingMD}>
                  {fromTokenMinimalUnitString(
                    toTokenMinimalUnit(
                      order.cryptoAmount || '0',
                      orderData.cryptoCurrency.decimals,
                    ).toString(),
                    orderData.cryptoCurrency.decimals,
                  )}
                </Text>
                <Avatar
                  size={AvatarSize.Sm}
                  variant={AvatarVariant.Token}
                  name={order.cryptocurrency}
                  imageSource={tokenIcon}
                />
                <Text variant={TextVariant.HeadingMD}>
                  {order.cryptocurrency}
                </Text>
              </View>
            </Row>

            <Row>
              <Icon
                name={IconName.Arrow2Down}
                size={IconSize.Lg}
                color={IconColor.Alternative}
              />
            </Row>

            <Row>
              {orderData.provider?.logos?.[themeAppearance] ? (
                <RemoteImage
                  style={{
                    width: orderData.provider.logos.width,
                    height: orderData.provider.logos.height,
                  }}
                  source={{ uri: orderData.provider.logos[themeAppearance] }}
                />
              ) : (
                <Text variant={TextVariant.BodyMDBold}>
                  {orderData.provider.name}
                </Text>
              )}
            </Row>
            {orderData.paymentMethod?.customAction ? null : (
              <>
                <Row>
                  <Icon
                    name={IconName.Arrow2Down}
                    size={IconSize.Lg}
                    color={IconColor.Alternative}
                  />
                </Row>

                <Row>
                  <View style={styles.paymentMethodDestination}>
                    <PaymentMethodIcon
                      paymentMethodIcons={orderData.paymentMethod.icons}
                      paymentMethodType={orderData.paymentMethod.paymentType}
                      size={20}
                      color={colors.icon.alternative}
                    />
                    <Text variant={TextVariant.HeadingMD} style={styles.normal}>
                      {orderData.paymentMethod.name}
                    </Text>
                  </View>
                </Row>
              </>
            )}
          </View>
          {/*<Row last><TransactionReview order={order} /></Row> */}
        </ScreenLayout.Content>
      </ScreenLayout.Body>

      <ScreenLayout.Footer>
        <ScreenLayout.Content>
          <Row first>
            <Text style={styles.centered} variant={TextVariant.BodyMD}>
              {strings(
                'fiat_on_ramp_aggregator.send_transaction.send_description',
                {
                  cryptocurrency: order?.cryptocurrency,
                  provider: getProviderName(order.provider, order?.data),
                  paymentMethod: orderData.paymentMethod.name,
                },
              )}
            </Text>
          </Row>

          <Row>
            <Button
              variant={ButtonVariants.Primary}
              size={ButtonSize.Lg}
              width={ButtonWidthTypes.Full}
              onPress={handleSend}
              accessibilityRole="button"
              accessible
              isDisabled={isConfirming || !networkClientId}
              label={
                <Text
                  variant={TextVariant.BodyLGMedium}
                  color={TextColor.Inverse}
                >
                  {strings('fiat_on_ramp_aggregator.send_transaction.next')}
                </Text>
              }
            />
          </Row>
          {/* <Row>
            <ButtonConfirm onLongPress={handleSend} disabled={isLoadingGas} />
          </Row> */}
        </ScreenLayout.Content>
      </ScreenLayout.Footer>
    </ScreenLayout>
  );
}

export default SendTransaction;<|MERGE_RESOLUTION|>--- conflicted
+++ resolved
@@ -254,13 +254,7 @@
             <Row>
               <View style={styles.textRow}>
                 <Text variant={TextVariant.HeadingMD} style={styles.normal}>
-<<<<<<< HEAD
-                  {strings(
-                    'fiat_on_ramp_aggregator.send_transaction.send',
-                  )}{' '}
-=======
                   {strings('fiat_on_ramp_aggregator.send_transaction.send')}
->>>>>>> f4e8f8d0
                 </Text>
                 <Text variant={TextVariant.HeadingMD}>
                   {fromTokenMinimalUnitString(
