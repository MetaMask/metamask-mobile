--- conflicted
+++ resolved
@@ -99,10 +99,7 @@
 
 import { CHAIN_IDS } from '@metamask/transaction-controller';
 import { createUnsupportedRegionModalNavigationDetails } from '../../components/UnsupportedRegionModal';
-<<<<<<< HEAD
-=======
 import { regex } from '../../../../../../util/regex';
->>>>>>> d5ca588d
 
 // TODO: Replace "any" with type
 // eslint-disable-next-line @typescript-eslint/no-explicit-any
@@ -322,11 +319,7 @@
     hexChainIdForBalance,
   );
 
-<<<<<<< HEAD
-  const { balanceFiat, balanceBN } = useBalance(
-=======
   const { balanceFiat, balanceBN, balance } = useBalance(
->>>>>>> d5ca588d
     selectedAsset && selectedAddress && selectedAsset.network
       ? {
           chainId: selectedAsset.network.chainId,
@@ -404,8 +397,6 @@
     return nativeTokenBalanceBN.lt(gasPriceEstimation.estimatedGasFee);
   }, [gasPriceEstimation, isBuy, nativeTokenBalanceBN, selectedAsset]);
 
-<<<<<<< HEAD
-=======
   const displayBalance = useMemo(() => {
     if (!selectedAddress) {
       return null;
@@ -417,7 +408,6 @@
     return balanceValue ?? null;
   }, [selectedAddress, balance, addressBalance]);
 
->>>>>>> d5ca588d
   const caipChainId = getCaipChainIdFromCryptoCurrency(selectedAsset);
 
   const networkName = caipChainId
@@ -955,23 +945,12 @@
                   variant={TextVariant.BodySM}
                   color={TextColor.Alternative}
                 >
-<<<<<<< HEAD
-                  {addressBalance !== undefined && selectedAddress !== null ? (
-                    <>
-                      {strings('fiat_on_ramp_aggregator.current_balance')}:{' '}
-                      {addressBalance}
-                      {balanceFiat ? ` ≈ ${balanceFiat}` : null}
-                    </>
-                  ) : (
-                    ''
-=======
                   {displayBalance !== null && (
                     <>
                       {strings('fiat_on_ramp_aggregator.current_balance')}:{' '}
                       {displayBalance}
                       {balanceFiat ? ` ≈ ${balanceFiat}` : null}
                     </>
->>>>>>> d5ca588d
                   )}
                 </Text>
               )}
