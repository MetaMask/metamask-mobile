--- conflicted
+++ resolved
@@ -1942,11 +1942,7 @@
                                           style={
                                             {
                                               "color": "#ffffff",
-<<<<<<< HEAD
-                                              "fontFamily": "Geist Medium",
-=======
                                               "fontFamily": "Geist-Medium",
->>>>>>> adcb2c27
                                               "fontSize": 16,
                                               "letterSpacing": 0,
                                               "lineHeight": 24,
@@ -3225,11 +3221,7 @@
                                           style={
                                             {
                                               "color": "#ffffff",
-<<<<<<< HEAD
-                                              "fontFamily": "Geist Medium",
-=======
                                               "fontFamily": "Geist-Medium",
->>>>>>> adcb2c27
                                               "fontSize": 16,
                                               "letterSpacing": 0,
                                               "lineHeight": 24,
@@ -3967,11 +3959,7 @@
                                           style={
                                             {
                                               "color": "#ffffff",
-<<<<<<< HEAD
-                                              "fontFamily": "Geist Medium",
-=======
                                               "fontFamily": "Geist-Medium",
->>>>>>> adcb2c27
                                               "fontSize": 16,
                                               "letterSpacing": 0,
                                               "lineHeight": 24,
@@ -5250,11 +5238,7 @@
                                           style={
                                             {
                                               "color": "#ffffff",
-<<<<<<< HEAD
-                                              "fontFamily": "Geist Medium",
-=======
                                               "fontFamily": "Geist-Medium",
->>>>>>> adcb2c27
                                               "fontSize": 16,
                                               "letterSpacing": 0,
                                               "lineHeight": 24,
@@ -5992,11 +5976,7 @@
                                           style={
                                             {
                                               "color": "#ffffff",
-<<<<<<< HEAD
-                                              "fontFamily": "Geist Medium",
-=======
                                               "fontFamily": "Geist-Medium",
->>>>>>> adcb2c27
                                               "fontSize": 16,
                                               "letterSpacing": 0,
                                               "lineHeight": 24,
@@ -6734,11 +6714,7 @@
                                           style={
                                             {
                                               "color": "#ffffff",
-<<<<<<< HEAD
-                                              "fontFamily": "Geist Medium",
-=======
                                               "fontFamily": "Geist-Medium",
->>>>>>> adcb2c27
                                               "fontSize": 16,
                                               "letterSpacing": 0,
                                               "lineHeight": 24,
