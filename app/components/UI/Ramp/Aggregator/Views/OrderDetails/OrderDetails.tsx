import React, { useCallback, useEffect, useState } from 'react';
import { ActivityIndicator, RefreshControl } from 'react-native';
import { useDispatch, useSelector } from 'react-redux';
import { useNavigation } from '@react-navigation/native';
import { Order } from '@consensys/on-ramp-sdk';
import { OrderOrderTypeEnum } from '@consensys/on-ramp-sdk/dist/API';
import { ScrollView } from 'react-native-gesture-handler';
import useAnalytics from '../../../hooks/useAnalytics';
import useThunkDispatch from '../../../../../hooks/useThunkDispatch';
import ScreenLayout from '../../components/ScreenLayout';
import OrderDetail from '../../components/OrderDetails';
import Row from '../../components/Row';
import StyledButton from '../../../../StyledButton';
import {
  FiatOrder,
  getOrderById,
  updateFiatOrder,
} from '../../../../../../reducers/fiatOrders';
import { strings } from '../../../../../../../locales/i18n';
import { getDepositNavbarOptions } from '../../../../Navbar';
import Routes from '../../../../../../constants/navigation/Routes';
import { processFiatOrder } from '../../../index';
import {
  createNavigationDetails,
  useParams,
} from '../../../../../../util/navigation/navUtils';
import { useTheme } from '../../../../../../util/theme';
import Logger from '../../../../../../util/Logger';
import { RootState } from '../../../../../../reducers';
import { FIAT_ORDER_STATES } from '../../../../../../constants/on-ramp';
import ErrorView from '../../components/ErrorView';
import useInterval from '../../../../../hooks/useInterval';
import AppConstants from '../../../../../../core/AppConstants';
<<<<<<< HEAD
import {
  createBuyNavigationDetails,
  createSellNavigationDetails,
} from '../../routes/utils';
=======
import { useRampNavigation } from '../../../hooks/useRampNavigation';
>>>>>>> f4e8f8d0
import { useAggregatorOrderNetworkName } from '../../hooks/useAggregatorOrderNetworkName';

interface OrderDetailsParams {
  orderId?: string;
  redirectToSendTransaction?: boolean;
}

export const createOrderDetailsNavDetails =
  createNavigationDetails<OrderDetailsParams>(Routes.RAMP.ORDER_DETAILS);

const OrderDetails = () => {
  const trackEvent = useAnalytics();
  const params = useParams<OrderDetailsParams>();
  const order = useSelector((state: RootState) =>
    getOrderById(state, params.orderId),
  );
  const [isLoading, setIsLoading] = useState(
    order?.state === FIAT_ORDER_STATES.CREATED,
  );
  const [error, setError] = useState<string | null>(null);
  const theme = useTheme();
  const { colors } = theme;
  const navigation = useNavigation();
  const dispatch = useDispatch();
  const dispatchThunk = useThunkDispatch();
  const getAggregatorOrderNetworkName = useAggregatorOrderNetworkName();
<<<<<<< HEAD
=======
  const { goToAggregator, goToSell } = useRampNavigation();
>>>>>>> f4e8f8d0

  const [isRefreshing, setIsRefreshing] = useState(false);
  const [isRefreshingInterval, setIsRefreshingInterval] = useState(false);

  useEffect(() => {
    navigation.setOptions(
      getDepositNavbarOptions(
        navigation,
        {
          title: strings('fiat_on_ramp_aggregator.order_details.details_main'),
          showClose: false,
        },
        theme,
      ),
    );
  }, [theme, navigation]);

  const navigateToSendTransaction = useCallback(() => {
    if (order?.id) {
      navigation.navigate(Routes.RAMP.SEND_TRANSACTION, {
        orderId: order.id,
      });
    }
  }, [navigation, order?.id]);

  useEffect(() => {
    if (
      order?.state === FIAT_ORDER_STATES.CREATED &&
      !order.sellTxHash &&
      params.redirectToSendTransaction
    ) {
      navigateToSendTransaction();
    }
  }, [
    order?.state,
    params.redirectToSendTransaction,
    navigateToSendTransaction,
    order?.sellTxHash,
  ]);

  useEffect(() => {
    if (order) {
      const { data, state, cryptocurrency, orderType, currency, network } =
        order;

      const providerName = (data as Order).provider?.name;

      const payload = {
        status: state,
        payment_method_id: (data as Order).paymentMethod?.id,
        order_type: orderType,
      };
      if (order.orderType === OrderOrderTypeEnum.Buy) {
        trackEvent('ONRAMP_PURCHASE_DETAILS_VIEWED', {
          ...payload,
          currency_destination: cryptocurrency,
          currency_destination_symbol: cryptocurrency,
          currency_destination_network: getAggregatorOrderNetworkName(
            data as Order,
          ),
          currency_source: currency,
          provider_onramp: providerName,
          chain_id_destination: network,
        });
      } else {
        trackEvent('OFFRAMP_PURCHASE_DETAILS_VIEWED', {
          ...payload,
          currency_source: cryptocurrency,
          currency_source_symbol: cryptocurrency,
          currency_source_network: getAggregatorOrderNetworkName(data as Order),
          currency_destination: currency,
          provider_offramp: providerName,
          chain_id_source: network,
        });
      }
    }
    // eslint-disable-next-line react-hooks/exhaustive-deps
  }, [trackEvent]);

  const dispatchUpdateFiatOrder = useCallback(
    (updatedOrder: FiatOrder) => {
      dispatch(updateFiatOrder(updatedOrder));
    },
    [dispatch],
  );

  const handleOnRefresh = useCallback(
    async ({ fromInterval }: { fromInterval?: boolean } = {}) => {
      if (!order) return;
      try {
        setError(null);
        if (fromInterval) {
          setIsRefreshingInterval(true);
        } else {
          setIsRefreshing(true);
        }
        await processFiatOrder(order, dispatchUpdateFiatOrder, dispatchThunk, {
          forced: true,
        });
      } catch (fetchError) {
        Logger.error(fetchError as Error, {
          message: 'FiatOrders::OrderDetails error while processing order',
          order,
        });
        setError((fetchError as Error).message || 'An error as occurred');
      } finally {
        if (fromInterval) {
          setIsRefreshingInterval(false);
        } else {
          setIsLoading(false);
          setIsRefreshing(false);
        }
      }
    },
    [dispatchThunk, dispatchUpdateFiatOrder, order],
  );

  useEffect(() => {
    if (order?.state === FIAT_ORDER_STATES.CREATED) {
      handleOnRefresh();
    }
    // only run on mount
    // eslint-disable-next-line react-hooks/exhaustive-deps
  }, []);

  const handleMakeAnotherPurchase = useCallback(() => {
    navigation.goBack();
    if (order?.orderType === OrderOrderTypeEnum.Buy) {
      goToAggregator();
    } else {
      goToSell();
    }
  }, [navigation, order?.orderType, goToAggregator, goToSell]);

  useInterval(
    () => {
      handleOnRefresh({ fromInterval: true });
    },
    {
      delay:
        !isLoading &&
        !isRefreshingInterval &&
        order &&
        order.state === FIAT_ORDER_STATES.CREATED &&
        order.sellTxHash
          ? AppConstants.FIAT_ORDERS.POLLING_FREQUENCY
          : null,
    },
  );

  if (!order) {
    return <ScreenLayout />;
  }

  if (isLoading) {
    return (
      <ScreenLayout>
        <ScreenLayout.Body>
          <ScreenLayout.Content>
            <ActivityIndicator />
          </ScreenLayout.Content>
        </ScreenLayout.Body>
      </ScreenLayout>
    );
  }

  if (error) {
    return (
      <ScreenLayout>
        <ScreenLayout.Body>
          <ErrorView
            description={error}
            ctaOnPress={handleOnRefresh}
            location="Order Details Screen"
          />
        </ScreenLayout.Body>
      </ScreenLayout>
    );
  }

  return (
    <ScreenLayout>
      <ScrollView
        refreshControl={
          <RefreshControl
            colors={[colors.primary.default]}
            tintColor={colors.icon.default}
            refreshing={isRefreshing}
            onRefresh={handleOnRefresh}
          />
        }
      >
        <ScreenLayout.Body>
          <ScreenLayout.Content>
            <OrderDetail order={order} />
          </ScreenLayout.Content>
        </ScreenLayout.Body>
        <ScreenLayout.Footer>
          <ScreenLayout.Content>
            {order.orderType === OrderOrderTypeEnum.Sell &&
            !order.sellTxHash &&
            order.state === FIAT_ORDER_STATES.CREATED ? (
              <Row>
                <StyledButton
                  type="confirm"
                  onPress={navigateToSendTransaction}
                >
                  {strings(
                    'fiat_on_ramp_aggregator.order_details.continue_order',
                  )}
                </StyledButton>
              </Row>
            ) : null}

            {order.state !== FIAT_ORDER_STATES.CREATED &&
              order.state !== FIAT_ORDER_STATES.PENDING && (
                <StyledButton
                  type="confirm"
                  onPress={handleMakeAnotherPurchase}
                >
                  {strings(
                    'fiat_on_ramp_aggregator.order_details.start_new_order',
                  )}
                </StyledButton>
              )}
          </ScreenLayout.Content>
        </ScreenLayout.Footer>
      </ScrollView>
    </ScreenLayout>
  );
};

export default OrderDetails;<|MERGE_RESOLUTION|>--- conflicted
+++ resolved
@@ -31,14 +31,7 @@
 import ErrorView from '../../components/ErrorView';
 import useInterval from '../../../../../hooks/useInterval';
 import AppConstants from '../../../../../../core/AppConstants';
-<<<<<<< HEAD
-import {
-  createBuyNavigationDetails,
-  createSellNavigationDetails,
-} from '../../routes/utils';
-=======
 import { useRampNavigation } from '../../../hooks/useRampNavigation';
->>>>>>> f4e8f8d0
 import { useAggregatorOrderNetworkName } from '../../hooks/useAggregatorOrderNetworkName';
 
 interface OrderDetailsParams {
@@ -65,10 +58,7 @@
   const dispatch = useDispatch();
   const dispatchThunk = useThunkDispatch();
   const getAggregatorOrderNetworkName = useAggregatorOrderNetworkName();
-<<<<<<< HEAD
-=======
   const { goToAggregator, goToSell } = useRampNavigation();
->>>>>>> f4e8f8d0
 
   const [isRefreshing, setIsRefreshing] = useState(false);
   const [isRefreshingInterval, setIsRefreshingInterval] = useState(false);
