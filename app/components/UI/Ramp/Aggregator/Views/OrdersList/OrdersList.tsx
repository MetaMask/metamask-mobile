--- conflicted
+++ resolved
@@ -1,5 +1,5 @@
 import React, { useCallback, useState } from 'react';
-import { FlatList, TouchableHighlight, View } from 'react-native';
+import { FlatList, TouchableHighlight } from 'react-native';
 import { ScrollView } from 'react-native-gesture-handler';
 import { useNavigation } from '@react-navigation/native';
 import { useSelector } from 'react-redux';
@@ -9,15 +9,6 @@
 import { useRampNavigation } from '../../../hooks/useRampNavigation';
 import OrderListItem from '../../components/OrderListItem';
 import createStyles from './OrdersList.styles';
-<<<<<<< HEAD
-
-import { TabEmptyState } from '../../../../../../component-library/components-temp/TabEmptyState';
-import ButtonFilter from '../../../../../../component-library/components-temp/ButtonFilter';
-import { Box, ButtonBaseSize } from '@metamask/design-system-react-native';
-import { useTailwind } from '@metamask/design-system-twrnc-preset';
-=======
-import { TabEmptyState } from '../../../../../../component-library/components-temp/TabEmptyState';
->>>>>>> 80d03cf3
 
 import {
   FIAT_ORDER_PROVIDERS,
@@ -28,18 +19,15 @@
 import { useTheme } from '../../../../../../util/theme';
 import { createDepositOrderDetailsNavDetails } from '../../../Deposit/Views/DepositOrderDetails/DepositOrderDetails';
 import ButtonFilter from '../../../../../../component-library/components-temp/ButtonFilter';
-import {
-  Box,
-  ButtonSize as ButtonBaseSize,
-} from '@metamask/design-system-react-native';
+import { Box, ButtonBaseSize } from '@metamask/design-system-react-native';
 import { useTailwind } from '@metamask/design-system-twrnc-preset';
+import { TabEmptyState } from '../../../../../../component-library/components-temp/TabEmptyState';
 
 type filterType = 'ALL' | 'PURCHASE' | 'SELL';
 
 function OrdersList() {
   const { colors } = useTheme();
   const styles = createStyles(colors);
-  const tw = useTailwind();
   const navigation = useNavigation();
   const allOrders = useSelector(getOrders);
   const [currentFilter, setCurrentFilter] = useState<filterType>('ALL');
@@ -108,11 +96,7 @@
   return (
     <FlatList
       ListHeaderComponent={
-<<<<<<< HEAD
         <Box twClassName="py-2 bg-default">
-=======
-        <Box twClassName="px-4 py-2 bg-default">
->>>>>>> 80d03cf3
           <ScrollView
             horizontal
             showsHorizontalScrollIndicator={false}
@@ -149,11 +133,7 @@
       renderItem={renderItem}
       keyExtractor={(item) => item.id}
       ListEmptyComponent={
-<<<<<<< HEAD
-        <View style={styles.emptyContainer}>
-=======
         <Box twClassName="w-full items-center py-10">
->>>>>>> 80d03cf3
           <TabEmptyState
             description={
               currentFilter === 'ALL'
@@ -163,11 +143,7 @@
                   : strings('fiat_on_ramp_aggregator.empty_sell_orders_list')
             }
           />
-<<<<<<< HEAD
-        </View>
-=======
         </Box>
->>>>>>> 80d03cf3
       }
     />
   );
