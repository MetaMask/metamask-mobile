--- conflicted
+++ resolved
@@ -3,36 +3,17 @@
 exports[`OrdersList renders buy only correctly when pressing buy filter 1`] = `
 <RCTScrollView
   ListEmptyComponent={
-<<<<<<< HEAD
-    <View
-      style={
-        {
-          "alignItems": "center",
-          "paddingVertical": 40,
-          "width": "100%",
-        }
-      }
-=======
     <Box
       twClassName="w-full items-center py-10"
->>>>>>> 80d03cf3
     >
       <TabEmptyState
         description="You don't have any buy orders"
       />
-<<<<<<< HEAD
-    </View>
-  }
-  ListHeaderComponent={
-    <Box
-      twClassName="py-2 bg-default"
-=======
     </Box>
   }
   ListHeaderComponent={
     <Box
       twClassName="px-4 py-2 bg-default"
->>>>>>> 80d03cf3
     >
       <ForwardRef
         contentContainerStyle={
@@ -217,11 +198,8 @@
               "backgroundColor": "#ffffff",
               "display": "flex",
               "paddingBottom": 8,
-<<<<<<< HEAD
-=======
               "paddingLeft": 16,
               "paddingRight": 16,
->>>>>>> 80d03cf3
               "paddingTop": 8,
             },
             undefined,
@@ -2101,36 +2079,17 @@
 exports[`OrdersList renders correctly 1`] = `
 <RCTScrollView
   ListEmptyComponent={
-<<<<<<< HEAD
-    <View
-      style={
-        {
-          "alignItems": "center",
-          "paddingVertical": 40,
-          "width": "100%",
-        }
-      }
-=======
     <Box
       twClassName="w-full items-center py-10"
->>>>>>> 80d03cf3
     >
       <TabEmptyState
         description="No bank or card transfers yet."
       />
-<<<<<<< HEAD
-    </View>
-  }
-  ListHeaderComponent={
-    <Box
-      twClassName="py-2 bg-default"
-=======
     </Box>
   }
   ListHeaderComponent={
     <Box
       twClassName="px-4 py-2 bg-default"
->>>>>>> 80d03cf3
     >
       <ForwardRef
         contentContainerStyle={
@@ -2338,11 +2297,8 @@
               "backgroundColor": "#ffffff",
               "display": "flex",
               "paddingBottom": 8,
-<<<<<<< HEAD
-=======
               "paddingLeft": 16,
               "paddingRight": 16,
->>>>>>> 80d03cf3
               "paddingTop": 8,
             },
             undefined,
@@ -4488,36 +4444,17 @@
 exports[`OrdersList renders empty buy message 1`] = `
 <RCTScrollView
   ListEmptyComponent={
-<<<<<<< HEAD
-    <View
-      style={
-        {
-          "alignItems": "center",
-          "paddingVertical": 40,
-          "width": "100%",
-        }
-      }
-=======
     <Box
       twClassName="w-full items-center py-10"
->>>>>>> 80d03cf3
     >
       <TabEmptyState
         description="You don't have any buy orders"
       />
-<<<<<<< HEAD
-    </View>
-  }
-  ListHeaderComponent={
-    <Box
-      twClassName="py-2 bg-default"
-=======
     </Box>
   }
   ListHeaderComponent={
     <Box
       twClassName="px-4 py-2 bg-default"
->>>>>>> 80d03cf3
     >
       <ForwardRef
         contentContainerStyle={
@@ -4585,11 +4522,8 @@
               "backgroundColor": "#ffffff",
               "display": "flex",
               "paddingBottom": 8,
-<<<<<<< HEAD
-=======
               "paddingLeft": 16,
               "paddingRight": 16,
->>>>>>> 80d03cf3
               "paddingTop": 8,
             },
             undefined,
@@ -4787,7 +4721,6 @@
             <View
               style={
                 [
-<<<<<<< HEAD
                   {
                     "transform": [
                       {
@@ -4807,27 +4740,6 @@
                 accessibilityRole="button"
                 accessibilityState={
                   {
-=======
-                  {
-                    "transform": [
-                      {
-                        "scale": 1,
-                      },
-                    ],
-                  },
-                  {
-                    "alignItems": "center",
-                    "justifyContent": "center",
-                  },
-                ]
-              }
-            >
-              <View
-                accessibilityLabel="Purchased"
-                accessibilityRole="button"
-                accessibilityState={
-                  {
->>>>>>> 80d03cf3
                     "busy": undefined,
                     "checked": undefined,
                     "disabled": undefined,
@@ -5157,13 +5069,6 @@
     <View
       onLayout={[Function]}
       style={
-<<<<<<< HEAD
-        {
-          "alignItems": "center",
-          "paddingVertical": 40,
-          "width": "100%",
-        }
-=======
         [
           {
             "alignItems": "center",
@@ -5174,7 +5079,6 @@
           },
           undefined,
         ]
->>>>>>> 80d03cf3
       }
     >
       <View
@@ -5221,36 +5125,17 @@
 exports[`OrdersList renders empty sell message 1`] = `
 <RCTScrollView
   ListEmptyComponent={
-<<<<<<< HEAD
-    <View
-      style={
-        {
-          "alignItems": "center",
-          "paddingVertical": 40,
-          "width": "100%",
-        }
-      }
-=======
     <Box
       twClassName="w-full items-center py-10"
->>>>>>> 80d03cf3
     >
       <TabEmptyState
         description="You don't have any sell orders"
       />
-<<<<<<< HEAD
-    </View>
-  }
-  ListHeaderComponent={
-    <Box
-      twClassName="py-2 bg-default"
-=======
     </Box>
   }
   ListHeaderComponent={
     <Box
       twClassName="px-4 py-2 bg-default"
->>>>>>> 80d03cf3
     >
       <ForwardRef
         contentContainerStyle={
@@ -5318,11 +5203,8 @@
               "backgroundColor": "#ffffff",
               "display": "flex",
               "paddingBottom": 8,
-<<<<<<< HEAD
-=======
               "paddingLeft": 16,
               "paddingRight": 16,
->>>>>>> 80d03cf3
               "paddingTop": 8,
             },
             undefined,
@@ -5868,13 +5750,6 @@
     <View
       onLayout={[Function]}
       style={
-<<<<<<< HEAD
-        {
-          "alignItems": "center",
-          "paddingVertical": 40,
-          "width": "100%",
-        }
-=======
         [
           {
             "alignItems": "center",
@@ -5885,7 +5760,6 @@
           },
           undefined,
         ]
->>>>>>> 80d03cf3
       }
     >
       <View
@@ -5932,36 +5806,17 @@
 exports[`OrdersList renders sell only correctly when pressing sell filter 1`] = `
 <RCTScrollView
   ListEmptyComponent={
-<<<<<<< HEAD
-    <View
-      style={
-        {
-          "alignItems": "center",
-          "paddingVertical": 40,
-          "width": "100%",
-        }
-      }
-=======
     <Box
       twClassName="w-full items-center py-10"
->>>>>>> 80d03cf3
     >
       <TabEmptyState
         description="You don't have any sell orders"
       />
-<<<<<<< HEAD
-    </View>
-  }
-  ListHeaderComponent={
-    <Box
-      twClassName="py-2 bg-default"
-=======
     </Box>
   }
   ListHeaderComponent={
     <Box
       twClassName="px-4 py-2 bg-default"
->>>>>>> 80d03cf3
     >
       <ForwardRef
         contentContainerStyle={
@@ -6055,11 +5910,8 @@
               "backgroundColor": "#ffffff",
               "display": "flex",
               "paddingBottom": 8,
-<<<<<<< HEAD
-=======
               "paddingLeft": 16,
               "paddingRight": 16,
->>>>>>> 80d03cf3
               "paddingTop": 8,
             },
             undefined,
@@ -6875,36 +6727,17 @@
 exports[`OrdersList resets filter to all after other filter was set 1`] = `
 <RCTScrollView
   ListEmptyComponent={
-<<<<<<< HEAD
-    <View
-      style={
-        {
-          "alignItems": "center",
-          "paddingVertical": 40,
-          "width": "100%",
-        }
-      }
-=======
     <Box
       twClassName="w-full items-center py-10"
->>>>>>> 80d03cf3
     >
       <TabEmptyState
         description="You don't have any sell orders"
       />
-<<<<<<< HEAD
-    </View>
-  }
-  ListHeaderComponent={
-    <Box
-      twClassName="py-2 bg-default"
-=======
     </Box>
   }
   ListHeaderComponent={
     <Box
       twClassName="px-4 py-2 bg-default"
->>>>>>> 80d03cf3
     >
       <ForwardRef
         contentContainerStyle={
@@ -6998,11 +6831,8 @@
               "backgroundColor": "#ffffff",
               "display": "flex",
               "paddingBottom": 8,
-<<<<<<< HEAD
-=======
               "paddingLeft": 16,
               "paddingRight": 16,
->>>>>>> 80d03cf3
               "paddingTop": 8,
             },
             undefined,
@@ -7818,36 +7648,17 @@
 exports[`OrdersList resets filter to all after other filter was set 2`] = `
 <RCTScrollView
   ListEmptyComponent={
-<<<<<<< HEAD
-    <View
-      style={
-        {
-          "alignItems": "center",
-          "paddingVertical": 40,
-          "width": "100%",
-        }
-      }
-=======
     <Box
       twClassName="w-full items-center py-10"
->>>>>>> 80d03cf3
     >
       <TabEmptyState
         description="No bank or card transfers yet."
       />
-<<<<<<< HEAD
-    </View>
-  }
-  ListHeaderComponent={
-    <Box
-      twClassName="py-2 bg-default"
-=======
     </Box>
   }
   ListHeaderComponent={
     <Box
       twClassName="px-4 py-2 bg-default"
->>>>>>> 80d03cf3
     >
       <ForwardRef
         contentContainerStyle={
@@ -8055,11 +7866,8 @@
               "backgroundColor": "#ffffff",
               "display": "flex",
               "paddingBottom": 8,
-<<<<<<< HEAD
-=======
               "paddingLeft": 16,
               "paddingRight": 16,
->>>>>>> 80d03cf3
               "paddingTop": 8,
             },
             undefined,
