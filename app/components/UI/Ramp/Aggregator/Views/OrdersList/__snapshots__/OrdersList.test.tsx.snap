// Jest Snapshot v1, https://goo.gl/fbAQLP

exports[`OrdersList renders buy only correctly when pressing buy filter 1`] = `
<RCTScrollView
  ListEmptyComponent={
    <Row>
      <Text
        color="Muted"
        style={
          {
            "textAlign": "center",
          }
        }
        variant="sHeadingMD"
      >
        You don't have any buy orders
      </Text>
    </Row>
  }
  ListHeaderComponent={
    <ForwardRef
      horizontal={true}
    >
      <Row
        style={
          {
            "alignItems": "center",
            "columnGap": 8,
            "flexDirection": "row",
            "marginHorizontal": 24,
            "marginVertical": 16,
          }
        }
      >
        <FilterButton
          label="All"
          onPress={[Function]}
          selected={false}
        />
        <FilterButton
          label="Purchased"
          onPress={[Function]}
          selected={true}
        />
        <FilterButton
          label="Sold"
          onPress={[Function]}
          selected={false}
        />
      </Row>
    </ForwardRef>
  }
  data={
    [
      {
        "account": "0xe64dD0AB5ad7e8C5F2bf6Ce75C34e187af8b920A",
        "amount": "34.23",
        "createdAt": 1697242033399,
        "cryptoAmount": "0.01231324",
        "cryptocurrency": "ETH",
        "currency": "USD",
        "data": {
          "cryptoCurrency": {
            "decimals": 18,
            "name": "Ethereum",
            "symbol": "ETH",
          },
          "provider": {
            "name": "Test Provider",
          },
        },
        "id": "test-order-1",
        "network": "1",
        "orderType": "BUY",
        "provider": "AGGREGATOR",
        "state": "COMPLETED",
      },
      {
        "account": "0xe64dD0AB5ad7e8C5F2bf6Ce75C34e187af8b920A",
        "amount": "34.23",
        "createdAt": 1697242033399,
        "cryptoAmount": "0.01231324",
        "cryptocurrency": "ETH",
        "currency": "USD",
        "data": {
          "cryptoCurrency": {
            "decimals": 18,
            "name": "Ethereum",
            "symbol": "ETH",
          },
          "provider": {
            "name": "Test Provider",
          },
        },
        "id": "test-order-3",
        "network": "1",
        "orderType": "BUY",
        "provider": "AGGREGATOR",
        "state": "PENDING",
      },
      {
        "account": "0xe64dD0AB5ad7e8C5F2bf6Ce75C34e187af8b920A",
        "cryptocurrency": "ETH",
        "currency": "USD",
        "data": {
          "cryptoCurrency": {
            "decimals": 18,
            "name": "Ethereum",
            "symbol": "ETH",
          },
          "provider": {
            "name": "Test Provider",
          },
        },
        "id": "test-order-4",
        "network": "1",
        "orderType": "BUY",
        "provider": "AGGREGATOR",
        "state": "PENDING",
      },
      {
        "account": "0xe64dD0AB5ad7e8C5F2bf6Ce75C34e187af8b920A",
        "amount": "100",
        "createdAt": 1697242033399,
        "cryptoAmount": "100",
        "cryptocurrency": "USDC",
        "currency": "USD",
        "data": {
          "cryptoCurrency": "USDC",
          "providerOrderLink": "https://transak.com/order/123",
        },
        "id": "test-deposit-order-1",
        "network": "1",
        "orderType": "DEPOSIT",
        "provider": "DEPOSIT",
        "state": "COMPLETED",
      },
      {
        "account": "0xe64dD0AB5ad7e8C5F2bf6Ce75C34e187af8b920A",
        "amount": "20",
        "createdAt": 1697242033399,
        "cryptoAmount": "20",
        "cryptocurrency": "USDT",
        "currency": "USD",
        "data": {
          "cryptoCurrency": "USDT",
        },
        "id": "test-deposit-order-2",
        "network": "1",
        "orderType": "DEPOSIT",
        "provider": "DEPOSIT",
        "state": "CREATED",
      },
    ]
  }
  getItem={[Function]}
  getItemCount={[Function]}
  keyExtractor={[Function]}
  onContentSizeChange={[Function]}
  onLayout={[Function]}
  onMomentumScrollBegin={[Function]}
  onMomentumScrollEnd={[Function]}
  onScroll={[Function]}
  onScrollBeginDrag={[Function]}
  onScrollEndDrag={[Function]}
  removeClippedSubviews={false}
  renderItem={[Function]}
  scrollEventThrottle={0.0001}
  stickyHeaderIndices={[]}
  viewabilityConfigCallbackPairs={[]}
>
  <View>
    <View
      collapsable={false}
      onLayout={[Function]}
    >
      <RCTScrollView
        collapsable={false}
        handlerTag={2}
        handlerType="NativeViewGestureHandler"
        horizontal={true}
        onGestureHandlerEvent={[Function]}
        onGestureHandlerStateChange={[Function]}
      >
        <View>
          <View
            style={
              [
                {
                  "marginVertical": 8,
                },
                undefined,
                undefined,
                {
                  "alignItems": "center",
                  "columnGap": 8,
                  "flexDirection": "row",
                  "marginHorizontal": 24,
                  "marginVertical": 16,
                },
              ]
            }
          >
            <TouchableOpacity
              accessibilityRole="button"
              accessible={true}
              activeOpacity={1}
              onPress={[Function]}
              onPressIn={[Function]}
              onPressOut={[Function]}
              style={
                {
                  "alignItems": "center",
                  "alignSelf": "flex-start",
                  "backgroundColor": "#3c4d9d1a",
                  "borderColor": "transparent",
                  "borderRadius": 12,
                  "borderWidth": 1,
                  "flexDirection": "row",
                  "height": 32,
                  "justifyContent": "center",
                  "overflow": "hidden",
                  "paddingHorizontal": 16,
                }
              }
            >
              <Text
                accessibilityRole="text"
                style={
                  {
<<<<<<< HEAD
                    "color": "#121314",
                    "fontFamily": "CentraNo1-Medium",
=======
                    "color": "#4459ff",
                    "fontFamily": "Geist Medium",
>>>>>>> af0c0b1d
                    "fontSize": 16,
                    "letterSpacing": 0,
                    "lineHeight": 24,
                  }
                }
              >
                All
              </Text>
            </TouchableOpacity>
            <TouchableOpacity
              accessibilityRole="button"
              accessible={true}
              activeOpacity={1}
              onPress={[Function]}
              onPressIn={[Function]}
              onPressOut={[Function]}
              style={
                {
                  "alignItems": "center",
                  "alignSelf": "flex-start",
                  "backgroundColor": "#121314",
                  "borderColor": "#4459ff",
                  "borderRadius": 12,
                  "borderWidth": 1,
                  "flexDirection": "row",
                  "height": 32,
                  "justifyContent": "center",
                  "overflow": "hidden",
                  "paddingHorizontal": 16,
                }
              }
            >
              <Text
                accessibilityRole="text"
                style={
                  {
                    "color": "#ffffff",
                    "fontFamily": "Geist Medium",
                    "fontSize": 16,
                    "letterSpacing": 0,
                    "lineHeight": 24,
                  }
                }
              >
                Purchased
              </Text>
            </TouchableOpacity>
            <TouchableOpacity
              accessibilityRole="button"
              accessible={true}
              activeOpacity={1}
              onPress={[Function]}
              onPressIn={[Function]}
              onPressOut={[Function]}
              style={
                {
                  "alignItems": "center",
                  "alignSelf": "flex-start",
                  "backgroundColor": "#3c4d9d1a",
                  "borderColor": "transparent",
                  "borderRadius": 12,
                  "borderWidth": 1,
                  "flexDirection": "row",
                  "height": 32,
                  "justifyContent": "center",
                  "overflow": "hidden",
                  "paddingHorizontal": 16,
                }
              }
            >
              <Text
                accessibilityRole="text"
                style={
                  {
<<<<<<< HEAD
                    "color": "#121314",
                    "fontFamily": "CentraNo1-Medium",
=======
                    "color": "#4459ff",
                    "fontFamily": "Geist Medium",
>>>>>>> af0c0b1d
                    "fontSize": 16,
                    "letterSpacing": 0,
                    "lineHeight": 24,
                  }
                }
              >
                Sold
              </Text>
            </TouchableOpacity>
          </View>
        </View>
      </RCTScrollView>
    </View>
    <View
      onFocusCapture={[Function]}
      onLayout={[Function]}
      style={null}
    >
      <TouchableHighlight
        accessibilityRole="button"
        accessible={true}
        activeOpacity={1}
        onPress={[Function]}
        style={
          {
            "borderBottomWidth": 0.5,
            "borderColor": "#b7bbc866",
          }
        }
        underlayColor="#f3f5f9"
      >
        <View
          accessibilityRole="none"
          accessible={true}
          style={
            {
              "padding": 16,
            }
          }
        >
          <View
            style={
              {
                "marginBottom": 10,
              }
            }
          >
            <Text
              accessibilityRole="text"
              style={
                {
                  "color": "#121314",
                  "fontFamily": "Geist Regular",
                  "fontSize": 14,
                  "letterSpacing": 0,
                  "lineHeight": 22,
                }
              }
            >
              Oct 13 at 8:07 pm
            </Text>
          </View>
          <View
            style={
              {
                "alignItems": "center",
                "flexDirection": "row",
              }
            }
          >
            <View
              style={
                {
                  "flex": -1,
                }
              }
              testID="listitemcolumn"
            >
              <Image
                resizeMode="stretch"
                source={1}
                style={
                  {
                    "height": 28,
                    "width": 28,
                  }
                }
              />
            </View>
            <View
              accessible={false}
              style={
                {
                  "width": 16,
                }
              }
              testID="listitem-gap"
            />
            <View
              style={
                {
                  "flex": 1,
                }
              }
              testID="listitemcolumn"
            >
              <Text
                accessibilityRole="text"
                style={
                  {
                    "color": "#121314",
                    "fontFamily": "Geist Regular",
                    "fontSize": 16,
                    "letterSpacing": 0,
                    "lineHeight": 24,
                  }
                }
              >
                Test Provider: Purchased ETH
              </Text>
              <Text
                accessibilityRole="text"
                style={
                  {
                    "color": "#1c7e33",
                    "fontFamily": "Geist Bold",
                    "fontSize": 14,
                    "letterSpacing": 0,
                    "lineHeight": 22,
                  }
                }
              >
                Completed
              </Text>
            </View>
            <View
              accessible={false}
              style={
                {
                  "width": 16,
                }
              }
              testID="listitem-gap"
            />
            <View
              style={
                {
                  "alignItems": "flex-end",
                  "flex": -1,
                }
              }
              testID="listitemcolumn"
            >
              <Text
                accessibilityRole="text"
                style={
                  {
                    "color": "#121314",
                    "fontFamily": "Geist Regular",
                    "fontSize": 16,
                    "letterSpacing": 0,
                    "lineHeight": 24,
                  }
                }
              >
                0.01231
                 
                ETH
              </Text>
              <Text
                accessibilityRole="text"
                style={
                  {
                    "color": "#686e7d",
                    "fontFamily": "Geist Regular",
                    "fontSize": 14,
                    "letterSpacing": 0,
                    "lineHeight": 22,
                  }
                }
              >
                $34.23 
              </Text>
            </View>
          </View>
        </View>
      </TouchableHighlight>
    </View>
    <View
      onFocusCapture={[Function]}
      onLayout={[Function]}
      style={null}
    >
      <TouchableHighlight
        accessibilityRole="button"
        accessible={true}
        activeOpacity={1}
        onPress={[Function]}
        style={
          {
            "borderBottomWidth": 0.5,
            "borderColor": "#b7bbc866",
          }
        }
        underlayColor="#f3f5f9"
      >
        <View
          accessibilityRole="none"
          accessible={true}
          style={
            {
              "padding": 16,
            }
          }
        >
          <View
            style={
              {
                "marginBottom": 10,
              }
            }
          >
            <Text
              accessibilityRole="text"
              style={
                {
                  "color": "#121314",
                  "fontFamily": "Geist Regular",
                  "fontSize": 14,
                  "letterSpacing": 0,
                  "lineHeight": 22,
                }
              }
            >
              Oct 13 at 8:07 pm
            </Text>
          </View>
          <View
            style={
              {
                "alignItems": "center",
                "flexDirection": "row",
              }
            }
          >
            <View
              style={
                {
                  "flex": -1,
                }
              }
              testID="listitemcolumn"
            >
              <Image
                resizeMode="stretch"
                source={1}
                style={
                  {
                    "height": 28,
                    "width": 28,
                  }
                }
              />
            </View>
            <View
              accessible={false}
              style={
                {
                  "width": 16,
                }
              }
              testID="listitem-gap"
            />
            <View
              style={
                {
                  "flex": 1,
                }
              }
              testID="listitemcolumn"
            >
              <Text
                accessibilityRole="text"
                style={
                  {
                    "color": "#121314",
                    "fontFamily": "Geist Regular",
                    "fontSize": 16,
                    "letterSpacing": 0,
                    "lineHeight": 24,
                  }
                }
              >
                Test Provider: Purchased ETH
              </Text>
              <Text
                accessibilityRole="text"
                style={
                  {
                    "color": "#4459ff",
                    "fontFamily": "Geist Bold",
                    "fontSize": 14,
                    "letterSpacing": 0,
                    "lineHeight": 22,
                  }
                }
              >
                Pending
              </Text>
            </View>
            <View
              accessible={false}
              style={
                {
                  "width": 16,
                }
              }
              testID="listitem-gap"
            />
            <View
              style={
                {
                  "alignItems": "flex-end",
                  "flex": -1,
                }
              }
              testID="listitemcolumn"
            >
              <Text
                accessibilityRole="text"
                style={
                  {
                    "color": "#121314",
                    "fontFamily": "Geist Regular",
                    "fontSize": 16,
                    "letterSpacing": 0,
                    "lineHeight": 24,
                  }
                }
              >
                0.01231
                 
                ETH
              </Text>
              <Text
                accessibilityRole="text"
                style={
                  {
                    "color": "#686e7d",
                    "fontFamily": "Geist Regular",
                    "fontSize": 14,
                    "letterSpacing": 0,
                    "lineHeight": 22,
                  }
                }
              >
                $34.23 
              </Text>
            </View>
          </View>
        </View>
      </TouchableHighlight>
    </View>
    <View
      onFocusCapture={[Function]}
      onLayout={[Function]}
      style={null}
    >
      <TouchableHighlight
        accessibilityRole="button"
        accessible={true}
        activeOpacity={1}
        onPress={[Function]}
        style={
          {
            "borderBottomWidth": 0.5,
            "borderColor": "#b7bbc866",
          }
        }
        underlayColor="#f3f5f9"
      >
        <View
          accessibilityRole="none"
          accessible={true}
          style={
            {
              "padding": 16,
            }
          }
        >
          <View
            style={
              {
                "marginBottom": 10,
              }
            }
          >
            <Text
              accessibilityRole="text"
              style={
                {
                  "color": "#121314",
                  "fontFamily": "Geist Regular",
                  "fontSize": 14,
                  "letterSpacing": 0,
                  "lineHeight": 22,
                }
              }
            >
              [missing "en.date.months.NaN" translation] NaN at 12:NaN am
            </Text>
          </View>
          <View
            style={
              {
                "alignItems": "center",
                "flexDirection": "row",
              }
            }
          >
            <View
              style={
                {
                  "flex": -1,
                }
              }
              testID="listitemcolumn"
            >
              <Image
                resizeMode="stretch"
                source={1}
                style={
                  {
                    "height": 28,
                    "width": 28,
                  }
                }
              />
            </View>
            <View
              accessible={false}
              style={
                {
                  "width": 16,
                }
              }
              testID="listitem-gap"
            />
            <View
              style={
                {
                  "flex": 1,
                }
              }
              testID="listitemcolumn"
            >
              <Text
                accessibilityRole="text"
                style={
                  {
                    "color": "#121314",
                    "fontFamily": "Geist Regular",
                    "fontSize": 16,
                    "letterSpacing": 0,
                    "lineHeight": 24,
                  }
                }
              >
                Test Provider: Purchased ETH
              </Text>
              <Text
                accessibilityRole="text"
                style={
                  {
                    "color": "#4459ff",
                    "fontFamily": "Geist Bold",
                    "fontSize": 14,
                    "letterSpacing": 0,
                    "lineHeight": 22,
                  }
                }
              >
                Pending
              </Text>
            </View>
            <View
              accessible={false}
              style={
                {
                  "width": 16,
                }
              }
              testID="listitem-gap"
            />
            <View
              style={
                {
                  "alignItems": "flex-end",
                  "flex": -1,
                }
              }
              testID="listitemcolumn"
            >
              <Text
                accessibilityRole="text"
                style={
                  {
                    "color": "#121314",
                    "fontFamily": "Geist Regular",
                    "fontSize": 16,
                    "letterSpacing": 0,
                    "lineHeight": 24,
                  }
                }
              >
                ...
                 
                ETH
              </Text>
              <Text
                accessibilityRole="text"
                style={
                  {
                    "color": "#686e7d",
                    "fontFamily": "Geist Regular",
                    "fontSize": 14,
                    "letterSpacing": 0,
                    "lineHeight": 22,
                  }
                }
              >
                ...
              </Text>
            </View>
          </View>
        </View>
      </TouchableHighlight>
    </View>
    <View
      onFocusCapture={[Function]}
      onLayout={[Function]}
      style={null}
    >
      <TouchableHighlight
        accessibilityRole="button"
        accessible={true}
        activeOpacity={1}
        onPress={[Function]}
        style={
          {
            "borderBottomWidth": 0.5,
            "borderColor": "#b7bbc866",
          }
        }
        underlayColor="#f3f5f9"
      >
        <View
          accessibilityRole="none"
          accessible={true}
          style={
            {
              "padding": 16,
            }
          }
        >
          <View
            style={
              {
                "marginBottom": 10,
              }
            }
          >
            <Text
              accessibilityRole="text"
              style={
                {
                  "color": "#121314",
                  "fontFamily": "Geist Regular",
                  "fontSize": 14,
                  "letterSpacing": 0,
                  "lineHeight": 22,
                }
              }
            >
              Oct 13 at 8:07 pm
            </Text>
          </View>
          <View
            style={
              {
                "alignItems": "center",
                "flexDirection": "row",
              }
            }
          >
            <View
              style={
                {
                  "flex": -1,
                }
              }
              testID="listitemcolumn"
            >
              <Image
                resizeMode="stretch"
                source={1}
                style={
                  {
                    "height": 28,
                    "width": 28,
                  }
                }
              />
            </View>
            <View
              accessible={false}
              style={
                {
                  "width": 16,
                }
              }
              testID="listitem-gap"
            />
            <View
              style={
                {
                  "flex": 1,
                }
              }
              testID="listitemcolumn"
            >
              <Text
                accessibilityRole="text"
                style={
                  {
                    "color": "#121314",
                    "fontFamily": "Geist Regular",
                    "fontSize": 16,
                    "letterSpacing": 0,
                    "lineHeight": 24,
                  }
                }
              >
                USDC Deposit
              </Text>
              <Text
                accessibilityRole="text"
                style={
                  {
                    "color": "#1c7e33",
                    "fontFamily": "Geist Bold",
                    "fontSize": 14,
                    "letterSpacing": 0,
                    "lineHeight": 22,
                  }
                }
              >
                Completed
              </Text>
            </View>
            <View
              accessible={false}
              style={
                {
                  "width": 16,
                }
              }
              testID="listitem-gap"
            />
            <View
              style={
                {
                  "alignItems": "flex-end",
                  "flex": -1,
                }
              }
              testID="listitemcolumn"
            >
              <Text
                accessibilityRole="text"
                style={
                  {
                    "color": "#121314",
                    "fontFamily": "Geist Regular",
                    "fontSize": 16,
                    "letterSpacing": 0,
                    "lineHeight": 24,
                  }
                }
              >
                100
                 
                USDC
              </Text>
              <Text
                accessibilityRole="text"
                style={
                  {
                    "color": "#686e7d",
                    "fontFamily": "Geist Regular",
                    "fontSize": 14,
                    "letterSpacing": 0,
                    "lineHeight": 22,
                  }
                }
              >
                $100 
              </Text>
            </View>
          </View>
        </View>
      </TouchableHighlight>
    </View>
    <View
      onFocusCapture={[Function]}
      onLayout={[Function]}
      style={null}
    >
      <TouchableHighlight
        accessibilityRole="button"
        accessible={true}
        activeOpacity={1}
        onPress={[Function]}
        style={
          {
            "borderBottomWidth": 0.5,
            "borderColor": "#b7bbc866",
          }
        }
        underlayColor="#f3f5f9"
      >
        <View
          accessibilityRole="none"
          accessible={true}
          style={
            {
              "padding": 16,
            }
          }
        >
          <View
            style={
              {
                "marginBottom": 10,
              }
            }
          >
            <Text
              accessibilityRole="text"
              style={
                {
                  "color": "#121314",
                  "fontFamily": "Geist Regular",
                  "fontSize": 14,
                  "letterSpacing": 0,
                  "lineHeight": 22,
                }
              }
            >
              Oct 13 at 8:07 pm
            </Text>
          </View>
          <View
            style={
              {
                "alignItems": "center",
                "flexDirection": "row",
              }
            }
          >
            <View
              style={
                {
                  "flex": -1,
                }
              }
              testID="listitemcolumn"
            >
              <Image
                resizeMode="stretch"
                source={1}
                style={
                  {
                    "height": 28,
                    "width": 28,
                  }
                }
              />
            </View>
            <View
              accessible={false}
              style={
                {
                  "width": 16,
                }
              }
              testID="listitem-gap"
            />
            <View
              style={
                {
                  "flex": 1,
                }
              }
              testID="listitemcolumn"
            >
              <Text
                accessibilityRole="text"
                style={
                  {
                    "color": "#121314",
                    "fontFamily": "Geist Regular",
                    "fontSize": 16,
                    "letterSpacing": 0,
                    "lineHeight": 24,
                  }
                }
              >
                USDT Deposit
              </Text>
              <Text
                accessibilityRole="text"
                style={
                  {
                    "color": "#121314",
                    "fontFamily": "Geist Bold",
                    "fontSize": 14,
                    "letterSpacing": 0,
                    "lineHeight": 22,
                  }
                }
              >
                Pending
              </Text>
            </View>
            <View
              accessible={false}
              style={
                {
                  "width": 16,
                }
              }
              testID="listitem-gap"
            />
            <View
              style={
                {
                  "alignItems": "flex-end",
                  "flex": -1,
                }
              }
              testID="listitemcolumn"
            >
              <Text
                accessibilityRole="text"
                style={
                  {
                    "color": "#121314",
                    "fontFamily": "Geist Regular",
                    "fontSize": 16,
                    "letterSpacing": 0,
                    "lineHeight": 24,
                  }
                }
              >
                20
                 
                USDT
              </Text>
              <Text
                accessibilityRole="text"
                style={
                  {
                    "color": "#686e7d",
                    "fontFamily": "Geist Regular",
                    "fontSize": 14,
                    "letterSpacing": 0,
                    "lineHeight": 22,
                  }
                }
              >
                $20 
              </Text>
            </View>
          </View>
        </View>
      </TouchableHighlight>
    </View>
  </View>
</RCTScrollView>
`;

exports[`OrdersList renders correctly 1`] = `
<RCTScrollView
  ListEmptyComponent={
    <Row>
      <Text
        color="Muted"
        style={
          {
            "textAlign": "center",
          }
        }
        variant="sHeadingMD"
      />
    </Row>
  }
  ListHeaderComponent={
    <ForwardRef
      horizontal={true}
    >
      <Row
        style={
          {
            "alignItems": "center",
            "columnGap": 8,
            "flexDirection": "row",
            "marginHorizontal": 24,
            "marginVertical": 16,
          }
        }
      >
        <FilterButton
          label="All"
          onPress={[Function]}
          selected={true}
        />
        <FilterButton
          label="Purchased"
          onPress={[Function]}
          selected={false}
        />
        <FilterButton
          label="Sold"
          onPress={[Function]}
          selected={false}
        />
      </Row>
    </ForwardRef>
  }
  data={
    [
      {
        "account": "0xe64dD0AB5ad7e8C5F2bf6Ce75C34e187af8b920A",
        "amount": "34.23",
        "createdAt": 1697242033399,
        "cryptoAmount": "0.01231324",
        "cryptocurrency": "ETH",
        "currency": "USD",
        "data": {
          "cryptoCurrency": {
            "decimals": 18,
            "name": "Ethereum",
            "symbol": "ETH",
          },
          "provider": {
            "name": "Test Provider",
          },
        },
        "id": "test-order-1",
        "network": "1",
        "orderType": "BUY",
        "provider": "AGGREGATOR",
        "state": "COMPLETED",
      },
      {
        "account": "0xe64dD0AB5ad7e8C5F2bf6Ce75C34e187af8b920A",
        "amount": "34.23",
        "createdAt": 1697242033399,
        "cryptoAmount": "0.01231324",
        "cryptocurrency": "ETH",
        "currency": "USD",
        "data": {
          "cryptoCurrency": {
            "decimals": 18,
            "name": "Ethereum",
            "symbol": "ETH",
          },
          "provider": {
            "name": "Test Provider",
          },
        },
        "id": "test-order-2",
        "network": "1",
        "orderType": "SELL",
        "provider": "AGGREGATOR",
        "state": "PENDING",
      },
      {
        "account": "0xe64dD0AB5ad7e8C5F2bf6Ce75C34e187af8b920A",
        "amount": "34.23",
        "createdAt": 1697242033399,
        "cryptoAmount": "0.01231324",
        "cryptocurrency": "ETH",
        "currency": "USD",
        "data": {
          "cryptoCurrency": {
            "decimals": 18,
            "name": "Ethereum",
            "symbol": "ETH",
          },
          "provider": {
            "name": "Test Provider",
          },
        },
        "id": "test-order-3",
        "network": "1",
        "orderType": "BUY",
        "provider": "AGGREGATOR",
        "state": "PENDING",
      },
      {
        "account": "0xe64dD0AB5ad7e8C5F2bf6Ce75C34e187af8b920A",
        "cryptocurrency": "ETH",
        "currency": "USD",
        "data": {
          "cryptoCurrency": {
            "decimals": 18,
            "name": "Ethereum",
            "symbol": "ETH",
          },
          "provider": {
            "name": "Test Provider",
          },
        },
        "id": "test-order-4",
        "network": "1",
        "orderType": "BUY",
        "provider": "AGGREGATOR",
        "state": "PENDING",
      },
      {
        "account": "0xe64dD0AB5ad7e8C5F2bf6Ce75C34e187af8b920A",
        "amount": "100",
        "createdAt": 1697242033399,
        "cryptoAmount": "100",
        "cryptocurrency": "USDC",
        "currency": "USD",
        "data": {
          "cryptoCurrency": "USDC",
          "providerOrderLink": "https://transak.com/order/123",
        },
        "id": "test-deposit-order-1",
        "network": "1",
        "orderType": "DEPOSIT",
        "provider": "DEPOSIT",
        "state": "COMPLETED",
      },
      {
        "account": "0xe64dD0AB5ad7e8C5F2bf6Ce75C34e187af8b920A",
        "amount": "20",
        "createdAt": 1697242033399,
        "cryptoAmount": "20",
        "cryptocurrency": "USDT",
        "currency": "USD",
        "data": {
          "cryptoCurrency": "USDT",
        },
        "id": "test-deposit-order-2",
        "network": "1",
        "orderType": "DEPOSIT",
        "provider": "DEPOSIT",
        "state": "CREATED",
      },
    ]
  }
  getItem={[Function]}
  getItemCount={[Function]}
  keyExtractor={[Function]}
  onContentSizeChange={[Function]}
  onLayout={[Function]}
  onMomentumScrollBegin={[Function]}
  onMomentumScrollEnd={[Function]}
  onScroll={[Function]}
  onScrollBeginDrag={[Function]}
  onScrollEndDrag={[Function]}
  removeClippedSubviews={false}
  renderItem={[Function]}
  scrollEventThrottle={0.0001}
  stickyHeaderIndices={[]}
  viewabilityConfigCallbackPairs={[]}
>
  <View>
    <View
      collapsable={false}
      onLayout={[Function]}
    >
      <RCTScrollView
        collapsable={false}
        handlerTag={-1}
        handlerType="NativeViewGestureHandler"
        horizontal={true}
        onGestureHandlerEvent={[Function]}
        onGestureHandlerStateChange={[Function]}
      >
        <View>
          <View
            style={
              [
                {
                  "marginVertical": 8,
                },
                undefined,
                undefined,
                {
                  "alignItems": "center",
                  "columnGap": 8,
                  "flexDirection": "row",
                  "marginHorizontal": 24,
                  "marginVertical": 16,
                },
              ]
            }
          >
            <TouchableOpacity
              accessibilityRole="button"
              accessible={true}
              activeOpacity={1}
              onPress={[Function]}
              onPressIn={[Function]}
              onPressOut={[Function]}
              style={
                {
                  "alignItems": "center",
                  "alignSelf": "flex-start",
                  "backgroundColor": "#121314",
                  "borderColor": "#4459ff",
                  "borderRadius": 12,
                  "borderWidth": 1,
                  "flexDirection": "row",
                  "height": 32,
                  "justifyContent": "center",
                  "overflow": "hidden",
                  "paddingHorizontal": 16,
                }
              }
            >
              <Text
                accessibilityRole="text"
                style={
                  {
                    "color": "#ffffff",
                    "fontFamily": "Geist Medium",
                    "fontSize": 16,
                    "letterSpacing": 0,
                    "lineHeight": 24,
                  }
                }
              >
                All
              </Text>
            </TouchableOpacity>
            <TouchableOpacity
              accessibilityRole="button"
              accessible={true}
              activeOpacity={1}
              onPress={[Function]}
              onPressIn={[Function]}
              onPressOut={[Function]}
              style={
                {
                  "alignItems": "center",
                  "alignSelf": "flex-start",
                  "backgroundColor": "#3c4d9d1a",
                  "borderColor": "transparent",
                  "borderRadius": 12,
                  "borderWidth": 1,
                  "flexDirection": "row",
                  "height": 32,
                  "justifyContent": "center",
                  "overflow": "hidden",
                  "paddingHorizontal": 16,
                }
              }
            >
              <Text
                accessibilityRole="text"
                style={
                  {
<<<<<<< HEAD
                    "color": "#121314",
                    "fontFamily": "CentraNo1-Medium",
=======
                    "color": "#4459ff",
                    "fontFamily": "Geist Medium",
>>>>>>> af0c0b1d
                    "fontSize": 16,
                    "letterSpacing": 0,
                    "lineHeight": 24,
                  }
                }
              >
                Purchased
              </Text>
            </TouchableOpacity>
            <TouchableOpacity
              accessibilityRole="button"
              accessible={true}
              activeOpacity={1}
              onPress={[Function]}
              onPressIn={[Function]}
              onPressOut={[Function]}
              style={
                {
                  "alignItems": "center",
                  "alignSelf": "flex-start",
                  "backgroundColor": "#3c4d9d1a",
                  "borderColor": "transparent",
                  "borderRadius": 12,
                  "borderWidth": 1,
                  "flexDirection": "row",
                  "height": 32,
                  "justifyContent": "center",
                  "overflow": "hidden",
                  "paddingHorizontal": 16,
                }
              }
            >
              <Text
                accessibilityRole="text"
                style={
                  {
<<<<<<< HEAD
                    "color": "#121314",
                    "fontFamily": "CentraNo1-Medium",
=======
                    "color": "#4459ff",
                    "fontFamily": "Geist Medium",
>>>>>>> af0c0b1d
                    "fontSize": 16,
                    "letterSpacing": 0,
                    "lineHeight": 24,
                  }
                }
              >
                Sold
              </Text>
            </TouchableOpacity>
          </View>
        </View>
      </RCTScrollView>
    </View>
    <View
      onFocusCapture={[Function]}
      onLayout={[Function]}
      style={null}
    >
      <TouchableHighlight
        accessibilityRole="button"
        accessible={true}
        activeOpacity={1}
        onPress={[Function]}
        style={
          {
            "borderBottomWidth": 0.5,
            "borderColor": "#b7bbc866",
          }
        }
        underlayColor="#f3f5f9"
      >
        <View
          accessibilityRole="none"
          accessible={true}
          style={
            {
              "padding": 16,
            }
          }
        >
          <View
            style={
              {
                "marginBottom": 10,
              }
            }
          >
            <Text
              accessibilityRole="text"
              style={
                {
                  "color": "#121314",
                  "fontFamily": "Geist Regular",
                  "fontSize": 14,
                  "letterSpacing": 0,
                  "lineHeight": 22,
                }
              }
            >
              Oct 13 at 8:07 pm
            </Text>
          </View>
          <View
            style={
              {
                "alignItems": "center",
                "flexDirection": "row",
              }
            }
          >
            <View
              style={
                {
                  "flex": -1,
                }
              }
              testID="listitemcolumn"
            >
              <Image
                resizeMode="stretch"
                source={1}
                style={
                  {
                    "height": 28,
                    "width": 28,
                  }
                }
              />
            </View>
            <View
              accessible={false}
              style={
                {
                  "width": 16,
                }
              }
              testID="listitem-gap"
            />
            <View
              style={
                {
                  "flex": 1,
                }
              }
              testID="listitemcolumn"
            >
              <Text
                accessibilityRole="text"
                style={
                  {
                    "color": "#121314",
                    "fontFamily": "Geist Regular",
                    "fontSize": 16,
                    "letterSpacing": 0,
                    "lineHeight": 24,
                  }
                }
              >
                Test Provider: Purchased ETH
              </Text>
              <Text
                accessibilityRole="text"
                style={
                  {
                    "color": "#1c7e33",
                    "fontFamily": "Geist Bold",
                    "fontSize": 14,
                    "letterSpacing": 0,
                    "lineHeight": 22,
                  }
                }
              >
                Completed
              </Text>
            </View>
            <View
              accessible={false}
              style={
                {
                  "width": 16,
                }
              }
              testID="listitem-gap"
            />
            <View
              style={
                {
                  "alignItems": "flex-end",
                  "flex": -1,
                }
              }
              testID="listitemcolumn"
            >
              <Text
                accessibilityRole="text"
                style={
                  {
                    "color": "#121314",
                    "fontFamily": "Geist Regular",
                    "fontSize": 16,
                    "letterSpacing": 0,
                    "lineHeight": 24,
                  }
                }
              >
                0.01231
                 
                ETH
              </Text>
              <Text
                accessibilityRole="text"
                style={
                  {
                    "color": "#686e7d",
                    "fontFamily": "Geist Regular",
                    "fontSize": 14,
                    "letterSpacing": 0,
                    "lineHeight": 22,
                  }
                }
              >
                $34.23 
              </Text>
            </View>
          </View>
        </View>
      </TouchableHighlight>
    </View>
    <View
      onFocusCapture={[Function]}
      onLayout={[Function]}
      style={null}
    >
      <TouchableHighlight
        accessibilityRole="button"
        accessible={true}
        activeOpacity={1}
        onPress={[Function]}
        style={
          {
            "borderBottomWidth": 0.5,
            "borderColor": "#b7bbc866",
          }
        }
        underlayColor="#f3f5f9"
      >
        <View
          accessibilityRole="none"
          accessible={true}
          style={
            {
              "padding": 16,
            }
          }
        >
          <View
            style={
              {
                "marginBottom": 10,
              }
            }
          >
            <Text
              accessibilityRole="text"
              style={
                {
                  "color": "#121314",
                  "fontFamily": "Geist Regular",
                  "fontSize": 14,
                  "letterSpacing": 0,
                  "lineHeight": 22,
                }
              }
            >
              Oct 13 at 8:07 pm
            </Text>
          </View>
          <View
            style={
              {
                "alignItems": "center",
                "flexDirection": "row",
              }
            }
          >
            <View
              style={
                {
                  "flex": -1,
                }
              }
              testID="listitemcolumn"
            >
              <Image
                resizeMode="stretch"
                source={1}
                style={
                  {
                    "height": 28,
                    "width": 28,
                  }
                }
              />
            </View>
            <View
              accessible={false}
              style={
                {
                  "width": 16,
                }
              }
              testID="listitem-gap"
            />
            <View
              style={
                {
                  "flex": 1,
                }
              }
              testID="listitemcolumn"
            >
              <Text
                accessibilityRole="text"
                style={
                  {
                    "color": "#121314",
                    "fontFamily": "Geist Regular",
                    "fontSize": 16,
                    "letterSpacing": 0,
                    "lineHeight": 24,
                  }
                }
              >
                Test Provider: Sold ETH
              </Text>
              <Text
                accessibilityRole="text"
                style={
                  {
                    "color": "#4459ff",
                    "fontFamily": "Geist Bold",
                    "fontSize": 14,
                    "letterSpacing": 0,
                    "lineHeight": 22,
                  }
                }
              >
                Processing
              </Text>
            </View>
            <View
              accessible={false}
              style={
                {
                  "width": 16,
                }
              }
              testID="listitem-gap"
            />
            <View
              style={
                {
                  "alignItems": "flex-end",
                  "flex": -1,
                }
              }
              testID="listitemcolumn"
            >
              <Text
                accessibilityRole="text"
                style={
                  {
                    "color": "#121314",
                    "fontFamily": "Geist Regular",
                    "fontSize": 16,
                    "letterSpacing": 0,
                    "lineHeight": 24,
                  }
                }
              >
                0.01231
                 
                ETH
              </Text>
              <Text
                accessibilityRole="text"
                style={
                  {
                    "color": "#686e7d",
                    "fontFamily": "Geist Regular",
                    "fontSize": 14,
                    "letterSpacing": 0,
                    "lineHeight": 22,
                  }
                }
              >
                $34.23 
              </Text>
            </View>
          </View>
        </View>
      </TouchableHighlight>
    </View>
    <View
      onFocusCapture={[Function]}
      onLayout={[Function]}
      style={null}
    >
      <TouchableHighlight
        accessibilityRole="button"
        accessible={true}
        activeOpacity={1}
        onPress={[Function]}
        style={
          {
            "borderBottomWidth": 0.5,
            "borderColor": "#b7bbc866",
          }
        }
        underlayColor="#f3f5f9"
      >
        <View
          accessibilityRole="none"
          accessible={true}
          style={
            {
              "padding": 16,
            }
          }
        >
          <View
            style={
              {
                "marginBottom": 10,
              }
            }
          >
            <Text
              accessibilityRole="text"
              style={
                {
                  "color": "#121314",
                  "fontFamily": "Geist Regular",
                  "fontSize": 14,
                  "letterSpacing": 0,
                  "lineHeight": 22,
                }
              }
            >
              Oct 13 at 8:07 pm
            </Text>
          </View>
          <View
            style={
              {
                "alignItems": "center",
                "flexDirection": "row",
              }
            }
          >
            <View
              style={
                {
                  "flex": -1,
                }
              }
              testID="listitemcolumn"
            >
              <Image
                resizeMode="stretch"
                source={1}
                style={
                  {
                    "height": 28,
                    "width": 28,
                  }
                }
              />
            </View>
            <View
              accessible={false}
              style={
                {
                  "width": 16,
                }
              }
              testID="listitem-gap"
            />
            <View
              style={
                {
                  "flex": 1,
                }
              }
              testID="listitemcolumn"
            >
              <Text
                accessibilityRole="text"
                style={
                  {
                    "color": "#121314",
                    "fontFamily": "Geist Regular",
                    "fontSize": 16,
                    "letterSpacing": 0,
                    "lineHeight": 24,
                  }
                }
              >
                Test Provider: Purchased ETH
              </Text>
              <Text
                accessibilityRole="text"
                style={
                  {
                    "color": "#4459ff",
                    "fontFamily": "Geist Bold",
                    "fontSize": 14,
                    "letterSpacing": 0,
                    "lineHeight": 22,
                  }
                }
              >
                Pending
              </Text>
            </View>
            <View
              accessible={false}
              style={
                {
                  "width": 16,
                }
              }
              testID="listitem-gap"
            />
            <View
              style={
                {
                  "alignItems": "flex-end",
                  "flex": -1,
                }
              }
              testID="listitemcolumn"
            >
              <Text
                accessibilityRole="text"
                style={
                  {
                    "color": "#121314",
                    "fontFamily": "Geist Regular",
                    "fontSize": 16,
                    "letterSpacing": 0,
                    "lineHeight": 24,
                  }
                }
              >
                0.01231
                 
                ETH
              </Text>
              <Text
                accessibilityRole="text"
                style={
                  {
                    "color": "#686e7d",
                    "fontFamily": "Geist Regular",
                    "fontSize": 14,
                    "letterSpacing": 0,
                    "lineHeight": 22,
                  }
                }
              >
                $34.23 
              </Text>
            </View>
          </View>
        </View>
      </TouchableHighlight>
    </View>
    <View
      onFocusCapture={[Function]}
      onLayout={[Function]}
      style={null}
    >
      <TouchableHighlight
        accessibilityRole="button"
        accessible={true}
        activeOpacity={1}
        onPress={[Function]}
        style={
          {
            "borderBottomWidth": 0.5,
            "borderColor": "#b7bbc866",
          }
        }
        underlayColor="#f3f5f9"
      >
        <View
          accessibilityRole="none"
          accessible={true}
          style={
            {
              "padding": 16,
            }
          }
        >
          <View
            style={
              {
                "marginBottom": 10,
              }
            }
          >
            <Text
              accessibilityRole="text"
              style={
                {
                  "color": "#121314",
                  "fontFamily": "Geist Regular",
                  "fontSize": 14,
                  "letterSpacing": 0,
                  "lineHeight": 22,
                }
              }
            >
              [missing "en.date.months.NaN" translation] NaN at 12:NaN am
            </Text>
          </View>
          <View
            style={
              {
                "alignItems": "center",
                "flexDirection": "row",
              }
            }
          >
            <View
              style={
                {
                  "flex": -1,
                }
              }
              testID="listitemcolumn"
            >
              <Image
                resizeMode="stretch"
                source={1}
                style={
                  {
                    "height": 28,
                    "width": 28,
                  }
                }
              />
            </View>
            <View
              accessible={false}
              style={
                {
                  "width": 16,
                }
              }
              testID="listitem-gap"
            />
            <View
              style={
                {
                  "flex": 1,
                }
              }
              testID="listitemcolumn"
            >
              <Text
                accessibilityRole="text"
                style={
                  {
                    "color": "#121314",
                    "fontFamily": "Geist Regular",
                    "fontSize": 16,
                    "letterSpacing": 0,
                    "lineHeight": 24,
                  }
                }
              >
                Test Provider: Purchased ETH
              </Text>
              <Text
                accessibilityRole="text"
                style={
                  {
                    "color": "#4459ff",
                    "fontFamily": "Geist Bold",
                    "fontSize": 14,
                    "letterSpacing": 0,
                    "lineHeight": 22,
                  }
                }
              >
                Pending
              </Text>
            </View>
            <View
              accessible={false}
              style={
                {
                  "width": 16,
                }
              }
              testID="listitem-gap"
            />
            <View
              style={
                {
                  "alignItems": "flex-end",
                  "flex": -1,
                }
              }
              testID="listitemcolumn"
            >
              <Text
                accessibilityRole="text"
                style={
                  {
                    "color": "#121314",
                    "fontFamily": "Geist Regular",
                    "fontSize": 16,
                    "letterSpacing": 0,
                    "lineHeight": 24,
                  }
                }
              >
                ...
                 
                ETH
              </Text>
              <Text
                accessibilityRole="text"
                style={
                  {
                    "color": "#686e7d",
                    "fontFamily": "Geist Regular",
                    "fontSize": 14,
                    "letterSpacing": 0,
                    "lineHeight": 22,
                  }
                }
              >
                ...
              </Text>
            </View>
          </View>
        </View>
      </TouchableHighlight>
    </View>
    <View
      onFocusCapture={[Function]}
      onLayout={[Function]}
      style={null}
    >
      <TouchableHighlight
        accessibilityRole="button"
        accessible={true}
        activeOpacity={1}
        onPress={[Function]}
        style={
          {
            "borderBottomWidth": 0.5,
            "borderColor": "#b7bbc866",
          }
        }
        underlayColor="#f3f5f9"
      >
        <View
          accessibilityRole="none"
          accessible={true}
          style={
            {
              "padding": 16,
            }
          }
        >
          <View
            style={
              {
                "marginBottom": 10,
              }
            }
          >
            <Text
              accessibilityRole="text"
              style={
                {
                  "color": "#121314",
                  "fontFamily": "Geist Regular",
                  "fontSize": 14,
                  "letterSpacing": 0,
                  "lineHeight": 22,
                }
              }
            >
              Oct 13 at 8:07 pm
            </Text>
          </View>
          <View
            style={
              {
                "alignItems": "center",
                "flexDirection": "row",
              }
            }
          >
            <View
              style={
                {
                  "flex": -1,
                }
              }
              testID="listitemcolumn"
            >
              <Image
                resizeMode="stretch"
                source={1}
                style={
                  {
                    "height": 28,
                    "width": 28,
                  }
                }
              />
            </View>
            <View
              accessible={false}
              style={
                {
                  "width": 16,
                }
              }
              testID="listitem-gap"
            />
            <View
              style={
                {
                  "flex": 1,
                }
              }
              testID="listitemcolumn"
            >
              <Text
                accessibilityRole="text"
                style={
                  {
                    "color": "#121314",
                    "fontFamily": "Geist Regular",
                    "fontSize": 16,
                    "letterSpacing": 0,
                    "lineHeight": 24,
                  }
                }
              >
                USDC Deposit
              </Text>
              <Text
                accessibilityRole="text"
                style={
                  {
                    "color": "#1c7e33",
                    "fontFamily": "Geist Bold",
                    "fontSize": 14,
                    "letterSpacing": 0,
                    "lineHeight": 22,
                  }
                }
              >
                Completed
              </Text>
            </View>
            <View
              accessible={false}
              style={
                {
                  "width": 16,
                }
              }
              testID="listitem-gap"
            />
            <View
              style={
                {
                  "alignItems": "flex-end",
                  "flex": -1,
                }
              }
              testID="listitemcolumn"
            >
              <Text
                accessibilityRole="text"
                style={
                  {
                    "color": "#121314",
                    "fontFamily": "Geist Regular",
                    "fontSize": 16,
                    "letterSpacing": 0,
                    "lineHeight": 24,
                  }
                }
              >
                100
                 
                USDC
              </Text>
              <Text
                accessibilityRole="text"
                style={
                  {
                    "color": "#686e7d",
                    "fontFamily": "Geist Regular",
                    "fontSize": 14,
                    "letterSpacing": 0,
                    "lineHeight": 22,
                  }
                }
              >
                $100 
              </Text>
            </View>
          </View>
        </View>
      </TouchableHighlight>
    </View>
    <View
      onFocusCapture={[Function]}
      onLayout={[Function]}
      style={null}
    >
      <TouchableHighlight
        accessibilityRole="button"
        accessible={true}
        activeOpacity={1}
        onPress={[Function]}
        style={
          {
            "borderBottomWidth": 0.5,
            "borderColor": "#b7bbc866",
          }
        }
        underlayColor="#f3f5f9"
      >
        <View
          accessibilityRole="none"
          accessible={true}
          style={
            {
              "padding": 16,
            }
          }
        >
          <View
            style={
              {
                "marginBottom": 10,
              }
            }
          >
            <Text
              accessibilityRole="text"
              style={
                {
                  "color": "#121314",
                  "fontFamily": "Geist Regular",
                  "fontSize": 14,
                  "letterSpacing": 0,
                  "lineHeight": 22,
                }
              }
            >
              Oct 13 at 8:07 pm
            </Text>
          </View>
          <View
            style={
              {
                "alignItems": "center",
                "flexDirection": "row",
              }
            }
          >
            <View
              style={
                {
                  "flex": -1,
                }
              }
              testID="listitemcolumn"
            >
              <Image
                resizeMode="stretch"
                source={1}
                style={
                  {
                    "height": 28,
                    "width": 28,
                  }
                }
              />
            </View>
            <View
              accessible={false}
              style={
                {
                  "width": 16,
                }
              }
              testID="listitem-gap"
            />
            <View
              style={
                {
                  "flex": 1,
                }
              }
              testID="listitemcolumn"
            >
              <Text
                accessibilityRole="text"
                style={
                  {
                    "color": "#121314",
                    "fontFamily": "Geist Regular",
                    "fontSize": 16,
                    "letterSpacing": 0,
                    "lineHeight": 24,
                  }
                }
              >
                USDT Deposit
              </Text>
              <Text
                accessibilityRole="text"
                style={
                  {
                    "color": "#121314",
                    "fontFamily": "Geist Bold",
                    "fontSize": 14,
                    "letterSpacing": 0,
                    "lineHeight": 22,
                  }
                }
              >
                Pending
              </Text>
            </View>
            <View
              accessible={false}
              style={
                {
                  "width": 16,
                }
              }
              testID="listitem-gap"
            />
            <View
              style={
                {
                  "alignItems": "flex-end",
                  "flex": -1,
                }
              }
              testID="listitemcolumn"
            >
              <Text
                accessibilityRole="text"
                style={
                  {
                    "color": "#121314",
                    "fontFamily": "Geist Regular",
                    "fontSize": 16,
                    "letterSpacing": 0,
                    "lineHeight": 24,
                  }
                }
              >
                20
                 
                USDT
              </Text>
              <Text
                accessibilityRole="text"
                style={
                  {
                    "color": "#686e7d",
                    "fontFamily": "Geist Regular",
                    "fontSize": 14,
                    "letterSpacing": 0,
                    "lineHeight": 22,
                  }
                }
              >
                $20 
              </Text>
            </View>
          </View>
        </View>
      </TouchableHighlight>
    </View>
  </View>
</RCTScrollView>
`;

exports[`OrdersList renders empty buy message 1`] = `
<RCTScrollView
  ListEmptyComponent={
    <Row>
      <Text
        color="Muted"
        style={
          {
            "textAlign": "center",
          }
        }
        variant="sHeadingMD"
      >
        You don't have any buy orders
      </Text>
    </Row>
  }
  ListHeaderComponent={
    <ForwardRef
      horizontal={true}
    >
      <Row
        style={
          {
            "alignItems": "center",
            "columnGap": 8,
            "flexDirection": "row",
            "marginHorizontal": 24,
            "marginVertical": 16,
          }
        }
      >
        <FilterButton
          label="All"
          onPress={[Function]}
          selected={false}
        />
        <FilterButton
          label="Purchased"
          onPress={[Function]}
          selected={true}
        />
        <FilterButton
          label="Sold"
          onPress={[Function]}
          selected={false}
        />
      </Row>
    </ForwardRef>
  }
  data={[]}
  getItem={[Function]}
  getItemCount={[Function]}
  keyExtractor={[Function]}
  onContentSizeChange={[Function]}
  onLayout={[Function]}
  onMomentumScrollBegin={[Function]}
  onMomentumScrollEnd={[Function]}
  onScroll={[Function]}
  onScrollBeginDrag={[Function]}
  onScrollEndDrag={[Function]}
  removeClippedSubviews={false}
  renderItem={[Function]}
  scrollEventThrottle={0.0001}
  stickyHeaderIndices={[]}
  viewabilityConfigCallbackPairs={[]}
>
  <View>
    <View
      collapsable={false}
      onLayout={[Function]}
    >
      <RCTScrollView
        collapsable={false}
        handlerTag={5}
        handlerType="NativeViewGestureHandler"
        horizontal={true}
        onGestureHandlerEvent={[Function]}
        onGestureHandlerStateChange={[Function]}
      >
        <View>
          <View
            style={
              [
                {
                  "marginVertical": 8,
                },
                undefined,
                undefined,
                {
                  "alignItems": "center",
                  "columnGap": 8,
                  "flexDirection": "row",
                  "marginHorizontal": 24,
                  "marginVertical": 16,
                },
              ]
            }
          >
            <TouchableOpacity
              accessibilityRole="button"
              accessible={true}
              activeOpacity={1}
              onPress={[Function]}
              onPressIn={[Function]}
              onPressOut={[Function]}
              style={
                {
                  "alignItems": "center",
                  "alignSelf": "flex-start",
                  "backgroundColor": "#3c4d9d1a",
                  "borderColor": "transparent",
                  "borderRadius": 12,
                  "borderWidth": 1,
                  "flexDirection": "row",
                  "height": 32,
                  "justifyContent": "center",
                  "overflow": "hidden",
                  "paddingHorizontal": 16,
                }
              }
            >
              <Text
                accessibilityRole="text"
                style={
                  {
<<<<<<< HEAD
                    "color": "#121314",
                    "fontFamily": "CentraNo1-Medium",
=======
                    "color": "#4459ff",
                    "fontFamily": "Geist Medium",
>>>>>>> af0c0b1d
                    "fontSize": 16,
                    "letterSpacing": 0,
                    "lineHeight": 24,
                  }
                }
              >
                All
              </Text>
            </TouchableOpacity>
            <TouchableOpacity
              accessibilityRole="button"
              accessible={true}
              activeOpacity={1}
              onPress={[Function]}
              onPressIn={[Function]}
              onPressOut={[Function]}
              style={
                {
                  "alignItems": "center",
                  "alignSelf": "flex-start",
                  "backgroundColor": "#121314",
                  "borderColor": "#4459ff",
                  "borderRadius": 12,
                  "borderWidth": 1,
                  "flexDirection": "row",
                  "height": 32,
                  "justifyContent": "center",
                  "overflow": "hidden",
                  "paddingHorizontal": 16,
                }
              }
            >
              <Text
                accessibilityRole="text"
                style={
                  {
                    "color": "#ffffff",
                    "fontFamily": "Geist Medium",
                    "fontSize": 16,
                    "letterSpacing": 0,
                    "lineHeight": 24,
                  }
                }
              >
                Purchased
              </Text>
            </TouchableOpacity>
            <TouchableOpacity
              accessibilityRole="button"
              accessible={true}
              activeOpacity={1}
              onPress={[Function]}
              onPressIn={[Function]}
              onPressOut={[Function]}
              style={
                {
                  "alignItems": "center",
                  "alignSelf": "flex-start",
                  "backgroundColor": "#3c4d9d1a",
                  "borderColor": "transparent",
                  "borderRadius": 12,
                  "borderWidth": 1,
                  "flexDirection": "row",
                  "height": 32,
                  "justifyContent": "center",
                  "overflow": "hidden",
                  "paddingHorizontal": 16,
                }
              }
            >
              <Text
                accessibilityRole="text"
                style={
                  {
<<<<<<< HEAD
                    "color": "#121314",
                    "fontFamily": "CentraNo1-Medium",
=======
                    "color": "#4459ff",
                    "fontFamily": "Geist Medium",
>>>>>>> af0c0b1d
                    "fontSize": 16,
                    "letterSpacing": 0,
                    "lineHeight": 24,
                  }
                }
              >
                Sold
              </Text>
            </TouchableOpacity>
          </View>
        </View>
      </RCTScrollView>
    </View>
    <View
      onLayout={[Function]}
      style={
        [
          {
            "marginVertical": 8,
          },
          undefined,
          undefined,
          undefined,
        ]
      }
    >
      <Text
        accessibilityRole="text"
        style={
          {
            "color": "#9ca1af",
            "fontFamily": "Geist Bold",
            "fontSize": 18,
            "letterSpacing": 0,
            "lineHeight": 24,
            "textAlign": "center",
          }
        }
      >
        You don't have any buy orders
      </Text>
    </View>
  </View>
</RCTScrollView>
`;

exports[`OrdersList renders empty sell message 1`] = `
<RCTScrollView
  ListEmptyComponent={
    <Row>
      <Text
        color="Muted"
        style={
          {
            "textAlign": "center",
          }
        }
        variant="sHeadingMD"
      >
        You don't have any sell orders
      </Text>
    </Row>
  }
  ListHeaderComponent={
    <ForwardRef
      horizontal={true}
    >
      <Row
        style={
          {
            "alignItems": "center",
            "columnGap": 8,
            "flexDirection": "row",
            "marginHorizontal": 24,
            "marginVertical": 16,
          }
        }
      >
        <FilterButton
          label="All"
          onPress={[Function]}
          selected={false}
        />
        <FilterButton
          label="Purchased"
          onPress={[Function]}
          selected={false}
        />
        <FilterButton
          label="Sold"
          onPress={[Function]}
          selected={true}
        />
      </Row>
    </ForwardRef>
  }
  data={[]}
  getItem={[Function]}
  getItemCount={[Function]}
  keyExtractor={[Function]}
  onContentSizeChange={[Function]}
  onLayout={[Function]}
  onMomentumScrollBegin={[Function]}
  onMomentumScrollEnd={[Function]}
  onScroll={[Function]}
  onScrollBeginDrag={[Function]}
  onScrollEndDrag={[Function]}
  removeClippedSubviews={false}
  renderItem={[Function]}
  scrollEventThrottle={0.0001}
  stickyHeaderIndices={[]}
  viewabilityConfigCallbackPairs={[]}
>
  <View>
    <View
      collapsable={false}
      onLayout={[Function]}
    >
      <RCTScrollView
        collapsable={false}
        handlerTag={4}
        handlerType="NativeViewGestureHandler"
        horizontal={true}
        onGestureHandlerEvent={[Function]}
        onGestureHandlerStateChange={[Function]}
      >
        <View>
          <View
            style={
              [
                {
                  "marginVertical": 8,
                },
                undefined,
                undefined,
                {
                  "alignItems": "center",
                  "columnGap": 8,
                  "flexDirection": "row",
                  "marginHorizontal": 24,
                  "marginVertical": 16,
                },
              ]
            }
          >
            <TouchableOpacity
              accessibilityRole="button"
              accessible={true}
              activeOpacity={1}
              onPress={[Function]}
              onPressIn={[Function]}
              onPressOut={[Function]}
              style={
                {
                  "alignItems": "center",
                  "alignSelf": "flex-start",
                  "backgroundColor": "#3c4d9d1a",
                  "borderColor": "transparent",
                  "borderRadius": 12,
                  "borderWidth": 1,
                  "flexDirection": "row",
                  "height": 32,
                  "justifyContent": "center",
                  "overflow": "hidden",
                  "paddingHorizontal": 16,
                }
              }
            >
              <Text
                accessibilityRole="text"
                style={
                  {
<<<<<<< HEAD
                    "color": "#121314",
                    "fontFamily": "CentraNo1-Medium",
=======
                    "color": "#4459ff",
                    "fontFamily": "Geist Medium",
>>>>>>> af0c0b1d
                    "fontSize": 16,
                    "letterSpacing": 0,
                    "lineHeight": 24,
                  }
                }
              >
                All
              </Text>
            </TouchableOpacity>
            <TouchableOpacity
              accessibilityRole="button"
              accessible={true}
              activeOpacity={1}
              onPress={[Function]}
              onPressIn={[Function]}
              onPressOut={[Function]}
              style={
                {
                  "alignItems": "center",
                  "alignSelf": "flex-start",
                  "backgroundColor": "#3c4d9d1a",
                  "borderColor": "transparent",
                  "borderRadius": 12,
                  "borderWidth": 1,
                  "flexDirection": "row",
                  "height": 32,
                  "justifyContent": "center",
                  "overflow": "hidden",
                  "paddingHorizontal": 16,
                }
              }
            >
              <Text
                accessibilityRole="text"
                style={
                  {
<<<<<<< HEAD
                    "color": "#121314",
                    "fontFamily": "CentraNo1-Medium",
=======
                    "color": "#4459ff",
                    "fontFamily": "Geist Medium",
>>>>>>> af0c0b1d
                    "fontSize": 16,
                    "letterSpacing": 0,
                    "lineHeight": 24,
                  }
                }
              >
                Purchased
              </Text>
            </TouchableOpacity>
            <TouchableOpacity
              accessibilityRole="button"
              accessible={true}
              activeOpacity={1}
              onPress={[Function]}
              onPressIn={[Function]}
              onPressOut={[Function]}
              style={
                {
                  "alignItems": "center",
                  "alignSelf": "flex-start",
                  "backgroundColor": "#121314",
                  "borderColor": "#4459ff",
                  "borderRadius": 12,
                  "borderWidth": 1,
                  "flexDirection": "row",
                  "height": 32,
                  "justifyContent": "center",
                  "overflow": "hidden",
                  "paddingHorizontal": 16,
                }
              }
            >
              <Text
                accessibilityRole="text"
                style={
                  {
                    "color": "#ffffff",
                    "fontFamily": "Geist Medium",
                    "fontSize": 16,
                    "letterSpacing": 0,
                    "lineHeight": 24,
                  }
                }
              >
                Sold
              </Text>
            </TouchableOpacity>
          </View>
        </View>
      </RCTScrollView>
    </View>
    <View
      onLayout={[Function]}
      style={
        [
          {
            "marginVertical": 8,
          },
          undefined,
          undefined,
          undefined,
        ]
      }
    >
      <Text
        accessibilityRole="text"
        style={
          {
            "color": "#9ca1af",
            "fontFamily": "Geist Bold",
            "fontSize": 18,
            "letterSpacing": 0,
            "lineHeight": 24,
            "textAlign": "center",
          }
        }
      >
        You don't have any sell orders
      </Text>
    </View>
  </View>
</RCTScrollView>
`;

exports[`OrdersList renders sell only correctly when pressing sell filter 1`] = `
<RCTScrollView
  ListEmptyComponent={
    <Row>
      <Text
        color="Muted"
        style={
          {
            "textAlign": "center",
          }
        }
        variant="sHeadingMD"
      >
        You don't have any sell orders
      </Text>
    </Row>
  }
  ListHeaderComponent={
    <ForwardRef
      horizontal={true}
    >
      <Row
        style={
          {
            "alignItems": "center",
            "columnGap": 8,
            "flexDirection": "row",
            "marginHorizontal": 24,
            "marginVertical": 16,
          }
        }
      >
        <FilterButton
          label="All"
          onPress={[Function]}
          selected={false}
        />
        <FilterButton
          label="Purchased"
          onPress={[Function]}
          selected={false}
        />
        <FilterButton
          label="Sold"
          onPress={[Function]}
          selected={true}
        />
      </Row>
    </ForwardRef>
  }
  data={
    [
      {
        "account": "0xe64dD0AB5ad7e8C5F2bf6Ce75C34e187af8b920A",
        "amount": "34.23",
        "createdAt": 1697242033399,
        "cryptoAmount": "0.01231324",
        "cryptocurrency": "ETH",
        "currency": "USD",
        "data": {
          "cryptoCurrency": {
            "decimals": 18,
            "name": "Ethereum",
            "symbol": "ETH",
          },
          "provider": {
            "name": "Test Provider",
          },
        },
        "id": "test-order-2",
        "network": "1",
        "orderType": "SELL",
        "provider": "AGGREGATOR",
        "state": "PENDING",
      },
    ]
  }
  getItem={[Function]}
  getItemCount={[Function]}
  keyExtractor={[Function]}
  onContentSizeChange={[Function]}
  onLayout={[Function]}
  onMomentumScrollBegin={[Function]}
  onMomentumScrollEnd={[Function]}
  onScroll={[Function]}
  onScrollBeginDrag={[Function]}
  onScrollEndDrag={[Function]}
  removeClippedSubviews={false}
  renderItem={[Function]}
  scrollEventThrottle={0.0001}
  stickyHeaderIndices={[]}
  viewabilityConfigCallbackPairs={[]}
>
  <View>
    <View
      collapsable={false}
      onLayout={[Function]}
    >
      <RCTScrollView
        collapsable={false}
        handlerTag={3}
        handlerType="NativeViewGestureHandler"
        horizontal={true}
        onGestureHandlerEvent={[Function]}
        onGestureHandlerStateChange={[Function]}
      >
        <View>
          <View
            style={
              [
                {
                  "marginVertical": 8,
                },
                undefined,
                undefined,
                {
                  "alignItems": "center",
                  "columnGap": 8,
                  "flexDirection": "row",
                  "marginHorizontal": 24,
                  "marginVertical": 16,
                },
              ]
            }
          >
            <TouchableOpacity
              accessibilityRole="button"
              accessible={true}
              activeOpacity={1}
              onPress={[Function]}
              onPressIn={[Function]}
              onPressOut={[Function]}
              style={
                {
                  "alignItems": "center",
                  "alignSelf": "flex-start",
                  "backgroundColor": "#3c4d9d1a",
                  "borderColor": "transparent",
                  "borderRadius": 12,
                  "borderWidth": 1,
                  "flexDirection": "row",
                  "height": 32,
                  "justifyContent": "center",
                  "overflow": "hidden",
                  "paddingHorizontal": 16,
                }
              }
            >
              <Text
                accessibilityRole="text"
                style={
                  {
<<<<<<< HEAD
                    "color": "#121314",
                    "fontFamily": "CentraNo1-Medium",
=======
                    "color": "#4459ff",
                    "fontFamily": "Geist Medium",
>>>>>>> af0c0b1d
                    "fontSize": 16,
                    "letterSpacing": 0,
                    "lineHeight": 24,
                  }
                }
              >
                All
              </Text>
            </TouchableOpacity>
            <TouchableOpacity
              accessibilityRole="button"
              accessible={true}
              activeOpacity={1}
              onPress={[Function]}
              onPressIn={[Function]}
              onPressOut={[Function]}
              style={
                {
                  "alignItems": "center",
                  "alignSelf": "flex-start",
                  "backgroundColor": "#3c4d9d1a",
                  "borderColor": "transparent",
                  "borderRadius": 12,
                  "borderWidth": 1,
                  "flexDirection": "row",
                  "height": 32,
                  "justifyContent": "center",
                  "overflow": "hidden",
                  "paddingHorizontal": 16,
                }
              }
            >
              <Text
                accessibilityRole="text"
                style={
                  {
<<<<<<< HEAD
                    "color": "#121314",
                    "fontFamily": "CentraNo1-Medium",
=======
                    "color": "#4459ff",
                    "fontFamily": "Geist Medium",
>>>>>>> af0c0b1d
                    "fontSize": 16,
                    "letterSpacing": 0,
                    "lineHeight": 24,
                  }
                }
              >
                Purchased
              </Text>
            </TouchableOpacity>
            <TouchableOpacity
              accessibilityRole="button"
              accessible={true}
              activeOpacity={1}
              onPress={[Function]}
              onPressIn={[Function]}
              onPressOut={[Function]}
              style={
                {
                  "alignItems": "center",
                  "alignSelf": "flex-start",
                  "backgroundColor": "#121314",
                  "borderColor": "#4459ff",
                  "borderRadius": 12,
                  "borderWidth": 1,
                  "flexDirection": "row",
                  "height": 32,
                  "justifyContent": "center",
                  "overflow": "hidden",
                  "paddingHorizontal": 16,
                }
              }
            >
              <Text
                accessibilityRole="text"
                style={
                  {
                    "color": "#ffffff",
                    "fontFamily": "Geist Medium",
                    "fontSize": 16,
                    "letterSpacing": 0,
                    "lineHeight": 24,
                  }
                }
              >
                Sold
              </Text>
            </TouchableOpacity>
          </View>
        </View>
      </RCTScrollView>
    </View>
    <View
      onFocusCapture={[Function]}
      onLayout={[Function]}
      style={null}
    >
      <TouchableHighlight
        accessibilityRole="button"
        accessible={true}
        activeOpacity={1}
        onPress={[Function]}
        style={
          {
            "borderBottomWidth": 0.5,
            "borderColor": "#b7bbc866",
          }
        }
        underlayColor="#f3f5f9"
      >
        <View
          accessibilityRole="none"
          accessible={true}
          style={
            {
              "padding": 16,
            }
          }
        >
          <View
            style={
              {
                "marginBottom": 10,
              }
            }
          >
            <Text
              accessibilityRole="text"
              style={
                {
                  "color": "#121314",
                  "fontFamily": "Geist Regular",
                  "fontSize": 14,
                  "letterSpacing": 0,
                  "lineHeight": 22,
                }
              }
            >
              Oct 13 at 8:07 pm
            </Text>
          </View>
          <View
            style={
              {
                "alignItems": "center",
                "flexDirection": "row",
              }
            }
          >
            <View
              style={
                {
                  "flex": -1,
                }
              }
              testID="listitemcolumn"
            >
              <Image
                resizeMode="stretch"
                source={1}
                style={
                  {
                    "height": 28,
                    "width": 28,
                  }
                }
              />
            </View>
            <View
              accessible={false}
              style={
                {
                  "width": 16,
                }
              }
              testID="listitem-gap"
            />
            <View
              style={
                {
                  "flex": 1,
                }
              }
              testID="listitemcolumn"
            >
              <Text
                accessibilityRole="text"
                style={
                  {
                    "color": "#121314",
                    "fontFamily": "Geist Regular",
                    "fontSize": 16,
                    "letterSpacing": 0,
                    "lineHeight": 24,
                  }
                }
              >
                Test Provider: Sold ETH
              </Text>
              <Text
                accessibilityRole="text"
                style={
                  {
                    "color": "#4459ff",
                    "fontFamily": "Geist Bold",
                    "fontSize": 14,
                    "letterSpacing": 0,
                    "lineHeight": 22,
                  }
                }
              >
                Processing
              </Text>
            </View>
            <View
              accessible={false}
              style={
                {
                  "width": 16,
                }
              }
              testID="listitem-gap"
            />
            <View
              style={
                {
                  "alignItems": "flex-end",
                  "flex": -1,
                }
              }
              testID="listitemcolumn"
            >
              <Text
                accessibilityRole="text"
                style={
                  {
                    "color": "#121314",
                    "fontFamily": "Geist Regular",
                    "fontSize": 16,
                    "letterSpacing": 0,
                    "lineHeight": 24,
                  }
                }
              >
                0.01231
                 
                ETH
              </Text>
              <Text
                accessibilityRole="text"
                style={
                  {
                    "color": "#686e7d",
                    "fontFamily": "Geist Regular",
                    "fontSize": 14,
                    "letterSpacing": 0,
                    "lineHeight": 22,
                  }
                }
              >
                $34.23 
              </Text>
            </View>
          </View>
        </View>
      </TouchableHighlight>
    </View>
  </View>
</RCTScrollView>
`;

exports[`OrdersList resets filter to all after other filter was set 1`] = `
<RCTScrollView
  ListEmptyComponent={
    <Row>
      <Text
        color="Muted"
        style={
          {
            "textAlign": "center",
          }
        }
        variant="sHeadingMD"
      >
        You don't have any sell orders
      </Text>
    </Row>
  }
  ListHeaderComponent={
    <ForwardRef
      horizontal={true}
    >
      <Row
        style={
          {
            "alignItems": "center",
            "columnGap": 8,
            "flexDirection": "row",
            "marginHorizontal": 24,
            "marginVertical": 16,
          }
        }
      >
        <FilterButton
          label="All"
          onPress={[Function]}
          selected={false}
        />
        <FilterButton
          label="Purchased"
          onPress={[Function]}
          selected={false}
        />
        <FilterButton
          label="Sold"
          onPress={[Function]}
          selected={true}
        />
      </Row>
    </ForwardRef>
  }
  data={
    [
      {
        "account": "0xe64dD0AB5ad7e8C5F2bf6Ce75C34e187af8b920A",
        "amount": "34.23",
        "createdAt": 1697242033399,
        "cryptoAmount": "0.01231324",
        "cryptocurrency": "ETH",
        "currency": "USD",
        "data": {
          "cryptoCurrency": {
            "decimals": 18,
            "name": "Ethereum",
            "symbol": "ETH",
          },
          "provider": {
            "name": "Test Provider",
          },
        },
        "id": "test-order-2",
        "network": "1",
        "orderType": "SELL",
        "provider": "AGGREGATOR",
        "state": "PENDING",
      },
    ]
  }
  getItem={[Function]}
  getItemCount={[Function]}
  keyExtractor={[Function]}
  onContentSizeChange={[Function]}
  onLayout={[Function]}
  onMomentumScrollBegin={[Function]}
  onMomentumScrollEnd={[Function]}
  onScroll={[Function]}
  onScrollBeginDrag={[Function]}
  onScrollEndDrag={[Function]}
  removeClippedSubviews={false}
  renderItem={[Function]}
  scrollEventThrottle={0.0001}
  stickyHeaderIndices={[]}
  viewabilityConfigCallbackPairs={[]}
>
  <View>
    <View
      collapsable={false}
      onLayout={[Function]}
    >
      <RCTScrollView
        collapsable={false}
        handlerTag={6}
        handlerType="NativeViewGestureHandler"
        horizontal={true}
        onGestureHandlerEvent={[Function]}
        onGestureHandlerStateChange={[Function]}
      >
        <View>
          <View
            style={
              [
                {
                  "marginVertical": 8,
                },
                undefined,
                undefined,
                {
                  "alignItems": "center",
                  "columnGap": 8,
                  "flexDirection": "row",
                  "marginHorizontal": 24,
                  "marginVertical": 16,
                },
              ]
            }
          >
            <TouchableOpacity
              accessibilityRole="button"
              accessible={true}
              activeOpacity={1}
              onPress={[Function]}
              onPressIn={[Function]}
              onPressOut={[Function]}
              style={
                {
                  "alignItems": "center",
                  "alignSelf": "flex-start",
                  "backgroundColor": "#3c4d9d1a",
                  "borderColor": "transparent",
                  "borderRadius": 12,
                  "borderWidth": 1,
                  "flexDirection": "row",
                  "height": 32,
                  "justifyContent": "center",
                  "overflow": "hidden",
                  "paddingHorizontal": 16,
                }
              }
            >
              <Text
                accessibilityRole="text"
                style={
                  {
<<<<<<< HEAD
                    "color": "#121314",
                    "fontFamily": "CentraNo1-Medium",
=======
                    "color": "#4459ff",
                    "fontFamily": "Geist Medium",
>>>>>>> af0c0b1d
                    "fontSize": 16,
                    "letterSpacing": 0,
                    "lineHeight": 24,
                  }
                }
              >
                All
              </Text>
            </TouchableOpacity>
            <TouchableOpacity
              accessibilityRole="button"
              accessible={true}
              activeOpacity={1}
              onPress={[Function]}
              onPressIn={[Function]}
              onPressOut={[Function]}
              style={
                {
                  "alignItems": "center",
                  "alignSelf": "flex-start",
                  "backgroundColor": "#3c4d9d1a",
                  "borderColor": "transparent",
                  "borderRadius": 12,
                  "borderWidth": 1,
                  "flexDirection": "row",
                  "height": 32,
                  "justifyContent": "center",
                  "overflow": "hidden",
                  "paddingHorizontal": 16,
                }
              }
            >
              <Text
                accessibilityRole="text"
                style={
                  {
<<<<<<< HEAD
                    "color": "#121314",
                    "fontFamily": "CentraNo1-Medium",
=======
                    "color": "#4459ff",
                    "fontFamily": "Geist Medium",
>>>>>>> af0c0b1d
                    "fontSize": 16,
                    "letterSpacing": 0,
                    "lineHeight": 24,
                  }
                }
              >
                Purchased
              </Text>
            </TouchableOpacity>
            <TouchableOpacity
              accessibilityRole="button"
              accessible={true}
              activeOpacity={1}
              onPress={[Function]}
              onPressIn={[Function]}
              onPressOut={[Function]}
              style={
                {
                  "alignItems": "center",
                  "alignSelf": "flex-start",
                  "backgroundColor": "#121314",
                  "borderColor": "#4459ff",
                  "borderRadius": 12,
                  "borderWidth": 1,
                  "flexDirection": "row",
                  "height": 32,
                  "justifyContent": "center",
                  "overflow": "hidden",
                  "paddingHorizontal": 16,
                }
              }
            >
              <Text
                accessibilityRole="text"
                style={
                  {
                    "color": "#ffffff",
                    "fontFamily": "Geist Medium",
                    "fontSize": 16,
                    "letterSpacing": 0,
                    "lineHeight": 24,
                  }
                }
              >
                Sold
              </Text>
            </TouchableOpacity>
          </View>
        </View>
      </RCTScrollView>
    </View>
    <View
      onFocusCapture={[Function]}
      onLayout={[Function]}
      style={null}
    >
      <TouchableHighlight
        accessibilityRole="button"
        accessible={true}
        activeOpacity={1}
        onPress={[Function]}
        style={
          {
            "borderBottomWidth": 0.5,
            "borderColor": "#b7bbc866",
          }
        }
        underlayColor="#f3f5f9"
      >
        <View
          accessibilityRole="none"
          accessible={true}
          style={
            {
              "padding": 16,
            }
          }
        >
          <View
            style={
              {
                "marginBottom": 10,
              }
            }
          >
            <Text
              accessibilityRole="text"
              style={
                {
                  "color": "#121314",
                  "fontFamily": "Geist Regular",
                  "fontSize": 14,
                  "letterSpacing": 0,
                  "lineHeight": 22,
                }
              }
            >
              Oct 13 at 8:07 pm
            </Text>
          </View>
          <View
            style={
              {
                "alignItems": "center",
                "flexDirection": "row",
              }
            }
          >
            <View
              style={
                {
                  "flex": -1,
                }
              }
              testID="listitemcolumn"
            >
              <Image
                resizeMode="stretch"
                source={1}
                style={
                  {
                    "height": 28,
                    "width": 28,
                  }
                }
              />
            </View>
            <View
              accessible={false}
              style={
                {
                  "width": 16,
                }
              }
              testID="listitem-gap"
            />
            <View
              style={
                {
                  "flex": 1,
                }
              }
              testID="listitemcolumn"
            >
              <Text
                accessibilityRole="text"
                style={
                  {
                    "color": "#121314",
                    "fontFamily": "Geist Regular",
                    "fontSize": 16,
                    "letterSpacing": 0,
                    "lineHeight": 24,
                  }
                }
              >
                Test Provider: Sold ETH
              </Text>
              <Text
                accessibilityRole="text"
                style={
                  {
                    "color": "#4459ff",
                    "fontFamily": "Geist Bold",
                    "fontSize": 14,
                    "letterSpacing": 0,
                    "lineHeight": 22,
                  }
                }
              >
                Processing
              </Text>
            </View>
            <View
              accessible={false}
              style={
                {
                  "width": 16,
                }
              }
              testID="listitem-gap"
            />
            <View
              style={
                {
                  "alignItems": "flex-end",
                  "flex": -1,
                }
              }
              testID="listitemcolumn"
            >
              <Text
                accessibilityRole="text"
                style={
                  {
                    "color": "#121314",
                    "fontFamily": "Geist Regular",
                    "fontSize": 16,
                    "letterSpacing": 0,
                    "lineHeight": 24,
                  }
                }
              >
                0.01231
                 
                ETH
              </Text>
              <Text
                accessibilityRole="text"
                style={
                  {
                    "color": "#686e7d",
                    "fontFamily": "Geist Regular",
                    "fontSize": 14,
                    "letterSpacing": 0,
                    "lineHeight": 22,
                  }
                }
              >
                $34.23 
              </Text>
            </View>
          </View>
        </View>
      </TouchableHighlight>
    </View>
  </View>
</RCTScrollView>
`;

exports[`OrdersList resets filter to all after other filter was set 2`] = `
<RCTScrollView
  ListEmptyComponent={
    <Row>
      <Text
        color="Muted"
        style={
          {
            "textAlign": "center",
          }
        }
        variant="sHeadingMD"
      />
    </Row>
  }
  ListHeaderComponent={
    <ForwardRef
      horizontal={true}
    >
      <Row
        style={
          {
            "alignItems": "center",
            "columnGap": 8,
            "flexDirection": "row",
            "marginHorizontal": 24,
            "marginVertical": 16,
          }
        }
      >
        <FilterButton
          label="All"
          onPress={[Function]}
          selected={true}
        />
        <FilterButton
          label="Purchased"
          onPress={[Function]}
          selected={false}
        />
        <FilterButton
          label="Sold"
          onPress={[Function]}
          selected={false}
        />
      </Row>
    </ForwardRef>
  }
  data={
    [
      {
        "account": "0xe64dD0AB5ad7e8C5F2bf6Ce75C34e187af8b920A",
        "amount": "34.23",
        "createdAt": 1697242033399,
        "cryptoAmount": "0.01231324",
        "cryptocurrency": "ETH",
        "currency": "USD",
        "data": {
          "cryptoCurrency": {
            "decimals": 18,
            "name": "Ethereum",
            "symbol": "ETH",
          },
          "provider": {
            "name": "Test Provider",
          },
        },
        "id": "test-order-1",
        "network": "1",
        "orderType": "BUY",
        "provider": "AGGREGATOR",
        "state": "COMPLETED",
      },
      {
        "account": "0xe64dD0AB5ad7e8C5F2bf6Ce75C34e187af8b920A",
        "amount": "34.23",
        "createdAt": 1697242033399,
        "cryptoAmount": "0.01231324",
        "cryptocurrency": "ETH",
        "currency": "USD",
        "data": {
          "cryptoCurrency": {
            "decimals": 18,
            "name": "Ethereum",
            "symbol": "ETH",
          },
          "provider": {
            "name": "Test Provider",
          },
        },
        "id": "test-order-2",
        "network": "1",
        "orderType": "SELL",
        "provider": "AGGREGATOR",
        "state": "PENDING",
      },
      {
        "account": "0xe64dD0AB5ad7e8C5F2bf6Ce75C34e187af8b920A",
        "amount": "34.23",
        "createdAt": 1697242033399,
        "cryptoAmount": "0.01231324",
        "cryptocurrency": "ETH",
        "currency": "USD",
        "data": {
          "cryptoCurrency": {
            "decimals": 18,
            "name": "Ethereum",
            "symbol": "ETH",
          },
          "provider": {
            "name": "Test Provider",
          },
        },
        "id": "test-order-3",
        "network": "1",
        "orderType": "BUY",
        "provider": "AGGREGATOR",
        "state": "PENDING",
      },
      {
        "account": "0xe64dD0AB5ad7e8C5F2bf6Ce75C34e187af8b920A",
        "cryptocurrency": "ETH",
        "currency": "USD",
        "data": {
          "cryptoCurrency": {
            "decimals": 18,
            "name": "Ethereum",
            "symbol": "ETH",
          },
          "provider": {
            "name": "Test Provider",
          },
        },
        "id": "test-order-4",
        "network": "1",
        "orderType": "BUY",
        "provider": "AGGREGATOR",
        "state": "PENDING",
      },
      {
        "account": "0xe64dD0AB5ad7e8C5F2bf6Ce75C34e187af8b920A",
        "amount": "100",
        "createdAt": 1697242033399,
        "cryptoAmount": "100",
        "cryptocurrency": "USDC",
        "currency": "USD",
        "data": {
          "cryptoCurrency": "USDC",
          "providerOrderLink": "https://transak.com/order/123",
        },
        "id": "test-deposit-order-1",
        "network": "1",
        "orderType": "DEPOSIT",
        "provider": "DEPOSIT",
        "state": "COMPLETED",
      },
      {
        "account": "0xe64dD0AB5ad7e8C5F2bf6Ce75C34e187af8b920A",
        "amount": "20",
        "createdAt": 1697242033399,
        "cryptoAmount": "20",
        "cryptocurrency": "USDT",
        "currency": "USD",
        "data": {
          "cryptoCurrency": "USDT",
        },
        "id": "test-deposit-order-2",
        "network": "1",
        "orderType": "DEPOSIT",
        "provider": "DEPOSIT",
        "state": "CREATED",
      },
    ]
  }
  getItem={[Function]}
  getItemCount={[Function]}
  keyExtractor={[Function]}
  onContentSizeChange={[Function]}
  onLayout={[Function]}
  onMomentumScrollBegin={[Function]}
  onMomentumScrollEnd={[Function]}
  onScroll={[Function]}
  onScrollBeginDrag={[Function]}
  onScrollEndDrag={[Function]}
  removeClippedSubviews={false}
  renderItem={[Function]}
  scrollEventThrottle={0.0001}
  stickyHeaderIndices={[]}
  viewabilityConfigCallbackPairs={[]}
>
  <View>
    <View
      collapsable={false}
      onLayout={[Function]}
    >
      <RCTScrollView
        collapsable={false}
        handlerTag={6}
        handlerType="NativeViewGestureHandler"
        horizontal={true}
        onGestureHandlerEvent={[Function]}
        onGestureHandlerStateChange={[Function]}
      >
        <View>
          <View
            style={
              [
                {
                  "marginVertical": 8,
                },
                undefined,
                undefined,
                {
                  "alignItems": "center",
                  "columnGap": 8,
                  "flexDirection": "row",
                  "marginHorizontal": 24,
                  "marginVertical": 16,
                },
              ]
            }
          >
            <TouchableOpacity
              accessibilityRole="button"
              accessible={true}
              activeOpacity={1}
              onPress={[Function]}
              onPressIn={[Function]}
              onPressOut={[Function]}
              style={
                {
                  "alignItems": "center",
                  "alignSelf": "flex-start",
                  "backgroundColor": "#121314",
                  "borderColor": "#4459ff",
                  "borderRadius": 12,
                  "borderWidth": 1,
                  "flexDirection": "row",
                  "height": 32,
                  "justifyContent": "center",
                  "overflow": "hidden",
                  "paddingHorizontal": 16,
                }
              }
            >
              <Text
                accessibilityRole="text"
                style={
                  {
                    "color": "#ffffff",
                    "fontFamily": "Geist Medium",
                    "fontSize": 16,
                    "letterSpacing": 0,
                    "lineHeight": 24,
                  }
                }
              >
                All
              </Text>
            </TouchableOpacity>
            <TouchableOpacity
              accessibilityRole="button"
              accessible={true}
              activeOpacity={1}
              onPress={[Function]}
              onPressIn={[Function]}
              onPressOut={[Function]}
              style={
                {
                  "alignItems": "center",
                  "alignSelf": "flex-start",
                  "backgroundColor": "#3c4d9d1a",
                  "borderColor": "transparent",
                  "borderRadius": 12,
                  "borderWidth": 1,
                  "flexDirection": "row",
                  "height": 32,
                  "justifyContent": "center",
                  "overflow": "hidden",
                  "paddingHorizontal": 16,
                }
              }
            >
              <Text
                accessibilityRole="text"
                style={
                  {
<<<<<<< HEAD
                    "color": "#121314",
                    "fontFamily": "CentraNo1-Medium",
=======
                    "color": "#4459ff",
                    "fontFamily": "Geist Medium",
>>>>>>> af0c0b1d
                    "fontSize": 16,
                    "letterSpacing": 0,
                    "lineHeight": 24,
                  }
                }
              >
                Purchased
              </Text>
            </TouchableOpacity>
            <TouchableOpacity
              accessibilityRole="button"
              accessible={true}
              activeOpacity={1}
              onPress={[Function]}
              onPressIn={[Function]}
              onPressOut={[Function]}
              style={
                {
                  "alignItems": "center",
                  "alignSelf": "flex-start",
                  "backgroundColor": "#3c4d9d1a",
                  "borderColor": "transparent",
                  "borderRadius": 12,
                  "borderWidth": 1,
                  "flexDirection": "row",
                  "height": 32,
                  "justifyContent": "center",
                  "overflow": "hidden",
                  "paddingHorizontal": 16,
                }
              }
            >
              <Text
                accessibilityRole="text"
                style={
                  {
<<<<<<< HEAD
                    "color": "#121314",
                    "fontFamily": "CentraNo1-Medium",
=======
                    "color": "#4459ff",
                    "fontFamily": "Geist Medium",
>>>>>>> af0c0b1d
                    "fontSize": 16,
                    "letterSpacing": 0,
                    "lineHeight": 24,
                  }
                }
              >
                Sold
              </Text>
            </TouchableOpacity>
          </View>
        </View>
      </RCTScrollView>
    </View>
    <View
      onFocusCapture={[Function]}
      onLayout={[Function]}
      style={null}
    >
      <TouchableHighlight
        accessibilityRole="button"
        accessible={true}
        activeOpacity={1}
        onPress={[Function]}
        style={
          {
            "borderBottomWidth": 0.5,
            "borderColor": "#b7bbc866",
          }
        }
        underlayColor="#f3f5f9"
      >
        <View
          accessibilityRole="none"
          accessible={true}
          style={
            {
              "padding": 16,
            }
          }
        >
          <View
            style={
              {
                "marginBottom": 10,
              }
            }
          >
            <Text
              accessibilityRole="text"
              style={
                {
                  "color": "#121314",
                  "fontFamily": "Geist Regular",
                  "fontSize": 14,
                  "letterSpacing": 0,
                  "lineHeight": 22,
                }
              }
            >
              Oct 13 at 8:07 pm
            </Text>
          </View>
          <View
            style={
              {
                "alignItems": "center",
                "flexDirection": "row",
              }
            }
          >
            <View
              style={
                {
                  "flex": -1,
                }
              }
              testID="listitemcolumn"
            >
              <Image
                resizeMode="stretch"
                source={1}
                style={
                  {
                    "height": 28,
                    "width": 28,
                  }
                }
              />
            </View>
            <View
              accessible={false}
              style={
                {
                  "width": 16,
                }
              }
              testID="listitem-gap"
            />
            <View
              style={
                {
                  "flex": 1,
                }
              }
              testID="listitemcolumn"
            >
              <Text
                accessibilityRole="text"
                style={
                  {
                    "color": "#121314",
                    "fontFamily": "Geist Regular",
                    "fontSize": 16,
                    "letterSpacing": 0,
                    "lineHeight": 24,
                  }
                }
              >
                Test Provider: Purchased ETH
              </Text>
              <Text
                accessibilityRole="text"
                style={
                  {
                    "color": "#1c7e33",
                    "fontFamily": "Geist Bold",
                    "fontSize": 14,
                    "letterSpacing": 0,
                    "lineHeight": 22,
                  }
                }
              >
                Completed
              </Text>
            </View>
            <View
              accessible={false}
              style={
                {
                  "width": 16,
                }
              }
              testID="listitem-gap"
            />
            <View
              style={
                {
                  "alignItems": "flex-end",
                  "flex": -1,
                }
              }
              testID="listitemcolumn"
            >
              <Text
                accessibilityRole="text"
                style={
                  {
                    "color": "#121314",
                    "fontFamily": "Geist Regular",
                    "fontSize": 16,
                    "letterSpacing": 0,
                    "lineHeight": 24,
                  }
                }
              >
                0.01231
                 
                ETH
              </Text>
              <Text
                accessibilityRole="text"
                style={
                  {
                    "color": "#686e7d",
                    "fontFamily": "Geist Regular",
                    "fontSize": 14,
                    "letterSpacing": 0,
                    "lineHeight": 22,
                  }
                }
              >
                $34.23 
              </Text>
            </View>
          </View>
        </View>
      </TouchableHighlight>
    </View>
    <View
      onFocusCapture={[Function]}
      onLayout={[Function]}
      style={null}
    >
      <TouchableHighlight
        accessibilityRole="button"
        accessible={true}
        activeOpacity={1}
        onPress={[Function]}
        style={
          {
            "borderBottomWidth": 0.5,
            "borderColor": "#b7bbc866",
          }
        }
        underlayColor="#f3f5f9"
      >
        <View
          accessibilityRole="none"
          accessible={true}
          style={
            {
              "padding": 16,
            }
          }
        >
          <View
            style={
              {
                "marginBottom": 10,
              }
            }
          >
            <Text
              accessibilityRole="text"
              style={
                {
                  "color": "#121314",
                  "fontFamily": "Geist Regular",
                  "fontSize": 14,
                  "letterSpacing": 0,
                  "lineHeight": 22,
                }
              }
            >
              Oct 13 at 8:07 pm
            </Text>
          </View>
          <View
            style={
              {
                "alignItems": "center",
                "flexDirection": "row",
              }
            }
          >
            <View
              style={
                {
                  "flex": -1,
                }
              }
              testID="listitemcolumn"
            >
              <Image
                resizeMode="stretch"
                source={1}
                style={
                  {
                    "height": 28,
                    "width": 28,
                  }
                }
              />
            </View>
            <View
              accessible={false}
              style={
                {
                  "width": 16,
                }
              }
              testID="listitem-gap"
            />
            <View
              style={
                {
                  "flex": 1,
                }
              }
              testID="listitemcolumn"
            >
              <Text
                accessibilityRole="text"
                style={
                  {
                    "color": "#121314",
                    "fontFamily": "Geist Regular",
                    "fontSize": 16,
                    "letterSpacing": 0,
                    "lineHeight": 24,
                  }
                }
              >
                Test Provider: Sold ETH
              </Text>
              <Text
                accessibilityRole="text"
                style={
                  {
                    "color": "#4459ff",
                    "fontFamily": "Geist Bold",
                    "fontSize": 14,
                    "letterSpacing": 0,
                    "lineHeight": 22,
                  }
                }
              >
                Processing
              </Text>
            </View>
            <View
              accessible={false}
              style={
                {
                  "width": 16,
                }
              }
              testID="listitem-gap"
            />
            <View
              style={
                {
                  "alignItems": "flex-end",
                  "flex": -1,
                }
              }
              testID="listitemcolumn"
            >
              <Text
                accessibilityRole="text"
                style={
                  {
                    "color": "#121314",
                    "fontFamily": "Geist Regular",
                    "fontSize": 16,
                    "letterSpacing": 0,
                    "lineHeight": 24,
                  }
                }
              >
                0.01231
                 
                ETH
              </Text>
              <Text
                accessibilityRole="text"
                style={
                  {
                    "color": "#686e7d",
                    "fontFamily": "Geist Regular",
                    "fontSize": 14,
                    "letterSpacing": 0,
                    "lineHeight": 22,
                  }
                }
              >
                $34.23 
              </Text>
            </View>
          </View>
        </View>
      </TouchableHighlight>
    </View>
    <View
      onFocusCapture={[Function]}
      onLayout={[Function]}
      style={null}
    >
      <TouchableHighlight
        accessibilityRole="button"
        accessible={true}
        activeOpacity={1}
        onPress={[Function]}
        style={
          {
            "borderBottomWidth": 0.5,
            "borderColor": "#b7bbc866",
          }
        }
        underlayColor="#f3f5f9"
      >
        <View
          accessibilityRole="none"
          accessible={true}
          style={
            {
              "padding": 16,
            }
          }
        >
          <View
            style={
              {
                "marginBottom": 10,
              }
            }
          >
            <Text
              accessibilityRole="text"
              style={
                {
                  "color": "#121314",
                  "fontFamily": "Geist Regular",
                  "fontSize": 14,
                  "letterSpacing": 0,
                  "lineHeight": 22,
                }
              }
            >
              Oct 13 at 8:07 pm
            </Text>
          </View>
          <View
            style={
              {
                "alignItems": "center",
                "flexDirection": "row",
              }
            }
          >
            <View
              style={
                {
                  "flex": -1,
                }
              }
              testID="listitemcolumn"
            >
              <Image
                resizeMode="stretch"
                source={1}
                style={
                  {
                    "height": 28,
                    "width": 28,
                  }
                }
              />
            </View>
            <View
              accessible={false}
              style={
                {
                  "width": 16,
                }
              }
              testID="listitem-gap"
            />
            <View
              style={
                {
                  "flex": 1,
                }
              }
              testID="listitemcolumn"
            >
              <Text
                accessibilityRole="text"
                style={
                  {
                    "color": "#121314",
                    "fontFamily": "Geist Regular",
                    "fontSize": 16,
                    "letterSpacing": 0,
                    "lineHeight": 24,
                  }
                }
              >
                Test Provider: Purchased ETH
              </Text>
              <Text
                accessibilityRole="text"
                style={
                  {
                    "color": "#4459ff",
                    "fontFamily": "Geist Bold",
                    "fontSize": 14,
                    "letterSpacing": 0,
                    "lineHeight": 22,
                  }
                }
              >
                Pending
              </Text>
            </View>
            <View
              accessible={false}
              style={
                {
                  "width": 16,
                }
              }
              testID="listitem-gap"
            />
            <View
              style={
                {
                  "alignItems": "flex-end",
                  "flex": -1,
                }
              }
              testID="listitemcolumn"
            >
              <Text
                accessibilityRole="text"
                style={
                  {
                    "color": "#121314",
                    "fontFamily": "Geist Regular",
                    "fontSize": 16,
                    "letterSpacing": 0,
                    "lineHeight": 24,
                  }
                }
              >
                0.01231
                 
                ETH
              </Text>
              <Text
                accessibilityRole="text"
                style={
                  {
                    "color": "#686e7d",
                    "fontFamily": "Geist Regular",
                    "fontSize": 14,
                    "letterSpacing": 0,
                    "lineHeight": 22,
                  }
                }
              >
                $34.23 
              </Text>
            </View>
          </View>
        </View>
      </TouchableHighlight>
    </View>
    <View
      onFocusCapture={[Function]}
      onLayout={[Function]}
      style={null}
    >
      <TouchableHighlight
        accessibilityRole="button"
        accessible={true}
        activeOpacity={1}
        onPress={[Function]}
        style={
          {
            "borderBottomWidth": 0.5,
            "borderColor": "#b7bbc866",
          }
        }
        underlayColor="#f3f5f9"
      >
        <View
          accessibilityRole="none"
          accessible={true}
          style={
            {
              "padding": 16,
            }
          }
        >
          <View
            style={
              {
                "marginBottom": 10,
              }
            }
          >
            <Text
              accessibilityRole="text"
              style={
                {
                  "color": "#121314",
                  "fontFamily": "Geist Regular",
                  "fontSize": 14,
                  "letterSpacing": 0,
                  "lineHeight": 22,
                }
              }
            >
              [missing "en.date.months.NaN" translation] NaN at 12:NaN am
            </Text>
          </View>
          <View
            style={
              {
                "alignItems": "center",
                "flexDirection": "row",
              }
            }
          >
            <View
              style={
                {
                  "flex": -1,
                }
              }
              testID="listitemcolumn"
            >
              <Image
                resizeMode="stretch"
                source={1}
                style={
                  {
                    "height": 28,
                    "width": 28,
                  }
                }
              />
            </View>
            <View
              accessible={false}
              style={
                {
                  "width": 16,
                }
              }
              testID="listitem-gap"
            />
            <View
              style={
                {
                  "flex": 1,
                }
              }
              testID="listitemcolumn"
            >
              <Text
                accessibilityRole="text"
                style={
                  {
                    "color": "#121314",
                    "fontFamily": "Geist Regular",
                    "fontSize": 16,
                    "letterSpacing": 0,
                    "lineHeight": 24,
                  }
                }
              >
                Test Provider: Purchased ETH
              </Text>
              <Text
                accessibilityRole="text"
                style={
                  {
                    "color": "#4459ff",
                    "fontFamily": "Geist Bold",
                    "fontSize": 14,
                    "letterSpacing": 0,
                    "lineHeight": 22,
                  }
                }
              >
                Pending
              </Text>
            </View>
            <View
              accessible={false}
              style={
                {
                  "width": 16,
                }
              }
              testID="listitem-gap"
            />
            <View
              style={
                {
                  "alignItems": "flex-end",
                  "flex": -1,
                }
              }
              testID="listitemcolumn"
            >
              <Text
                accessibilityRole="text"
                style={
                  {
                    "color": "#121314",
                    "fontFamily": "Geist Regular",
                    "fontSize": 16,
                    "letterSpacing": 0,
                    "lineHeight": 24,
                  }
                }
              >
                ...
                 
                ETH
              </Text>
              <Text
                accessibilityRole="text"
                style={
                  {
                    "color": "#686e7d",
                    "fontFamily": "Geist Regular",
                    "fontSize": 14,
                    "letterSpacing": 0,
                    "lineHeight": 22,
                  }
                }
              >
                ...
              </Text>
            </View>
          </View>
        </View>
      </TouchableHighlight>
    </View>
    <View
      onFocusCapture={[Function]}
      onLayout={[Function]}
      style={null}
    >
      <TouchableHighlight
        accessibilityRole="button"
        accessible={true}
        activeOpacity={1}
        onPress={[Function]}
        style={
          {
            "borderBottomWidth": 0.5,
            "borderColor": "#b7bbc866",
          }
        }
        underlayColor="#f3f5f9"
      >
        <View
          accessibilityRole="none"
          accessible={true}
          style={
            {
              "padding": 16,
            }
          }
        >
          <View
            style={
              {
                "marginBottom": 10,
              }
            }
          >
            <Text
              accessibilityRole="text"
              style={
                {
                  "color": "#121314",
                  "fontFamily": "Geist Regular",
                  "fontSize": 14,
                  "letterSpacing": 0,
                  "lineHeight": 22,
                }
              }
            >
              Oct 13 at 8:07 pm
            </Text>
          </View>
          <View
            style={
              {
                "alignItems": "center",
                "flexDirection": "row",
              }
            }
          >
            <View
              style={
                {
                  "flex": -1,
                }
              }
              testID="listitemcolumn"
            >
              <Image
                resizeMode="stretch"
                source={1}
                style={
                  {
                    "height": 28,
                    "width": 28,
                  }
                }
              />
            </View>
            <View
              accessible={false}
              style={
                {
                  "width": 16,
                }
              }
              testID="listitem-gap"
            />
            <View
              style={
                {
                  "flex": 1,
                }
              }
              testID="listitemcolumn"
            >
              <Text
                accessibilityRole="text"
                style={
                  {
                    "color": "#121314",
                    "fontFamily": "Geist Regular",
                    "fontSize": 16,
                    "letterSpacing": 0,
                    "lineHeight": 24,
                  }
                }
              >
                USDC Deposit
              </Text>
              <Text
                accessibilityRole="text"
                style={
                  {
                    "color": "#1c7e33",
                    "fontFamily": "Geist Bold",
                    "fontSize": 14,
                    "letterSpacing": 0,
                    "lineHeight": 22,
                  }
                }
              >
                Completed
              </Text>
            </View>
            <View
              accessible={false}
              style={
                {
                  "width": 16,
                }
              }
              testID="listitem-gap"
            />
            <View
              style={
                {
                  "alignItems": "flex-end",
                  "flex": -1,
                }
              }
              testID="listitemcolumn"
            >
              <Text
                accessibilityRole="text"
                style={
                  {
                    "color": "#121314",
                    "fontFamily": "Geist Regular",
                    "fontSize": 16,
                    "letterSpacing": 0,
                    "lineHeight": 24,
                  }
                }
              >
                100
                 
                USDC
              </Text>
              <Text
                accessibilityRole="text"
                style={
                  {
                    "color": "#686e7d",
                    "fontFamily": "Geist Regular",
                    "fontSize": 14,
                    "letterSpacing": 0,
                    "lineHeight": 22,
                  }
                }
              >
                $100 
              </Text>
            </View>
          </View>
        </View>
      </TouchableHighlight>
    </View>
    <View
      onFocusCapture={[Function]}
      onLayout={[Function]}
      style={null}
    >
      <TouchableHighlight
        accessibilityRole="button"
        accessible={true}
        activeOpacity={1}
        onPress={[Function]}
        style={
          {
            "borderBottomWidth": 0.5,
            "borderColor": "#b7bbc866",
          }
        }
        underlayColor="#f3f5f9"
      >
        <View
          accessibilityRole="none"
          accessible={true}
          style={
            {
              "padding": 16,
            }
          }
        >
          <View
            style={
              {
                "marginBottom": 10,
              }
            }
          >
            <Text
              accessibilityRole="text"
              style={
                {
                  "color": "#121314",
                  "fontFamily": "Geist Regular",
                  "fontSize": 14,
                  "letterSpacing": 0,
                  "lineHeight": 22,
                }
              }
            >
              Oct 13 at 8:07 pm
            </Text>
          </View>
          <View
            style={
              {
                "alignItems": "center",
                "flexDirection": "row",
              }
            }
          >
            <View
              style={
                {
                  "flex": -1,
                }
              }
              testID="listitemcolumn"
            >
              <Image
                resizeMode="stretch"
                source={1}
                style={
                  {
                    "height": 28,
                    "width": 28,
                  }
                }
              />
            </View>
            <View
              accessible={false}
              style={
                {
                  "width": 16,
                }
              }
              testID="listitem-gap"
            />
            <View
              style={
                {
                  "flex": 1,
                }
              }
              testID="listitemcolumn"
            >
              <Text
                accessibilityRole="text"
                style={
                  {
                    "color": "#121314",
                    "fontFamily": "Geist Regular",
                    "fontSize": 16,
                    "letterSpacing": 0,
                    "lineHeight": 24,
                  }
                }
              >
                USDT Deposit
              </Text>
              <Text
                accessibilityRole="text"
                style={
                  {
                    "color": "#121314",
                    "fontFamily": "Geist Bold",
                    "fontSize": 14,
                    "letterSpacing": 0,
                    "lineHeight": 22,
                  }
                }
              >
                Pending
              </Text>
            </View>
            <View
              accessible={false}
              style={
                {
                  "width": 16,
                }
              }
              testID="listitem-gap"
            />
            <View
              style={
                {
                  "alignItems": "flex-end",
                  "flex": -1,
                }
              }
              testID="listitemcolumn"
            >
              <Text
                accessibilityRole="text"
                style={
                  {
                    "color": "#121314",
                    "fontFamily": "Geist Regular",
                    "fontSize": 16,
                    "letterSpacing": 0,
                    "lineHeight": 24,
                  }
                }
              >
                20
                 
                USDT
              </Text>
              <Text
                accessibilityRole="text"
                style={
                  {
                    "color": "#686e7d",
                    "fontFamily": "Geist Regular",
                    "fontSize": 14,
                    "letterSpacing": 0,
                    "lineHeight": 22,
                  }
                }
              >
                $20 
              </Text>
            </View>
          </View>
        </View>
      </TouchableHighlight>
    </View>
  </View>
</RCTScrollView>
`;<|MERGE_RESOLUTION|>--- conflicted
+++ resolved
@@ -228,13 +228,8 @@
                 accessibilityRole="text"
                 style={
                   {
-<<<<<<< HEAD
-                    "color": "#121314",
-                    "fontFamily": "CentraNo1-Medium",
-=======
                     "color": "#4459ff",
                     "fontFamily": "Geist Medium",
->>>>>>> af0c0b1d
                     "fontSize": 16,
                     "letterSpacing": 0,
                     "lineHeight": 24,
@@ -309,13 +304,8 @@
                 accessibilityRole="text"
                 style={
                   {
-<<<<<<< HEAD
-                    "color": "#121314",
-                    "fontFamily": "CentraNo1-Medium",
-=======
                     "color": "#4459ff",
                     "fontFamily": "Geist Medium",
->>>>>>> af0c0b1d
                     "fontSize": 16,
                     "letterSpacing": 0,
                     "lineHeight": 24,
@@ -1495,13 +1485,8 @@
                 accessibilityRole="text"
                 style={
                   {
-<<<<<<< HEAD
-                    "color": "#121314",
-                    "fontFamily": "CentraNo1-Medium",
-=======
                     "color": "#4459ff",
                     "fontFamily": "Geist Medium",
->>>>>>> af0c0b1d
                     "fontSize": 16,
                     "letterSpacing": 0,
                     "lineHeight": 24,
@@ -1538,13 +1523,8 @@
                 accessibilityRole="text"
                 style={
                   {
-<<<<<<< HEAD
-                    "color": "#121314",
-                    "fontFamily": "CentraNo1-Medium",
-=======
                     "color": "#4459ff",
                     "fontFamily": "Geist Medium",
->>>>>>> af0c0b1d
                     "fontSize": 16,
                     "letterSpacing": 0,
                     "lineHeight": 24,
@@ -2738,13 +2718,8 @@
                 accessibilityRole="text"
                 style={
                   {
-<<<<<<< HEAD
-                    "color": "#121314",
-                    "fontFamily": "CentraNo1-Medium",
-=======
                     "color": "#4459ff",
                     "fontFamily": "Geist Medium",
->>>>>>> af0c0b1d
                     "fontSize": 16,
                     "letterSpacing": 0,
                     "lineHeight": 24,
@@ -2819,13 +2794,8 @@
                 accessibilityRole="text"
                 style={
                   {
-<<<<<<< HEAD
-                    "color": "#121314",
-                    "fontFamily": "CentraNo1-Medium",
-=======
                     "color": "#4459ff",
                     "fontFamily": "Geist Medium",
->>>>>>> af0c0b1d
                     "fontSize": 16,
                     "letterSpacing": 0,
                     "lineHeight": 24,
@@ -2998,13 +2968,8 @@
                 accessibilityRole="text"
                 style={
                   {
-<<<<<<< HEAD
-                    "color": "#121314",
-                    "fontFamily": "CentraNo1-Medium",
-=======
                     "color": "#4459ff",
                     "fontFamily": "Geist Medium",
->>>>>>> af0c0b1d
                     "fontSize": 16,
                     "letterSpacing": 0,
                     "lineHeight": 24,
@@ -3041,13 +3006,8 @@
                 accessibilityRole="text"
                 style={
                   {
-<<<<<<< HEAD
-                    "color": "#121314",
-                    "fontFamily": "CentraNo1-Medium",
-=======
                     "color": "#4459ff",
                     "fontFamily": "Geist Medium",
->>>>>>> af0c0b1d
                     "fontSize": 16,
                     "letterSpacing": 0,
                     "lineHeight": 24,
@@ -3284,13 +3244,8 @@
                 accessibilityRole="text"
                 style={
                   {
-<<<<<<< HEAD
-                    "color": "#121314",
-                    "fontFamily": "CentraNo1-Medium",
-=======
                     "color": "#4459ff",
                     "fontFamily": "Geist Medium",
->>>>>>> af0c0b1d
                     "fontSize": 16,
                     "letterSpacing": 0,
                     "lineHeight": 24,
@@ -3327,13 +3282,8 @@
                 accessibilityRole="text"
                 style={
                   {
-<<<<<<< HEAD
-                    "color": "#121314",
-                    "fontFamily": "CentraNo1-Medium",
-=======
                     "color": "#4459ff",
                     "fontFamily": "Geist Medium",
->>>>>>> af0c0b1d
                     "fontSize": 16,
                     "letterSpacing": 0,
                     "lineHeight": 24,
@@ -3716,13 +3666,8 @@
                 accessibilityRole="text"
                 style={
                   {
-<<<<<<< HEAD
-                    "color": "#121314",
-                    "fontFamily": "CentraNo1-Medium",
-=======
                     "color": "#4459ff",
                     "fontFamily": "Geist Medium",
->>>>>>> af0c0b1d
                     "fontSize": 16,
                     "letterSpacing": 0,
                     "lineHeight": 24,
@@ -3759,13 +3704,8 @@
                 accessibilityRole="text"
                 style={
                   {
-<<<<<<< HEAD
-                    "color": "#121314",
-                    "fontFamily": "CentraNo1-Medium",
-=======
                     "color": "#4459ff",
                     "fontFamily": "Geist Medium",
->>>>>>> af0c0b1d
                     "fontSize": 16,
                     "letterSpacing": 0,
                     "lineHeight": 24,
@@ -4283,13 +4223,8 @@
                 accessibilityRole="text"
                 style={
                   {
-<<<<<<< HEAD
-                    "color": "#121314",
-                    "fontFamily": "CentraNo1-Medium",
-=======
                     "color": "#4459ff",
                     "fontFamily": "Geist Medium",
->>>>>>> af0c0b1d
                     "fontSize": 16,
                     "letterSpacing": 0,
                     "lineHeight": 24,
@@ -4326,13 +4261,8 @@
                 accessibilityRole="text"
                 style={
                   {
-<<<<<<< HEAD
-                    "color": "#121314",
-                    "fontFamily": "CentraNo1-Medium",
-=======
                     "color": "#4459ff",
                     "fontFamily": "Geist Medium",
->>>>>>> af0c0b1d
                     "fontSize": 16,
                     "letterSpacing": 0,
                     "lineHeight": 24,
