--- conflicted
+++ resolved
@@ -226,7 +226,6 @@
   user_id?: string;
   payment_method_id: string;
 }
-<<<<<<< HEAD
 
 interface RampsTokenSelectorClicked {
   quote_session_id?: string;
@@ -242,13 +241,12 @@
   is_authenticated: boolean;
 }
 
-=======
 interface RampsUserDetailsFetched {
   logged_in: boolean;
   region: string;
   location: string;
 }
->>>>>>> ba06d070
+
 export interface AnalyticsEvents {
   RAMPS_BUTTON_CLICKED: RampsButtonClicked;
   RAMPS_DEPOSIT_CASH_BUTTON_CLICKED: RampsDepositCashButtonClicked;
