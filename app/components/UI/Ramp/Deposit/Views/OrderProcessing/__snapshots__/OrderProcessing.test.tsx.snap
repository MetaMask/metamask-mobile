--- conflicted
+++ resolved
@@ -569,256 +569,6 @@
                       "textAlign": "center",
                     },
                     {
-<<<<<<< HEAD
-                      "flex": 1,
-                      "flexDirection": "column-reverse",
-                    }
-                  }
-                >
-                  <View
-                    style={
-                      {
-                        "flex": 1,
-                      }
-                    }
-                  >
-                    <RCTSafeAreaView
-                      style={
-                        {
-                          "flex": 1,
-                        }
-                      }
-                    >
-                      <View
-                        style={
-                          [
-                            {
-                              "backgroundColor": "#ffffff",
-                              "flex": 1,
-                            },
-                            undefined,
-                          ]
-                        }
-                      >
-                        <View
-                          style={
-                            [
-                              {
-                                "flex": 1,
-                              },
-                              undefined,
-                            ]
-                          }
-                        >
-                          <View
-                            style={
-                              [
-                                {
-                                  "padding": 15,
-                                },
-                                {
-                                  "flex": 1,
-                                },
-                                undefined,
-                              ]
-                            }
-                          >
-                            <View
-                              style={
-                                {
-                                  "alignItems": "center",
-                                  "flexDirection": "row",
-                                  "justifyContent": "center",
-                                  "paddingVertical": 12,
-                                  "width": "100%",
-                                }
-                              }
-                              testID="deposit-progress-container"
-                            >
-                              <View
-                                style={
-                                  [
-                                    [
-                                      {
-                                        "borderRadius": 2,
-                                        "flex": 1,
-                                        "height": 4,
-                                      },
-                                      {
-                                        "backgroundColor": "#4459ff",
-                                      },
-                                    ],
-                                    {
-                                      "marginRight": 10,
-                                    },
-                                  ]
-                                }
-                                testID="deposit-progress-step-0"
-                              />
-                              <View
-                                style={
-                                  [
-                                    [
-                                      {
-                                        "borderRadius": 2,
-                                        "flex": 1,
-                                        "height": 4,
-                                      },
-                                      {
-                                        "backgroundColor": "#4459ff",
-                                      },
-                                    ],
-                                    {
-                                      "marginRight": 10,
-                                    },
-                                  ]
-                                }
-                                testID="deposit-progress-step-1"
-                              />
-                              <View
-                                style={
-                                  [
-                                    [
-                                      {
-                                        "borderRadius": 2,
-                                        "flex": 1,
-                                        "height": 4,
-                                      },
-                                      {
-                                        "backgroundColor": "#4459ff",
-                                      },
-                                    ],
-                                    {
-                                      "marginRight": 10,
-                                    },
-                                  ]
-                                }
-                                testID="deposit-progress-step-2"
-                              />
-                              <View
-                                style={
-                                  [
-                                    [
-                                      {
-                                        "borderRadius": 2,
-                                        "flex": 1,
-                                        "height": 4,
-                                      },
-                                      {
-                                        "backgroundColor": "#2c3dc5",
-                                      },
-                                    ],
-                                    undefined,
-                                  ]
-                                }
-                                testID="deposit-progress-step-3"
-                              />
-                            </View>
-                            <View
-                              style={
-                                {
-                                  "alignItems": "center",
-                                  "flex": 1,
-                                  "justifyContent": "center",
-                                  "paddingHorizontal": 4,
-                                }
-                              }
-                            >
-                              <Text
-                                accessibilityRole="text"
-                                style={
-                                  {
-                                    "color": "#121314",
-                                    "fontFamily": "Geist Bold",
-                                    "fontSize": 16,
-                                    "letterSpacing": 0,
-                                    "lineHeight": 24,
-                                    "marginBottom": 16,
-                                    "marginTop": 12,
-                                    "textAlign": "center",
-                                  }
-                                }
-                              >
-                                Quote ID: 
-                                test-quote-id-12345
-                              </Text>
-                            </View>
-                          </View>
-                        </View>
-                        <View>
-                          <View
-                            style={
-                              [
-                                {
-                                  "padding": 15,
-                                },
-                                undefined,
-                                undefined,
-                              ]
-                            }
-                          >
-                            <TouchableOpacity
-                              accessibilityRole="button"
-                              accessible={true}
-                              activeOpacity={0.2}
-                              onPress={[Function]}
-                              style={
-                                [
-                                  [
-                                    {
-                                      "borderRadius": 12,
-                                      "justifyContent": "center",
-                                      "padding": 15,
-                                    },
-                                    {
-                                      "backgroundColor": "#4459ff",
-                                      "minHeight": 50,
-                                    },
-                                    undefined,
-                                  ],
-                                  null,
-                                ]
-                              }
-                            >
-                              <Text
-                                style={
-                                  [
-                                    {
-                                      "color": "#007aff",
-                                      "fontSize": 17,
-                                      "fontWeight": "500",
-                                      "textAlign": "center",
-                                    },
-                                    null,
-                                    [
-                                      {
-                                        "fontFamily": "CentraNo1-Bold",
-                                        "fontSize": 14,
-                                        "fontWeight": "600",
-                                        "textAlign": "center",
-                                      },
-                                      {
-                                        "color": "#ffffff",
-                                      },
-                                      undefined,
-                                    ],
-                                    null,
-                                  ]
-                                }
-                              >
-                                Close
-                              </Text>
-                            </TouchableOpacity>
-                          </View>
-                        </View>
-                      </View>
-                    </RCTSafeAreaView>
-                  </View>
-                </View>
-              </View>
-            </View>
-          </View>
-=======
                       "color": "#4459ff",
                     },
                     undefined,
@@ -830,7 +580,6 @@
               Contact support
             </Text>
           </TouchableOpacity>
->>>>>>> 60e9fa17
         </View>
       </View>
     </View>
@@ -1772,255 +1521,10 @@
                     "letterSpacing": 0,
                     "lineHeight": 24,
                   }
-<<<<<<< HEAD
-                >
-                  <View
-                    style={
-                      {
-                        "flex": 1,
-                      }
-                    }
-                  >
-                    <RCTSafeAreaView
-                      style={
-                        {
-                          "flex": 1,
-                        }
-                      }
-                    >
-                      <View
-                        style={
-                          [
-                            {
-                              "backgroundColor": "#ffffff",
-                              "flex": 1,
-                            },
-                            undefined,
-                          ]
-                        }
-                      >
-                        <View
-                          style={
-                            [
-                              {
-                                "flex": 1,
-                              },
-                              undefined,
-                            ]
-                          }
-                        >
-                          <View
-                            style={
-                              [
-                                {
-                                  "padding": 15,
-                                },
-                                {
-                                  "flex": 1,
-                                },
-                                undefined,
-                              ]
-                            }
-                          >
-                            <View
-                              style={
-                                {
-                                  "alignItems": "center",
-                                  "flexDirection": "row",
-                                  "justifyContent": "center",
-                                  "paddingVertical": 12,
-                                  "width": "100%",
-                                }
-                              }
-                              testID="deposit-progress-container"
-                            >
-                              <View
-                                style={
-                                  [
-                                    [
-                                      {
-                                        "borderRadius": 2,
-                                        "flex": 1,
-                                        "height": 4,
-                                      },
-                                      {
-                                        "backgroundColor": "#4459ff",
-                                      },
-                                    ],
-                                    {
-                                      "marginRight": 10,
-                                    },
-                                  ]
-                                }
-                                testID="deposit-progress-step-0"
-                              />
-                              <View
-                                style={
-                                  [
-                                    [
-                                      {
-                                        "borderRadius": 2,
-                                        "flex": 1,
-                                        "height": 4,
-                                      },
-                                      {
-                                        "backgroundColor": "#4459ff",
-                                      },
-                                    ],
-                                    {
-                                      "marginRight": 10,
-                                    },
-                                  ]
-                                }
-                                testID="deposit-progress-step-1"
-                              />
-                              <View
-                                style={
-                                  [
-                                    [
-                                      {
-                                        "borderRadius": 2,
-                                        "flex": 1,
-                                        "height": 4,
-                                      },
-                                      {
-                                        "backgroundColor": "#4459ff",
-                                      },
-                                    ],
-                                    {
-                                      "marginRight": 10,
-                                    },
-                                  ]
-                                }
-                                testID="deposit-progress-step-2"
-                              />
-                              <View
-                                style={
-                                  [
-                                    [
-                                      {
-                                        "borderRadius": 2,
-                                        "flex": 1,
-                                        "height": 4,
-                                      },
-                                      {
-                                        "backgroundColor": "#2c3dc5",
-                                      },
-                                    ],
-                                    undefined,
-                                  ]
-                                }
-                                testID="deposit-progress-step-3"
-                              />
-                            </View>
-                            <View
-                              style={
-                                {
-                                  "alignItems": "center",
-                                  "flex": 1,
-                                  "justifyContent": "center",
-                                  "paddingHorizontal": 4,
-                                }
-                              }
-                            >
-                              <Text
-                                accessibilityRole="text"
-                                style={
-                                  {
-                                    "color": "#121314",
-                                    "fontFamily": "Geist Bold",
-                                    "fontSize": 16,
-                                    "letterSpacing": 0,
-                                    "lineHeight": 24,
-                                    "marginBottom": 16,
-                                    "marginTop": 12,
-                                    "textAlign": "center",
-                                  }
-                                }
-                              >
-                                Quote ID: 
-                                test-quote-id-12345
-                              </Text>
-                            </View>
-                          </View>
-                        </View>
-                        <View>
-                          <View
-                            style={
-                              [
-                                {
-                                  "padding": 15,
-                                },
-                                undefined,
-                                undefined,
-                              ]
-                            }
-                          >
-                            <TouchableOpacity
-                              accessibilityRole="button"
-                              accessible={true}
-                              activeOpacity={0.2}
-                              onPress={[Function]}
-                              style={
-                                [
-                                  [
-                                    {
-                                      "borderRadius": 12,
-                                      "justifyContent": "center",
-                                      "padding": 15,
-                                    },
-                                    {
-                                      "backgroundColor": "#4459ff",
-                                      "minHeight": 50,
-                                    },
-                                    undefined,
-                                  ],
-                                  null,
-                                ]
-                              }
-                            >
-                              <Text
-                                style={
-                                  [
-                                    {
-                                      "color": "#007aff",
-                                      "fontSize": 17,
-                                      "fontWeight": "500",
-                                      "textAlign": "center",
-                                    },
-                                    null,
-                                    [
-                                      {
-                                        "fontFamily": "CentraNo1-Bold",
-                                        "fontSize": 14,
-                                        "fontWeight": "600",
-                                        "textAlign": "center",
-                                      },
-                                      {
-                                        "color": "#ffffff",
-                                      },
-                                      undefined,
-                                    ],
-                                    null,
-                                  ]
-                                }
-                              >
-                                Close
-                              </Text>
-                            </TouchableOpacity>
-                          </View>
-                        </View>
-                      </View>
-                    </RCTSafeAreaView>
-                  </View>
-                </View>
-              </View>
-=======
                 }
               >
                 Ethereum Main Network
               </Text>
->>>>>>> 60e9fa17
             </View>
           </View>
           <View
