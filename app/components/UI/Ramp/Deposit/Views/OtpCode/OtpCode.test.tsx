--- conflicted
+++ resolved
@@ -68,11 +68,7 @@
       ),
     }),
     useRoute: () => ({
-<<<<<<< HEAD
-      params: { email: EMAIL },
-=======
-      params: { quote: mockQuote },
->>>>>>> fa16a486
+      params: { email: EMAIL, quote: mockQuote },
     }),
   };
 });
@@ -167,11 +163,7 @@
       expect(mockSetAuthToken).toHaveBeenCalledWith(mockResponse);
       expect(mockNavigate).toHaveBeenCalledWith(
         Routes.DEPOSIT.VERIFY_IDENTITY,
-<<<<<<< HEAD
-        { email: EMAIL },
-=======
-        { quote: mockQuote },
->>>>>>> fa16a486
+        { email: EMAIL, quote: mockQuote },
       );
     });
   });
