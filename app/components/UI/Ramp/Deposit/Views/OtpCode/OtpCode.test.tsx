import React from 'react';
import { fireEvent, screen, waitFor } from '@testing-library/react-native';
import OtpCode from './OtpCode';
import Routes from '../../../../../../constants/navigation/Routes';
import { DepositSdkMethodResult } from '../../hooks/useDepositSdkMethod';
import renderDepositTestComponent from '../../utils/renderDepositTestComponent';
import { useDepositSDK } from '../../sdk';
import {
  BuyQuote,
  NativeRampsSdk,
  NativeTransakAccessToken,
} from '@consensys/native-ramps-sdk';

const EMAIL = 'test@email.com';

<<<<<<< HEAD
interface MockQuote {
  id: string;
  amount: number;
  currency: string;
}

const mockQuote: MockQuote = {
  id: 'test-quote-id',
  amount: 100,
  currency: 'USD',
};
=======
const mockQuote = {
  quoteId: 'mock-quote-id',
} as BuyQuote;
>>>>>>> a70ea202

jest.mock('../../sdk', () => ({
  ...jest.requireActual('../../sdk'),
  useDepositSDK: jest.fn().mockReturnValue({
    sdk: {},
    sdkError: null,
    providerApiKey: 'mock-api-key',
    providerFrontendAuth: 'mock-frontend-auth',
    setAuthToken: jest.fn().mockResolvedValue(undefined),
  }),
}));

const mockNavigate = jest.fn();
const mockGoBack = jest.fn();
const mockSetNavigationOptions = jest.fn();

const mockUseDepositSdkMethodInitialState = {
  data: null,
  error: null,
  isFetching: false,
};

const mockSdkMethod = jest.fn().mockResolvedValue('Success');

let mockUseDepositSdkMethodValues: DepositSdkMethodResult<'verifyUserOtp'> = [
  mockUseDepositSdkMethodInitialState,
  mockSdkMethod,
];

jest.mock('../../hooks/useDepositSdkMethod', () => ({
  useDepositSdkMethod: () => mockUseDepositSdkMethodValues,
}));

jest.mock('@react-navigation/native', () => {
  const actualReactNavigation = jest.requireActual('@react-navigation/native');
  return {
    ...actualReactNavigation,
    useNavigation: () => ({
      navigate: mockNavigate,
      goBack: mockGoBack,
      setOptions: mockSetNavigationOptions.mockImplementation(
        actualReactNavigation.useNavigation().setOptions,
      ),
    }),
    useRoute: () => ({
<<<<<<< HEAD
      params: { quote: mockQuote },
=======
      params: { email: EMAIL, quote: mockQuote },
>>>>>>> a70ea202
    }),
  };
});

jest.mock('../../../../Navbar', () => ({
  getDepositNavbarOptions: jest.fn().mockReturnValue({
    title: 'Enter six-digit code',
  }),
}));

function render(Component: React.ComponentType) {
  return renderDepositTestComponent(Component, Routes.DEPOSIT.OTP_CODE);
}

describe('OtpCode Component', () => {
  beforeEach(() => {
    jest.clearAllMocks();
    mockUseDepositSdkMethodValues = [
      { ...mockUseDepositSdkMethodInitialState },
      mockSdkMethod,
    ];
  });

  it('render matches snapshot', () => {
    render(OtpCode);
    expect(screen.toJSON()).toMatchSnapshot();
  });

  it('calls setOptions when the component mounts', () => {
    render(OtpCode);
    expect(mockSetNavigationOptions).toHaveBeenCalledWith(
      expect.objectContaining({
        title: 'Enter six-digit code',
      }),
    );
  });

  it('renders loading state snapshot', async () => {
    mockUseDepositSdkMethodValues = [
      { ...mockUseDepositSdkMethodInitialState, isFetching: true },
      mockSdkMethod,
    ];
    render(OtpCode);
    expect(screen.toJSON()).toMatchSnapshot();
  });

  it('navigates to next screen on submit button press when valid code is entered', async () => {
    const mockResponse = {
      id: 'mock-id',
      ttl: 1000,
      userId: 'mock-user-id',
    } as NativeTransakAccessToken;

    const mockSubmitCode = jest.fn().mockResolvedValue(mockResponse);
    const mockSetAuthToken = jest.fn().mockResolvedValue(undefined);

    mockUseDepositSdkMethodValues = [
      { ...mockUseDepositSdkMethodInitialState, data: null },
      mockSubmitCode,
    ];

    jest.mocked(useDepositSDK).mockReturnValue({
      sdk: {
        setAccessToken: jest.fn(),
        getAccessToken: jest.fn(),
        clearAccessToken: jest.fn(),
        verifyUserOtp: jest.fn(),
        sendUserOtp: jest.fn(),
        getVersion: jest.fn(),
      } as unknown as NativeRampsSdk,
      sdkError: undefined,
      providerApiKey: 'mock-api-key',
      providerFrontendAuth: 'mock-frontend-auth',
      setAuthToken: mockSetAuthToken,
      isAuthenticated: false,
      checkExistingToken: jest.fn(),
      clearAuthToken: jest.fn(),
      getStarted: true,
      setGetStarted: jest.fn(),
    });

    const { getByTestId } = render(OtpCode);

    const codeInput = getByTestId('otp-code-input');
    fireEvent.changeText(codeInput, '123456');

    fireEvent.press(
      screen.getByRole('button', {
        name: 'Submit',
      }),
    );

    expect(mockSubmitCode).toHaveBeenCalled();

    mockUseDepositSdkMethodValues[0] = {
      ...mockUseDepositSdkMethodValues[0],
      data: mockResponse,
    };

    render(OtpCode);

    await waitFor(() => {
      expect(mockSetAuthToken).toHaveBeenCalledWith(mockResponse);
      expect(mockNavigate).toHaveBeenCalledWith(
        Routes.DEPOSIT.VERIFY_IDENTITY,
        { quote: mockQuote },
      );
    });
  });

  it('render matches error snapshot when API call fails', async () => {
    mockUseDepositSdkMethodValues = [
      { ...mockUseDepositSdkMethodInitialState, error: 'Invalid code' },
      mockSdkMethod,
    ];
    render(OtpCode);
    expect(screen.toJSON()).toMatchSnapshot();
  });

  it('disables submit button and shows loading state when loading', () => {
    mockUseDepositSdkMethodValues = [
      { ...mockUseDepositSdkMethodInitialState, isFetching: true },
      mockSdkMethod,
    ];
    render(OtpCode);
    expect(screen.toJSON()).toMatchSnapshot();
    const loadingButton = screen.getByRole('button', {
      name: 'Verifying code...',
    });
    fireEvent.press(loadingButton);
    expect(mockSdkMethod).not.toHaveBeenCalled();
  });

  it('disables submit button when code length is invalid', () => {
    mockUseDepositSdkMethodValues = [
      { ...mockUseDepositSdkMethodInitialState },
      mockSdkMethod,
    ];
    render(OtpCode);
    const submitButton = screen.getByRole('button', { name: 'Submit' });
    fireEvent.press(submitButton);
    expect(mockSdkMethod).not.toHaveBeenCalled();
  });

  it('calls resendOtp when resend link is clicked and properly handles cooldown timer', async () => {
    const mockResendFn = jest.fn().mockResolvedValue('success');

    mockUseDepositSdkMethodValues = [
      { ...mockUseDepositSdkMethodInitialState },
      mockResendFn,
    ];

    render(OtpCode);
    const resendButton = screen.getByText('Resend it');
    fireEvent.press(resendButton);
    expect(mockResendFn).toHaveBeenCalled();
    expect(screen.toJSON()).toMatchSnapshot();
  });
});<|MERGE_RESOLUTION|>--- conflicted
+++ resolved
@@ -13,23 +13,9 @@
 
 const EMAIL = 'test@email.com';
 
-<<<<<<< HEAD
-interface MockQuote {
-  id: string;
-  amount: number;
-  currency: string;
-}
-
-const mockQuote: MockQuote = {
-  id: 'test-quote-id',
-  amount: 100,
-  currency: 'USD',
-};
-=======
 const mockQuote = {
   quoteId: 'mock-quote-id',
 } as BuyQuote;
->>>>>>> a70ea202
 
 jest.mock('../../sdk', () => ({
   ...jest.requireActual('../../sdk'),
@@ -75,11 +61,7 @@
       ),
     }),
     useRoute: () => ({
-<<<<<<< HEAD
-      params: { quote: mockQuote },
-=======
       params: { email: EMAIL, quote: mockQuote },
->>>>>>> a70ea202
     }),
   };
 });
