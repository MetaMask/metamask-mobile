// Jest Snapshot v1, https://goo.gl/fbAQLP

exports[`OtpCode Component calls resendOtp when resend link is clicked and properly handles cooldown timer 1`] = `
<View
  style={
    {
      "flex": 1,
    }
  }
>
  <RNCSafeAreaProvider
    onInsetsChange={[Function]}
    style={
      [
        {
          "flex": 1,
        },
        undefined,
      ]
    }
  >
    <View
      collapsable={false}
      pointerEvents="box-none"
      style={
        {
          "zIndex": 1,
        }
      }
    >
      <View
        accessibilityElementsHidden={false}
        importantForAccessibility="auto"
        onLayout={[Function]}
        pointerEvents="box-none"
        style={null}
      >
        <View
          collapsable={false}
          pointerEvents="box-none"
          style={
            {
              "bottom": 0,
              "left": 0,
              "opacity": 1,
              "position": "absolute",
              "right": 0,
              "top": 0,
              "zIndex": 0,
            }
          }
        >
          <View
            collapsable={false}
            style={
              {
                "backgroundColor": "rgb(255, 255, 255)",
                "borderBottomColor": "rgb(216, 216, 216)",
                "flex": 1,
                "shadowColor": "rgb(216, 216, 216)",
                "shadowOffset": {
                  "height": 0.5,
                  "width": 0,
                },
                "shadowOpacity": 0.85,
                "shadowRadius": 0,
              }
            }
          />
        </View>
        <View
          collapsable={false}
          pointerEvents="box-none"
          style={
            {
              "height": 64,
              "maxHeight": undefined,
              "minHeight": undefined,
              "opacity": undefined,
              "transform": undefined,
            }
          }
        >
          <View
            pointerEvents="none"
            style={
              {
                "height": 20,
              }
            }
          />
          <View
            pointerEvents="box-none"
            style={
              {
                "alignItems": "center",
                "flex": 1,
                "flexDirection": "row",
                "justifyContent": "center",
              }
            }
          >
            <View
              collapsable={false}
              pointerEvents="box-none"
              style={
                {
                  "marginHorizontal": 16,
                  "opacity": 1,
                }
              }
            >
              <Text
                accessibilityRole="header"
                aria-level="1"
                collapsable={false}
                numberOfLines={1}
                onLayout={[Function]}
                style={
                  {
                    "color": "rgb(28, 28, 30)",
                    "fontSize": 17,
                    "fontWeight": "600",
                  }
                }
              >
                Enter six-digit code
              </Text>
            </View>
          </View>
        </View>
      </View>
    </View>
    <RNSScreenContainer
      onLayout={[Function]}
      style={
        {
          "flex": 1,
        }
      }
    >
      <RNSScreen
        activityState={2}
        collapsable={false}
        gestureResponseDistance={
          {
            "bottom": -1,
            "end": -1,
            "start": -1,
            "top": -1,
          }
        }
        onGestureCancel={[Function]}
        pointerEvents="box-none"
        sheetAllowedDetents="large"
        sheetCornerRadius={-1}
        sheetExpandsWhenScrolledToEdge={true}
        sheetGrabberVisible={false}
        sheetLargestUndimmedDetent="all"
        style={
          {
            "bottom": 0,
            "left": 0,
            "position": "absolute",
            "right": 0,
            "top": 0,
            "zIndex": undefined,
          }
        }
      >
        <View
          collapsable={false}
          style={
            {
              "opacity": 1,
            }
          }
        />
        <View
          accessibilityElementsHidden={false}
          closing={false}
          gestureVelocityImpact={0.3}
          importantForAccessibility="auto"
          onClose={[Function]}
          onGestureBegin={[Function]}
          onGestureCanceled={[Function]}
          onGestureEnd={[Function]}
          onOpen={[Function]}
          onTransition={[Function]}
          pointerEvents="box-none"
          style={
            [
              {
                "overflow": undefined,
              },
              {
                "bottom": 0,
                "left": 0,
                "position": "absolute",
                "right": 0,
                "top": 0,
              },
            ]
          }
          transitionSpec={
            {
              "close": {
                "animation": "spring",
                "config": {
                  "damping": 500,
                  "mass": 3,
                  "overshootClamping": true,
                  "restDisplacementThreshold": 10,
                  "restSpeedThreshold": 10,
                  "stiffness": 1000,
                },
              },
              "open": {
                "animation": "spring",
                "config": {
                  "damping": 500,
                  "mass": 3,
                  "overshootClamping": true,
                  "restDisplacementThreshold": 10,
                  "restSpeedThreshold": 10,
                  "stiffness": 1000,
                },
              },
            }
          }
        >
          <View
            collapsable={false}
            needsOffscreenAlphaCompositing={false}
            pointerEvents="box-none"
            style={
              {
                "flex": 1,
              }
            }
          >
            <View
              collapsable={false}
              enabled={false}
              handlerTag={9}
              handlerType="PanGestureHandler"
              onGestureHandlerEvent={[Function]}
              onGestureHandlerStateChange={[Function]}
              style={
                {
                  "flex": 1,
                  "transform": [
                    {
                      "translateX": 0,
                    },
                    {
                      "translateX": 0,
                    },
                  ],
                }
              }
            >
              <View
                collapsable={false}
                pointerEvents="none"
                style={
                  {
                    "backgroundColor": "rgb(242, 242, 242)",
                    "bottom": 0,
                    "left": 0,
                    "position": "absolute",
                    "shadowColor": "#000",
                    "shadowOffset": {
                      "height": 1,
                      "width": -1,
                    },
                    "shadowOpacity": 0.3,
                    "shadowRadius": 5,
                    "top": 0,
                    "width": 3,
                  }
                }
              />
              <View
                style={
                  [
                    {
                      "flex": 1,
                      "overflow": "hidden",
                    },
                    [
                      {
                        "backgroundColor": "rgb(242, 242, 242)",
                      },
                      undefined,
                    ],
                  ]
                }
              >
                <View
                  style={
                    {
                      "flex": 1,
                      "flexDirection": "column-reverse",
                    }
                  }
                >
                  <View
                    style={
                      {
                        "flex": 1,
                      }
                    }
                  >
                    <RCTSafeAreaView
                      style={
                        {
                          "flex": 1,
                        }
                      }
                    >
                      <View
                        style={
                          [
                            {
                              "backgroundColor": "#ffffff",
                              "flex": 1,
                            },
                            undefined,
                          ]
                        }
                      >
                        <View
                          style={
                            [
                              {
                                "flex": 1,
                              },
                              undefined,
                            ]
                          }
                        >
                          <View
                            style={
                              [
                                {
                                  "padding": 15,
                                },
                                {
                                  "flex": 1,
                                },
                                undefined,
                              ]
                            }
                          >
                            <View
                              style={
                                {
                                  "alignItems": "center",
                                  "flexDirection": "row",
                                  "justifyContent": "center",
                                  "paddingVertical": 12,
                                  "width": "100%",
                                }
                              }
                              testID="deposit-progress-container"
                            >
                              <View
                                style={
                                  [
                                    [
                                      {
                                        "borderRadius": 2,
                                        "flex": 1,
                                        "height": 4,
                                      },
                                      {
                                        "backgroundColor": "#4459ff",
                                      },
                                    ],
                                    {
                                      "marginRight": 10,
                                    },
                                  ]
                                }
                                testID="deposit-progress-step-0"
                              />
                              <View
                                style={
                                  [
                                    [
                                      {
                                        "borderRadius": 2,
                                        "flex": 1,
                                        "height": 4,
                                      },
                                      {
                                        "backgroundColor": "#2c3dc5",
                                      },
                                    ],
                                    {
                                      "marginRight": 10,
                                    },
                                  ]
                                }
                                testID="deposit-progress-step-1"
                              />
                              <View
                                style={
                                  [
                                    [
                                      {
                                        "borderRadius": 2,
                                        "flex": 1,
                                        "height": 4,
                                      },
                                      {
                                        "backgroundColor": "#9ca1af",
                                      },
                                    ],
                                    {
                                      "marginRight": 10,
                                    },
                                  ]
                                }
                                testID="deposit-progress-step-2"
                              />
                              <View
                                style={
                                  [
                                    [
                                      {
                                        "borderRadius": 2,
                                        "flex": 1,
                                        "height": 4,
                                      },
                                      {
                                        "backgroundColor": "#9ca1af",
                                      },
                                    ],
                                    undefined,
                                  ]
                                }
                                testID="deposit-progress-step-3"
                              />
                            </View>
                            <Text
                              accessibilityRole="text"
                              style={
                                {
                                  "color": "#121314",
                                  "fontFamily": "CentraNo1-Book",
                                  "fontSize": 16,
                                  "fontWeight": "400",
                                  "letterSpacing": 0,
                                  "lineHeight": 24,
                                }
                              }
                            >
                              Enter the 6-digit code we sent to test@email.com. If you don't see it in your inbox, check your spam folder.
                            </Text>
                            <View
                              style={
                                [
                                  {
                                    "flexDirection": "row",
                                    "justifyContent": "space-between",
                                  },
                                  {
                                    "marginLeft": "auto",
                                    "marginRight": "auto",
                                    "marginTop": 40,
                                  },
                                ]
                              }
                            >
                              <View
                                onLayout={[Function]}
                                style={
                                  [
                                    {
                                      "alignItems": "center",
                                      "backgroundColor": "#f3f5f9",
                                      "borderColor": "#b7bbc866",
                                      "borderRadius": 8,
                                      "borderWidth": 1,
                                      "height": 50,
                                      "justifyContent": "center",
                                      "margin": 5,
                                      "width": 50,
                                    },
                                    false,
                                  ]
                                }
                              >
                                <Text
                                  accessibilityRole="text"
                                  style={
                                    {
                                      "color": "#121314",
                                      "fontFamily": "CentraNo1-Bold",
                                      "fontSize": 24,
                                      "fontWeight": "bold",
                                      "letterSpacing": 0,
                                      "lineHeight": 30,
                                      "textAlign": "center",
                                    }
                                  }
                                />
                              </View>
                              <View
                                onLayout={[Function]}
                                style={
                                  [
                                    {
                                      "alignItems": "center",
                                      "backgroundColor": "#f3f5f9",
                                      "borderColor": "#b7bbc866",
                                      "borderRadius": 8,
                                      "borderWidth": 1,
                                      "height": 50,
                                      "justifyContent": "center",
                                      "margin": 5,
                                      "width": 50,
                                    },
                                    false,
                                  ]
                                }
                              >
                                <Text
                                  accessibilityRole="text"
                                  style={
                                    {
                                      "color": "#121314",
                                      "fontFamily": "CentraNo1-Bold",
                                      "fontSize": 24,
                                      "fontWeight": "bold",
                                      "letterSpacing": 0,
                                      "lineHeight": 30,
                                      "textAlign": "center",
                                    }
                                  }
                                />
                              </View>
                              <View
                                onLayout={[Function]}
                                style={
                                  [
                                    {
                                      "alignItems": "center",
                                      "backgroundColor": "#f3f5f9",
                                      "borderColor": "#b7bbc866",
                                      "borderRadius": 8,
                                      "borderWidth": 1,
                                      "height": 50,
                                      "justifyContent": "center",
                                      "margin": 5,
                                      "width": 50,
                                    },
                                    false,
                                  ]
                                }
                              >
                                <Text
                                  accessibilityRole="text"
                                  style={
                                    {
                                      "color": "#121314",
                                      "fontFamily": "CentraNo1-Bold",
                                      "fontSize": 24,
                                      "fontWeight": "bold",
                                      "letterSpacing": 0,
                                      "lineHeight": 30,
                                      "textAlign": "center",
                                    }
                                  }
                                />
                              </View>
                              <View
                                onLayout={[Function]}
                                style={
                                  [
                                    {
                                      "alignItems": "center",
                                      "backgroundColor": "#f3f5f9",
                                      "borderColor": "#b7bbc866",
                                      "borderRadius": 8,
                                      "borderWidth": 1,
                                      "height": 50,
                                      "justifyContent": "center",
                                      "margin": 5,
                                      "width": 50,
                                    },
                                    false,
                                  ]
                                }
                              >
                                <Text
                                  accessibilityRole="text"
                                  style={
                                    {
                                      "color": "#121314",
                                      "fontFamily": "CentraNo1-Bold",
                                      "fontSize": 24,
                                      "fontWeight": "bold",
                                      "letterSpacing": 0,
                                      "lineHeight": 30,
                                      "textAlign": "center",
                                    }
                                  }
                                />
                              </View>
                              <View
                                onLayout={[Function]}
                                style={
                                  [
                                    {
                                      "alignItems": "center",
                                      "backgroundColor": "#f3f5f9",
                                      "borderColor": "#b7bbc866",
                                      "borderRadius": 8,
                                      "borderWidth": 1,
                                      "height": 50,
                                      "justifyContent": "center",
                                      "margin": 5,
                                      "width": 50,
                                    },
                                    false,
                                  ]
                                }
                              >
                                <Text
                                  accessibilityRole="text"
                                  style={
                                    {
                                      "color": "#121314",
                                      "fontFamily": "CentraNo1-Bold",
                                      "fontSize": 24,
                                      "fontWeight": "bold",
                                      "letterSpacing": 0,
                                      "lineHeight": 30,
                                      "textAlign": "center",
                                    }
                                  }
                                />
                              </View>
                              <View
                                onLayout={[Function]}
                                style={
                                  [
                                    {
                                      "alignItems": "center",
                                      "backgroundColor": "#f3f5f9",
                                      "borderColor": "#b7bbc866",
                                      "borderRadius": 8,
                                      "borderWidth": 1,
                                      "height": 50,
                                      "justifyContent": "center",
                                      "margin": 5,
                                      "width": 50,
                                    },
                                    false,
                                  ]
                                }
                              >
                                <Text
                                  accessibilityRole="text"
                                  style={
                                    {
                                      "color": "#121314",
                                      "fontFamily": "CentraNo1-Bold",
                                      "fontSize": 24,
                                      "fontWeight": "bold",
                                      "letterSpacing": 0,
                                      "lineHeight": 30,
                                      "textAlign": "center",
                                    }
                                  }
                                />
                              </View>
                              <TextInput
                                autoCapitalize="characters"
                                autoComplete="one-time-code"
                                autoCorrect={false}
                                blurOnSubmit={false}
                                caretHidden={true}
                                clearButtonMode="never"
                                disableFullscreenUI={true}
                                keyboardType="number-pad"
                                maxLength={6}
                                onBlur={[Function]}
                                onChangeText={[Function]}
                                onFocus={[Function]}
                                onPressOut={[Function]}
                                spellCheck={false}
                                style={
                                  {
                                    "bottom": 0,
                                    "fontSize": 1,
                                    "left": 0,
                                    "opacity": 0.015,
                                    "position": "absolute",
                                    "right": 0,
                                    "top": 0,
                                  }
                                }
                                testID="otp-code-input"
                                textContentType="oneTimeCode"
                                underlineColorAndroid="transparent"
                                value=""
                              />
                            </View>
                            <View
                              style={
                                [
                                  {
                                    "marginVertical": 8,
                                  },
                                  undefined,
                                  undefined,
                                  {
                                    "flexDirection": "row",
                                    "marginTop": 12,
                                  },
                                ]
                              }
                            >
                              <Text
                                accessibilityRole="text"
                                style={
                                  {
                                    "color": "#9ca1af",
                                    "fontFamily": "CentraNo1-Book",
                                    "fontSize": 16,
                                    "fontWeight": "400",
                                    "letterSpacing": 0,
                                    "lineHeight": 24,
                                    "marginRight": 4,
                                  }
                                }
                              >
                                Resend code in 30 seconds
                              </Text>
                            </View>
                          </View>
                        </View>
                        <View>
                          <View
                            style={
                              [
                                {
                                  "padding": 15,
                                },
                                undefined,
                                undefined,
                              ]
                            }
                          >
                            <TouchableOpacity
                              accessibilityRole="button"
                              accessible={true}
                              activeOpacity={1}
                              disabled={true}
                              style={
                                [
                                  [
                                    {
                                      "borderRadius": 12,
                                      "justifyContent": "center",
                                      "padding": 15,
                                    },
                                    {
                                      "backgroundColor": "#4459ff",
                                      "minHeight": 50,
                                    },
                                    undefined,
                                  ],
                                  {
                                    "opacity": 0.6,
                                  },
                                ]
                              }
                            >
                              <Text
                                style={
                                  [
                                    {
                                      "color": "#007aff",
                                      "fontSize": 17,
                                      "fontWeight": "500",
                                      "textAlign": "center",
                                    },
                                    {
                                      "color": "#dcdcdc",
                                    },
                                    [
                                      {
                                        "fontFamily": "CentraNo1-Bold",
                                        "fontSize": 14,
                                        "fontWeight": "600",
                                        "textAlign": "center",
                                      },
                                      {
                                        "color": "#ffffff",
                                      },
                                      undefined,
                                    ],
                                    {
                                      "opacity": 0.6,
                                    },
                                  ]
                                }
                              >
                                Submit
                              </Text>
                            </TouchableOpacity>
                          </View>
                        </View>
                      </View>
                    </RCTSafeAreaView>
                  </View>
                </View>
              </View>
            </View>
          </View>
        </View>
      </RNSScreen>
    </RNSScreenContainer>
  </RNCSafeAreaProvider>
</View>
`;

exports[`OtpCode Component disables submit button and shows loading state when loading 1`] = `
<View
  style={
    {
      "flex": 1,
    }
  }
>
  <RNCSafeAreaProvider
    onInsetsChange={[Function]}
    style={
      [
        {
          "flex": 1,
        },
        undefined,
      ]
    }
  >
    <View
      collapsable={false}
      pointerEvents="box-none"
      style={
        {
          "zIndex": 1,
        }
      }
    >
      <View
        accessibilityElementsHidden={false}
        importantForAccessibility="auto"
        onLayout={[Function]}
        pointerEvents="box-none"
        style={null}
      >
        <View
          collapsable={false}
          pointerEvents="box-none"
          style={
            {
              "bottom": 0,
              "left": 0,
              "opacity": 1,
              "position": "absolute",
              "right": 0,
              "top": 0,
              "zIndex": 0,
            }
          }
        >
          <View
            collapsable={false}
            style={
              {
                "backgroundColor": "rgb(255, 255, 255)",
                "borderBottomColor": "rgb(216, 216, 216)",
                "flex": 1,
                "shadowColor": "rgb(216, 216, 216)",
                "shadowOffset": {
                  "height": 0.5,
                  "width": 0,
                },
                "shadowOpacity": 0.85,
                "shadowRadius": 0,
              }
            }
          />
        </View>
        <View
          collapsable={false}
          pointerEvents="box-none"
          style={
            {
              "height": 64,
              "maxHeight": undefined,
              "minHeight": undefined,
              "opacity": undefined,
              "transform": undefined,
            }
          }
        >
          <View
            pointerEvents="none"
            style={
              {
                "height": 20,
              }
            }
          />
          <View
            pointerEvents="box-none"
            style={
              {
                "alignItems": "center",
                "flex": 1,
                "flexDirection": "row",
                "justifyContent": "center",
              }
            }
          >
            <View
              collapsable={false}
              pointerEvents="box-none"
              style={
                {
                  "marginHorizontal": 16,
                  "opacity": 1,
                }
              }
            >
              <Text
                accessibilityRole="header"
                aria-level="1"
                collapsable={false}
                numberOfLines={1}
                onLayout={[Function]}
                style={
                  {
                    "color": "rgb(28, 28, 30)",
                    "fontSize": 17,
                    "fontWeight": "600",
                  }
                }
              >
                Enter six-digit code
              </Text>
            </View>
          </View>
        </View>
      </View>
    </View>
    <RNSScreenContainer
      onLayout={[Function]}
      style={
        {
          "flex": 1,
        }
      }
    >
      <RNSScreen
        activityState={2}
        collapsable={false}
        gestureResponseDistance={
          {
            "bottom": -1,
            "end": -1,
            "start": -1,
            "top": -1,
          }
        }
        onGestureCancel={[Function]}
        pointerEvents="box-none"
        sheetAllowedDetents="large"
        sheetCornerRadius={-1}
        sheetExpandsWhenScrolledToEdge={true}
        sheetGrabberVisible={false}
        sheetLargestUndimmedDetent="all"
        style={
          {
            "bottom": 0,
            "left": 0,
            "position": "absolute",
            "right": 0,
            "top": 0,
            "zIndex": undefined,
          }
        }
      >
        <View
          collapsable={false}
          style={
            {
              "opacity": 1,
            }
          }
        />
        <View
          accessibilityElementsHidden={false}
          closing={false}
          gestureVelocityImpact={0.3}
          importantForAccessibility="auto"
          onClose={[Function]}
          onGestureBegin={[Function]}
          onGestureCanceled={[Function]}
          onGestureEnd={[Function]}
          onOpen={[Function]}
          onTransition={[Function]}
          pointerEvents="box-none"
          style={
            [
              {
                "overflow": undefined,
              },
              {
                "bottom": 0,
                "left": 0,
                "position": "absolute",
                "right": 0,
                "top": 0,
              },
            ]
          }
          transitionSpec={
            {
              "close": {
                "animation": "spring",
                "config": {
                  "damping": 500,
                  "mass": 3,
                  "overshootClamping": true,
                  "restDisplacementThreshold": 10,
                  "restSpeedThreshold": 10,
                  "stiffness": 1000,
                },
              },
              "open": {
                "animation": "spring",
                "config": {
                  "damping": 500,
                  "mass": 3,
                  "overshootClamping": true,
                  "restDisplacementThreshold": 10,
                  "restSpeedThreshold": 10,
                  "stiffness": 1000,
                },
              },
            }
          }
        >
          <View
            collapsable={false}
            needsOffscreenAlphaCompositing={false}
            pointerEvents="box-none"
            style={
              {
                "flex": 1,
              }
            }
          >
            <View
              collapsable={false}
              enabled={false}
              handlerTag={7}
              handlerType="PanGestureHandler"
              onGestureHandlerEvent={[Function]}
              onGestureHandlerStateChange={[Function]}
              style={
                {
                  "flex": 1,
                  "transform": [
                    {
                      "translateX": 0,
                    },
                    {
                      "translateX": 0,
                    },
                  ],
                }
              }
            >
              <View
                collapsable={false}
                pointerEvents="none"
                style={
                  {
                    "backgroundColor": "rgb(242, 242, 242)",
                    "bottom": 0,
                    "left": 0,
                    "position": "absolute",
                    "shadowColor": "#000",
                    "shadowOffset": {
                      "height": 1,
                      "width": -1,
                    },
                    "shadowOpacity": 0.3,
                    "shadowRadius": 5,
                    "top": 0,
                    "width": 3,
                  }
                }
              />
              <View
                style={
                  [
                    {
                      "flex": 1,
                      "overflow": "hidden",
                    },
                    [
                      {
                        "backgroundColor": "rgb(242, 242, 242)",
                      },
                      undefined,
                    ],
                  ]
                }
              >
                <View
                  style={
                    {
                      "flex": 1,
                      "flexDirection": "column-reverse",
                    }
                  }
                >
                  <View
                    style={
                      {
                        "flex": 1,
                      }
                    }
                  >
                    <RCTSafeAreaView
                      style={
                        {
                          "flex": 1,
                        }
                      }
                    >
                      <View
                        style={
                          [
                            {
                              "backgroundColor": "#ffffff",
                              "flex": 1,
                            },
                            undefined,
                          ]
                        }
                      >
                        <View
                          style={
                            [
                              {
                                "flex": 1,
                              },
                              undefined,
                            ]
                          }
                        >
                          <View
                            style={
                              [
                                {
                                  "padding": 15,
                                },
                                {
                                  "flex": 1,
                                },
                                undefined,
                              ]
                            }
                          >
                            <View
                              style={
                                {
                                  "alignItems": "center",
                                  "flexDirection": "row",
                                  "justifyContent": "center",
                                  "paddingVertical": 12,
                                  "width": "100%",
                                }
                              }
                              testID="deposit-progress-container"
                            >
                              <View
                                style={
                                  [
                                    [
                                      {
                                        "borderRadius": 2,
                                        "flex": 1,
                                        "height": 4,
                                      },
                                      {
                                        "backgroundColor": "#4459ff",
                                      },
                                    ],
                                    {
                                      "marginRight": 10,
                                    },
                                  ]
                                }
                                testID="deposit-progress-step-0"
                              />
                              <View
                                style={
                                  [
                                    [
                                      {
                                        "borderRadius": 2,
                                        "flex": 1,
                                        "height": 4,
                                      },
                                      {
                                        "backgroundColor": "#2c3dc5",
                                      },
                                    ],
                                    {
                                      "marginRight": 10,
                                    },
                                  ]
                                }
                                testID="deposit-progress-step-1"
                              />
                              <View
                                style={
                                  [
                                    [
                                      {
                                        "borderRadius": 2,
                                        "flex": 1,
                                        "height": 4,
                                      },
                                      {
                                        "backgroundColor": "#9ca1af",
                                      },
                                    ],
                                    {
                                      "marginRight": 10,
                                    },
                                  ]
                                }
                                testID="deposit-progress-step-2"
                              />
                              <View
                                style={
                                  [
                                    [
                                      {
                                        "borderRadius": 2,
                                        "flex": 1,
                                        "height": 4,
                                      },
                                      {
                                        "backgroundColor": "#9ca1af",
                                      },
                                    ],
                                    undefined,
                                  ]
                                }
                                testID="deposit-progress-step-3"
                              />
                            </View>
                            <Text
                              accessibilityRole="text"
                              style={
                                {
                                  "color": "#121314",
                                  "fontFamily": "CentraNo1-Book",
                                  "fontSize": 16,
                                  "fontWeight": "400",
                                  "letterSpacing": 0,
                                  "lineHeight": 24,
                                }
                              }
                            >
                              Enter the 6-digit code we sent to test@email.com. If you don't see it in your inbox, check your spam folder.
                            </Text>
                            <View
                              style={
                                [
                                  {
                                    "flexDirection": "row",
                                    "justifyContent": "space-between",
                                  },
                                  {
                                    "marginLeft": "auto",
                                    "marginRight": "auto",
                                    "marginTop": 40,
                                  },
                                ]
                              }
                            >
                              <View
                                onLayout={[Function]}
                                style={
                                  [
                                    {
                                      "alignItems": "center",
                                      "backgroundColor": "#f3f5f9",
                                      "borderColor": "#b7bbc866",
                                      "borderRadius": 8,
                                      "borderWidth": 1,
                                      "height": 50,
                                      "justifyContent": "center",
                                      "margin": 5,
                                      "width": 50,
                                    },
                                    false,
                                  ]
                                }
                              >
                                <Text
                                  accessibilityRole="text"
                                  style={
                                    {
                                      "color": "#121314",
                                      "fontFamily": "CentraNo1-Bold",
                                      "fontSize": 24,
                                      "fontWeight": "bold",
                                      "letterSpacing": 0,
                                      "lineHeight": 30,
                                      "textAlign": "center",
                                    }
                                  }
                                />
                              </View>
                              <View
                                onLayout={[Function]}
                                style={
                                  [
                                    {
                                      "alignItems": "center",
                                      "backgroundColor": "#f3f5f9",
                                      "borderColor": "#b7bbc866",
                                      "borderRadius": 8,
                                      "borderWidth": 1,
                                      "height": 50,
                                      "justifyContent": "center",
                                      "margin": 5,
                                      "width": 50,
                                    },
                                    false,
                                  ]
                                }
                              >
                                <Text
                                  accessibilityRole="text"
                                  style={
                                    {
                                      "color": "#121314",
                                      "fontFamily": "CentraNo1-Bold",
                                      "fontSize": 24,
                                      "fontWeight": "bold",
                                      "letterSpacing": 0,
                                      "lineHeight": 30,
                                      "textAlign": "center",
                                    }
                                  }
                                />
                              </View>
                              <View
                                onLayout={[Function]}
                                style={
                                  [
                                    {
                                      "alignItems": "center",
                                      "backgroundColor": "#f3f5f9",
                                      "borderColor": "#b7bbc866",
                                      "borderRadius": 8,
                                      "borderWidth": 1,
                                      "height": 50,
                                      "justifyContent": "center",
                                      "margin": 5,
                                      "width": 50,
                                    },
                                    false,
                                  ]
                                }
                              >
                                <Text
                                  accessibilityRole="text"
                                  style={
                                    {
                                      "color": "#121314",
                                      "fontFamily": "CentraNo1-Bold",
                                      "fontSize": 24,
                                      "fontWeight": "bold",
                                      "letterSpacing": 0,
                                      "lineHeight": 30,
                                      "textAlign": "center",
                                    }
                                  }
                                />
                              </View>
                              <View
                                onLayout={[Function]}
                                style={
                                  [
                                    {
                                      "alignItems": "center",
                                      "backgroundColor": "#f3f5f9",
                                      "borderColor": "#b7bbc866",
                                      "borderRadius": 8,
                                      "borderWidth": 1,
                                      "height": 50,
                                      "justifyContent": "center",
                                      "margin": 5,
                                      "width": 50,
                                    },
                                    false,
                                  ]
                                }
                              >
                                <Text
                                  accessibilityRole="text"
                                  style={
                                    {
                                      "color": "#121314",
                                      "fontFamily": "CentraNo1-Bold",
                                      "fontSize": 24,
                                      "fontWeight": "bold",
                                      "letterSpacing": 0,
                                      "lineHeight": 30,
                                      "textAlign": "center",
                                    }
                                  }
                                />
                              </View>
                              <View
                                onLayout={[Function]}
                                style={
                                  [
                                    {
                                      "alignItems": "center",
                                      "backgroundColor": "#f3f5f9",
                                      "borderColor": "#b7bbc866",
                                      "borderRadius": 8,
                                      "borderWidth": 1,
                                      "height": 50,
                                      "justifyContent": "center",
                                      "margin": 5,
                                      "width": 50,
                                    },
                                    false,
                                  ]
                                }
                              >
                                <Text
                                  accessibilityRole="text"
                                  style={
                                    {
                                      "color": "#121314",
                                      "fontFamily": "CentraNo1-Bold",
                                      "fontSize": 24,
                                      "fontWeight": "bold",
                                      "letterSpacing": 0,
                                      "lineHeight": 30,
                                      "textAlign": "center",
                                    }
                                  }
                                />
                              </View>
                              <View
                                onLayout={[Function]}
                                style={
                                  [
                                    {
                                      "alignItems": "center",
                                      "backgroundColor": "#f3f5f9",
                                      "borderColor": "#b7bbc866",
                                      "borderRadius": 8,
                                      "borderWidth": 1,
                                      "height": 50,
                                      "justifyContent": "center",
                                      "margin": 5,
                                      "width": 50,
                                    },
                                    false,
                                  ]
                                }
                              >
                                <Text
                                  accessibilityRole="text"
                                  style={
                                    {
                                      "color": "#121314",
                                      "fontFamily": "CentraNo1-Bold",
                                      "fontSize": 24,
                                      "fontWeight": "bold",
                                      "letterSpacing": 0,
                                      "lineHeight": 30,
                                      "textAlign": "center",
                                    }
                                  }
                                />
                              </View>
                              <TextInput
                                autoCapitalize="characters"
                                autoComplete="one-time-code"
                                autoCorrect={false}
                                blurOnSubmit={false}
                                caretHidden={true}
                                clearButtonMode="never"
                                disableFullscreenUI={true}
                                keyboardType="number-pad"
                                maxLength={6}
                                onBlur={[Function]}
                                onChangeText={[Function]}
                                onFocus={[Function]}
                                onPressOut={[Function]}
                                spellCheck={false}
                                style={
                                  {
                                    "bottom": 0,
                                    "fontSize": 1,
                                    "left": 0,
                                    "opacity": 0.015,
                                    "position": "absolute",
                                    "right": 0,
                                    "top": 0,
                                  }
                                }
                                testID="otp-code-input"
                                textContentType="oneTimeCode"
                                underlineColorAndroid="transparent"
                                value=""
                              />
                            </View>
                            <View
                              style={
                                [
                                  {
                                    "marginVertical": 8,
                                  },
                                  undefined,
                                  undefined,
                                  {
                                    "flexDirection": "row",
                                    "marginTop": 12,
                                  },
                                ]
                              }
                            >
                              <Text
                                accessibilityRole="text"
                                style={
                                  {
                                    "color": "#9ca1af",
                                    "fontFamily": "CentraNo1-Book",
                                    "fontSize": 16,
                                    "fontWeight": "400",
                                    "letterSpacing": 0,
                                    "lineHeight": 24,
                                    "marginRight": 4,
                                  }
                                }
                              >
                                Didn't receive the code?
                              </Text>
                              <TouchableOpacity
                                onPress={[Function]}
                              >
                                <Text
                                  accessibilityRole="text"
                                  style={
                                    {
                                      "color": "#4459ff",
                                      "fontFamily": "CentraNo1-Book",
                                      "fontSize": 16,
                                      "fontWeight": "400",
                                      "letterSpacing": 0,
                                      "lineHeight": 24,
                                      "marginLeft": 4,
                                    }
                                  }
                                >
                                  Resend it
                                </Text>
                              </TouchableOpacity>
                            </View>
                          </View>
                        </View>
                        <View>
                          <View
                            style={
                              [
                                {
                                  "padding": 15,
                                },
                                undefined,
                                undefined,
                              ]
                            }
                          >
                            <TouchableOpacity
                              accessibilityRole="button"
                              accessible={true}
                              activeOpacity={1}
                              disabled={true}
                              style={
                                [
                                  [
                                    {
                                      "borderRadius": 12,
                                      "justifyContent": "center",
                                      "padding": 15,
                                    },
                                    {
                                      "backgroundColor": "#4459ff",
                                      "minHeight": 50,
                                    },
                                    undefined,
                                  ],
                                  {
                                    "opacity": 0.6,
                                  },
                                ]
                              }
                            >
                              <Text
                                style={
                                  [
                                    {
                                      "color": "#007aff",
                                      "fontSize": 17,
                                      "fontWeight": "500",
                                      "textAlign": "center",
                                    },
                                    {
                                      "color": "#dcdcdc",
                                    },
                                    [
                                      {
                                        "fontFamily": "CentraNo1-Bold",
                                        "fontSize": 14,
                                        "fontWeight": "600",
                                        "textAlign": "center",
                                      },
                                      {
                                        "color": "#ffffff",
                                      },
                                      undefined,
                                    ],
                                    {
                                      "opacity": 0.6,
                                    },
                                  ]
                                }
                              >
                                Verifying code...
                              </Text>
                            </TouchableOpacity>
                          </View>
                        </View>
                      </View>
                    </RCTSafeAreaView>
                  </View>
                </View>
              </View>
            </View>
          </View>
        </View>
      </RNSScreen>
    </RNSScreenContainer>
  </RNCSafeAreaProvider>
</View>
`;

exports[`OtpCode Component render matches error snapshot when API call fails 1`] = `
<View
  style={
    {
      "flex": 1,
    }
  }
>
  <RNCSafeAreaProvider
    onInsetsChange={[Function]}
    style={
      [
        {
          "flex": 1,
        },
        undefined,
      ]
    }
  >
    <View
      collapsable={false}
      pointerEvents="box-none"
      style={
        {
          "zIndex": 1,
        }
      }
    >
      <View
        accessibilityElementsHidden={false}
        importantForAccessibility="auto"
        onLayout={[Function]}
        pointerEvents="box-none"
        style={null}
      >
        <View
          collapsable={false}
          pointerEvents="box-none"
          style={
            {
              "bottom": 0,
              "left": 0,
              "opacity": 1,
              "position": "absolute",
              "right": 0,
              "top": 0,
              "zIndex": 0,
            }
          }
        >
          <View
            collapsable={false}
            style={
              {
                "backgroundColor": "rgb(255, 255, 255)",
                "borderBottomColor": "rgb(216, 216, 216)",
                "flex": 1,
                "shadowColor": "rgb(216, 216, 216)",
                "shadowOffset": {
                  "height": 0.5,
                  "width": 0,
                },
                "shadowOpacity": 0.85,
                "shadowRadius": 0,
              }
            }
          />
        </View>
        <View
          collapsable={false}
          pointerEvents="box-none"
          style={
            {
              "height": 64,
              "maxHeight": undefined,
              "minHeight": undefined,
              "opacity": undefined,
              "transform": undefined,
            }
          }
        >
          <View
            pointerEvents="none"
            style={
              {
                "height": 20,
              }
            }
          />
          <View
            pointerEvents="box-none"
            style={
              {
                "alignItems": "center",
                "flex": 1,
                "flexDirection": "row",
                "justifyContent": "center",
              }
            }
          >
            <View
              collapsable={false}
              pointerEvents="box-none"
              style={
                {
                  "marginHorizontal": 16,
                  "opacity": 1,
                }
              }
            >
              <Text
                accessibilityRole="header"
                aria-level="1"
                collapsable={false}
                numberOfLines={1}
                onLayout={[Function]}
                style={
                  {
                    "color": "rgb(28, 28, 30)",
                    "fontSize": 17,
                    "fontWeight": "600",
                  }
                }
              >
                Enter six-digit code
              </Text>
            </View>
          </View>
        </View>
      </View>
    </View>
    <RNSScreenContainer
      onLayout={[Function]}
      style={
        {
          "flex": 1,
        }
      }
    >
      <RNSScreen
        activityState={2}
        collapsable={false}
        gestureResponseDistance={
          {
            "bottom": -1,
            "end": -1,
            "start": -1,
            "top": -1,
          }
        }
        onGestureCancel={[Function]}
        pointerEvents="box-none"
        sheetAllowedDetents="large"
        sheetCornerRadius={-1}
        sheetExpandsWhenScrolledToEdge={true}
        sheetGrabberVisible={false}
        sheetLargestUndimmedDetent="all"
        style={
          {
            "bottom": 0,
            "left": 0,
            "position": "absolute",
            "right": 0,
            "top": 0,
            "zIndex": undefined,
          }
        }
      >
        <View
          collapsable={false}
          style={
            {
              "opacity": 1,
            }
          }
        />
        <View
          accessibilityElementsHidden={false}
          closing={false}
          gestureVelocityImpact={0.3}
          importantForAccessibility="auto"
          onClose={[Function]}
          onGestureBegin={[Function]}
          onGestureCanceled={[Function]}
          onGestureEnd={[Function]}
          onOpen={[Function]}
          onTransition={[Function]}
          pointerEvents="box-none"
          style={
            [
              {
                "overflow": undefined,
              },
              {
                "bottom": 0,
                "left": 0,
                "position": "absolute",
                "right": 0,
                "top": 0,
              },
            ]
          }
          transitionSpec={
            {
              "close": {
                "animation": "spring",
                "config": {
                  "damping": 500,
                  "mass": 3,
                  "overshootClamping": true,
                  "restDisplacementThreshold": 10,
                  "restSpeedThreshold": 10,
                  "stiffness": 1000,
                },
              },
              "open": {
                "animation": "spring",
                "config": {
                  "damping": 500,
                  "mass": 3,
                  "overshootClamping": true,
                  "restDisplacementThreshold": 10,
                  "restSpeedThreshold": 10,
                  "stiffness": 1000,
                },
              },
            }
          }
        >
          <View
            collapsable={false}
            needsOffscreenAlphaCompositing={false}
            pointerEvents="box-none"
            style={
              {
                "flex": 1,
              }
            }
          >
            <View
              collapsable={false}
              enabled={false}
              handlerTag={6}
              handlerType="PanGestureHandler"
              onGestureHandlerEvent={[Function]}
              onGestureHandlerStateChange={[Function]}
              style={
                {
                  "flex": 1,
                  "transform": [
                    {
                      "translateX": 0,
                    },
                    {
                      "translateX": 0,
                    },
                  ],
                }
              }
            >
              <View
                collapsable={false}
                pointerEvents="none"
                style={
                  {
                    "backgroundColor": "rgb(242, 242, 242)",
                    "bottom": 0,
                    "left": 0,
                    "position": "absolute",
                    "shadowColor": "#000",
                    "shadowOffset": {
                      "height": 1,
                      "width": -1,
                    },
                    "shadowOpacity": 0.3,
                    "shadowRadius": 5,
                    "top": 0,
                    "width": 3,
                  }
                }
              />
              <View
                style={
                  [
                    {
                      "flex": 1,
                      "overflow": "hidden",
                    },
                    [
                      {
                        "backgroundColor": "rgb(242, 242, 242)",
                      },
                      undefined,
                    ],
                  ]
                }
              >
                <View
                  style={
                    {
                      "flex": 1,
                      "flexDirection": "column-reverse",
                    }
                  }
                >
                  <View
                    style={
                      {
                        "flex": 1,
                      }
                    }
                  >
                    <RCTSafeAreaView
                      style={
                        {
                          "flex": 1,
                        }
                      }
                    >
                      <View
                        style={
                          [
                            {
                              "backgroundColor": "#ffffff",
                              "flex": 1,
                            },
                            undefined,
                          ]
                        }
                      >
                        <View
                          style={
                            [
                              {
                                "flex": 1,
                              },
                              undefined,
                            ]
                          }
                        >
                          <View
                            style={
                              [
                                {
                                  "padding": 15,
                                },
                                {
                                  "flex": 1,
                                },
                                undefined,
                              ]
                            }
                          >
                            <View
                              style={
                                {
                                  "alignItems": "center",
                                  "flexDirection": "row",
                                  "justifyContent": "center",
                                  "paddingVertical": 12,
                                  "width": "100%",
                                }
                              }
                              testID="deposit-progress-container"
                            >
                              <View
                                style={
                                  [
                                    [
                                      {
                                        "borderRadius": 2,
                                        "flex": 1,
                                        "height": 4,
                                      },
                                      {
                                        "backgroundColor": "#4459ff",
                                      },
                                    ],
                                    {
                                      "marginRight": 10,
                                    },
                                  ]
                                }
                                testID="deposit-progress-step-0"
                              />
                              <View
                                style={
                                  [
                                    [
                                      {
                                        "borderRadius": 2,
                                        "flex": 1,
                                        "height": 4,
                                      },
                                      {
                                        "backgroundColor": "#2c3dc5",
                                      },
                                    ],
                                    {
                                      "marginRight": 10,
                                    },
                                  ]
                                }
                                testID="deposit-progress-step-1"
                              />
                              <View
                                style={
                                  [
                                    [
                                      {
                                        "borderRadius": 2,
                                        "flex": 1,
                                        "height": 4,
                                      },
                                      {
                                        "backgroundColor": "#9ca1af",
                                      },
                                    ],
                                    {
                                      "marginRight": 10,
                                    },
                                  ]
                                }
                                testID="deposit-progress-step-2"
                              />
                              <View
                                style={
                                  [
                                    [
                                      {
                                        "borderRadius": 2,
                                        "flex": 1,
                                        "height": 4,
                                      },
                                      {
                                        "backgroundColor": "#9ca1af",
                                      },
                                    ],
                                    undefined,
                                  ]
                                }
                                testID="deposit-progress-step-3"
                              />
                            </View>
                            <Text
                              accessibilityRole="text"
                              style={
                                {
                                  "color": "#121314",
                                  "fontFamily": "CentraNo1-Book",
                                  "fontSize": 16,
                                  "fontWeight": "400",
                                  "letterSpacing": 0,
                                  "lineHeight": 24,
                                }
                              }
                            >
                              Enter the 6-digit code we sent to test@email.com. If you don't see it in your inbox, check your spam folder.
                            </Text>
                            <View
                              style={
                                [
                                  {
                                    "flexDirection": "row",
                                    "justifyContent": "space-between",
                                  },
                                  {
                                    "marginLeft": "auto",
                                    "marginRight": "auto",
                                    "marginTop": 40,
                                  },
                                ]
                              }
                            >
                              <View
                                onLayout={[Function]}
                                style={
                                  [
                                    {
                                      "alignItems": "center",
                                      "backgroundColor": "#f3f5f9",
                                      "borderColor": "#b7bbc866",
                                      "borderRadius": 8,
                                      "borderWidth": 1,
                                      "height": 50,
                                      "justifyContent": "center",
                                      "margin": 5,
                                      "width": 50,
                                    },
                                    false,
                                  ]
                                }
                              >
                                <Text
                                  accessibilityRole="text"
                                  style={
                                    {
                                      "color": "#121314",
                                      "fontFamily": "CentraNo1-Bold",
                                      "fontSize": 24,
                                      "fontWeight": "bold",
                                      "letterSpacing": 0,
                                      "lineHeight": 30,
                                      "textAlign": "center",
                                    }
                                  }
                                />
                              </View>
                              <View
                                onLayout={[Function]}
                                style={
                                  [
                                    {
                                      "alignItems": "center",
                                      "backgroundColor": "#f3f5f9",
                                      "borderColor": "#b7bbc866",
                                      "borderRadius": 8,
                                      "borderWidth": 1,
                                      "height": 50,
                                      "justifyContent": "center",
                                      "margin": 5,
                                      "width": 50,
                                    },
                                    false,
                                  ]
                                }
                              >
                                <Text
                                  accessibilityRole="text"
                                  style={
                                    {
                                      "color": "#121314",
                                      "fontFamily": "CentraNo1-Bold",
                                      "fontSize": 24,
                                      "fontWeight": "bold",
                                      "letterSpacing": 0,
                                      "lineHeight": 30,
                                      "textAlign": "center",
                                    }
                                  }
                                />
                              </View>
                              <View
                                onLayout={[Function]}
                                style={
                                  [
                                    {
                                      "alignItems": "center",
                                      "backgroundColor": "#f3f5f9",
                                      "borderColor": "#b7bbc866",
                                      "borderRadius": 8,
                                      "borderWidth": 1,
                                      "height": 50,
                                      "justifyContent": "center",
                                      "margin": 5,
                                      "width": 50,
                                    },
                                    false,
                                  ]
                                }
                              >
                                <Text
                                  accessibilityRole="text"
                                  style={
                                    {
                                      "color": "#121314",
                                      "fontFamily": "CentraNo1-Bold",
                                      "fontSize": 24,
                                      "fontWeight": "bold",
                                      "letterSpacing": 0,
                                      "lineHeight": 30,
                                      "textAlign": "center",
                                    }
                                  }
                                />
                              </View>
                              <View
                                onLayout={[Function]}
                                style={
                                  [
                                    {
                                      "alignItems": "center",
                                      "backgroundColor": "#f3f5f9",
                                      "borderColor": "#b7bbc866",
                                      "borderRadius": 8,
                                      "borderWidth": 1,
                                      "height": 50,
                                      "justifyContent": "center",
                                      "margin": 5,
                                      "width": 50,
                                    },
                                    false,
                                  ]
                                }
                              >
                                <Text
                                  accessibilityRole="text"
                                  style={
                                    {
                                      "color": "#121314",
                                      "fontFamily": "CentraNo1-Bold",
                                      "fontSize": 24,
                                      "fontWeight": "bold",
                                      "letterSpacing": 0,
                                      "lineHeight": 30,
                                      "textAlign": "center",
                                    }
                                  }
                                />
                              </View>
                              <View
                                onLayout={[Function]}
                                style={
                                  [
                                    {
                                      "alignItems": "center",
                                      "backgroundColor": "#f3f5f9",
                                      "borderColor": "#b7bbc866",
                                      "borderRadius": 8,
                                      "borderWidth": 1,
                                      "height": 50,
                                      "justifyContent": "center",
                                      "margin": 5,
                                      "width": 50,
                                    },
                                    false,
                                  ]
                                }
                              >
                                <Text
                                  accessibilityRole="text"
                                  style={
                                    {
                                      "color": "#121314",
                                      "fontFamily": "CentraNo1-Bold",
                                      "fontSize": 24,
                                      "fontWeight": "bold",
                                      "letterSpacing": 0,
                                      "lineHeight": 30,
                                      "textAlign": "center",
                                    }
                                  }
                                />
                              </View>
                              <View
                                onLayout={[Function]}
                                style={
                                  [
                                    {
                                      "alignItems": "center",
                                      "backgroundColor": "#f3f5f9",
                                      "borderColor": "#b7bbc866",
                                      "borderRadius": 8,
                                      "borderWidth": 1,
                                      "height": 50,
                                      "justifyContent": "center",
                                      "margin": 5,
                                      "width": 50,
                                    },
                                    false,
                                  ]
                                }
                              >
                                <Text
                                  accessibilityRole="text"
                                  style={
                                    {
                                      "color": "#121314",
                                      "fontFamily": "CentraNo1-Bold",
                                      "fontSize": 24,
                                      "fontWeight": "bold",
                                      "letterSpacing": 0,
                                      "lineHeight": 30,
                                      "textAlign": "center",
                                    }
                                  }
                                />
                              </View>
                              <TextInput
                                autoCapitalize="characters"
                                autoComplete="one-time-code"
                                autoCorrect={false}
                                blurOnSubmit={false}
                                caretHidden={true}
                                clearButtonMode="never"
                                disableFullscreenUI={true}
                                keyboardType="number-pad"
                                maxLength={6}
                                onBlur={[Function]}
                                onChangeText={[Function]}
                                onFocus={[Function]}
                                onPressOut={[Function]}
                                spellCheck={false}
                                style={
                                  {
                                    "bottom": 0,
                                    "fontSize": 1,
                                    "left": 0,
                                    "opacity": 0.015,
                                    "position": "absolute",
                                    "right": 0,
                                    "top": 0,
                                  }
                                }
                                testID="otp-code-input"
                                textContentType="oneTimeCode"
                                underlineColorAndroid="transparent"
                                value=""
                              />
                            </View>
                            <Text
                              accessibilityRole="text"
                              style={
                                {
                                  "color": "#ca3542",
                                  "fontFamily": "CentraNo1-Book",
                                  "fontSize": 16,
                                  "fontWeight": "400",
                                  "letterSpacing": 0,
                                  "lineHeight": 24,
                                }
                              }
                            >
                              Invalid code
                            </Text>
                            <View
                              style={
                                [
                                  {
                                    "marginVertical": 8,
                                  },
                                  undefined,
                                  undefined,
                                  {
                                    "flexDirection": "row",
                                    "marginTop": 12,
                                  },
                                ]
                              }
                            >
                              <Text
                                accessibilityRole="text"
                                style={
                                  {
                                    "color": "#9ca1af",
                                    "fontFamily": "CentraNo1-Book",
                                    "fontSize": 16,
                                    "fontWeight": "400",
                                    "letterSpacing": 0,
                                    "lineHeight": 24,
                                    "marginRight": 4,
                                  }
                                }
                              >
                                Didn't receive the code?
                              </Text>
                              <TouchableOpacity
                                onPress={[Function]}
                              >
                                <Text
                                  accessibilityRole="text"
                                  style={
                                    {
                                      "color": "#4459ff",
                                      "fontFamily": "CentraNo1-Book",
                                      "fontSize": 16,
                                      "fontWeight": "400",
                                      "letterSpacing": 0,
                                      "lineHeight": 24,
                                      "marginLeft": 4,
                                    }
                                  }
                                >
                                  Resend it
                                </Text>
                              </TouchableOpacity>
                            </View>
                          </View>
                        </View>
                        <View>
                          <View
                            style={
                              [
                                {
                                  "padding": 15,
                                },
                                undefined,
                                undefined,
                              ]
                            }
                          >
                            <TouchableOpacity
                              accessibilityRole="button"
                              accessible={true}
                              activeOpacity={1}
                              disabled={true}
                              style={
                                [
                                  [
                                    {
                                      "borderRadius": 12,
                                      "justifyContent": "center",
                                      "padding": 15,
                                    },
                                    {
                                      "backgroundColor": "#4459ff",
                                      "minHeight": 50,
                                    },
                                    undefined,
                                  ],
                                  {
                                    "opacity": 0.6,
                                  },
                                ]
                              }
                            >
                              <Text
                                style={
                                  [
                                    {
                                      "color": "#007aff",
                                      "fontSize": 17,
                                      "fontWeight": "500",
                                      "textAlign": "center",
                                    },
                                    {
                                      "color": "#dcdcdc",
                                    },
                                    [
                                      {
                                        "fontFamily": "CentraNo1-Bold",
                                        "fontSize": 14,
                                        "fontWeight": "600",
                                        "textAlign": "center",
                                      },
                                      {
                                        "color": "#ffffff",
                                      },
                                      undefined,
                                    ],
                                    {
                                      "opacity": 0.6,
                                    },
                                  ]
                                }
                              >
                                Submit
                              </Text>
                            </TouchableOpacity>
                          </View>
                        </View>
                      </View>
                    </RCTSafeAreaView>
                  </View>
                </View>
              </View>
            </View>
          </View>
        </View>
      </RNSScreen>
    </RNSScreenContainer>
  </RNCSafeAreaProvider>
</View>
`;

exports[`OtpCode Component render matches snapshot 1`] = `
<View
  style={
    {
      "flex": 1,
    }
  }
>
  <RNCSafeAreaProvider
    onInsetsChange={[Function]}
    style={
      [
        {
          "flex": 1,
        },
        undefined,
      ]
    }
  >
    <View
      collapsable={false}
      pointerEvents="box-none"
      style={
        {
          "zIndex": 1,
        }
      }
    >
      <View
        accessibilityElementsHidden={false}
        importantForAccessibility="auto"
        onLayout={[Function]}
        pointerEvents="box-none"
        style={null}
      >
        <View
          collapsable={false}
          pointerEvents="box-none"
          style={
            {
              "bottom": 0,
              "left": 0,
              "opacity": 1,
              "position": "absolute",
              "right": 0,
              "top": 0,
              "zIndex": 0,
            }
          }
        >
          <View
            collapsable={false}
            style={
              {
                "backgroundColor": "rgb(255, 255, 255)",
                "borderBottomColor": "rgb(216, 216, 216)",
                "flex": 1,
                "shadowColor": "rgb(216, 216, 216)",
                "shadowOffset": {
                  "height": 0.5,
                  "width": 0,
                },
                "shadowOpacity": 0.85,
                "shadowRadius": 0,
              }
            }
          />
        </View>
        <View
          collapsable={false}
          pointerEvents="box-none"
          style={
            {
              "height": 64,
              "maxHeight": undefined,
              "minHeight": undefined,
              "opacity": undefined,
              "transform": undefined,
            }
          }
        >
          <View
            pointerEvents="none"
            style={
              {
                "height": 20,
              }
            }
          />
          <View
            pointerEvents="box-none"
            style={
              {
                "alignItems": "center",
                "flex": 1,
                "flexDirection": "row",
                "justifyContent": "center",
              }
            }
          >
            <View
              collapsable={false}
              pointerEvents="box-none"
              style={
                {
                  "marginHorizontal": 16,
                  "opacity": 1,
                }
              }
            >
              <Text
                accessibilityRole="header"
                aria-level="1"
                collapsable={false}
                numberOfLines={1}
                onLayout={[Function]}
                style={
                  {
                    "color": "rgb(28, 28, 30)",
                    "fontSize": 17,
                    "fontWeight": "600",
                  }
                }
              >
                Enter six-digit code
              </Text>
            </View>
          </View>
        </View>
      </View>
    </View>
    <RNSScreenContainer
      onLayout={[Function]}
      style={
        {
          "flex": 1,
        }
      }
    >
      <RNSScreen
        activityState={2}
        collapsable={false}
        gestureResponseDistance={
          {
            "bottom": -1,
            "end": -1,
            "start": -1,
            "top": -1,
          }
        }
        onGestureCancel={[Function]}
        pointerEvents="box-none"
        sheetAllowedDetents="large"
        sheetCornerRadius={-1}
        sheetExpandsWhenScrolledToEdge={true}
        sheetGrabberVisible={false}
        sheetLargestUndimmedDetent="all"
        style={
          {
            "bottom": 0,
            "left": 0,
            "position": "absolute",
            "right": 0,
            "top": 0,
            "zIndex": undefined,
          }
        }
      >
        <View
          collapsable={false}
          style={
            {
              "opacity": 1,
            }
          }
        />
        <View
          accessibilityElementsHidden={false}
          closing={false}
          gestureVelocityImpact={0.3}
          importantForAccessibility="auto"
          onClose={[Function]}
          onGestureBegin={[Function]}
          onGestureCanceled={[Function]}
          onGestureEnd={[Function]}
          onOpen={[Function]}
          onTransition={[Function]}
          pointerEvents="box-none"
          style={
            [
              {
                "overflow": undefined,
              },
              {
                "bottom": 0,
                "left": 0,
                "position": "absolute",
                "right": 0,
                "top": 0,
              },
            ]
          }
          transitionSpec={
            {
              "close": {
                "animation": "spring",
                "config": {
                  "damping": 500,
                  "mass": 3,
                  "overshootClamping": true,
                  "restDisplacementThreshold": 10,
                  "restSpeedThreshold": 10,
                  "stiffness": 1000,
                },
              },
              "open": {
                "animation": "spring",
                "config": {
                  "damping": 500,
                  "mass": 3,
                  "overshootClamping": true,
                  "restDisplacementThreshold": 10,
                  "restSpeedThreshold": 10,
                  "stiffness": 1000,
                },
              },
            }
          }
        >
          <View
            collapsable={false}
            needsOffscreenAlphaCompositing={false}
            pointerEvents="box-none"
            style={
              {
                "flex": 1,
              }
            }
          >
            <View
              collapsable={false}
              enabled={false}
              handlerTag={1}
              handlerType="PanGestureHandler"
              onGestureHandlerEvent={[Function]}
              onGestureHandlerStateChange={[Function]}
              style={
                {
                  "flex": 1,
                  "transform": [
                    {
                      "translateX": 0,
                    },
                    {
                      "translateX": 0,
                    },
                  ],
                }
              }
            >
              <View
                collapsable={false}
                pointerEvents="none"
                style={
                  {
                    "backgroundColor": "rgb(242, 242, 242)",
                    "bottom": 0,
                    "left": 0,
                    "position": "absolute",
                    "shadowColor": "#000",
                    "shadowOffset": {
                      "height": 1,
                      "width": -1,
                    },
                    "shadowOpacity": 0.3,
                    "shadowRadius": 5,
                    "top": 0,
                    "width": 3,
                  }
                }
              />
              <View
                style={
                  [
                    {
                      "flex": 1,
                      "overflow": "hidden",
                    },
                    [
                      {
                        "backgroundColor": "rgb(242, 242, 242)",
                      },
                      undefined,
                    ],
                  ]
                }
              >
                <View
                  style={
                    {
                      "flex": 1,
                      "flexDirection": "column-reverse",
                    }
                  }
                >
                  <View
                    style={
                      {
                        "flex": 1,
                      }
                    }
                  >
                    <RCTSafeAreaView
                      style={
                        {
                          "flex": 1,
                        }
                      }
                    >
                      <View
                        style={
                          [
                            {
                              "backgroundColor": "#ffffff",
                              "flex": 1,
                            },
                            undefined,
                          ]
                        }
                      >
                        <View
                          style={
                            [
                              {
                                "flex": 1,
                              },
                              undefined,
                            ]
                          }
                        >
                          <View
                            style={
                              [
                                {
                                  "padding": 15,
                                },
                                {
                                  "flex": 1,
                                },
                                undefined,
                              ]
                            }
                          >
                            <View
                              style={
                                {
                                  "alignItems": "center",
                                  "flexDirection": "row",
                                  "justifyContent": "center",
                                  "paddingVertical": 12,
                                  "width": "100%",
                                }
                              }
                              testID="deposit-progress-container"
                            >
                              <View
                                style={
                                  [
                                    [
                                      {
                                        "borderRadius": 2,
                                        "flex": 1,
                                        "height": 4,
                                      },
                                      {
                                        "backgroundColor": "#4459ff",
                                      },
                                    ],
                                    {
                                      "marginRight": 10,
                                    },
                                  ]
                                }
                                testID="deposit-progress-step-0"
                              />
                              <View
                                style={
                                  [
                                    [
                                      {
                                        "borderRadius": 2,
                                        "flex": 1,
                                        "height": 4,
                                      },
                                      {
                                        "backgroundColor": "#2c3dc5",
                                      },
                                    ],
                                    {
                                      "marginRight": 10,
                                    },
                                  ]
                                }
                                testID="deposit-progress-step-1"
                              />
                              <View
                                style={
                                  [
                                    [
                                      {
                                        "borderRadius": 2,
                                        "flex": 1,
                                        "height": 4,
                                      },
                                      {
                                        "backgroundColor": "#9ca1af",
                                      },
                                    ],
                                    {
                                      "marginRight": 10,
                                    },
                                  ]
                                }
                                testID="deposit-progress-step-2"
                              />
                              <View
                                style={
                                  [
                                    [
                                      {
                                        "borderRadius": 2,
                                        "flex": 1,
                                        "height": 4,
                                      },
                                      {
                                        "backgroundColor": "#9ca1af",
                                      },
                                    ],
                                    undefined,
                                  ]
                                }
                                testID="deposit-progress-step-3"
                              />
                            </View>
                            <Text
                              accessibilityRole="text"
                              style={
                                {
                                  "color": "#121314",
                                  "fontFamily": "Geist Regular",
                                  "fontSize": 16,
                                  "letterSpacing": 0,
                                  "lineHeight": 24,
                                }
                              }
                            >
                              Enter the 6-digit code we sent to test@email.com. If you don't see it in your inbox, check your spam folder.
                            </Text>
                            <View
                              style={
                                [
                                  {
                                    "flexDirection": "row",
                                    "justifyContent": "space-between",
                                  },
                                  {
                                    "marginLeft": "auto",
                                    "marginRight": "auto",
                                    "marginTop": 40,
                                  },
                                ]
                              }
                            >
                              <View
                                onLayout={[Function]}
                                style={
                                  [
                                    {
                                      "alignItems": "center",
                                      "backgroundColor": "#f3f5f9",
                                      "borderColor": "#b7bbc866",
                                      "borderRadius": 8,
                                      "borderWidth": 1,
                                      "height": 50,
                                      "justifyContent": "center",
                                      "margin": 5,
                                      "width": 50,
                                    },
                                    false,
                                  ]
                                }
                              >
                                <Text
                                  accessibilityRole="text"
                                  style={
                                    {
                                      "color": "#121314",
                                      "fontFamily": "Geist Bold",
                                      "fontSize": 24,
                                      "fontWeight": "bold",
                                      "letterSpacing": 0,
                                      "lineHeight": 30,
                                      "textAlign": "center",
                                    }
                                  }
                                />
                              </View>
                              <View
                                onLayout={[Function]}
                                style={
                                  [
                                    {
                                      "alignItems": "center",
                                      "backgroundColor": "#f3f5f9",
                                      "borderColor": "#b7bbc866",
                                      "borderRadius": 8,
                                      "borderWidth": 1,
                                      "height": 50,
                                      "justifyContent": "center",
                                      "margin": 5,
                                      "width": 50,
                                    },
                                    false,
                                  ]
                                }
                              >
                                <Text
                                  accessibilityRole="text"
                                  style={
                                    {
                                      "color": "#121314",
                                      "fontFamily": "Geist Bold",
                                      "fontSize": 24,
                                      "fontWeight": "bold",
                                      "letterSpacing": 0,
                                      "lineHeight": 30,
                                      "textAlign": "center",
                                    }
                                  }
                                />
                              </View>
                              <View
                                onLayout={[Function]}
                                style={
                                  [
                                    {
                                      "alignItems": "center",
                                      "backgroundColor": "#f3f5f9",
                                      "borderColor": "#b7bbc866",
                                      "borderRadius": 8,
                                      "borderWidth": 1,
                                      "height": 50,
                                      "justifyContent": "center",
                                      "margin": 5,
                                      "width": 50,
                                    },
                                    false,
                                  ]
                                }
                              >
                                <Text
                                  accessibilityRole="text"
                                  style={
                                    {
                                      "color": "#121314",
                                      "fontFamily": "Geist Bold",
                                      "fontSize": 24,
                                      "fontWeight": "bold",
                                      "letterSpacing": 0,
                                      "lineHeight": 30,
                                      "textAlign": "center",
                                    }
                                  }
                                />
                              </View>
                              <View
                                onLayout={[Function]}
                                style={
                                  [
                                    {
                                      "alignItems": "center",
                                      "backgroundColor": "#f3f5f9",
                                      "borderColor": "#b7bbc866",
                                      "borderRadius": 8,
                                      "borderWidth": 1,
                                      "height": 50,
                                      "justifyContent": "center",
                                      "margin": 5,
                                      "width": 50,
                                    },
                                    false,
                                  ]
                                }
                              >
                                <Text
                                  accessibilityRole="text"
                                  style={
                                    {
                                      "color": "#121314",
                                      "fontFamily": "Geist Bold",
                                      "fontSize": 24,
                                      "fontWeight": "bold",
                                      "letterSpacing": 0,
                                      "lineHeight": 30,
                                      "textAlign": "center",
                                    }
                                  }
                                />
                              </View>
                              <View
                                onLayout={[Function]}
                                style={
                                  [
                                    {
                                      "alignItems": "center",
                                      "backgroundColor": "#f3f5f9",
                                      "borderColor": "#b7bbc866",
                                      "borderRadius": 8,
                                      "borderWidth": 1,
                                      "height": 50,
                                      "justifyContent": "center",
                                      "margin": 5,
                                      "width": 50,
                                    },
                                    false,
                                  ]
                                }
                              >
                                <Text
                                  accessibilityRole="text"
                                  style={
                                    {
                                      "color": "#121314",
                                      "fontFamily": "Geist Bold",
                                      "fontSize": 24,
                                      "fontWeight": "bold",
                                      "letterSpacing": 0,
                                      "lineHeight": 30,
                                      "textAlign": "center",
                                    }
                                  }
                                />
                              </View>
                              <View
                                onLayout={[Function]}
                                style={
                                  [
                                    {
                                      "alignItems": "center",
                                      "backgroundColor": "#f3f5f9",
                                      "borderColor": "#b7bbc866",
                                      "borderRadius": 8,
                                      "borderWidth": 1,
                                      "height": 50,
                                      "justifyContent": "center",
                                      "margin": 5,
                                      "width": 50,
                                    },
                                    false,
                                  ]
                                }
                              >
                                <Text
                                  accessibilityRole="text"
                                  style={
                                    {
                                      "color": "#121314",
                                      "fontFamily": "Geist Bold",
                                      "fontSize": 24,
                                      "fontWeight": "bold",
                                      "letterSpacing": 0,
                                      "lineHeight": 30,
                                      "textAlign": "center",
                                    }
                                  }
                                />
                              </View>
                              <TextInput
                                autoCapitalize="characters"
                                autoComplete="one-time-code"
                                autoCorrect={false}
                                blurOnSubmit={false}
                                caretHidden={true}
                                clearButtonMode="never"
                                disableFullscreenUI={true}
                                keyboardType="number-pad"
                                maxLength={6}
                                onBlur={[Function]}
                                onChangeText={[Function]}
                                onFocus={[Function]}
                                onPressOut={[Function]}
                                spellCheck={false}
                                style={
                                  {
                                    "bottom": 0,
                                    "fontSize": 1,
                                    "left": 0,
                                    "opacity": 0.015,
                                    "position": "absolute",
                                    "right": 0,
                                    "top": 0,
                                  }
                                }
                                testID="otp-code-input"
                                textContentType="oneTimeCode"
                                underlineColorAndroid="transparent"
                                value=""
                              />
                            </View>
                            <View
                              style={
                                [
                                  {
                                    "marginVertical": 8,
                                  },
                                  undefined,
                                  undefined,
                                  {
                                    "flexDirection": "row",
                                    "marginTop": 12,
                                  },
                                ]
                              }
                            >
                              <Text
                                accessibilityRole="text"
                                style={
                                  {
                                    "color": "#9ca1af",
                                    "fontFamily": "CentraNo1-Book",
                                    "fontSize": 16,
                                    "fontWeight": "400",
                                    "letterSpacing": 0,
                                    "lineHeight": 24,
                                    "marginRight": 4,
                                  }
                                }
                              >
                                Didn't receive the code?
                              </Text>
                              <TouchableOpacity
                                onPress={[Function]}
                              >
                                <Text
                                  accessibilityRole="text"
                                  style={
                                    {
                                      "color": "#4459ff",
                                      "fontFamily": "CentraNo1-Book",
                                      "fontSize": 16,
                                      "fontWeight": "400",
                                      "letterSpacing": 0,
                                      "lineHeight": 24,
                                      "marginLeft": 4,
                                    }
                                  }
                                >
                                  Resend it
                                </Text>
                              </TouchableOpacity>
                            </View>
                          </View>
                        </View>
                        <View>
                          <View
                            style={
                              [
                                {
                                  "padding": 15,
                                },
                                undefined,
                                undefined,
                              ]
                            }
                          >
                            <TouchableOpacity
                              accessibilityRole="button"
                              accessible={true}
                              activeOpacity={1}
                              disabled={true}
                              style={
                                [
                                  [
                                    {
                                      "borderRadius": 12,
                                      "justifyContent": "center",
                                      "padding": 15,
                                    },
                                    {
                                      "backgroundColor": "#4459ff",
                                      "minHeight": 50,
                                    },
                                    undefined,
                                  ],
                                  {
                                    "opacity": 0.6,
                                  },
                                ]
                              }
                            >
                              <Text
                                style={
                                  [
                                    {
                                      "color": "#007aff",
                                      "fontSize": 17,
                                      "fontWeight": "500",
                                      "textAlign": "center",
                                    },
                                    {
                                      "color": "#dcdcdc",
                                    },
                                    [
                                      {
                                        "fontFamily": "CentraNo1-Bold",
                                        "fontSize": 14,
                                        "fontWeight": "600",
                                        "textAlign": "center",
                                      },
                                      {
                                        "color": "#ffffff",
                                      },
                                      undefined,
                                    ],
                                    {
                                      "opacity": 0.6,
                                    },
                                  ]
                                }
                              >
                                Submit
                              </Text>
                            </TouchableOpacity>
                          </View>
                        </View>
                      </View>
                    </RCTSafeAreaView>
                  </View>
                </View>
              </View>
            </View>
          </View>
        </View>
      </RNSScreen>
    </RNSScreenContainer>
  </RNCSafeAreaProvider>
</View>
`;

exports[`OtpCode Component renders cooldown timer snapshot after resending OTP 1`] = `
<View
  style={
    {
      "flex": 1,
    }
  }
>
  <RNCSafeAreaProvider
    onInsetsChange={[Function]}
    style={
      [
        {
          "flex": 1,
        },
        undefined,
      ]
    }
  >
    <View
      collapsable={false}
      pointerEvents="box-none"
      style={
        {
          "zIndex": 1,
        }
      }
    >
      <View
        accessibilityElementsHidden={false}
        importantForAccessibility="auto"
        onLayout={[Function]}
        pointerEvents="box-none"
        style={null}
      >
        <View
          collapsable={false}
          pointerEvents="box-none"
          style={
            {
              "bottom": 0,
              "left": 0,
              "opacity": 1,
              "position": "absolute",
              "right": 0,
              "top": 0,
              "zIndex": 0,
            }
          }
        >
          <View
            collapsable={false}
            style={
              {
                "backgroundColor": "rgb(255, 255, 255)",
                "borderBottomColor": "rgb(216, 216, 216)",
                "flex": 1,
                "shadowColor": "rgb(216, 216, 216)",
                "shadowOffset": {
                  "height": 0.5,
                  "width": 0,
                },
                "shadowOpacity": 0.85,
                "shadowRadius": 0,
              }
            }
          />
        </View>
        <View
          collapsable={false}
          pointerEvents="box-none"
          style={
            {
              "height": 64,
              "maxHeight": undefined,
              "minHeight": undefined,
              "opacity": undefined,
              "transform": undefined,
            }
          }
        >
          <View
            pointerEvents="none"
            style={
              {
                "height": 20,
              }
            }
          />
          <View
            pointerEvents="box-none"
            style={
              {
                "alignItems": "center",
                "flex": 1,
                "flexDirection": "row",
                "justifyContent": "center",
              }
            }
          >
            <View
              collapsable={false}
              pointerEvents="box-none"
              style={
                {
                  "marginHorizontal": 16,
                  "opacity": 1,
                }
              }
            >
              <Text
                accessibilityRole="header"
                aria-level="1"
                collapsable={false}
                numberOfLines={1}
                onLayout={[Function]}
                style={
                  {
                    "color": "rgb(28, 28, 30)",
                    "fontSize": 17,
                    "fontWeight": "600",
                  }
                }
              >
                Enter six-digit code
              </Text>
            </View>
          </View>
        </View>
      </View>
    </View>
    <RNSScreenContainer
      onLayout={[Function]}
      style={
        {
          "flex": 1,
        }
      }
    >
      <RNSScreen
        activityState={2}
        collapsable={false}
        gestureResponseDistance={
          {
            "bottom": -1,
            "end": -1,
            "start": -1,
            "top": -1,
          }
        }
        onGestureCancel={[Function]}
        pointerEvents="box-none"
        sheetAllowedDetents="large"
        sheetCornerRadius={-1}
        sheetExpandsWhenScrolledToEdge={true}
        sheetGrabberVisible={false}
        sheetLargestUndimmedDetent="all"
        style={
          {
            "bottom": 0,
            "left": 0,
            "position": "absolute",
            "right": 0,
            "top": 0,
            "zIndex": undefined,
          }
        }
      >
        <View
          collapsable={false}
          style={
            {
              "opacity": 1,
            }
          }
        />
        <View
          accessibilityElementsHidden={false}
          closing={false}
          gestureVelocityImpact={0.3}
          importantForAccessibility="auto"
          onClose={[Function]}
          onGestureBegin={[Function]}
          onGestureCanceled={[Function]}
          onGestureEnd={[Function]}
          onOpen={[Function]}
          onTransition={[Function]}
          pointerEvents="box-none"
          style={
            [
              {
                "overflow": undefined,
              },
              {
                "bottom": 0,
                "left": 0,
                "position": "absolute",
                "right": 0,
                "top": 0,
              },
            ]
          }
          transitionSpec={
            {
              "close": {
                "animation": "spring",
                "config": {
                  "damping": 500,
                  "mass": 3,
                  "overshootClamping": true,
                  "restDisplacementThreshold": 10,
                  "restSpeedThreshold": 10,
                  "stiffness": 1000,
                },
              },
              "open": {
                "animation": "spring",
                "config": {
                  "damping": 500,
                  "mass": 3,
                  "overshootClamping": true,
                  "restDisplacementThreshold": 10,
                  "restSpeedThreshold": 10,
                  "stiffness": 1000,
                },
              },
            }
          }
        >
          <View
            collapsable={false}
            needsOffscreenAlphaCompositing={false}
            pointerEvents="box-none"
            style={
              {
                "flex": 1,
              }
            }
          >
            <View
              collapsable={false}
              enabled={false}
              handlerTag={10}
              handlerType="PanGestureHandler"
              onGestureHandlerEvent={[Function]}
              onGestureHandlerStateChange={[Function]}
              style={
                {
                  "flex": 1,
                  "transform": [
                    {
                      "translateX": 0,
                    },
                    {
                      "translateX": 0,
                    },
                  ],
                }
              }
            >
              <View
                collapsable={false}
                pointerEvents="none"
                style={
                  {
                    "backgroundColor": "rgb(242, 242, 242)",
                    "bottom": 0,
                    "left": 0,
                    "position": "absolute",
                    "shadowColor": "#000",
                    "shadowOffset": {
                      "height": 1,
                      "width": -1,
                    },
                    "shadowOpacity": 0.3,
                    "shadowRadius": 5,
                    "top": 0,
                    "width": 3,
                  }
                }
              />
              <View
                style={
                  [
                    {
                      "flex": 1,
                      "overflow": "hidden",
                    },
                    [
                      {
                        "backgroundColor": "rgb(242, 242, 242)",
                      },
                      undefined,
                    ],
                  ]
                }
              >
                <View
                  style={
                    {
                      "flex": 1,
                      "flexDirection": "column-reverse",
                    }
                  }
                >
                  <View
                    style={
                      {
                        "flex": 1,
                      }
                    }
                  >
                    <RCTSafeAreaView
                      style={
                        {
                          "flex": 1,
                        }
                      }
                    >
                      <View
                        style={
                          [
                            {
                              "backgroundColor": "#ffffff",
                              "flex": 1,
                            },
                            undefined,
                          ]
                        }
                      >
                        <View
                          style={
                            [
                              {
                                "flex": 1,
                              },
                              undefined,
                            ]
                          }
                        >
                          <View
                            style={
                              [
                                {
                                  "padding": 15,
                                },
                                {
                                  "flex": 1,
                                },
                                undefined,
                              ]
                            }
                          >
                            <View
                              style={
                                {
                                  "alignItems": "center",
                                  "flexDirection": "row",
                                  "justifyContent": "center",
                                  "paddingVertical": 12,
                                  "width": "100%",
                                }
                              }
                              testID="deposit-progress-container"
                            >
                              <View
                                style={
                                  [
                                    [
                                      {
                                        "borderRadius": 2,
                                        "flex": 1,
                                        "height": 4,
                                      },
                                      {
                                        "backgroundColor": "#4459ff",
                                      },
                                    ],
                                    {
                                      "marginRight": 10,
                                    },
                                  ]
                                }
                                testID="deposit-progress-step-0"
                              />
                              <View
                                style={
                                  [
                                    [
                                      {
                                        "borderRadius": 2,
                                        "flex": 1,
                                        "height": 4,
                                      },
                                      {
                                        "backgroundColor": "#2c3dc5",
                                      },
                                    ],
                                    {
                                      "marginRight": 10,
                                    },
                                  ]
                                }
                                testID="deposit-progress-step-1"
                              />
                              <View
                                style={
                                  [
                                    [
                                      {
                                        "borderRadius": 2,
                                        "flex": 1,
                                        "height": 4,
                                      },
                                      {
                                        "backgroundColor": "#9ca1af",
                                      },
                                    ],
                                    {
                                      "marginRight": 10,
                                    },
                                  ]
                                }
                                testID="deposit-progress-step-2"
                              />
                              <View
                                style={
                                  [
                                    [
                                      {
                                        "borderRadius": 2,
                                        "flex": 1,
                                        "height": 4,
                                      },
                                      {
                                        "backgroundColor": "#9ca1af",
                                      },
                                    ],
                                    undefined,
                                  ]
                                }
                                testID="deposit-progress-step-3"
                              />
                            </View>
                            <Text
                              accessibilityRole="text"
                              style={
                                {
                                  "color": "#121314",
                                  "fontFamily": "Geist Regular",
                                  "fontSize": 16,
                                  "letterSpacing": 0,
                                  "lineHeight": 24,
                                }
                              }
                            >
                              Enter the 6-digit code we sent to test@email.com. If you don't see it in your inbox, check your spam folder.
                            </Text>
                            <View
                              style={
                                [
                                  {
                                    "flexDirection": "row",
                                    "justifyContent": "space-between",
                                  },
                                  {
                                    "marginLeft": "auto",
                                    "marginRight": "auto",
                                    "marginTop": 40,
                                  },
                                ]
                              }
                            >
                              <View
                                onLayout={[Function]}
                                style={
                                  [
                                    {
                                      "alignItems": "center",
                                      "backgroundColor": "#f3f5f9",
                                      "borderColor": "#b7bbc866",
                                      "borderRadius": 8,
                                      "borderWidth": 1,
                                      "height": 50,
                                      "justifyContent": "center",
                                      "margin": 5,
                                      "width": 50,
                                    },
                                    false,
                                  ]
                                }
                              >
                                <Text
                                  accessibilityRole="text"
                                  style={
                                    {
                                      "color": "#121314",
                                      "fontFamily": "Geist Bold",
                                      "fontSize": 24,
                                      "fontWeight": "bold",
                                      "letterSpacing": 0,
                                      "lineHeight": 30,
                                      "textAlign": "center",
                                    }
                                  }
                                />
                              </View>
                              <View
                                onLayout={[Function]}
                                style={
                                  [
                                    {
                                      "alignItems": "center",
                                      "backgroundColor": "#f3f5f9",
                                      "borderColor": "#b7bbc866",
                                      "borderRadius": 8,
                                      "borderWidth": 1,
                                      "height": 50,
                                      "justifyContent": "center",
                                      "margin": 5,
                                      "width": 50,
                                    },
                                    false,
                                  ]
                                }
                              >
                                <Text
                                  accessibilityRole="text"
                                  style={
                                    {
                                      "color": "#121314",
                                      "fontFamily": "Geist Bold",
                                      "fontSize": 24,
                                      "fontWeight": "bold",
                                      "letterSpacing": 0,
                                      "lineHeight": 30,
                                      "textAlign": "center",
                                    }
                                  }
                                />
                              </View>
                              <View
                                onLayout={[Function]}
                                style={
                                  [
                                    {
                                      "alignItems": "center",
                                      "backgroundColor": "#f3f5f9",
                                      "borderColor": "#b7bbc866",
                                      "borderRadius": 8,
                                      "borderWidth": 1,
                                      "height": 50,
                                      "justifyContent": "center",
                                      "margin": 5,
                                      "width": 50,
                                    },
                                    false,
                                  ]
                                }
                              >
                                <Text
                                  accessibilityRole="text"
                                  style={
                                    {
                                      "color": "#121314",
                                      "fontFamily": "Geist Bold",
                                      "fontSize": 24,
                                      "fontWeight": "bold",
                                      "letterSpacing": 0,
                                      "lineHeight": 30,
                                      "textAlign": "center",
                                    }
                                  }
                                />
                              </View>
                              <View
                                onLayout={[Function]}
                                style={
                                  [
                                    {
                                      "alignItems": "center",
                                      "backgroundColor": "#f3f5f9",
                                      "borderColor": "#b7bbc866",
                                      "borderRadius": 8,
                                      "borderWidth": 1,
                                      "height": 50,
                                      "justifyContent": "center",
                                      "margin": 5,
                                      "width": 50,
                                    },
                                    false,
                                  ]
                                }
                              >
                                <Text
                                  accessibilityRole="text"
                                  style={
                                    {
                                      "color": "#121314",
                                      "fontFamily": "Geist Bold",
                                      "fontSize": 24,
                                      "fontWeight": "bold",
                                      "letterSpacing": 0,
                                      "lineHeight": 30,
                                      "textAlign": "center",
                                    }
                                  }
                                />
                              </View>
                              <View
                                onLayout={[Function]}
                                style={
                                  [
                                    {
                                      "alignItems": "center",
                                      "backgroundColor": "#f3f5f9",
                                      "borderColor": "#b7bbc866",
                                      "borderRadius": 8,
                                      "borderWidth": 1,
                                      "height": 50,
                                      "justifyContent": "center",
                                      "margin": 5,
                                      "width": 50,
                                    },
                                    false,
                                  ]
                                }
                              >
                                <Text
                                  accessibilityRole="text"
                                  style={
                                    {
                                      "color": "#121314",
                                      "fontFamily": "Geist Bold",
                                      "fontSize": 24,
                                      "fontWeight": "bold",
                                      "letterSpacing": 0,
                                      "lineHeight": 30,
                                      "textAlign": "center",
                                    }
                                  }
                                />
                              </View>
                              <View
                                onLayout={[Function]}
                                style={
                                  [
                                    {
                                      "alignItems": "center",
                                      "backgroundColor": "#f3f5f9",
                                      "borderColor": "#b7bbc866",
                                      "borderRadius": 8,
                                      "borderWidth": 1,
                                      "height": 50,
                                      "justifyContent": "center",
                                      "margin": 5,
                                      "width": 50,
                                    },
                                    false,
                                  ]
                                }
                              >
                                <Text
                                  accessibilityRole="text"
                                  style={
                                    {
                                      "color": "#121314",
                                      "fontFamily": "Geist Bold",
                                      "fontSize": 24,
                                      "fontWeight": "bold",
                                      "letterSpacing": 0,
                                      "lineHeight": 30,
                                      "textAlign": "center",
                                    }
                                  }
                                />
                              </View>
                              <TextInput
                                autoCapitalize="characters"
                                autoComplete="one-time-code"
                                autoCorrect={false}
                                blurOnSubmit={false}
                                caretHidden={true}
                                clearButtonMode="never"
                                disableFullscreenUI={true}
                                keyboardType="number-pad"
                                maxLength={6}
                                onBlur={[Function]}
                                onChangeText={[Function]}
                                onFocus={[Function]}
                                onPressOut={[Function]}
                                spellCheck={false}
                                style={
                                  {
                                    "bottom": 0,
                                    "fontSize": 1,
                                    "left": 0,
                                    "opacity": 0.015,
                                    "position": "absolute",
                                    "right": 0,
                                    "top": 0,
                                  }
                                }
                                testID="otp-code-input"
                                textContentType="oneTimeCode"
                                underlineColorAndroid="transparent"
                                value=""
                              />
                            </View>
                            <View
                              style={
<<<<<<< HEAD
                                {
                                  "color": "#ca3542",
                                  "fontFamily": "Geist Regular",
                                  "fontSize": 16,
                                  "letterSpacing": 0,
                                  "lineHeight": 24,
                                }
=======
                                [
                                  {
                                    "marginVertical": 8,
                                  },
                                  undefined,
                                  undefined,
                                  {
                                    "flexDirection": "row",
                                    "marginTop": 12,
                                  },
                                ]
>>>>>>> 9141ce76
                              }
                            >
                              <Text
                                accessibilityRole="text"
                                style={
                                  {
                                    "color": "#9ca1af",
                                    "fontFamily": "CentraNo1-Book",
                                    "fontSize": 16,
                                    "fontWeight": "400",
                                    "letterSpacing": 0,
                                    "lineHeight": 24,
                                    "marginRight": 4,
                                  }
                                }
                              >
                                Resend code in 30 seconds
                              </Text>
                            </View>
                          </View>
                        </View>
                        <View>
                          <View
                            style={
                              [
                                {
                                  "padding": 15,
                                },
                                undefined,
                                undefined,
                              ]
                            }
                          >
                            <TouchableOpacity
                              accessibilityRole="button"
                              accessible={true}
                              activeOpacity={1}
                              disabled={true}
                              style={
                                [
                                  [
                                    {
                                      "borderRadius": 12,
                                      "justifyContent": "center",
                                      "padding": 15,
                                    },
                                    {
                                      "backgroundColor": "#4459ff",
                                      "minHeight": 50,
                                    },
                                    undefined,
                                  ],
                                  {
                                    "opacity": 0.6,
                                  },
                                ]
                              }
                            >
                              <Text
                                style={
                                  [
                                    {
                                      "color": "#007aff",
                                      "fontSize": 17,
                                      "fontWeight": "500",
                                      "textAlign": "center",
                                    },
                                    {
                                      "color": "#dcdcdc",
                                    },
                                    [
                                      {
                                        "fontFamily": "CentraNo1-Bold",
                                        "fontSize": 14,
                                        "fontWeight": "600",
                                        "textAlign": "center",
                                      },
                                      {
                                        "color": "#ffffff",
                                      },
                                      undefined,
                                    ],
                                    {
                                      "opacity": 0.6,
                                    },
                                  ]
                                }
                              >
                                Submit
                              </Text>
                            </TouchableOpacity>
                          </View>
                        </View>
                      </View>
                    </RCTSafeAreaView>
                  </View>
                </View>
              </View>
            </View>
          </View>
        </View>
      </RNSScreen>
    </RNSScreenContainer>
  </RNCSafeAreaProvider>
</View>
`;

exports[`OtpCode Component renders loading state snapshot 1`] = `
<View
  style={
    {
      "flex": 1,
    }
  }
>
  <RNCSafeAreaProvider
    onInsetsChange={[Function]}
    style={
      [
        {
          "flex": 1,
        },
        undefined,
      ]
    }
  >
    <View
      collapsable={false}
      pointerEvents="box-none"
      style={
        {
          "zIndex": 1,
        }
      }
    >
      <View
        accessibilityElementsHidden={false}
        importantForAccessibility="auto"
        onLayout={[Function]}
        pointerEvents="box-none"
        style={null}
      >
        <View
          collapsable={false}
          pointerEvents="box-none"
          style={
            {
              "bottom": 0,
              "left": 0,
              "opacity": 1,
              "position": "absolute",
              "right": 0,
              "top": 0,
              "zIndex": 0,
            }
          }
        >
          <View
            collapsable={false}
            style={
              {
                "backgroundColor": "rgb(255, 255, 255)",
                "borderBottomColor": "rgb(216, 216, 216)",
                "flex": 1,
                "shadowColor": "rgb(216, 216, 216)",
                "shadowOffset": {
                  "height": 0.5,
                  "width": 0,
                },
                "shadowOpacity": 0.85,
                "shadowRadius": 0,
              }
            }
          />
        </View>
        <View
          collapsable={false}
          pointerEvents="box-none"
          style={
            {
              "height": 64,
              "maxHeight": undefined,
              "minHeight": undefined,
              "opacity": undefined,
              "transform": undefined,
            }
          }
        >
          <View
            pointerEvents="none"
            style={
              {
                "height": 20,
              }
            }
          />
          <View
            pointerEvents="box-none"
            style={
              {
                "alignItems": "center",
                "flex": 1,
                "flexDirection": "row",
                "justifyContent": "center",
              }
            }
          >
            <View
              collapsable={false}
              pointerEvents="box-none"
              style={
                {
                  "marginHorizontal": 16,
                  "opacity": 1,
                }
              }
            >
              <Text
                accessibilityRole="header"
                aria-level="1"
                collapsable={false}
                numberOfLines={1}
                onLayout={[Function]}
                style={
                  {
                    "color": "rgb(28, 28, 30)",
                    "fontSize": 17,
                    "fontWeight": "600",
                  }
                }
              >
                Enter six-digit code
              </Text>
            </View>
          </View>
        </View>
      </View>
    </View>
    <RNSScreenContainer
      onLayout={[Function]}
      style={
        {
          "flex": 1,
        }
      }
    >
      <RNSScreen
        activityState={2}
        collapsable={false}
        gestureResponseDistance={
          {
            "bottom": -1,
            "end": -1,
            "start": -1,
            "top": -1,
          }
        }
        onGestureCancel={[Function]}
        pointerEvents="box-none"
        sheetAllowedDetents="large"
        sheetCornerRadius={-1}
        sheetExpandsWhenScrolledToEdge={true}
        sheetGrabberVisible={false}
        sheetLargestUndimmedDetent="all"
        style={
          {
            "bottom": 0,
            "left": 0,
            "position": "absolute",
            "right": 0,
            "top": 0,
            "zIndex": undefined,
          }
        }
      >
        <View
          collapsable={false}
          style={
            {
              "opacity": 1,
            }
          }
        />
        <View
          accessibilityElementsHidden={false}
          closing={false}
          gestureVelocityImpact={0.3}
          importantForAccessibility="auto"
          onClose={[Function]}
          onGestureBegin={[Function]}
          onGestureCanceled={[Function]}
          onGestureEnd={[Function]}
          onOpen={[Function]}
          onTransition={[Function]}
          pointerEvents="box-none"
          style={
            [
              {
                "overflow": undefined,
              },
              {
                "bottom": 0,
                "left": 0,
                "position": "absolute",
                "right": 0,
                "top": 0,
              },
            ]
          }
          transitionSpec={
            {
              "close": {
                "animation": "spring",
                "config": {
                  "damping": 500,
                  "mass": 3,
                  "overshootClamping": true,
                  "restDisplacementThreshold": 10,
                  "restSpeedThreshold": 10,
                  "stiffness": 1000,
                },
              },
              "open": {
                "animation": "spring",
                "config": {
                  "damping": 500,
                  "mass": 3,
                  "overshootClamping": true,
                  "restDisplacementThreshold": 10,
                  "restSpeedThreshold": 10,
                  "stiffness": 1000,
                },
              },
            }
          }
        >
          <View
            collapsable={false}
            needsOffscreenAlphaCompositing={false}
            pointerEvents="box-none"
            style={
              {
                "flex": 1,
              }
            }
          >
            <View
              collapsable={false}
              enabled={false}
              handlerTag={3}
              handlerType="PanGestureHandler"
              onGestureHandlerEvent={[Function]}
              onGestureHandlerStateChange={[Function]}
              style={
                {
                  "flex": 1,
                  "transform": [
                    {
                      "translateX": 0,
                    },
                    {
                      "translateX": 0,
                    },
                  ],
                }
              }
            >
              <View
                collapsable={false}
                pointerEvents="none"
                style={
                  {
                    "backgroundColor": "rgb(242, 242, 242)",
                    "bottom": 0,
                    "left": 0,
                    "position": "absolute",
                    "shadowColor": "#000",
                    "shadowOffset": {
                      "height": 1,
                      "width": -1,
                    },
                    "shadowOpacity": 0.3,
                    "shadowRadius": 5,
                    "top": 0,
                    "width": 3,
                  }
                }
              />
              <View
                style={
                  [
                    {
                      "flex": 1,
                      "overflow": "hidden",
                    },
                    [
                      {
                        "backgroundColor": "rgb(242, 242, 242)",
                      },
                      undefined,
                    ],
                  ]
                }
              >
                <View
                  style={
                    {
                      "flex": 1,
                      "flexDirection": "column-reverse",
                    }
                  }
                >
                  <View
                    style={
                      {
                        "flex": 1,
                      }
                    }
                  >
                    <RCTSafeAreaView
                      style={
                        {
                          "flex": 1,
                        }
                      }
                    >
                      <View
                        style={
                          [
                            {
                              "backgroundColor": "#ffffff",
                              "flex": 1,
                            },
                            undefined,
                          ]
                        }
                      >
                        <View
                          style={
                            [
                              {
                                "flex": 1,
                              },
                              undefined,
                            ]
                          }
                        >
                          <View
                            style={
                              [
                                {
                                  "padding": 15,
                                },
                                {
                                  "flex": 1,
                                },
                                undefined,
                              ]
                            }
                          >
                            <View
                              style={
                                {
                                  "alignItems": "center",
                                  "flexDirection": "row",
                                  "justifyContent": "center",
                                  "paddingVertical": 12,
                                  "width": "100%",
                                }
                              }
                              testID="deposit-progress-container"
                            >
                              <View
                                style={
                                  [
                                    [
                                      {
                                        "borderRadius": 2,
                                        "flex": 1,
                                        "height": 4,
                                      },
                                      {
                                        "backgroundColor": "#4459ff",
                                      },
                                    ],
                                    {
                                      "marginRight": 10,
                                    },
                                  ]
                                }
                                testID="deposit-progress-step-0"
                              />
                              <View
                                style={
                                  [
                                    [
                                      {
                                        "borderRadius": 2,
                                        "flex": 1,
                                        "height": 4,
                                      },
                                      {
                                        "backgroundColor": "#2c3dc5",
                                      },
                                    ],
                                    {
                                      "marginRight": 10,
                                    },
                                  ]
                                }
                                testID="deposit-progress-step-1"
                              />
                              <View
                                style={
                                  [
                                    [
                                      {
                                        "borderRadius": 2,
                                        "flex": 1,
                                        "height": 4,
                                      },
                                      {
                                        "backgroundColor": "#9ca1af",
                                      },
                                    ],
                                    {
                                      "marginRight": 10,
                                    },
                                  ]
                                }
                                testID="deposit-progress-step-2"
                              />
                              <View
                                style={
                                  [
                                    [
                                      {
                                        "borderRadius": 2,
                                        "flex": 1,
                                        "height": 4,
                                      },
                                      {
                                        "backgroundColor": "#9ca1af",
                                      },
                                    ],
                                    undefined,
                                  ]
                                }
                                testID="deposit-progress-step-3"
                              />
                            </View>
                            <Text
                              accessibilityRole="text"
                              style={
                                {
                                  "color": "#121314",
                                  "fontFamily": "Geist Regular",
                                  "fontSize": 16,
                                  "letterSpacing": 0,
                                  "lineHeight": 24,
                                }
                              }
                            >
                              Enter the 6-digit code we sent to test@email.com. If you don't see it in your inbox, check your spam folder.
                            </Text>
                            <View
                              style={
                                [
                                  {
                                    "flexDirection": "row",
                                    "justifyContent": "space-between",
                                  },
                                  {
                                    "marginLeft": "auto",
                                    "marginRight": "auto",
                                    "marginTop": 40,
                                  },
                                ]
                              }
                            >
                              <View
                                onLayout={[Function]}
                                style={
                                  [
                                    {
                                      "alignItems": "center",
                                      "backgroundColor": "#f3f5f9",
                                      "borderColor": "#b7bbc866",
                                      "borderRadius": 8,
                                      "borderWidth": 1,
                                      "height": 50,
                                      "justifyContent": "center",
                                      "margin": 5,
                                      "width": 50,
                                    },
                                    false,
                                  ]
                                }
                              >
                                <Text
                                  accessibilityRole="text"
                                  style={
                                    {
                                      "color": "#121314",
                                      "fontFamily": "Geist Bold",
                                      "fontSize": 24,
                                      "fontWeight": "bold",
                                      "letterSpacing": 0,
                                      "lineHeight": 30,
                                      "textAlign": "center",
                                    }
                                  }
                                />
                              </View>
                              <View
                                onLayout={[Function]}
                                style={
                                  [
                                    {
                                      "alignItems": "center",
                                      "backgroundColor": "#f3f5f9",
                                      "borderColor": "#b7bbc866",
                                      "borderRadius": 8,
                                      "borderWidth": 1,
                                      "height": 50,
                                      "justifyContent": "center",
                                      "margin": 5,
                                      "width": 50,
                                    },
                                    false,
                                  ]
                                }
                              >
                                <Text
                                  accessibilityRole="text"
                                  style={
                                    {
                                      "color": "#121314",
                                      "fontFamily": "Geist Bold",
                                      "fontSize": 24,
                                      "fontWeight": "bold",
                                      "letterSpacing": 0,
                                      "lineHeight": 30,
                                      "textAlign": "center",
                                    }
                                  }
                                />
                              </View>
                              <View
                                onLayout={[Function]}
                                style={
                                  [
                                    {
                                      "alignItems": "center",
                                      "backgroundColor": "#f3f5f9",
                                      "borderColor": "#b7bbc866",
                                      "borderRadius": 8,
                                      "borderWidth": 1,
                                      "height": 50,
                                      "justifyContent": "center",
                                      "margin": 5,
                                      "width": 50,
                                    },
                                    false,
                                  ]
                                }
                              >
                                <Text
                                  accessibilityRole="text"
                                  style={
                                    {
                                      "color": "#121314",
                                      "fontFamily": "Geist Bold",
                                      "fontSize": 24,
                                      "fontWeight": "bold",
                                      "letterSpacing": 0,
                                      "lineHeight": 30,
                                      "textAlign": "center",
                                    }
                                  }
                                />
                              </View>
                              <View
                                onLayout={[Function]}
                                style={
                                  [
                                    {
                                      "alignItems": "center",
                                      "backgroundColor": "#f3f5f9",
                                      "borderColor": "#b7bbc866",
                                      "borderRadius": 8,
                                      "borderWidth": 1,
                                      "height": 50,
                                      "justifyContent": "center",
                                      "margin": 5,
                                      "width": 50,
                                    },
                                    false,
                                  ]
                                }
                              >
                                <Text
                                  accessibilityRole="text"
                                  style={
                                    {
                                      "color": "#121314",
                                      "fontFamily": "Geist Bold",
                                      "fontSize": 24,
                                      "fontWeight": "bold",
                                      "letterSpacing": 0,
                                      "lineHeight": 30,
                                      "textAlign": "center",
                                    }
                                  }
                                />
                              </View>
                              <View
                                onLayout={[Function]}
                                style={
                                  [
                                    {
                                      "alignItems": "center",
                                      "backgroundColor": "#f3f5f9",
                                      "borderColor": "#b7bbc866",
                                      "borderRadius": 8,
                                      "borderWidth": 1,
                                      "height": 50,
                                      "justifyContent": "center",
                                      "margin": 5,
                                      "width": 50,
                                    },
                                    false,
                                  ]
                                }
                              >
                                <Text
                                  accessibilityRole="text"
                                  style={
                                    {
                                      "color": "#121314",
                                      "fontFamily": "Geist Bold",
                                      "fontSize": 24,
                                      "fontWeight": "bold",
                                      "letterSpacing": 0,
                                      "lineHeight": 30,
                                      "textAlign": "center",
                                    }
                                  }
                                />
                              </View>
                              <View
                                onLayout={[Function]}
                                style={
                                  [
                                    {
                                      "alignItems": "center",
                                      "backgroundColor": "#f3f5f9",
                                      "borderColor": "#b7bbc866",
                                      "borderRadius": 8,
                                      "borderWidth": 1,
                                      "height": 50,
                                      "justifyContent": "center",
                                      "margin": 5,
                                      "width": 50,
                                    },
                                    false,
                                  ]
                                }
                              >
                                <Text
                                  accessibilityRole="text"
                                  style={
                                    {
                                      "color": "#121314",
                                      "fontFamily": "Geist Bold",
                                      "fontSize": 24,
                                      "fontWeight": "bold",
                                      "letterSpacing": 0,
                                      "lineHeight": 30,
                                      "textAlign": "center",
                                    }
                                  }
                                />
                              </View>
                              <TextInput
                                autoCapitalize="characters"
                                autoComplete="one-time-code"
                                autoCorrect={false}
                                blurOnSubmit={false}
                                caretHidden={true}
                                clearButtonMode="never"
                                disableFullscreenUI={true}
                                keyboardType="number-pad"
                                maxLength={6}
                                onBlur={[Function]}
                                onChangeText={[Function]}
                                onFocus={[Function]}
                                onPressOut={[Function]}
                                spellCheck={false}
                                style={
                                  {
                                    "bottom": 0,
                                    "fontSize": 1,
                                    "left": 0,
                                    "opacity": 0.015,
                                    "position": "absolute",
                                    "right": 0,
                                    "top": 0,
                                  }
                                }
                                testID="otp-code-input"
                                textContentType="oneTimeCode"
                                underlineColorAndroid="transparent"
                                value=""
                              />
                            </View>
                            <View
                              style={
                                [
                                  {
                                    "marginVertical": 8,
                                  },
                                  undefined,
                                  undefined,
                                  {
                                    "flexDirection": "row",
                                    "marginTop": 12,
                                  },
                                ]
                              }
                            >
                              <Text
                                accessibilityRole="text"
                                style={
                                  {
                                    "color": "#9ca1af",
                                    "fontFamily": "CentraNo1-Book",
                                    "fontSize": 16,
                                    "fontWeight": "400",
                                    "letterSpacing": 0,
                                    "lineHeight": 24,
                                    "marginRight": 4,
                                  }
                                }
                              >
                                Didn't receive the code?
                              </Text>
                              <TouchableOpacity
                                onPress={[Function]}
                              >
                                <Text
                                  accessibilityRole="text"
                                  style={
                                    {
                                      "color": "#4459ff",
                                      "fontFamily": "CentraNo1-Book",
                                      "fontSize": 16,
                                      "fontWeight": "400",
                                      "letterSpacing": 0,
                                      "lineHeight": 24,
                                      "marginLeft": 4,
                                    }
                                  }
                                >
                                  Resend it
                                </Text>
                              </TouchableOpacity>
                            </View>
                          </View>
                        </View>
                        <View>
                          <View
                            style={
                              [
                                {
                                  "padding": 15,
                                },
                                undefined,
                                undefined,
                              ]
                            }
                          >
                            <TouchableOpacity
                              accessibilityRole="button"
                              accessible={true}
                              activeOpacity={1}
                              disabled={true}
                              style={
                                [
                                  [
                                    {
                                      "borderRadius": 12,
                                      "justifyContent": "center",
                                      "padding": 15,
                                    },
                                    {
                                      "backgroundColor": "#4459ff",
                                      "minHeight": 50,
                                    },
                                    undefined,
                                  ],
                                  {
                                    "opacity": 0.6,
                                  },
                                ]
                              }
                            >
                              <Text
                                style={
                                  [
                                    {
                                      "color": "#007aff",
                                      "fontSize": 17,
                                      "fontWeight": "500",
                                      "textAlign": "center",
                                    },
                                    {
                                      "color": "#dcdcdc",
                                    },
                                    [
                                      {
                                        "fontFamily": "CentraNo1-Bold",
                                        "fontSize": 14,
                                        "fontWeight": "600",
                                        "textAlign": "center",
                                      },
                                      {
                                        "color": "#ffffff",
                                      },
                                      undefined,
                                    ],
                                    {
                                      "opacity": 0.6,
                                    },
                                  ]
                                }
                              >
                                Verifying code...
                              </Text>
                            </TouchableOpacity>
                          </View>
                        </View>
                      </View>
                    </RCTSafeAreaView>
                  </View>
                </View>
              </View>
            </View>
          </View>
        </View>
      </RNSScreen>
    </RNSScreenContainer>
  </RNCSafeAreaProvider>
</View>
`;

exports[`OtpCode Component renders resend error snapshot when resend fails 1`] = `
<View
  style={
    {
      "flex": 1,
    }
  }
>
  <RNCSafeAreaProvider
    onInsetsChange={[Function]}
    style={
      [
        {
          "flex": 1,
        },
        undefined,
      ]
    }
  >
    <View
      collapsable={false}
      pointerEvents="box-none"
      style={
        {
          "zIndex": 1,
        }
      }
    >
      <View
        accessibilityElementsHidden={false}
        importantForAccessibility="auto"
        onLayout={[Function]}
        pointerEvents="box-none"
        style={null}
      >
        <View
          collapsable={false}
          pointerEvents="box-none"
          style={
            {
              "bottom": 0,
              "left": 0,
              "opacity": 1,
              "position": "absolute",
              "right": 0,
              "top": 0,
              "zIndex": 0,
            }
          }
        >
          <View
            collapsable={false}
            style={
              {
                "backgroundColor": "rgb(255, 255, 255)",
                "borderBottomColor": "rgb(216, 216, 216)",
                "flex": 1,
                "shadowColor": "rgb(216, 216, 216)",
                "shadowOffset": {
                  "height": 0.5,
                  "width": 0,
                },
                "shadowOpacity": 0.85,
                "shadowRadius": 0,
              }
            }
          />
        </View>
        <View
          collapsable={false}
          pointerEvents="box-none"
          style={
            {
              "height": 64,
              "maxHeight": undefined,
              "minHeight": undefined,
              "opacity": undefined,
              "transform": undefined,
            }
          }
        >
          <View
            pointerEvents="none"
            style={
              {
                "height": 20,
              }
            }
          />
          <View
            pointerEvents="box-none"
            style={
              {
                "alignItems": "center",
                "flex": 1,
                "flexDirection": "row",
                "justifyContent": "center",
              }
            }
          >
            <View
              collapsable={false}
              pointerEvents="box-none"
              style={
                {
                  "marginHorizontal": 16,
                  "opacity": 1,
                }
              }
            >
              <Text
                accessibilityRole="header"
                aria-level="1"
                collapsable={false}
                numberOfLines={1}
                onLayout={[Function]}
                style={
                  {
                    "color": "rgb(28, 28, 30)",
                    "fontSize": 17,
                    "fontWeight": "600",
                  }
                }
              >
                Enter six-digit code
              </Text>
            </View>
          </View>
        </View>
      </View>
    </View>
    <RNSScreenContainer
      onLayout={[Function]}
      style={
        {
          "flex": 1,
        }
      }
    >
      <RNSScreen
        activityState={2}
        collapsable={false}
        gestureResponseDistance={
          {
            "bottom": -1,
            "end": -1,
            "start": -1,
            "top": -1,
          }
        }
        onGestureCancel={[Function]}
        pointerEvents="box-none"
        sheetAllowedDetents="large"
        sheetCornerRadius={-1}
        sheetExpandsWhenScrolledToEdge={true}
        sheetGrabberVisible={false}
        sheetLargestUndimmedDetent="all"
        style={
          {
            "bottom": 0,
            "left": 0,
            "position": "absolute",
            "right": 0,
            "top": 0,
            "zIndex": undefined,
          }
        }
      >
        <View
          collapsable={false}
          style={
            {
              "opacity": 1,
            }
          }
        />
        <View
          accessibilityElementsHidden={false}
          closing={false}
          gestureVelocityImpact={0.3}
          importantForAccessibility="auto"
          onClose={[Function]}
          onGestureBegin={[Function]}
          onGestureCanceled={[Function]}
          onGestureEnd={[Function]}
          onOpen={[Function]}
          onTransition={[Function]}
          pointerEvents="box-none"
          style={
            [
              {
                "overflow": undefined,
              },
              {
                "bottom": 0,
                "left": 0,
                "position": "absolute",
                "right": 0,
                "top": 0,
              },
            ]
          }
          transitionSpec={
            {
              "close": {
                "animation": "spring",
                "config": {
                  "damping": 500,
                  "mass": 3,
                  "overshootClamping": true,
                  "restDisplacementThreshold": 10,
                  "restSpeedThreshold": 10,
                  "stiffness": 1000,
                },
              },
              "open": {
                "animation": "spring",
                "config": {
                  "damping": 500,
                  "mass": 3,
                  "overshootClamping": true,
                  "restDisplacementThreshold": 10,
                  "restSpeedThreshold": 10,
                  "stiffness": 1000,
                },
              },
            }
          }
        >
          <View
            collapsable={false}
            needsOffscreenAlphaCompositing={false}
            pointerEvents="box-none"
            style={
              {
                "flex": 1,
              }
            }
          >
            <View
              collapsable={false}
              enabled={false}
              handlerTag={11}
              handlerType="PanGestureHandler"
              onGestureHandlerEvent={[Function]}
              onGestureHandlerStateChange={[Function]}
              style={
                {
                  "flex": 1,
                  "transform": [
                    {
                      "translateX": 0,
                    },
                    {
                      "translateX": 0,
                    },
                  ],
                }
              }
            >
              <View
                collapsable={false}
                pointerEvents="none"
                style={
                  {
                    "backgroundColor": "rgb(242, 242, 242)",
                    "bottom": 0,
                    "left": 0,
                    "position": "absolute",
                    "shadowColor": "#000",
                    "shadowOffset": {
                      "height": 1,
                      "width": -1,
                    },
                    "shadowOpacity": 0.3,
                    "shadowRadius": 5,
                    "top": 0,
                    "width": 3,
                  }
                }
              />
              <View
                style={
                  [
                    {
                      "flex": 1,
                      "overflow": "hidden",
                    },
                    [
                      {
                        "backgroundColor": "rgb(242, 242, 242)",
                      },
                      undefined,
                    ],
                  ]
                }
              >
                <View
                  style={
                    {
                      "flex": 1,
                      "flexDirection": "column-reverse",
                    }
                  }
                >
                  <View
                    style={
                      {
                        "flex": 1,
                      }
                    }
                  >
                    <RCTSafeAreaView
                      style={
                        {
                          "flex": 1,
                        }
                      }
                    >
                      <View
                        style={
                          [
                            {
                              "backgroundColor": "#ffffff",
                              "flex": 1,
                            },
                            undefined,
                          ]
                        }
                      >
                        <View
                          style={
                            [
                              {
                                "flex": 1,
                              },
                              undefined,
                            ]
                          }
                        >
                          <View
                            style={
                              [
                                {
                                  "padding": 15,
                                },
                                {
                                  "flex": 1,
                                },
                                undefined,
                              ]
                            }
                          >
                            <View
                              style={
                                {
                                  "alignItems": "center",
                                  "flexDirection": "row",
                                  "justifyContent": "center",
                                  "paddingVertical": 12,
                                  "width": "100%",
                                }
                              }
                              testID="deposit-progress-container"
                            >
                              <View
                                style={
                                  [
                                    [
                                      {
                                        "borderRadius": 2,
                                        "flex": 1,
                                        "height": 4,
                                      },
                                      {
                                        "backgroundColor": "#4459ff",
                                      },
                                    ],
                                    {
                                      "marginRight": 10,
                                    },
                                  ]
                                }
                                testID="deposit-progress-step-0"
                              />
                              <View
                                style={
                                  [
                                    [
                                      {
                                        "borderRadius": 2,
                                        "flex": 1,
                                        "height": 4,
                                      },
                                      {
                                        "backgroundColor": "#2c3dc5",
                                      },
                                    ],
                                    {
                                      "marginRight": 10,
                                    },
                                  ]
                                }
                                testID="deposit-progress-step-1"
                              />
                              <View
                                style={
                                  [
                                    [
                                      {
                                        "borderRadius": 2,
                                        "flex": 1,
                                        "height": 4,
                                      },
                                      {
                                        "backgroundColor": "#9ca1af",
                                      },
                                    ],
                                    {
                                      "marginRight": 10,
                                    },
                                  ]
                                }
                                testID="deposit-progress-step-2"
                              />
                              <View
                                style={
                                  [
                                    [
                                      {
                                        "borderRadius": 2,
                                        "flex": 1,
                                        "height": 4,
                                      },
                                      {
                                        "backgroundColor": "#9ca1af",
                                      },
                                    ],
                                    undefined,
                                  ]
                                }
                                testID="deposit-progress-step-3"
                              />
                            </View>
                            <Text
                              accessibilityRole="text"
                              style={
                                {
                                  "color": "#121314",
                                  "fontFamily": "Geist Regular",
                                  "fontSize": 16,
                                  "letterSpacing": 0,
                                  "lineHeight": 24,
                                }
                              }
                            >
                              Enter the 6-digit code we sent to test@email.com. If you don't see it in your inbox, check your spam folder.
                            </Text>
                            <View
                              style={
                                [
                                  {
                                    "flexDirection": "row",
                                    "justifyContent": "space-between",
                                  },
                                  {
                                    "marginLeft": "auto",
                                    "marginRight": "auto",
                                    "marginTop": 40,
                                  },
                                ]
                              }
                            >
                              <View
                                onLayout={[Function]}
                                style={
                                  [
                                    {
                                      "alignItems": "center",
                                      "backgroundColor": "#f3f5f9",
                                      "borderColor": "#b7bbc866",
                                      "borderRadius": 8,
                                      "borderWidth": 1,
                                      "height": 50,
                                      "justifyContent": "center",
                                      "margin": 5,
                                      "width": 50,
                                    },
                                    false,
                                  ]
                                }
                              >
                                <Text
                                  accessibilityRole="text"
                                  style={
                                    {
                                      "color": "#121314",
                                      "fontFamily": "Geist Bold",
                                      "fontSize": 24,
                                      "fontWeight": "bold",
                                      "letterSpacing": 0,
                                      "lineHeight": 30,
                                      "textAlign": "center",
                                    }
                                  }
                                />
                              </View>
                              <View
                                onLayout={[Function]}
                                style={
                                  [
                                    {
                                      "alignItems": "center",
                                      "backgroundColor": "#f3f5f9",
                                      "borderColor": "#b7bbc866",
                                      "borderRadius": 8,
                                      "borderWidth": 1,
                                      "height": 50,
                                      "justifyContent": "center",
                                      "margin": 5,
                                      "width": 50,
                                    },
                                    false,
                                  ]
                                }
                              >
                                <Text
                                  accessibilityRole="text"
                                  style={
                                    {
                                      "color": "#121314",
                                      "fontFamily": "Geist Bold",
                                      "fontSize": 24,
                                      "fontWeight": "bold",
                                      "letterSpacing": 0,
                                      "lineHeight": 30,
                                      "textAlign": "center",
                                    }
                                  }
                                />
                              </View>
                              <View
                                onLayout={[Function]}
                                style={
                                  [
                                    {
                                      "alignItems": "center",
                                      "backgroundColor": "#f3f5f9",
                                      "borderColor": "#b7bbc866",
                                      "borderRadius": 8,
                                      "borderWidth": 1,
                                      "height": 50,
                                      "justifyContent": "center",
                                      "margin": 5,
                                      "width": 50,
                                    },
                                    false,
                                  ]
                                }
                              >
                                <Text
                                  accessibilityRole="text"
                                  style={
                                    {
                                      "color": "#121314",
                                      "fontFamily": "Geist Bold",
                                      "fontSize": 24,
                                      "fontWeight": "bold",
                                      "letterSpacing": 0,
                                      "lineHeight": 30,
                                      "textAlign": "center",
                                    }
                                  }
                                />
                              </View>
                              <View
                                onLayout={[Function]}
                                style={
                                  [
                                    {
                                      "alignItems": "center",
                                      "backgroundColor": "#f3f5f9",
                                      "borderColor": "#b7bbc866",
                                      "borderRadius": 8,
                                      "borderWidth": 1,
                                      "height": 50,
                                      "justifyContent": "center",
                                      "margin": 5,
                                      "width": 50,
                                    },
                                    false,
                                  ]
                                }
                              >
                                <Text
                                  accessibilityRole="text"
                                  style={
                                    {
                                      "color": "#121314",
                                      "fontFamily": "Geist Bold",
                                      "fontSize": 24,
                                      "fontWeight": "bold",
                                      "letterSpacing": 0,
                                      "lineHeight": 30,
                                      "textAlign": "center",
                                    }
                                  }
                                />
                              </View>
                              <View
                                onLayout={[Function]}
                                style={
                                  [
                                    {
                                      "alignItems": "center",
                                      "backgroundColor": "#f3f5f9",
                                      "borderColor": "#b7bbc866",
                                      "borderRadius": 8,
                                      "borderWidth": 1,
                                      "height": 50,
                                      "justifyContent": "center",
                                      "margin": 5,
                                      "width": 50,
                                    },
                                    false,
                                  ]
                                }
                              >
                                <Text
                                  accessibilityRole="text"
                                  style={
                                    {
                                      "color": "#121314",
                                      "fontFamily": "Geist Bold",
                                      "fontSize": 24,
                                      "fontWeight": "bold",
                                      "letterSpacing": 0,
                                      "lineHeight": 30,
                                      "textAlign": "center",
                                    }
                                  }
                                />
                              </View>
                              <View
                                onLayout={[Function]}
                                style={
                                  [
                                    {
                                      "alignItems": "center",
                                      "backgroundColor": "#f3f5f9",
                                      "borderColor": "#b7bbc866",
                                      "borderRadius": 8,
                                      "borderWidth": 1,
                                      "height": 50,
                                      "justifyContent": "center",
                                      "margin": 5,
                                      "width": 50,
                                    },
                                    false,
                                  ]
                                }
                              >
                                <Text
                                  accessibilityRole="text"
                                  style={
                                    {
                                      "color": "#121314",
                                      "fontFamily": "Geist Bold",
                                      "fontSize": 24,
                                      "fontWeight": "bold",
                                      "letterSpacing": 0,
                                      "lineHeight": 30,
                                      "textAlign": "center",
                                    }
                                  }
                                />
                              </View>
                              <TextInput
                                autoCapitalize="characters"
                                autoComplete="one-time-code"
                                autoCorrect={false}
                                blurOnSubmit={false}
                                caretHidden={true}
                                clearButtonMode="never"
                                disableFullscreenUI={true}
                                keyboardType="number-pad"
                                maxLength={6}
                                onBlur={[Function]}
                                onChangeText={[Function]}
                                onFocus={[Function]}
                                onPressOut={[Function]}
                                spellCheck={false}
                                style={
                                  {
                                    "bottom": 0,
                                    "fontSize": 1,
                                    "left": 0,
                                    "opacity": 0.015,
                                    "position": "absolute",
                                    "right": 0,
                                    "top": 0,
                                  }
                                }
                                testID="otp-code-input"
                                textContentType="oneTimeCode"
                                underlineColorAndroid="transparent"
                                value=""
                              />
                            </View>
                            <View
                              style={
                                [
                                  {
                                    "marginVertical": 8,
                                  },
                                  undefined,
                                  undefined,
                                  {
                                    "flexDirection": "row",
                                    "marginTop": 12,
                                  },
                                ]
                              }
                            >
                              <Text
                                accessibilityRole="text"
                                style={
                                  {
                                    "color": "#9ca1af",
                                    "fontFamily": "CentraNo1-Book",
                                    "fontSize": 16,
                                    "fontWeight": "400",
                                    "letterSpacing": 0,
                                    "lineHeight": 24,
                                    "marginRight": 4,
                                  }
                                }
                              >
                                Resend code in 30 seconds
                              </Text>
                            </View>
                          </View>
                        </View>
                        <View>
                          <View
                            style={
                              [
                                {
                                  "padding": 15,
                                },
                                undefined,
                                undefined,
                              ]
                            }
                          >
                            <TouchableOpacity
                              accessibilityRole="button"
                              accessible={true}
                              activeOpacity={1}
                              disabled={true}
                              style={
                                [
                                  [
                                    {
                                      "borderRadius": 12,
                                      "justifyContent": "center",
                                      "padding": 15,
                                    },
                                    {
                                      "backgroundColor": "#4459ff",
                                      "minHeight": 50,
                                    },
                                    undefined,
                                  ],
                                  {
                                    "opacity": 0.6,
                                  },
                                ]
                              }
                            >
                              <Text
                                style={
                                  [
                                    {
                                      "color": "#007aff",
                                      "fontSize": 17,
                                      "fontWeight": "500",
                                      "textAlign": "center",
                                    },
                                    {
                                      "color": "#dcdcdc",
                                    },
                                    [
                                      {
                                        "fontFamily": "CentraNo1-Bold",
                                        "fontSize": 14,
                                        "fontWeight": "600",
                                        "textAlign": "center",
                                      },
                                      {
                                        "color": "#ffffff",
                                      },
                                      undefined,
                                    ],
                                    {
                                      "opacity": 0.6,
                                    },
                                  ]
                                }
                              >
                                Submit
                              </Text>
                            </TouchableOpacity>
                          </View>
                        </View>
                      </View>
                    </RCTSafeAreaView>
                  </View>
                </View>
              </View>
            </View>
          </View>
        </View>
      </RNSScreen>
    </RNSScreenContainer>
  </RNCSafeAreaProvider>
</View>
`;<|MERGE_RESOLUTION|>--- conflicted
+++ resolved
@@ -1279,9 +1279,8 @@
                               style={
                                 {
                                   "color": "#121314",
-                                  "fontFamily": "CentraNo1-Book",
+                                  "fontFamily": "Geist Regular",
                                   "fontSize": 16,
-                                  "fontWeight": "400",
                                   "letterSpacing": 0,
                                   "lineHeight": 24,
                                 }
@@ -1328,7 +1327,7 @@
                                   style={
                                     {
                                       "color": "#121314",
-                                      "fontFamily": "CentraNo1-Bold",
+                                      "fontFamily": "Geist Bold",
                                       "fontSize": 24,
                                       "fontWeight": "bold",
                                       "letterSpacing": 0,
@@ -1362,7 +1361,7 @@
                                   style={
                                     {
                                       "color": "#121314",
-                                      "fontFamily": "CentraNo1-Bold",
+                                      "fontFamily": "Geist Bold",
                                       "fontSize": 24,
                                       "fontWeight": "bold",
                                       "letterSpacing": 0,
@@ -1396,7 +1395,7 @@
                                   style={
                                     {
                                       "color": "#121314",
-                                      "fontFamily": "CentraNo1-Bold",
+                                      "fontFamily": "Geist Bold",
                                       "fontSize": 24,
                                       "fontWeight": "bold",
                                       "letterSpacing": 0,
@@ -1430,7 +1429,7 @@
                                   style={
                                     {
                                       "color": "#121314",
-                                      "fontFamily": "CentraNo1-Bold",
+                                      "fontFamily": "Geist Bold",
                                       "fontSize": 24,
                                       "fontWeight": "bold",
                                       "letterSpacing": 0,
@@ -1464,7 +1463,7 @@
                                   style={
                                     {
                                       "color": "#121314",
-                                      "fontFamily": "CentraNo1-Bold",
+                                      "fontFamily": "Geist Bold",
                                       "fontSize": 24,
                                       "fontWeight": "bold",
                                       "letterSpacing": 0,
@@ -1498,7 +1497,7 @@
                                   style={
                                     {
                                       "color": "#121314",
-                                      "fontFamily": "CentraNo1-Bold",
+                                      "fontFamily": "Geist Bold",
                                       "fontSize": 24,
                                       "fontWeight": "bold",
                                       "letterSpacing": 0,
@@ -2129,9 +2128,8 @@
                               style={
                                 {
                                   "color": "#121314",
-                                  "fontFamily": "CentraNo1-Book",
+                                  "fontFamily": "Geist Regular",
                                   "fontSize": 16,
-                                  "fontWeight": "400",
                                   "letterSpacing": 0,
                                   "lineHeight": 24,
                                 }
@@ -2178,7 +2176,7 @@
                                   style={
                                     {
                                       "color": "#121314",
-                                      "fontFamily": "CentraNo1-Bold",
+                                      "fontFamily": "Geist Bold",
                                       "fontSize": 24,
                                       "fontWeight": "bold",
                                       "letterSpacing": 0,
@@ -2212,7 +2210,7 @@
                                   style={
                                     {
                                       "color": "#121314",
-                                      "fontFamily": "CentraNo1-Bold",
+                                      "fontFamily": "Geist Bold",
                                       "fontSize": 24,
                                       "fontWeight": "bold",
                                       "letterSpacing": 0,
@@ -2246,7 +2244,7 @@
                                   style={
                                     {
                                       "color": "#121314",
-                                      "fontFamily": "CentraNo1-Bold",
+                                      "fontFamily": "Geist Bold",
                                       "fontSize": 24,
                                       "fontWeight": "bold",
                                       "letterSpacing": 0,
@@ -2280,7 +2278,7 @@
                                   style={
                                     {
                                       "color": "#121314",
-                                      "fontFamily": "CentraNo1-Bold",
+                                      "fontFamily": "Geist Bold",
                                       "fontSize": 24,
                                       "fontWeight": "bold",
                                       "letterSpacing": 0,
@@ -2314,7 +2312,7 @@
                                   style={
                                     {
                                       "color": "#121314",
-                                      "fontFamily": "CentraNo1-Bold",
+                                      "fontFamily": "Geist Bold",
                                       "fontSize": 24,
                                       "fontWeight": "bold",
                                       "letterSpacing": 0,
@@ -2348,7 +2346,7 @@
                                   style={
                                     {
                                       "color": "#121314",
-                                      "fontFamily": "CentraNo1-Bold",
+                                      "fontFamily": "Geist Bold",
                                       "fontSize": 24,
                                       "fontWeight": "bold",
                                       "letterSpacing": 0,
@@ -2395,9 +2393,8 @@
                               style={
                                 {
                                   "color": "#ca3542",
-                                  "fontFamily": "CentraNo1-Book",
+                                  "fontFamily": "Geist Regular",
                                   "fontSize": 16,
-                                  "fontWeight": "400",
                                   "letterSpacing": 0,
                                   "lineHeight": 24,
                                 }
@@ -3843,8 +3840,9 @@
                               style={
                                 {
                                   "color": "#121314",
-                                  "fontFamily": "Geist Regular",
+                                  "fontFamily": "CentraNo1-Book",
                                   "fontSize": 16,
+                                  "fontWeight": "400",
                                   "letterSpacing": 0,
                                   "lineHeight": 24,
                                 }
@@ -3891,7 +3889,7 @@
                                   style={
                                     {
                                       "color": "#121314",
-                                      "fontFamily": "Geist Bold",
+                                      "fontFamily": "CentraNo1-Bold",
                                       "fontSize": 24,
                                       "fontWeight": "bold",
                                       "letterSpacing": 0,
@@ -3925,7 +3923,7 @@
                                   style={
                                     {
                                       "color": "#121314",
-                                      "fontFamily": "Geist Bold",
+                                      "fontFamily": "CentraNo1-Bold",
                                       "fontSize": 24,
                                       "fontWeight": "bold",
                                       "letterSpacing": 0,
@@ -3959,7 +3957,7 @@
                                   style={
                                     {
                                       "color": "#121314",
-                                      "fontFamily": "Geist Bold",
+                                      "fontFamily": "CentraNo1-Bold",
                                       "fontSize": 24,
                                       "fontWeight": "bold",
                                       "letterSpacing": 0,
@@ -3993,7 +3991,7 @@
                                   style={
                                     {
                                       "color": "#121314",
-                                      "fontFamily": "Geist Bold",
+                                      "fontFamily": "CentraNo1-Bold",
                                       "fontSize": 24,
                                       "fontWeight": "bold",
                                       "letterSpacing": 0,
@@ -4027,7 +4025,7 @@
                                   style={
                                     {
                                       "color": "#121314",
-                                      "fontFamily": "Geist Bold",
+                                      "fontFamily": "CentraNo1-Bold",
                                       "fontSize": 24,
                                       "fontWeight": "bold",
                                       "letterSpacing": 0,
@@ -4061,7 +4059,7 @@
                                   style={
                                     {
                                       "color": "#121314",
-                                      "fontFamily": "Geist Bold",
+                                      "fontFamily": "CentraNo1-Bold",
                                       "fontSize": 24,
                                       "fontWeight": "bold",
                                       "letterSpacing": 0,
@@ -4105,15 +4103,6 @@
                             </View>
                             <View
                               style={
-<<<<<<< HEAD
-                                {
-                                  "color": "#ca3542",
-                                  "fontFamily": "Geist Regular",
-                                  "fontSize": 16,
-                                  "letterSpacing": 0,
-                                  "lineHeight": 24,
-                                }
-=======
                                 [
                                   {
                                     "marginVertical": 8,
@@ -4125,7 +4114,6 @@
                                     "marginTop": 12,
                                   },
                                 ]
->>>>>>> 9141ce76
                               }
                             >
                               <Text
@@ -5531,8 +5519,9 @@
                               style={
                                 {
                                   "color": "#121314",
-                                  "fontFamily": "Geist Regular",
+                                  "fontFamily": "CentraNo1-Book",
                                   "fontSize": 16,
+                                  "fontWeight": "400",
                                   "letterSpacing": 0,
                                   "lineHeight": 24,
                                 }
@@ -5579,7 +5568,7 @@
                                   style={
                                     {
                                       "color": "#121314",
-                                      "fontFamily": "Geist Bold",
+                                      "fontFamily": "CentraNo1-Bold",
                                       "fontSize": 24,
                                       "fontWeight": "bold",
                                       "letterSpacing": 0,
@@ -5613,7 +5602,7 @@
                                   style={
                                     {
                                       "color": "#121314",
-                                      "fontFamily": "Geist Bold",
+                                      "fontFamily": "CentraNo1-Bold",
                                       "fontSize": 24,
                                       "fontWeight": "bold",
                                       "letterSpacing": 0,
@@ -5647,7 +5636,7 @@
                                   style={
                                     {
                                       "color": "#121314",
-                                      "fontFamily": "Geist Bold",
+                                      "fontFamily": "CentraNo1-Bold",
                                       "fontSize": 24,
                                       "fontWeight": "bold",
                                       "letterSpacing": 0,
@@ -5681,7 +5670,7 @@
                                   style={
                                     {
                                       "color": "#121314",
-                                      "fontFamily": "Geist Bold",
+                                      "fontFamily": "CentraNo1-Bold",
                                       "fontSize": 24,
                                       "fontWeight": "bold",
                                       "letterSpacing": 0,
@@ -5715,7 +5704,7 @@
                                   style={
                                     {
                                       "color": "#121314",
-                                      "fontFamily": "Geist Bold",
+                                      "fontFamily": "CentraNo1-Bold",
                                       "fontSize": 24,
                                       "fontWeight": "bold",
                                       "letterSpacing": 0,
@@ -5749,7 +5738,7 @@
                                   style={
                                     {
                                       "color": "#121314",
-                                      "fontFamily": "Geist Bold",
+                                      "fontFamily": "CentraNo1-Bold",
                                       "fontSize": 24,
                                       "fontWeight": "bold",
                                       "letterSpacing": 0,
