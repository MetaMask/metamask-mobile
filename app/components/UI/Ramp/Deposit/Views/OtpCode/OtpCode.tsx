import React, { useCallback, useState, useEffect, useRef, FC } from 'react';
import { TextInput, View, TouchableOpacity, Linking } from 'react-native';
import Text, {
  TextVariant,
} from '../../../../../../component-library/components/Texts/Text';
import { useStyles } from '../../../../../../component-library/hooks';
import styleSheet from './OtpCode.styles';
import ScreenLayout from '../../../Aggregator/components/ScreenLayout';
import {
  createNavigationDetails,
  useParams,
} from '../../../../../../util/navigation/navUtils';
import Routes from '../../../../../../constants/navigation/Routes';
import { useNavigation } from '@react-navigation/native';
import { strings } from '../../../../../../../locales/i18n';
import {
  CodeField,
  Cursor,
  useBlurOnFulfill,
  useClearByFocusCell,
} from 'react-native-confirmation-code-field';
import { getDepositNavbarOptions } from '../../../../Navbar';
import DepositProgressBar from '../../components/DepositProgressBar';
import { useDepositSdkMethod } from '../../hooks/useDepositSdkMethod';
import { useDepositSDK } from '../../sdk';
import Row from '../../../Aggregator/components/Row';
import { TRANSAK_SUPPORT_URL } from '../../constants';
import PoweredByTransak from '../../components/PoweredByTransak';
import Button, {
  ButtonSize,
  ButtonVariants,
  ButtonWidthTypes,
} from '../../../../../../component-library/components/Buttons/Button';
import Logger from '../../../../../../util/Logger';
import useAnalytics from '../../../hooks/useAnalytics';
import { createBuildQuoteNavDetails } from '../../../Deposit/Views/BuildQuote/BuildQuote';
import { trace, TraceName } from '../../../../../../util/trace';

export interface OtpCodeParams {
  email: string;
  stateToken: string;
<<<<<<< HEAD
=======
  redirectToRootAfterAuth?: boolean;
>>>>>>> 563aa199
}

export const createOtpCodeNavDetails = createNavigationDetails<OtpCodeParams>(
  Routes.DEPOSIT.OTP_CODE,
);

const CELL_COUNT = 6;
const COOLDOWN_TIME = 30;
const MAX_RESET_ATTEMPTS = 3;

const ResendButton: FC<{
  onPress: VoidFunction;
  text: string;
  button: string;
}> = ({ onPress, text, button }) => {
  const { styles } = useStyles(styleSheet, {});
  return (
    <>
      <Text style={styles.resendButtonText}>{strings(text)}</Text>
      <TouchableOpacity onPress={onPress}>
        <Text style={styles.inlineLink}>{strings(button)}</Text>
      </TouchableOpacity>
    </>
  );
};

const OtpCode = () => {
  const navigation = useNavigation();
  const { styles, theme } = useStyles(styleSheet, {});
  const { setAuthToken } = useDepositSDK();
<<<<<<< HEAD
  const { email, stateToken } = useParams<OtpCodeParams>();
=======
  const { email, stateToken, redirectToRootAfterAuth } =
    useParams<OtpCodeParams>();
>>>>>>> 563aa199
  const trackEvent = useAnalytics();
  const { selectedRegion } = useDepositSDK();
  const [currentStateToken, setCurrentStateToken] = useState(stateToken);

  const [latestValueSubmitted, setLatestValueSubmitted] = useState<
    string | null
  >(null);
  const [error, setError] = useState<string | null>(null);
  const [isLoading, setIsLoading] = useState(false);
  const [resendButtonState, setResendButtonState] = useState<
    'resend' | 'cooldown' | 'contactSupport' | 'resendError'
  >('resend');
  const [cooldownSeconds, setCooldownSeconds] = useState(COOLDOWN_TIME);
  const timerRef = useRef<NodeJS.Timeout | null>(null);
  const [resetAttemptCount, setResetAttemptCount] = useState(0);

  useEffect(() => {
    navigation.setOptions(
      getDepositNavbarOptions(
        navigation,
        { title: strings('deposit.otp_code.navbar_title') },
        theme,
      ),
    );
  }, [navigation, theme]);

  const [value, setValue] = useState('');

  const inputRef = useBlurOnFulfill({ value, cellCount: CELL_COUNT }) || null;

  const [, submitCode] = useDepositSdkMethod(
    { method: 'verifyUserOtp', onMount: false, throws: true },
    email,
    value,
    currentStateToken,
  );

  const [, resendOtp] = useDepositSdkMethod(
    { method: 'sendUserOtp', onMount: false },
    email,
  );

  useEffect(() => {
    inputRef.current?.focus();
  }, [inputRef]);

  useEffect(() => {
    if (resendButtonState === 'cooldown' && cooldownSeconds > 0) {
      timerRef.current = setTimeout(() => {
        setCooldownSeconds((prev) => prev - 1);
      }, 1000);
    } else if (cooldownSeconds === 0) {
      setResendButtonState('resend');
      setCooldownSeconds(COOLDOWN_TIME);
    }

    return () => {
      if (timerRef.current) {
        clearTimeout(timerRef.current);
      }
    };
  }, [resendButtonState, cooldownSeconds]);

  const handleResend = useCallback(async () => {
    setValue('');
    setError(null);
    inputRef.current?.focus();
    try {
      if (resetAttemptCount > MAX_RESET_ATTEMPTS) {
        setResendButtonState('contactSupport');
        return;
      }
      setResetAttemptCount((prev) => prev + 1);
      setResendButtonState('cooldown');
      const resendResponse = await resendOtp();

      if (!resendResponse?.stateToken) {
        throw new Error('State token is required for OTP verification');
      }

      setCurrentStateToken(resendResponse.stateToken);
      trackEvent('RAMPS_OTP_RESENT', {
        ramp_type: 'DEPOSIT',
        region: selectedRegion?.isoCode || '',
      });
    } catch (e) {
      setResendButtonState('resendError');
      Logger.error(e as Error, 'Error resending OTP code');
    }
  }, [
    inputRef,
    resendOtp,
    resetAttemptCount,
    selectedRegion?.isoCode,
    trackEvent,
    setCurrentStateToken,
  ]);

  const handleContactSupport = useCallback(() => {
    Linking.openURL(TRANSAK_SUPPORT_URL);
  }, []);

  const handleSubmit = useCallback(async () => {
    if (!isLoading && value.length === CELL_COUNT) {
      try {
        setIsLoading(true);
        setError(null);

        if (!currentStateToken) {
          throw new Error('State token is required for OTP verification');
        }

        trace({
          name: TraceName.DepositInputOtp,
        });

        const response = await submitCode();

        if (!response) {
          throw new Error('No response from submitCode');
        }
        await setAuthToken(response);
        trackEvent('RAMPS_OTP_CONFIRMED', {
          ramp_type: 'DEPOSIT',
          region: selectedRegion?.isoCode || '',
        });

        if (redirectToRootAfterAuth) {
          navigation.navigate(Routes.DEPOSIT.ROOT);
        } else {
          navigation.navigate(
            ...createBuildQuoteNavDetails({
              shouldRouteImmediately: true,
            }),
          );
        }
      } catch (e) {
        trackEvent('RAMPS_OTP_FAILED', {
          ramp_type: 'DEPOSIT',
          region: selectedRegion?.isoCode || '',
        });
        setError(
          e instanceof Error && e.message
            ? e.message
            : strings('deposit.otp_code.error'),
        );
        Logger.error(
          e as Error,
          'Error submitting OTP code, setAuthToken, or routing after authentication',
        );
      } finally {
        setIsLoading(false);
      }
    }
  }, [
    navigation,
    isLoading,
    setAuthToken,
    submitCode,
    value.length,
    currentStateToken,
    selectedRegion?.isoCode,
    trackEvent,
    redirectToRootAfterAuth,
  ]);

  const handleValueChange = useCallback((text: string) => {
    setValue(text);
    setError(null);
    setLatestValueSubmitted(null);
  }, []);

  useEffect(() => {
    if (value.length === CELL_COUNT && latestValueSubmitted !== value) {
      setLatestValueSubmitted(value);
      handleSubmit();
    }
  }, [value, handleSubmit, latestValueSubmitted]);

  const [props, getCellOnLayoutHandler] = useClearByFocusCell({
    value,
    setValue: handleValueChange,
  });

  return (
    <ScreenLayout>
      <ScreenLayout.Body>
        <ScreenLayout.Content grow>
          <DepositProgressBar steps={4} currentStep={1} />
          <Text variant={TextVariant.HeadingLG} style={styles.title}>
            {strings('deposit.otp_code.title')}
          </Text>
          <Text style={styles.description}>
            {strings('deposit.otp_code.description', { email })}
          </Text>
          <CodeField
            testID="otp-code-input"
            ref={inputRef as React.RefObject<TextInput>}
            {...props}
            value={value}
            onChangeText={handleValueChange}
            cellCount={CELL_COUNT}
            rootStyle={styles.codeFieldRoot}
            keyboardType="number-pad"
            textContentType="oneTimeCode"
            renderCell={({ index, symbol, isFocused }) => (
              <View
                onLayout={getCellOnLayoutHandler(index)}
                key={index}
                style={[styles.cellRoot, isFocused && styles.focusCell]}
              >
                <Text style={styles.cellText}>
                  {symbol || (isFocused ? <Cursor /> : null)}
                </Text>
              </View>
            )}
          />

          {error && (
            <Text style={{ color: theme.colors.error.default }}>{error}</Text>
          )}

          <Row style={styles.resendButtonContainer}>
            {resendButtonState === 'resend' ? (
              <ResendButton
                onPress={handleResend}
                text="deposit.otp_code.resend_code_description"
                button="deposit.otp_code.resend_code_button"
              />
            ) : null}
            {resendButtonState === 'cooldown' ? (
              <Text style={styles.resendButtonText}>
                {strings('deposit.otp_code.resend_cooldown', {
                  seconds: cooldownSeconds,
                })}
              </Text>
            ) : null}
            {resendButtonState === 'contactSupport' ? (
              <ResendButton
                onPress={handleContactSupport}
                text="deposit.otp_code.need_help"
                button="deposit.otp_code.contact_support"
              />
            ) : null}
            {resendButtonState === 'resendError' ? (
              <ResendButton
                onPress={handleContactSupport}
                text="deposit.otp_code.resend_error"
                button="deposit.otp_code.contact_support"
              />
            ) : null}
          </Row>
        </ScreenLayout.Content>
      </ScreenLayout.Body>

      <ScreenLayout.Footer>
        <ScreenLayout.Content style={styles.footerContent}>
          <Button
            size={ButtonSize.Lg}
            onPress={handleSubmit}
            label={strings('deposit.otp_code.submit_button')}
            variant={ButtonVariants.Primary}
            width={ButtonWidthTypes.Full}
            loading={isLoading}
            isDisabled={isLoading || value.length !== CELL_COUNT}
            testID="otp-code-submit-button"
          />
          <PoweredByTransak name="powered-by-transak-logo" />
        </ScreenLayout.Content>
      </ScreenLayout.Footer>
    </ScreenLayout>
  );
};

export default OtpCode;<|MERGE_RESOLUTION|>--- conflicted
+++ resolved
@@ -39,10 +39,7 @@
 export interface OtpCodeParams {
   email: string;
   stateToken: string;
-<<<<<<< HEAD
-=======
   redirectToRootAfterAuth?: boolean;
->>>>>>> 563aa199
 }
 
 export const createOtpCodeNavDetails = createNavigationDetails<OtpCodeParams>(
@@ -73,12 +70,8 @@
   const navigation = useNavigation();
   const { styles, theme } = useStyles(styleSheet, {});
   const { setAuthToken } = useDepositSDK();
-<<<<<<< HEAD
-  const { email, stateToken } = useParams<OtpCodeParams>();
-=======
   const { email, stateToken, redirectToRootAfterAuth } =
     useParams<OtpCodeParams>();
->>>>>>> 563aa199
   const trackEvent = useAnalytics();
   const { selectedRegion } = useDepositSDK();
   const [currentStateToken, setCurrentStateToken] = useState(stateToken);
