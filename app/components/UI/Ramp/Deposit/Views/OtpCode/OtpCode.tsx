import React, { useCallback, useState, useEffect, useRef, FC } from 'react';
import { TextInput, View, TouchableOpacity } from 'react-native';
import Text from '../../../../../../component-library/components/Texts/Text';
import { useStyles } from '../../../../../../component-library/hooks';
import styleSheet from './OtpCode.styles';
import StyledButton from '../../../../StyledButton';
import ScreenLayout from '../../../Aggregator/components/ScreenLayout';
import {
  createNavigationDetails,
  useParams,
} from '../../../../../../util/navigation/navUtils';
import Routes from '../../../../../../constants/navigation/Routes';
import { useNavigation } from '@react-navigation/native';
import { strings } from '../../../../../../../locales/i18n';
import {
  CodeField,
  Cursor,
  useBlurOnFulfill,
  useClearByFocusCell,
} from 'react-native-confirmation-code-field';
import { getDepositNavbarOptions } from '../../../../Navbar';
import DepositProgressBar from '../../components/DepositProgressBar';
import { useDepositSdkMethod } from '../../hooks/useDepositSdkMethod';
import { createVerifyIdentityNavDetails } from '../VerifyIdentity/VerifyIdentity';
import { useDepositSDK } from '../../sdk';
import { BuyQuote } from '@consensys/native-ramps-sdk';
import Row from '../../../Aggregator/components/Row';

const ResendButton: FC<{
  onPress: VoidFunction;
  text: string;
  button: string;
}> = ({ onPress, text, button }) => {
  const { styles } = useStyles(styleSheet, {});
  return (
    <>
      <Text style={styles.resendButtonText}>{strings(text)}</Text>
      <TouchableOpacity onPress={onPress}>
        <Text style={styles.contactSupportButton}>{strings(button)}</Text>
      </TouchableOpacity>
    </>
  );
};

export interface OtpCodeParams {
  quote: BuyQuote;
}

export const createOtpCodeNavDetails = createNavigationDetails<OtpCodeParams>(
  Routes.DEPOSIT.OTP_CODE,
);

const CELL_COUNT = 6;
const COOLDOWN_TIME = 30;
const MAX_RESET_ATTEMPTS = 3;

const OtpCode = () => {
  const navigation = useNavigation();
  const { styles, theme } = useStyles(styleSheet, {});
  const { email, setAuthToken } = useDepositSDK();
<<<<<<< HEAD
  const [resendButtonState, setResendButtonState] = useState<
    'resend' | 'cooldown' | 'contactSupport' | 'resendError'
  >('resend');
  const [cooldownSeconds, setCooldownSeconds] = useState(COOLDOWN_TIME);
  const timerRef = useRef<NodeJS.Timeout | null>(null);
  const [resetAttemptCount, setResetAttemptCount] = useState(0);

  const route =
    useRoute<RouteProp<Record<string, { quote: BuyQuote }>, string>>();
  const { quote } = route.params;
=======
  const { quote } = useParams<OtpCodeParams>();
>>>>>>> fa16a486

  useEffect(() => {
    navigation.setOptions(
      getDepositNavbarOptions(
        navigation,
        { title: strings('deposit.otp_code.title') },
        theme,
      ),
    );
  }, [navigation, theme]);

  const [value, setValue] = useState('');

  const inputRef = useBlurOnFulfill({ value, cellCount: CELL_COUNT }) || null;
  const [props, getCellOnLayoutHandler] = useClearByFocusCell({
    value,
    setValue,
  });

  const [{ error, isFetching: loading, data: response }, submitCode] =
    useDepositSdkMethod(
      { method: 'verifyUserOtp', onMount: false },
      email,
      value,
    );

  const [, resendOtp] = useDepositSdkMethod(
    { method: 'sendUserOtp', onMount: false },
    email,
  );

  useEffect(() => {
    inputRef.current?.focus();
  }, [inputRef]);

  useEffect(() => {
    const saveTokenAndNavigate = async () => {
      if (response) {
        try {
          await setAuthToken(response);
          navigation.navigate(...createVerifyIdentityNavDetails({ quote }));
        } catch (e) {
          console.error('Failed to store auth token:', e);
        }
      }
    };

    saveTokenAndNavigate();
  }, [response, setAuthToken, navigation, quote]);

  useEffect(() => {
    if (resendButtonState === 'cooldown' && cooldownSeconds > 0) {
      timerRef.current = setTimeout(() => {
        setCooldownSeconds((prev) => prev - 1);
      }, 1000);
    } else if (cooldownSeconds === 0) {
      setResendButtonState('resend');
      setCooldownSeconds(COOLDOWN_TIME);
    }

    return () => {
      if (timerRef.current) {
        clearTimeout(timerRef.current);
      }
    };
  }, [resendButtonState, cooldownSeconds]);

  const handleResend = useCallback(async () => {
    try {
      if (resetAttemptCount > MAX_RESET_ATTEMPTS) {
        setResendButtonState('contactSupport');
        return;
      }
      setResetAttemptCount((prev) => prev + 1);
      setResendButtonState('cooldown');
      await resendOtp();
    } catch (e) {
      setResendButtonState('resendError');
    }
  }, [resendOtp, resetAttemptCount]);

  const handleContactSupport = useCallback(() => {
    // navigate user to the contact support screen
  }, []);

  const handleSubmit = useCallback(async () => {
    if (!loading && value.length === CELL_COUNT) {
      await submitCode();
    }
  }, [loading, submitCode, value.length]);

  return (
    <ScreenLayout>
      <ScreenLayout.Body>
        <ScreenLayout.Content grow>
          <DepositProgressBar steps={4} currentStep={1} />
          <Text>{strings('deposit.otp_code.description', { email })}</Text>
          <CodeField
            testID="otp-code-input"
            ref={inputRef as React.RefObject<TextInput>}
            {...props}
            value={value}
            onChangeText={setValue}
            cellCount={CELL_COUNT}
            rootStyle={styles.codeFieldRoot}
            keyboardType="number-pad"
            textContentType="oneTimeCode"
            renderCell={({ index, symbol, isFocused }) => (
              <View
                onLayout={getCellOnLayoutHandler(index)}
                key={index}
                style={[styles.cellRoot, isFocused && styles.focusCell]}
              >
                <Text style={styles.cellText}>
                  {symbol || (isFocused ? <Cursor /> : null)}
                </Text>
              </View>
            )}
          />

          {error && (
            <Text style={{ color: theme.colors.error.default }}>{error}</Text>
          )}

          <Row style={styles.resendButtonContainer}>
            {resendButtonState === 'resend' ? (
              <ResendButton
                onPress={handleResend}
                text="deposit.otp_code.resend_code_description"
                button="deposit.otp_code.resend_code_button"
              />
            ) : resendButtonState === 'cooldown' ? (
              <Text style={styles.resendButtonText}>
                {strings('deposit.otp_code.resend_cooldown', {
                  seconds: cooldownSeconds,
                })}
              </Text>
            ) : resendButtonState === 'contactSupport' ? (
              <ResendButton
                onPress={handleContactSupport}
                text="deposit.otp_code.need_help"
                button="deposit.otp_code.contact_support"
              />
            ) : resendButtonState === 'resendError' ? (
              <ResendButton
                onPress={handleContactSupport}
                text="deposit.otp_code.resend_error"
                button="deposit.otp_code.contact_support"
              />
            ) : null}
          </Row>
        </ScreenLayout.Content>
      </ScreenLayout.Body>

      <ScreenLayout.Footer>
        <ScreenLayout.Content>
          <StyledButton
            type="confirm"
            onPress={handleSubmit}
            accessibilityRole="button"
            accessible
            disabled={loading || value.length !== CELL_COUNT}
          >
            {loading
              ? strings('deposit.otp_code.loading')
              : strings('deposit.otp_code.submit_button')}
          </StyledButton>
        </ScreenLayout.Content>
      </ScreenLayout.Footer>
    </ScreenLayout>
  );
};

export default OtpCode;<|MERGE_RESOLUTION|>--- conflicted
+++ resolved
@@ -58,20 +58,13 @@
   const navigation = useNavigation();
   const { styles, theme } = useStyles(styleSheet, {});
   const { email, setAuthToken } = useDepositSDK();
-<<<<<<< HEAD
+  const { quote } = useParams<OtpCodeParams>();
   const [resendButtonState, setResendButtonState] = useState<
     'resend' | 'cooldown' | 'contactSupport' | 'resendError'
   >('resend');
   const [cooldownSeconds, setCooldownSeconds] = useState(COOLDOWN_TIME);
   const timerRef = useRef<NodeJS.Timeout | null>(null);
   const [resetAttemptCount, setResetAttemptCount] = useState(0);
-
-  const route =
-    useRoute<RouteProp<Record<string, { quote: BuyQuote }>, string>>();
-  const { quote } = route.params;
-=======
-  const { quote } = useParams<OtpCodeParams>();
->>>>>>> fa16a486
 
   useEffect(() => {
     navigation.setOptions(
