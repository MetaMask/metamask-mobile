import React, { useCallback, useEffect } from 'react';
import { ActivityIndicator, View } from 'react-native';
import styleSheet from './KycProcessing.styles';
import { useNavigation } from '@react-navigation/native';
import StyledButton from '../../../../StyledButton';
import DepositProgressBar from '../../components/DepositProgressBar';
import useUserDetailsPolling, {
  KycStatus,
} from '../../hooks/useUserDetailsPolling';
import {
  createNavigationDetails,
  useParams,
} from '../../../../../../util/navigation/navUtils';
import Routes from '../../../../../../constants/navigation/Routes';
import { useStyles } from '../../../../../../component-library/hooks';
import ScreenLayout from '../../../Aggregator/components/ScreenLayout';
import { getDepositNavbarOptions } from '../../../../Navbar';
import { strings } from '../../../../../../../locales/i18n';
import Text, {
  TextVariant,
} from '../../../../../../component-library/components/Texts/Text';
import Icon, {
  IconName,
  IconSize,
  IconColor,
} from '../../../../../../component-library/components/Icons/Icon';
import { createVerifyIdentityNavDetails } from '../VerifyIdentity/VerifyIdentity';
import { createProviderWebviewNavDetails } from '../ProviderWebview/ProviderWebview';
import { BuyQuote } from '@consensys/native-ramps-sdk';
import { useDepositSdkMethod } from '../../hooks/useDepositSdkMethod';

export interface KycProcessingParams {
  quote: BuyQuote;
}

export const createKycProcessingNavDetails =
  createNavigationDetails<KycProcessingParams>(Routes.DEPOSIT.KYC_PROCESSING);

const KycProcessing = () => {
  const navigation = useNavigation();
  const { styles, theme } = useStyles(styleSheet, {});
  const { quote } = useParams<KycProcessingParams>();

  const [{ data: kycForms, error: kycFormsError }] = useDepositSdkMethod(
    {
      method: 'getKYCForms',
      onMount: true,
    },
    quote,
  );

  const {
    error: userDetailsError,
    userDetails,
    startPolling,
    stopPolling,
  } = useUserDetailsPolling();

  useEffect(() => {
    navigation.setOptions(
      getDepositNavbarOptions(
        navigation,
        { title: strings('deposit.kyc_processing.title') },
        theme,
      ),
    );
  }, [navigation, theme]);

<<<<<<< HEAD
  useEffect(() => {
    if (kycForms?.forms.length === 0) {
      startPolling();
    }
  }, [kycForms, startPolling]);

  const handleBrowseTokens = () => {
=======
  const handleBrowseTokens = useCallback(() => {
>>>>>>> 34d15cb1
    stopPolling();
    navigation.navigate(Routes.BROWSER_TAB_HOME);
  }, [navigation, stopPolling]);

  const handleRetryVerification = useCallback(() => {
    navigation.navigate(...createVerifyIdentityNavDetails({ quote }));
  }, [navigation, quote]);

  const handleContinue = useCallback(() => {
    navigation.navigate(...createProviderWebviewNavDetails({ quote }));
  }, [navigation, quote]);

  const error = userDetailsError || kycFormsError;
  const hasPendingForms = kycForms && kycForms.forms.length > 0;
  const kycStatus = userDetails?.kyc?.l1?.status;

  if (error || kycStatus === KycStatus.REJECTED || hasPendingForms) {
    return (
      <ScreenLayout>
        <ScreenLayout.Body>
          <ScreenLayout.Content grow>
            <DepositProgressBar steps={4} currentStep={3} />
            <View style={styles.container}>
              <Icon
                name={IconName.CircleX}
                size={IconSize.Xl}
                color={IconColor.Error}
              />

              <Text variant={TextVariant.BodyMDBold} style={styles.heading}>
                {strings('deposit.kyc_processing.error_heading')}
              </Text>
              <Text variant={TextVariant.BodyMD} style={styles.description}>
                {strings('deposit.kyc_processing.error_description')}
              </Text>
            </View>
          </ScreenLayout.Content>
        </ScreenLayout.Body>
        <ScreenLayout.Footer>
          <ScreenLayout.Content>
            <StyledButton type="confirm" onPress={handleRetryVerification}>
              {strings('deposit.kyc_processing.error_button')}
            </StyledButton>
          </ScreenLayout.Content>
        </ScreenLayout.Footer>
      </ScreenLayout>
    );
  }

  if (kycStatus === KycStatus.APPROVED) {
    return (
      <ScreenLayout>
        <ScreenLayout.Body>
          <ScreenLayout.Content grow>
            <DepositProgressBar steps={4} currentStep={3} />
            <View style={styles.container}>
              <View style={styles.iconContainer}>
                <Icon
                  name={IconName.CheckBold}
                  size={IconSize.Xl}
                  color={IconColor.Success}
                />
              </View>

              <Text variant={TextVariant.BodyMDBold} style={styles.heading}>
                {strings('deposit.kyc_processing.success_heading')}
              </Text>

              <Text variant={TextVariant.BodyMD} style={styles.description}>
                {strings('deposit.kyc_processing.success_description')}
              </Text>
            </View>
          </ScreenLayout.Content>
        </ScreenLayout.Body>
        <ScreenLayout.Footer>
          <ScreenLayout.Content>
            <StyledButton type="confirm" onPress={handleContinue}>
              {strings('deposit.kyc_processing.success_button')}
            </StyledButton>
          </ScreenLayout.Content>
        </ScreenLayout.Footer>
      </ScreenLayout>
    );
  }

  return (
    <ScreenLayout>
      <ScreenLayout.Body>
        <ScreenLayout.Content grow>
          <DepositProgressBar steps={4} currentStep={3} />
          <View style={styles.container}>
            <ActivityIndicator
              size="large"
              color={theme.colors.primary.default}
              testID="activity-indicator"
            />

            <Text variant={TextVariant.BodyMDBold} style={styles.heading}>
              {strings('deposit.kyc_processing.heading')}
            </Text>

            <Text variant={TextVariant.BodyMD} style={styles.description}>
              {strings('deposit.kyc_processing.description')}
            </Text>
          </View>
        </ScreenLayout.Content>
      </ScreenLayout.Body>
      <ScreenLayout.Footer>
        <ScreenLayout.Content>
          <StyledButton type="confirm" onPress={handleBrowseTokens}>
            {strings('deposit.kyc_processing.button')}
          </StyledButton>
        </ScreenLayout.Content>
      </ScreenLayout.Footer>
    </ScreenLayout>
  );
};

export default KycProcessing;<|MERGE_RESOLUTION|>--- conflicted
+++ resolved
@@ -66,17 +66,13 @@
     );
   }, [navigation, theme]);
 
-<<<<<<< HEAD
   useEffect(() => {
     if (kycForms?.forms.length === 0) {
       startPolling();
     }
   }, [kycForms, startPolling]);
 
-  const handleBrowseTokens = () => {
-=======
   const handleBrowseTokens = useCallback(() => {
->>>>>>> 34d15cb1
     stopPolling();
     navigation.navigate(Routes.BROWSER_TAB_HOME);
   }, [navigation, stopPolling]);
