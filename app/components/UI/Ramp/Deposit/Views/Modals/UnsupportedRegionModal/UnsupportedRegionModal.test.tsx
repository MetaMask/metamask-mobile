import React from 'react';
import { fireEvent } from '@testing-library/react-native';
import UnsupportedRegionModal from './UnsupportedRegionModal';
import renderDepositTestComponent from '../../../utils/renderDepositTestComponent';
import Routes from '../../../../../../../constants/navigation/Routes';

const mockNavigate = jest.fn();
const mockUseDepositSDK = jest.fn();
const mockGoBack = jest.fn();
<<<<<<< HEAD

jest.mock('@react-navigation/native', () => {
  const actualReactNavigation = jest.requireActual('@react-navigation/native');
  return {
    ...actualReactNavigation,
    useNavigation: () => ({
      navigate: mockNavigate,
      goBack: mockGoBack,
    }),
  };
});

jest.mock('../../../sdk', () => ({
  useDepositSDK: () => mockUseDepositSDK(),
  DepositSDKProvider: ({ children }: { children: React.ReactNode }) => children,
}));

jest.mock('../../../../../../../util/navigation/navUtils', () => ({
  useParams: jest.fn(),
  createNavigationDetails: jest.fn((params: Record<string, unknown>) => [
    'DepositModals',
    'DepositUnsupportedRegionModal',
    params,
  ]),
}));

jest.mock('../RegionSelectorModal', () => ({
  createRegionSelectorModalNavigationDetails: jest.fn(() => [
    'DepositModals',
    'DepositRegionSelectorModal',
    {},
  ]),
}));

jest.mock('../../../../utils/withRampAndDepositSDK', () =>
  jest.fn((Component) => (props: Record<string, unknown>) => (
    <Component {...props} />
  )),
);
=======
const mockPop = jest.fn();
const mockDangerouslyGetParent = jest.fn(() => ({
  pop: mockPop,
}));

jest.mock('@react-navigation/native', () => {
  const actualReactNavigation = jest.requireActual('@react-navigation/native');
  return {
    ...actualReactNavigation,
    useNavigation: () => ({
      navigate: mockNavigate,
      goBack: mockGoBack,
      dangerouslyGetParent: mockDangerouslyGetParent,
    }),
  };
});

jest.mock('../../../sdk', () => ({
  useDepositSDK: () => mockUseDepositSDK(),
  DepositSDKProvider: ({ children }: { children: React.ReactNode }) => children,
}));

>>>>>>> 92e14378
describe('UnsupportedRegionModal', () => {
  beforeEach(() => {
    jest.clearAllMocks();
  });

  it('render match snapshot', () => {
    mockUseDepositSDK.mockReturnValue({
      selectedRegion: {
        isoCode: 'BR',
        flag: '🇧🇷',
        name: 'Brazil',
        phone: {
          prefix: '+55',
          placeholder: '11 12345 6789',
          template: 'XX XXXXX XXXX',
        },
        currency: 'BRL',
        supported: false,
      },
    });

    const { toJSON } = renderDepositTestComponent(
      UnsupportedRegionModal,
      Routes.DEPOSIT.MODALS.UNSUPPORTED_REGION,
    );
    expect(toJSON()).toMatchSnapshot();
  });

<<<<<<< HEAD
  it('navigates to buy screen when Buy Crypto button is pressed', () => {
=======
  it('closes parent navigator and navigates to buy screen when Buy Crypto button is pressed', () => {
>>>>>>> 92e14378
    mockUseDepositSDK.mockReturnValue({
      selectedRegion: {
        isoCode: 'BR',
        flag: '🇧🇷',
        name: 'Brazil',
        phone: {
          prefix: '+55',
          placeholder: '11 12345 6789',
          template: 'XX XXXXX XXXX',
        },
        currency: 'BRL',
        supported: false,
      },
    });

    const { getByText } = renderDepositTestComponent(
      UnsupportedRegionModal,
      Routes.DEPOSIT.MODALS.UNSUPPORTED_REGION,
    );

    const buyCryptoButton = getByText('Buy Crypto');
    fireEvent.press(buyCryptoButton);
<<<<<<< HEAD
=======

    expect(mockDangerouslyGetParent).toHaveBeenCalled();
    expect(mockPop).toHaveBeenCalled();
>>>>>>> 92e14378
    expect(mockNavigate).toHaveBeenCalledWith('RampBuy');
  });

  it('navigates to region selector when Change region button is pressed', () => {
    const mockSelectedRegion = {
      isoCode: 'BR',
      flag: '🇧🇷',
      name: 'Brazil',
      phone: {
        prefix: '+55',
        placeholder: '11 12345 6789',
        template: 'XX XXXXX XXXX',
      },
      currency: 'BRL',
      supported: false,
    };

    mockUseDepositSDK.mockReturnValue({
      selectedRegion: mockSelectedRegion,
    });

    const { getByText } = renderDepositTestComponent(
      UnsupportedRegionModal,
      Routes.DEPOSIT.MODALS.UNSUPPORTED_REGION,
    );

    const changeRegionButton = getByText('Change region');
    fireEvent.press(changeRegionButton);

<<<<<<< HEAD
    expect(mockNavigate).toHaveBeenCalledWith(
      'DepositModals',
      'DepositRegionSelectorModal',
      {},
    );
=======
    expect(mockNavigate).toHaveBeenCalledWith('DepositModals', {
      screen: 'DepositRegionSelectorModal',
    });
>>>>>>> 92e14378
  });

  it('handles missing region gracefully', () => {
    mockUseDepositSDK.mockReturnValue({
      selectedRegion: null,
    });

    const { toJSON } = renderDepositTestComponent(
      UnsupportedRegionModal,
      Routes.DEPOSIT.MODALS.UNSUPPORTED_REGION,
    );

    expect(toJSON()).toMatchSnapshot();
  });
});<|MERGE_RESOLUTION|>--- conflicted
+++ resolved
@@ -7,47 +7,6 @@
 const mockNavigate = jest.fn();
 const mockUseDepositSDK = jest.fn();
 const mockGoBack = jest.fn();
-<<<<<<< HEAD
-
-jest.mock('@react-navigation/native', () => {
-  const actualReactNavigation = jest.requireActual('@react-navigation/native');
-  return {
-    ...actualReactNavigation,
-    useNavigation: () => ({
-      navigate: mockNavigate,
-      goBack: mockGoBack,
-    }),
-  };
-});
-
-jest.mock('../../../sdk', () => ({
-  useDepositSDK: () => mockUseDepositSDK(),
-  DepositSDKProvider: ({ children }: { children: React.ReactNode }) => children,
-}));
-
-jest.mock('../../../../../../../util/navigation/navUtils', () => ({
-  useParams: jest.fn(),
-  createNavigationDetails: jest.fn((params: Record<string, unknown>) => [
-    'DepositModals',
-    'DepositUnsupportedRegionModal',
-    params,
-  ]),
-}));
-
-jest.mock('../RegionSelectorModal', () => ({
-  createRegionSelectorModalNavigationDetails: jest.fn(() => [
-    'DepositModals',
-    'DepositRegionSelectorModal',
-    {},
-  ]),
-}));
-
-jest.mock('../../../../utils/withRampAndDepositSDK', () =>
-  jest.fn((Component) => (props: Record<string, unknown>) => (
-    <Component {...props} />
-  )),
-);
-=======
 const mockPop = jest.fn();
 const mockDangerouslyGetParent = jest.fn(() => ({
   pop: mockPop,
@@ -70,7 +29,6 @@
   DepositSDKProvider: ({ children }: { children: React.ReactNode }) => children,
 }));
 
->>>>>>> 92e14378
 describe('UnsupportedRegionModal', () => {
   beforeEach(() => {
     jest.clearAllMocks();
@@ -99,11 +57,7 @@
     expect(toJSON()).toMatchSnapshot();
   });
 
-<<<<<<< HEAD
-  it('navigates to buy screen when Buy Crypto button is pressed', () => {
-=======
   it('closes parent navigator and navigates to buy screen when Buy Crypto button is pressed', () => {
->>>>>>> 92e14378
     mockUseDepositSDK.mockReturnValue({
       selectedRegion: {
         isoCode: 'BR',
@@ -126,12 +80,9 @@
 
     const buyCryptoButton = getByText('Buy Crypto');
     fireEvent.press(buyCryptoButton);
-<<<<<<< HEAD
-=======
 
     expect(mockDangerouslyGetParent).toHaveBeenCalled();
     expect(mockPop).toHaveBeenCalled();
->>>>>>> 92e14378
     expect(mockNavigate).toHaveBeenCalledWith('RampBuy');
   });
 
@@ -161,17 +112,9 @@
     const changeRegionButton = getByText('Change region');
     fireEvent.press(changeRegionButton);
 
-<<<<<<< HEAD
-    expect(mockNavigate).toHaveBeenCalledWith(
-      'DepositModals',
-      'DepositRegionSelectorModal',
-      {},
-    );
-=======
     expect(mockNavigate).toHaveBeenCalledWith('DepositModals', {
       screen: 'DepositRegionSelectorModal',
     });
->>>>>>> 92e14378
   });
 
   it('handles missing region gracefully', () => {
