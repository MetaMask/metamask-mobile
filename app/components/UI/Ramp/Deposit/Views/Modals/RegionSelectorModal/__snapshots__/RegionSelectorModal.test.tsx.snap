--- conflicted
+++ resolved
@@ -1330,101 +1330,53 @@
                             data={
                               [
                                 {
-<<<<<<< HEAD
-                                  "code": "US",
                                   "currency": "USD",
                                   "flag": "🇺🇸",
+                                  "isoCode": "US",
                                   "name": "United States",
-                                  "phoneDigitCount": 10,
-                                  "phonePrefix": "+1",
+                                  "phone": {
+                                    "placeholder": "(555) 555-1234",
+                                    "prefix": "+1",
+                                    "template": "(XXX) XXX-XXXX",
+                                  },
                                   "recommended": true,
                                   "supported": true,
                                 },
                                 {
-                                  "code": "DE",
                                   "currency": "EUR",
                                   "flag": "🇩🇪",
+                                  "isoCode": "DE",
                                   "name": "Germany",
-                                  "phoneDigitCount": 10,
-                                  "phonePrefix": "+49",
+                                  "phone": {
+                                    "placeholder": "123 456 7890",
+                                    "prefix": "+49",
+                                    "template": "XXX XXX XXXX",
+                                  },
                                   "supported": true,
                                 },
                                 {
-                                  "code": "CA",
                                   "currency": "CAD",
                                   "flag": "🇨🇦",
+                                  "isoCode": "CA",
                                   "name": "Canada",
-                                  "phoneDigitCount": 10,
-                                  "phonePrefix": "+1",
+                                  "phone": {
+                                    "placeholder": "(555) 555-1234",
+                                    "prefix": "+1",
+                                    "template": "(XXX) XXX-XXXX",
+                                  },
                                   "supported": false,
                                 },
                                 {
-                                  "code": "FR",
                                   "currency": "EUR",
                                   "flag": "🇫🇷",
+                                  "isoCode": "FR",
                                   "name": "France",
-                                  "phoneDigitCount": 9,
-                                  "phonePrefix": "+33",
+                                  "phone": {
+                                    "placeholder": "1 23 45 67 89",
+                                    "prefix": "+33",
+                                    "template": "X XX XX XX XX",
+                                  },
                                   "supported": true,
-=======
-                                  "data": [
-                                    {
-                                      "currency": "USD",
-                                      "flag": "🇺🇸",
-                                      "isoCode": "US",
-                                      "name": "United States",
-                                      "phone": {
-                                        "placeholder": "(555) 555-1234",
-                                        "prefix": "+1",
-                                        "template": "(XXX) XXX-XXXX",
-                                      },
-                                      "recommended": true,
-                                      "supported": true,
-                                    },
-                                  ],
-                                  "title": "Popular Regions",
-                                },
-                                {
-                                  "data": [
-                                    {
-                                      "currency": "EUR",
-                                      "flag": "🇩🇪",
-                                      "isoCode": "DE",
-                                      "name": "Germany",
-                                      "phone": {
-                                        "placeholder": "123 456 7890",
-                                        "prefix": "+49",
-                                        "template": "XXX XXX XXXX",
-                                      },
-                                      "supported": true,
-                                    },
-                                    {
-                                      "currency": "CAD",
-                                      "flag": "🇨🇦",
-                                      "isoCode": "CA",
-                                      "name": "Canada",
-                                      "phone": {
-                                        "placeholder": "(555) 555-1234",
-                                        "prefix": "+1",
-                                        "template": "(XXX) XXX-XXXX",
-                                      },
-                                      "supported": false,
-                                    },
-                                    {
-                                      "currency": "EUR",
-                                      "flag": "🇫🇷",
-                                      "isoCode": "FR",
-                                      "name": "France",
-                                      "phone": {
-                                        "placeholder": "1 23 45 67 89",
-                                        "prefix": "+33",
-                                        "template": "X XX XX XX XX",
-                                      },
-                                      "supported": true,
-                                    },
-                                  ],
-                                  "title": "Regions",
->>>>>>> 6ddee8bf
                                 },
                               ]
                             }
@@ -2545,31 +2497,16 @@
                             data={
                               [
                                 {
-<<<<<<< HEAD
-                                  "code": "DE",
                                   "currency": "EUR",
                                   "flag": "🇩🇪",
+                                  "isoCode": "DE",
                                   "name": "Germany",
-                                  "phoneDigitCount": 10,
-                                  "phonePrefix": "+49",
+                                  "phone": {
+                                    "placeholder": "123 456 7890",
+                                    "prefix": "+49",
+                                    "template": "XXX XXX XXXX",
+                                  },
                                   "supported": true,
-=======
-                                  "data": [
-                                    {
-                                      "currency": "EUR",
-                                      "flag": "🇩🇪",
-                                      "isoCode": "DE",
-                                      "name": "Germany",
-                                      "phone": {
-                                        "placeholder": "123 456 7890",
-                                        "prefix": "+49",
-                                        "template": "XXX XXX XXXX",
-                                      },
-                                      "supported": true,
-                                    },
-                                  ],
-                                  "title": null,
->>>>>>> 6ddee8bf
                                 },
                               ]
                             }
@@ -3328,40 +3265,52 @@
                             data={
                               [
                                 {
-                                  "code": "US",
                                   "currency": "USD",
                                   "flag": "🇺🇸",
+                                  "isoCode": "US",
                                   "name": "United States",
-                                  "phoneDigitCount": 10,
-                                  "phonePrefix": "+1",
+                                  "phone": {
+                                    "placeholder": "(555) 555-1234",
+                                    "prefix": "+1",
+                                    "template": "(XXX) XXX-XXXX",
+                                  },
                                   "recommended": true,
                                   "supported": true,
                                 },
                                 {
-                                  "code": "DE",
                                   "currency": "EUR",
                                   "flag": "🇩🇪",
+                                  "isoCode": "DE",
                                   "name": "Germany",
-                                  "phoneDigitCount": 10,
-                                  "phonePrefix": "+49",
+                                  "phone": {
+                                    "placeholder": "123 456 7890",
+                                    "prefix": "+49",
+                                    "template": "XXX XXX XXXX",
+                                  },
                                   "supported": true,
                                 },
                                 {
-                                  "code": "CA",
                                   "currency": "CAD",
                                   "flag": "🇨🇦",
+                                  "isoCode": "CA",
                                   "name": "Canada",
-                                  "phoneDigitCount": 10,
-                                  "phonePrefix": "+1",
+                                  "phone": {
+                                    "placeholder": "(555) 555-1234",
+                                    "prefix": "+1",
+                                    "template": "(XXX) XXX-XXXX",
+                                  },
                                   "supported": false,
                                 },
                                 {
-                                  "code": "FR",
                                   "currency": "EUR",
                                   "flag": "🇫🇷",
+                                  "isoCode": "FR",
                                   "name": "France",
-                                  "phoneDigitCount": 9,
-                                  "phonePrefix": "+33",
+                                  "phone": {
+                                    "placeholder": "1 23 45 67 89",
+                                    "prefix": "+33",
+                                    "template": "X XX XX XX XX",
+                                  },
                                   "supported": true,
                                 },
                               ]
