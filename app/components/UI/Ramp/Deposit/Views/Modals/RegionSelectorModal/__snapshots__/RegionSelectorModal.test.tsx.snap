--- conflicted
+++ resolved
@@ -4824,13 +4824,6 @@
                                   {
                                     "color": "#121314",
                                     "fontFamily": "Geist Bold",
-<<<<<<< HEAD
-                                    "fontSize": 18,
-                                    "letterSpacing": 0,
-                                    "lineHeight": 24,
-                                  }
-                                }
-=======
                                     "fontSize": 16,
                                     "letterSpacing": 0,
                                     "lineHeight": 24,
@@ -4838,7 +4831,6 @@
                                   }
                                 }
                                 testID="header-title"
->>>>>>> f4e8f8d0
                               >
                                 Select a region
                               </Text>
@@ -4864,34 +4856,16 @@
                                     {
                                       "alignItems": "center",
                                       "borderRadius": 8,
-<<<<<<< HEAD
-                                      "height": 28,
-                                      "justifyContent": "center",
-                                      "opacity": 1,
-                                      "width": 28,
-=======
                                       "height": 32,
                                       "justifyContent": "center",
                                       "opacity": 1,
                                       "width": 32,
->>>>>>> f4e8f8d0
                                     }
                                   }
                                 >
                                   <SvgMock
                                     color="#121314"
                                     fill="currentColor"
-<<<<<<< HEAD
-                                    height={20}
-                                    name="Close"
-                                    style={
-                                      {
-                                        "height": 20,
-                                        "width": 20,
-                                      }
-                                    }
-                                    width={20}
-=======
                                     height={24}
                                     name="Close"
                                     style={
@@ -4901,7 +4875,6 @@
                                       }
                                     }
                                     width={24}
->>>>>>> f4e8f8d0
                                   />
                                 </TouchableOpacity>
                               </View>
@@ -6001,13 +5974,6 @@
                                   {
                                     "color": "#121314",
                                     "fontFamily": "Geist Bold",
-<<<<<<< HEAD
-                                    "fontSize": 18,
-                                    "letterSpacing": 0,
-                                    "lineHeight": 24,
-                                  }
-                                }
-=======
                                     "fontSize": 16,
                                     "letterSpacing": 0,
                                     "lineHeight": 24,
@@ -6015,7 +5981,6 @@
                                   }
                                 }
                                 testID="header-title"
->>>>>>> f4e8f8d0
                               >
                                 Select a region
                               </Text>
@@ -6041,34 +6006,16 @@
                                     {
                                       "alignItems": "center",
                                       "borderRadius": 8,
-<<<<<<< HEAD
-                                      "height": 28,
-                                      "justifyContent": "center",
-                                      "opacity": 1,
-                                      "width": 28,
-=======
                                       "height": 32,
                                       "justifyContent": "center",
                                       "opacity": 1,
                                       "width": 32,
->>>>>>> f4e8f8d0
                                     }
                                   }
                                 >
                                   <SvgMock
                                     color="#121314"
                                     fill="currentColor"
-<<<<<<< HEAD
-                                    height={20}
-                                    name="Close"
-                                    style={
-                                      {
-                                        "height": 20,
-                                        "width": 20,
-                                      }
-                                    }
-                                    width={20}
-=======
                                     height={24}
                                     name="Close"
                                     style={
@@ -6078,7 +6025,6 @@
                                       }
                                     }
                                     width={24}
->>>>>>> f4e8f8d0
                                   />
                                 </TouchableOpacity>
                               </View>
