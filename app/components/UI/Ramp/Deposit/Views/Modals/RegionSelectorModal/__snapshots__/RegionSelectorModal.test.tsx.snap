// Jest Snapshot v1, https://goo.gl/fbAQLP

exports[`RegionSelectorModal Component region selector modal renders empty state 1`] = `
<View
  style={
    {
      "flex": 1,
    }
  }
>
  <RNCSafeAreaProvider
    onInsetsChange={[Function]}
    style={
      [
        {
          "flex": 1,
        },
        undefined,
      ]
    }
  >
    <View
      collapsable={false}
      pointerEvents="box-none"
      style={
        {
          "zIndex": 1,
        }
      }
    >
      <View
        accessibilityElementsHidden={false}
        importantForAccessibility="auto"
        onLayout={[Function]}
        pointerEvents="box-none"
        style={null}
      >
        <View
          collapsable={false}
          pointerEvents="box-none"
          style={
            {
              "bottom": 0,
              "left": 0,
              "opacity": 1,
              "position": "absolute",
              "right": 0,
              "top": 0,
              "zIndex": 0,
            }
          }
        >
          <View
            collapsable={false}
            style={
              {
                "backgroundColor": "rgb(255, 255, 255)",
                "borderBottomColor": "rgb(216, 216, 216)",
                "flex": 1,
                "shadowColor": "rgb(216, 216, 216)",
                "shadowOffset": {
                  "height": 0.5,
                  "width": 0,
                },
                "shadowOpacity": 0.85,
                "shadowRadius": 0,
              }
            }
          />
        </View>
        <View
          collapsable={false}
          pointerEvents="box-none"
          style={
            {
              "height": 64,
              "maxHeight": undefined,
              "minHeight": undefined,
              "opacity": undefined,
              "transform": undefined,
            }
          }
        >
          <View
            pointerEvents="none"
            style={
              {
                "height": 20,
              }
            }
          />
          <View
            pointerEvents="box-none"
            style={
              {
                "alignItems": "center",
                "flex": 1,
                "flexDirection": "row",
                "justifyContent": "center",
              }
            }
          >
            <View
              collapsable={false}
              pointerEvents="box-none"
              style={
                {
                  "marginHorizontal": 16,
                  "opacity": 1,
                }
              }
            >
              <Text
                accessibilityRole="header"
                aria-level="1"
                collapsable={false}
                numberOfLines={1}
                onLayout={[Function]}
                style={
                  {
                    "color": "rgb(28, 28, 30)",
                    "fontSize": 17,
                    "fontWeight": "600",
                  }
                }
              >
                RegionSelectorModal
              </Text>
            </View>
          </View>
        </View>
      </View>
    </View>
    <RNSScreenContainer
      onLayout={[Function]}
      style={
        {
          "flex": 1,
        }
      }
    >
      <RNSScreen
        activityState={2}
        collapsable={false}
        gestureResponseDistance={
          {
            "bottom": -1,
            "end": -1,
            "start": -1,
            "top": -1,
          }
        }
        onGestureCancel={[Function]}
        pointerEvents="box-none"
        sheetAllowedDetents="large"
        sheetCornerRadius={-1}
        sheetExpandsWhenScrolledToEdge={true}
        sheetGrabberVisible={false}
        sheetLargestUndimmedDetent="all"
        style={
          {
            "bottom": 0,
            "left": 0,
            "position": "absolute",
            "right": 0,
            "top": 0,
            "zIndex": undefined,
          }
        }
      >
        <View
          collapsable={false}
          style={
            {
              "opacity": 1,
            }
          }
        />
        <View
          accessibilityElementsHidden={false}
          closing={false}
          gestureVelocityImpact={0.3}
          importantForAccessibility="auto"
          onClose={[Function]}
          onGestureBegin={[Function]}
          onGestureCanceled={[Function]}
          onGestureEnd={[Function]}
          onOpen={[Function]}
          onTransition={[Function]}
          pointerEvents="box-none"
          style={
            [
              {
                "overflow": undefined,
              },
              {
                "bottom": 0,
                "left": 0,
                "position": "absolute",
                "right": 0,
                "top": 0,
              },
            ]
          }
          transitionSpec={
            {
              "close": {
                "animation": "spring",
                "config": {
                  "damping": 500,
                  "mass": 3,
                  "overshootClamping": true,
                  "restDisplacementThreshold": 10,
                  "restSpeedThreshold": 10,
                  "stiffness": 1000,
                },
              },
              "open": {
                "animation": "spring",
                "config": {
                  "damping": 500,
                  "mass": 3,
                  "overshootClamping": true,
                  "restDisplacementThreshold": 10,
                  "restSpeedThreshold": 10,
                  "stiffness": 1000,
                },
              },
            }
          }
        >
          <View
            collapsable={false}
            needsOffscreenAlphaCompositing={false}
            pointerEvents="box-none"
            style={
              {
                "flex": 1,
              }
            }
          >
            <View
              collapsable={false}
              enabled={false}
              handlerTag={-1}
              handlerType="PanGestureHandler"
              onGestureHandlerEvent={[Function]}
              onGestureHandlerStateChange={[Function]}
              style={
                {
                  "flex": 1,
                  "transform": [
                    {
                      "translateX": 0,
                    },
                    {
                      "translateX": 0,
                    },
                  ],
                }
              }
            >
              <View
                collapsable={false}
                pointerEvents="none"
                style={
                  {
                    "backgroundColor": "rgb(242, 242, 242)",
                    "bottom": 0,
                    "left": 0,
                    "position": "absolute",
                    "shadowColor": "#000",
                    "shadowOffset": {
                      "height": 1,
                      "width": -1,
                    },
                    "shadowOpacity": 0.3,
                    "shadowRadius": 5,
                    "top": 0,
                    "width": 3,
                  }
                }
              />
              <View
                style={
                  [
                    {
                      "flex": 1,
                      "overflow": "hidden",
                    },
                    [
                      {
                        "backgroundColor": "rgb(242, 242, 242)",
                      },
                      undefined,
                    ],
                  ]
                }
              >
                <View
                  style={
                    {
                      "flex": 1,
                      "flexDirection": "column-reverse",
                    }
                  }
                >
                  <View
                    style={
                      {
                        "flex": 1,
                      }
                    }
                  >
                    <View
                      onLayout={[Function]}
                      style={
                        [
                          {
                            "bottom": 0,
                            "justifyContent": "flex-end",
                            "left": 0,
                            "position": "absolute",
                            "right": 0,
                            "top": 0,
                          },
                          {
                            "paddingBottom": 0,
                          },
                        ]
                      }
                    >
                      <View
                        style={
                          [
                            {
                              "backgroundColor": "#00000066",
                              "bottom": 0,
                              "left": 0,
                              "position": "absolute",
                              "right": 0,
                              "top": 0,
                            },
                            {
                              "opacity": 0,
                            },
                          ]
                        }
                      >
                        <TouchableOpacity
                          onPress={[Function]}
                          style={
                            {
                              "flex": 1,
                            }
                          }
                        />
                      </View>
                      <View
                        onLayout={[Function]}
                        style={
                          [
                            {
                              "bottom": 0,
                              "left": 0,
                              "position": "absolute",
                              "right": 0,
                            },
                            {
                              "paddingBottom": 0,
                            },
                          ]
                        }
                      >
                        <View
                          collapsable={false}
                          enabled={true}
                          handlerTag={8}
                          handlerType="PanGestureHandler"
                          onGestureHandlerEvent={[Function]}
                          onGestureHandlerStateChange={[Function]}
                          onLayout={[Function]}
                          style={
                            [
                              {
                                "backgroundColor": "#ffffff",
                                "borderColor": "#b7bbc866",
                                "borderTopLeftRadius": 8,
                                "borderTopRightRadius": 8,
                                "borderWidth": 1,
                                "maxHeight": 1334,
                                "overflow": "hidden",
                                "paddingBottom": 0,
                                "shadowColor": "#0000001a",
                                "shadowOffset": {
                                  "height": 2,
                                  "width": 0,
                                },
                                "shadowOpacity": 1,
                                "shadowRadius": 40,
                              },
                              {
                                "transform": [
                                  {
                                    "translateY": 1334,
                                  },
                                ],
                              },
                            ]
                          }
                        >
                          <View
                            style={
                              {
                                "alignItems": "center",
                                "alignSelf": "stretch",
                                "padding": 4,
                              }
                            }
                          >
                            <View
                              style={
                                {
                                  "backgroundColor": "#b7bbc866",
                                  "borderRadius": 2,
                                  "height": 4,
                                  "width": 40,
                                }
                              }
                            />
                          </View>
                          <View
                            style={
                              [
                                {
                                  "backgroundColor": "#ffffff",
                                  "flexDirection": "row",
                                  "padding": 16,
                                },
                                false,
                              ]
                            }
                            testID="header"
                          >
                            <View
                              style={
                                {
                                  "width": undefined,
                                }
                              }
                            >
                              <View
                                onLayout={[Function]}
                              />
                            </View>
                            <View
                              style={
                                {
                                  "alignItems": "center",
                                  "flex": 1,
                                  "marginHorizontal": 16,
                                }
                              }
                            >
                              <Text
                                accessibilityRole="text"
                                style={
                                  {
                                    "color": "#121314",
                                    "fontFamily": "Geist Bold",
                                    "fontSize": 18,
                                    "letterSpacing": 0,
                                    "lineHeight": 24,
                                  }
                                }
                              >
                                Select a region
                              </Text>
                            </View>
                            <View
                              style={
                                {
                                  "width": undefined,
                                }
                              }
                            >
                              <View
                                onLayout={[Function]}
                              >
                                <TouchableOpacity
                                  accessible={true}
                                  activeOpacity={1}
                                  disabled={false}
                                  onPress={[Function]}
                                  onPressIn={[Function]}
                                  onPressOut={[Function]}
                                  style={
                                    {
                                      "alignItems": "center",
                                      "borderRadius": 8,
                                      "height": 24,
                                      "justifyContent": "center",
                                      "opacity": 1,
                                      "width": 24,
                                    }
                                  }
                                >
                                  <SvgMock
                                    color="#121314"
                                    fill="currentColor"
                                    height={16}
                                    name="Close"
                                    style={
                                      {
                                        "height": 16,
                                        "width": 16,
                                      }
                                    }
                                    width={16}
                                  />
                                </TouchableOpacity>
                              </View>
                            </View>
                          </View>
                          <View
                            style={
                              {
                                "paddingHorizontal": 16,
                                "paddingVertical": 12,
                              }
                            }
                          >
                            <View
                              style={
                                {
                                  "alignItems": "center",
                                  "backgroundColor": "#ffffff",
                                  "borderColor": "#b7bbc8",
                                  "borderRadius": 8,
                                  "borderWidth": 1,
                                  "flexDirection": "row",
                                  "height": 40,
                                  "opacity": 1,
                                  "paddingHorizontal": 16,
                                }
                              }
                              testID="textfield"
                            >
                              <View
                                style={
                                  {
                                    "marginRight": 8,
                                  }
                                }
                                testID="textfield-startacccessory"
                              >
                                <SvgMock
                                  color="#121314"
                                  fill="currentColor"
                                  height={16}
                                  name="Search"
                                  style={
                                    {
                                      "height": 16,
                                      "width": 16,
                                    }
                                  }
                                  width={16}
                                />
                              </View>
                              <View
                                style={
                                  {
                                    "flex": 1,
                                  }
                                }
                              >
                                <TextInput
                                  autoFocus={false}
                                  editable={true}
                                  onBlur={[Function]}
                                  onChangeText={[Function]}
                                  onFocus={[Function]}
                                  placeholder="Search by country"
                                  style={
                                    {
                                      "backgroundColor": "#ffffff",
                                      "borderColor": "transparent",
                                      "borderWidth": 1,
                                      "color": "#121314",
                                      "fontFamily": "Geist Regular",
                                      "fontSize": 16,
                                      "fontWeight": "400",
                                      "height": 24,
                                      "letterSpacing": 0,
                                      "opacity": 1,
                                      "paddingVertical": 0,
                                    }
                                  }
                                  testID="textfieldsearch"
                                  value="Nonexistent Country"
                                />
                              </View>
                              <View
                                style={
                                  {
                                    "marginLeft": 8,
                                  }
                                }
                                testID="textfield-endacccessory"
                              >
                                <TouchableOpacity
                                  accessible={true}
                                  activeOpacity={1}
                                  disabled={false}
                                  onPress={[Function]}
                                  onPressIn={[Function]}
                                  onPressOut={[Function]}
                                  style={
                                    {
                                      "alignItems": "center",
                                      "borderRadius": 8,
                                      "height": 24,
                                      "justifyContent": "center",
                                      "opacity": 1,
                                      "width": 24,
                                    }
                                  }
                                >
                                  <SvgMock
                                    color="#121314"
                                    fill="currentColor"
                                    height={16}
                                    name="Close"
                                    style={
                                      {
                                        "height": 16,
                                        "width": 16,
                                      }
                                    }
                                    width={16}
                                  />
                                </TouchableOpacity>
                              </View>
                            </View>
                          </View>
                          <RCTScrollView
                            ListEmptyComponent={[Function]}
                            collapsable={false}
                            data={[]}
                            extraData="US"
                            getItem={[Function]}
                            getItemCount={[Function]}
                            handlerTag={7}
                            handlerType="NativeViewGestureHandler"
                            keyExtractor={[Function]}
                            keyboardDismissMode="none"
                            keyboardShouldPersistTaps="always"
                            onContentSizeChange={[Function]}
                            onGestureHandlerEvent={[Function]}
                            onGestureHandlerStateChange={[Function]}
                            onLayout={[Function]}
                            onMomentumScrollBegin={[Function]}
                            onMomentumScrollEnd={[Function]}
                            onScroll={[Function]}
                            onScrollBeginDrag={[Function]}
                            onScrollEndDrag={[Function]}
                            removeClippedSubviews={false}
                            renderItem={[Function]}
                            renderScrollComponent={[Function]}
                            scrollEventThrottle={0.0001}
                            stickyHeaderIndices={[]}
                            style={
                              {
                                "maxHeight": 533.6,
                              }
                            }
                            viewabilityConfigCallbackPairs={[]}
                          >
                            <View>
                              <View
                                style={
                                  {
                                    "alignItems": "center",
                                    "padding": 16,
                                  }
                                }
                              >
                                <Text
                                  accessibilityRole="text"
                                  style={
                                    {
                                      "color": "#121314",
                                      "fontFamily": "Geist Medium",
                                      "fontSize": 18,
                                      "letterSpacing": 0,
                                      "lineHeight": 24,
                                    }
                                  }
                                >
                                  No region matches
                                </Text>
                              </View>
                            </View>
                          </RCTScrollView>
                        </View>
                      </View>
                    </View>
                  </View>
                </View>
              </View>
            </View>
          </View>
        </View>
      </RNSScreen>
    </RNSScreenContainer>
  </RNCSafeAreaProvider>
</View>
`;

exports[`RegionSelectorModal Component region selector modal renders the default modal 1`] = `
<View
  style={
    {
      "flex": 1,
    }
  }
>
  <RNCSafeAreaProvider
    onInsetsChange={[Function]}
    style={
      [
        {
          "flex": 1,
        },
        undefined,
      ]
    }
  >
    <View
      collapsable={false}
      pointerEvents="box-none"
      style={
        {
          "zIndex": 1,
        }
      }
    >
      <View
        accessibilityElementsHidden={false}
        importantForAccessibility="auto"
        onLayout={[Function]}
        pointerEvents="box-none"
        style={null}
      >
        <View
          collapsable={false}
          pointerEvents="box-none"
          style={
            {
              "bottom": 0,
              "left": 0,
              "opacity": 1,
              "position": "absolute",
              "right": 0,
              "top": 0,
              "zIndex": 0,
            }
          }
        >
          <View
            collapsable={false}
            style={
              {
                "backgroundColor": "rgb(255, 255, 255)",
                "borderBottomColor": "rgb(216, 216, 216)",
                "flex": 1,
                "shadowColor": "rgb(216, 216, 216)",
                "shadowOffset": {
                  "height": 0.5,
                  "width": 0,
                },
                "shadowOpacity": 0.85,
                "shadowRadius": 0,
              }
            }
          />
        </View>
        <View
          collapsable={false}
          pointerEvents="box-none"
          style={
            {
              "height": 64,
              "maxHeight": undefined,
              "minHeight": undefined,
              "opacity": undefined,
              "transform": undefined,
            }
          }
        >
          <View
            pointerEvents="none"
            style={
              {
                "height": 20,
              }
            }
          />
          <View
            pointerEvents="box-none"
            style={
              {
                "alignItems": "center",
                "flex": 1,
                "flexDirection": "row",
                "justifyContent": "center",
              }
            }
          >
            <View
              collapsable={false}
              pointerEvents="box-none"
              style={
                {
                  "marginHorizontal": 16,
                  "opacity": 1,
                }
              }
            >
              <Text
                accessibilityRole="header"
                aria-level="1"
                collapsable={false}
                numberOfLines={1}
                onLayout={[Function]}
                style={
                  {
                    "color": "rgb(28, 28, 30)",
                    "fontSize": 17,
                    "fontWeight": "600",
                  }
                }
              >
                RegionSelectorModal
              </Text>
            </View>
          </View>
        </View>
      </View>
    </View>
    <RNSScreenContainer
      onLayout={[Function]}
      style={
        {
          "flex": 1,
        }
      }
    >
      <RNSScreen
        activityState={2}
        collapsable={false}
        gestureResponseDistance={
          {
            "bottom": -1,
            "end": -1,
            "start": -1,
            "top": -1,
          }
        }
        onGestureCancel={[Function]}
        pointerEvents="box-none"
        sheetAllowedDetents="large"
        sheetCornerRadius={-1}
        sheetExpandsWhenScrolledToEdge={true}
        sheetGrabberVisible={false}
        sheetLargestUndimmedDetent="all"
        style={
          {
            "bottom": 0,
            "left": 0,
            "position": "absolute",
            "right": 0,
            "top": 0,
            "zIndex": undefined,
          }
        }
      >
        <View
          collapsable={false}
          style={
            {
              "opacity": 1,
            }
          }
        />
        <View
          accessibilityElementsHidden={false}
          closing={false}
          gestureVelocityImpact={0.3}
          importantForAccessibility="auto"
          onClose={[Function]}
          onGestureBegin={[Function]}
          onGestureCanceled={[Function]}
          onGestureEnd={[Function]}
          onOpen={[Function]}
          onTransition={[Function]}
          pointerEvents="box-none"
          style={
            [
              {
                "overflow": undefined,
              },
              {
                "bottom": 0,
                "left": 0,
                "position": "absolute",
                "right": 0,
                "top": 0,
              },
            ]
          }
          transitionSpec={
            {
              "close": {
                "animation": "spring",
                "config": {
                  "damping": 500,
                  "mass": 3,
                  "overshootClamping": true,
                  "restDisplacementThreshold": 10,
                  "restSpeedThreshold": 10,
                  "stiffness": 1000,
                },
              },
              "open": {
                "animation": "spring",
                "config": {
                  "damping": 500,
                  "mass": 3,
                  "overshootClamping": true,
                  "restDisplacementThreshold": 10,
                  "restSpeedThreshold": 10,
                  "stiffness": 1000,
                },
              },
            }
          }
        >
          <View
            collapsable={false}
            needsOffscreenAlphaCompositing={false}
            pointerEvents="box-none"
            style={
              {
                "flex": 1,
              }
            }
          >
            <View
              collapsable={false}
              enabled={false}
              handlerTag={-1}
              handlerType="PanGestureHandler"
              onGestureHandlerEvent={[Function]}
              onGestureHandlerStateChange={[Function]}
              style={
                {
                  "flex": 1,
                  "transform": [
                    {
                      "translateX": 0,
                    },
                    {
                      "translateX": 0,
                    },
                  ],
                }
              }
            >
              <View
                collapsable={false}
                pointerEvents="none"
                style={
                  {
                    "backgroundColor": "rgb(242, 242, 242)",
                    "bottom": 0,
                    "left": 0,
                    "position": "absolute",
                    "shadowColor": "#000",
                    "shadowOffset": {
                      "height": 1,
                      "width": -1,
                    },
                    "shadowOpacity": 0.3,
                    "shadowRadius": 5,
                    "top": 0,
                    "width": 3,
                  }
                }
              />
              <View
                style={
                  [
                    {
                      "flex": 1,
                      "overflow": "hidden",
                    },
                    [
                      {
                        "backgroundColor": "rgb(242, 242, 242)",
                      },
                      undefined,
                    ],
                  ]
                }
              >
                <View
                  style={
                    {
                      "flex": 1,
                      "flexDirection": "column-reverse",
                    }
                  }
                >
                  <View
                    style={
                      {
                        "flex": 1,
                      }
                    }
                  >
                    <View
                      onLayout={[Function]}
                      style={
                        [
                          {
                            "bottom": 0,
                            "justifyContent": "flex-end",
                            "left": 0,
                            "position": "absolute",
                            "right": 0,
                            "top": 0,
                          },
                          {
                            "paddingBottom": 0,
                          },
                        ]
                      }
                    >
                      <View
                        style={
                          [
                            {
                              "backgroundColor": "#00000066",
                              "bottom": 0,
                              "left": 0,
                              "position": "absolute",
                              "right": 0,
                              "top": 0,
                            },
                            {
                              "opacity": 0,
                            },
                          ]
                        }
                      >
                        <TouchableOpacity
                          onPress={[Function]}
                          style={
                            {
                              "flex": 1,
                            }
                          }
                        />
                      </View>
                      <View
                        onLayout={[Function]}
                        style={
                          [
                            {
                              "bottom": 0,
                              "left": 0,
                              "position": "absolute",
                              "right": 0,
                            },
                            {
                              "paddingBottom": 0,
                            },
                          ]
                        }
                      >
                        <View
                          collapsable={false}
                          enabled={true}
                          handlerTag={-1}
                          handlerType="PanGestureHandler"
                          onGestureHandlerEvent={[Function]}
                          onGestureHandlerStateChange={[Function]}
                          onLayout={[Function]}
                          style={
                            [
                              {
                                "backgroundColor": "#ffffff",
                                "borderColor": "#b7bbc866",
                                "borderTopLeftRadius": 8,
                                "borderTopRightRadius": 8,
                                "borderWidth": 1,
                                "maxHeight": 1334,
                                "overflow": "hidden",
                                "paddingBottom": 0,
                                "shadowColor": "#0000001a",
                                "shadowOffset": {
                                  "height": 2,
                                  "width": 0,
                                },
                                "shadowOpacity": 1,
                                "shadowRadius": 40,
                              },
                              {
                                "transform": [
                                  {
                                    "translateY": 1334,
                                  },
                                ],
                              },
                            ]
                          }
                        >
                          <View
                            style={
                              {
                                "alignItems": "center",
                                "alignSelf": "stretch",
                                "padding": 4,
                              }
                            }
                          >
                            <View
                              style={
                                {
                                  "backgroundColor": "#b7bbc866",
                                  "borderRadius": 2,
                                  "height": 4,
                                  "width": 40,
                                }
                              }
                            />
                          </View>
                          <View
                            style={
                              [
                                {
                                  "backgroundColor": "#ffffff",
                                  "flexDirection": "row",
                                  "padding": 16,
                                },
                                false,
                              ]
                            }
                            testID="header"
                          >
                            <View
                              style={
                                {
                                  "width": undefined,
                                }
                              }
                            >
                              <View
                                onLayout={[Function]}
                              />
                            </View>
                            <View
                              style={
                                {
                                  "alignItems": "center",
                                  "flex": 1,
                                  "marginHorizontal": 16,
                                }
                              }
                            >
                              <Text
                                accessibilityRole="text"
                                style={
                                  {
                                    "color": "#121314",
                                    "fontFamily": "Geist Bold",
                                    "fontSize": 18,
                                    "letterSpacing": 0,
                                    "lineHeight": 24,
                                  }
                                }
                              >
                                Select a region
                              </Text>
                            </View>
                            <View
                              style={
                                {
                                  "width": undefined,
                                }
                              }
                            >
                              <View
                                onLayout={[Function]}
                              >
                                <TouchableOpacity
                                  accessible={true}
                                  activeOpacity={1}
                                  disabled={false}
                                  onPress={[Function]}
                                  onPressIn={[Function]}
                                  onPressOut={[Function]}
                                  style={
                                    {
                                      "alignItems": "center",
                                      "borderRadius": 8,
                                      "height": 24,
                                      "justifyContent": "center",
                                      "opacity": 1,
                                      "width": 24,
                                    }
                                  }
                                >
                                  <SvgMock
                                    color="#121314"
                                    fill="currentColor"
                                    height={16}
                                    name="Close"
                                    style={
                                      {
                                        "height": 16,
                                        "width": 16,
                                      }
                                    }
                                    width={16}
                                  />
                                </TouchableOpacity>
                              </View>
                            </View>
                          </View>
                          <View
                            style={
                              {
                                "paddingHorizontal": 16,
                                "paddingVertical": 12,
                              }
                            }
                          >
                            <View
                              style={
                                {
                                  "alignItems": "center",
                                  "backgroundColor": "#ffffff",
                                  "borderColor": "#b7bbc8",
                                  "borderRadius": 8,
                                  "borderWidth": 1,
                                  "flexDirection": "row",
                                  "height": 40,
                                  "opacity": 1,
                                  "paddingHorizontal": 16,
                                }
                              }
                              testID="textfield"
                            >
                              <View
                                style={
                                  {
                                    "marginRight": 8,
                                  }
                                }
                                testID="textfield-startacccessory"
                              >
                                <SvgMock
                                  color="#121314"
                                  fill="currentColor"
                                  height={16}
                                  name="Search"
                                  style={
                                    {
                                      "height": 16,
                                      "width": 16,
                                    }
                                  }
                                  width={16}
                                />
                              </View>
                              <View
                                style={
                                  {
                                    "flex": 1,
                                  }
                                }
                              >
                                <TextInput
                                  autoFocus={false}
                                  editable={true}
                                  onBlur={[Function]}
                                  onChangeText={[Function]}
                                  onFocus={[Function]}
                                  placeholder="Search by country"
                                  style={
                                    {
                                      "backgroundColor": "#ffffff",
                                      "borderColor": "transparent",
                                      "borderWidth": 1,
                                      "color": "#121314",
                                      "fontFamily": "Geist Regular",
                                      "fontSize": 16,
                                      "fontWeight": "400",
                                      "height": 24,
                                      "letterSpacing": 0,
                                      "opacity": 1,
                                      "paddingVertical": 0,
                                    }
                                  }
                                  testID="textfieldsearch"
                                  value=""
                                />
                              </View>
                            </View>
                          </View>
                          <RCTScrollView
                            ListEmptyComponent={[Function]}
                            collapsable={false}
                            data={
                              [
                                {
                                  "currency": "USD",
                                  "flag": "🇺🇸",
                                  "isoCode": "US",
                                  "name": "United States",
                                  "phone": {
                                    "placeholder": "(555) 555-1234",
                                    "prefix": "+1",
                                    "template": "(XXX) XXX-XXXX",
                                  },
                                  "recommended": true,
                                  "supported": true,
                                },
                                {
                                  "currency": "EUR",
                                  "flag": "🇩🇪",
                                  "isoCode": "DE",
                                  "name": "Germany",
                                  "phone": {
                                    "placeholder": "123 456 7890",
                                    "prefix": "+49",
                                    "template": "XXX XXX XXXX",
                                  },
                                  "supported": true,
                                },
                                {
                                  "currency": "CAD",
                                  "flag": "🇨🇦",
                                  "isoCode": "CA",
                                  "name": "Canada",
                                  "phone": {
                                    "placeholder": "(555) 555-1234",
                                    "prefix": "+1",
                                    "template": "(XXX) XXX-XXXX",
                                  },
                                  "supported": false,
                                },
                                {
                                  "currency": "EUR",
                                  "flag": "🇫🇷",
                                  "isoCode": "FR",
                                  "name": "France",
                                  "phone": {
                                    "placeholder": "1 23 45 67 89",
                                    "prefix": "+33",
                                    "template": "X XX XX XX XX",
                                  },
                                  "supported": true,
                                },
                              ]
                            }
                            extraData="US"
                            getItem={[Function]}
                            getItemCount={[Function]}
                            handlerTag={-1}
                            handlerType="NativeViewGestureHandler"
                            keyExtractor={[Function]}
                            keyboardDismissMode="none"
                            keyboardShouldPersistTaps="always"
                            onContentSizeChange={[Function]}
                            onGestureHandlerEvent={[Function]}
                            onGestureHandlerStateChange={[Function]}
                            onLayout={[Function]}
                            onMomentumScrollBegin={[Function]}
                            onMomentumScrollEnd={[Function]}
                            onScroll={[Function]}
                            onScrollBeginDrag={[Function]}
                            onScrollEndDrag={[Function]}
                            removeClippedSubviews={false}
                            renderItem={[Function]}
                            renderScrollComponent={[Function]}
                            scrollEventThrottle={0.0001}
                            stickyHeaderIndices={[]}
                            style={
                              {
                                "maxHeight": 533.6,
                              }
                            }
                            viewabilityConfigCallbackPairs={[]}
                          >
                            <View>
                              <View
                                onFocusCapture={[Function]}
                                onLayout={[Function]}
                                style={null}
                              >
<<<<<<< HEAD
                                <View
                                  style={
                                    [
                                      {
                                        "padding": 15,
                                      },
                                      {
                                        "paddingHorizontal": 16,
                                        "paddingVertical": 8,
                                      },
                                    ]
                                  }
                                >
                                  <Text
                                    accessibilityRole="text"
                                    style={
                                      {
                                        "color": "#121314",
                                        "fontFamily": "Geist Medium",
                                        "fontSize": 18,
                                        "letterSpacing": 0,
                                        "lineHeight": 24,
                                      }
                                    }
                                  >
                                    Popular Regions
                                  </Text>
                                </View>
                              </View>
                              <View
                                onFocusCapture={[Function]}
                                onLayout={[Function]}
                                style={null}
                              >
=======
>>>>>>> f27ffcb2
                                <TouchableOpacity
                                  accessibilityRole="button"
                                  accessible={true}
                                  disabled={false}
                                  onPress={[Function]}
                                  style={
                                    {
                                      "backgroundColor": "#ffffff",
                                      "borderRadius": 4,
                                      "opacity": 1,
                                      "position": "relative",
                                    }
                                  }
                                >
                                  <View
                                    accessibilityRole="none"
                                    accessible={true}
                                    style={
                                      {
                                        "padding": 16,
                                      }
                                    }
                                  >
                                    <View
                                      style={
                                        {
                                          "alignItems": "center",
                                          "flexDirection": "row",
                                        }
                                      }
                                    >
                                      <View
                                        style={
                                          {
                                            "flex": 1,
                                          }
                                        }
                                        testID="listitemcolumn"
                                      >
                                        <View
                                          style={
                                            {
                                              "alignItems": "center",
                                              "flexDirection": "row",
                                            }
                                          }
                                        >
                                          <View
                                            style={
                                              {
                                                "marginRight": 12,
                                              }
                                            }
                                          >
                                            <Text
                                              accessibilityRole="text"
                                              style={
                                                {
                                                  "color": "#121314",
                                                  "fontFamily": "Geist Medium",
                                                  "fontSize": 18,
                                                  "letterSpacing": 0,
                                                  "lineHeight": 24,
                                                }
                                              }
                                            >
                                              🇺🇸
                                            </Text>
                                          </View>
                                          <View>
                                            <Text
                                              accessibilityRole="text"
                                              style={
                                                {
                                                  "color": "#121314",
                                                  "fontFamily": "Geist Medium",
                                                  "fontSize": 18,
                                                  "letterSpacing": 0,
                                                  "lineHeight": 24,
                                                }
                                              }
                                            >
                                              United States
                                            </Text>
                                          </View>
                                        </View>
                                      </View>
                                    </View>
                                  </View>
                                  <View
                                    accessibilityRole="checkbox"
                                    accessible={true}
                                    style={
                                      {
                                        "backgroundColor": "#4459ff1a",
                                        "bottom": 0,
                                        "flexDirection": "row",
                                        "left": 0,
                                        "position": "absolute",
                                        "right": 0,
                                        "top": 0,
                                      }
                                    }
                                  >
                                    <View
                                      style={
                                        {
                                          "backgroundColor": "#4459ff",
                                          "borderRadius": 2,
                                          "marginLeft": 4,
                                          "marginVertical": 4,
                                          "width": 4,
                                        }
                                      }
                                    />
                                  </View>
                                </TouchableOpacity>
                              </View>
                              <View
                                onFocusCapture={[Function]}
                                onLayout={[Function]}
                                style={null}
<<<<<<< HEAD
                              />
                              <View
                                onFocusCapture={[Function]}
                                onLayout={[Function]}
                                style={null}
                              >
                                <View
                                  style={
                                    [
                                      {
                                        "padding": 15,
                                      },
                                      {
                                        "paddingHorizontal": 16,
                                        "paddingVertical": 8,
                                      },
                                    ]
                                  }
                                >
                                  <Text
                                    accessibilityRole="text"
                                    style={
                                      {
                                        "color": "#121314",
                                        "fontFamily": "Geist Medium",
                                        "fontSize": 18,
                                        "letterSpacing": 0,
                                        "lineHeight": 24,
                                      }
                                    }
                                  >
                                    Regions
                                  </Text>
                                </View>
                              </View>
                              <View
                                onFocusCapture={[Function]}
                                onLayout={[Function]}
                                style={null}
=======
>>>>>>> f27ffcb2
                              >
                                <TouchableOpacity
                                  accessibilityRole="button"
                                  accessible={true}
                                  disabled={false}
                                  onPress={[Function]}
                                  style={
                                    {
                                      "backgroundColor": "#ffffff",
                                      "borderRadius": 4,
                                      "opacity": 1,
                                      "position": "relative",
                                    }
                                  }
                                >
                                  <View
                                    accessibilityRole="none"
                                    accessible={true}
                                    style={
                                      {
                                        "padding": 16,
                                      }
                                    }
                                  >
                                    <View
                                      style={
                                        {
                                          "alignItems": "center",
                                          "flexDirection": "row",
                                        }
                                      }
                                    >
                                      <View
                                        style={
                                          {
                                            "flex": 1,
                                          }
                                        }
                                        testID="listitemcolumn"
                                      >
                                        <View
                                          style={
                                            {
                                              "alignItems": "center",
                                              "flexDirection": "row",
                                            }
                                          }
                                        >
                                          <View
                                            style={
                                              {
                                                "marginRight": 12,
                                              }
                                            }
                                          >
                                            <Text
                                              accessibilityRole="text"
                                              style={
                                                {
                                                  "color": "#121314",
                                                  "fontFamily": "Geist Medium",
                                                  "fontSize": 18,
                                                  "letterSpacing": 0,
                                                  "lineHeight": 24,
                                                }
                                              }
                                            >
                                              🇩🇪
                                            </Text>
                                          </View>
                                          <View>
                                            <Text
                                              accessibilityRole="text"
                                              style={
                                                {
                                                  "color": "#121314",
                                                  "fontFamily": "Geist Medium",
                                                  "fontSize": 18,
                                                  "letterSpacing": 0,
                                                  "lineHeight": 24,
                                                }
                                              }
                                            >
                                              Germany
                                            </Text>
                                          </View>
                                        </View>
                                      </View>
                                    </View>
                                  </View>
                                </TouchableOpacity>
                              </View>
                              <View
                                onFocusCapture={[Function]}
                                onLayout={[Function]}
                                style={null}
                              >
                                <TouchableOpacity
                                  accessibilityRole="button"
                                  accessible={true}
                                  disabled={true}
                                  onPress={[Function]}
                                  style={
                                    {
                                      "backgroundColor": "#ffffff",
                                      "borderRadius": 4,
                                      "opacity": 1,
                                      "position": "relative",
                                    }
                                  }
                                >
                                  <View
                                    accessibilityRole="none"
                                    accessible={true}
                                    style={
                                      {
                                        "padding": 16,
                                      }
                                    }
                                  >
                                    <View
                                      style={
                                        {
                                          "alignItems": "center",
                                          "flexDirection": "row",
                                        }
                                      }
                                    >
                                      <View
                                        style={
                                          {
                                            "flex": 1,
                                          }
                                        }
                                        testID="listitemcolumn"
                                      >
                                        <View
                                          style={
                                            {
                                              "alignItems": "center",
                                              "flexDirection": "row",
                                            }
                                          }
                                        >
                                          <View
                                            style={
                                              {
                                                "marginRight": 12,
                                              }
                                            }
                                          >
                                            <Text
                                              accessibilityRole="text"
                                              style={
                                                {
                                                  "color": "#686e7d",
                                                  "fontFamily": "Geist Medium",
                                                  "fontSize": 18,
                                                  "letterSpacing": 0,
                                                  "lineHeight": 24,
                                                }
                                              }
                                            >
                                              🇨🇦
                                            </Text>
                                          </View>
                                          <View>
                                            <Text
                                              accessibilityRole="text"
                                              style={
                                                {
                                                  "color": "#686e7d",
                                                  "fontFamily": "Geist Medium",
                                                  "fontSize": 18,
                                                  "letterSpacing": 0,
                                                  "lineHeight": 24,
                                                }
                                              }
                                            >
                                              Canada
                                            </Text>
                                          </View>
                                        </View>
                                      </View>
                                    </View>
                                  </View>
                                </TouchableOpacity>
                              </View>
                              <View
                                onFocusCapture={[Function]}
                                onLayout={[Function]}
                                style={null}
                              >
                                <TouchableOpacity
                                  accessibilityRole="button"
                                  accessible={true}
                                  disabled={false}
                                  onPress={[Function]}
                                  style={
                                    {
                                      "backgroundColor": "#ffffff",
                                      "borderRadius": 4,
                                      "opacity": 1,
                                      "position": "relative",
                                    }
                                  }
                                >
                                  <View
                                    accessibilityRole="none"
                                    accessible={true}
                                    style={
                                      {
                                        "padding": 16,
                                      }
                                    }
                                  >
                                    <View
                                      style={
                                        {
                                          "alignItems": "center",
                                          "flexDirection": "row",
                                        }
                                      }
                                    >
                                      <View
                                        style={
                                          {
                                            "flex": 1,
                                          }
                                        }
                                        testID="listitemcolumn"
                                      >
                                        <View
                                          style={
                                            {
                                              "alignItems": "center",
                                              "flexDirection": "row",
                                            }
                                          }
                                        >
                                          <View
                                            style={
                                              {
                                                "marginRight": 12,
                                              }
                                            }
                                          >
                                            <Text
                                              accessibilityRole="text"
                                              style={
                                                {
                                                  "color": "#121314",
                                                  "fontFamily": "Geist Medium",
                                                  "fontSize": 18,
                                                  "letterSpacing": 0,
                                                  "lineHeight": 24,
                                                }
                                              }
                                            >
                                              🇫🇷
                                            </Text>
                                          </View>
                                          <View>
                                            <Text
                                              accessibilityRole="text"
                                              style={
                                                {
                                                  "color": "#121314",
                                                  "fontFamily": "Geist Medium",
                                                  "fontSize": 18,
                                                  "letterSpacing": 0,
                                                  "lineHeight": 24,
                                                }
                                              }
                                            >
                                              France
                                            </Text>
                                          </View>
                                        </View>
                                      </View>
                                    </View>
                                  </View>
                                </TouchableOpacity>
                              </View>
                            </View>
                          </RCTScrollView>
                        </View>
                      </View>
                    </View>
                  </View>
                </View>
              </View>
            </View>
          </View>
        </View>
      </RNSScreen>
    </RNSScreenContainer>
  </RNCSafeAreaProvider>
</View>
`;

exports[`RegionSelectorModal Component region selector modal renders with search results 1`] = `
<View
  style={
    {
      "flex": 1,
    }
  }
>
  <RNCSafeAreaProvider
    onInsetsChange={[Function]}
    style={
      [
        {
          "flex": 1,
        },
        undefined,
      ]
    }
  >
    <View
      collapsable={false}
      pointerEvents="box-none"
      style={
        {
          "zIndex": 1,
        }
      }
    >
      <View
        accessibilityElementsHidden={false}
        importantForAccessibility="auto"
        onLayout={[Function]}
        pointerEvents="box-none"
        style={null}
      >
        <View
          collapsable={false}
          pointerEvents="box-none"
          style={
            {
              "bottom": 0,
              "left": 0,
              "opacity": 1,
              "position": "absolute",
              "right": 0,
              "top": 0,
              "zIndex": 0,
            }
          }
        >
          <View
            collapsable={false}
            style={
              {
                "backgroundColor": "rgb(255, 255, 255)",
                "borderBottomColor": "rgb(216, 216, 216)",
                "flex": 1,
                "shadowColor": "rgb(216, 216, 216)",
                "shadowOffset": {
                  "height": 0.5,
                  "width": 0,
                },
                "shadowOpacity": 0.85,
                "shadowRadius": 0,
              }
            }
          />
        </View>
        <View
          collapsable={false}
          pointerEvents="box-none"
          style={
            {
              "height": 64,
              "maxHeight": undefined,
              "minHeight": undefined,
              "opacity": undefined,
              "transform": undefined,
            }
          }
        >
          <View
            pointerEvents="none"
            style={
              {
                "height": 20,
              }
            }
          />
          <View
            pointerEvents="box-none"
            style={
              {
                "alignItems": "center",
                "flex": 1,
                "flexDirection": "row",
                "justifyContent": "center",
              }
            }
          >
            <View
              collapsable={false}
              pointerEvents="box-none"
              style={
                {
                  "marginHorizontal": 16,
                  "opacity": 1,
                }
              }
            >
              <Text
                accessibilityRole="header"
                aria-level="1"
                collapsable={false}
                numberOfLines={1}
                onLayout={[Function]}
                style={
                  {
                    "color": "rgb(28, 28, 30)",
                    "fontSize": 17,
                    "fontWeight": "600",
                  }
                }
              >
                RegionSelectorModal
              </Text>
            </View>
          </View>
        </View>
      </View>
    </View>
    <RNSScreenContainer
      onLayout={[Function]}
      style={
        {
          "flex": 1,
        }
      }
    >
      <RNSScreen
        activityState={2}
        collapsable={false}
        gestureResponseDistance={
          {
            "bottom": -1,
            "end": -1,
            "start": -1,
            "top": -1,
          }
        }
        onGestureCancel={[Function]}
        pointerEvents="box-none"
        sheetAllowedDetents="large"
        sheetCornerRadius={-1}
        sheetExpandsWhenScrolledToEdge={true}
        sheetGrabberVisible={false}
        sheetLargestUndimmedDetent="all"
        style={
          {
            "bottom": 0,
            "left": 0,
            "position": "absolute",
            "right": 0,
            "top": 0,
            "zIndex": undefined,
          }
        }
      >
        <View
          collapsable={false}
          style={
            {
              "opacity": 1,
            }
          }
        />
        <View
          accessibilityElementsHidden={false}
          closing={false}
          gestureVelocityImpact={0.3}
          importantForAccessibility="auto"
          onClose={[Function]}
          onGestureBegin={[Function]}
          onGestureCanceled={[Function]}
          onGestureEnd={[Function]}
          onOpen={[Function]}
          onTransition={[Function]}
          pointerEvents="box-none"
          style={
            [
              {
                "overflow": undefined,
              },
              {
                "bottom": 0,
                "left": 0,
                "position": "absolute",
                "right": 0,
                "top": 0,
              },
            ]
          }
          transitionSpec={
            {
              "close": {
                "animation": "spring",
                "config": {
                  "damping": 500,
                  "mass": 3,
                  "overshootClamping": true,
                  "restDisplacementThreshold": 10,
                  "restSpeedThreshold": 10,
                  "stiffness": 1000,
                },
              },
              "open": {
                "animation": "spring",
                "config": {
                  "damping": 500,
                  "mass": 3,
                  "overshootClamping": true,
                  "restDisplacementThreshold": 10,
                  "restSpeedThreshold": 10,
                  "stiffness": 1000,
                },
              },
            }
          }
        >
          <View
            collapsable={false}
            needsOffscreenAlphaCompositing={false}
            pointerEvents="box-none"
            style={
              {
                "flex": 1,
              }
            }
          >
            <View
              collapsable={false}
              enabled={false}
              handlerTag={-1}
              handlerType="PanGestureHandler"
              onGestureHandlerEvent={[Function]}
              onGestureHandlerStateChange={[Function]}
              style={
                {
                  "flex": 1,
                  "transform": [
                    {
                      "translateX": 0,
                    },
                    {
                      "translateX": 0,
                    },
                  ],
                }
              }
            >
              <View
                collapsable={false}
                pointerEvents="none"
                style={
                  {
                    "backgroundColor": "rgb(242, 242, 242)",
                    "bottom": 0,
                    "left": 0,
                    "position": "absolute",
                    "shadowColor": "#000",
                    "shadowOffset": {
                      "height": 1,
                      "width": -1,
                    },
                    "shadowOpacity": 0.3,
                    "shadowRadius": 5,
                    "top": 0,
                    "width": 3,
                  }
                }
              />
              <View
                style={
                  [
                    {
                      "flex": 1,
                      "overflow": "hidden",
                    },
                    [
                      {
                        "backgroundColor": "rgb(242, 242, 242)",
                      },
                      undefined,
                    ],
                  ]
                }
              >
                <View
                  style={
                    {
                      "flex": 1,
                      "flexDirection": "column-reverse",
                    }
                  }
                >
                  <View
                    style={
                      {
                        "flex": 1,
                      }
                    }
                  >
                    <View
                      onLayout={[Function]}
                      style={
                        [
                          {
                            "bottom": 0,
                            "justifyContent": "flex-end",
                            "left": 0,
                            "position": "absolute",
                            "right": 0,
                            "top": 0,
                          },
                          {
                            "paddingBottom": 0,
                          },
                        ]
                      }
                    >
                      <View
                        style={
                          [
                            {
                              "backgroundColor": "#00000066",
                              "bottom": 0,
                              "left": 0,
                              "position": "absolute",
                              "right": 0,
                              "top": 0,
                            },
                            {
                              "opacity": 0,
                            },
                          ]
                        }
                      >
                        <TouchableOpacity
                          onPress={[Function]}
                          style={
                            {
                              "flex": 1,
                            }
                          }
                        />
                      </View>
                      <View
                        onLayout={[Function]}
                        style={
                          [
                            {
                              "bottom": 0,
                              "left": 0,
                              "position": "absolute",
                              "right": 0,
                            },
                            {
                              "paddingBottom": 0,
                            },
                          ]
                        }
                      >
                        <View
                          collapsable={false}
                          enabled={true}
                          handlerTag={5}
                          handlerType="PanGestureHandler"
                          onGestureHandlerEvent={[Function]}
                          onGestureHandlerStateChange={[Function]}
                          onLayout={[Function]}
                          style={
                            [
                              {
                                "backgroundColor": "#ffffff",
                                "borderColor": "#b7bbc866",
                                "borderTopLeftRadius": 8,
                                "borderTopRightRadius": 8,
                                "borderWidth": 1,
                                "maxHeight": 1334,
                                "overflow": "hidden",
                                "paddingBottom": 0,
                                "shadowColor": "#0000001a",
                                "shadowOffset": {
                                  "height": 2,
                                  "width": 0,
                                },
                                "shadowOpacity": 1,
                                "shadowRadius": 40,
                              },
                              {
                                "transform": [
                                  {
                                    "translateY": 1334,
                                  },
                                ],
                              },
                            ]
                          }
                        >
                          <View
                            style={
                              {
                                "alignItems": "center",
                                "alignSelf": "stretch",
                                "padding": 4,
                              }
                            }
                          >
                            <View
                              style={
                                {
                                  "backgroundColor": "#b7bbc866",
                                  "borderRadius": 2,
                                  "height": 4,
                                  "width": 40,
                                }
                              }
                            />
                          </View>
                          <View
                            style={
                              [
                                {
                                  "backgroundColor": "#ffffff",
                                  "flexDirection": "row",
                                  "padding": 16,
                                },
                                false,
                              ]
                            }
                            testID="header"
                          >
                            <View
                              style={
                                {
                                  "width": undefined,
                                }
                              }
                            >
                              <View
                                onLayout={[Function]}
                              />
                            </View>
                            <View
                              style={
                                {
                                  "alignItems": "center",
                                  "flex": 1,
                                  "marginHorizontal": 16,
                                }
                              }
                            >
                              <Text
                                accessibilityRole="text"
                                style={
                                  {
                                    "color": "#121314",
                                    "fontFamily": "Geist Bold",
                                    "fontSize": 18,
                                    "letterSpacing": 0,
                                    "lineHeight": 24,
                                  }
                                }
                              >
                                Select a region
                              </Text>
                            </View>
                            <View
                              style={
                                {
                                  "width": undefined,
                                }
                              }
                            >
                              <View
                                onLayout={[Function]}
                              >
                                <TouchableOpacity
                                  accessible={true}
                                  activeOpacity={1}
                                  disabled={false}
                                  onPress={[Function]}
                                  onPressIn={[Function]}
                                  onPressOut={[Function]}
                                  style={
                                    {
                                      "alignItems": "center",
                                      "borderRadius": 8,
                                      "height": 24,
                                      "justifyContent": "center",
                                      "opacity": 1,
                                      "width": 24,
                                    }
                                  }
                                >
                                  <SvgMock
                                    color="#121314"
                                    fill="currentColor"
                                    height={16}
                                    name="Close"
                                    style={
                                      {
                                        "height": 16,
                                        "width": 16,
                                      }
                                    }
                                    width={16}
                                  />
                                </TouchableOpacity>
                              </View>
                            </View>
                          </View>
                          <View
                            style={
                              {
                                "paddingHorizontal": 16,
                                "paddingVertical": 12,
                              }
                            }
                          >
                            <View
                              style={
                                {
                                  "alignItems": "center",
                                  "backgroundColor": "#ffffff",
                                  "borderColor": "#b7bbc8",
                                  "borderRadius": 8,
                                  "borderWidth": 1,
                                  "flexDirection": "row",
                                  "height": 40,
                                  "opacity": 1,
                                  "paddingHorizontal": 16,
                                }
                              }
                              testID="textfield"
                            >
                              <View
                                style={
                                  {
                                    "marginRight": 8,
                                  }
                                }
                                testID="textfield-startacccessory"
                              >
                                <SvgMock
                                  color="#121314"
                                  fill="currentColor"
                                  height={16}
                                  name="Search"
                                  style={
                                    {
                                      "height": 16,
                                      "width": 16,
                                    }
                                  }
                                  width={16}
                                />
                              </View>
                              <View
                                style={
                                  {
                                    "flex": 1,
                                  }
                                }
                              >
                                <TextInput
                                  autoFocus={false}
                                  editable={true}
                                  onBlur={[Function]}
                                  onChangeText={[Function]}
                                  onFocus={[Function]}
                                  placeholder="Search by country"
                                  style={
                                    {
                                      "backgroundColor": "#ffffff",
                                      "borderColor": "transparent",
                                      "borderWidth": 1,
                                      "color": "#121314",
                                      "fontFamily": "Geist Regular",
                                      "fontSize": 16,
                                      "fontWeight": "400",
                                      "height": 24,
                                      "letterSpacing": 0,
                                      "opacity": 1,
                                      "paddingVertical": 0,
                                    }
                                  }
                                  testID="textfieldsearch"
                                  value="Germany"
                                />
                              </View>
                              <View
                                style={
                                  {
                                    "marginLeft": 8,
                                  }
                                }
                                testID="textfield-endacccessory"
                              >
                                <TouchableOpacity
                                  accessible={true}
                                  activeOpacity={1}
                                  disabled={false}
                                  onPress={[Function]}
                                  onPressIn={[Function]}
                                  onPressOut={[Function]}
                                  style={
                                    {
                                      "alignItems": "center",
                                      "borderRadius": 8,
                                      "height": 24,
                                      "justifyContent": "center",
                                      "opacity": 1,
                                      "width": 24,
                                    }
                                  }
                                >
                                  <SvgMock
                                    color="#121314"
                                    fill="currentColor"
                                    height={16}
                                    name="Close"
                                    style={
                                      {
                                        "height": 16,
                                        "width": 16,
                                      }
                                    }
                                    width={16}
                                  />
                                </TouchableOpacity>
                              </View>
                            </View>
                          </View>
                          <RCTScrollView
                            ListEmptyComponent={[Function]}
                            collapsable={false}
                            data={
                              [
                                {
                                  "currency": "EUR",
                                  "flag": "🇩🇪",
                                  "isoCode": "DE",
                                  "name": "Germany",
                                  "phone": {
                                    "placeholder": "123 456 7890",
                                    "prefix": "+49",
                                    "template": "XXX XXX XXXX",
                                  },
                                  "supported": true,
                                },
                              ]
                            }
                            extraData="US"
                            getItem={[Function]}
                            getItemCount={[Function]}
                            handlerTag={4}
                            handlerType="NativeViewGestureHandler"
                            keyExtractor={[Function]}
                            keyboardDismissMode="none"
                            keyboardShouldPersistTaps="always"
                            onContentSizeChange={[Function]}
                            onGestureHandlerEvent={[Function]}
                            onGestureHandlerStateChange={[Function]}
                            onLayout={[Function]}
                            onMomentumScrollBegin={[Function]}
                            onMomentumScrollEnd={[Function]}
                            onScroll={[Function]}
                            onScrollBeginDrag={[Function]}
                            onScrollEndDrag={[Function]}
                            removeClippedSubviews={false}
                            renderItem={[Function]}
                            renderScrollComponent={[Function]}
                            scrollEventThrottle={0.0001}
                            stickyHeaderIndices={[]}
                            style={
                              {
                                "maxHeight": 533.6,
                              }
                            }
                            viewabilityConfigCallbackPairs={[]}
                          >
                            <View>
                              <View
                                onFocusCapture={[Function]}
                                onLayout={[Function]}
                                style={null}
                              >
                                <TouchableOpacity
                                  accessibilityRole="button"
                                  accessible={true}
                                  disabled={false}
                                  onPress={[Function]}
                                  style={
                                    {
                                      "backgroundColor": "#ffffff",
                                      "borderRadius": 4,
                                      "opacity": 1,
                                      "position": "relative",
                                    }
                                  }
                                >
                                  <View
                                    accessibilityRole="none"
                                    accessible={true}
                                    style={
                                      {
                                        "padding": 16,
                                      }
                                    }
                                  >
                                    <View
                                      style={
                                        {
                                          "alignItems": "center",
                                          "flexDirection": "row",
                                        }
                                      }
                                    >
                                      <View
                                        style={
                                          {
                                            "flex": 1,
                                          }
                                        }
                                        testID="listitemcolumn"
                                      >
                                        <View
                                          style={
                                            {
                                              "alignItems": "center",
                                              "flexDirection": "row",
                                            }
                                          }
                                        >
                                          <View
                                            style={
                                              {
                                                "marginRight": 12,
                                              }
                                            }
                                          >
                                            <Text
                                              accessibilityRole="text"
                                              style={
                                                {
                                                  "color": "#121314",
                                                  "fontFamily": "Geist Medium",
                                                  "fontSize": 18,
                                                  "letterSpacing": 0,
                                                  "lineHeight": 24,
                                                }
                                              }
                                            >
                                              🇩🇪
                                            </Text>
                                          </View>
                                          <View>
                                            <Text
                                              accessibilityRole="text"
                                              style={
                                                {
                                                  "color": "#121314",
                                                  "fontFamily": "Geist Medium",
                                                  "fontSize": 18,
                                                  "letterSpacing": 0,
                                                  "lineHeight": 24,
                                                }
                                              }
                                            >
                                              Germany
                                            </Text>
                                          </View>
                                        </View>
                                      </View>
                                    </View>
                                  </View>
                                </TouchableOpacity>
                              </View>
                            </View>
                          </RCTScrollView>
                        </View>
                      </View>
                    </View>
                  </View>
                </View>
              </View>
            </View>
          </View>
        </View>
      </RNSScreen>
    </RNSScreenContainer>
  </RNCSafeAreaProvider>
</View>
`;

exports[`RegionSelectorModal Component region selector modal sorts recommended regions to the top when no search is active 1`] = `
<View
  style={
    {
      "flex": 1,
    }
  }
>
  <RNCSafeAreaProvider
    onInsetsChange={[Function]}
    style={
      [
        {
          "flex": 1,
        },
        undefined,
      ]
    }
  >
    <View
      collapsable={false}
      pointerEvents="box-none"
      style={
        {
          "zIndex": 1,
        }
      }
    >
      <View
        accessibilityElementsHidden={false}
        importantForAccessibility="auto"
        onLayout={[Function]}
        pointerEvents="box-none"
        style={null}
      >
        <View
          collapsable={false}
          pointerEvents="box-none"
          style={
            {
              "bottom": 0,
              "left": 0,
              "opacity": 1,
              "position": "absolute",
              "right": 0,
              "top": 0,
              "zIndex": 0,
            }
          }
        >
          <View
            collapsable={false}
            style={
              {
                "backgroundColor": "rgb(255, 255, 255)",
                "borderBottomColor": "rgb(216, 216, 216)",
                "flex": 1,
                "shadowColor": "rgb(216, 216, 216)",
                "shadowOffset": {
                  "height": 0.5,
                  "width": 0,
                },
                "shadowOpacity": 0.85,
                "shadowRadius": 0,
              }
            }
          />
        </View>
        <View
          collapsable={false}
          pointerEvents="box-none"
          style={
            {
              "height": 64,
              "maxHeight": undefined,
              "minHeight": undefined,
              "opacity": undefined,
              "transform": undefined,
            }
          }
        >
          <View
            pointerEvents="none"
            style={
              {
                "height": 20,
              }
            }
          />
          <View
            pointerEvents="box-none"
            style={
              {
                "alignItems": "center",
                "flex": 1,
                "flexDirection": "row",
                "justifyContent": "center",
              }
            }
          >
            <View
              collapsable={false}
              pointerEvents="box-none"
              style={
                {
                  "marginHorizontal": 16,
                  "opacity": 1,
                }
              }
            >
              <Text
                accessibilityRole="header"
                aria-level="1"
                collapsable={false}
                numberOfLines={1}
                onLayout={[Function]}
                style={
                  {
                    "color": "rgb(28, 28, 30)",
                    "fontSize": 17,
                    "fontWeight": "600",
                  }
                }
              >
                RegionSelectorModal
              </Text>
            </View>
          </View>
        </View>
      </View>
    </View>
    <RNSScreenContainer
      onLayout={[Function]}
      style={
        {
          "flex": 1,
        }
      }
    >
      <RNSScreen
        activityState={2}
        collapsable={false}
        gestureResponseDistance={
          {
            "bottom": -1,
            "end": -1,
            "start": -1,
            "top": -1,
          }
        }
        onGestureCancel={[Function]}
        pointerEvents="box-none"
        sheetAllowedDetents="large"
        sheetCornerRadius={-1}
        sheetExpandsWhenScrolledToEdge={true}
        sheetGrabberVisible={false}
        sheetLargestUndimmedDetent="all"
        style={
          {
            "bottom": 0,
            "left": 0,
            "position": "absolute",
            "right": 0,
            "top": 0,
            "zIndex": undefined,
          }
        }
      >
        <View
          collapsable={false}
          style={
            {
              "opacity": 1,
            }
          }
        />
        <View
          accessibilityElementsHidden={false}
          closing={false}
          gestureVelocityImpact={0.3}
          importantForAccessibility="auto"
          onClose={[Function]}
          onGestureBegin={[Function]}
          onGestureCanceled={[Function]}
          onGestureEnd={[Function]}
          onOpen={[Function]}
          onTransition={[Function]}
          pointerEvents="box-none"
          style={
            [
              {
                "overflow": undefined,
              },
              {
                "bottom": 0,
                "left": 0,
                "position": "absolute",
                "right": 0,
                "top": 0,
              },
            ]
          }
          transitionSpec={
            {
              "close": {
                "animation": "spring",
                "config": {
                  "damping": 500,
                  "mass": 3,
                  "overshootClamping": true,
                  "restDisplacementThreshold": 10,
                  "restSpeedThreshold": 10,
                  "stiffness": 1000,
                },
              },
              "open": {
                "animation": "spring",
                "config": {
                  "damping": 500,
                  "mass": 3,
                  "overshootClamping": true,
                  "restDisplacementThreshold": 10,
                  "restSpeedThreshold": 10,
                  "stiffness": 1000,
                },
              },
            }
          }
        >
          <View
            collapsable={false}
            needsOffscreenAlphaCompositing={false}
            pointerEvents="box-none"
            style={
              {
                "flex": 1,
              }
            }
          >
            <View
              collapsable={false}
              enabled={false}
              handlerTag={-1}
              handlerType="PanGestureHandler"
              onGestureHandlerEvent={[Function]}
              onGestureHandlerStateChange={[Function]}
              style={
                {
                  "flex": 1,
                  "transform": [
                    {
                      "translateX": 0,
                    },
                    {
                      "translateX": 0,
                    },
                  ],
                }
              }
            >
              <View
                collapsable={false}
                pointerEvents="none"
                style={
                  {
                    "backgroundColor": "rgb(242, 242, 242)",
                    "bottom": 0,
                    "left": 0,
                    "position": "absolute",
                    "shadowColor": "#000",
                    "shadowOffset": {
                      "height": 1,
                      "width": -1,
                    },
                    "shadowOpacity": 0.3,
                    "shadowRadius": 5,
                    "top": 0,
                    "width": 3,
                  }
                }
              />
              <View
                style={
                  [
                    {
                      "flex": 1,
                      "overflow": "hidden",
                    },
                    [
                      {
                        "backgroundColor": "rgb(242, 242, 242)",
                      },
                      undefined,
                    ],
                  ]
                }
              >
                <View
                  style={
                    {
                      "flex": 1,
                      "flexDirection": "column-reverse",
                    }
                  }
                >
                  <View
                    style={
                      {
                        "flex": 1,
                      }
                    }
                  >
                    <View
                      onLayout={[Function]}
                      style={
                        [
                          {
                            "bottom": 0,
                            "justifyContent": "flex-end",
                            "left": 0,
                            "position": "absolute",
                            "right": 0,
                            "top": 0,
                          },
                          {
                            "paddingBottom": 0,
                          },
                        ]
                      }
                    >
                      <View
                        style={
                          [
                            {
                              "backgroundColor": "#00000066",
                              "bottom": 0,
                              "left": 0,
                              "position": "absolute",
                              "right": 0,
                              "top": 0,
                            },
                            {
                              "opacity": 0,
                            },
                          ]
                        }
                      >
                        <TouchableOpacity
                          onPress={[Function]}
                          style={
                            {
                              "flex": 1,
                            }
                          }
                        />
                      </View>
                      <View
                        onLayout={[Function]}
                        style={
                          [
                            {
                              "bottom": 0,
                              "left": 0,
                              "position": "absolute",
                              "right": 0,
                            },
                            {
                              "paddingBottom": 0,
                            },
                          ]
                        }
                      >
                        <View
                          collapsable={false}
                          enabled={true}
                          handlerTag={-1}
                          handlerType="PanGestureHandler"
                          onGestureHandlerEvent={[Function]}
                          onGestureHandlerStateChange={[Function]}
                          onLayout={[Function]}
                          style={
                            [
                              {
                                "backgroundColor": "#ffffff",
                                "borderColor": "#b7bbc866",
                                "borderTopLeftRadius": 8,
                                "borderTopRightRadius": 8,
                                "borderWidth": 1,
                                "maxHeight": 1334,
                                "overflow": "hidden",
                                "paddingBottom": 0,
                                "shadowColor": "#0000001a",
                                "shadowOffset": {
                                  "height": 2,
                                  "width": 0,
                                },
                                "shadowOpacity": 1,
                                "shadowRadius": 40,
                              },
                              {
                                "transform": [
                                  {
                                    "translateY": 1334,
                                  },
                                ],
                              },
                            ]
                          }
                        >
                          <View
                            style={
                              {
                                "alignItems": "center",
                                "alignSelf": "stretch",
                                "padding": 4,
                              }
                            }
                          >
                            <View
                              style={
                                {
                                  "backgroundColor": "#b7bbc866",
                                  "borderRadius": 2,
                                  "height": 4,
                                  "width": 40,
                                }
                              }
                            />
                          </View>
                          <View
                            style={
                              [
                                {
                                  "backgroundColor": "#ffffff",
                                  "flexDirection": "row",
                                  "padding": 16,
                                },
                                false,
                              ]
                            }
                            testID="header"
                          >
                            <View
                              style={
                                {
                                  "width": undefined,
                                }
                              }
                            >
                              <View
                                onLayout={[Function]}
                              />
                            </View>
                            <View
                              style={
                                {
                                  "alignItems": "center",
                                  "flex": 1,
                                  "marginHorizontal": 16,
                                }
                              }
                            >
                              <Text
                                accessibilityRole="text"
                                style={
                                  {
                                    "color": "#121314",
                                    "fontFamily": "CentraNo1-Bold",
                                    "fontSize": 18,
                                    "fontWeight": "700",
                                    "letterSpacing": 0,
                                    "lineHeight": 24,
                                  }
                                }
                              >
                                Select a region
                              </Text>
                            </View>
                            <View
                              style={
                                {
                                  "width": undefined,
                                }
                              }
                            >
                              <View
                                onLayout={[Function]}
                              >
                                <TouchableOpacity
                                  accessible={true}
                                  activeOpacity={1}
                                  disabled={false}
                                  onPress={[Function]}
                                  onPressIn={[Function]}
                                  onPressOut={[Function]}
                                  style={
                                    {
                                      "alignItems": "center",
                                      "borderRadius": 8,
                                      "height": 24,
                                      "justifyContent": "center",
                                      "opacity": 1,
                                      "width": 24,
                                    }
                                  }
                                >
                                  <SvgMock
                                    color="#121314"
                                    fill="currentColor"
                                    height={16}
                                    name="Close"
                                    style={
                                      {
                                        "height": 16,
                                        "width": 16,
                                      }
                                    }
                                    width={16}
                                  />
                                </TouchableOpacity>
                              </View>
                            </View>
                          </View>
                          <View
                            style={
                              {
                                "paddingHorizontal": 16,
                                "paddingVertical": 12,
                              }
                            }
                          >
                            <View
                              style={
                                {
                                  "alignItems": "center",
                                  "backgroundColor": "#ffffff",
                                  "borderColor": "#b7bbc8",
                                  "borderRadius": 8,
                                  "borderWidth": 1,
                                  "flexDirection": "row",
                                  "height": 40,
                                  "opacity": 1,
                                  "paddingHorizontal": 16,
                                }
                              }
                              testID="textfield"
                            >
                              <View
                                style={
                                  {
                                    "marginRight": 8,
                                  }
                                }
                                testID="textfield-startacccessory"
                              >
                                <SvgMock
                                  color="#121314"
                                  fill="currentColor"
                                  height={16}
                                  name="Search"
                                  style={
                                    {
                                      "height": 16,
                                      "width": 16,
                                    }
                                  }
                                  width={16}
                                />
                              </View>
                              <View
                                style={
                                  {
                                    "flex": 1,
                                  }
                                }
                              >
                                <TextInput
                                  autoFocus={false}
                                  editable={true}
                                  onBlur={[Function]}
                                  onChangeText={[Function]}
                                  onFocus={[Function]}
                                  placeholder="Search by country"
                                  style={
                                    {
                                      "backgroundColor": "#ffffff",
                                      "borderColor": "transparent",
                                      "borderWidth": 1,
                                      "color": "#121314",
                                      "fontFamily": "CentraNo1-Book",
                                      "fontSize": 16,
                                      "fontWeight": "400",
                                      "height": 24,
                                      "letterSpacing": 0,
                                      "opacity": 1,
                                      "paddingVertical": 0,
                                    }
                                  }
                                  testID="textfieldsearch"
                                  value=""
                                />
                              </View>
                            </View>
                          </View>
                          <RCTScrollView
                            ListEmptyComponent={[Function]}
                            collapsable={false}
                            data={
                              [
                                {
                                  "currency": "USD",
                                  "flag": "🇺🇸",
                                  "isoCode": "US",
                                  "name": "United States",
                                  "phone": {
                                    "placeholder": "(555) 555-1234",
                                    "prefix": "+1",
                                    "template": "(XXX) XXX-XXXX",
                                  },
                                  "recommended": true,
                                  "supported": true,
                                },
                                {
                                  "currency": "EUR",
                                  "flag": "🇩🇪",
                                  "isoCode": "DE",
                                  "name": "Germany",
                                  "phone": {
                                    "placeholder": "123 456 7890",
                                    "prefix": "+49",
                                    "template": "XXX XXX XXXX",
                                  },
                                  "supported": true,
                                },
                                {
                                  "currency": "CAD",
                                  "flag": "🇨🇦",
                                  "isoCode": "CA",
                                  "name": "Canada",
                                  "phone": {
                                    "placeholder": "(555) 555-1234",
                                    "prefix": "+1",
                                    "template": "(XXX) XXX-XXXX",
                                  },
                                  "supported": false,
                                },
                                {
                                  "currency": "EUR",
                                  "flag": "🇫🇷",
                                  "isoCode": "FR",
                                  "name": "France",
                                  "phone": {
                                    "placeholder": "1 23 45 67 89",
                                    "prefix": "+33",
                                    "template": "X XX XX XX XX",
                                  },
                                  "supported": true,
                                },
                              ]
                            }
                            extraData="US"
                            getItem={[Function]}
                            getItemCount={[Function]}
                            handlerTag={-1}
                            handlerType="NativeViewGestureHandler"
                            keyExtractor={[Function]}
                            keyboardDismissMode="none"
                            keyboardShouldPersistTaps="always"
                            onContentSizeChange={[Function]}
                            onGestureHandlerEvent={[Function]}
                            onGestureHandlerStateChange={[Function]}
                            onLayout={[Function]}
                            onMomentumScrollBegin={[Function]}
                            onMomentumScrollEnd={[Function]}
                            onScroll={[Function]}
                            onScrollBeginDrag={[Function]}
                            onScrollEndDrag={[Function]}
                            removeClippedSubviews={false}
                            renderItem={[Function]}
                            renderScrollComponent={[Function]}
                            scrollEventThrottle={0.0001}
                            stickyHeaderIndices={[]}
                            style={
                              {
                                "maxHeight": 533.6,
                              }
                            }
                            viewabilityConfigCallbackPairs={[]}
                          >
                            <View>
                              <View
                                onFocusCapture={[Function]}
                                onLayout={[Function]}
                                style={null}
                              >
                                <TouchableOpacity
                                  accessibilityRole="button"
                                  accessible={true}
                                  disabled={false}
                                  onPress={[Function]}
                                  style={
                                    {
                                      "backgroundColor": "#ffffff",
                                      "borderRadius": 4,
                                      "opacity": 1,
                                      "position": "relative",
                                    }
                                  }
                                >
                                  <View
                                    accessibilityRole="none"
                                    accessible={true}
                                    style={
                                      {
                                        "padding": 16,
                                      }
                                    }
                                  >
                                    <View
                                      style={
                                        {
                                          "alignItems": "center",
                                          "flexDirection": "row",
                                        }
                                      }
                                    >
                                      <View
                                        style={
                                          {
                                            "flex": 1,
                                          }
                                        }
                                        testID="listitemcolumn"
                                      >
                                        <View
                                          style={
                                            {
                                              "alignItems": "center",
                                              "flexDirection": "row",
                                            }
                                          }
                                        >
                                          <View
                                            style={
                                              {
                                                "marginRight": 12,
                                              }
                                            }
                                          >
                                            <Text
                                              accessibilityRole="text"
                                              style={
                                                {
                                                  "color": "#121314",
                                                  "fontFamily": "CentraNo1-Medium",
                                                  "fontSize": 18,
                                                  "fontWeight": "500",
                                                  "letterSpacing": 0,
                                                  "lineHeight": 24,
                                                }
                                              }
                                            >
                                              🇺🇸
                                            </Text>
                                          </View>
                                          <View>
                                            <Text
                                              accessibilityRole="text"
                                              style={
                                                {
                                                  "color": "#121314",
                                                  "fontFamily": "CentraNo1-Medium",
                                                  "fontSize": 18,
                                                  "fontWeight": "500",
                                                  "letterSpacing": 0,
                                                  "lineHeight": 24,
                                                }
                                              }
                                            >
                                              United States
                                            </Text>
                                          </View>
                                        </View>
                                      </View>
                                    </View>
                                  </View>
                                  <View
                                    accessibilityRole="checkbox"
                                    accessible={true}
                                    style={
                                      {
                                        "backgroundColor": "#4459ff1a",
                                        "bottom": 0,
                                        "flexDirection": "row",
                                        "left": 0,
                                        "position": "absolute",
                                        "right": 0,
                                        "top": 0,
                                      }
                                    }
                                  >
                                    <View
                                      style={
                                        {
                                          "backgroundColor": "#4459ff",
                                          "borderRadius": 2,
                                          "marginLeft": 4,
                                          "marginVertical": 4,
                                          "width": 4,
                                        }
                                      }
                                    />
                                  </View>
                                </TouchableOpacity>
                              </View>
                              <View
                                onFocusCapture={[Function]}
                                onLayout={[Function]}
                                style={null}
                              >
                                <TouchableOpacity
                                  accessibilityRole="button"
                                  accessible={true}
                                  disabled={false}
                                  onPress={[Function]}
                                  style={
                                    {
                                      "backgroundColor": "#ffffff",
                                      "borderRadius": 4,
                                      "opacity": 1,
                                      "position": "relative",
                                    }
                                  }
                                >
                                  <View
                                    accessibilityRole="none"
                                    accessible={true}
                                    style={
                                      {
                                        "padding": 16,
                                      }
                                    }
                                  >
                                    <View
                                      style={
                                        {
                                          "alignItems": "center",
                                          "flexDirection": "row",
                                        }
                                      }
                                    >
                                      <View
                                        style={
                                          {
                                            "flex": 1,
                                          }
                                        }
                                        testID="listitemcolumn"
                                      >
                                        <View
                                          style={
                                            {
                                              "alignItems": "center",
                                              "flexDirection": "row",
                                            }
                                          }
                                        >
                                          <View
                                            style={
                                              {
                                                "marginRight": 12,
                                              }
                                            }
                                          >
                                            <Text
                                              accessibilityRole="text"
                                              style={
                                                {
                                                  "color": "#121314",
                                                  "fontFamily": "CentraNo1-Medium",
                                                  "fontSize": 18,
                                                  "fontWeight": "500",
                                                  "letterSpacing": 0,
                                                  "lineHeight": 24,
                                                }
                                              }
                                            >
                                              🇩🇪
                                            </Text>
                                          </View>
                                          <View>
                                            <Text
                                              accessibilityRole="text"
                                              style={
                                                {
                                                  "color": "#121314",
                                                  "fontFamily": "CentraNo1-Medium",
                                                  "fontSize": 18,
                                                  "fontWeight": "500",
                                                  "letterSpacing": 0,
                                                  "lineHeight": 24,
                                                }
                                              }
                                            >
                                              Germany
                                            </Text>
                                          </View>
                                        </View>
                                      </View>
                                    </View>
                                  </View>
                                </TouchableOpacity>
                              </View>
                              <View
                                onFocusCapture={[Function]}
                                onLayout={[Function]}
                                style={null}
                              >
                                <TouchableOpacity
                                  accessibilityRole="button"
                                  accessible={true}
                                  disabled={true}
                                  onPress={[Function]}
                                  style={
                                    {
                                      "backgroundColor": "#ffffff",
                                      "borderRadius": 4,
                                      "opacity": 1,
                                      "position": "relative",
                                    }
                                  }
                                >
                                  <View
                                    accessibilityRole="none"
                                    accessible={true}
                                    style={
                                      {
                                        "padding": 16,
                                      }
                                    }
                                  >
                                    <View
                                      style={
                                        {
                                          "alignItems": "center",
                                          "flexDirection": "row",
                                        }
                                      }
                                    >
                                      <View
                                        style={
                                          {
                                            "flex": 1,
                                          }
                                        }
                                        testID="listitemcolumn"
                                      >
                                        <View
                                          style={
                                            {
                                              "alignItems": "center",
                                              "flexDirection": "row",
                                            }
                                          }
                                        >
                                          <View
                                            style={
                                              {
                                                "marginRight": 12,
                                              }
                                            }
                                          >
                                            <Text
                                              accessibilityRole="text"
                                              style={
                                                {
                                                  "color": "#686e7d",
                                                  "fontFamily": "CentraNo1-Medium",
                                                  "fontSize": 18,
                                                  "fontWeight": "500",
                                                  "letterSpacing": 0,
                                                  "lineHeight": 24,
                                                }
                                              }
                                            >
                                              🇨🇦
                                            </Text>
                                          </View>
                                          <View>
                                            <Text
                                              accessibilityRole="text"
                                              style={
                                                {
                                                  "color": "#686e7d",
                                                  "fontFamily": "CentraNo1-Medium",
                                                  "fontSize": 18,
                                                  "fontWeight": "500",
                                                  "letterSpacing": 0,
                                                  "lineHeight": 24,
                                                }
                                              }
                                            >
                                              Canada
                                            </Text>
                                          </View>
                                        </View>
                                      </View>
                                    </View>
                                  </View>
                                </TouchableOpacity>
                              </View>
                              <View
                                onFocusCapture={[Function]}
                                onLayout={[Function]}
                                style={null}
                              >
                                <TouchableOpacity
                                  accessibilityRole="button"
                                  accessible={true}
                                  disabled={false}
                                  onPress={[Function]}
                                  style={
                                    {
                                      "backgroundColor": "#ffffff",
                                      "borderRadius": 4,
                                      "opacity": 1,
                                      "position": "relative",
                                    }
                                  }
                                >
                                  <View
                                    accessibilityRole="none"
                                    accessible={true}
                                    style={
                                      {
                                        "padding": 16,
                                      }
                                    }
                                  >
                                    <View
                                      style={
                                        {
                                          "alignItems": "center",
                                          "flexDirection": "row",
                                        }
                                      }
                                    >
                                      <View
                                        style={
                                          {
                                            "flex": 1,
                                          }
                                        }
                                        testID="listitemcolumn"
                                      >
                                        <View
                                          style={
                                            {
                                              "alignItems": "center",
                                              "flexDirection": "row",
                                            }
                                          }
                                        >
                                          <View
                                            style={
                                              {
                                                "marginRight": 12,
                                              }
                                            }
                                          >
                                            <Text
                                              accessibilityRole="text"
                                              style={
                                                {
                                                  "color": "#121314",
                                                  "fontFamily": "CentraNo1-Medium",
                                                  "fontSize": 18,
                                                  "fontWeight": "500",
                                                  "letterSpacing": 0,
                                                  "lineHeight": 24,
                                                }
                                              }
                                            >
                                              🇫🇷
                                            </Text>
                                          </View>
                                          <View>
                                            <Text
                                              accessibilityRole="text"
                                              style={
                                                {
                                                  "color": "#121314",
                                                  "fontFamily": "CentraNo1-Medium",
                                                  "fontSize": 18,
                                                  "fontWeight": "500",
                                                  "letterSpacing": 0,
                                                  "lineHeight": 24,
                                                }
                                              }
                                            >
                                              France
                                            </Text>
                                          </View>
                                        </View>
                                      </View>
                                    </View>
                                  </View>
                                </TouchableOpacity>
                              </View>
                            </View>
                          </RCTScrollView>
                        </View>
                      </View>
                    </View>
                  </View>
                </View>
              </View>
            </View>
          </View>
        </View>
      </RNSScreen>
    </RNSScreenContainer>
  </RNCSafeAreaProvider>
</View>
`;<|MERGE_RESOLUTION|>--- conflicted
+++ resolved
@@ -1412,43 +1412,6 @@
                                 onLayout={[Function]}
                                 style={null}
                               >
-<<<<<<< HEAD
-                                <View
-                                  style={
-                                    [
-                                      {
-                                        "padding": 15,
-                                      },
-                                      {
-                                        "paddingHorizontal": 16,
-                                        "paddingVertical": 8,
-                                      },
-                                    ]
-                                  }
-                                >
-                                  <Text
-                                    accessibilityRole="text"
-                                    style={
-                                      {
-                                        "color": "#121314",
-                                        "fontFamily": "Geist Medium",
-                                        "fontSize": 18,
-                                        "letterSpacing": 0,
-                                        "lineHeight": 24,
-                                      }
-                                    }
-                                  >
-                                    Popular Regions
-                                  </Text>
-                                </View>
-                              </View>
-                              <View
-                                onFocusCapture={[Function]}
-                                onLayout={[Function]}
-                                style={null}
-                              >
-=======
->>>>>>> f27ffcb2
                                 <TouchableOpacity
                                   accessibilityRole="button"
                                   accessible={true}
@@ -1571,48 +1534,6 @@
                                 onFocusCapture={[Function]}
                                 onLayout={[Function]}
                                 style={null}
-<<<<<<< HEAD
-                              />
-                              <View
-                                onFocusCapture={[Function]}
-                                onLayout={[Function]}
-                                style={null}
-                              >
-                                <View
-                                  style={
-                                    [
-                                      {
-                                        "padding": 15,
-                                      },
-                                      {
-                                        "paddingHorizontal": 16,
-                                        "paddingVertical": 8,
-                                      },
-                                    ]
-                                  }
-                                >
-                                  <Text
-                                    accessibilityRole="text"
-                                    style={
-                                      {
-                                        "color": "#121314",
-                                        "fontFamily": "Geist Medium",
-                                        "fontSize": 18,
-                                        "letterSpacing": 0,
-                                        "lineHeight": 24,
-                                      }
-                                    }
-                                  >
-                                    Regions
-                                  </Text>
-                                </View>
-                              </View>
-                              <View
-                                onFocusCapture={[Function]}
-                                onLayout={[Function]}
-                                style={null}
-=======
->>>>>>> f27ffcb2
                               >
                                 <TouchableOpacity
                                   accessibilityRole="button"
@@ -2671,8 +2592,9 @@
                                               style={
                                                 {
                                                   "color": "#121314",
-                                                  "fontFamily": "Geist Medium",
+                                                  "fontFamily": "CentraNo1-Medium",
                                                   "fontSize": 18,
+                                                  "fontWeight": "500",
                                                   "letterSpacing": 0,
                                                   "lineHeight": 24,
                                                 }
@@ -2687,8 +2609,9 @@
                                               style={
                                                 {
                                                   "color": "#121314",
-                                                  "fontFamily": "Geist Medium",
+                                                  "fontFamily": "CentraNo1-Medium",
                                                   "fontSize": 18,
+                                                  "fontWeight": "500",
                                                   "letterSpacing": 0,
                                                   "lineHeight": 24,
                                                 }
@@ -3599,9 +3522,8 @@
                                               style={
                                                 {
                                                   "color": "#121314",
-                                                  "fontFamily": "CentraNo1-Medium",
+                                                  "fontFamily": "Geist Medium",
                                                   "fontSize": 18,
-                                                  "fontWeight": "500",
                                                   "letterSpacing": 0,
                                                   "lineHeight": 24,
                                                 }
@@ -3616,9 +3538,8 @@
                                               style={
                                                 {
                                                   "color": "#121314",
-                                                  "fontFamily": "CentraNo1-Medium",
+                                                  "fontFamily": "Geist Medium",
                                                   "fontSize": 18,
-                                                  "fontWeight": "500",
                                                   "letterSpacing": 0,
                                                   "lineHeight": 24,
                                                 }
