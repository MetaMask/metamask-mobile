import React, { useCallback, useMemo, useRef, useState } from 'react';
import { View, useWindowDimensions } from 'react-native';
import { FlatList } from 'react-native-gesture-handler';
import { CaipChainId } from '@metamask/utils';

import NetworksFilterBar from '../../../components/NetworksFilterBar';
import NetworksFilterSelector from '../../../components/NetworksFilterSelector/NetworksFilterSelector';
import TokenListItem from '../../../../components/TokenListItem';

import Text, {
  TextVariant,
} from '../../../../../../../component-library/components/Texts/Text';
import BottomSheet, {
  BottomSheetRef,
} from '../../../../../../../component-library/components/BottomSheets/BottomSheet';
import BottomSheetHeader from '../../../../../../../component-library/components/BottomSheets/BottomSheetHeader';
import ListItemSelect from '../../../../../../../component-library/components/List/ListItemSelect';
import TextFieldSearch from '../../../../../../../component-library/components/Form/TextFieldSearch';

import styleSheet from './TokenSelectorModal.styles';
import { useStyles } from '../../../../../../hooks/useStyles';
import useSearchTokenResults from '../../../hooks/useSearchTokenResults';
import { useDepositSDK } from '../../../sdk';

import {
  createNavigationDetails,
  useParams,
} from '../../../../../../../util/navigation/navUtils';
import { useDepositCryptoCurrencyNetworkName } from '../../../hooks/useDepositCryptoCurrencyNetworkName';
<<<<<<< HEAD
import { getNetworkImageSource } from '../../../../../../../util/networks';
=======
>>>>>>> f4e8f8d0
import { DepositCryptoCurrency } from '@consensys/native-ramps-sdk';
import Routes from '../../../../../../../constants/navigation/Routes';
import { strings } from '../../../../../../../../locales/i18n';
import { useTheme } from '../../../../../../../util/theme';
import useAnalytics from '../../../../hooks/useAnalytics';

interface TokenSelectorModalParams {
  cryptoCurrencies: DepositCryptoCurrency[];
}

export const createTokenSelectorModalNavigationDetails =
  createNavigationDetails<TokenSelectorModalParams>(
    Routes.DEPOSIT.MODALS.ID,
    Routes.DEPOSIT.MODALS.TOKEN_SELECTOR,
  );

function TokenSelectorModal() {
  const sheetRef = useRef<BottomSheetRef>(null);
  const listRef = useRef<FlatList>(null);
  const [searchString, setSearchString] = useState('');
  const [networkFilter, setNetworkFilter] = useState<CaipChainId[] | null>(
    null,
  );
  const [isEditingNetworkFilter, setIsEditingNetworkFilter] = useState(false);
  const { height: screenHeight } = useWindowDimensions();
  const { styles } = useStyles(styleSheet, {
    screenHeight,
  });

  const { colors } = useTheme();
  const trackEvent = useAnalytics();
  const getNetworkName = useDepositCryptoCurrencyNetworkName();

  const {
    setSelectedCryptoCurrency,
    selectedRegion,
    isAuthenticated,
    selectedCryptoCurrency,
  } = useDepositSDK();

  const { cryptoCurrencies: supportedTokens } =
    useParams<TokenSelectorModalParams>();
  const searchTokenResults = useSearchTokenResults({
    tokens: supportedTokens,
    networkFilter,
    searchString,
  });

  const handleSelectAssetIdCallback = useCallback(
    (assetId: string) => {
      const selectedToken = supportedTokens.find(
        (token) => token.assetId === assetId,
      );
      if (selectedToken) {
        trackEvent('RAMPS_TOKEN_SELECTED', {
          ramp_type: 'DEPOSIT',
          region: selectedRegion?.isoCode || '',
          chain_id: selectedToken.chainId,
          currency_destination: selectedToken.assetId,
          currency_destination_symbol: selectedToken.symbol,
          currency_destination_network: getNetworkName(selectedToken.chainId),
          currency_source: selectedRegion?.currency || '',
          is_authenticated: isAuthenticated,
        });
        setSelectedCryptoCurrency(selectedToken);
      }
      sheetRef.current?.onCloseBottomSheet();
    },
    [
      getNetworkName,
      supportedTokens,
      trackEvent,
      selectedRegion?.isoCode,
      selectedRegion?.currency,
      isAuthenticated,
      setSelectedCryptoCurrency,
    ],
  );

  const scrollToTop = useCallback(() => {
    if (listRef?.current) {
      listRef?.current.scrollToOffset({
        animated: false,
        offset: 0,
      });
    }
  }, []);

  const handleSearchTextChange = useCallback(
    (text: string) => {
      setSearchString(text);
      scrollToTop();
    },
    [scrollToTop],
  );

  const clearSearchText = useCallback(() => {
    handleSearchTextChange('');
  }, [handleSearchTextChange]);

  const renderToken = useCallback(
<<<<<<< HEAD
    ({ item: token }: { item: DepositCryptoCurrency }) => {
      const networkName = getNetworkName(token.chainId);
      const networkImageSource = getNetworkImageSource({
        chainId: token.chainId,
      });
      const depositNetworkName =
        DEPOSIT_NETWORKS_BY_CHAIN_ID[token.chainId]?.name;
      return (
        <ListItemSelect
          isSelected={selectedCryptoCurrency?.assetId === token.assetId}
          onPress={() => handleSelectAssetIdCallback(token.assetId)}
          accessibilityRole="button"
          accessible
        >
          <ListItemColumn widthType={WidthType.Auto}>
            <BadgeWrapper
              badgePosition={BadgePosition.BottomRight}
              badgeElement={
                <BadgeNetwork
                  name={networkName}
                  imageSource={networkImageSource}
                />
              }
            >
              <AvatarToken
                name={token.name}
                imageSource={{ uri: token.iconUrl }}
                size={AvatarSize.Md}
              />
            </BadgeWrapper>
          </ListItemColumn>
          <ListItemColumn widthType={WidthType.Fill}>
            <Text variant={TextVariant.BodyLGMedium}>{token.symbol}</Text>
            <Text variant={TextVariant.BodyMD} color={colors.text.alternative}>
              {depositNetworkName ?? networkName}
            </Text>
          </ListItemColumn>
        </ListItemSelect>
      );
    },
    [
      getNetworkName,
=======
    ({ item: token }: { item: DepositCryptoCurrency }) => (
      <TokenListItem
        token={token}
        isSelected={selectedCryptoCurrency?.assetId === token.assetId}
        onPress={() => handleSelectAssetIdCallback(token.assetId)}
        textColor={colors.text.alternative}
      />
    ),
    [
>>>>>>> f4e8f8d0
      colors.text.alternative,
      handleSelectAssetIdCallback,
      selectedCryptoCurrency?.assetId,
    ],
  );

  const renderEmptyList = useCallback(
    () => (
      <ListItemSelect isSelected={false} isDisabled>
        <Text variant={TextVariant.BodyLGMedium}>
          {strings('deposit.token_modal.no_tokens_found', {
            searchString,
          })}
        </Text>
      </ListItemSelect>
    ),
    [searchString],
  );

  const uniqueNetworks = useMemo(() => {
    const uniqueNetworksSet = new Set<CaipChainId>();
    for (const token of supportedTokens) {
      uniqueNetworksSet.add(token.chainId);
    }
    return Array.from(uniqueNetworksSet);
  }, [supportedTokens]);

  return (
    <BottomSheet ref={sheetRef} shouldNavigateBack>
      <BottomSheetHeader onClose={() => sheetRef.current?.onCloseBottomSheet()}>
        <Text variant={TextVariant.HeadingMD}>
          {isEditingNetworkFilter
            ? strings('deposit.networks_filter_selector.select_network')
            : strings('deposit.token_modal.select_token')}
        </Text>
      </BottomSheetHeader>
      {isEditingNetworkFilter ? (
        <NetworksFilterSelector
          networks={uniqueNetworks}
          networkFilter={networkFilter}
          setNetworkFilter={setNetworkFilter}
          setIsEditingNetworkFilter={setIsEditingNetworkFilter}
        />
      ) : (
        <>
          <NetworksFilterBar
            networks={uniqueNetworks}
            networkFilter={networkFilter}
            setNetworkFilter={setNetworkFilter}
            setIsEditingNetworkFilter={setIsEditingNetworkFilter}
          />
          <View style={styles.searchContainer}>
            <TextFieldSearch
              value={searchString}
              showClearButton={searchString.length > 0}
              onPressClearButton={clearSearchText}
              onFocus={scrollToTop}
              onChangeText={handleSearchTextChange}
              placeholder={strings(
                'deposit.token_modal.search_by_name_or_address',
              )}
            />
          </View>
          <FlatList
            style={styles.list}
            ref={listRef}
            data={searchTokenResults}
            renderItem={renderToken}
            extraData={selectedCryptoCurrency?.assetId}
            keyExtractor={(item) => item.assetId}
            ListEmptyComponent={renderEmptyList}
            keyboardDismissMode="none"
            keyboardShouldPersistTaps="always"
          ></FlatList>
        </>
      )}
    </BottomSheet>
  );
}
export default TokenSelectorModal;<|MERGE_RESOLUTION|>--- conflicted
+++ resolved
@@ -27,10 +27,6 @@
   useParams,
 } from '../../../../../../../util/navigation/navUtils';
 import { useDepositCryptoCurrencyNetworkName } from '../../../hooks/useDepositCryptoCurrencyNetworkName';
-<<<<<<< HEAD
-import { getNetworkImageSource } from '../../../../../../../util/networks';
-=======
->>>>>>> f4e8f8d0
 import { DepositCryptoCurrency } from '@consensys/native-ramps-sdk';
 import Routes from '../../../../../../../constants/navigation/Routes';
 import { strings } from '../../../../../../../../locales/i18n';
@@ -132,50 +128,6 @@
   }, [handleSearchTextChange]);
 
   const renderToken = useCallback(
-<<<<<<< HEAD
-    ({ item: token }: { item: DepositCryptoCurrency }) => {
-      const networkName = getNetworkName(token.chainId);
-      const networkImageSource = getNetworkImageSource({
-        chainId: token.chainId,
-      });
-      const depositNetworkName =
-        DEPOSIT_NETWORKS_BY_CHAIN_ID[token.chainId]?.name;
-      return (
-        <ListItemSelect
-          isSelected={selectedCryptoCurrency?.assetId === token.assetId}
-          onPress={() => handleSelectAssetIdCallback(token.assetId)}
-          accessibilityRole="button"
-          accessible
-        >
-          <ListItemColumn widthType={WidthType.Auto}>
-            <BadgeWrapper
-              badgePosition={BadgePosition.BottomRight}
-              badgeElement={
-                <BadgeNetwork
-                  name={networkName}
-                  imageSource={networkImageSource}
-                />
-              }
-            >
-              <AvatarToken
-                name={token.name}
-                imageSource={{ uri: token.iconUrl }}
-                size={AvatarSize.Md}
-              />
-            </BadgeWrapper>
-          </ListItemColumn>
-          <ListItemColumn widthType={WidthType.Fill}>
-            <Text variant={TextVariant.BodyLGMedium}>{token.symbol}</Text>
-            <Text variant={TextVariant.BodyMD} color={colors.text.alternative}>
-              {depositNetworkName ?? networkName}
-            </Text>
-          </ListItemColumn>
-        </ListItemSelect>
-      );
-    },
-    [
-      getNetworkName,
-=======
     ({ item: token }: { item: DepositCryptoCurrency }) => (
       <TokenListItem
         token={token}
@@ -185,7 +137,6 @@
       />
     ),
     [
->>>>>>> f4e8f8d0
       colors.text.alternative,
       handleSelectAssetIdCallback,
       selectedCryptoCurrency?.assetId,
