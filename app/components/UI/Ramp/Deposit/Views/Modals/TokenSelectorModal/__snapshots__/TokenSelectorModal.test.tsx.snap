// Jest Snapshot v1, https://goo.gl/fbAQLP

exports[`TokenSelectorModal Component displays empty state when no tokens match search 1`] = `
<View
  style={
    {
      "flex": 1,
    }
  }
>
  <RNCSafeAreaProvider
    onInsetsChange={[Function]}
    style={
      [
        {
          "flex": 1,
        },
        undefined,
      ]
    }
  >
    <View
      collapsable={false}
      pointerEvents="box-none"
      style={
        {
          "zIndex": 1,
        }
      }
    >
      <View
        accessibilityElementsHidden={false}
        importantForAccessibility="auto"
        onLayout={[Function]}
        pointerEvents="box-none"
        style={null}
      >
        <View
          collapsable={false}
          pointerEvents="box-none"
          style={
            {
              "bottom": 0,
              "left": 0,
              "opacity": 1,
              "position": "absolute",
              "right": 0,
              "top": 0,
              "zIndex": 0,
            }
          }
        >
          <View
            collapsable={false}
            style={
              {
                "backgroundColor": "rgb(255, 255, 255)",
                "borderBottomColor": "rgb(216, 216, 216)",
                "flex": 1,
                "shadowColor": "rgb(216, 216, 216)",
                "shadowOffset": {
                  "height": 0.5,
                  "width": 0,
                },
                "shadowOpacity": 0.85,
                "shadowRadius": 0,
              }
            }
          />
        </View>
        <View
          collapsable={false}
          pointerEvents="box-none"
          style={
            {
              "height": 64,
              "maxHeight": undefined,
              "minHeight": undefined,
              "opacity": undefined,
              "transform": undefined,
            }
          }
        >
          <View
            pointerEvents="none"
            style={
              {
                "height": 20,
              }
            }
          />
          <View
            pointerEvents="box-none"
            style={
              {
                "alignItems": "center",
                "flex": 1,
                "flexDirection": "row",
                "justifyContent": "center",
              }
            }
          >
            <View
              collapsable={false}
              pointerEvents="box-none"
              style={
                {
                  "marginHorizontal": 16,
                  "opacity": 1,
                }
              }
            >
              <Text
                accessibilityRole="header"
                aria-level="1"
                collapsable={false}
                numberOfLines={1}
                onLayout={[Function]}
                style={
                  {
                    "color": "rgb(28, 28, 30)",
                    "fontSize": 17,
                    "fontWeight": "600",
                  }
                }
              >
                TokenSelectorModal
              </Text>
            </View>
          </View>
        </View>
      </View>
    </View>
    <RNSScreenContainer
      onLayout={[Function]}
      style={
        {
          "flex": 1,
        }
      }
    >
      <RNSScreen
        activityState={2}
        collapsable={false}
        gestureResponseDistance={
          {
            "bottom": -1,
            "end": -1,
            "start": -1,
            "top": -1,
          }
        }
        onGestureCancel={[Function]}
        pointerEvents="box-none"
        sheetAllowedDetents="large"
        sheetCornerRadius={-1}
        sheetExpandsWhenScrolledToEdge={true}
        sheetGrabberVisible={false}
        sheetLargestUndimmedDetent="all"
        style={
          {
            "bottom": 0,
            "left": 0,
            "position": "absolute",
            "right": 0,
            "top": 0,
            "zIndex": undefined,
          }
        }
      >
        <View
          collapsable={false}
          style={
            {
              "opacity": 1,
            }
          }
        />
        <View
          accessibilityElementsHidden={false}
          closing={false}
          gestureVelocityImpact={0.3}
          importantForAccessibility="auto"
          onClose={[Function]}
          onGestureBegin={[Function]}
          onGestureCanceled={[Function]}
          onGestureEnd={[Function]}
          onOpen={[Function]}
          onTransition={[Function]}
          pointerEvents="box-none"
          style={
            [
              {
                "overflow": undefined,
              },
              {
                "bottom": 0,
                "left": 0,
                "position": "absolute",
                "right": 0,
                "top": 0,
              },
            ]
          }
          transitionSpec={
            {
              "close": {
                "animation": "spring",
                "config": {
                  "damping": 500,
                  "mass": 3,
                  "overshootClamping": true,
                  "restDisplacementThreshold": 10,
                  "restSpeedThreshold": 10,
                  "stiffness": 1000,
                },
              },
              "open": {
                "animation": "spring",
                "config": {
                  "damping": 500,
                  "mass": 3,
                  "overshootClamping": true,
                  "restDisplacementThreshold": 10,
                  "restSpeedThreshold": 10,
                  "stiffness": 1000,
                },
              },
            }
          }
        >
          <View
            collapsable={false}
            needsOffscreenAlphaCompositing={false}
            pointerEvents="box-none"
            style={
              {
                "flex": 1,
              }
            }
          >
            <View
              collapsable={false}
              enabled={false}
              handlerTag={-1}
              handlerType="PanGestureHandler"
              onGestureHandlerEvent={[Function]}
              onGestureHandlerStateChange={[Function]}
              style={
                {
                  "flex": 1,
                  "transform": [
                    {
                      "translateX": 0,
                    },
                    {
                      "translateX": 0,
                    },
                  ],
                }
              }
            >
              <View
                collapsable={false}
                pointerEvents="none"
                style={
                  {
                    "backgroundColor": "rgb(242, 242, 242)",
                    "bottom": 0,
                    "left": 0,
                    "position": "absolute",
                    "shadowColor": "#000",
                    "shadowOffset": {
                      "height": 1,
                      "width": -1,
                    },
                    "shadowOpacity": 0.3,
                    "shadowRadius": 5,
                    "top": 0,
                    "width": 3,
                  }
                }
              />
              <View
                style={
                  [
                    {
                      "flex": 1,
                      "overflow": "hidden",
                    },
                    [
                      {
                        "backgroundColor": "rgb(242, 242, 242)",
                      },
                      undefined,
                    ],
                  ]
                }
              >
                <View
                  style={
                    {
                      "flex": 1,
                      "flexDirection": "column-reverse",
                    }
                  }
                >
                  <View
                    style={
                      {
                        "flex": 1,
                      }
                    }
                  >
                    <View
                      onLayout={[Function]}
                      style={
                        [
                          {
                            "bottom": 0,
                            "justifyContent": "flex-end",
                            "left": 0,
                            "position": "absolute",
                            "right": 0,
                            "top": 0,
                          },
                          {
                            "paddingBottom": 0,
                          },
                        ]
                      }
                    >
                      <View
                        style={
                          [
                            {
                              "backgroundColor": "#3f434a66",
                              "bottom": 0,
                              "left": 0,
                              "position": "absolute",
                              "right": 0,
                              "top": 0,
                            },
                            {
                              "opacity": 0,
                            },
                          ]
                        }
                      >
                        <TouchableOpacity
                          onPress={[Function]}
                          style={
                            {
                              "flex": 1,
                            }
                          }
                        />
                      </View>
                      <View
                        onLayout={[Function]}
                        style={
                          [
                            {
                              "bottom": 0,
                              "left": 0,
                              "position": "absolute",
                              "right": 0,
                            },
                            {
                              "paddingBottom": 0,
                            },
                          ]
                        }
                      >
                        <View
                          collapsable={false}
                          enabled={true}
                          handlerTag={12}
                          handlerType="PanGestureHandler"
                          onGestureHandlerEvent={[Function]}
                          onGestureHandlerStateChange={[Function]}
                          onLayout={[Function]}
                          style={
                            [
                              {
                                "backgroundColor": "#ffffff",
                                "borderColor": "#b7bbc866",
                                "borderTopLeftRadius": 24,
                                "borderTopRightRadius": 24,
                                "borderWidth": 1,
                                "maxHeight": 1334,
                                "overflow": "hidden",
                                "paddingBottom": 0,
                                "shadowColor": "#0000001a",
                                "shadowOffset": {
                                  "height": 2,
                                  "width": 0,
                                },
                                "shadowOpacity": 1,
                                "shadowRadius": 40,
                              },
                              {
                                "transform": [
                                  {
                                    "translateY": 1334,
                                  },
                                ],
                              },
                            ]
                          }
                        >
                          <View
                            style={
                              {
                                "alignItems": "center",
                                "alignSelf": "stretch",
                                "padding": 4,
                              }
                            }
                          >
                            <View
                              style={
                                {
                                  "backgroundColor": "#b7bbc866",
                                  "borderRadius": 2,
                                  "height": 4,
                                  "width": 40,
                                }
                              }
                            />
                          </View>
                          <View
                            style={
                              [
                                {
                                  "backgroundColor": "#ffffff",
                                  "flexDirection": "row",
                                  "gap": 16,
                                  "padding": 16,
                                },
                                false,
                              ]
                            }
                            testID="header"
                          >
                            <View
                              style={
                                {
                                  "width": undefined,
                                }
                              }
                            >
                              <View
                                onLayout={[Function]}
                              />
                            </View>
                            <View
                              style={
                                {
                                  "alignItems": "center",
                                  "flex": 1,
                                }
                              }
                            >
                              <Text
                                accessibilityRole="text"
                                style={
                                  {
                                    "color": "#121314",
                                    "fontFamily": "Geist Bold",
                                    "fontSize": 18,
                                    "letterSpacing": 0,
                                    "lineHeight": 24,
                                  }
                                }
                              >
                                Select token
                              </Text>
                            </View>
                            <View
                              style={
                                {
                                  "width": undefined,
                                }
                              }
                            >
                              <View
                                onLayout={[Function]}
                              >
                                <TouchableOpacity
                                  accessible={true}
                                  activeOpacity={1}
                                  disabled={false}
                                  onPress={[Function]}
                                  onPressIn={[Function]}
                                  onPressOut={[Function]}
                                  style={
                                    {
                                      "alignItems": "center",
                                      "borderRadius": 8,
                                      "height": 28,
                                      "justifyContent": "center",
                                      "opacity": 1,
                                      "width": 28,
                                    }
                                  }
                                >
                                  <SvgMock
                                    color="#121314"
                                    fill="currentColor"
                                    height={20}
                                    name="Close"
                                    style={
                                      {
                                        "height": 20,
                                        "width": 20,
                                      }
                                    }
                                    width={20}
                                  />
                                </TouchableOpacity>
                              </View>
                            </View>
                          </View>
                          <RCTScrollView
                            collapsable={false}
                            contentContainerStyle={
                              {
                                "flexDirection": "row",
                                "gap": 8,
                                "paddingHorizontal": 16,
                              }
                            }
                            handlerTag={10}
                            handlerType="NativeViewGestureHandler"
                            horizontal={true}
                            onGestureHandlerEvent={[Function]}
                            onGestureHandlerStateChange={[Function]}
                            showsHorizontalScrollIndicator={false}
                          >
                            <View>
                              <TouchableOpacity
                                accessibilityRole="button"
                                accessible={true}
                                activeOpacity={1}
                                onPress={[Function]}
                                onPressIn={[Function]}
                                onPressOut={[Function]}
                                style={
                                  {
                                    "alignItems": "center",
                                    "alignSelf": "flex-start",
                                    "backgroundColor": "#3c4d9d0f",
                                    "borderColor": "transparent",
                                    "borderRadius": 12,
                                    "borderWidth": 1,
                                    "flexDirection": "row",
                                    "height": 32,
                                    "justifyContent": "center",
                                    "overflow": "hidden",
                                    "paddingHorizontal": 16,
                                  }
                                }
                              >
                                <View
                                  alignItems="center"
                                  flexDirection="row"
                                  gap={8}
                                  style={
                                    [
                                      {
                                        "alignItems": "center",
                                        "flexDirection": "row",
                                        "gap": 8,
                                      },
                                      undefined,
                                    ]
                                  }
                                >
                                  <View
                                    flexDirection="row-reverse"
                                    gap={0}
                                    style={
                                      [
                                        {
                                          "flexDirection": "row-reverse",
                                        },
                                        undefined,
                                      ]
                                    }
                                  >
                                    <View
                                      style={
                                        {
                                          "alignItems": "center",
                                          "backgroundColor": "#ffffff",
                                          "borderColor": "#ffffff",
                                          "borderRadius": 4,
                                          "borderWidth": 1.5,
                                          "height": 16,
                                          "justifyContent": "center",
                                          "marginLeft": -6,
                                          "overflow": "hidden",
                                          "width": 16,
                                        }
                                      }
                                    >
                                      <Image
                                        onError={[Function]}
                                        resizeMode="contain"
                                        source={1}
                                        style={
                                          {
                                            "height": 16,
                                            "width": 16,
                                          }
                                        }
                                        testID="network-avatar-image"
                                      />
                                    </View>
                                    <View
                                      style={
                                        {
                                          "alignItems": "center",
                                          "backgroundColor": "#ffffff",
                                          "borderColor": "#ffffff",
                                          "borderRadius": 4,
                                          "borderWidth": 1.5,
                                          "height": 16,
                                          "justifyContent": "center",
                                          "marginLeft": -6,
                                          "overflow": "hidden",
                                          "width": 16,
                                        }
                                      }
                                    >
                                      <Image
                                        onError={[Function]}
                                        resizeMode="contain"
                                        source={1}
                                        style={
                                          {
                                            "height": 16,
                                            "width": 16,
                                          }
                                        }
                                        testID="network-avatar-image"
                                      />
                                    </View>
                                    <View
                                      style={
                                        {
                                          "alignItems": "center",
                                          "backgroundColor": "#ffffff",
                                          "borderColor": "#ffffff",
                                          "borderRadius": 4,
                                          "borderWidth": 1.5,
                                          "height": 16,
                                          "justifyContent": "center",
                                          "marginLeft": -6,
                                          "overflow": "hidden",
                                          "width": 16,
                                        }
                                      }
                                    >
                                      <Image
                                        onError={[Function]}
                                        resizeMode="contain"
                                        source={1}
                                        style={
                                          {
                                            "height": 16,
                                            "width": 16,
                                          }
                                        }
                                        testID="network-avatar-image"
                                      />
                                    </View>
                                  </View>
                                  <Text
                                    accessibilityRole="text"
                                    style={
                                      {
                                        "color": "#121314",
                                        "fontFamily": "Geist Regular",
                                        "fontSize": 16,
                                        "letterSpacing": 0,
                                        "lineHeight": 24,
                                      }
                                    }
                                  >
                                    All networks
                                  </Text>
                                  <SvgMock
                                    color="#121314"
                                    fill="currentColor"
                                    height={12}
                                    name="ArrowDown"
                                    style={
                                      {
                                        "height": 12,
                                        "width": 12,
                                      }
                                    }
                                    width={12}
                                  />
                                </View>
                              </TouchableOpacity>
                            </View>
                          </RCTScrollView>
                          <View
                            style={
                              {
                                "paddingHorizontal": 16,
                                "paddingVertical": 12,
                              }
                            }
                          >
                            <View
                              accessibilityState={
                                {
                                  "busy": undefined,
                                  "checked": undefined,
                                  "disabled": undefined,
                                  "expanded": undefined,
                                  "selected": undefined,
                                }
                              }
                              accessibilityValue={
                                {
                                  "max": undefined,
                                  "min": undefined,
                                  "now": undefined,
                                  "text": undefined,
                                }
                              }
                              accessible={true}
                              collapsable={false}
                              focusable={true}
                              onBlur={[Function]}
                              onClick={[Function]}
                              onFocus={[Function]}
                              onResponderGrant={[Function]}
                              onResponderMove={[Function]}
                              onResponderRelease={[Function]}
                              onResponderTerminate={[Function]}
                              onResponderTerminationRequest={[Function]}
                              onStartShouldSetResponder={[Function]}
                              style={
                                {
                                  "alignItems": "center",
                                  "backgroundColor": "#ffffff",
                                  "borderColor": "#b7bbc8",
                                  "borderRadius": 8,
                                  "borderWidth": 1,
                                  "flexDirection": "row",
                                  "height": 40,
                                  "opacity": 1,
                                  "paddingHorizontal": 16,
                                }
                              }
                              testID="textfield"
                            >
                              <View
                                style={
                                  {
                                    "marginRight": 8,
                                  }
                                }
                                testID="textfield-startacccessory"
                              >
                                <SvgMock
                                  color="#121314"
                                  fill="currentColor"
                                  height={16}
                                  name="Search"
                                  style={
                                    {
                                      "height": 16,
                                      "width": 16,
                                    }
                                  }
                                  width={16}
                                />
                              </View>
                              <View
                                style={
                                  {
                                    "flex": 1,
                                  }
                                }
                              >
                                <TextInput
                                  autoFocus={false}
                                  editable={true}
                                  onBlur={[Function]}
                                  onChangeText={[Function]}
                                  onFocus={[Function]}
                                  placeholder="Search token by name or address"
                                  style={
                                    {
                                      "backgroundColor": "inherit",
                                      "borderColor": "transparent",
                                      "borderWidth": 1,
                                      "color": "#121314",
                                      "fontFamily": "Geist Regular",
                                      "fontSize": 16,
<<<<<<< HEAD
                                      "fontWeight": "400",
                                      "height": 38,
                                      "letterSpacing": 0,
=======
                                      "height": 38,
                                      "letterSpacing": 0,
                                      "lineHeight": 20,
>>>>>>> 338177c4
                                      "opacity": 1,
                                      "paddingVertical": 2,
                                      "textAlignVertical": "center",
                                    }
                                  }
                                  testID="textfieldsearch"
                                  value="Nonexistent Token"
                                />
                              </View>
                              <View
                                style={
                                  {
                                    "marginLeft": 8,
                                  }
                                }
                                testID="textfield-endacccessory"
                              >
                                <TouchableOpacity
                                  accessible={true}
                                  activeOpacity={1}
                                  disabled={false}
                                  onPress={[Function]}
                                  onPressIn={[Function]}
                                  onPressOut={[Function]}
                                  style={
                                    {
                                      "alignItems": "center",
                                      "borderRadius": 8,
                                      "height": 24,
                                      "justifyContent": "center",
                                      "opacity": 1,
                                      "width": 24,
                                    }
                                  }
                                >
                                  <SvgMock
                                    color="#121314"
                                    fill="currentColor"
                                    height={16}
                                    name="Close"
                                    style={
                                      {
                                        "height": 16,
                                        "width": 16,
                                      }
                                    }
                                    width={16}
                                  />
                                </TouchableOpacity>
                              </View>
                            </View>
                          </View>
                          <RCTScrollView
                            ListEmptyComponent={[Function]}
                            collapsable={false}
                            data={[]}
                            extraData="eip155:1/erc20:0xA0b86991c6218b36c1d19D4a2e9Eb0cE3606eB48"
                            getItem={[Function]}
                            getItemCount={[Function]}
                            handlerTag={11}
                            handlerType="NativeViewGestureHandler"
                            keyExtractor={[Function]}
                            keyboardDismissMode="none"
                            keyboardShouldPersistTaps="always"
                            onContentSizeChange={[Function]}
                            onGestureHandlerEvent={[Function]}
                            onGestureHandlerStateChange={[Function]}
                            onLayout={[Function]}
                            onMomentumScrollBegin={[Function]}
                            onMomentumScrollEnd={[Function]}
                            onScroll={[Function]}
                            onScrollBeginDrag={[Function]}
                            onScrollEndDrag={[Function]}
                            removeClippedSubviews={false}
                            renderItem={[Function]}
                            renderScrollComponent={[Function]}
                            scrollEventThrottle={0.0001}
                            stickyHeaderIndices={[]}
                            style={
                              {
                                "height": 533.6,
                              }
                            }
                            viewabilityConfigCallbackPairs={[]}
                          >
                            <View>
                              <TouchableOpacity
                                disabled={true}
                                style={
                                  {
                                    "backgroundColor": "#ffffff",
                                    "borderRadius": 4,
                                    "opacity": 0.5,
                                    "position": "relative",
                                  }
                                }
                              >
                                <View
                                  accessibilityRole="none"
                                  accessible={true}
                                  style={
                                    {
                                      "padding": 16,
                                    }
                                  }
                                >
                                  <View
                                    style={
                                      {
                                        "alignItems": "center",
                                        "flexDirection": "row",
                                      }
                                    }
                                  >
                                    <Text
                                      accessibilityRole="text"
                                      style={
                                        {
                                          "color": "#121314",
                                          "fontFamily": "Geist Medium",
                                          "fontSize": 18,
                                          "letterSpacing": 0,
                                          "lineHeight": 24,
                                        }
                                      }
                                    >
                                      No tokens match "Nonexistent Token"
                                    </Text>
                                  </View>
                                </View>
                              </TouchableOpacity>
                            </View>
                          </RCTScrollView>
                        </View>
                      </View>
                    </View>
                  </View>
                </View>
              </View>
            </View>
          </View>
        </View>
      </RNSScreen>
    </RNSScreenContainer>
  </RNCSafeAreaProvider>
</View>
`;

exports[`TokenSelectorModal Component displays network filter selector when pressing "All networks" button 1`] = `
<View
  style={
    {
      "flex": 1,
    }
  }
>
  <RNCSafeAreaProvider
    onInsetsChange={[Function]}
    style={
      [
        {
          "flex": 1,
        },
        undefined,
      ]
    }
  >
    <View
      collapsable={false}
      pointerEvents="box-none"
      style={
        {
          "zIndex": 1,
        }
      }
    >
      <View
        accessibilityElementsHidden={false}
        importantForAccessibility="auto"
        onLayout={[Function]}
        pointerEvents="box-none"
        style={null}
      >
        <View
          collapsable={false}
          pointerEvents="box-none"
          style={
            {
              "bottom": 0,
              "left": 0,
              "opacity": 1,
              "position": "absolute",
              "right": 0,
              "top": 0,
              "zIndex": 0,
            }
          }
        >
          <View
            collapsable={false}
            style={
              {
                "backgroundColor": "rgb(255, 255, 255)",
                "borderBottomColor": "rgb(216, 216, 216)",
                "flex": 1,
                "shadowColor": "rgb(216, 216, 216)",
                "shadowOffset": {
                  "height": 0.5,
                  "width": 0,
                },
                "shadowOpacity": 0.85,
                "shadowRadius": 0,
              }
            }
          />
        </View>
        <View
          collapsable={false}
          pointerEvents="box-none"
          style={
            {
              "height": 64,
              "maxHeight": undefined,
              "minHeight": undefined,
              "opacity": undefined,
              "transform": undefined,
            }
          }
        >
          <View
            pointerEvents="none"
            style={
              {
                "height": 20,
              }
            }
          />
          <View
            pointerEvents="box-none"
            style={
              {
                "alignItems": "center",
                "flex": 1,
                "flexDirection": "row",
                "justifyContent": "center",
              }
            }
          >
            <View
              collapsable={false}
              pointerEvents="box-none"
              style={
                {
                  "marginHorizontal": 16,
                  "opacity": 1,
                }
              }
            >
              <Text
                accessibilityRole="header"
                aria-level="1"
                collapsable={false}
                numberOfLines={1}
                onLayout={[Function]}
                style={
                  {
                    "color": "rgb(28, 28, 30)",
                    "fontSize": 17,
                    "fontWeight": "600",
                  }
                }
              >
                TokenSelectorModal
              </Text>
            </View>
          </View>
        </View>
      </View>
    </View>
    <RNSScreenContainer
      onLayout={[Function]}
      style={
        {
          "flex": 1,
        }
      }
    >
      <RNSScreen
        activityState={2}
        collapsable={false}
        gestureResponseDistance={
          {
            "bottom": -1,
            "end": -1,
            "start": -1,
            "top": -1,
          }
        }
        onGestureCancel={[Function]}
        pointerEvents="box-none"
        sheetAllowedDetents="large"
        sheetCornerRadius={-1}
        sheetExpandsWhenScrolledToEdge={true}
        sheetGrabberVisible={false}
        sheetLargestUndimmedDetent="all"
        style={
          {
            "bottom": 0,
            "left": 0,
            "position": "absolute",
            "right": 0,
            "top": 0,
            "zIndex": undefined,
          }
        }
      >
        <View
          collapsable={false}
          style={
            {
              "opacity": 1,
            }
          }
        />
        <View
          accessibilityElementsHidden={false}
          closing={false}
          gestureVelocityImpact={0.3}
          importantForAccessibility="auto"
          onClose={[Function]}
          onGestureBegin={[Function]}
          onGestureCanceled={[Function]}
          onGestureEnd={[Function]}
          onOpen={[Function]}
          onTransition={[Function]}
          pointerEvents="box-none"
          style={
            [
              {
                "overflow": undefined,
              },
              {
                "bottom": 0,
                "left": 0,
                "position": "absolute",
                "right": 0,
                "top": 0,
              },
            ]
          }
          transitionSpec={
            {
              "close": {
                "animation": "spring",
                "config": {
                  "damping": 500,
                  "mass": 3,
                  "overshootClamping": true,
                  "restDisplacementThreshold": 10,
                  "restSpeedThreshold": 10,
                  "stiffness": 1000,
                },
              },
              "open": {
                "animation": "spring",
                "config": {
                  "damping": 500,
                  "mass": 3,
                  "overshootClamping": true,
                  "restDisplacementThreshold": 10,
                  "restSpeedThreshold": 10,
                  "stiffness": 1000,
                },
              },
            }
          }
        >
          <View
            collapsable={false}
            needsOffscreenAlphaCompositing={false}
            pointerEvents="box-none"
            style={
              {
                "flex": 1,
              }
            }
          >
            <View
              collapsable={false}
              enabled={false}
              handlerTag={-1}
              handlerType="PanGestureHandler"
              onGestureHandlerEvent={[Function]}
              onGestureHandlerStateChange={[Function]}
              style={
                {
                  "flex": 1,
                  "transform": [
                    {
                      "translateX": 0,
                    },
                    {
                      "translateX": 0,
                    },
                  ],
                }
              }
            >
              <View
                collapsable={false}
                pointerEvents="none"
                style={
                  {
                    "backgroundColor": "rgb(242, 242, 242)",
                    "bottom": 0,
                    "left": 0,
                    "position": "absolute",
                    "shadowColor": "#000",
                    "shadowOffset": {
                      "height": 1,
                      "width": -1,
                    },
                    "shadowOpacity": 0.3,
                    "shadowRadius": 5,
                    "top": 0,
                    "width": 3,
                  }
                }
              />
              <View
                style={
                  [
                    {
                      "flex": 1,
                      "overflow": "hidden",
                    },
                    [
                      {
                        "backgroundColor": "rgb(242, 242, 242)",
                      },
                      undefined,
                    ],
                  ]
                }
              >
                <View
                  style={
                    {
                      "flex": 1,
                      "flexDirection": "column-reverse",
                    }
                  }
                >
                  <View
                    style={
                      {
                        "flex": 1,
                      }
                    }
                  >
                    <View
                      onLayout={[Function]}
                      style={
                        [
                          {
                            "bottom": 0,
                            "justifyContent": "flex-end",
                            "left": 0,
                            "position": "absolute",
                            "right": 0,
                            "top": 0,
                          },
                          {
                            "paddingBottom": 0,
                          },
                        ]
                      }
                    >
                      <View
                        style={
                          [
                            {
                              "backgroundColor": "#3f434a66",
                              "bottom": 0,
                              "left": 0,
                              "position": "absolute",
                              "right": 0,
                              "top": 0,
                            },
                            {
                              "opacity": 0,
                            },
                          ]
                        }
                      >
                        <TouchableOpacity
                          onPress={[Function]}
                          style={
                            {
                              "flex": 1,
                            }
                          }
                        />
                      </View>
                      <View
                        onLayout={[Function]}
                        style={
                          [
                            {
                              "bottom": 0,
                              "left": 0,
                              "position": "absolute",
                              "right": 0,
                            },
                            {
                              "paddingBottom": 0,
                            },
                          ]
                        }
                      >
                        <View
                          collapsable={false}
                          enabled={true}
                          handlerTag={7}
                          handlerType="PanGestureHandler"
                          onGestureHandlerEvent={[Function]}
                          onGestureHandlerStateChange={[Function]}
                          onLayout={[Function]}
                          style={
                            [
                              {
                                "backgroundColor": "#ffffff",
                                "borderColor": "#b7bbc866",
                                "borderTopLeftRadius": 24,
                                "borderTopRightRadius": 24,
                                "borderWidth": 1,
                                "maxHeight": 1334,
                                "overflow": "hidden",
                                "paddingBottom": 0,
                                "shadowColor": "#0000001a",
                                "shadowOffset": {
                                  "height": 2,
                                  "width": 0,
                                },
                                "shadowOpacity": 1,
                                "shadowRadius": 40,
                              },
                              {
                                "transform": [
                                  {
                                    "translateY": 1334,
                                  },
                                ],
                              },
                            ]
                          }
                        >
                          <View
                            style={
                              {
                                "alignItems": "center",
                                "alignSelf": "stretch",
                                "padding": 4,
                              }
                            }
                          >
                            <View
                              style={
                                {
                                  "backgroundColor": "#b7bbc866",
                                  "borderRadius": 2,
                                  "height": 4,
                                  "width": 40,
                                }
                              }
                            />
                          </View>
                          <View
                            style={
                              [
                                {
                                  "backgroundColor": "#ffffff",
                                  "flexDirection": "row",
                                  "gap": 16,
                                  "padding": 16,
                                },
                                false,
                              ]
                            }
                            testID="header"
                          >
                            <View
                              style={
                                {
                                  "width": undefined,
                                }
                              }
                            >
                              <View
                                onLayout={[Function]}
                              />
                            </View>
                            <View
                              style={
                                {
                                  "alignItems": "center",
                                  "flex": 1,
                                }
                              }
                            >
                              <Text
                                accessibilityRole="text"
                                style={
                                  {
                                    "color": "#121314",
                                    "fontFamily": "Geist Bold",
                                    "fontSize": 18,
                                    "letterSpacing": 0,
                                    "lineHeight": 24,
                                  }
                                }
                              >
                                Select network
                              </Text>
                            </View>
                            <View
                              style={
                                {
                                  "width": undefined,
                                }
                              }
                            >
                              <View
                                onLayout={[Function]}
                              >
                                <TouchableOpacity
                                  accessible={true}
                                  activeOpacity={1}
                                  disabled={false}
                                  onPress={[Function]}
                                  onPressIn={[Function]}
                                  onPressOut={[Function]}
                                  style={
                                    {
                                      "alignItems": "center",
                                      "borderRadius": 8,
                                      "height": 28,
                                      "justifyContent": "center",
                                      "opacity": 1,
                                      "width": 28,
                                    }
                                  }
                                >
                                  <SvgMock
                                    color="#121314"
                                    fill="currentColor"
                                    height={20}
                                    name="Close"
                                    style={
                                      {
                                        "height": 20,
                                        "width": 20,
                                      }
                                    }
                                    width={20}
                                  />
                                </TouchableOpacity>
                              </View>
                            </View>
                          </View>
                          <TouchableOpacity
                            accessibilityRole="button"
                            accessible={true}
                            activeOpacity={1}
                            onPress={[Function]}
                            onPressIn={[Function]}
                            onPressOut={[Function]}
                            style={
                              {
                                "alignItems": "center",
                                "alignSelf": "flex-start",
                                "backgroundColor": "transparent",
                                "borderRadius": 12,
                                "flexDirection": "row",
                                "height": 32,
                                "justifyContent": "center",
                                "overflow": "hidden",
                                "paddingHorizontal": 16,
                              }
                            }
                          >
                            <Text
                              accessibilityRole="text"
                              style={
                                {
                                  "color": "#4459ff",
                                  "fontFamily": "Geist Medium",
                                  "fontSize": 16,
                                  "letterSpacing": 0,
                                  "lineHeight": 24,
                                }
                              }
                            >
                              Deselect all
                            </Text>
                          </TouchableOpacity>
                          <RCTScrollView
                            collapsable={false}
                            data={
                              [
                                "eip155:1",
                                "bip122:000000000019d6689c085ae165831e93",
                                "solana:5eykt4UsFv8P8NJdTREpY1vzqKqZKvdp",
                              ]
                            }
                            getItem={[Function]}
                            getItemCount={[Function]}
                            handlerTag={-1}
                            handlerType="NativeViewGestureHandler"
                            keyExtractor={[Function]}
                            onContentSizeChange={[Function]}
                            onGestureHandlerEvent={[Function]}
                            onGestureHandlerStateChange={[Function]}
                            onLayout={[Function]}
                            onMomentumScrollBegin={[Function]}
                            onMomentumScrollEnd={[Function]}
                            onScroll={[Function]}
                            onScrollBeginDrag={[Function]}
                            onScrollEndDrag={[Function]}
                            removeClippedSubviews={false}
                            renderItem={[Function]}
                            renderScrollComponent={[Function]}
                            scrollEventThrottle={0.0001}
                            stickyHeaderIndices={[]}
                            style={
                              {
                                "height": 533.6,
                              }
                            }
                            viewabilityConfigCallbackPairs={[]}
                          >
                            <View>
                              <View
                                onFocusCapture={[Function]}
                                onLayout={[Function]}
                                style={null}
                              >
                                <TouchableOpacity
                                  disabled={false}
                                  onPress={[Function]}
                                  style={
                                    {
                                      "backgroundColor": "#ffffff",
                                      "borderRadius": 4,
                                      "opacity": 1,
                                      "position": "relative",
                                    }
                                  }
                                >
                                  <View
                                    accessibilityRole="none"
                                    accessible={true}
                                    style={
                                      {
                                        "padding": 16,
                                      }
                                    }
                                  >
                                    <View
                                      style={
                                        {
                                          "alignItems": "center",
                                          "flexDirection": "row",
                                        }
                                      }
                                    >
                                      <View
                                        style={
                                          {
                                            "flex": -1,
                                          }
                                        }
                                        testID="listitemcolumn"
                                      >
                                        <TouchableOpacity
                                          disabled={false}
                                          onPress={[Function]}
                                          style={
                                            {
                                              "alignItems": "center",
                                              "flexDirection": "row",
                                              "height": 24,
                                              "opacity": 1,
                                            }
                                          }
                                        >
                                          <View
                                            accessibilityRole="checkbox"
                                            style={
                                              {
                                                "alignItems": "center",
                                                "backgroundColor": "#4459ff",
                                                "borderColor": "#4459ff",
                                                "borderRadius": 4,
                                                "borderWidth": 2,
                                                "height": 20,
                                                "justifyContent": "center",
                                                "width": 20,
                                              }
                                            }
                                          >
                                            <SvgMock
                                              color="#ffffff"
                                              fill="currentColor"
                                              height={20}
                                              name="CheckBold"
                                              onPress={[Function]}
                                              style={
                                                {
                                                  "height": 20,
                                                  "width": 20,
                                                }
                                              }
                                              testID="checkbox-icon-component"
                                              width={20}
                                            />
                                          </View>
                                        </TouchableOpacity>
                                      </View>
                                      <View
                                        accessible={false}
                                        style={
                                          {
                                            "width": 16,
                                          }
                                        }
                                        testID="listitem-gap"
                                      />
                                      <View
                                        style={
                                          {
                                            "flex": -1,
                                          }
                                        }
                                        testID="listitemcolumn"
                                      >
                                        <View
                                          style={
                                            {
                                              "alignItems": "center",
                                              "backgroundColor": "#ffffff",
                                              "borderRadius": 8,
                                              "height": 32,
                                              "justifyContent": "center",
                                              "overflow": "hidden",
                                              "width": 32,
                                            }
                                          }
                                        >
                                          <Image
                                            onError={[Function]}
                                            resizeMode="contain"
                                            source={1}
                                            style={
                                              {
                                                "height": 32,
                                                "width": 32,
                                              }
                                            }
                                            testID="network-avatar-image"
                                          />
                                        </View>
                                      </View>
                                      <View
                                        accessible={false}
                                        style={
                                          {
                                            "width": 16,
                                          }
                                        }
                                        testID="listitem-gap"
                                      />
                                      <View
                                        style={
                                          {
                                            "flex": 1,
                                          }
                                        }
                                        testID="listitemcolumn"
                                      >
                                        <Text
                                          accessibilityRole="text"
                                          style={
                                            {
                                              "color": "#121314",
                                              "fontFamily": "Geist Regular",
                                              "fontSize": 16,
                                              "letterSpacing": 0,
                                              "lineHeight": 24,
                                            }
                                          }
                                        >
                                          Ethereum
                                        </Text>
                                      </View>
                                    </View>
                                  </View>
                                </TouchableOpacity>
                              </View>
                              <View
                                onFocusCapture={[Function]}
                                onLayout={[Function]}
                                style={null}
                              >
                                <TouchableOpacity
                                  disabled={false}
                                  onPress={[Function]}
                                  style={
                                    {
                                      "backgroundColor": "#ffffff",
                                      "borderRadius": 4,
                                      "opacity": 1,
                                      "position": "relative",
                                    }
                                  }
                                >
                                  <View
                                    accessibilityRole="none"
                                    accessible={true}
                                    style={
                                      {
                                        "padding": 16,
                                      }
                                    }
                                  >
                                    <View
                                      style={
                                        {
                                          "alignItems": "center",
                                          "flexDirection": "row",
                                        }
                                      }
                                    >
                                      <View
                                        style={
                                          {
                                            "flex": -1,
                                          }
                                        }
                                        testID="listitemcolumn"
                                      >
                                        <TouchableOpacity
                                          disabled={false}
                                          onPress={[Function]}
                                          style={
                                            {
                                              "alignItems": "center",
                                              "flexDirection": "row",
                                              "height": 24,
                                              "opacity": 1,
                                            }
                                          }
                                        >
                                          <View
                                            accessibilityRole="checkbox"
                                            style={
                                              {
                                                "alignItems": "center",
                                                "backgroundColor": "#4459ff",
                                                "borderColor": "#4459ff",
                                                "borderRadius": 4,
                                                "borderWidth": 2,
                                                "height": 20,
                                                "justifyContent": "center",
                                                "width": 20,
                                              }
                                            }
                                          >
                                            <SvgMock
                                              color="#ffffff"
                                              fill="currentColor"
                                              height={20}
                                              name="CheckBold"
                                              onPress={[Function]}
                                              style={
                                                {
                                                  "height": 20,
                                                  "width": 20,
                                                }
                                              }
                                              testID="checkbox-icon-component"
                                              width={20}
                                            />
                                          </View>
                                        </TouchableOpacity>
                                      </View>
                                      <View
                                        accessible={false}
                                        style={
                                          {
                                            "width": 16,
                                          }
                                        }
                                        testID="listitem-gap"
                                      />
                                      <View
                                        style={
                                          {
                                            "flex": -1,
                                          }
                                        }
                                        testID="listitemcolumn"
                                      >
                                        <View
                                          style={
                                            {
                                              "alignItems": "center",
                                              "backgroundColor": "#ffffff",
                                              "borderRadius": 8,
                                              "height": 32,
                                              "justifyContent": "center",
                                              "overflow": "hidden",
                                              "width": 32,
                                            }
                                          }
                                        >
                                          <Image
                                            onError={[Function]}
                                            resizeMode="contain"
                                            source={1}
                                            style={
                                              {
                                                "height": 32,
                                                "width": 32,
                                              }
                                            }
                                            testID="network-avatar-image"
                                          />
                                        </View>
                                      </View>
                                      <View
                                        accessible={false}
                                        style={
                                          {
                                            "width": 16,
                                          }
                                        }
                                        testID="listitem-gap"
                                      />
                                      <View
                                        style={
                                          {
                                            "flex": 1,
                                          }
                                        }
                                        testID="listitemcolumn"
                                      >
                                        <Text
                                          accessibilityRole="text"
                                          style={
                                            {
                                              "color": "#121314",
                                              "fontFamily": "Geist Regular",
                                              "fontSize": 16,
                                              "letterSpacing": 0,
                                              "lineHeight": 24,
                                            }
                                          }
                                        >
                                          Bitcoin
                                        </Text>
                                      </View>
                                    </View>
                                  </View>
                                </TouchableOpacity>
                              </View>
                              <View
                                onFocusCapture={[Function]}
                                onLayout={[Function]}
                                style={null}
                              >
                                <TouchableOpacity
                                  disabled={false}
                                  onPress={[Function]}
                                  style={
                                    {
                                      "backgroundColor": "#ffffff",
                                      "borderRadius": 4,
                                      "opacity": 1,
                                      "position": "relative",
                                    }
                                  }
                                >
                                  <View
                                    accessibilityRole="none"
                                    accessible={true}
                                    style={
                                      {
                                        "padding": 16,
                                      }
                                    }
                                  >
                                    <View
                                      style={
                                        {
                                          "alignItems": "center",
                                          "flexDirection": "row",
                                        }
                                      }
                                    >
                                      <View
                                        style={
                                          {
                                            "flex": -1,
                                          }
                                        }
                                        testID="listitemcolumn"
                                      >
                                        <TouchableOpacity
                                          disabled={false}
                                          onPress={[Function]}
                                          style={
                                            {
                                              "alignItems": "center",
                                              "flexDirection": "row",
                                              "height": 24,
                                              "opacity": 1,
                                            }
                                          }
                                        >
                                          <View
                                            accessibilityRole="checkbox"
                                            style={
                                              {
                                                "alignItems": "center",
                                                "backgroundColor": "#4459ff",
                                                "borderColor": "#4459ff",
                                                "borderRadius": 4,
                                                "borderWidth": 2,
                                                "height": 20,
                                                "justifyContent": "center",
                                                "width": 20,
                                              }
                                            }
                                          >
                                            <SvgMock
                                              color="#ffffff"
                                              fill="currentColor"
                                              height={20}
                                              name="CheckBold"
                                              onPress={[Function]}
                                              style={
                                                {
                                                  "height": 20,
                                                  "width": 20,
                                                }
                                              }
                                              testID="checkbox-icon-component"
                                              width={20}
                                            />
                                          </View>
                                        </TouchableOpacity>
                                      </View>
                                      <View
                                        accessible={false}
                                        style={
                                          {
                                            "width": 16,
                                          }
                                        }
                                        testID="listitem-gap"
                                      />
                                      <View
                                        style={
                                          {
                                            "flex": -1,
                                          }
                                        }
                                        testID="listitemcolumn"
                                      >
                                        <View
                                          style={
                                            {
                                              "alignItems": "center",
                                              "backgroundColor": "#ffffff",
                                              "borderRadius": 8,
                                              "height": 32,
                                              "justifyContent": "center",
                                              "overflow": "hidden",
                                              "width": 32,
                                            }
                                          }
                                        >
                                          <Image
                                            onError={[Function]}
                                            resizeMode="contain"
                                            source={1}
                                            style={
                                              {
                                                "height": 32,
                                                "width": 32,
                                              }
                                            }
                                            testID="network-avatar-image"
                                          />
                                        </View>
                                      </View>
                                      <View
                                        accessible={false}
                                        style={
                                          {
                                            "width": 16,
                                          }
                                        }
                                        testID="listitem-gap"
                                      />
                                      <View
                                        style={
                                          {
                                            "flex": 1,
                                          }
                                        }
                                        testID="listitemcolumn"
                                      >
                                        <Text
                                          accessibilityRole="text"
                                          style={
                                            {
                                              "color": "#121314",
                                              "fontFamily": "Geist Regular",
                                              "fontSize": 16,
                                              "letterSpacing": 0,
                                              "lineHeight": 24,
                                            }
                                          }
                                        >
                                          Solana
                                        </Text>
                                      </View>
                                    </View>
                                  </View>
                                </TouchableOpacity>
                              </View>
                            </View>
                          </RCTScrollView>
                          <View
                            style={
                              {
                                "marginTop": 12,
                                "paddingHorizontal": 16,
                              }
                            }
                          >
                            <TouchableOpacity
                              accessibilityRole="button"
                              accessible={true}
                              activeOpacity={1}
                              onPress={[Function]}
                              onPressIn={[Function]}
                              onPressOut={[Function]}
                              style={
                                {
                                  "alignItems": "center",
                                  "alignSelf": "stretch",
                                  "backgroundColor": "#121314",
                                  "borderRadius": 12,
                                  "flexDirection": "row",
                                  "height": 48,
                                  "justifyContent": "center",
                                  "overflow": "hidden",
                                  "paddingHorizontal": 16,
                                }
                              }
                            >
                              <Text
                                accessibilityRole="text"
                                style={
                                  {
                                    "color": "#ffffff",
                                    "fontFamily": "Geist Medium",
                                    "fontSize": 16,
                                    "letterSpacing": 0,
                                    "lineHeight": 24,
                                  }
                                }
                              >
                                Apply
                              </Text>
                            </TouchableOpacity>
                          </View>
                        </View>
                      </View>
                    </View>
                  </View>
                </View>
              </View>
            </View>
          </View>
        </View>
      </RNSScreen>
    </RNSScreenContainer>
  </RNCSafeAreaProvider>
</View>
`;

exports[`TokenSelectorModal Component renders correctly and matches snapshot 1`] = `
<View
  style={
    {
      "flex": 1,
    }
  }
>
  <RNCSafeAreaProvider
    onInsetsChange={[Function]}
    style={
      [
        {
          "flex": 1,
        },
        undefined,
      ]
    }
  >
    <View
      collapsable={false}
      pointerEvents="box-none"
      style={
        {
          "zIndex": 1,
        }
      }
    >
      <View
        accessibilityElementsHidden={false}
        importantForAccessibility="auto"
        onLayout={[Function]}
        pointerEvents="box-none"
        style={null}
      >
        <View
          collapsable={false}
          pointerEvents="box-none"
          style={
            {
              "bottom": 0,
              "left": 0,
              "opacity": 1,
              "position": "absolute",
              "right": 0,
              "top": 0,
              "zIndex": 0,
            }
          }
        >
          <View
            collapsable={false}
            style={
              {
                "backgroundColor": "rgb(255, 255, 255)",
                "borderBottomColor": "rgb(216, 216, 216)",
                "flex": 1,
                "shadowColor": "rgb(216, 216, 216)",
                "shadowOffset": {
                  "height": 0.5,
                  "width": 0,
                },
                "shadowOpacity": 0.85,
                "shadowRadius": 0,
              }
            }
          />
        </View>
        <View
          collapsable={false}
          pointerEvents="box-none"
          style={
            {
              "height": 64,
              "maxHeight": undefined,
              "minHeight": undefined,
              "opacity": undefined,
              "transform": undefined,
            }
          }
        >
          <View
            pointerEvents="none"
            style={
              {
                "height": 20,
              }
            }
          />
          <View
            pointerEvents="box-none"
            style={
              {
                "alignItems": "center",
                "flex": 1,
                "flexDirection": "row",
                "justifyContent": "center",
              }
            }
          >
            <View
              collapsable={false}
              pointerEvents="box-none"
              style={
                {
                  "marginHorizontal": 16,
                  "opacity": 1,
                }
              }
            >
              <Text
                accessibilityRole="header"
                aria-level="1"
                collapsable={false}
                numberOfLines={1}
                onLayout={[Function]}
                style={
                  {
                    "color": "rgb(28, 28, 30)",
                    "fontSize": 17,
                    "fontWeight": "600",
                  }
                }
              >
                TokenSelectorModal
              </Text>
            </View>
          </View>
        </View>
      </View>
    </View>
    <RNSScreenContainer
      onLayout={[Function]}
      style={
        {
          "flex": 1,
        }
      }
    >
      <RNSScreen
        activityState={2}
        collapsable={false}
        gestureResponseDistance={
          {
            "bottom": -1,
            "end": -1,
            "start": -1,
            "top": -1,
          }
        }
        onGestureCancel={[Function]}
        pointerEvents="box-none"
        sheetAllowedDetents="large"
        sheetCornerRadius={-1}
        sheetExpandsWhenScrolledToEdge={true}
        sheetGrabberVisible={false}
        sheetLargestUndimmedDetent="all"
        style={
          {
            "bottom": 0,
            "left": 0,
            "position": "absolute",
            "right": 0,
            "top": 0,
            "zIndex": undefined,
          }
        }
      >
        <View
          collapsable={false}
          style={
            {
              "opacity": 1,
            }
          }
        />
        <View
          accessibilityElementsHidden={false}
          closing={false}
          gestureVelocityImpact={0.3}
          importantForAccessibility="auto"
          onClose={[Function]}
          onGestureBegin={[Function]}
          onGestureCanceled={[Function]}
          onGestureEnd={[Function]}
          onOpen={[Function]}
          onTransition={[Function]}
          pointerEvents="box-none"
          style={
            [
              {
                "overflow": undefined,
              },
              {
                "bottom": 0,
                "left": 0,
                "position": "absolute",
                "right": 0,
                "top": 0,
              },
            ]
          }
          transitionSpec={
            {
              "close": {
                "animation": "spring",
                "config": {
                  "damping": 500,
                  "mass": 3,
                  "overshootClamping": true,
                  "restDisplacementThreshold": 10,
                  "restSpeedThreshold": 10,
                  "stiffness": 1000,
                },
              },
              "open": {
                "animation": "spring",
                "config": {
                  "damping": 500,
                  "mass": 3,
                  "overshootClamping": true,
                  "restDisplacementThreshold": 10,
                  "restSpeedThreshold": 10,
                  "stiffness": 1000,
                },
              },
            }
          }
        >
          <View
            collapsable={false}
            needsOffscreenAlphaCompositing={false}
            pointerEvents="box-none"
            style={
              {
                "flex": 1,
              }
            }
          >
            <View
              collapsable={false}
              enabled={false}
              handlerTag={-1}
              handlerType="PanGestureHandler"
              onGestureHandlerEvent={[Function]}
              onGestureHandlerStateChange={[Function]}
              style={
                {
                  "flex": 1,
                  "transform": [
                    {
                      "translateX": 0,
                    },
                    {
                      "translateX": 0,
                    },
                  ],
                }
              }
            >
              <View
                collapsable={false}
                pointerEvents="none"
                style={
                  {
                    "backgroundColor": "rgb(242, 242, 242)",
                    "bottom": 0,
                    "left": 0,
                    "position": "absolute",
                    "shadowColor": "#000",
                    "shadowOffset": {
                      "height": 1,
                      "width": -1,
                    },
                    "shadowOpacity": 0.3,
                    "shadowRadius": 5,
                    "top": 0,
                    "width": 3,
                  }
                }
              />
              <View
                style={
                  [
                    {
                      "flex": 1,
                      "overflow": "hidden",
                    },
                    [
                      {
                        "backgroundColor": "rgb(242, 242, 242)",
                      },
                      undefined,
                    ],
                  ]
                }
              >
                <View
                  style={
                    {
                      "flex": 1,
                      "flexDirection": "column-reverse",
                    }
                  }
                >
                  <View
                    style={
                      {
                        "flex": 1,
                      }
                    }
                  >
                    <View
                      onLayout={[Function]}
                      style={
                        [
                          {
                            "bottom": 0,
                            "justifyContent": "flex-end",
                            "left": 0,
                            "position": "absolute",
                            "right": 0,
                            "top": 0,
                          },
                          {
                            "paddingBottom": 0,
                          },
                        ]
                      }
                    >
                      <View
                        style={
                          [
                            {
                              "backgroundColor": "#3f434a66",
                              "bottom": 0,
                              "left": 0,
                              "position": "absolute",
                              "right": 0,
                              "top": 0,
                            },
                            {
                              "opacity": 0,
                            },
                          ]
                        }
                      >
                        <TouchableOpacity
                          onPress={[Function]}
                          style={
                            {
                              "flex": 1,
                            }
                          }
                        />
                      </View>
                      <View
                        onLayout={[Function]}
                        style={
                          [
                            {
                              "bottom": 0,
                              "left": 0,
                              "position": "absolute",
                              "right": 0,
                            },
                            {
                              "paddingBottom": 0,
                            },
                          ]
                        }
                      >
                        <View
                          collapsable={false}
                          enabled={true}
                          handlerTag={-1}
                          handlerType="PanGestureHandler"
                          onGestureHandlerEvent={[Function]}
                          onGestureHandlerStateChange={[Function]}
                          onLayout={[Function]}
                          style={
                            [
                              {
                                "backgroundColor": "#ffffff",
                                "borderColor": "#b7bbc866",
                                "borderTopLeftRadius": 24,
                                "borderTopRightRadius": 24,
                                "borderWidth": 1,
                                "maxHeight": 1334,
                                "overflow": "hidden",
                                "paddingBottom": 0,
                                "shadowColor": "#0000001a",
                                "shadowOffset": {
                                  "height": 2,
                                  "width": 0,
                                },
                                "shadowOpacity": 1,
                                "shadowRadius": 40,
                              },
                              {
                                "transform": [
                                  {
                                    "translateY": 1334,
                                  },
                                ],
                              },
                            ]
                          }
                        >
                          <View
                            style={
                              {
                                "alignItems": "center",
                                "alignSelf": "stretch",
                                "padding": 4,
                              }
                            }
                          >
                            <View
                              style={
                                {
                                  "backgroundColor": "#b7bbc866",
                                  "borderRadius": 2,
                                  "height": 4,
                                  "width": 40,
                                }
                              }
                            />
                          </View>
                          <View
                            style={
                              [
                                {
                                  "backgroundColor": "#ffffff",
                                  "flexDirection": "row",
                                  "gap": 16,
                                  "padding": 16,
                                },
                                false,
                              ]
                            }
                            testID="header"
                          >
                            <View
                              style={
                                {
                                  "width": undefined,
                                }
                              }
                            >
                              <View
                                onLayout={[Function]}
                              />
                            </View>
                            <View
                              style={
                                {
                                  "alignItems": "center",
                                  "flex": 1,
                                }
                              }
                            >
                              <Text
                                accessibilityRole="text"
                                style={
                                  {
                                    "color": "#121314",
                                    "fontFamily": "Geist Bold",
                                    "fontSize": 18,
                                    "letterSpacing": 0,
                                    "lineHeight": 24,
                                  }
                                }
                              >
                                Select token
                              </Text>
                            </View>
                            <View
                              style={
                                {
                                  "width": undefined,
                                }
                              }
                            >
                              <View
                                onLayout={[Function]}
                              >
                                <TouchableOpacity
                                  accessible={true}
                                  activeOpacity={1}
                                  disabled={false}
                                  onPress={[Function]}
                                  onPressIn={[Function]}
                                  onPressOut={[Function]}
                                  style={
                                    {
                                      "alignItems": "center",
                                      "borderRadius": 8,
                                      "height": 28,
                                      "justifyContent": "center",
                                      "opacity": 1,
                                      "width": 28,
                                    }
                                  }
                                >
                                  <SvgMock
                                    color="#121314"
                                    fill="currentColor"
                                    height={20}
                                    name="Close"
                                    style={
                                      {
                                        "height": 20,
                                        "width": 20,
                                      }
                                    }
                                    width={20}
                                  />
                                </TouchableOpacity>
                              </View>
                            </View>
                          </View>
                          <RCTScrollView
                            collapsable={false}
                            contentContainerStyle={
                              {
                                "flexDirection": "row",
                                "gap": 8,
                                "paddingHorizontal": 16,
                              }
                            }
                            handlerTag={-1}
                            handlerType="NativeViewGestureHandler"
                            horizontal={true}
                            onGestureHandlerEvent={[Function]}
                            onGestureHandlerStateChange={[Function]}
                            showsHorizontalScrollIndicator={false}
                          >
                            <View>
                              <TouchableOpacity
                                accessibilityRole="button"
                                accessible={true}
                                activeOpacity={1}
                                onPress={[Function]}
                                onPressIn={[Function]}
                                onPressOut={[Function]}
                                style={
                                  {
                                    "alignItems": "center",
                                    "alignSelf": "flex-start",
                                    "backgroundColor": "#3c4d9d0f",
                                    "borderColor": "transparent",
                                    "borderRadius": 12,
                                    "borderWidth": 1,
                                    "flexDirection": "row",
                                    "height": 32,
                                    "justifyContent": "center",
                                    "overflow": "hidden",
                                    "paddingHorizontal": 16,
                                  }
                                }
                              >
                                <View
                                  alignItems="center"
                                  flexDirection="row"
                                  gap={8}
                                  style={
                                    [
                                      {
                                        "alignItems": "center",
                                        "flexDirection": "row",
                                        "gap": 8,
                                      },
                                      undefined,
                                    ]
                                  }
                                >
                                  <View
                                    flexDirection="row-reverse"
                                    gap={0}
                                    style={
                                      [
                                        {
                                          "flexDirection": "row-reverse",
                                        },
                                        undefined,
                                      ]
                                    }
                                  >
                                    <View
                                      style={
                                        {
                                          "alignItems": "center",
                                          "backgroundColor": "#ffffff",
                                          "borderColor": "#ffffff",
                                          "borderRadius": 4,
                                          "borderWidth": 1.5,
                                          "height": 16,
                                          "justifyContent": "center",
                                          "marginLeft": -6,
                                          "overflow": "hidden",
                                          "width": 16,
                                        }
                                      }
                                    >
                                      <Image
                                        onError={[Function]}
                                        resizeMode="contain"
                                        source={1}
                                        style={
                                          {
                                            "height": 16,
                                            "width": 16,
                                          }
                                        }
                                        testID="network-avatar-image"
                                      />
                                    </View>
                                    <View
                                      style={
                                        {
                                          "alignItems": "center",
                                          "backgroundColor": "#ffffff",
                                          "borderColor": "#ffffff",
                                          "borderRadius": 4,
                                          "borderWidth": 1.5,
                                          "height": 16,
                                          "justifyContent": "center",
                                          "marginLeft": -6,
                                          "overflow": "hidden",
                                          "width": 16,
                                        }
                                      }
                                    >
                                      <Image
                                        onError={[Function]}
                                        resizeMode="contain"
                                        source={1}
                                        style={
                                          {
                                            "height": 16,
                                            "width": 16,
                                          }
                                        }
                                        testID="network-avatar-image"
                                      />
                                    </View>
                                    <View
                                      style={
                                        {
                                          "alignItems": "center",
                                          "backgroundColor": "#ffffff",
                                          "borderColor": "#ffffff",
                                          "borderRadius": 4,
                                          "borderWidth": 1.5,
                                          "height": 16,
                                          "justifyContent": "center",
                                          "marginLeft": -6,
                                          "overflow": "hidden",
                                          "width": 16,
                                        }
                                      }
                                    >
                                      <Image
                                        onError={[Function]}
                                        resizeMode="contain"
                                        source={1}
                                        style={
                                          {
                                            "height": 16,
                                            "width": 16,
                                          }
                                        }
                                        testID="network-avatar-image"
                                      />
                                    </View>
                                  </View>
                                  <Text
                                    accessibilityRole="text"
                                    style={
                                      {
                                        "color": "#121314",
                                        "fontFamily": "Geist Regular",
                                        "fontSize": 16,
                                        "letterSpacing": 0,
                                        "lineHeight": 24,
                                      }
                                    }
                                  >
                                    All networks
                                  </Text>
                                  <SvgMock
                                    color="#121314"
                                    fill="currentColor"
                                    height={12}
                                    name="ArrowDown"
                                    style={
                                      {
                                        "height": 12,
                                        "width": 12,
                                      }
                                    }
                                    width={12}
                                  />
                                </View>
                              </TouchableOpacity>
                            </View>
                          </RCTScrollView>
                          <View
                            style={
                              {
                                "paddingHorizontal": 16,
                                "paddingVertical": 12,
                              }
                            }
                          >
                            <View
                              accessibilityState={
                                {
                                  "busy": undefined,
                                  "checked": undefined,
                                  "disabled": undefined,
                                  "expanded": undefined,
                                  "selected": undefined,
                                }
                              }
                              accessibilityValue={
                                {
                                  "max": undefined,
                                  "min": undefined,
                                  "now": undefined,
                                  "text": undefined,
                                }
                              }
                              accessible={true}
                              collapsable={false}
                              focusable={true}
                              onBlur={[Function]}
                              onClick={[Function]}
                              onFocus={[Function]}
                              onResponderGrant={[Function]}
                              onResponderMove={[Function]}
                              onResponderRelease={[Function]}
                              onResponderTerminate={[Function]}
                              onResponderTerminationRequest={[Function]}
                              onStartShouldSetResponder={[Function]}
                              style={
                                {
                                  "alignItems": "center",
                                  "backgroundColor": "#ffffff",
                                  "borderColor": "#b7bbc8",
                                  "borderRadius": 8,
                                  "borderWidth": 1,
                                  "flexDirection": "row",
                                  "height": 40,
                                  "opacity": 1,
                                  "paddingHorizontal": 16,
                                }
                              }
                              testID="textfield"
                            >
                              <View
                                style={
                                  {
                                    "marginRight": 8,
                                  }
                                }
                                testID="textfield-startacccessory"
                              >
                                <SvgMock
                                  color="#121314"
                                  fill="currentColor"
                                  height={16}
                                  name="Search"
                                  style={
                                    {
                                      "height": 16,
                                      "width": 16,
                                    }
                                  }
                                  width={16}
                                />
                              </View>
                              <View
                                style={
                                  {
                                    "flex": 1,
                                  }
                                }
                              >
                                <TextInput
                                  autoFocus={false}
                                  editable={true}
                                  onBlur={[Function]}
                                  onChangeText={[Function]}
                                  onFocus={[Function]}
                                  placeholder="Search token by name or address"
                                  style={
                                    {
                                      "backgroundColor": "inherit",
                                      "borderColor": "transparent",
                                      "borderWidth": 1,
                                      "color": "#121314",
                                      "fontFamily": "Geist Regular",
                                      "fontSize": 16,
<<<<<<< HEAD
                                      "fontWeight": "400",
                                      "height": 38,
                                      "letterSpacing": 0,
=======
                                      "height": 38,
                                      "letterSpacing": 0,
                                      "lineHeight": 20,
>>>>>>> 338177c4
                                      "opacity": 1,
                                      "paddingVertical": 2,
                                      "textAlignVertical": "center",
                                    }
                                  }
                                  testID="textfieldsearch"
                                  value=""
                                />
                              </View>
                            </View>
                          </View>
                          <RCTScrollView
                            ListEmptyComponent={[Function]}
                            collapsable={false}
                            data={
                              [
                                {
                                  "assetId": "eip155:1/erc20:0xA0b86991c6218b36c1d19D4a2e9Eb0cE3606eB48",
                                  "chainId": "eip155:1",
                                  "decimals": 6,
                                  "iconUrl": "https://static.cx.metamask.io/api/v2/tokenIcons/assets/eip155/1/erc20/0xA0b86991c6218b36c1d19D4a2e9Eb0cE3606eB48.png",
                                  "name": "USD Coin",
                                  "symbol": "USDC",
                                },
                                {
                                  "assetId": "eip155:1/erc20:0xdAC17F958D2ee523a2206206994597C13D831ec7",
                                  "chainId": "eip155:1",
                                  "decimals": 6,
                                  "iconUrl": "https://static.cx.metamask.io/api/v2/tokenIcons/assets/eip155/1/erc20/0xdAC17F958D2ee523a2206206994597C13D831ec7.png",
                                  "name": "Tether USD",
                                  "symbol": "USDT",
                                },
                                {
                                  "assetId": "bip122:000000000019d6689c085ae165831e93/slip44:0",
                                  "chainId": "bip122:000000000019d6689c085ae165831e93",
                                  "decimals": 8,
                                  "iconUrl": "https://static.cx.metamask.io/api/v2/tokenIcons/assets/bip122/000000000019d6689c085ae165831e93/slip44/0.png",
                                  "name": "Bitcoin",
                                  "symbol": "BTC",
                                },
                                {
                                  "assetId": "eip155:1/slip44:60",
                                  "chainId": "eip155:1",
                                  "decimals": 18,
                                  "iconUrl": "https://static.cx.metamask.io/api/v2/tokenIcons/assets/eip155/1/slip44/60.png",
                                  "name": "Ethereum",
                                  "symbol": "ETH",
                                },
                                {
                                  "assetId": "solana:EPjFWdd5AufqSSqeM2qN1xzybapC8G4wEGGkZwyTDt1v",
                                  "chainId": "solana:5eykt4UsFv8P8NJdTREpY1vzqKqZKvdp",
                                  "decimals": 6,
                                  "iconUrl": "https://static.cx.metamask.io/api/v2/tokenIcons/assets/solana/EPjFWdd5AufqSSqeM2qN1xzybapC8G4wEGGkZwyTDt1v.png",
                                  "name": "USD Coin",
                                  "symbol": "USDC",
                                },
                              ]
                            }
                            extraData="eip155:1/erc20:0xA0b86991c6218b36c1d19D4a2e9Eb0cE3606eB48"
                            getItem={[Function]}
                            getItemCount={[Function]}
                            handlerTag={-1}
                            handlerType="NativeViewGestureHandler"
                            keyExtractor={[Function]}
                            keyboardDismissMode="none"
                            keyboardShouldPersistTaps="always"
                            onContentSizeChange={[Function]}
                            onGestureHandlerEvent={[Function]}
                            onGestureHandlerStateChange={[Function]}
                            onLayout={[Function]}
                            onMomentumScrollBegin={[Function]}
                            onMomentumScrollEnd={[Function]}
                            onScroll={[Function]}
                            onScrollBeginDrag={[Function]}
                            onScrollEndDrag={[Function]}
                            removeClippedSubviews={false}
                            renderItem={[Function]}
                            renderScrollComponent={[Function]}
                            scrollEventThrottle={0.0001}
                            stickyHeaderIndices={[]}
                            style={
                              {
                                "height": 533.6,
                              }
                            }
                            viewabilityConfigCallbackPairs={[]}
                          >
                            <View>
                              <View
                                onFocusCapture={[Function]}
                                onLayout={[Function]}
                                style={null}
                              >
                                <TouchableOpacity
                                  accessibilityRole="button"
                                  accessible={true}
                                  disabled={false}
                                  onPress={[Function]}
                                  style={
                                    {
                                      "backgroundColor": "#ffffff",
                                      "borderRadius": 4,
                                      "opacity": 1,
                                      "position": "relative",
                                    }
                                  }
                                >
                                  <View
                                    accessibilityRole="none"
                                    accessible={true}
                                    style={
                                      {
                                        "padding": 16,
                                      }
                                    }
                                  >
                                    <View
                                      style={
                                        {
                                          "alignItems": "center",
                                          "flexDirection": "row",
                                        }
                                      }
                                    >
                                      <View
                                        style={
                                          {
                                            "flex": -1,
                                          }
                                        }
                                        testID="listitemcolumn"
                                      >
                                        <View
                                          onLayout={[Function]}
                                          style={
                                            {
                                              "alignSelf": "flex-start",
                                              "position": "relative",
                                            }
                                          }
                                          testID="badge-wrapper-badge"
                                        >
                                          <View>
                                            <View
                                              style={
                                                {
                                                  "backgroundColor": "#ffffff",
                                                  "borderRadius": 16,
                                                  "height": 32,
                                                  "overflow": "hidden",
                                                  "width": 32,
                                                }
                                              }
                                            >
                                              <Image
                                                onError={[Function]}
                                                resizeMode="contain"
                                                source={
                                                  {
                                                    "uri": "https://static.cx.metamask.io/api/v2/tokenIcons/assets/eip155/1/erc20/0xA0b86991c6218b36c1d19D4a2e9Eb0cE3606eB48.png",
                                                  }
                                                }
                                                style={
                                                  {
                                                    "flex": 1,
                                                    "height": undefined,
                                                    "width": undefined,
                                                  }
                                                }
                                                testID="token-avatar-image"
                                              />
                                            </View>
                                          </View>
                                          <View
                                            style={
                                              {
                                                "alignItems": "center",
                                                "aspectRatio": 1,
                                                "bottom": 0,
                                                "height": 0,
                                                "justifyContent": "center",
                                                "position": "absolute",
                                                "right": 0,
                                                "transform": [
                                                  {
                                                    "translateX": 0,
                                                  },
                                                  {
                                                    "translateY": 0,
                                                  },
                                                ],
                                              }
                                            }
                                          >
                                            <View
                                              onLayout={[Function]}
                                              style={
                                                {
                                                  "alignItems": "center",
                                                  "aspectRatio": 1,
                                                  "height": "50%",
                                                  "justifyContent": "center",
                                                  "maxHeight": 24,
                                                  "minHeight": 8,
                                                  "opacity": 0,
                                                }
                                              }
                                              testID="badgenetwork"
                                            >
                                              <View
                                                style={
                                                  {
                                                    "alignItems": "center",
                                                    "backgroundColor": "#ffffff",
                                                    "borderColor": "#ffffff",
                                                    "borderRadius": 8,
                                                    "borderWidth": 2,
                                                    "height": 32,
                                                    "justifyContent": "center",
                                                    "overflow": "hidden",
                                                    "shadowColor": "#0000001a",
                                                    "shadowOffset": {
                                                      "height": 2,
                                                      "width": 0,
                                                    },
                                                    "shadowOpacity": 1,
                                                    "shadowRadius": 4,
                                                    "transform": [
                                                      {
                                                        "scale": 1,
                                                      },
                                                    ],
                                                    "width": 32,
                                                  }
                                                }
                                              >
                                                <Image
                                                  onError={[Function]}
                                                  resizeMode="contain"
                                                  source={1}
                                                  style={
                                                    {
                                                      "height": 32,
                                                      "width": 32,
                                                    }
                                                  }
                                                  testID="network-avatar-image"
                                                />
                                              </View>
                                            </View>
                                          </View>
                                        </View>
                                      </View>
                                      <View
                                        accessible={false}
                                        style={
                                          {
                                            "width": 16,
                                          }
                                        }
                                        testID="listitem-gap"
                                      />
                                      <View
                                        style={
                                          {
                                            "flex": 1,
                                          }
                                        }
                                        testID="listitemcolumn"
                                      >
                                        <Text
                                          accessibilityRole="text"
                                          style={
                                            {
                                              "color": "#121314",
                                              "fontFamily": "Geist Medium",
                                              "fontSize": 18,
                                              "letterSpacing": 0,
                                              "lineHeight": 24,
                                            }
                                          }
                                        >
                                          USDC
                                        </Text>
                                        <Text
                                          accessibilityRole="text"
                                          style={
                                            {
                                              "color": "#686e7d",
                                              "fontFamily": "Geist Regular",
                                              "fontSize": 16,
                                              "letterSpacing": 0,
                                              "lineHeight": 24,
                                            }
                                          }
                                        >
                                          Ethereum
                                        </Text>
                                      </View>
                                    </View>
                                  </View>
                                  <View
                                    accessibilityRole="checkbox"
                                    accessible={true}
                                    style={
                                      {
                                        "backgroundColor": "#4459ff1a",
                                        "bottom": 0,
                                        "flexDirection": "row",
                                        "left": 0,
                                        "position": "absolute",
                                        "right": 0,
                                        "top": 0,
                                      }
                                    }
                                  >
                                    <View
                                      style={
                                        {
                                          "backgroundColor": "#4459ff",
                                          "borderRadius": 2,
                                          "marginLeft": 4,
                                          "marginVertical": 4,
                                          "width": 4,
                                        }
                                      }
                                    />
                                  </View>
                                </TouchableOpacity>
                              </View>
                              <View
                                onFocusCapture={[Function]}
                                onLayout={[Function]}
                                style={null}
                              >
                                <TouchableOpacity
                                  accessibilityRole="button"
                                  accessible={true}
                                  disabled={false}
                                  onPress={[Function]}
                                  style={
                                    {
                                      "backgroundColor": "#ffffff",
                                      "borderRadius": 4,
                                      "opacity": 1,
                                      "position": "relative",
                                    }
                                  }
                                >
                                  <View
                                    accessibilityRole="none"
                                    accessible={true}
                                    style={
                                      {
                                        "padding": 16,
                                      }
                                    }
                                  >
                                    <View
                                      style={
                                        {
                                          "alignItems": "center",
                                          "flexDirection": "row",
                                        }
                                      }
                                    >
                                      <View
                                        style={
                                          {
                                            "flex": -1,
                                          }
                                        }
                                        testID="listitemcolumn"
                                      >
                                        <View
                                          onLayout={[Function]}
                                          style={
                                            {
                                              "alignSelf": "flex-start",
                                              "position": "relative",
                                            }
                                          }
                                          testID="badge-wrapper-badge"
                                        >
                                          <View>
                                            <View
                                              style={
                                                {
                                                  "backgroundColor": "#ffffff",
                                                  "borderRadius": 16,
                                                  "height": 32,
                                                  "overflow": "hidden",
                                                  "width": 32,
                                                }
                                              }
                                            >
                                              <Image
                                                onError={[Function]}
                                                resizeMode="contain"
                                                source={
                                                  {
                                                    "uri": "https://static.cx.metamask.io/api/v2/tokenIcons/assets/eip155/1/erc20/0xdAC17F958D2ee523a2206206994597C13D831ec7.png",
                                                  }
                                                }
                                                style={
                                                  {
                                                    "flex": 1,
                                                    "height": undefined,
                                                    "width": undefined,
                                                  }
                                                }
                                                testID="token-avatar-image"
                                              />
                                            </View>
                                          </View>
                                          <View
                                            style={
                                              {
                                                "alignItems": "center",
                                                "aspectRatio": 1,
                                                "bottom": 0,
                                                "height": 0,
                                                "justifyContent": "center",
                                                "position": "absolute",
                                                "right": 0,
                                                "transform": [
                                                  {
                                                    "translateX": 0,
                                                  },
                                                  {
                                                    "translateY": 0,
                                                  },
                                                ],
                                              }
                                            }
                                          >
                                            <View
                                              onLayout={[Function]}
                                              style={
                                                {
                                                  "alignItems": "center",
                                                  "aspectRatio": 1,
                                                  "height": "50%",
                                                  "justifyContent": "center",
                                                  "maxHeight": 24,
                                                  "minHeight": 8,
                                                  "opacity": 0,
                                                }
                                              }
                                              testID="badgenetwork"
                                            >
                                              <View
                                                style={
                                                  {
                                                    "alignItems": "center",
                                                    "backgroundColor": "#ffffff",
                                                    "borderColor": "#ffffff",
                                                    "borderRadius": 8,
                                                    "borderWidth": 2,
                                                    "height": 32,
                                                    "justifyContent": "center",
                                                    "overflow": "hidden",
                                                    "shadowColor": "#0000001a",
                                                    "shadowOffset": {
                                                      "height": 2,
                                                      "width": 0,
                                                    },
                                                    "shadowOpacity": 1,
                                                    "shadowRadius": 4,
                                                    "transform": [
                                                      {
                                                        "scale": 1,
                                                      },
                                                    ],
                                                    "width": 32,
                                                  }
                                                }
                                              >
                                                <Image
                                                  onError={[Function]}
                                                  resizeMode="contain"
                                                  source={1}
                                                  style={
                                                    {
                                                      "height": 32,
                                                      "width": 32,
                                                    }
                                                  }
                                                  testID="network-avatar-image"
                                                />
                                              </View>
                                            </View>
                                          </View>
                                        </View>
                                      </View>
                                      <View
                                        accessible={false}
                                        style={
                                          {
                                            "width": 16,
                                          }
                                        }
                                        testID="listitem-gap"
                                      />
                                      <View
                                        style={
                                          {
                                            "flex": 1,
                                          }
                                        }
                                        testID="listitemcolumn"
                                      >
                                        <Text
                                          accessibilityRole="text"
                                          style={
                                            {
                                              "color": "#121314",
                                              "fontFamily": "Geist Medium",
                                              "fontSize": 18,
                                              "letterSpacing": 0,
                                              "lineHeight": 24,
                                            }
                                          }
                                        >
                                          USDT
                                        </Text>
                                        <Text
                                          accessibilityRole="text"
                                          style={
                                            {
                                              "color": "#686e7d",
                                              "fontFamily": "Geist Regular",
                                              "fontSize": 16,
                                              "letterSpacing": 0,
                                              "lineHeight": 24,
                                            }
                                          }
                                        >
                                          Ethereum
                                        </Text>
                                      </View>
                                    </View>
                                  </View>
                                </TouchableOpacity>
                              </View>
                              <View
                                onFocusCapture={[Function]}
                                onLayout={[Function]}
                                style={null}
                              >
                                <TouchableOpacity
                                  accessibilityRole="button"
                                  accessible={true}
                                  disabled={false}
                                  onPress={[Function]}
                                  style={
                                    {
                                      "backgroundColor": "#ffffff",
                                      "borderRadius": 4,
                                      "opacity": 1,
                                      "position": "relative",
                                    }
                                  }
                                >
                                  <View
                                    accessibilityRole="none"
                                    accessible={true}
                                    style={
                                      {
                                        "padding": 16,
                                      }
                                    }
                                  >
                                    <View
                                      style={
                                        {
                                          "alignItems": "center",
                                          "flexDirection": "row",
                                        }
                                      }
                                    >
                                      <View
                                        style={
                                          {
                                            "flex": -1,
                                          }
                                        }
                                        testID="listitemcolumn"
                                      >
                                        <View
                                          onLayout={[Function]}
                                          style={
                                            {
                                              "alignSelf": "flex-start",
                                              "position": "relative",
                                            }
                                          }
                                          testID="badge-wrapper-badge"
                                        >
                                          <View>
                                            <View
                                              style={
                                                {
                                                  "backgroundColor": "#ffffff",
                                                  "borderRadius": 16,
                                                  "height": 32,
                                                  "overflow": "hidden",
                                                  "width": 32,
                                                }
                                              }
                                            >
                                              <Image
                                                onError={[Function]}
                                                resizeMode="contain"
                                                source={
                                                  {
                                                    "uri": "https://static.cx.metamask.io/api/v2/tokenIcons/assets/bip122/000000000019d6689c085ae165831e93/slip44/0.png",
                                                  }
                                                }
                                                style={
                                                  {
                                                    "flex": 1,
                                                    "height": undefined,
                                                    "width": undefined,
                                                  }
                                                }
                                                testID="token-avatar-image"
                                              />
                                            </View>
                                          </View>
                                          <View
                                            style={
                                              {
                                                "alignItems": "center",
                                                "aspectRatio": 1,
                                                "bottom": 0,
                                                "height": 0,
                                                "justifyContent": "center",
                                                "position": "absolute",
                                                "right": 0,
                                                "transform": [
                                                  {
                                                    "translateX": 0,
                                                  },
                                                  {
                                                    "translateY": 0,
                                                  },
                                                ],
                                              }
                                            }
                                          >
                                            <View
                                              onLayout={[Function]}
                                              style={
                                                {
                                                  "alignItems": "center",
                                                  "aspectRatio": 1,
                                                  "height": "50%",
                                                  "justifyContent": "center",
                                                  "maxHeight": 24,
                                                  "minHeight": 8,
                                                  "opacity": 0,
                                                }
                                              }
                                              testID="badgenetwork"
                                            >
                                              <View
                                                style={
                                                  {
                                                    "alignItems": "center",
                                                    "backgroundColor": "#ffffff",
                                                    "borderColor": "#ffffff",
                                                    "borderRadius": 8,
                                                    "borderWidth": 2,
                                                    "height": 32,
                                                    "justifyContent": "center",
                                                    "overflow": "hidden",
                                                    "shadowColor": "#0000001a",
                                                    "shadowOffset": {
                                                      "height": 2,
                                                      "width": 0,
                                                    },
                                                    "shadowOpacity": 1,
                                                    "shadowRadius": 4,
                                                    "transform": [
                                                      {
                                                        "scale": 1,
                                                      },
                                                    ],
                                                    "width": 32,
                                                  }
                                                }
                                              >
                                                <Image
                                                  onError={[Function]}
                                                  resizeMode="contain"
                                                  source={1}
                                                  style={
                                                    {
                                                      "height": 32,
                                                      "width": 32,
                                                    }
                                                  }
                                                  testID="network-avatar-image"
                                                />
                                              </View>
                                            </View>
                                          </View>
                                        </View>
                                      </View>
                                      <View
                                        accessible={false}
                                        style={
                                          {
                                            "width": 16,
                                          }
                                        }
                                        testID="listitem-gap"
                                      />
                                      <View
                                        style={
                                          {
                                            "flex": 1,
                                          }
                                        }
                                        testID="listitemcolumn"
                                      >
                                        <Text
                                          accessibilityRole="text"
                                          style={
                                            {
                                              "color": "#121314",
                                              "fontFamily": "Geist Medium",
                                              "fontSize": 18,
                                              "letterSpacing": 0,
                                              "lineHeight": 24,
                                            }
                                          }
                                        >
                                          BTC
                                        </Text>
                                        <Text
                                          accessibilityRole="text"
                                          style={
                                            {
                                              "color": "#686e7d",
                                              "fontFamily": "Geist Regular",
                                              "fontSize": 16,
                                              "letterSpacing": 0,
                                              "lineHeight": 24,
                                            }
                                          }
                                        >
                                          Bitcoin
                                        </Text>
                                      </View>
                                    </View>
                                  </View>
                                </TouchableOpacity>
                              </View>
                              <View
                                onFocusCapture={[Function]}
                                onLayout={[Function]}
                                style={null}
                              >
                                <TouchableOpacity
                                  accessibilityRole="button"
                                  accessible={true}
                                  disabled={false}
                                  onPress={[Function]}
                                  style={
                                    {
                                      "backgroundColor": "#ffffff",
                                      "borderRadius": 4,
                                      "opacity": 1,
                                      "position": "relative",
                                    }
                                  }
                                >
                                  <View
                                    accessibilityRole="none"
                                    accessible={true}
                                    style={
                                      {
                                        "padding": 16,
                                      }
                                    }
                                  >
                                    <View
                                      style={
                                        {
                                          "alignItems": "center",
                                          "flexDirection": "row",
                                        }
                                      }
                                    >
                                      <View
                                        style={
                                          {
                                            "flex": -1,
                                          }
                                        }
                                        testID="listitemcolumn"
                                      >
                                        <View
                                          onLayout={[Function]}
                                          style={
                                            {
                                              "alignSelf": "flex-start",
                                              "position": "relative",
                                            }
                                          }
                                          testID="badge-wrapper-badge"
                                        >
                                          <View>
                                            <View
                                              style={
                                                {
                                                  "backgroundColor": "#ffffff",
                                                  "borderRadius": 16,
                                                  "height": 32,
                                                  "overflow": "hidden",
                                                  "width": 32,
                                                }
                                              }
                                            >
                                              <Image
                                                onError={[Function]}
                                                resizeMode="contain"
                                                source={
                                                  {
                                                    "uri": "https://static.cx.metamask.io/api/v2/tokenIcons/assets/eip155/1/slip44/60.png",
                                                  }
                                                }
                                                style={
                                                  {
                                                    "flex": 1,
                                                    "height": undefined,
                                                    "width": undefined,
                                                  }
                                                }
                                                testID="token-avatar-image"
                                              />
                                            </View>
                                          </View>
                                          <View
                                            style={
                                              {
                                                "alignItems": "center",
                                                "aspectRatio": 1,
                                                "bottom": 0,
                                                "height": 0,
                                                "justifyContent": "center",
                                                "position": "absolute",
                                                "right": 0,
                                                "transform": [
                                                  {
                                                    "translateX": 0,
                                                  },
                                                  {
                                                    "translateY": 0,
                                                  },
                                                ],
                                              }
                                            }
                                          >
                                            <View
                                              onLayout={[Function]}
                                              style={
                                                {
                                                  "alignItems": "center",
                                                  "aspectRatio": 1,
                                                  "height": "50%",
                                                  "justifyContent": "center",
                                                  "maxHeight": 24,
                                                  "minHeight": 8,
                                                  "opacity": 0,
                                                }
                                              }
                                              testID="badgenetwork"
                                            >
                                              <View
                                                style={
                                                  {
                                                    "alignItems": "center",
                                                    "backgroundColor": "#ffffff",
                                                    "borderColor": "#ffffff",
                                                    "borderRadius": 8,
                                                    "borderWidth": 2,
                                                    "height": 32,
                                                    "justifyContent": "center",
                                                    "overflow": "hidden",
                                                    "shadowColor": "#0000001a",
                                                    "shadowOffset": {
                                                      "height": 2,
                                                      "width": 0,
                                                    },
                                                    "shadowOpacity": 1,
                                                    "shadowRadius": 4,
                                                    "transform": [
                                                      {
                                                        "scale": 1,
                                                      },
                                                    ],
                                                    "width": 32,
                                                  }
                                                }
                                              >
                                                <Image
                                                  onError={[Function]}
                                                  resizeMode="contain"
                                                  source={1}
                                                  style={
                                                    {
                                                      "height": 32,
                                                      "width": 32,
                                                    }
                                                  }
                                                  testID="network-avatar-image"
                                                />
                                              </View>
                                            </View>
                                          </View>
                                        </View>
                                      </View>
                                      <View
                                        accessible={false}
                                        style={
                                          {
                                            "width": 16,
                                          }
                                        }
                                        testID="listitem-gap"
                                      />
                                      <View
                                        style={
                                          {
                                            "flex": 1,
                                          }
                                        }
                                        testID="listitemcolumn"
                                      >
                                        <Text
                                          accessibilityRole="text"
                                          style={
                                            {
                                              "color": "#121314",
                                              "fontFamily": "Geist Medium",
                                              "fontSize": 18,
                                              "letterSpacing": 0,
                                              "lineHeight": 24,
                                            }
                                          }
                                        >
                                          ETH
                                        </Text>
                                        <Text
                                          accessibilityRole="text"
                                          style={
                                            {
                                              "color": "#686e7d",
                                              "fontFamily": "Geist Regular",
                                              "fontSize": 16,
                                              "letterSpacing": 0,
                                              "lineHeight": 24,
                                            }
                                          }
                                        >
                                          Ethereum
                                        </Text>
                                      </View>
                                    </View>
                                  </View>
                                </TouchableOpacity>
                              </View>
                              <View
                                onFocusCapture={[Function]}
                                onLayout={[Function]}
                                style={null}
                              >
                                <TouchableOpacity
                                  accessibilityRole="button"
                                  accessible={true}
                                  disabled={false}
                                  onPress={[Function]}
                                  style={
                                    {
                                      "backgroundColor": "#ffffff",
                                      "borderRadius": 4,
                                      "opacity": 1,
                                      "position": "relative",
                                    }
                                  }
                                >
                                  <View
                                    accessibilityRole="none"
                                    accessible={true}
                                    style={
                                      {
                                        "padding": 16,
                                      }
                                    }
                                  >
                                    <View
                                      style={
                                        {
                                          "alignItems": "center",
                                          "flexDirection": "row",
                                        }
                                      }
                                    >
                                      <View
                                        style={
                                          {
                                            "flex": -1,
                                          }
                                        }
                                        testID="listitemcolumn"
                                      >
                                        <View
                                          onLayout={[Function]}
                                          style={
                                            {
                                              "alignSelf": "flex-start",
                                              "position": "relative",
                                            }
                                          }
                                          testID="badge-wrapper-badge"
                                        >
                                          <View>
                                            <View
                                              style={
                                                {
                                                  "backgroundColor": "#ffffff",
                                                  "borderRadius": 16,
                                                  "height": 32,
                                                  "overflow": "hidden",
                                                  "width": 32,
                                                }
                                              }
                                            >
                                              <Image
                                                onError={[Function]}
                                                resizeMode="contain"
                                                source={
                                                  {
                                                    "uri": "https://static.cx.metamask.io/api/v2/tokenIcons/assets/solana/EPjFWdd5AufqSSqeM2qN1xzybapC8G4wEGGkZwyTDt1v.png",
                                                  }
                                                }
                                                style={
                                                  {
                                                    "flex": 1,
                                                    "height": undefined,
                                                    "width": undefined,
                                                  }
                                                }
                                                testID="token-avatar-image"
                                              />
                                            </View>
                                          </View>
                                          <View
                                            style={
                                              {
                                                "alignItems": "center",
                                                "aspectRatio": 1,
                                                "bottom": 0,
                                                "height": 0,
                                                "justifyContent": "center",
                                                "position": "absolute",
                                                "right": 0,
                                                "transform": [
                                                  {
                                                    "translateX": 0,
                                                  },
                                                  {
                                                    "translateY": 0,
                                                  },
                                                ],
                                              }
                                            }
                                          >
                                            <View
                                              onLayout={[Function]}
                                              style={
                                                {
                                                  "alignItems": "center",
                                                  "aspectRatio": 1,
                                                  "height": "50%",
                                                  "justifyContent": "center",
                                                  "maxHeight": 24,
                                                  "minHeight": 8,
                                                  "opacity": 0,
                                                }
                                              }
                                              testID="badgenetwork"
                                            >
                                              <View
                                                style={
                                                  {
                                                    "alignItems": "center",
                                                    "backgroundColor": "#ffffff",
                                                    "borderColor": "#ffffff",
                                                    "borderRadius": 8,
                                                    "borderWidth": 2,
                                                    "height": 32,
                                                    "justifyContent": "center",
                                                    "overflow": "hidden",
                                                    "shadowColor": "#0000001a",
                                                    "shadowOffset": {
                                                      "height": 2,
                                                      "width": 0,
                                                    },
                                                    "shadowOpacity": 1,
                                                    "shadowRadius": 4,
                                                    "transform": [
                                                      {
                                                        "scale": 1,
                                                      },
                                                    ],
                                                    "width": 32,
                                                  }
                                                }
                                              >
                                                <Image
                                                  onError={[Function]}
                                                  resizeMode="contain"
                                                  source={1}
                                                  style={
                                                    {
                                                      "height": 32,
                                                      "width": 32,
                                                    }
                                                  }
                                                  testID="network-avatar-image"
                                                />
                                              </View>
                                            </View>
                                          </View>
                                        </View>
                                      </View>
                                      <View
                                        accessible={false}
                                        style={
                                          {
                                            "width": 16,
                                          }
                                        }
                                        testID="listitem-gap"
                                      />
                                      <View
                                        style={
                                          {
                                            "flex": 1,
                                          }
                                        }
                                        testID="listitemcolumn"
                                      >
                                        <Text
                                          accessibilityRole="text"
                                          style={
                                            {
                                              "color": "#121314",
                                              "fontFamily": "Geist Medium",
                                              "fontSize": 18,
                                              "letterSpacing": 0,
                                              "lineHeight": 24,
                                            }
                                          }
                                        >
                                          USDC
                                        </Text>
                                        <Text
                                          accessibilityRole="text"
                                          style={
                                            {
                                              "color": "#686e7d",
                                              "fontFamily": "Geist Regular",
                                              "fontSize": 16,
                                              "letterSpacing": 0,
                                              "lineHeight": 24,
                                            }
                                          }
                                        >
                                          Solana
                                        </Text>
                                      </View>
                                    </View>
                                  </View>
                                </TouchableOpacity>
                              </View>
                            </View>
                          </RCTScrollView>
                        </View>
                      </View>
                    </View>
                  </View>
                </View>
              </View>
            </View>
          </View>
        </View>
      </RNSScreen>
    </RNSScreenContainer>
  </RNCSafeAreaProvider>
</View>
`;<|MERGE_RESOLUTION|>--- conflicted
+++ resolved
@@ -805,15 +805,9 @@
                                       "color": "#121314",
                                       "fontFamily": "Geist Regular",
                                       "fontSize": 16,
-<<<<<<< HEAD
-                                      "fontWeight": "400",
-                                      "height": 38,
-                                      "letterSpacing": 0,
-=======
                                       "height": 38,
                                       "letterSpacing": 0,
                                       "lineHeight": 20,
->>>>>>> 338177c4
                                       "opacity": 1,
                                       "paddingVertical": 2,
                                       "textAlignVertical": "center",
@@ -2924,15 +2918,9 @@
                                       "color": "#121314",
                                       "fontFamily": "Geist Regular",
                                       "fontSize": 16,
-<<<<<<< HEAD
-                                      "fontWeight": "400",
-                                      "height": 38,
-                                      "letterSpacing": 0,
-=======
                                       "height": 38,
                                       "letterSpacing": 0,
                                       "lineHeight": 20,
->>>>>>> 338177c4
                                       "opacity": 1,
                                       "paddingVertical": 2,
                                       "textAlignVertical": "center",
