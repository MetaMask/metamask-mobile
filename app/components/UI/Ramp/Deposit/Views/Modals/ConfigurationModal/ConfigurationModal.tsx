--- conflicted
+++ resolved
@@ -40,13 +40,9 @@
   const { toastRef } = useContext(ToastContext);
   const trackEvent = useAnalytics();
 
-<<<<<<< HEAD
-  const { logoutFromProvider, isAuthenticated } = useDepositSDK();
   const { goToRamps } = useRampNavigation();
-=======
   const { logoutFromProvider, isAuthenticated, selectedRegion } =
     useDepositSDK();
->>>>>>> 1d58b0de
 
   const navigateToOrderHistory = useCallback(() => {
     sheetRef.current?.onCloseBottomSheet();
@@ -70,17 +66,12 @@
       region: selectedRegion?.isoCode as string,
     });
     navigation.dangerouslyGetParent()?.dangerouslyGetParent()?.goBack();
-<<<<<<< HEAD
     goToRamps({
       mode: RampMode.AGGREGATOR,
       params: { rampType: AggregatorRampType.BUY },
       overrideUnifiedBuyFlag: true,
     });
-  }, [navigation, goToRamps]);
-=======
-    navigation.navigate(...createBuyNavigationDetails());
-  }, [navigation, selectedRegion?.isoCode, trackEvent]);
->>>>>>> 1d58b0de
+  }, [navigation, selectedRegion?.isoCode, trackEvent, goToRamps]);
 
   const handleLogOut = useCallback(async () => {
     try {
