--- conflicted
+++ resolved
@@ -16,7 +16,6 @@
 const mockInteractionManager = {
   runAfterInteractions: jest.fn((callback) => callback()),
 };
-
 
 const mockNavigate = jest.fn();
 const mockGoBack = jest.fn();
@@ -25,9 +24,6 @@
 const mockRouteAfterAuthentication = jest.fn();
 const mockUseDepositSDK = jest.fn();
 const mockUseDepositTokenExchange = jest.fn();
-const mockCreateReservation = jest.fn();
-const mockCreateOrder = jest.fn();
-const mockHandleNewOrder = jest.fn();
 
 const createMockSDKReturn = (overrides = {}) => ({
   isAuthenticated: false,
@@ -75,45 +71,11 @@
   jest.fn(() => mockUseDepositTokenExchange()),
 );
 
-<<<<<<< HEAD
 jest.mock('../../hooks/useDepositRouting', () => ({
   useDepositRouting: jest.fn(() => ({
     routeAfterAuthentication: mockRouteAfterAuthentication,
   })),
 }));
-
-jest.mock('../EnterEmail/EnterEmail', () => ({
-  createEnterEmailNavDetails: jest.fn(({ quote }) => [
-    'ENTER_EMAIL',
-    { quote },
-  ]),
-}));
-
-jest.mock('../KycWebview/KycWebview', () => ({
-  createKycWebviewNavDetails: jest.fn(({ quote, kycUrl }) => [
-    'KYC_WEBVIEW',
-    { quote, kycUrl },
-  ]),
-}));
-
-jest.mock('../KycProcessing/KycProcessing', () => ({
-  createKycProcessingNavDetails: jest.fn(() => ['KYC_PROCESSING', {}]),
-}));
-
-=======
->>>>>>> d86d1f75
-jest.mock('../../hooks/useUserDetailsPolling', () => ({
-  KycStatus: {
-    APPROVED: 'APPROVED',
-    PENDING: 'PENDING',
-    REJECTED: 'REJECTED',
-  },
-}));
-
-jest.mock('../../hooks/useHandleNewOrder', () =>
-  jest.fn(() => mockHandleNewOrder()),
-);
-
 
 jest.mock('react-native', () => {
   const actualReactNative = jest.requireActual('react-native');
@@ -146,7 +108,6 @@
     mockUseDepositTokenExchange.mockReturnValue({
       tokenAmount: '0.00',
     });
-    mockHandleNewOrder.mockResolvedValue(undefined);
   });
 
   it('render matches snapshot', () => {
@@ -212,7 +173,7 @@
   });
 
   describe('Payment Method Selection', () => {
-    it('navigates to payment method selection payment button is pressed', () => {
+    it('navigates to payment method selection when payment button is pressed', () => {
       render(BuildQuote);
       const payWithButton = screen.getByText('Pay with');
       fireEvent.press(payWithButton);
@@ -275,151 +236,13 @@
 
       mockUseDepositSDK.mockReturnValue(createMockSDKReturn());
       mockGetQuote.mockResolvedValue(mockQuote);
-      mockFetchKycForms.mockResolvedValue(mockForms);
-
       render(BuildQuote);
 
       const continueButton = screen.getByText('Continue');
       fireEvent.press(continueButton);
 
       await waitFor(() => {
-        expect(mockFetchKycForms).toHaveBeenCalledWith(mockQuote);
-      });
-    });
-
-    it('navigates to ProviderWebview when user is authenticated and no forms are required', async () => {
-      const mockQuote = { id: 'test-quote' };
-      const mockForms = { forms: [] };
-      const mockUserDetails = { kyc: { l1: { status: 'APPROVED' } } };
-
-      mockUseDepositSDK.mockReturnValue(
-        createMockSDKReturn({ isAuthenticated: true }),
-      );
-      mockGetQuote.mockResolvedValue(mockQuote);
-      mockFetchKycForms.mockResolvedValue(mockForms);
-      mockFetchUserDetails.mockResolvedValue(mockUserDetails);
-
-      render(BuildQuote);
-
-      const continueButton = screen.getByText('Continue');
-      fireEvent.press(continueButton);
-
-      await waitFor(() => {
-        expect(mockFetchUserDetails).toHaveBeenCalled();
-        expect(mockNavigate).toHaveBeenCalledWith('ProviderWebview', {
-          quote: mockQuote,
-        });
-      });
-    });
-
-    it('navigates to KycProcessing when user is authenticated, no forms required, but KYC not approved', async () => {
-      const mockQuote = { id: 'test-quote' };
-      const mockForms = { forms: [] };
-      const mockUserDetails = { kyc: { l1: { status: 'PENDING' } } };
-
-      mockUseDepositSDK.mockReturnValue(
-        createMockSDKReturn({ isAuthenticated: true }),
-      );
-      mockGetQuote.mockResolvedValue(mockQuote);
-      mockFetchKycForms.mockResolvedValue(mockForms);
-      mockFetchUserDetails.mockResolvedValue(mockUserDetails);
-
-      render(BuildQuote);
-
-      const continueButton = screen.getByText('Continue');
-      fireEvent.press(continueButton);
-
-      await waitFor(() => {
-        expect(mockFetchUserDetails).toHaveBeenCalled();
-        expect(mockNavigate).toHaveBeenCalledWith('KycProcessing', {
-          quote: {
-            id: 'test-quote',
-          },
-        });
-      });
-    });
-
-    it('navigates to BasicInfo when personalDetails form is required', async () => {
-      const mockQuote = { id: 'test-quote' };
-      const mockForms = {
-        forms: [{ id: 'personalDetails' }, { id: 'idProof' }],
-      };
-      const mockIdProofData = { data: { kycUrl: 'test-kyc-url' } };
-
-      mockUseDepositSDK.mockReturnValue(
-        createMockSDKReturn({ isAuthenticated: true }),
-      );
-      mockGetQuote.mockResolvedValue(mockQuote);
-      mockFetchKycForms.mockResolvedValue(mockForms);
-      mockFetchKycFormData.mockResolvedValue(mockIdProofData);
-
-      render(BuildQuote);
-
-      const continueButton = screen.getByText('Continue');
-      fireEvent.press(continueButton);
-
-      await waitFor(() => {
-        expect(mockFetchKycFormData).toHaveBeenCalledWith(mockQuote, {
-          id: 'idProof',
-        });
-        expect(mockNavigate).toHaveBeenCalledWith('BasicInfo', {
-          quote: mockQuote,
-          kycUrl: 'test-kyc-url',
-        });
-      });
-    });
-
-    it('navigates to BasicInfo when address form is required', async () => {
-      const mockQuote = { id: 'test-quote' };
-      const mockForms = {
-        forms: [{ id: 'address' }, { id: 'idProof' }],
-      };
-      const mockIdProofData = { data: { kycUrl: 'test-kyc-url' } };
-
-      mockUseDepositSDK.mockReturnValue(
-        createMockSDKReturn({ isAuthenticated: true }),
-      );
-      mockGetQuote.mockResolvedValue(mockQuote);
-      mockFetchKycForms.mockResolvedValue(mockForms);
-      mockFetchKycFormData.mockResolvedValue(mockIdProofData);
-
-      render(BuildQuote);
-
-      const continueButton = screen.getByText('Continue');
-      fireEvent.press(continueButton);
-
-      await waitFor(() => {
-        expect(mockFetchKycFormData).toHaveBeenCalledWith(mockQuote, {
-          id: 'idProof',
-        });
-        expect(mockNavigate).toHaveBeenCalledWith('BasicInfo', {
-          quote: mockQuote,
-          kycUrl: 'test-kyc-url',
-        });
-      });
-    });
-
-    it('navigates to KycWebview when only idProof form is required', async () => {
-      const mockQuote = { id: 'test-quote' };
-      const mockForms = {
-        forms: [{ id: 'idProof' }],
-      };
-      const mockIdProofData = { data: { kycUrl: 'test-kyc-url' } };
-
-      mockUseDepositSDK.mockReturnValue(
-        createMockSDKReturn({ isAuthenticated: true }),
-      );
-      mockGetQuote.mockResolvedValue(mockQuote);
-      mockFetchKycForms.mockResolvedValue(mockForms);
-      mockFetchKycFormData.mockResolvedValue(mockIdProofData);
-
-      render(BuildQuote);
-
-      const continueButton = screen.getByText('Continue');
-      fireEvent.press(continueButton);
-
-      await waitFor(() => {
-        expect(mockNavigate).toHaveBeenCalledWith('ENTER_EMAIL', {
+        expect(mockNavigate).toHaveBeenCalledWith('EnterEmail', {
           quote: mockQuote,
           paymentMethodId: 'credit_debit_card',
           cryptoCurrencyChainId: 'eip155:1',
@@ -481,129 +304,5 @@
         expect(screen.toJSON()).toMatchSnapshot();
       });
     });
-
-    it('renders success state snapshot when quote is fetched successfully', async () => {
-      const mockQuote = { quoteId: 'test-quote' } as BuyQuote;
-
-      render(BuildQuote);
-
-      const continueButton = screen.getByText('Continue');
-      await act(async () => {
-        fireEvent.press(continueButton);
-      });
-
-      await waitFor(() => {
-        expect(screen.toJSON()).toMatchSnapshot();
-      });
-    });
-
-    it('navigates to BankDetails when user is authenticated, no forms required, KYC approved, and SEPA payment method is selected', async () => {
-      const mockQuote = { id: 'test-quote' };
-      const mockForms = { forms: [] };
-      const mockUserDetails = { kyc: { l1: { status: 'APPROVED' } } };
-      const mockReservation = { id: 'reservation-123' };
-      const mockOrder = { id: 'order-123', walletAddress: 'wallet-address' };
-
-      mockUseDepositSDK.mockReturnValue(
-        createMockSDKReturn({
-          isAuthenticated: true,
-          selectedWalletAddress: 'selected-wallet',
-        }),
-      );
-      mockGetQuote.mockResolvedValue(mockQuote);
-
-      render(BuildQuote);
-
-      const payWithButton = screen.getByText('Pay with');
-      fireEvent.press(payWithButton);
-
-      const handleSelectPaymentMethodId =
-        mockNavigate.mock.calls[0][1].params.handleSelectPaymentMethodId;
-      act(() => handleSelectPaymentMethodId('sepa_bank_transfer'));
-
-      const continueButton = screen.getByText('Continue');
-      fireEvent.press(continueButton);
-
-      await waitFor(() => {
-        expect(mockCreateReservation).toHaveBeenCalledWith(
-          mockQuote,
-          'selected-wallet',
-        );
-        expect(mockCreateOrder).toHaveBeenCalledWith(mockReservation);
-        expect(mockHandleNewOrder).toHaveBeenCalled();
-      });
-    });
-
-    it('shows error when SEPA reservation fails', async () => {
-      const mockQuote = { id: 'test-quote' };
-      const mockForms = { forms: [] };
-      const mockUserDetails = { kyc: { l1: { status: 'APPROVED' } } };
-
-      mockUseDepositSDK.mockReturnValue(
-        createMockSDKReturn({
-          isAuthenticated: true,
-          selectedWalletAddress: 'selected-wallet',
-        }),
-      );
-      mockGetQuote.mockResolvedValue(mockQuote);
-      mockFetchKycForms.mockResolvedValue(mockForms);
-      mockFetchUserDetails.mockResolvedValue(mockUserDetails);
-      mockCreateReservation.mockResolvedValue(null);
-
-      render(BuildQuote);
-
-      const payWithButton = screen.getByText('Pay with');
-      fireEvent.press(payWithButton);
-
-      const handleSelectPaymentMethodId =
-        mockNavigate.mock.calls[0][1].params.handleSelectPaymentMethodId;
-      act(() => handleSelectPaymentMethodId('sepa_bank_transfer'));
-
-      const continueButton = screen.getByText('Continue');
-      await act(async () => {
-        fireEvent.press(continueButton);
-      });
-
-      await waitFor(() => {
-        expect(screen.toJSON()).toMatchSnapshot();
-      });
-    });
-
-    it('shows error when SEPA order creation fails', async () => {
-      const mockQuote = { id: 'test-quote' };
-      const mockForms = { forms: [] };
-      const mockUserDetails = { kyc: { l1: { status: 'APPROVED' } } };
-      const mockReservation = { id: 'reservation-123' };
-
-      mockUseDepositSDK.mockReturnValue(
-        createMockSDKReturn({
-          isAuthenticated: true,
-          selectedWalletAddress: 'selected-wallet',
-        }),
-      );
-      mockGetQuote.mockResolvedValue(mockQuote);
-      mockFetchKycForms.mockResolvedValue(mockForms);
-      mockFetchUserDetails.mockResolvedValue(mockUserDetails);
-      mockCreateReservation.mockResolvedValue(mockReservation);
-      mockCreateOrder.mockResolvedValue(null);
-
-      render(BuildQuote);
-
-      const payWithButton = screen.getByText('Pay with');
-      fireEvent.press(payWithButton);
-
-      const handleSelectPaymentMethodId =
-        mockNavigate.mock.calls[0][1].params.handleSelectPaymentMethodId;
-      act(() => handleSelectPaymentMethodId('sepa_bank_transfer'));
-
-      const continueButton = screen.getByText('Continue');
-      await act(async () => {
-        fireEvent.press(continueButton);
-      });
-
-      await waitFor(() => {
-        expect(screen.toJSON()).toMatchSnapshot();
-      });
-    });
   });
 });