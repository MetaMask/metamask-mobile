import React from 'react';
import { screen, fireEvent, waitFor, act } from '@testing-library/react-native';
import BuildQuote from './BuildQuote';
import Routes from '../../../../../../constants/navigation/Routes';
import { renderScreen } from '../../../../../../util/test/renderWithProvider';
import { backgroundState } from '../../../../../../util/test/initial-root-state';

import { BuyQuote } from '@consensys/native-ramps-sdk';

const { InteractionManager } = jest.requireActual('react-native');

InteractionManager.runAfterInteractions = jest.fn(async (callback) =>
  callback(),
);

const mockInteractionManager = {
  runAfterInteractions: jest.fn((callback) => callback()),
};

const mockNavigate = jest.fn();
const mockGoBack = jest.fn();
const mockSetNavigationOptions = jest.fn();
const mockGetQuote = jest.fn();
const mockRouteAfterAuthentication = jest.fn();
const mockUseDepositSDK = jest.fn();
const mockUseDepositTokenExchange = jest.fn();

const createMockSDKReturn = (overrides = {}) => ({
  isAuthenticated: false,
  selectedWalletAddress: '0x123',
  selectedRegion: {
    isoCode: 'US',
    flag: '🇺🇸',
    name: 'United States',
    currency: 'USD',
    supported: true,
  },
  setSelectedRegion: jest.fn(),
  ...overrides,
});

jest.mock('@react-navigation/native', () => {
  const actualReactNavigation = jest.requireActual('@react-navigation/native');
  return {
    ...actualReactNavigation,
    useNavigation: () => ({
      navigate: mockNavigate,
      goBack: mockGoBack,
      setOptions: mockSetNavigationOptions.mockImplementation(
        actualReactNavigation.useNavigation().setOptions,
      ),
    }),
    useFocusEffect: jest.fn().mockImplementation((callback) => callback()),
  };
});

jest.mock('../../sdk', () => ({
  useDepositSDK: () => mockUseDepositSDK(),
}));

jest.mock('../../hooks/useDepositSdkMethod', () => ({
  useDepositSdkMethod: jest.fn().mockImplementation((config) => {
    if (config?.method === 'getBuyQuote' || config === 'getBuyQuote') {
      return [{ error: null }, mockGetQuote];
    }
    return [{ error: null }, jest.fn()];
  }),
}));

<<<<<<< HEAD
jest.mock(
  '../../hooks/useDepositTokenExchange',
  () => () => mockUseDepositTokenExchange(),
);

jest.mock('../ProviderWebview/ProviderWebview', () => ({
  createProviderWebviewNavDetails: jest.fn(({ quote }) => [
    'PROVIDER_WEBVIEW',
    { quote },
  ]),
}));

jest.mock('../BasicInfo/BasicInfo', () => ({
  createBasicInfoNavDetails: jest.fn(({ quote, kycUrl }) => [
    'BASIC_INFO',
    { quote, kycUrl },
  ]),
}));

jest.mock('../EnterEmail/EnterEmail', () => ({
  createEnterEmailNavDetails: jest.fn(({ quote }) => [
    'ENTER_EMAIL',
    { quote },
  ]),
}));

jest.mock('../KycWebview/KycWebview', () => ({
  createKycWebviewNavDetails: jest.fn(({ quote, kycUrl }) => [
    'KYC_WEBVIEW',
    { quote, kycUrl },
  ]),
}));
=======
jest.mock('../../hooks/useDepositTokenExchange', () =>
  jest.fn(() => mockUseDepositTokenExchange()),
);
>>>>>>> 0385ea0f

jest.mock('../../hooks/useDepositRouting', () => ({
  useDepositRouting: jest.fn(() => ({
    routeAfterAuthentication: mockRouteAfterAuthentication,
  })),
}));

jest.mock('react-native', () => {
  const actualReactNative = jest.requireActual('react-native');
  return {
    ...actualReactNative,
    InteractionManager: mockInteractionManager,
  };
});

<<<<<<< HEAD
jest.mock('../../hooks/useHandleNewOrder', () => () => mockHandleNewOrder);

=======
>>>>>>> 0385ea0f
function render(Component: React.ComponentType) {
  return renderScreen(
    Component,
    {
      name: Routes.DEPOSIT.BUILD_QUOTE,
    },
    {
      state: {
        engine: {
          backgroundState,
        },
      },
    },
  );
}

describe('BuildQuote Component', () => {
  beforeEach(() => {
    jest.clearAllMocks();
    mockUseDepositSDK.mockReturnValue(createMockSDKReturn());
    mockUseDepositTokenExchange.mockReturnValue({
      tokenAmount: '0.00',
    });
  });

  it('render matches snapshot', () => {
    render(BuildQuote);
    expect(screen.toJSON()).toMatchSnapshot();
  });

  describe('Region Selection', () => {
    it('displays default US region on initial render', () => {
      render(BuildQuote);
      expect(screen.toJSON()).toMatchSnapshot();
    });

    it('opens region modal when region button is pressed', () => {
      render(BuildQuote);
      const regionButton = screen.getByText('US');
      fireEvent.press(regionButton);

      expect(mockNavigate).toHaveBeenCalledWith('DepositModals', {
        screen: 'DepositRegionSelectorModal',
      });
    });

    it('displays EUR currency when selectedRegion is EUR', () => {
      mockUseDepositSDK.mockReturnValue(
        createMockSDKReturn({
          selectedRegion: {
            isoCode: 'DE',
            flag: '🇩🇪',
            name: 'Germany',
            currency: 'EUR',
            supported: true,
          },
        }),
      );

      render(BuildQuote);

      expect(screen.toJSON()).toMatchSnapshot();
    });

    it('navigates to unsupported region modal when selectedRegion is not supported', async () => {
      mockUseDepositSDK.mockReturnValue(
        createMockSDKReturn({
          selectedRegion: {
            isoCode: 'XX',
            flag: '🏳️',
            name: 'Unsupported Region',
            currency: 'XXX',
            supported: false,
          },
        }),
      );

      render(BuildQuote);

      await waitFor(() => {
        expect(mockNavigate).toHaveBeenCalledWith('DepositModals', {
          screen: 'DepositUnsupportedRegionModal',
        });
      });
    });
  });

  describe('Payment Method Selection', () => {
    it('navigates to payment method selection when payment button is pressed', () => {
      render(BuildQuote);
      const payWithButton = screen.getByText('Pay with');
      fireEvent.press(payWithButton);
      expect(mockNavigate).toHaveBeenCalledWith('DepositModals', {
        screen: 'DepositPaymentMethodSelectorModal',
        params: {
          handleSelectPaymentMethodId: expect.any(Function),
          selectedPaymentMethodId: 'credit_debit_card',
        },
      });
    });
  });

  describe('Keypad Functionality', () => {
    it('updates amount when keypad is used', () => {
      render(BuildQuote);

      const oneButton = screen.getByText('1');
      fireEvent.press(oneButton);

      expect(screen.toJSON()).toMatchSnapshot();
    });

    it('displays converted token amount', () => {
      mockUseDepositTokenExchange.mockReturnValue({
        tokenAmount: '1.5',
      });

      render(BuildQuote);

      expect(screen.toJSON()).toMatchSnapshot();
    });
  });

  describe('Continue button functionality', () => {
    it('calls getQuote with transformed parameters using utility functions', async () => {
      const mockQuote = { quoteId: 'test-quote' } as BuyQuote;

      mockUseDepositSDK.mockReturnValue(createMockSDKReturn());
      mockGetQuote.mockResolvedValue(mockQuote);

      render(BuildQuote);

      const continueButton = screen.getByText('Continue');
      fireEvent.press(continueButton);

      await waitFor(() => {
        expect(mockGetQuote).toHaveBeenCalledWith(
          'USD',
          'USDC',
          'ethereum',
          'credit_debit_card',
          '0',
        );
      });
    });

    it('navigates to EnterEmail when user is not authenticated', async () => {
      const mockQuote = { quoteId: 'test-quote' } as BuyQuote;

      mockUseDepositSDK.mockReturnValue(createMockSDKReturn());
      mockGetQuote.mockResolvedValue(mockQuote);
      render(BuildQuote);

      const continueButton = screen.getByText('Continue');
      fireEvent.press(continueButton);

      await waitFor(() => {
        expect(mockNavigate).toHaveBeenCalledWith('EnterEmail', {
          quote: mockQuote,
          paymentMethodId: 'credit_debit_card',
          cryptoCurrencyChainId: 'eip155:1',
        });
      });
    });

    it('calls routeAfterAuthentication when user is authenticated', async () => {
      const mockQuote = { quoteId: 'test-quote' } as BuyQuote;

      mockUseDepositSDK.mockReturnValue(
        createMockSDKReturn({ isAuthenticated: true }),
      );
      mockGetQuote.mockResolvedValue(mockQuote);

      render(BuildQuote);

      const continueButton = screen.getByText('Continue');
      fireEvent.press(continueButton);

      await waitFor(() => {
        expect(mockRouteAfterAuthentication).toHaveBeenCalledWith(mockQuote);
      });
    });

    it('displays error when quote fetch fails', async () => {
      mockUseDepositSDK.mockReturnValue({ isAuthenticated: false });
      mockGetQuote.mockRejectedValue(new Error('Failed to fetch quote'));

      render(BuildQuote);

      const continueButton = screen.getByText('Continue');
      await act(async () => {
        fireEvent.press(continueButton);
      });

      await waitFor(() => {
        expect(screen.toJSON()).toMatchSnapshot();
      });
    });

    it('displays error when quote is falsy', async () => {
      mockUseDepositSDK.mockReturnValue({ isAuthenticated: false });
      mockGetQuote.mockReturnValue(null);

      render(BuildQuote);

      const continueButton = screen.getByText('Continue');
      await act(async () => {
        fireEvent.press(continueButton);
      });

      await waitFor(() => {
        expect(screen.toJSON()).toMatchSnapshot();
      });
    });

    it('displays error when routeAfterAuthentication throws', async () => {
      const mockQuote = { quoteId: 'test-quote' } as BuyQuote;

      mockUseDepositSDK.mockReturnValue({ isAuthenticated: true });
      mockGetQuote.mockResolvedValue(mockQuote);
      mockRouteAfterAuthentication.mockRejectedValue(
        new Error('Routing failed'),
      );

      render(BuildQuote);

      const continueButton = screen.getByText('Continue');
      await act(async () => {
        fireEvent.press(continueButton);
      });

      await waitFor(() => {
        expect(screen.toJSON()).toMatchSnapshot();
      });
    });
  });
});<|MERGE_RESOLUTION|>--- conflicted
+++ resolved
@@ -67,44 +67,10 @@
   }),
 }));
 
-<<<<<<< HEAD
 jest.mock(
   '../../hooks/useDepositTokenExchange',
   () => () => mockUseDepositTokenExchange(),
 );
-
-jest.mock('../ProviderWebview/ProviderWebview', () => ({
-  createProviderWebviewNavDetails: jest.fn(({ quote }) => [
-    'PROVIDER_WEBVIEW',
-    { quote },
-  ]),
-}));
-
-jest.mock('../BasicInfo/BasicInfo', () => ({
-  createBasicInfoNavDetails: jest.fn(({ quote, kycUrl }) => [
-    'BASIC_INFO',
-    { quote, kycUrl },
-  ]),
-}));
-
-jest.mock('../EnterEmail/EnterEmail', () => ({
-  createEnterEmailNavDetails: jest.fn(({ quote }) => [
-    'ENTER_EMAIL',
-    { quote },
-  ]),
-}));
-
-jest.mock('../KycWebview/KycWebview', () => ({
-  createKycWebviewNavDetails: jest.fn(({ quote, kycUrl }) => [
-    'KYC_WEBVIEW',
-    { quote, kycUrl },
-  ]),
-}));
-=======
-jest.mock('../../hooks/useDepositTokenExchange', () =>
-  jest.fn(() => mockUseDepositTokenExchange()),
-);
->>>>>>> 0385ea0f
 
 jest.mock('../../hooks/useDepositRouting', () => ({
   useDepositRouting: jest.fn(() => ({
@@ -120,11 +86,6 @@
   };
 });
 
-<<<<<<< HEAD
-jest.mock('../../hooks/useHandleNewOrder', () => () => mockHandleNewOrder);
-
-=======
->>>>>>> 0385ea0f
 function render(Component: React.ComponentType) {
   return renderScreen(
     Component,
