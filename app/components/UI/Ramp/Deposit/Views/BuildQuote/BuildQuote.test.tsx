import React from 'react';
import { screen, fireEvent, waitFor, act } from '@testing-library/react-native';
import BuildQuote from './BuildQuote';
import Routes from '../../../../../../constants/navigation/Routes';
import { renderScreen } from '../../../../../../util/test/renderWithProvider';
import { backgroundState } from '../../../../../../util/test/initial-root-state';

import { BuyQuote } from '@consensys/native-ramps-sdk';
import {
  DEBIT_CREDIT_PAYMENT_METHOD,
  WIRE_TRANSFER_PAYMENT_METHOD,
} from '../../constants';
import { trace, endTrace } from '../../../../../../util/trace';

const { InteractionManager } = jest.requireActual('react-native');

InteractionManager.runAfterInteractions = jest.fn(async (callback) =>
  callback(),
);

const mockInteractionManager = {
  runAfterInteractions: jest.fn((callback) => callback()),
};

const mockNavigate = jest.fn();
const mockGoBack = jest.fn();
const mockSetNavigationOptions = jest.fn();
const mockSetParams = jest.fn();
const mockGetQuote = jest.fn();
const mockRouteAfterAuthentication = jest.fn();
const mockNavigateToVerifyIdentity = jest.fn();
const mockUseDepositSDK = jest.fn();
const mockUseDepositTokenExchange = jest.fn();
const mockUseAccountTokenCompatible = jest.fn();
const mockTrackEvent = jest.fn();
const mockRequestOtt = jest.fn();
const mockUseRoute = jest.fn().mockReturnValue({ params: {} });

const createMockSDKReturn = (overrides = {}) => ({
  isAuthenticated: false,
  selectedWalletAddress: '0x123',
  selectedRegion: {
    isoCode: 'US',
    flag: '🇺🇸',
    name: 'United States',
    currency: 'USD',
    supported: true,
  },
  setSelectedRegion: jest.fn(),
  ...overrides,
});

jest.mock('@react-navigation/native', () => {
  const actualReactNavigation = jest.requireActual('@react-navigation/native');
  return {
    ...actualReactNavigation,
    useNavigation: () => ({
      navigate: mockNavigate,
      goBack: mockGoBack,
      setOptions: mockSetNavigationOptions.mockImplementation(
        actualReactNavigation.useNavigation().setOptions,
      ),
      setParams: mockSetParams,
    }),
    useFocusEffect: jest.fn().mockImplementation((callback) => callback()),
    useRoute: () => mockUseRoute(),
  };
});

jest.mock('../../sdk', () => ({
  useDepositSDK: () => mockUseDepositSDK(),
}));

jest.mock('../../hooks/useDepositSdkMethod', () => ({
  useDepositSdkMethod: jest.fn().mockImplementation((config) => {
    if (config?.method === 'getBuyQuote' || config === 'getBuyQuote') {
      return [{ error: null }, mockGetQuote];
    }
    if (config?.method === 'requestOtt') {
      return [{ error: null }, mockRequestOtt];
    }
    return [{ error: null }, jest.fn()];
  }),
}));

jest.mock(
  '../../hooks/useDepositTokenExchange',
  () => () => mockUseDepositTokenExchange(),
);

jest.mock(
  '../../hooks/useAccountTokenCompatible',
  () => () => mockUseAccountTokenCompatible(),
);

jest.mock('../../hooks/useDepositRouting', () => ({
  useDepositRouting: jest.fn(() => ({
    routeAfterAuthentication: mockRouteAfterAuthentication,
    navigateToVerifyIdentity: mockNavigateToVerifyIdentity,
  })),
}));

const mockUsePaymentMethods = jest
  .fn()
  .mockReturnValue([DEBIT_CREDIT_PAYMENT_METHOD, WIRE_TRANSFER_PAYMENT_METHOD]);
jest.mock('../../hooks/usePaymentMethods', () => () => mockUsePaymentMethods());

// Mock the analytics hook like in the aggregator test
jest.mock('../../../hooks/useAnalytics', () => () => mockTrackEvent);

jest.mock('../../../../../../util/trace', () => ({
  ...jest.requireActual('../../../../../../util/trace'),
  trace: jest.fn(),
  endTrace: jest.fn(),
}));

jest.mock('react-native', () => {
  const actualReactNative = jest.requireActual('react-native');
  return {
    ...actualReactNative,
    InteractionManager: mockInteractionManager,
  };
});

function render(Component: React.ComponentType) {
  return renderScreen(
    Component,
    {
      name: Routes.DEPOSIT.BUILD_QUOTE,
    },
    {
      state: {
        engine: {
          backgroundState,
        },
      },
    },
  );
}

describe('BuildQuote Component', () => {
  beforeEach(() => {
    jest.clearAllMocks();
    mockUseDepositSDK.mockReturnValue(createMockSDKReturn());
    mockUseDepositTokenExchange.mockReturnValue({
      tokenAmount: '0.00',
    });
    mockUseAccountTokenCompatible.mockReturnValue(true);
    mockUseRoute.mockReturnValue({ params: {} });
    mockTrackEvent.mockClear();
    (trace as jest.MockedFunction<typeof trace>).mockClear();
    (endTrace as jest.MockedFunction<typeof endTrace>).mockClear();
  });

  it('render matches snapshot', () => {
    render(BuildQuote);
    expect(screen.toJSON()).toMatchSnapshot();
  });

  describe('Region Selection', () => {
    it('displays default US region on initial render', () => {
      render(BuildQuote);
      expect(screen.toJSON()).toMatchSnapshot();
    });

    it('opens region modal when region button is pressed', () => {
      render(BuildQuote);
      const regionButton = screen.getByText('US');
      fireEvent.press(regionButton);

      expect(mockNavigate).toHaveBeenCalledWith('DepositModals', {
        screen: 'DepositRegionSelectorModal',
      });
    });

    it('displays EUR currency when selectedRegion is EUR', () => {
      mockUseDepositSDK.mockReturnValue(
        createMockSDKReturn({
          selectedRegion: {
            isoCode: 'DE',
            flag: '🇩🇪',
            name: 'Germany',
            currency: 'EUR',
            supported: true,
          },
        }),
      );

      render(BuildQuote);

      expect(screen.toJSON()).toMatchSnapshot();
    });

    it('navigates to unsupported region modal when selectedRegion is not supported', async () => {
      mockUseDepositSDK.mockReturnValue(
        createMockSDKReturn({
          selectedRegion: {
            isoCode: 'XX',
            flag: '🏳️',
            name: 'Unsupported Region',
            currency: 'XXX',
            supported: false,
          },
        }),
      );

      render(BuildQuote);

      await waitFor(() => {
        expect(mockNavigate).toHaveBeenCalledWith('DepositModals', {
          screen: 'DepositUnsupportedRegionModal',
        });
      });
    });
  });

  describe('Payment Method Selection', () => {
    it('navigates to payment method selection when payment button is pressed', () => {
      render(BuildQuote);
      const payWithButton = screen.getByText('Pay with');
      fireEvent.press(payWithButton);
      expect(mockNavigate).toHaveBeenCalledWith('DepositModals', {
        screen: 'DepositPaymentMethodSelectorModal',
        params: {
          handleSelectPaymentMethodId: expect.any(Function),
          selectedPaymentMethodId: 'credit_debit_card',
        },
      });
    });

    it('tracks RAMPS_PAYMENT_METHOD_SELECTED event when payment method is selected', () => {
      render(BuildQuote);
      const payWithButton = screen.getByText('Pay with');
      fireEvent.press(payWithButton);

      act(() =>
        mockNavigate.mock.calls[0][1].params.handleSelectPaymentMethodId(
          'credit_debit_card',
        ),
      );

      expect(mockTrackEvent).toHaveBeenCalledWith(
        'RAMPS_PAYMENT_METHOD_SELECTED',
        {
          ramp_type: 'DEPOSIT',
          region: 'US',
          payment_method_id: 'credit_debit_card',
          is_authenticated: false,
        },
      );
    });
  });

  describe('Token Selection', () => {
    it('navigates to token selection when token button is pressed', () => {
      render(BuildQuote);
      const tokenButton = screen.getByText('USDC');
      fireEvent.press(tokenButton);
      expect(mockNavigate).toHaveBeenCalledWith('DepositModals', {
        screen: 'DepositTokenSelectorModal',
        params: {
          handleSelectAssetId: expect.any(Function),
          selectedAssetId:
            'eip155:1/erc20:0xA0b86991c6218b36c1d19D4a2e9Eb0cE3606eB48',
        },
      });
    });

    it('tracks RAMPS_TOKEN_SELECTED event when token is selected', () => {
      render(BuildQuote);
      const tokenButton = screen.getByText('USDC');
      fireEvent.press(tokenButton);

      act(() =>
        mockNavigate.mock.calls[0][1].params.handleSelectAssetId(
          'eip155:1/erc20:0xA0b86991c6218b36c1d19D4a2e9Eb0cE3606eB48',
        ),
      );

      expect(mockTrackEvent).toHaveBeenCalledWith('RAMPS_TOKEN_SELECTED', {
        ramp_type: 'DEPOSIT',
        region: 'US',
        chain_id: 'eip155:1',
        currency_destination:
          'eip155:1/erc20:0xA0b86991c6218b36c1d19D4a2e9Eb0cE3606eB48',
        currency_source: 'USD',
        is_authenticated: false,
      });
    });
  });

  describe('Keypad Functionality', () => {
    it('updates amount when keypad is used', () => {
      render(BuildQuote);

      const oneButton = screen.getByText('1');
      fireEvent.press(oneButton);

      expect(screen.toJSON()).toMatchSnapshot();
    });

    it('displays converted token amount', () => {
      mockUseDepositTokenExchange.mockReturnValue({
        tokenAmount: '1.5',
      });

      render(BuildQuote);

      expect(screen.toJSON()).toMatchSnapshot();
    });
  });

  describe('Continue button functionality', () => {
    it('calls getQuote with transformed parameters using utility functions', async () => {
      const mockQuote = { quoteId: 'test-quote' } as BuyQuote;

      mockUseDepositSDK.mockReturnValue(createMockSDKReturn());
      mockGetQuote.mockResolvedValue(mockQuote);

      render(BuildQuote);

      const continueButton = screen.getByText('Continue');
      fireEvent.press(continueButton);

      await waitFor(() => {
        expect(mockGetQuote).toHaveBeenCalledWith(
          'USD',
          'USDC',
          'ethereum',
          'credit_debit_card',
          '0',
        );
      });
    });

    it('tracks RAMPS_ORDER_PROPOSED event when continue is pressed', async () => {
      const mockQuote = { quoteId: 'test-quote' } as BuyQuote;

      mockUseDepositSDK.mockReturnValue(createMockSDKReturn());
      mockGetQuote.mockResolvedValue(mockQuote);

      render(BuildQuote);

      const continueButton = screen.getByText('Continue');
      fireEvent.press(continueButton);

      await waitFor(() => {
        expect(mockTrackEvent).toHaveBeenCalledWith('RAMPS_ORDER_PROPOSED', {
          ramp_type: 'DEPOSIT',
          amount_source: 0,
          amount_destination: 0,
          payment_method_id: 'credit_debit_card',
          region: 'US',
          chain_id: 'eip155:1',
          currency_destination:
            'eip155:1/erc20:0xA0b86991c6218b36c1d19D4a2e9Eb0cE3606eB48',
          currency_source: 'USD',
          is_authenticated: false,
        });
      });
    });

    it('calls navigateToVerifyIdentity when user is not authenticated', async () => {
      const mockQuote = { quoteId: 'test-quote' } as BuyQuote;

      mockUseDepositSDK.mockReturnValue(createMockSDKReturn());
      mockGetQuote.mockResolvedValue(mockQuote);
      render(BuildQuote);

      const continueButton = screen.getByText('Continue');
      fireEvent.press(continueButton);

      await waitFor(() => {
        expect(mockNavigateToVerifyIdentity).toHaveBeenCalledWith({
          quote: mockQuote,
        });
      });
    });

    it('calls routeAfterAuthentication when user is authenticated', async () => {
      const mockQuote = { quoteId: 'test-quote' } as BuyQuote;

      mockUseDepositSDK.mockReturnValue(
        createMockSDKReturn({ isAuthenticated: true }),
      );
      mockGetQuote.mockResolvedValue(mockQuote);

      render(BuildQuote);

      const continueButton = screen.getByText('Continue');
      fireEvent.press(continueButton);

      await waitFor(() => {
        expect(mockRouteAfterAuthentication).toHaveBeenCalledWith(mockQuote);
      });
    });

    it('navigates to incompatible token modal when user they are not compatible', async () => {
      mockUseAccountTokenCompatible.mockReturnValue(false);
      render(BuildQuote);

      const continueButton = screen.getByText('Continue');
      fireEvent.press(continueButton);

      await waitFor(() => {
        expect(mockNavigate).toHaveBeenCalledWith(
          'DepositModals',
          expect.objectContaining({
            screen: 'IncompatibleAccountTokenModal',
          }),
        );
      });
    });

    it('tracks RAMPS_ORDER_SELECTED event when user is authenticated and quote is successful', async () => {
      const mockQuote = {
        quoteId: 'test-quote',
        fiatAmount: 100,
        cryptoAmount: 0.05,
        conversionPrice: 2000,
        feeBreakdown: [
          { type: 'network_fee', value: 0.01 },
          { type: 'transak_fee', value: 0.02 },
        ],
        totalFee: 0.03,
        paymentMethod: 'credit_debit_card',
        fiatCurrency: 'USD',
      } as BuyQuote;

      mockUseDepositSDK.mockReturnValue(
        createMockSDKReturn({ isAuthenticated: true }),
      );
      mockGetQuote.mockResolvedValue(mockQuote);

      render(BuildQuote);

      const continueButton = screen.getByText('Continue');
      fireEvent.press(continueButton);

      await waitFor(() => {
        expect(mockTrackEvent).toHaveBeenCalledWith('RAMPS_ORDER_SELECTED', {
          ramp_type: 'DEPOSIT',
          amount_source: 100,
          amount_destination: 0.05,
          exchange_rate: 2000,
          gas_fee: 0.01,
          processing_fee: 0.02,
          total_fee: 0.03,
          payment_method_id: 'credit_debit_card',
          region: 'US',
          chain_id: 'eip155:1',
          currency_destination:
            'eip155:1/erc20:0xA0b86991c6218b36c1d19D4a2e9Eb0cE3606eB48',
          currency_source: 'USD',
        });
      });
    });

    it('displays error when quote fetch fails', async () => {
      mockUseDepositSDK.mockReturnValue(createMockSDKReturn());
      mockGetQuote.mockRejectedValue(new Error('Failed to fetch quote'));

      render(BuildQuote);

      const continueButton = screen.getByText('Continue');
      await act(async () => {
        fireEvent.press(continueButton);
      });

      await waitFor(() => {
        expect(screen.toJSON()).toMatchSnapshot();
      });
    });

    it('tracks RAMPS_ORDER_FAILED event when quote fetch fails', async () => {
      mockUseDepositSDK.mockReturnValue(createMockSDKReturn());
      mockGetQuote.mockRejectedValue(new Error('Failed to fetch quote'));

      render(BuildQuote);

      const continueButton = screen.getByText('Continue');
      await act(async () => {
        fireEvent.press(continueButton);
      });

      await waitFor(() => {
        expect(mockTrackEvent).toHaveBeenCalledWith('RAMPS_ORDER_FAILED', {
          ramp_type: 'DEPOSIT',
          amount_source: 0,
          amount_destination: 0,
          payment_method_id: 'credit_debit_card',
          region: 'US',
          chain_id: 'eip155:1',
          currency_destination:
            'eip155:1/erc20:0xA0b86991c6218b36c1d19D4a2e9Eb0cE3606eB48',
          currency_source: 'USD',
          error_message: 'BuildQuote - Error fetching quote',
          is_authenticated: false,
        });
      });
    });

    it('displays error when quote is falsy', async () => {
      mockUseDepositSDK.mockReturnValue(createMockSDKReturn());
      mockGetQuote.mockReturnValue(null);

      render(BuildQuote);

      const continueButton = screen.getByText('Continue');
      await act(async () => {
        fireEvent.press(continueButton);
      });

      await waitFor(() => {
        expect(screen.toJSON()).toMatchSnapshot();
      });
    });

    it('tracks RAMPS_ORDER_FAILED event when quote is falsy', async () => {
      mockUseDepositSDK.mockReturnValue(createMockSDKReturn());
      mockGetQuote.mockReturnValue(null);

      render(BuildQuote);

      const continueButton = screen.getByText('Continue');
      await act(async () => {
        fireEvent.press(continueButton);
      });

      await waitFor(() => {
        expect(mockTrackEvent).toHaveBeenCalledWith('RAMPS_ORDER_FAILED', {
          ramp_type: 'DEPOSIT',
          amount_source: 0,
          amount_destination: 0,
          payment_method_id: 'credit_debit_card',
          region: 'US',
          chain_id: 'eip155:1',
          currency_destination:
            'eip155:1/erc20:0xA0b86991c6218b36c1d19D4a2e9Eb0cE3606eB48',
          currency_source: 'USD',
          error_message: 'BuildQuote - Error fetching quote',
          is_authenticated: false,
        });
      });
    });

    it('displays error when routeAfterAuthentication throws', async () => {
      const mockQuote = { quoteId: 'test-quote' } as BuyQuote;

      mockUseDepositSDK.mockReturnValue(
        createMockSDKReturn({ isAuthenticated: true }),
      );
      mockGetQuote.mockResolvedValue(mockQuote);
      mockRouteAfterAuthentication.mockRejectedValue(
        new Error('Routing failed'),
      );

      render(BuildQuote);

      const continueButton = screen.getByText('Continue');
      await act(async () => {
        fireEvent.press(continueButton);
      });

      await waitFor(() => {
        expect(screen.toJSON()).toMatchSnapshot();
      });
    });

    it('tracks RAMPS_ORDER_FAILED event when routeAfterAuthentication throws', async () => {
      const mockQuote = {
        quoteId: 'test-quote',
        fiatAmount: 100,
        cryptoAmount: 0.05,
        paymentMethod: 'credit_debit_card',
        fiatCurrency: 'USD',
      } as BuyQuote;

      mockUseDepositSDK.mockReturnValue(
        createMockSDKReturn({ isAuthenticated: true }),
      );
      mockGetQuote.mockResolvedValue(mockQuote);
      mockRouteAfterAuthentication.mockRejectedValue(
        new Error('Routing failed'),
      );

      render(BuildQuote);

      const continueButton = screen.getByText('Continue');
      await act(async () => {
        fireEvent.press(continueButton);
      });

      await waitFor(() => {
        expect(mockTrackEvent).toHaveBeenCalledWith('RAMPS_ORDER_FAILED', {
          ramp_type: 'DEPOSIT',
          amount_source: 100,
          amount_destination: 0.05,
          payment_method_id: 'credit_debit_card',
          region: 'US',
          chain_id: 'eip155:1',
          currency_destination:
            'eip155:1/erc20:0xA0b86991c6218b36c1d19D4a2e9Eb0cE3606eB48',
          currency_source: 'USD',
          error_message: 'BuildQuote - Error handling authentication',
          is_authenticated: true,
        });
      });
    });
    it('calls handleOnPressContinue when shouldRouteImmediately is true', async () => {
      const mockQuote = { quoteId: 'test-quote' } as BuyQuote;

      mockUseDepositSDK.mockReturnValue(createMockSDKReturn());
      mockGetQuote.mockResolvedValue(mockQuote);

      mockUseRoute.mockReturnValue({
        params: { shouldRouteImmediately: true },
      });

      render(BuildQuote);

      await waitFor(() => {
        expect(mockGetQuote).toHaveBeenCalledWith(
          'USD',
          'USDC',
          'ethereum',
          'credit_debit_card',
          '0',
        );
      });
    });
  });

<<<<<<< HEAD
  describe('OTT Token Management', () => {
    beforeEach(() => {
      mockRequestOtt.mockClear();
    });

    it('fetches OTT token with timestamp when user becomes authenticated', async () => {
      const mockOttToken = { token: 'test-ott-token' };
      mockRequestOtt.mockResolvedValue(mockOttToken);

      const mockTimestamp = 1640995200000;
      jest.spyOn(Date, 'now').mockReturnValue(mockTimestamp);

      mockUseDepositSDK.mockReturnValue(
        createMockSDKReturn({ isAuthenticated: true }),
      );

      mockUseRoute.mockReturnValue({
        params: {},
      });

      render(BuildQuote);

      await waitFor(() => {
        expect(mockRequestOtt).toHaveBeenCalledTimes(1);
      });

      jest.restoreAllMocks();
    });

    it('does not fetch OTT token when user is unauthenticated', async () => {
      mockUseDepositSDK.mockReturnValue(
        createMockSDKReturn({ isAuthenticated: false }),
      );

      mockUseRoute.mockReturnValue({
        params: {},
      });

      render(BuildQuote);

      await waitFor(() => {
        expect(mockRequestOtt).not.toHaveBeenCalled();
      });
    });

    it('handles OTT token state changes correctly', async () => {
      mockUseDepositSDK.mockReturnValue(
        createMockSDKReturn({ isAuthenticated: true }),
      );

      mockUseRoute.mockReturnValue({
        params: {},
      });

      render(BuildQuote);

      await waitFor(() => {
        expect(mockRequestOtt).toHaveBeenCalledTimes(1);
      });
    });

    it('does not fetch OTT token when shouldRouteImmediately is true', async () => {
      mockUseDepositSDK.mockReturnValue(
        createMockSDKReturn({ isAuthenticated: true }),
      );

=======
  describe('Tracing functionality', () => {
    beforeEach(() => {
      const mockEndTrace = endTrace as jest.MockedFunction<typeof endTrace>;
      const mockTrace = trace as jest.MockedFunction<typeof trace>;
      mockEndTrace.mockClear();
      mockTrace.mockClear();
    });

    it('should call endTrace for LoadDepositExperience when component mounts', () => {
      const mockEndTrace = endTrace as jest.MockedFunction<typeof endTrace>;

      render(BuildQuote);

      expect(mockEndTrace).toHaveBeenCalledWith({
        name: 'Load Deposit Experience',
        data: {
          destination: 'BuildQuote',
        },
      });
    });

    it('should call trace for DepositContinueFlow when continue is pressed normally', async () => {
      const mockTrace = trace as jest.MockedFunction<typeof trace>;
      const mockQuote = { quoteId: 'test-quote' } as BuyQuote;

      mockUseDepositSDK.mockReturnValue(createMockSDKReturn());
      mockGetQuote.mockResolvedValue(mockQuote);

      render(BuildQuote);

      await act(async () => {
        const continueButton = screen.getByText('Continue');
        fireEvent.press(continueButton);
      });

      await waitFor(() => {
        expect(mockTrace).toHaveBeenCalledWith({
          name: 'Deposit Continue Flow',
          tags: {
            amount: 0,
            currency: 'USDC',
            paymentMethod: 'credit_debit_card',
            authenticated: false,
          },
        });
      });
    });

    it('should NOT call trace for DepositContinueFlow when shouldRouteImmediately is true', async () => {
      const mockTrace = trace as jest.MockedFunction<typeof trace>;
      const mockQuote = { quoteId: 'test-quote' } as BuyQuote;

      mockUseDepositSDK.mockReturnValue(createMockSDKReturn());
      mockGetQuote.mockResolvedValue(mockQuote);
>>>>>>> bfe21516
      mockUseRoute.mockReturnValue({
        params: { shouldRouteImmediately: true },
      });

      render(BuildQuote);

      await waitFor(() => {
<<<<<<< HEAD
        expect(mockRequestOtt).not.toHaveBeenCalled();
      });
    });

    it('fetches OTT token when shouldRouteImmediately is false and user is authenticated', async () => {
      const mockOttToken = { token: 'test-ott-token' };
      mockRequestOtt.mockResolvedValue(mockOttToken);

      mockUseDepositSDK.mockReturnValue(
        createMockSDKReturn({ isAuthenticated: true }),
      );

      mockUseRoute.mockReturnValue({
        params: { shouldRouteImmediately: false },
      });

      render(BuildQuote);

      await waitFor(() => {
        expect(mockRequestOtt).toHaveBeenCalledTimes(1);
=======
        expect(mockGetQuote).toHaveBeenCalled();
      });

      expect(mockTrace).not.toHaveBeenCalledWith({
        name: 'Deposit Continue Flow',
        tags: expect.any(Object),
      });
    });

    it('should call endTrace for DepositContinueFlow with error when quote fetch fails', async () => {
      const mockEndTrace = endTrace as jest.MockedFunction<typeof endTrace>;
      const mockTrace = trace as jest.MockedFunction<typeof trace>;

      mockUseDepositSDK.mockReturnValue(createMockSDKReturn());
      mockGetQuote.mockRejectedValue(new Error('Failed to fetch quote'));

      render(BuildQuote);

      await act(async () => {
        const continueButton = screen.getByText('Continue');
        fireEvent.press(continueButton);
      });

      await waitFor(() => {
        expect(mockTrace).toHaveBeenCalledWith({
          name: 'Deposit Continue Flow',
          tags: expect.any(Object),
        });
        expect(mockEndTrace).toHaveBeenCalledWith({
          name: 'Deposit Continue Flow',
          data: {
            error: 'Failed to fetch quote',
          },
        });
>>>>>>> bfe21516
      });
    });
  });
});<|MERGE_RESOLUTION|>--- conflicted
+++ resolved
@@ -631,7 +631,6 @@
     });
   });
 
-<<<<<<< HEAD
   describe('OTT Token Management', () => {
     beforeEach(() => {
       mockRequestOtt.mockClear();
@@ -698,7 +697,37 @@
         createMockSDKReturn({ isAuthenticated: true }),
       );
 
-=======
+      mockUseRoute.mockReturnValue({
+        params: { shouldRouteImmediately: true },
+      });
+
+      render(BuildQuote);
+
+      await waitFor(() => {
+        expect(mockRequestOtt).not.toHaveBeenCalled();
+      });
+    });
+
+    it('fetches OTT token when shouldRouteImmediately is false and user is authenticated', async () => {
+      const mockOttToken = { token: 'test-ott-token' };
+      mockRequestOtt.mockResolvedValue(mockOttToken);
+
+      mockUseDepositSDK.mockReturnValue(
+        createMockSDKReturn({ isAuthenticated: true }),
+      );
+
+      mockUseRoute.mockReturnValue({
+        params: { shouldRouteImmediately: false },
+      });
+
+      render(BuildQuote);
+
+      await waitFor(() => {
+        expect(mockRequestOtt).toHaveBeenCalledTimes(1);
+      });
+    });
+  });
+
   describe('Tracing functionality', () => {
     beforeEach(() => {
       const mockEndTrace = endTrace as jest.MockedFunction<typeof endTrace>;
@@ -753,7 +782,6 @@
 
       mockUseDepositSDK.mockReturnValue(createMockSDKReturn());
       mockGetQuote.mockResolvedValue(mockQuote);
->>>>>>> bfe21516
       mockUseRoute.mockReturnValue({
         params: { shouldRouteImmediately: true },
       });
@@ -761,28 +789,6 @@
       render(BuildQuote);
 
       await waitFor(() => {
-<<<<<<< HEAD
-        expect(mockRequestOtt).not.toHaveBeenCalled();
-      });
-    });
-
-    it('fetches OTT token when shouldRouteImmediately is false and user is authenticated', async () => {
-      const mockOttToken = { token: 'test-ott-token' };
-      mockRequestOtt.mockResolvedValue(mockOttToken);
-
-      mockUseDepositSDK.mockReturnValue(
-        createMockSDKReturn({ isAuthenticated: true }),
-      );
-
-      mockUseRoute.mockReturnValue({
-        params: { shouldRouteImmediately: false },
-      });
-
-      render(BuildQuote);
-
-      await waitFor(() => {
-        expect(mockRequestOtt).toHaveBeenCalledTimes(1);
-=======
         expect(mockGetQuote).toHaveBeenCalled();
       });
 
@@ -817,7 +823,6 @@
             error: 'Failed to fetch quote',
           },
         });
->>>>>>> bfe21516
       });
     });
   });
