--- conflicted
+++ resolved
@@ -5,22 +5,15 @@
 import { renderScreen } from '../../../../../../util/test/renderWithProvider';
 import { backgroundState } from '../../../../../../util/test/initial-root-state';
 
-<<<<<<< HEAD
-import { BuyQuote } from '@consensys/native-ramps-sdk';
-=======
 import {
   BuyQuote,
   NativeTransakUserDetails,
 } from '@consensys/native-ramps-sdk';
->>>>>>> 338177c4
 import { trace, endTrace } from '../../../../../../util/trace';
 import { useRegions } from '../../hooks/useRegions';
 import { useCryptoCurrencies } from '../../hooks/useCryptoCurrencies';
 import { usePaymentMethods } from '../../hooks/usePaymentMethods';
-<<<<<<< HEAD
-=======
 import { useDepositUser } from '../../hooks/useDepositUser';
->>>>>>> 338177c4
 import {
   createMockSDKReturn,
   MOCK_USE_REGIONS_ERROR,
@@ -41,14 +34,11 @@
   MOCK_USE_PAYMENT_METHODS_RETURN,
   MOCK_CRYPTOCURRENCIES,
   MOCK_PAYMENT_METHODS,
-<<<<<<< HEAD
-=======
   MOCK_USER_DETAILS_US,
   MOCK_USER_DETAILS_FR,
   MOCK_USE_DEPOSIT_USER_RETURN,
   MOCK_SEPA_BANK_TRANSFER_PAYMENT_METHOD,
   MOCK_USE_DEPOSIT_USER_ERROR,
->>>>>>> 338177c4
 } from '../../testUtils';
 
 const createMockInteractionManager = () => ({
@@ -185,10 +175,7 @@
     jest
       .mocked(usePaymentMethods)
       .mockReturnValue(MOCK_USE_PAYMENT_METHODS_RETURN);
-<<<<<<< HEAD
-=======
     jest.mocked(useDepositUser).mockReturnValue(MOCK_USE_DEPOSIT_USER_RETURN);
->>>>>>> 338177c4
 
     mockTrackEvent.mockClear();
     (trace as jest.MockedFunction<typeof trace>).mockClear();
@@ -288,8 +275,6 @@
         params: expect.any(Object),
       });
     });
-<<<<<<< HEAD
-=======
 
     it('does not open region modal when user region is locked', () => {
       jest.mocked(useRegions).mockReturnValue({
@@ -307,7 +292,6 @@
         params: expect.any(Object),
       });
     });
->>>>>>> 338177c4
   });
 
   describe('Payment Method Selection', () => {
@@ -394,7 +378,6 @@
         .mocked(useCryptoCurrencies)
         .mockReturnValue(MOCK_USE_CRYPTOCURRENCIES_ERROR);
 
-<<<<<<< HEAD
       render(BuildQuote);
 
       expect(screen.toJSON()).toMatchSnapshot();
@@ -410,8 +393,6 @@
         .mocked(useCryptoCurrencies)
         .mockReturnValue(MOCK_USE_CRYPTOCURRENCIES_EMPTY);
 
-=======
->>>>>>> 338177c4
       render(BuildQuote);
 
       expect(screen.toJSON()).toMatchSnapshot();
@@ -419,24 +400,6 @@
       expect(mockNavigate).not.toHaveBeenCalledWith('DepositModals', {
         screen: 'DepositTokenSelectorModal',
         params: expect.any(Object),
-<<<<<<< HEAD
-=======
-      });
-    });
-
-    it('does not open token modal when crypto currencies array is empty', () => {
-      jest
-        .mocked(useCryptoCurrencies)
-        .mockReturnValue(MOCK_USE_CRYPTOCURRENCIES_EMPTY);
-
-      render(BuildQuote);
-
-      expect(screen.toJSON()).toMatchSnapshot();
-
-      expect(mockNavigate).not.toHaveBeenCalledWith('DepositModals', {
-        screen: 'DepositTokenSelectorModal',
-        params: expect.any(Object),
->>>>>>> 338177c4
       });
     });
   });
@@ -775,8 +738,6 @@
 
       await waitFor(() => {
         expect(mockGetQuote).toHaveBeenCalled();
-<<<<<<< HEAD
-=======
       });
     });
 
@@ -903,7 +864,6 @@
           shouldRouteImmediately: false,
         });
         expect(mockGetQuote).toHaveBeenCalled();
->>>>>>> 338177c4
       });
     });
   });
