--- conflicted
+++ resolved
@@ -3,10 +3,7 @@
 import BuildQuote from './BuildQuote';
 import Routes from '../../../../../../constants/navigation/Routes';
 import renderDepositTestComponent from '../../utils/renderDepositTestComponent';
-import {
-  DEPOSIT_REGIONS,
-  DepositRegion,
-} from '../../constants';
+
 import { BuyQuote } from '@consensys/native-ramps-sdk';
 
 const mockNavigate = jest.fn();
@@ -18,10 +15,6 @@
 const mockFetchUserDetails = jest.fn();
 const mockUseDepositSDK = jest.fn();
 const mockUseDepositTokenExchange = jest.fn();
-
-const mockSelectedRegion = DEPOSIT_REGIONS.find(
-  (region) => region.code === 'US',
-) as DepositRegion;
 
 jest.mock('@react-navigation/native', () => {
   const actualReactNavigation = jest.requireActual('@react-navigation/native');
@@ -120,8 +113,6 @@
     jest.clearAllMocks();
     mockUseDepositSDK.mockReturnValue({
       isAuthenticated: false,
-      selectedRegion: mockSelectedRegion,
-      setSelectedRegion: jest.fn(),
     });
     mockUseDepositTokenExchange.mockReturnValue({
       tokenAmount: '0.00',
@@ -143,14 +134,6 @@
       render(BuildQuote);
       const regionButton = screen.getByText('US');
       fireEvent.press(regionButton);
-<<<<<<< HEAD
-
-      expect(mockNavigate).toHaveBeenCalledWith('DepositModals', {
-        screen: 'DepositRegionSelectorModal',
-        params: {
-          selectedRegionCode: 'US',
-          handleSelectRegion: expect.any(Function),
-=======
 
       expect(mockNavigate).toHaveBeenCalledWith('DepositModals', {
         screen: 'DepositRegionSelectorModal',
@@ -172,7 +155,6 @@
         params: {
           handleSelectPaymentMethodId: expect.any(Function),
           selectedPaymentMethodId: 'credit_debit_card',
->>>>>>> 65d866c2
         },
       });
     });
@@ -204,11 +186,7 @@
       const mockQuote = { quoteId: 'test-quote' } as BuyQuote;
       const mockForms = { forms: [] };
 
-      mockUseDepositSDK.mockReturnValue({
-        isAuthenticated: false,
-        selectedRegion: mockSelectedRegion,
-        setSelectedRegion: jest.fn(),
-      });
+      mockUseDepositSDK.mockReturnValue({ isAuthenticated: false });
       mockGetQuote.mockResolvedValue(mockQuote);
       mockFetchKycForms.mockResolvedValue(mockForms);
 
@@ -251,11 +229,7 @@
       const mockForms = { forms: [] };
       const mockUserDetails = { kyc: { l1: { status: 'APPROVED' } } };
 
-      mockUseDepositSDK.mockReturnValue({
-        isAuthenticated: true,
-        selectedRegion: mockSelectedRegion,
-        setSelectedRegion: jest.fn(),
-      });
+      mockUseDepositSDK.mockReturnValue({ isAuthenticated: true });
       mockGetQuote.mockResolvedValue(mockQuote);
       mockFetchKycForms.mockResolvedValue(mockForms);
       mockFetchUserDetails.mockResolvedValue(mockUserDetails);
@@ -278,11 +252,7 @@
       const mockForms = { forms: [] };
       const mockUserDetails = { kyc: { l1: { status: 'PENDING' } } };
 
-      mockUseDepositSDK.mockReturnValue({
-        isAuthenticated: true,
-        selectedRegion: mockSelectedRegion,
-        setSelectedRegion: jest.fn(),
-      });
+      mockUseDepositSDK.mockReturnValue({ isAuthenticated: true });
       mockGetQuote.mockResolvedValue(mockQuote);
       mockFetchKycForms.mockResolvedValue(mockForms);
       mockFetchUserDetails.mockResolvedValue(mockUserDetails);
