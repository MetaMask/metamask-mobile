--- conflicted
+++ resolved
@@ -24,20 +24,6 @@
 const mockRouteAfterAuthentication = jest.fn();
 const mockUseDepositSDK = jest.fn();
 const mockUseDepositTokenExchange = jest.fn();
-
-const createMockSDKReturn = (overrides = {}) => ({
-  isAuthenticated: false,
-  selectedWalletAddress: '0x123',
-  selectedRegion: {
-    isoCode: 'US',
-    flag: '🇺🇸',
-    name: 'United States',
-    currency: 'USD',
-    supported: true,
-  },
-  setSelectedRegion: jest.fn(),
-  ...overrides,
-});
 
 const MOCK_US_REGION = {
   isoCode: 'US',
@@ -53,8 +39,8 @@
   supported: true,
 };
 
-const createMockSDKReturn = (isAuthenticated = false, overrides = {}) => ({
-  isAuthenticated,
+const createMockSDKReturn = (overrides = {}) => ({
+  isAuthenticated: false,
   selectedRegion: MOCK_US_REGION,
   setSelectedRegion: jest.fn(),
   ...overrides,
@@ -254,135 +240,8 @@
 
     it('navigates to EnterEmail when user is not authenticated', async () => {
       const mockQuote = { quoteId: 'test-quote' } as BuyQuote;
-<<<<<<< HEAD
-      const mockForms = { forms: [] };
 
       mockUseDepositSDK.mockReturnValue(createMockSDKReturn());
-      mockGetQuote.mockResolvedValue(mockQuote);
-      mockFetchKycForms.mockResolvedValue(mockForms);
-
-      render(BuildQuote);
-
-      const continueButton = screen.getByText('Continue');
-      fireEvent.press(continueButton);
-
-      await waitFor(() => {
-        expect(mockFetchKycForms).toHaveBeenCalledWith(mockQuote);
-      });
-    });
-
-    it('navigates to ProviderWebview when user is authenticated and no forms are required', async () => {
-      const mockQuote = { id: 'test-quote' };
-      const mockForms = { forms: [] };
-      const mockUserDetails = { kyc: { l1: { status: 'APPROVED' } } };
-
-      mockUseDepositSDK.mockReturnValue(createMockSDKReturn(true));
-      mockGetQuote.mockResolvedValue(mockQuote);
-      mockFetchKycForms.mockResolvedValue(mockForms);
-      mockFetchUserDetails.mockResolvedValue(mockUserDetails);
-
-      render(BuildQuote);
-
-      const continueButton = screen.getByText('Continue');
-      fireEvent.press(continueButton);
-
-      await waitFor(() => {
-        expect(mockFetchUserDetails).toHaveBeenCalled();
-        expect(mockNavigate).toHaveBeenCalledWith('PROVIDER_WEBVIEW', {
-          quote: mockQuote,
-        });
-      });
-    });
-
-    it('navigates to KycProcessing when user is authenticated, no forms required, but KYC not approved', async () => {
-      const mockQuote = { id: 'test-quote' };
-      const mockForms = { forms: [] };
-      const mockUserDetails = { kyc: { l1: { status: 'PENDING' } } };
-
-      mockUseDepositSDK.mockReturnValue(createMockSDKReturn(true));
-      mockGetQuote.mockResolvedValue(mockQuote);
-      mockFetchKycForms.mockResolvedValue(mockForms);
-      mockFetchUserDetails.mockResolvedValue(mockUserDetails);
-
-      render(BuildQuote);
-
-      const continueButton = screen.getByText('Continue');
-      fireEvent.press(continueButton);
-
-      await waitFor(() => {
-        expect(mockFetchUserDetails).toHaveBeenCalled();
-        expect(mockNavigate).toHaveBeenCalledWith('KYC_PROCESSING', {});
-      });
-    });
-
-    it('navigates to BasicInfo when personalDetails form is required', async () => {
-      const mockQuote = { id: 'test-quote' };
-      const mockForms = {
-        forms: [{ id: 'personalDetails' }, { id: 'idProof' }],
-      };
-      const mockIdProofData = { data: { kycUrl: 'test-kyc-url' } };
-
-      mockUseDepositSDK.mockReturnValue(createMockSDKReturn(true));
-      mockGetQuote.mockResolvedValue(mockQuote);
-      mockFetchKycForms.mockResolvedValue(mockForms);
-      mockFetchKycFormData.mockResolvedValue(mockIdProofData);
-
-      render(BuildQuote);
-
-      const continueButton = screen.getByText('Continue');
-      fireEvent.press(continueButton);
-
-      await waitFor(() => {
-        expect(mockFetchKycFormData).toHaveBeenCalledWith(mockQuote, {
-          id: 'idProof',
-        });
-        expect(mockNavigate).toHaveBeenCalledWith('BASIC_INFO', {
-          quote: mockQuote,
-          kycUrl: 'test-kyc-url',
-        });
-      });
-    });
-
-    it('navigates to BasicInfo when address form is required', async () => {
-      const mockQuote = { id: 'test-quote' };
-      const mockForms = {
-        forms: [{ id: 'address' }, { id: 'idProof' }],
-      };
-      const mockIdProofData = { data: { kycUrl: 'test-kyc-url' } };
-
-      mockUseDepositSDK.mockReturnValue(createMockSDKReturn(true));
-      mockGetQuote.mockResolvedValue(mockQuote);
-      mockFetchKycForms.mockResolvedValue(mockForms);
-      mockFetchKycFormData.mockResolvedValue(mockIdProofData);
-
-      render(BuildQuote);
-
-      const continueButton = screen.getByText('Continue');
-      fireEvent.press(continueButton);
-
-      await waitFor(() => {
-        expect(mockFetchKycFormData).toHaveBeenCalledWith(mockQuote, {
-          id: 'idProof',
-        });
-        expect(mockNavigate).toHaveBeenCalledWith('BASIC_INFO', {
-          quote: mockQuote,
-          kycUrl: 'test-kyc-url',
-        });
-      });
-    });
-
-    it('navigates to KycWebview when only idProof form is required', async () => {
-      const mockQuote = { id: 'test-quote' };
-      const mockForms = {
-        forms: [{ id: 'idProof' }],
-      };
-      const mockIdProofData = { data: { kycUrl: 'test-kyc-url' } };
-
-      mockUseDepositSDK.mockReturnValue(createMockSDKReturn(true));
-=======
-
-      mockUseDepositSDK.mockReturnValue(createMockSDKReturn());
->>>>>>> 50efcb45
       mockGetQuote.mockResolvedValue(mockQuote);
       render(BuildQuote);
 
@@ -398,52 +257,7 @@
       });
     });
 
-<<<<<<< HEAD
-    it('handles case when idProof form exists but no form data is returned', async () => {
-      const mockQuote = { id: 'test-quote' };
-      const mockForms = {
-        forms: [{ id: 'idProof' }],
-      };
-
-      mockUseDepositSDK.mockReturnValue(createMockSDKReturn(true));
-      mockGetQuote.mockResolvedValue(mockQuote);
-      mockFetchKycForms.mockResolvedValue(mockForms);
-      mockFetchKycFormData.mockResolvedValue(null);
-
-      render(BuildQuote);
-
-      const continueButton = screen.getByText('Continue');
-      fireEvent.press(continueButton);
-
-      await waitFor(() => {
-        expect(mockFetchKycFormData).toHaveBeenCalledWith(mockQuote, {
-          id: 'idProof',
-        });
-        expect(mockNavigate).not.toHaveBeenCalled();
-      });
-    });
-
-    it('renders quote fetch error snapshot when getQuote fails', async () => {
-      const mockError = new Error('Failed to fetch quote');
-
-      mockGetQuote.mockRejectedValue(mockError);
-
-      render(BuildQuote);
-
-      const continueButton = screen.getByText('Continue');
-      await act(async () => {
-        fireEvent.press(continueButton);
-      });
-
-      await waitFor(() => {
-        expect(screen.toJSON()).toMatchSnapshot();
-      });
-    });
-
-    it('renders KYC forms fetch error snapshot when fetchKycForms fails', async () => {
-=======
     it('calls routeAfterAuthentication when user is authenticated', async () => {
->>>>>>> 50efcb45
       const mockQuote = { quoteId: 'test-quote' } as BuyQuote;
 
       mockUseDepositSDK.mockReturnValue(
@@ -454,44 +268,6 @@
       render(BuildQuote);
 
       const continueButton = screen.getByText('Continue');
-<<<<<<< HEAD
-      await act(async () => {
-        fireEvent.press(continueButton);
-      });
-
-      await waitFor(() => {
-        expect(screen.toJSON()).toMatchSnapshot();
-      });
-    });
-
-    it('navigates to BankDetails when user is authenticated, no forms required, KYC approved, and SEPA payment method is selected', async () => {
-      const mockQuote = { id: 'test-quote' };
-      const mockForms = { forms: [] };
-      const mockUserDetails = { kyc: { l1: { status: 'APPROVED' } } };
-      const mockReservation = { id: 'reservation-123' };
-      const mockOrder = { id: 'order-123', walletAddress: 'wallet-address' };
-
-      mockUseDepositSDK.mockReturnValue(
-        createMockSDKReturn(true, { selectedWalletAddress: 'selected-wallet' }),
-      );
-      mockGetQuote.mockResolvedValue(mockQuote);
-      mockFetchKycForms.mockResolvedValue(mockForms);
-      mockFetchUserDetails.mockResolvedValue(mockUserDetails);
-      mockCreateReservation.mockResolvedValue(mockReservation);
-      mockCreateOrder.mockResolvedValue(mockOrder);
-
-      render(BuildQuote);
-
-      const payWithButton = screen.getByText('Pay with');
-      fireEvent.press(payWithButton);
-
-      const handleSelectPaymentMethodId =
-        mockNavigate.mock.calls[0][1].params.handleSelectPaymentMethodId;
-      act(() => handleSelectPaymentMethodId('sepa_bank_transfer'));
-
-      const continueButton = screen.getByText('Continue');
-=======
->>>>>>> 50efcb45
       fireEvent.press(continueButton);
 
       await waitFor(() => {
@@ -499,24 +275,9 @@
       });
     });
 
-<<<<<<< HEAD
-    it('shows error when SEPA reservation fails', async () => {
-      const mockQuote = { id: 'test-quote' };
-      const mockForms = { forms: [] };
-      const mockUserDetails = { kyc: { l1: { status: 'APPROVED' } } };
-
-      mockUseDepositSDK.mockReturnValue(
-        createMockSDKReturn(true, { selectedWalletAddress: 'selected-wallet' }),
-      );
-      mockGetQuote.mockResolvedValue(mockQuote);
-      mockFetchKycForms.mockResolvedValue(mockForms);
-      mockFetchUserDetails.mockResolvedValue(mockUserDetails);
-      mockCreateReservation.mockResolvedValue(null);
-=======
     it('displays error when quote fetch fails', async () => {
       mockUseDepositSDK.mockReturnValue({ isAuthenticated: false });
       mockGetQuote.mockRejectedValue(new Error('Failed to fetch quote'));
->>>>>>> 50efcb45
 
       render(BuildQuote);
 
@@ -533,13 +294,7 @@
     it('displays error when routeAfterAuthentication throws', async () => {
       const mockQuote = { quoteId: 'test-quote' } as BuyQuote;
 
-<<<<<<< HEAD
-      mockUseDepositSDK.mockReturnValue(
-        createMockSDKReturn(true, { selectedWalletAddress: 'selected-wallet' }),
-      );
-=======
       mockUseDepositSDK.mockReturnValue({ isAuthenticated: true });
->>>>>>> 50efcb45
       mockGetQuote.mockResolvedValue(mockQuote);
       mockRouteAfterAuthentication.mockRejectedValue(
         new Error('Routing failed'),
