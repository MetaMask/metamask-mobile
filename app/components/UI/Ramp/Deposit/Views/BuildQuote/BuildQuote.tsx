--- conflicted
+++ resolved
@@ -72,6 +72,7 @@
   DEPOSIT_REGIONS,
   DepositRegion,
   SEPA_PAYMENT_METHOD,
+  DEBIT_CREDIT_PAYMENT_METHOD,
 } from '../../constants';
 import { createBankDetailsNavDetails } from '../BankDetails/BankDetails';
 import { selectSelectedInternalAccountFormattedAddress } from '../../../../../../selectors/accountsController';
@@ -85,13 +86,9 @@
   const supportedTokens = useSupportedTokens();
   const paymentMethods = usePaymentMethods();
 
-<<<<<<< HEAD
-  const [paymentMethod] = useState<DepositPaymentMethod>(SEPA_PAYMENT_METHOD);
-=======
   const [paymentMethod, setPaymentMethod] = useState<DepositPaymentMethod>(
     DEBIT_CREDIT_PAYMENT_METHOD,
   );
->>>>>>> 86633c59
   const [cryptoCurrency, setCryptoCurrency] =
     useState<DepositCryptoCurrency>(USDC_TOKEN);
   const [fiatCurrency, setFiatCurrency] =
