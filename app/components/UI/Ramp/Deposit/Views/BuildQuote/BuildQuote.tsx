import React, { useCallback, useEffect, useState } from 'react';
import { View, TouchableOpacity, InteractionManager } from 'react-native';
import { useSelector } from 'react-redux';
import { useFocusEffect, useNavigation } from '@react-navigation/native';
import styleSheet from './BuildQuote.styles';

import ScreenLayout from '../../../Aggregator/components/ScreenLayout';
import Keypad from '../../../../../Base/Keypad';
import Button, {
  ButtonSize,
  ButtonVariants,
  ButtonWidthTypes,
} from '../../../../../../component-library/components/Buttons/Button';
import Text, {
  TextVariant,
  TextColor,
} from '../../../../../../component-library/components/Texts/Text';
import Icon, {
  IconName,
  IconSize,
} from '../../../../../../component-library/components/Icons/Icon';
import BadgeWrapper, {
  BadgePosition,
} from '../../../../../../component-library/components/Badges/BadgeWrapper';
import BadgeNetwork from '../../../../../../component-library/components/Badges/Badge/variants/BadgeNetwork';
import AvatarToken from '../../../../../../component-library/components/Avatars/Avatar/variants/AvatarToken';
import { AvatarSize } from '../../../../../../component-library/components/Avatars/Avatar';
import ListItem from '../../../../../../component-library/components/List/ListItem';
import ListItemColumn, {
  WidthType,
} from '../../../../../../component-library/components/List/ListItemColumn';
import TagBase from '../../../../../../component-library/base-components/TagBase';

import AccountSelector from '../../components/AccountSelector';

import { useDepositSDK } from '../../sdk';
import { useDepositSdkMethod } from '../../hooks/useDepositSdkMethod';
import useDepositTokenExchange from '../../hooks/useDepositTokenExchange';
import { KycStatus } from '../../hooks/useUserDetailsPolling';
import { useStyles } from '../../../../../hooks/useStyles';
import useSupportedTokens from '../../hooks/useSupportedTokens';
import usePaymentMethods from '../../hooks/usePaymentMethods';

import { createKycProcessingNavDetails } from '../KycProcessing/KycProcessing';
import { createProviderWebviewNavDetails } from '../ProviderWebview/ProviderWebview';
import { createBasicInfoNavDetails } from '../BasicInfo/BasicInfo';
import { createKycWebviewNavDetails } from '../KycWebview/KycWebview';
import { createEnterEmailNavDetails } from '../EnterEmail/EnterEmail';
import { createTokenSelectorModalNavigationDetails } from '../Modals/TokenSelectorModal/TokenSelectorModal';
import { createPaymentMethodSelectorModalNavigationDetails } from '../Modals/PaymentMethodSelectorModal/PaymentMethodSelectorModal';
import { createRegionSelectorModalNavigationDetails } from '../Modals/RegionSelectorModal';
import { createUnsupportedRegionModalNavigationDetails } from '../Modals/UnsupportedRegionModal';

import {
  getTransakCryptoCurrencyId,
  getTransakFiatCurrencyId,
  getTransakChainId,
  getTransakPaymentMethodId,
  formatCurrency,
} from '../../utils';
import { getNetworkImageSource } from '../../../../../../util/networks';
import { strings } from '../../../../../../../locales/i18n';
import { getDepositNavbarOptions } from '../../../../Navbar';

import { selectNetworkConfigurations } from '../../../../../../selectors/networkController';
import {
  USDC_TOKEN,
  DepositCryptoCurrency,
  DepositPaymentMethod,
  USD_CURRENCY,
  DepositFiatCurrency,
  EUR_CURRENCY,
  DEPOSIT_REGIONS,
  DepositRegion,
<<<<<<< HEAD
  DEBIT_CREDIT_PAYMENT_METHOD,
  MANUAL_BANK_TRANSFER_PAYMENT_METHODS,
=======
  SEPA_PAYMENT_METHOD,
  DEBIT_CREDIT_PAYMENT_METHOD,
>>>>>>> f27ffcb2
} from '../../constants';
import { createBankDetailsNavDetails } from '../BankDetails/BankDetails';
import { depositOrderToFiatOrder } from '../../orderProcessor';
import useHandleNewOrder from '../../hooks/useHandleNewOrder';
import Routes from '../../../../../../constants/navigation/Routes';

const BuildQuote = () => {
  const navigation = useNavigation();
  const { styles, theme } = useStyles(styleSheet, {});

  const supportedTokens = useSupportedTokens();
  const paymentMethods = usePaymentMethods();

  const [paymentMethod, setPaymentMethod] = useState<DepositPaymentMethod>(
    DEBIT_CREDIT_PAYMENT_METHOD,
  );
  const [cryptoCurrency, setCryptoCurrency] =
    useState<DepositCryptoCurrency>(USDC_TOKEN);
  const [fiatCurrency, setFiatCurrency] =
    useState<DepositFiatCurrency>(USD_CURRENCY);
  const [amount, setAmount] = useState<string>('0');
  const [amountAsNumber, setAmountAsNumber] = useState<number>(0);
  const { isAuthenticated, selectedWalletAddress } = useDepositSDK();
  const [error, setError] = useState<string | null>();

  const [selectedRegion, setSelectedRegion] = useState<DepositRegion | null>(
    DEPOSIT_REGIONS.find((region) => region.isoCode === 'US') || null,
  );

  const handleNewOrder = useHandleNewOrder();

  const allNetworkConfigurations = useSelector(selectNetworkConfigurations);

  const [{ error: quoteFetchError }, getQuote] = useDepositSdkMethod(
    { method: 'getBuyQuote', onMount: false },
    fiatCurrency.id,
    cryptoCurrency.assetId,
    cryptoCurrency.chainId,
    paymentMethod.id,
    amount,
  );

  const [{ error: kycFormsFetchError }, fetchKycForms] = useDepositSdkMethod({
    method: 'getKYCForms',
    onMount: false,
  });

  const [{ error: kycFormFetchError }, fetchKycFormData] = useDepositSdkMethod({
    method: 'getKycForm',
    onMount: false,
  });

  const [{ error: userDetailsFetchError }, fetchUserDetails] =
    useDepositSdkMethod({
      method: 'getUserDetails',
      onMount: false,
    });

  const [{ error: reservationError }, createReservation] = useDepositSdkMethod({
    method: 'walletReserve',
    onMount: false,
  });

  const [{ error: orderError }, createOrder] = useDepositSdkMethod({
    method: 'createOrder',
    onMount: false,
  });

  const {
    tokenAmount,
    isLoading: isLoadingTokenAmount,
    error: errorLoadingTokenAmount,
  } = useDepositTokenExchange({
    fiatCurrency,
    fiatAmount: amount,
    token: cryptoCurrency,
    tokens: supportedTokens,
  });

  useEffect(() => {
    navigation.setOptions(
      getDepositNavbarOptions(navigation, { title: 'Build Quote' }, theme),
    );
  }, [navigation, theme]);

  const handleSelectRegion = useCallback(
    (region: DepositRegion) => {
      if (!region.supported) {
        return;
      }

      setSelectedRegion(region);

      if (region.currency === 'USD') {
        setFiatCurrency(USD_CURRENCY);
      } else if (region.currency === 'EUR') {
        setFiatCurrency(EUR_CURRENCY);
      }
    },
    [setFiatCurrency, setSelectedRegion],
  );

  const handleRegionPress = useCallback(() => {
    navigation.navigate(
      ...createRegionSelectorModalNavigationDetails({
        selectedRegionCode: selectedRegion?.isoCode,
        handleSelectRegion,
      }),
    );
  }, [navigation, selectedRegion, handleSelectRegion]);

  const handleExitToWalletHome = useCallback(() => {
    navigation.navigate(Routes.WALLET.HOME, {
      screen: Routes.WALLET.TAB_STACK_FLOW,
      params: {
        screen: Routes.WALLET_VIEW,
      },
    });
  }, [navigation]);

  const handleSelectDifferentRegion = useCallback(() => {
    handleRegionPress();
  }, [handleRegionPress]);

  useFocusEffect(
    useCallback(() => {
      if (!selectedRegion?.supported) {
        InteractionManager.runAfterInteractions(() => {
          navigation.navigate(
            ...createUnsupportedRegionModalNavigationDetails({
              regionName: selectedRegion?.name || '',
              onExitToWalletHome: handleExitToWalletHome,
              onSelectDifferentRegion: handleSelectDifferentRegion,
            }),
          );
        });
      }
    }, [
      selectedRegion,
      navigation,
      handleExitToWalletHome,
      handleSelectDifferentRegion,
    ]),
  );

  const handleOnPressContinue = useCallback(async () => {
    try {
      const quote = await getQuote(
        getTransakFiatCurrencyId(fiatCurrency),
        getTransakCryptoCurrencyId(cryptoCurrency),
        getTransakChainId(cryptoCurrency.chainId),
        getTransakPaymentMethodId(paymentMethod),
        amount,
      );
      if (quoteFetchError || !quote) {
        setError(strings('deposit.buildQuote.quoteFetchError'));
        return;
      }

      if (!isAuthenticated) {
        navigation.navigate(...createEnterEmailNavDetails({ quote }));
      }

      const forms = await fetchKycForms(quote);

      if (kycFormsFetchError) {
        setError(strings('deposit.buildQuote.unexpectedError'));
        return;
      }

      const { forms: requiredForms } = forms || {};

      if (requiredForms?.length === 0) {
        const userDetails = await fetchUserDetails();

        if (userDetailsFetchError) {
          setError(strings('deposit.buildQuote.unexpectedError'));
          return;
        }

        if (userDetails?.kyc?.l1?.status === KycStatus.APPROVED) {
<<<<<<< HEAD
          if (MANUAL_BANK_TRANSFER_PAYMENT_METHODS.includes(paymentMethod)) {
=======
          if (paymentMethod.id === SEPA_PAYMENT_METHOD.id) {
>>>>>>> f27ffcb2
            const reservation = await createReservation(
              quote,
              selectedWalletAddress,
            );

            if (reservationError || !reservation) {
              setError(strings('deposit.buildQuote.unexpectedError'));
              return;
            }

            const order = await createOrder(reservation);

            if (orderError || !order) {
              setError(strings('deposit.buildQuote.unexpectedError'));
              return;
            }

            const processedOrder = {
              ...depositOrderToFiatOrder(order),
              account: selectedWalletAddress || order.walletAddress,
              network: cryptoCurrency.chainId,
            };

            await handleNewOrder(processedOrder);

            navigation.navigate(
              ...createBankDetailsNavDetails({
                orderId: order.id,
                shouldUpdate: false,
              }),
            );
          } else {
            navigation.navigate(...createProviderWebviewNavDetails({ quote }));
          }
          return;
        }

        navigation.navigate(...createKycProcessingNavDetails({ quote }));
        return;
      }

      const personalDetailsKycForm = requiredForms?.find(
        (form) => form.id === 'personalDetails',
      );

      const addressKycForm = requiredForms?.find(
        (form) => form.id === 'address',
      );

      const idProofKycForm = requiredForms?.find(
        (form) => form.id === 'idProof',
      );

      const idProofData = idProofKycForm
        ? await fetchKycFormData(quote, idProofKycForm)
        : null;

      if (kycFormFetchError) {
        setError(strings('deposit.buildQuote.unexpectedError'));
        return;
      }

      if (personalDetailsKycForm || addressKycForm) {
        navigation.navigate(
          ...createBasicInfoNavDetails({
            quote,
            kycUrl: idProofData?.data?.kycUrl,
          }),
        );
        return;
      } else if (idProofData) {
        navigation.navigate(
          ...createKycWebviewNavDetails({
            quote,
            kycUrl: idProofData.data.kycUrl,
          }),
        );
        return;
      }
      setError(strings('deposit.buildQuote.unexpectedError'));
      return;
    } catch (_) {
      setError(strings('deposit.buildQuote.unexpectedError'));
      return;
    }
  }, [
    getQuote,
    fiatCurrency,
    cryptoCurrency,
    paymentMethod,
    amount,
    quoteFetchError,
    isAuthenticated,
    fetchKycForms,
    kycFormsFetchError,
    fetchKycFormData,
    kycFormFetchError,
    navigation,
    fetchUserDetails,
    userDetailsFetchError,
    createReservation,
    reservationError,
    createOrder,
    orderError,
    selectedWalletAddress,
    handleNewOrder,
  ]);

  const handleKeypadChange = useCallback(
    ({
      value,
      valueAsNumber,
    }: {
      value: string;
      valueAsNumber: number;
      pressedKey: string;
    }) => {
      setAmount(value || '0');
      setAmountAsNumber(valueAsNumber || 0);
    },
    [],
  );

  const handleSelectAssetId = useCallback(
    (assetId: string) => {
      const selectedToken = supportedTokens.find(
        (token) => token.assetId === assetId,
      );
      if (selectedToken) {
        setCryptoCurrency(selectedToken);
      }
    },
    [supportedTokens],
  );

  const handleCryptoPress = useCallback(
    () =>
      navigation.navigate(
        ...createTokenSelectorModalNavigationDetails({
          selectedAssetId: cryptoCurrency.assetId,
          handleSelectAssetId,
        }),
      ),
    [cryptoCurrency, navigation, handleSelectAssetId],
  );

  const handleSelectPaymentMethodId = useCallback(
    (selectedPaymentMethodId: string) => {
      const selectedPaymentMethod = paymentMethods.find(
        (_paymentMethod) => _paymentMethod.id === selectedPaymentMethodId,
      );
      if (selectedPaymentMethod) {
        setPaymentMethod(selectedPaymentMethod);
      }
    },
    [paymentMethods],
  );

  const handlePaymentMethodPress = useCallback(() => {
    navigation.navigate(
      ...createPaymentMethodSelectorModalNavigationDetails({
        selectedPaymentMethodId: paymentMethod.id,
        handleSelectPaymentMethodId,
      }),
    );
  }, [handleSelectPaymentMethodId, navigation, paymentMethod.id]);

  const networkName = allNetworkConfigurations[cryptoCurrency.chainId]?.name;
  const networkImageSource = getNetworkImageSource({
    chainId: cryptoCurrency.chainId,
  });

  return (
    <ScreenLayout>
      <ScreenLayout.Body>
        <ScreenLayout.Content style={styles.content}>
          <View style={styles.selectionRow}>
            <AccountSelector />
            <TouchableOpacity
              style={styles.fiatSelector}
              onPress={handleRegionPress}
            >
              <View style={styles.regionContent}>
                <Text variant={TextVariant.BodyMD}>{selectedRegion?.flag}</Text>
                <Text variant={TextVariant.BodyMD}>{selectedRegion?.isoCode}</Text>
                <Icon
                  name={IconName.ArrowDown}
                  size={IconSize.Sm}
                  color={theme.colors.icon.alternative}
                />
              </View>
            </TouchableOpacity>
          </View>

          <View style={styles.centerGroup}>
            <Text
              variant={TextVariant.HeadingLG}
              style={styles.mainAmount}
              numberOfLines={1}
              adjustsFontSizeToFit
            >
              {formatCurrency(amountAsNumber, fiatCurrency.id, {
                currencyDisplay: 'narrowSymbol',
              })}
            </Text>

            <Text
              variant={TextVariant.BodyMD}
              color={TextColor.Alternative}
              style={styles.convertedAmount}
            >
              {isLoadingTokenAmount || errorLoadingTokenAmount ? (
                ' '
              ) : (
                <>
                  {Number(tokenAmount) === 0 ? '0' : tokenAmount}{' '}
                  {cryptoCurrency.symbol}
                </>
              )}
            </Text>

            <TouchableOpacity onPress={handleCryptoPress}>
              <View style={styles.cryptoPill}>
                <BadgeWrapper
                  badgePosition={BadgePosition.BottomRight}
                  badgeElement={
                    <BadgeNetwork
                      name={networkName}
                      imageSource={networkImageSource}
                    />
                  }
                >
                  <AvatarToken
                    name={cryptoCurrency.name}
                    imageSource={{ uri: cryptoCurrency.iconUrl }}
                    size={AvatarSize.Md}
                  />
                </BadgeWrapper>
                <Text variant={TextVariant.HeadingLG}>
                  {cryptoCurrency.symbol}
                </Text>

                <Icon
                  name={IconName.ArrowDown}
                  size={IconSize.Sm}
                  color={theme.colors.icon.alternative}
                />
              </View>
            </TouchableOpacity>
            {error && (
              <View style={styles.errorContainer}>
                <Text variant={TextVariant.BodyMD} color={TextColor.Error}>
                  {error}
                </Text>
              </View>
            )}
          </View>

          <TouchableOpacity
            style={styles.paymentMethodBox}
            onPress={handlePaymentMethodPress}
          >
            <ListItem gap={8}>
              <ListItemColumn widthType={WidthType.Fill}>
                <Text variant={TextVariant.BodyMD}>
                  {strings('deposit.buildQuote.payWith')}
                </Text>
                <Text
                  variant={TextVariant.BodySM}
                  color={TextColor.Alternative}
                >
                  {paymentMethod.name}
                </Text>
              </ListItemColumn>

              <ListItemColumn>
                <TagBase
                  includesBorder
                  textProps={{ variant: TextVariant.BodySM }}
                >
                  {strings(
                    `deposit.payment_duration.${paymentMethod.duration}`,
                  )}
                </TagBase>
              </ListItemColumn>
              <ListItemColumn>
                <Icon
                  name={IconName.ArrowRight}
                  size={IconSize.Md}
                  color={theme.colors.icon.alternative}
                />
              </ListItemColumn>
            </ListItem>
          </TouchableOpacity>

          <Keypad
            style={styles.keypad}
            value={amount}
            onChange={handleKeypadChange}
            currency={fiatCurrency.symbol}
            decimals={0}
            deleteIcon={<Icon name={IconName.Arrow2Left} size={IconSize.Lg} />}
          />
        </ScreenLayout.Content>
      </ScreenLayout.Body>
      <ScreenLayout.Footer>
        <ScreenLayout.Content>
          <Button
            size={ButtonSize.Lg}
            onPress={handleOnPressContinue}
            label={'Continue'}
            variant={ButtonVariants.Primary}
            width={ButtonWidthTypes.Full}
          ></Button>
        </ScreenLayout.Content>
      </ScreenLayout.Footer>
    </ScreenLayout>
  );
};

export default BuildQuote;<|MERGE_RESOLUTION|>--- conflicted
+++ resolved
@@ -72,13 +72,8 @@
   EUR_CURRENCY,
   DEPOSIT_REGIONS,
   DepositRegion,
-<<<<<<< HEAD
   DEBIT_CREDIT_PAYMENT_METHOD,
   MANUAL_BANK_TRANSFER_PAYMENT_METHODS,
-=======
-  SEPA_PAYMENT_METHOD,
-  DEBIT_CREDIT_PAYMENT_METHOD,
->>>>>>> f27ffcb2
 } from '../../constants';
 import { createBankDetailsNavDetails } from '../BankDetails/BankDetails';
 import { depositOrderToFiatOrder } from '../../orderProcessor';
@@ -260,11 +255,7 @@
         }
 
         if (userDetails?.kyc?.l1?.status === KycStatus.APPROVED) {
-<<<<<<< HEAD
           if (MANUAL_BANK_TRANSFER_PAYMENT_METHODS.includes(paymentMethod)) {
-=======
-          if (paymentMethod.id === SEPA_PAYMENT_METHOD.id) {
->>>>>>> f27ffcb2
             const reservation = await createReservation(
               quote,
               selectedWalletAddress,
@@ -449,7 +440,9 @@
             >
               <View style={styles.regionContent}>
                 <Text variant={TextVariant.BodyMD}>{selectedRegion?.flag}</Text>
-                <Text variant={TextVariant.BodyMD}>{selectedRegion?.isoCode}</Text>
+                <Text variant={TextVariant.BodyMD}>
+                  {selectedRegion?.isoCode}
+                </Text>
                 <Icon
                   name={IconName.ArrowDown}
                   size={IconSize.Sm}
