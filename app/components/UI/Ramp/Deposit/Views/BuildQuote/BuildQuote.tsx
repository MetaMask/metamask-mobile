import React, { useCallback, useEffect, useState } from 'react';
import { View, TouchableOpacity, InteractionManager } from 'react-native';
import { useSelector } from 'react-redux';
import { useFocusEffect, useNavigation } from '@react-navigation/native';
import { BuyQuote } from '@consensys/native-ramps-sdk';
import styleSheet from './BuildQuote.styles';

import ScreenLayout from '../../../Aggregator/components/ScreenLayout';
import Keypad from '../../../../../Base/Keypad';
import Button, {
  ButtonSize,
  ButtonVariants,
  ButtonWidthTypes,
} from '../../../../../../component-library/components/Buttons/Button';
import Text, {
  TextVariant,
  TextColor,
} from '../../../../../../component-library/components/Texts/Text';
import Icon, {
  IconName,
  IconSize,
} from '../../../../../../component-library/components/Icons/Icon';
import BadgeWrapper, {
  BadgePosition,
} from '../../../../../../component-library/components/Badges/BadgeWrapper';
import BadgeNetwork from '../../../../../../component-library/components/Badges/Badge/variants/BadgeNetwork';
import AvatarToken from '../../../../../../component-library/components/Avatars/Avatar/variants/AvatarToken';
import { AvatarSize } from '../../../../../../component-library/components/Avatars/Avatar';
import ListItem from '../../../../../../component-library/components/List/ListItem';
import ListItemColumn, {
  WidthType,
} from '../../../../../../component-library/components/List/ListItemColumn';
import TagBase from '../../../../../../component-library/base-components/TagBase';

import AccountSelector from '../../components/AccountSelector';

import { useDepositSDK } from '../../sdk';
import { useDepositSdkMethod } from '../../hooks/useDepositSdkMethod';
import useDepositTokenExchange from '../../hooks/useDepositTokenExchange';

import { useStyles } from '../../../../../hooks/useStyles';
import useSupportedTokens from '../../hooks/useSupportedTokens';
import usePaymentMethods from '../../hooks/usePaymentMethods';

import { createTokenSelectorModalNavigationDetails } from '../Modals/TokenSelectorModal/TokenSelectorModal';
import { createPaymentMethodSelectorModalNavigationDetails } from '../Modals/PaymentMethodSelectorModal/PaymentMethodSelectorModal';
import { createRegionSelectorModalNavigationDetails } from '../Modals/RegionSelectorModal';
import { createUnsupportedRegionModalNavigationDetails } from '../Modals/UnsupportedRegionModal';

import {
  getTransakCryptoCurrencyId,
  getTransakFiatCurrencyId,
  getTransakChainId,
  getTransakPaymentMethodId,
  formatCurrency,
} from '../../utils';
import { getNetworkImageSource } from '../../../../../../util/networks';
import { strings } from '../../../../../../../locales/i18n';
import { getDepositNavbarOptions } from '../../../../Navbar';

import { selectNetworkConfigurations } from '../../../../../../selectors/networkController';
import {
  USDC_TOKEN,
  DepositCryptoCurrency,
  DepositPaymentMethod,
  USD_CURRENCY,
  DepositFiatCurrency,
  EUR_CURRENCY,
  DEBIT_CREDIT_PAYMENT_METHOD,
} from '../../constants';
import { useDepositRouting } from '../../hooks/useDepositRouting';
import Logger from '../../../../../../util/Logger';
import useAnalytics from '../../../hooks/useAnalytics';

const BuildQuote = () => {
  const navigation = useNavigation();
  const { styles, theme } = useStyles(styleSheet, {});
  const trackEvent = useAnalytics();

  const supportedTokens = useSupportedTokens();
  const paymentMethods = usePaymentMethods();

  const [isLoading, setIsLoading] = useState<boolean>(false);

  const [paymentMethod, setPaymentMethod] = useState<DepositPaymentMethod>(
    DEBIT_CREDIT_PAYMENT_METHOD,
  );
  const [cryptoCurrency, setCryptoCurrency] =
    useState<DepositCryptoCurrency>(USDC_TOKEN);
  const [fiatCurrency, setFiatCurrency] =
    useState<DepositFiatCurrency>(USD_CURRENCY);
  const [amount, setAmount] = useState<string>('0');
  const [amountAsNumber, setAmountAsNumber] = useState<number>(0);
  const { isAuthenticated, selectedRegion } = useDepositSDK();
  const [error, setError] = useState<string | null>();

  const { routeAfterAuthentication, navigateToVerifyIdentity } =
    useDepositRouting({
      cryptoCurrencyChainId: cryptoCurrency.chainId,
      paymentMethodId: paymentMethod.id,
    });

  const allNetworkConfigurations = useSelector(selectNetworkConfigurations);

  const [, getQuote] = useDepositSdkMethod(
    { method: 'getBuyQuote', onMount: false, throws: true },
    fiatCurrency.id,
    cryptoCurrency.assetId,
    cryptoCurrency.chainId,
    paymentMethod.id,
    amount,
  );

  const {
    tokenAmount,
    isLoading: isLoadingTokenAmount,
    error: errorLoadingTokenAmount,
  } = useDepositTokenExchange({
    fiatCurrency,
    fiatAmount: amount,
    token: cryptoCurrency,
    tokens: supportedTokens,
  });

  useEffect(() => {
    navigation.setOptions(
      getDepositNavbarOptions(
        navigation,
        { title: strings('deposit.buildQuote.title') },
        theme,
      ),
    );
  }, [navigation, theme]);

  useEffect(() => {
    if (selectedRegion?.currency) {
      if (selectedRegion.currency === 'USD') {
        setFiatCurrency(USD_CURRENCY);
      } else if (selectedRegion.currency === 'EUR') {
        setFiatCurrency(EUR_CURRENCY);
      }
    }
  }, [selectedRegion?.currency]);

  useEffect(() => {
    if (selectedRegion?.isoCode && paymentMethods.length > 0) {
      const isPaymentMethodSupported = paymentMethods.some(
        (method) => method.id === paymentMethod.id,
      );

      if (!isPaymentMethodSupported) {
        setPaymentMethod(paymentMethods[0]);
      }
    }
  }, [selectedRegion?.isoCode, paymentMethods, paymentMethod]);

  const handleRegionPress = useCallback(() => {
    navigation.navigate(...createRegionSelectorModalNavigationDetails());
  }, [navigation]);

  useFocusEffect(
    useCallback(() => {
      if (selectedRegion && !selectedRegion.supported) {
        InteractionManager.runAfterInteractions(() => {
          navigation.navigate(
            ...createUnsupportedRegionModalNavigationDetails(),
          );
        });
      }
    }, [selectedRegion, navigation]),
  );

  const handleOnPressContinue = useCallback(async () => {
    setIsLoading(true);
    let quote: BuyQuote | undefined;

    try {
      trackEvent('RAMPS_ORDER_PROPOSED', {
        ramp_type: 'DEPOSIT',
        amount_source: amountAsNumber,
        amount_destination: Number(tokenAmount),
        payment_method_id: paymentMethod.id,
        region: selectedRegion?.isoCode || '',
        chain_id: cryptoCurrency.chainId,
        currency_destination: cryptoCurrency.assetId,
        currency_source: fiatCurrency.id,
        is_authenticated: isAuthenticated,
      });

      quote = await getQuote(
        getTransakFiatCurrencyId(fiatCurrency),
        getTransakCryptoCurrencyId(cryptoCurrency),
        getTransakChainId(cryptoCurrency.chainId),
        getTransakPaymentMethodId(paymentMethod),
        amount,
      );

      if (!quote) {
        throw new Error(strings('deposit.buildQuote.quoteFetchError'));
      }
    } catch (quoteError) {
      Logger.error(
        quoteError as Error,
        'Deposit::BuildQuote - Error fetching quote',
      );
<<<<<<< HEAD

      trackEvent('RAMPS_ORDER_FAILED', {
        ramp_type: 'DEPOSIT',
        amount_source: amountAsNumber,
        amount_destination: Number(tokenAmount),
        payment_method_id: paymentMethod.id,
        region: selectedRegion?.isoCode || '',
        chain_id: cryptoCurrency.chainId,
        currency_destination: cryptoCurrency.assetId,
        currency_source: fiatCurrency.id,
        error_message: 'BuildQuote - Error fetching quote',
        is_authenticated: isAuthenticated,
      });

      setError(strings('deposit.buildQuote.quoteFetchError'));
=======
      setError(
        quoteError instanceof Error && quoteError.message
          ? quoteError.message
          : strings('deposit.buildQuote.quoteFetchError'),
      );
>>>>>>> b4954581
      setIsLoading(false);
      return;
    }

    try {
      if (!isAuthenticated) {
        navigateToVerifyIdentity({ quote });
        return;
      }

      await routeAfterAuthentication(quote);
      trackEvent('RAMPS_ORDER_SELECTED', {
        ramp_type: 'DEPOSIT',
        amount_source: quote.fiatAmount,
        amount_destination: quote.cryptoAmount,
        exchange_rate: Number(quote.conversionPrice || 0),
        gas_fee: Number(
          quote.feeBreakdown?.find((fee) => fee.type === 'network_fee')
            ?.value || 0,
        ),
        processing_fee: Number(
          quote.feeBreakdown?.find((fee) => fee.type === 'transak_fee')
            ?.value || 0,
        ),
        total_fee: Number(quote.totalFee || 0),
        payment_method_id: quote.paymentMethod,
        region: selectedRegion?.isoCode || '',
        chain_id: cryptoCurrency.chainId,
        currency_destination: cryptoCurrency.assetId,
        currency_source: quote.fiatCurrency,
      });
    } catch (routeError) {
      Logger.error(
        routeError as Error,
        'Deposit::BuildQuote - Error handling authentication',
      );
<<<<<<< HEAD

      trackEvent('RAMPS_ORDER_FAILED', {
        ramp_type: 'DEPOSIT',
        amount_source: quote?.fiatAmount || amountAsNumber,
        amount_destination: quote?.cryptoAmount || Number(tokenAmount),
        payment_method_id: quote?.paymentMethod || paymentMethod.id,
        region: selectedRegion?.isoCode || '',
        chain_id: cryptoCurrency.chainId,
        currency_destination: cryptoCurrency.assetId,
        currency_source: quote?.fiatCurrency || fiatCurrency.id,
        error_message: 'BuildQuote - Error handling authentication',
        is_authenticated: isAuthenticated,
      });

      setError(strings('deposit.buildQuote.unexpectedError'));
=======
      setError(
        routeError instanceof Error && routeError.message
          ? routeError.message
          : strings('deposit.buildQuote.unexpectedError'),
      );
>>>>>>> b4954581
      return;
    } finally {
      setIsLoading(false);
    }
  }, [
    trackEvent,
    amountAsNumber,
    tokenAmount,
    paymentMethod,
    selectedRegion?.isoCode,
    cryptoCurrency,
    fiatCurrency,
    isAuthenticated,
<<<<<<< HEAD
    getQuote,
    amount,
    routeAfterAuthentication,
    navigation,
=======
    routeAfterAuthentication,
    navigateToVerifyIdentity,
>>>>>>> b4954581
  ]);

  const handleKeypadChange = useCallback(
    ({
      value,
      valueAsNumber,
    }: {
      value: string;
      valueAsNumber: number;
      pressedKey: string;
    }) => {
      setError(null);
      setAmount(value || '0');
      setAmountAsNumber(valueAsNumber || 0);
    },
    [],
  );

  const handleSelectAssetId = useCallback(
    (assetId: string) => {
      const selectedToken = supportedTokens.find(
        (token) => token.assetId === assetId,
      );
      if (selectedToken) {
        trackEvent('RAMPS_TOKEN_SELECTED', {
          ramp_type: 'DEPOSIT',
          region: selectedRegion?.isoCode || '',
          chain_id: selectedToken.chainId,
          currency_destination: selectedToken.assetId,
          currency_source: fiatCurrency.id,
          is_authenticated: isAuthenticated,
        });
        setCryptoCurrency(selectedToken);
      }
      setError(null);
    },
    [
      supportedTokens,
      trackEvent,
      selectedRegion?.isoCode,
      fiatCurrency.id,
      isAuthenticated,
    ],
  );

  const handleCryptoPress = useCallback(
    () =>
      navigation.navigate(
        ...createTokenSelectorModalNavigationDetails({
          selectedAssetId: cryptoCurrency.assetId,
          handleSelectAssetId,
        }),
      ),
    [cryptoCurrency, navigation, handleSelectAssetId],
  );

  const handleSelectPaymentMethodId = useCallback(
    (selectedPaymentMethodId: string) => {
      const selectedPaymentMethod = paymentMethods.find(
        (_paymentMethod) => _paymentMethod.id === selectedPaymentMethodId,
      );
      if (selectedPaymentMethod) {
        trackEvent('RAMPS_PAYMENT_METHOD_SELECTED', {
          ramp_type: 'DEPOSIT',
          region: selectedRegion?.isoCode || '',
          payment_method_id: selectedPaymentMethod.id,
          is_authenticated: isAuthenticated,
        });
        setPaymentMethod(selectedPaymentMethod);
      }
      setError(null);
    },
    [paymentMethods, trackEvent, selectedRegion?.isoCode, isAuthenticated],
  );

  const handlePaymentMethodPress = useCallback(() => {
    navigation.navigate(
      ...createPaymentMethodSelectorModalNavigationDetails({
        selectedPaymentMethodId: paymentMethod.id,
        handleSelectPaymentMethodId,
      }),
    );
  }, [handleSelectPaymentMethodId, navigation, paymentMethod.id]);

  const networkName = allNetworkConfigurations[cryptoCurrency.chainId]?.name;
  const networkImageSource = getNetworkImageSource({
    chainId: cryptoCurrency.chainId,
  });

  return (
    <ScreenLayout>
      <ScreenLayout.Body>
        <ScreenLayout.Content style={styles.content}>
          <View style={styles.selectionRow}>
            <AccountSelector />
            <TouchableOpacity
              style={styles.fiatSelector}
              onPress={handleRegionPress}
            >
              <View style={styles.regionContent}>
                <Text variant={TextVariant.BodyMD}>{selectedRegion?.flag}</Text>
                <Text variant={TextVariant.BodyMD}>
                  {selectedRegion?.isoCode}
                </Text>
                <Icon
                  name={IconName.ArrowDown}
                  size={IconSize.Sm}
                  color={theme.colors.icon.alternative}
                />
              </View>
            </TouchableOpacity>
          </View>

          <View style={styles.centerGroup}>
            <View>
              <Text
                variant={TextVariant.HeadingLG}
                style={styles.mainAmount}
                numberOfLines={1}
                adjustsFontSizeToFit
              >
                {formatCurrency(amountAsNumber, fiatCurrency.id, {
                  currencyDisplay: 'narrowSymbol',
                  maximumFractionDigits: 0,
                })}
              </Text>

              <Text
                variant={TextVariant.BodyMD}
                color={TextColor.Alternative}
                style={styles.convertedAmount}
              >
                {isLoadingTokenAmount || errorLoadingTokenAmount ? (
                  ' '
                ) : (
                  <>
                    {Number(tokenAmount) === 0 ? '0' : tokenAmount}{' '}
                    {cryptoCurrency.symbol}
                  </>
                )}
              </Text>
            </View>

            <TouchableOpacity onPress={handleCryptoPress}>
              <View style={styles.cryptoPill}>
                <BadgeWrapper
                  badgePosition={BadgePosition.BottomRight}
                  badgeElement={
                    <BadgeNetwork
                      name={networkName}
                      imageSource={networkImageSource}
                    />
                  }
                >
                  <AvatarToken
                    name={cryptoCurrency.name}
                    imageSource={{ uri: cryptoCurrency.iconUrl }}
                    size={AvatarSize.Md}
                  />
                </BadgeWrapper>
                <Text variant={TextVariant.HeadingLG}>
                  {cryptoCurrency.symbol}
                </Text>

                <Icon
                  name={IconName.ArrowDown}
                  size={IconSize.Sm}
                  color={theme.colors.icon.alternative}
                />
              </View>
            </TouchableOpacity>
            {error && (
              <View style={styles.errorContainer}>
                <Text variant={TextVariant.BodyMD} color={TextColor.Error}>
                  {error}
                </Text>
              </View>
            )}
          </View>

          <TouchableOpacity
            style={styles.paymentMethodBox}
            onPress={handlePaymentMethodPress}
          >
            <ListItem gap={8}>
              <ListItemColumn widthType={WidthType.Fill}>
                <Text variant={TextVariant.BodyMD}>
                  {strings('deposit.buildQuote.payWith')}
                </Text>
                <Text
                  variant={TextVariant.BodySM}
                  color={TextColor.Alternative}
                >
                  {paymentMethod.name}
                </Text>
              </ListItemColumn>

              <ListItemColumn>
                <TagBase
                  includesBorder
                  textProps={{ variant: TextVariant.BodySM }}
                >
                  {strings(
                    `deposit.payment_duration.${paymentMethod.duration}`,
                  )}
                </TagBase>
              </ListItemColumn>
              <ListItemColumn>
                <Icon
                  name={IconName.ArrowRight}
                  size={IconSize.Md}
                  color={theme.colors.icon.alternative}
                />
              </ListItemColumn>
            </ListItem>
          </TouchableOpacity>

          <Keypad
            style={styles.keypad}
            value={amount}
            onChange={handleKeypadChange}
            currency={fiatCurrency.symbol}
            decimals={0}
            deleteIcon={<Icon name={IconName.Arrow2Left} size={IconSize.Lg} />}
          />
        </ScreenLayout.Content>
      </ScreenLayout.Body>
      <ScreenLayout.Footer>
        <ScreenLayout.Content>
          <Button
            size={ButtonSize.Lg}
            onPress={handleOnPressContinue}
            label={'Continue'}
            variant={ButtonVariants.Primary}
            width={ButtonWidthTypes.Full}
            isDisabled={amountAsNumber <= 0 || isLoading}
            loading={isLoading}
          />
        </ScreenLayout.Content>
      </ScreenLayout.Footer>
    </ScreenLayout>
  );
};

export default BuildQuote;<|MERGE_RESOLUTION|>--- conflicted
+++ resolved
@@ -203,7 +203,6 @@
         quoteError as Error,
         'Deposit::BuildQuote - Error fetching quote',
       );
-<<<<<<< HEAD
 
       trackEvent('RAMPS_ORDER_FAILED', {
         ramp_type: 'DEPOSIT',
@@ -218,14 +217,11 @@
         is_authenticated: isAuthenticated,
       });
 
-      setError(strings('deposit.buildQuote.quoteFetchError'));
-=======
       setError(
         quoteError instanceof Error && quoteError.message
           ? quoteError.message
           : strings('deposit.buildQuote.quoteFetchError'),
       );
->>>>>>> b4954581
       setIsLoading(false);
       return;
     }
@@ -262,7 +258,6 @@
         routeError as Error,
         'Deposit::BuildQuote - Error handling authentication',
       );
-<<<<<<< HEAD
 
       trackEvent('RAMPS_ORDER_FAILED', {
         ramp_type: 'DEPOSIT',
@@ -277,14 +272,11 @@
         is_authenticated: isAuthenticated,
       });
 
-      setError(strings('deposit.buildQuote.unexpectedError'));
-=======
       setError(
         routeError instanceof Error && routeError.message
           ? routeError.message
           : strings('deposit.buildQuote.unexpectedError'),
       );
->>>>>>> b4954581
       return;
     } finally {
       setIsLoading(false);
@@ -298,15 +290,10 @@
     cryptoCurrency,
     fiatCurrency,
     isAuthenticated,
-<<<<<<< HEAD
     getQuote,
     amount,
     routeAfterAuthentication,
-    navigation,
-=======
-    routeAfterAuthentication,
     navigateToVerifyIdentity,
->>>>>>> b4954581
   ]);
 
   const handleKeypadChange = useCallback(
