import React, { useCallback, useEffect, useState } from 'react';
import { View, TouchableOpacity, InteractionManager } from 'react-native';
import { useSelector } from 'react-redux';
import { useFocusEffect, useNavigation } from '@react-navigation/native';
import styleSheet from './BuildQuote.styles';

import ScreenLayout from '../../../Aggregator/components/ScreenLayout';
import Keypad from '../../../../../Base/Keypad';
import Button, {
  ButtonSize,
  ButtonVariants,
  ButtonWidthTypes,
} from '../../../../../../component-library/components/Buttons/Button';
import Text, {
  TextVariant,
  TextColor,
} from '../../../../../../component-library/components/Texts/Text';
import Icon, {
  IconName,
  IconSize,
} from '../../../../../../component-library/components/Icons/Icon';
import BadgeWrapper, {
  BadgePosition,
} from '../../../../../../component-library/components/Badges/BadgeWrapper';
import BadgeNetwork from '../../../../../../component-library/components/Badges/Badge/variants/BadgeNetwork';
import AvatarToken from '../../../../../../component-library/components/Avatars/Avatar/variants/AvatarToken';
import { AvatarSize } from '../../../../../../component-library/components/Avatars/Avatar';
import ListItem from '../../../../../../component-library/components/List/ListItem';
import ListItemColumn, {
  WidthType,
} from '../../../../../../component-library/components/List/ListItemColumn';
import TagBase from '../../../../../../component-library/base-components/TagBase';

import AccountSelector from '../../components/AccountSelector';

import { useDepositSDK } from '../../sdk';
import { useDepositSdkMethod } from '../../hooks/useDepositSdkMethod';
import useDepositTokenExchange from '../../hooks/useDepositTokenExchange';
import { KycStatus } from '../../hooks/useUserDetailsPolling';
import { useStyles } from '../../../../../hooks/useStyles';
import useSupportedTokens from '../../hooks/useSupportedTokens';
import usePaymentMethods from '../../hooks/usePaymentMethods';

import { createKycProcessingNavDetails } from '../KycProcessing/KycProcessing';
import { createProviderWebviewNavDetails } from '../ProviderWebview/ProviderWebview';
import { createBasicInfoNavDetails } from '../BasicInfo/BasicInfo';
import { createKycWebviewNavDetails } from '../KycWebview/KycWebview';
import { createEnterEmailNavDetails } from '../EnterEmail/EnterEmail';
import { createTokenSelectorModalNavigationDetails } from '../Modals/TokenSelectorModal/TokenSelectorModal';
import { createPaymentMethodSelectorModalNavigationDetails } from '../Modals/PaymentMethodSelectorModal/PaymentMethodSelectorModal';
import { createRegionSelectorModalNavigationDetails } from '../Modals/RegionSelectorModal';
import { createUnsupportedRegionModalNavigationDetails } from '../Modals/UnsupportedRegionModal';

import {
  getTransakCryptoCurrencyId,
  getTransakFiatCurrencyId,
  getTransakChainId,
  getTransakPaymentMethodId,
  formatCurrency,
} from '../../utils';
import { getNetworkImageSource } from '../../../../../../util/networks';
import { strings } from '../../../../../../../locales/i18n';
import { getDepositNavbarOptions } from '../../../../Navbar';

import { selectNetworkConfigurations } from '../../../../../../selectors/networkController';
import {
  DEBIT_CREDIT_PAYMENT_METHOD,
  USDC_TOKEN,
  DepositCryptoCurrency,
  DepositPaymentMethod,
  USD_CURRENCY,
  DepositFiatCurrency,
  EUR_CURRENCY,
  DEPOSIT_REGIONS,
  DepositRegion,
} from '../../constants';
import Routes from '../../../../../../constants/navigation/Routes';

const BuildQuote = () => {
  const navigation = useNavigation();
  const { styles, theme } = useStyles(styleSheet, {});

  const supportedTokens = useSupportedTokens();
  const paymentMethods = usePaymentMethods();

  const [paymentMethod, setPaymentMethod] = useState<DepositPaymentMethod>(
    DEBIT_CREDIT_PAYMENT_METHOD,
  );
  const [cryptoCurrency, setCryptoCurrency] =
    useState<DepositCryptoCurrency>(USDC_TOKEN);
  const [fiatCurrency, setFiatCurrency] =
    useState<DepositFiatCurrency>(USD_CURRENCY);
  const [amount, setAmount] = useState<string>('0');
  const [amountAsNumber, setAmountAsNumber] = useState<number>(0);
  const { isAuthenticated } = useDepositSDK();
  const [error, setError] = useState<string | null>();

  const [selectedRegion, setSelectedRegion] = useState<DepositRegion | null>(
    DEPOSIT_REGIONS.find((region) => region.isoCode === 'US') || null,
  );

  const allNetworkConfigurations = useSelector(selectNetworkConfigurations);

  const [{ error: quoteFetchError }, getQuote] = useDepositSdkMethod(
    { method: 'getBuyQuote', onMount: false },
    fiatCurrency.id,
    cryptoCurrency.assetId,
    cryptoCurrency.chainId,
    paymentMethod.id,
    amount,
  );

  const [{ error: kycFormsFetchError }, fetchKycForms] = useDepositSdkMethod({
    method: 'getKYCForms',
    onMount: false,
  });

  const [{ error: kycFormFetchError }, fetchKycFormData] = useDepositSdkMethod({
    method: 'getKycForm',
    onMount: false,
  });

  const [{ error: userDetailsFetchError }, fetchUserDetails] =
    useDepositSdkMethod({
      method: 'getUserDetails',
      onMount: false,
    });

  const {
    tokenAmount,
    isLoading: isLoadingTokenAmount,
    error: errorLoadingTokenAmount,
  } = useDepositTokenExchange({
    fiatCurrency,
    fiatAmount: amount,
    token: cryptoCurrency,
    tokens: supportedTokens,
  });

  useEffect(() => {
    navigation.setOptions(
      getDepositNavbarOptions(navigation, { title: 'Build Quote' }, theme),
    );
  }, [navigation, theme]);

  const handleSelectRegion = useCallback(
    (region: DepositRegion) => {
      setSelectedRegion(region);

      if (region.currency === 'USD') {
        setFiatCurrency(USD_CURRENCY);
      } else if (region.currency === 'EUR') {
        setFiatCurrency(EUR_CURRENCY);
      }
    },
    [setFiatCurrency, setSelectedRegion],
  );

  const handleRegionPress = useCallback(() => {
    navigation.navigate(
      ...createRegionSelectorModalNavigationDetails({
        selectedRegionCode: selectedRegion?.code,
        handleSelectRegion,
      }),
    );
  }, [navigation, selectedRegion, handleSelectRegion]);

  const handleExitToWalletHome = useCallback(() => {
    navigation.navigate(Routes.WALLET.HOME, {
      screen: Routes.WALLET.TAB_STACK_FLOW,
      params: {
        screen: Routes.WALLET_VIEW,
      },
    });
  }, [navigation]);

  const handleSelectDifferentRegion = useCallback(() => {
    handleRegionPress();
  }, [handleRegionPress]);

  useFocusEffect(
    useCallback(() => {
      if (!selectedRegion?.supported) {
        InteractionManager.runAfterInteractions(() => {
          navigation.navigate(
            ...createUnsupportedRegionModalNavigationDetails({
              regionName: selectedRegion?.name || '',
              onExitToWalletHome: handleExitToWalletHome,
              onSelectDifferentRegion: handleSelectDifferentRegion,
            }),
          );
        });
      }
    }, [
      selectedRegion,
      navigation,
      handleExitToWalletHome,
      handleSelectDifferentRegion,
    ]),
  );

  const handleOnPressContinue = useCallback(async () => {
    try {
      const quote = await getQuote(
        getTransakFiatCurrencyId(fiatCurrency),
        getTransakCryptoCurrencyId(cryptoCurrency),
        getTransakChainId(cryptoCurrency.chainId),
        getTransakPaymentMethodId(paymentMethod),
        amount,
      );
      if (quoteFetchError || !quote) {
        setError(strings('deposit.buildQuote.quoteFetchError'));
        return;
      }

      if (!isAuthenticated) {
        navigation.navigate(...createEnterEmailNavDetails({ quote }));
      }

      const forms = await fetchKycForms(quote);

      if (kycFormsFetchError) {
        setError(strings('deposit.buildQuote.unexpectedError'));
        return;
      }

      const { forms: requiredForms } = forms || {};

      if (requiredForms?.length === 0) {
        const userDetails = await fetchUserDetails();

        if (userDetailsFetchError) {
          setError(strings('deposit.buildQuote.unexpectedError'));
          return;
        }

        if (userDetails?.kyc?.l1?.status === KycStatus.APPROVED) {
          navigation.navigate(...createProviderWebviewNavDetails({ quote }));
          return;
        }

        navigation.navigate(...createKycProcessingNavDetails({ quote }));
        return;
      }

      const personalDetailsKycForm = requiredForms?.find(
        (form) => form.id === 'personalDetails',
      );

      const addressKycForm = requiredForms?.find(
        (form) => form.id === 'address',
      );

      const idProofKycForm = requiredForms?.find(
        (form) => form.id === 'idProof',
      );

      const idProofData = idProofKycForm
        ? await fetchKycFormData(quote, idProofKycForm)
        : null;

      if (kycFormFetchError) {
        setError(strings('deposit.buildQuote.unexpectedError'));
        return;
      }

      if (personalDetailsKycForm || addressKycForm) {
        navigation.navigate(
          ...createBasicInfoNavDetails({
            quote,
            kycUrl: idProofData?.data?.kycUrl,
          }),
        );
        return;
      } else if (idProofData) {
        navigation.navigate(
          ...createKycWebviewNavDetails({
            quote,
            kycUrl: idProofData.data.kycUrl,
          }),
        );
        return;
      }
      setError(strings('deposit.buildQuote.unexpectedError'));
      return;
    } catch (_) {
      setError(strings('deposit.buildQuote.unexpectedError'));
      return;
    }
  }, [
    getQuote,
    fiatCurrency,
    cryptoCurrency,
    paymentMethod,
    amount,
    quoteFetchError,
    isAuthenticated,
    fetchKycForms,
    kycFormsFetchError,
    fetchKycFormData,
    kycFormFetchError,
    navigation,
    fetchUserDetails,
    userDetailsFetchError,
  ]);

  const handleKeypadChange = useCallback(
    ({
      value,
      valueAsNumber,
    }: {
      value: string;
      valueAsNumber: number;
      pressedKey: string;
    }) => {
      setAmount(value || '0');
      setAmountAsNumber(valueAsNumber || 0);
    },
    [],
  );

<<<<<<< HEAD
  const handleSelectRegion = useCallback(
    (region: DepositRegion) => {
      if (!region.supported) {
        return;
      }

      setSelectedRegion(region);

      if (region.currency === 'USD') {
        setFiatCurrency(USD_CURRENCY);
      } else if (region.currency === 'EUR') {
        setFiatCurrency(EUR_CURRENCY);
      }
    },
    [setFiatCurrency, setSelectedRegion],
  );

  const handleRegionPress = useCallback(() => {
    navigation.navigate(
      ...createRegionSelectorModalNavigationDetails({
        selectedRegionCode: selectedRegion?.isoCode,
        handleSelectRegion,
      }),
    );
  }, [navigation, selectedRegion, handleSelectRegion]);

=======
>>>>>>> cf8f0388
  const handleSelectAssetId = useCallback(
    (assetId: string) => {
      const selectedToken = supportedTokens.find(
        (token) => token.assetId === assetId,
      );
      if (selectedToken) {
        setCryptoCurrency(selectedToken);
      }
    },
    [supportedTokens],
  );

  const handleCryptoPress = useCallback(
    () =>
      navigation.navigate(
        ...createTokenSelectorModalNavigationDetails({
          selectedAssetId: cryptoCurrency.assetId,
          handleSelectAssetId,
        }),
      ),
    [cryptoCurrency, navigation, handleSelectAssetId],
  );

  const handleSelectPaymentMethodId = useCallback(
    (selectedPaymentMethodId: string) => {
      const selectedPaymentMethod = paymentMethods.find(
        (_paymentMethod) => _paymentMethod.id === selectedPaymentMethodId,
      );
      if (selectedPaymentMethod) {
        setPaymentMethod(selectedPaymentMethod);
      }
    },
    [paymentMethods],
  );

  const handlePaymentMethodPress = useCallback(() => {
    navigation.navigate(
      ...createPaymentMethodSelectorModalNavigationDetails({
        selectedPaymentMethodId: paymentMethod.id,
        handleSelectPaymentMethodId,
      }),
    );
  }, [handleSelectPaymentMethodId, navigation, paymentMethod.id]);

  const networkName = allNetworkConfigurations[cryptoCurrency.chainId]?.name;
  const networkImageSource = getNetworkImageSource({
    chainId: cryptoCurrency.chainId,
  });

  return (
    <ScreenLayout>
      <ScreenLayout.Body>
        <ScreenLayout.Content style={styles.content}>
          <View style={styles.selectionRow}>
            <AccountSelector />
            <TouchableOpacity
              style={styles.fiatSelector}
              onPress={handleRegionPress}
            >
              <View style={styles.regionContent}>
                <Text variant={TextVariant.BodyMD}>{selectedRegion?.flag}</Text>
                <Text variant={TextVariant.BodyMD}>{selectedRegion?.isoCode}</Text>
                <Icon
                  name={IconName.ArrowDown}
                  size={IconSize.Sm}
                  color={theme.colors.icon.alternative}
                />
              </View>
            </TouchableOpacity>
          </View>

          <View style={styles.centerGroup}>
            <Text
              variant={TextVariant.HeadingLG}
              style={styles.mainAmount}
              numberOfLines={1}
              adjustsFontSizeToFit
            >
              {formatCurrency(amountAsNumber, fiatCurrency.id, {
                currencyDisplay: 'narrowSymbol',
              })}
            </Text>

            <Text
              variant={TextVariant.BodyMD}
              color={TextColor.Alternative}
              style={styles.convertedAmount}
            >
              {isLoadingTokenAmount || errorLoadingTokenAmount ? (
                ' '
              ) : (
                <>
                  {Number(tokenAmount) === 0 ? '0' : tokenAmount}{' '}
                  {cryptoCurrency.symbol}
                </>
              )}
            </Text>

            <TouchableOpacity onPress={handleCryptoPress}>
              <View style={styles.cryptoPill}>
                <BadgeWrapper
                  badgePosition={BadgePosition.BottomRight}
                  badgeElement={
                    <BadgeNetwork
                      name={networkName}
                      imageSource={networkImageSource}
                    />
                  }
                >
                  <AvatarToken
                    name={cryptoCurrency.name}
                    imageSource={{ uri: cryptoCurrency.iconUrl }}
                    size={AvatarSize.Md}
                  />
                </BadgeWrapper>
                <Text variant={TextVariant.HeadingLG}>
                  {cryptoCurrency.symbol}
                </Text>

                <Icon
                  name={IconName.ArrowDown}
                  size={IconSize.Sm}
                  color={theme.colors.icon.alternative}
                />
              </View>
            </TouchableOpacity>
            {error && (
              <View style={styles.errorContainer}>
                <Text variant={TextVariant.BodyMD} color={TextColor.Error}>
                  {error}
                </Text>
              </View>
            )}
          </View>

          <TouchableOpacity
            style={styles.paymentMethodBox}
            onPress={handlePaymentMethodPress}
          >
            <ListItem gap={8}>
              <ListItemColumn widthType={WidthType.Fill}>
                <Text variant={TextVariant.BodyMD}>
                  {strings('deposit.buildQuote.payWith')}
                </Text>
                <Text
                  variant={TextVariant.BodySM}
                  color={TextColor.Alternative}
                >
                  {paymentMethod.name}
                </Text>
              </ListItemColumn>

              <ListItemColumn>
                <TagBase
                  includesBorder
                  textProps={{ variant: TextVariant.BodySM }}
                >
                  {strings(
                    `deposit.payment_duration.${paymentMethod.duration}`,
                  )}
                </TagBase>
              </ListItemColumn>
              <ListItemColumn>
                <Icon
                  name={IconName.ArrowRight}
                  size={IconSize.Md}
                  color={theme.colors.icon.alternative}
                />
              </ListItemColumn>
            </ListItem>
          </TouchableOpacity>

          <Keypad
            style={styles.keypad}
            value={amount}
            onChange={handleKeypadChange}
            currency={fiatCurrency.symbol}
            decimals={0}
            deleteIcon={<Icon name={IconName.Arrow2Left} size={IconSize.Lg} />}
          />
        </ScreenLayout.Content>
      </ScreenLayout.Body>
      <ScreenLayout.Footer>
        <ScreenLayout.Content>
          <Button
            size={ButtonSize.Lg}
            onPress={handleOnPressContinue}
            label={'Continue'}
            variant={ButtonVariants.Primary}
            width={ButtonWidthTypes.Full}
          ></Button>
        </ScreenLayout.Content>
      </ScreenLayout.Footer>
    </ScreenLayout>
  );
};

export default BuildQuote;<|MERGE_RESOLUTION|>--- conflicted
+++ resolved
@@ -145,6 +145,10 @@
 
   const handleSelectRegion = useCallback(
     (region: DepositRegion) => {
+      if (!region.supported) {
+        return;
+      }
+
       setSelectedRegion(region);
 
       if (region.currency === 'USD') {
@@ -159,7 +163,7 @@
   const handleRegionPress = useCallback(() => {
     navigation.navigate(
       ...createRegionSelectorModalNavigationDetails({
-        selectedRegionCode: selectedRegion?.code,
+        selectedRegionCode: selectedRegion?.isoCode,
         handleSelectRegion,
       }),
     );
@@ -319,35 +323,6 @@
     [],
   );
 
-<<<<<<< HEAD
-  const handleSelectRegion = useCallback(
-    (region: DepositRegion) => {
-      if (!region.supported) {
-        return;
-      }
-
-      setSelectedRegion(region);
-
-      if (region.currency === 'USD') {
-        setFiatCurrency(USD_CURRENCY);
-      } else if (region.currency === 'EUR') {
-        setFiatCurrency(EUR_CURRENCY);
-      }
-    },
-    [setFiatCurrency, setSelectedRegion],
-  );
-
-  const handleRegionPress = useCallback(() => {
-    navigation.navigate(
-      ...createRegionSelectorModalNavigationDetails({
-        selectedRegionCode: selectedRegion?.isoCode,
-        handleSelectRegion,
-      }),
-    );
-  }, [navigation, selectedRegion, handleSelectRegion]);
-
-=======
->>>>>>> cf8f0388
   const handleSelectAssetId = useCallback(
     (assetId: string) => {
       const selectedToken = supportedTokens.find(
