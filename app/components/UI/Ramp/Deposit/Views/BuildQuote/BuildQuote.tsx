import React, { useCallback, useEffect, useState } from 'react';
import { View, TouchableOpacity, InteractionManager } from 'react-native';
import { useSelector } from 'react-redux';
import { useFocusEffect, useNavigation } from '@react-navigation/native';
import styleSheet from './BuildQuote.styles';

import ScreenLayout from '../../../Aggregator/components/ScreenLayout';
import Keypad from '../../../../../Base/Keypad';
import Button, {
  ButtonSize,
  ButtonVariants,
  ButtonWidthTypes,
} from '../../../../../../component-library/components/Buttons/Button';
import Text, {
  TextVariant,
  TextColor,
} from '../../../../../../component-library/components/Texts/Text';
import Icon, {
  IconName,
  IconSize,
} from '../../../../../../component-library/components/Icons/Icon';
import BadgeWrapper, {
  BadgePosition,
} from '../../../../../../component-library/components/Badges/BadgeWrapper';
import BadgeNetwork from '../../../../../../component-library/components/Badges/Badge/variants/BadgeNetwork';
import AvatarToken from '../../../../../../component-library/components/Avatars/Avatar/variants/AvatarToken';
import { AvatarSize } from '../../../../../../component-library/components/Avatars/Avatar';
import ListItem from '../../../../../../component-library/components/List/ListItem';
import ListItemColumn, {
  WidthType,
} from '../../../../../../component-library/components/List/ListItemColumn';
import TagBase from '../../../../../../component-library/base-components/TagBase';

import AccountSelector from '../../components/AccountSelector';

import { useDepositSDK } from '../../sdk';
import { useDepositSdkMethod } from '../../hooks/useDepositSdkMethod';
import useDepositTokenExchange from '../../hooks/useDepositTokenExchange';
import { KycStatus } from '../../hooks/useUserDetailsPolling';
import { useStyles } from '../../../../../hooks/useStyles';
import useSupportedTokens from '../../hooks/useSupportedTokens';
import usePaymentMethods from '../../hooks/usePaymentMethods';

import { createKycProcessingNavDetails } from '../KycProcessing/KycProcessing';
import { createProviderWebviewNavDetails } from '../ProviderWebview/ProviderWebview';
import { createBasicInfoNavDetails } from '../BasicInfo/BasicInfo';
import { createKycWebviewNavDetails } from '../KycWebview/KycWebview';
import { createEnterEmailNavDetails } from '../EnterEmail/EnterEmail';
import { createTokenSelectorModalNavigationDetails } from '../Modals/TokenSelectorModal/TokenSelectorModal';
import { createPaymentMethodSelectorModalNavigationDetails } from '../Modals/PaymentMethodSelectorModal/PaymentMethodSelectorModal';
import { createRegionSelectorModalNavigationDetails } from '../Modals/RegionSelectorModal';
import { createUnsupportedRegionModalNavigationDetails } from '../Modals/UnsupportedRegionModal';

import {
  getTransakCryptoCurrencyId,
  getTransakFiatCurrencyId,
  getTransakChainId,
  getTransakPaymentMethodId,
  formatCurrency,
} from '../../utils';
import { getNetworkImageSource } from '../../../../../../util/networks';
import { strings } from '../../../../../../../locales/i18n';
import { getDepositNavbarOptions } from '../../../../Navbar';

import { selectNetworkConfigurations } from '../../../../../../selectors/networkController';
import {
  USDC_TOKEN,
  DepositCryptoCurrency,
  DepositPaymentMethod,
  USD_CURRENCY,
  DepositFiatCurrency,
  EUR_CURRENCY,
<<<<<<< HEAD
  DepositRegion,
=======
>>>>>>> b3bcce2b
  SEPA_PAYMENT_METHOD,
  DEBIT_CREDIT_PAYMENT_METHOD,
} from '../../constants';
import { createBankDetailsNavDetails } from '../BankDetails/BankDetails';
import { depositOrderToFiatOrder } from '../../orderProcessor';
import useHandleNewOrder from '../../hooks/useHandleNewOrder';

const BuildQuote = () => {
  const navigation = useNavigation();
  const { styles, theme } = useStyles(styleSheet, {});

  const supportedTokens = useSupportedTokens();
  const paymentMethods = usePaymentMethods();

  const [paymentMethod, setPaymentMethod] = useState<DepositPaymentMethod>(
    DEBIT_CREDIT_PAYMENT_METHOD,
  );
  const [cryptoCurrency, setCryptoCurrency] =
    useState<DepositCryptoCurrency>(USDC_TOKEN);
  const [fiatCurrency, setFiatCurrency] =
    useState<DepositFiatCurrency>(USD_CURRENCY);
  const [amount, setAmount] = useState<string>('0');
  const [amountAsNumber, setAmountAsNumber] = useState<number>(0);
<<<<<<< HEAD

  const {
    isAuthenticated,
    selectedWalletAddress,
    selectedRegion,
    setSelectedRegion,
  } = useDepositSDK();

  const [error, setError] = useState<string | null>();

=======
  const { isAuthenticated, selectedWalletAddress, selectedRegion } =
    useDepositSDK();
  const [error, setError] = useState<string | null>();

>>>>>>> b3bcce2b
  const handleNewOrder = useHandleNewOrder();

  const allNetworkConfigurations = useSelector(selectNetworkConfigurations);

  const [{ error: quoteFetchError }, getQuote] = useDepositSdkMethod(
    { method: 'getBuyQuote', onMount: false },
    fiatCurrency.id,
    cryptoCurrency.assetId,
    cryptoCurrency.chainId,
    paymentMethod.id,
    amount,
  );

  const [{ error: kycFormsFetchError }, fetchKycForms] = useDepositSdkMethod({
    method: 'getKYCForms',
    onMount: false,
  });

  const [{ error: kycFormFetchError }, fetchKycFormData] = useDepositSdkMethod({
    method: 'getKycForm',
    onMount: false,
  });

  const [{ error: userDetailsFetchError }, fetchUserDetails] =
    useDepositSdkMethod({
      method: 'getUserDetails',
      onMount: false,
    });

  const [{ error: reservationError }, createReservation] = useDepositSdkMethod({
    method: 'walletReserve',
    onMount: false,
  });

  const [{ error: orderError }, createOrder] = useDepositSdkMethod({
    method: 'createOrder',
    onMount: false,
  });

  const {
    tokenAmount,
    isLoading: isLoadingTokenAmount,
    error: errorLoadingTokenAmount,
  } = useDepositTokenExchange({
    fiatCurrency,
    fiatAmount: amount,
    token: cryptoCurrency,
    tokens: supportedTokens,
  });

  useEffect(() => {
    navigation.setOptions(
      getDepositNavbarOptions(navigation, { title: 'Build Quote' }, theme),
    );
  }, [navigation, theme]);

  useEffect(() => {
    if (selectedRegion?.currency) {
      if (selectedRegion.currency === 'USD') {
        setFiatCurrency(USD_CURRENCY);
      } else if (selectedRegion.currency === 'EUR') {
        setFiatCurrency(EUR_CURRENCY);
      }
    }
  }, [selectedRegion?.currency]);

  const handleRegionPress = useCallback(() => {
    navigation.navigate(...createRegionSelectorModalNavigationDetails());
  }, [navigation]);

  useFocusEffect(
    useCallback(() => {
      if (!selectedRegion?.supported) {
        InteractionManager.runAfterInteractions(() => {
          navigation.navigate(
            ...createUnsupportedRegionModalNavigationDetails(),
          );
        });
      }
    }, [selectedRegion, navigation]),
  );

  const handleOnPressContinue = useCallback(async () => {
    try {
      const quote = await getQuote(
        getTransakFiatCurrencyId(fiatCurrency),
        getTransakCryptoCurrencyId(cryptoCurrency),
        getTransakChainId(cryptoCurrency.chainId),
        getTransakPaymentMethodId(paymentMethod),
        amount,
      );
      if (quoteFetchError || !quote) {
        setError(strings('deposit.buildQuote.quoteFetchError'));
        return;
      }

      if (!isAuthenticated) {
        navigation.navigate(...createEnterEmailNavDetails({ quote }));
      }

      const forms = await fetchKycForms(quote);

      if (kycFormsFetchError) {
        setError(strings('deposit.buildQuote.unexpectedError'));
        return;
      }

      const { forms: requiredForms } = forms || {};

      if (requiredForms?.length === 0) {
        const userDetails = await fetchUserDetails();

        if (userDetailsFetchError) {
          setError(strings('deposit.buildQuote.unexpectedError'));
          return;
        }

        if (userDetails?.kyc?.l1?.status === KycStatus.APPROVED) {
          if (paymentMethod.id === SEPA_PAYMENT_METHOD.id) {
            const reservation = await createReservation(
              quote,
              selectedWalletAddress,
            );

            if (reservationError || !reservation) {
              setError(strings('deposit.buildQuote.unexpectedError'));
              return;
            }

            const order = await createOrder(reservation);

            if (orderError || !order) {
              setError(strings('deposit.buildQuote.unexpectedError'));
              return;
            }

            const processedOrder = {
              ...depositOrderToFiatOrder(order),
              account: selectedWalletAddress || order.walletAddress,
              network: cryptoCurrency.chainId,
            };

            await handleNewOrder(processedOrder);

            navigation.navigate(
              ...createBankDetailsNavDetails({
                orderId: order.id,
                shouldUpdate: false,
              }),
            );
          } else {
            navigation.navigate(...createProviderWebviewNavDetails({ quote }));
          }
          return;
        }

        navigation.navigate(...createKycProcessingNavDetails({ quote }));
        return;
      }

      const personalDetailsKycForm = requiredForms?.find(
        (form) => form.id === 'personalDetails',
      );

      const addressKycForm = requiredForms?.find(
        (form) => form.id === 'address',
      );

      const idProofKycForm = requiredForms?.find(
        (form) => form.id === 'idProof',
      );

      const idProofData = idProofKycForm
        ? await fetchKycFormData(quote, idProofKycForm)
        : null;

      if (kycFormFetchError) {
        setError(strings('deposit.buildQuote.unexpectedError'));
        return;
      }

      if (personalDetailsKycForm || addressKycForm) {
        navigation.navigate(
          ...createBasicInfoNavDetails({
            quote,
            kycUrl: idProofData?.data?.kycUrl,
          }),
        );
        return;
      } else if (idProofData) {
        navigation.navigate(
          ...createKycWebviewNavDetails({
            quote,
            kycUrl: idProofData.data.kycUrl,
          }),
        );
        return;
      }
      setError(strings('deposit.buildQuote.unexpectedError'));
      return;
    } catch (_) {
      setError(strings('deposit.buildQuote.unexpectedError'));
      return;
    }
  }, [
    getQuote,
    fiatCurrency,
    cryptoCurrency,
    paymentMethod,
    amount,
    quoteFetchError,
    isAuthenticated,
    fetchKycForms,
    kycFormsFetchError,
    fetchKycFormData,
    kycFormFetchError,
    navigation,
    fetchUserDetails,
    userDetailsFetchError,
    createReservation,
    reservationError,
    createOrder,
    orderError,
    selectedWalletAddress,
    handleNewOrder,
  ]);

  const handleKeypadChange = useCallback(
    ({
      value,
      valueAsNumber,
    }: {
      value: string;
      valueAsNumber: number;
      pressedKey: string;
    }) => {
      setAmount(value || '0');
      setAmountAsNumber(valueAsNumber || 0);
    },
    [],
  );

  const handleSelectAssetId = useCallback(
    (assetId: string) => {
      const selectedToken = supportedTokens.find(
        (token) => token.assetId === assetId,
      );
      if (selectedToken) {
        setCryptoCurrency(selectedToken);
      }
    },
    [supportedTokens],
  );

  const handleCryptoPress = useCallback(
    () =>
      navigation.navigate(
        ...createTokenSelectorModalNavigationDetails({
          selectedAssetId: cryptoCurrency.assetId,
          handleSelectAssetId,
        }),
      ),
    [cryptoCurrency, navigation, handleSelectAssetId],
  );

  const handleSelectPaymentMethodId = useCallback(
    (selectedPaymentMethodId: string) => {
      const selectedPaymentMethod = paymentMethods.find(
        (_paymentMethod) => _paymentMethod.id === selectedPaymentMethodId,
      );
      if (selectedPaymentMethod) {
        setPaymentMethod(selectedPaymentMethod);
      }
    },
    [paymentMethods],
  );

  const handlePaymentMethodPress = useCallback(() => {
    navigation.navigate(
      ...createPaymentMethodSelectorModalNavigationDetails({
        selectedPaymentMethodId: paymentMethod.id,
        handleSelectPaymentMethodId,
      }),
    );
  }, [handleSelectPaymentMethodId, navigation, paymentMethod.id]);

  const networkName = allNetworkConfigurations[cryptoCurrency.chainId]?.name;
  const networkImageSource = getNetworkImageSource({
    chainId: cryptoCurrency.chainId,
  });

  return (
    <ScreenLayout>
      <ScreenLayout.Body>
        <ScreenLayout.Content style={styles.content}>
          <View style={styles.selectionRow}>
            <AccountSelector />
            <TouchableOpacity
              style={styles.fiatSelector}
              onPress={handleRegionPress}
            >
              <View style={styles.regionContent}>
                <Text variant={TextVariant.BodyMD}>{selectedRegion?.flag}</Text>
                <Text variant={TextVariant.BodyMD}>
                  {selectedRegion?.isoCode}
                </Text>
                <Icon
                  name={IconName.ArrowDown}
                  size={IconSize.Sm}
                  color={theme.colors.icon.alternative}
                />
              </View>
            </TouchableOpacity>
          </View>

          <View style={styles.centerGroup}>
            <Text
              variant={TextVariant.HeadingLG}
              style={styles.mainAmount}
              numberOfLines={1}
              adjustsFontSizeToFit
            >
              {formatCurrency(amountAsNumber, fiatCurrency.id, {
                currencyDisplay: 'narrowSymbol',
              })}
            </Text>

            <Text
              variant={TextVariant.BodyMD}
              color={TextColor.Alternative}
              style={styles.convertedAmount}
            >
              {isLoadingTokenAmount || errorLoadingTokenAmount ? (
                ' '
              ) : (
                <>
                  {Number(tokenAmount) === 0 ? '0' : tokenAmount}{' '}
                  {cryptoCurrency.symbol}
                </>
              )}
            </Text>

            <TouchableOpacity onPress={handleCryptoPress}>
              <View style={styles.cryptoPill}>
                <BadgeWrapper
                  badgePosition={BadgePosition.BottomRight}
                  badgeElement={
                    <BadgeNetwork
                      name={networkName}
                      imageSource={networkImageSource}
                    />
                  }
                >
                  <AvatarToken
                    name={cryptoCurrency.name}
                    imageSource={{ uri: cryptoCurrency.iconUrl }}
                    size={AvatarSize.Md}
                  />
                </BadgeWrapper>
                <Text variant={TextVariant.HeadingLG}>
                  {cryptoCurrency.symbol}
                </Text>

                <Icon
                  name={IconName.ArrowDown}
                  size={IconSize.Sm}
                  color={theme.colors.icon.alternative}
                />
              </View>
            </TouchableOpacity>
            {error && (
              <View style={styles.errorContainer}>
                <Text variant={TextVariant.BodyMD} color={TextColor.Error}>
                  {error}
                </Text>
              </View>
            )}
          </View>

          <TouchableOpacity
            style={styles.paymentMethodBox}
            onPress={handlePaymentMethodPress}
          >
            <ListItem gap={8}>
              <ListItemColumn widthType={WidthType.Fill}>
                <Text variant={TextVariant.BodyMD}>
                  {strings('deposit.buildQuote.payWith')}
                </Text>
                <Text
                  variant={TextVariant.BodySM}
                  color={TextColor.Alternative}
                >
                  {paymentMethod.name}
                </Text>
              </ListItemColumn>

              <ListItemColumn>
                <TagBase
                  includesBorder
                  textProps={{ variant: TextVariant.BodySM }}
                >
                  {strings(
                    `deposit.payment_duration.${paymentMethod.duration}`,
                  )}
                </TagBase>
              </ListItemColumn>
              <ListItemColumn>
                <Icon
                  name={IconName.ArrowRight}
                  size={IconSize.Md}
                  color={theme.colors.icon.alternative}
                />
              </ListItemColumn>
            </ListItem>
          </TouchableOpacity>

          <Keypad
            style={styles.keypad}
            value={amount}
            onChange={handleKeypadChange}
            currency={fiatCurrency.symbol}
            decimals={0}
            deleteIcon={<Icon name={IconName.Arrow2Left} size={IconSize.Lg} />}
          />
        </ScreenLayout.Content>
      </ScreenLayout.Body>
      <ScreenLayout.Footer>
        <ScreenLayout.Content>
          <Button
            size={ButtonSize.Lg}
            onPress={handleOnPressContinue}
            label={'Continue'}
            variant={ButtonVariants.Primary}
            width={ButtonWidthTypes.Full}
          ></Button>
        </ScreenLayout.Content>
      </ScreenLayout.Footer>
    </ScreenLayout>
  );
};

export default BuildQuote;<|MERGE_RESOLUTION|>--- conflicted
+++ resolved
@@ -70,10 +70,6 @@
   USD_CURRENCY,
   DepositFiatCurrency,
   EUR_CURRENCY,
-<<<<<<< HEAD
-  DepositRegion,
-=======
->>>>>>> b3bcce2b
   SEPA_PAYMENT_METHOD,
   DEBIT_CREDIT_PAYMENT_METHOD,
 } from '../../constants';
@@ -97,23 +93,15 @@
     useState<DepositFiatCurrency>(USD_CURRENCY);
   const [amount, setAmount] = useState<string>('0');
   const [amountAsNumber, setAmountAsNumber] = useState<number>(0);
-<<<<<<< HEAD
 
   const {
     isAuthenticated,
     selectedWalletAddress,
     selectedRegion,
-    setSelectedRegion,
   } = useDepositSDK();
 
   const [error, setError] = useState<string | null>();
 
-=======
-  const { isAuthenticated, selectedWalletAddress, selectedRegion } =
-    useDepositSDK();
-  const [error, setError] = useState<string | null>();
-
->>>>>>> b3bcce2b
   const handleNewOrder = useHandleNewOrder();
 
   const allNetworkConfigurations = useSelector(selectNetworkConfigurations);
