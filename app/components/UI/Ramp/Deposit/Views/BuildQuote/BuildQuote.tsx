--- conflicted
+++ resolved
@@ -44,9 +44,6 @@
   getTransakChainId,
   getTransakPaymentMethodId,
 } from '../../utils';
-import { KycStatus } from '../../hooks/useUserDetailsPolling';
-import { createKycProcessingNavDetails } from '../KycProcessing/KycProcessing';
-import RegionModal from '../../components/RegionModal';
 
 function formatAmount(
   amount: number,
@@ -54,6 +51,9 @@
 ): string {
   return getIntlNumberFormatter(I18n.locale, options).format(amount);
 }
+import { KycStatus } from '../../hooks/useUserDetailsPolling';
+import { createKycProcessingNavDetails } from '../KycProcessing/KycProcessing';
+import RegionModal from '../../components/RegionModal';
 
 const BuildQuote = () => {
   const navigation = useNavigation();
@@ -71,15 +71,8 @@
   const { isAuthenticated, selectedRegion, setSelectedRegion } =
     useDepositSDK();
   const [error, setError] = useState<string | null>();
-
   const [isRegionModalVisible, setIsRegionModalVisible] =
     useState<boolean>(false);
-<<<<<<< HEAD
-=======
-  const [selectedRegion, setSelectedRegion] = useState<DepositRegion | null>(
-    DEPOSIT_REGIONS.find((region) => region.code === 'US') || null,
-  );
->>>>>>> 0c260cc7
 
   const [{ error: quoteFetchError }, getQuote] = useDepositSdkMethod(
     { method: 'getBuyQuote', onMount: false },
@@ -128,7 +121,6 @@
         getTransakPaymentMethodId(paymentMethod),
         amount,
       );
-
       if (quoteFetchError || !quote) {
         setError(strings('deposit.buildQuote.quoteFetchError'));
         return;
@@ -248,7 +240,6 @@
     setIsRegionModalVisible(true);
   }, []);
 
-<<<<<<< HEAD
   const handleRegionSelect = useCallback(
     (region: DepositRegion) => {
       if (!region.supported) {
@@ -266,22 +257,6 @@
     },
     [setSelectedRegion],
   );
-=======
-  const handleRegionSelect = useCallback((region: DepositRegion) => {
-    if (!region.supported) {
-      return;
-    }
-
-    setSelectedRegion(region);
-    setIsRegionModalVisible(false);
-
-    if (region.currency === 'USD') {
-      setFiatCurrency(USD_CURRENCY);
-    } else if (region.currency === 'EUR') {
-      setFiatCurrency(EUR_CURRENCY);
-    }
-  }, []);
->>>>>>> 0c260cc7
 
   const hideRegionModal = useCallback(() => {
     setIsRegionModalVisible(false);
@@ -306,17 +281,8 @@
               onPress={handleRegionPress}
             >
               <View style={styles.regionContent}>
-<<<<<<< HEAD
                 <Text variant={TextVariant.BodyMD}>{selectedRegion?.flag}</Text>
                 <Text variant={TextVariant.BodyMD}>{selectedRegion?.code}</Text>
-=======
-                <Text variant={TextVariant.BodyMD}>
-                  {selectedRegion?.flag}
-                </Text>
-                <Text variant={TextVariant.BodyMD}>
-                  {selectedRegion?.code}
-                </Text>
->>>>>>> 0c260cc7
               </View>
             </TouchableOpacity>
           </View>
