--- conflicted
+++ resolved
@@ -47,11 +47,8 @@
 import { createKycWebviewNavDetails } from '../KycWebview/KycWebview';
 import { createEnterEmailNavDetails } from '../EnterEmail/EnterEmail';
 import { createTokenSelectorModalNavigationDetails } from '../Modals/TokenSelectorModal/TokenSelectorModal';
-<<<<<<< HEAD
+import { createPaymentMethodSelectorModalNavigationDetails } from '../Modals/PaymentMethodSelectorModal/PaymentMethodSelectorModal';
 import { createRegionSelectorModalNavigationDetails } from '../Modals/RegionSelectorModal';
-=======
-import { createPaymentMethodSelectorModalNavigationDetails } from '../Modals/PaymentMethodSelectorModal/PaymentMethodSelectorModal';
->>>>>>> cc45a25e
 
 import {
   getTransakCryptoCurrencyId,
@@ -264,26 +261,11 @@
     [],
   );
 
-<<<<<<< HEAD
-  const handlePaymentMethodPress = useCallback(() => {
-    // TODO: Implement payment method selection logic
-  }, []);
-
   const handleSelectRegion = useCallback(
     (region: DepositRegion) => {
       if (!region.supported) {
         return;
       }
-=======
-  const handleRegionPress = useCallback(() => {
-    setIsRegionModalVisible(true);
-  }, []);
-
-  const handleRegionSelect = useCallback((region: DepositRegion) => {
-    if (!region.supported) {
-      return;
-    }
->>>>>>> cc45a25e
 
       setSelectedRegion(region);
 
