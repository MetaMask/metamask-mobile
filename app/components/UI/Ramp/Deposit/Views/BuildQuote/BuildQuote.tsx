--- conflicted
+++ resolved
@@ -67,10 +67,6 @@
   }, [navigation, theme]);
 
   const handleOnPressContinue = useCallback(async () => {
-<<<<<<< HEAD
-    console.log('BUILD QUOTE onClick');
-=======
->>>>>>> a63aab61
     const quote = await getQuote(
       fiatCurrency,
       cryptoCurrency,
@@ -79,28 +75,14 @@
       amount,
     );
 
-<<<<<<< HEAD
-    console.log('QUOTE', quote);
-
     if (quote) {
       const forms = await fetchKycForms(quote);
       const { forms: requiredForms } = forms || {};
-
-      console.log('REQURIED FORMS', requiredForms);
-=======
-    if (quote) {
-      const forms = await fetchKycForms(quote);
-      const { forms: requiredForms } = forms || {};
->>>>>>> a63aab61
       if (isAuthenticated) {
         if (requiredForms?.length === 0) {
           navigation.navigate(...createProviderWebviewNavDetails());
         } else {
-<<<<<<< HEAD
-          navigation.navigate(...createBasicInfoNavDetails({ quote }));
-=======
           navigation.navigate(...createBasicInfoNavDetails());
->>>>>>> a63aab61
         }
       } else {
         navigation.navigate(...createEnterEmailNavDetails());
