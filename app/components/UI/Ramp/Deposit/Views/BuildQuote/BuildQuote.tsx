--- conflicted
+++ resolved
@@ -185,7 +185,6 @@
   }, [selectedRegion?.isoCode, paymentMethods, paymentMethod]);
 
   useEffect(() => {
-<<<<<<< HEAD
     let isMounted = true;
 
     const fetchOtt = async () => {
@@ -215,7 +214,8 @@
     };
     // eslint-disable-next-line react-hooks/exhaustive-deps
   }, [isAuthenticated]);
-=======
+
+  useEffect(() => {
     if (supportedTokens.length > 0) {
       let caipChainId;
       if (isHexString(chainId)) {
@@ -244,7 +244,6 @@
     }
     // eslint-disable-next-line react-hooks/exhaustive-deps
   }, [chainId, supportedTokens]);
->>>>>>> ce634b83
 
   const handleRegionPress = useCallback(() => {
     navigation.navigate(...createRegionSelectorModalNavigationDetails());
