import React, { useCallback, useEffect, useState } from 'react';
import { View, TouchableOpacity, InteractionManager } from 'react-native';
import { useSelector } from 'react-redux';
import { useNavigation, useFocusEffect } from '@react-navigation/native';
import { BuyQuote } from '@consensys/native-ramps-sdk';

import styleSheet from './BuildQuote.styles';

import ScreenLayout from '../../../Aggregator/components/ScreenLayout';
import Keypad from '../../../../../Base/Keypad';
import Button, {
  ButtonSize,
  ButtonVariants,
  ButtonWidthTypes,
} from '../../../../../../component-library/components/Buttons/Button';
import Text, {
  TextVariant,
  TextColor,
} from '../../../../../../component-library/components/Texts/Text';
import Icon, {
  IconName,
  IconSize,
} from '../../../../../../component-library/components/Icons/Icon';
import BadgeWrapper, {
  BadgePosition,
} from '../../../../../../component-library/components/Badges/BadgeWrapper';
import BadgeNetwork from '../../../../../../component-library/components/Badges/Badge/variants/BadgeNetwork';
import AvatarToken from '../../../../../../component-library/components/Avatars/Avatar/variants/AvatarToken';
import { AvatarSize } from '../../../../../../component-library/components/Avatars/Avatar';
import ListItem from '../../../../../../component-library/components/List/ListItem';
import ListItemColumn, {
  WidthType,
} from '../../../../../../component-library/components/List/ListItemColumn';
import TagBase from '../../../../../../component-library/base-components/TagBase';

import AccountSelector from '../../components/AccountSelector';

import { useDepositSDK } from '../../sdk';
import { useDepositSdkMethod } from '../../hooks/useDepositSdkMethod';
import useDepositTokenExchange from '../../hooks/useDepositTokenExchange';

import { useStyles } from '../../../../../hooks/useStyles';
import { useDepositRouting } from '../../hooks/useDepositRouting';
import useAnalytics from '../../../hooks/useAnalytics';
import { useCryptoCurrencies } from '../../hooks/useCryptoCurrencies';
import { useRegions } from '../../hooks/useRegions';
import { usePaymentMethods } from '../../hooks/usePaymentMethods';
import SdkErrorAlert from '../../components/SdkErrorAlert/SdkErrorAlert';
import TruncatedError from '../../components/TruncatedError/TruncatedError';

import { createTokenSelectorModalNavigationDetails } from '../Modals/TokenSelectorModal/TokenSelectorModal';
import { createPaymentMethodSelectorModalNavigationDetails } from '../Modals/PaymentMethodSelectorModal/PaymentMethodSelectorModal';
import { createRegionSelectorModalNavigationDetails } from '../Modals/RegionSelectorModal';
import { createUnsupportedRegionModalNavigationDetails } from '../Modals/UnsupportedRegionModal';
import { createIncompatibleAccountTokenModalNavigationDetails } from '../Modals/IncompatibleAccountTokenModal';
import { createConfigurationModalNavigationDetails } from '../Modals/ConfigurationModal/ConfigurationModal';

import { formatCurrency } from '../../utils';
import { getNetworkImageSource } from '../../../../../../util/networks';
import { strings } from '../../../../../../../locales/i18n';
import { getDepositNavbarOptions } from '../../../../Navbar';
import Logger from '../../../../../../util/Logger';
import { trace, endTrace, TraceName } from '../../../../../../util/trace';

import { selectNetworkConfigurationsByCaipChainId } from '../../../../../../selectors/networkController';
import {
  createNavigationDetails,
  useParams,
} from '../../../../../../util/navigation/navUtils';
import Routes from '../../../../../../constants/navigation/Routes';
import { MUSD_PLACEHOLDER } from '../../constants/constants';
<<<<<<< HEAD
=======
import { useDepositUser } from '../../hooks/useDepositUser';
>>>>>>> 338177c4

interface BuildQuoteParams {
  shouldRouteImmediately?: boolean;
}

export const createBuildQuoteNavDetails =
  createNavigationDetails<BuildQuoteParams>(Routes.DEPOSIT.BUILD_QUOTE);

const BuildQuote = () => {
  const { shouldRouteImmediately } = useParams<BuildQuoteParams>();

  const navigation = useNavigation();
  const { styles, theme } = useStyles(styleSheet, {});
  const trackEvent = useAnalytics();

  const {
    regions,
    isFetching: isFetchingRegions,
    error: regionsError,
    retryFetchRegions,
<<<<<<< HEAD
  } = useRegions();

  const {
=======
    userRegionLocked,
  } = useRegions();

  const {
    userDetails,
    isFetching: isFetchingUserDetails,
    error: userDetailsError,
    fetchUserDetails,
  } = useDepositUser();

  const {
>>>>>>> 338177c4
    cryptoCurrencies,
    isFetching: isFetchingCryptos,
    error: cryptosError,
    retryFetchCryptoCurrencies,
  } = useCryptoCurrencies();
  const {
    paymentMethods,
    isFetching: isFetchingPaymentMethods,
    error: paymentMethodsError,
    retryFetchPaymentMethods,
  } = usePaymentMethods();

  const [isLoading, setIsLoading] = useState<boolean>(false);

  const {
    isAuthenticated,
    selectedRegion,
    selectedPaymentMethod,
    selectedCryptoCurrency,
    selectedWalletAddress,
  } = useDepositSDK();

  const [amount, setAmount] = useState<string>('0');
  const [amountAsNumber, setAmountAsNumber] = useState<number>(0);
<<<<<<< HEAD
  const [error, setError] = useState<string | null>();
=======
  const [quoteError, setError] = useState<string | null>();
>>>>>>> 338177c4

  const { routeAfterAuthentication, navigateToVerifyIdentity } =
    useDepositRouting();

  const networkConfigurationsByCaipChainId = useSelector(
    selectNetworkConfigurationsByCaipChainId,
  );

  const [, getQuote] = useDepositSdkMethod(
    { method: 'getBuyQuote', onMount: false, throws: true },
    selectedRegion?.currency || '',
    selectedCryptoCurrency?.assetId || '',
    selectedCryptoCurrency?.chainId || '',
    selectedPaymentMethod?.id || '',
    amount,
  );

  const {
    tokenAmount,
    isLoading: isLoadingTokenAmount,
    error: errorLoadingTokenAmount,
  } = useDepositTokenExchange({
    fiatCurrency: selectedRegion?.currency || null,
    fiatAmount: amount,
    token: selectedCryptoCurrency,
    tokens: cryptoCurrencies,
  });

  useEffect(() => {
    navigation.setOptions(
      getDepositNavbarOptions(
        navigation,
        {
          title: strings('deposit.buildQuote.title'),
          showBack: false,
          showClose: true,
          showConfiguration: true,
          onConfigurationPress: () => {
            navigation.navigate(
              ...createConfigurationModalNavigationDetails({}),
            );
          },
        },
        theme,
      ),
    );
  }, [navigation, theme]);

  useEffect(() => {
    endTrace({
      name: TraceName.LoadDepositExperience,
      data: {
        destination: Routes.DEPOSIT.BUILD_QUOTE,
      },
    });
  }, []);

  const handleRegionPress = useCallback(() => {
<<<<<<< HEAD
    if (regionsError || !regions || regions.length === 0) {
=======
    if (regionsError || !regions || regions.length === 0 || userRegionLocked) {
>>>>>>> 338177c4
      return;
    }

    navigation.navigate(
      ...createRegionSelectorModalNavigationDetails({ regions }),
    );
<<<<<<< HEAD
  }, [navigation, regions, regionsError]);
=======
  }, [navigation, regions, regionsError, userRegionLocked]);
>>>>>>> 338177c4

  useFocusEffect(
    useCallback(() => {
      if (
        !isFetchingRegions &&
        selectedRegion &&
        !selectedRegion.supported &&
        regions
      ) {
        InteractionManager.runAfterInteractions(() => {
          navigation.navigate(
            ...createUnsupportedRegionModalNavigationDetails({
              regions,
            }),
          );
        });
      }
    }, [isFetchingRegions, selectedRegion, regions, navigation]),
  );

  const handleNavigateToIncompatibleAccountTokenModal = useCallback(() => {
    navigation.navigate(
      ...createIncompatibleAccountTokenModalNavigationDetails(),
    );
  }, [navigation]);

  const handleOnPressContinue = useCallback(async () => {
    setError(null);

    if (!selectedCryptoCurrency || !selectedPaymentMethod) {
      return;
    }
    if (!selectedWalletAddress) {
      handleNavigateToIncompatibleAccountTokenModal();
      return;
    }
    setIsLoading(true);
    let quote: BuyQuote | undefined;

    // Start tracing the continue flow process (if not coming from OTP)
    if (!shouldRouteImmediately) {
      trace({
        name: TraceName.DepositContinueFlow,
        tags: {
          amount: amountAsNumber,
          currency: selectedCryptoCurrency?.symbol || '',
          paymentMethod: selectedPaymentMethod?.id || '',
          authenticated: isAuthenticated,
        },
      });
    }

    try {
      trackEvent('RAMPS_ORDER_PROPOSED', {
        ramp_type: 'DEPOSIT',
        amount_source: amountAsNumber,
        amount_destination: Number(tokenAmount) || 0,
        payment_method_id: selectedPaymentMethod?.id || '',
        region: selectedRegion?.isoCode || '',
        chain_id: selectedCryptoCurrency?.chainId || '',
        currency_destination: selectedCryptoCurrency?.assetId || '',
        currency_source: selectedRegion?.currency || '',
        is_authenticated: isAuthenticated,
      });

      quote = await getQuote();

      if (!quote) {
        throw new Error(strings('deposit.buildQuote.quoteFetchError'));
      }
    } catch (quoteError) {
      if (!shouldRouteImmediately) {
        endTrace({
          name: TraceName.DepositContinueFlow,
          data: {
            error:
              quoteError instanceof Error
                ? quoteError.message
                : 'Unknown error',
          },
        });
      }

      Logger.error(
        quoteError as Error,
        'Deposit::BuildQuote - Error fetching quote',
      );

      trackEvent('RAMPS_ORDER_FAILED', {
        ramp_type: 'DEPOSIT',
        amount_source: amountAsNumber,
        amount_destination: Number(tokenAmount) || 0,
        payment_method_id: selectedPaymentMethod?.id || '',
        region: selectedRegion?.isoCode || '',
        chain_id: selectedCryptoCurrency?.chainId || '',
        currency_destination: selectedCryptoCurrency?.assetId || '',
        currency_source: selectedRegion?.currency || '',
        error_message: 'BuildQuote - Error fetching quote',
        is_authenticated: isAuthenticated,
      });

      setError(
        quoteError instanceof Error && quoteError.message
          ? quoteError.message
          : strings('deposit.buildQuote.quoteFetchError'),
      );
      setIsLoading(false);
      return;
    }

    try {
      if (!isAuthenticated) {
        navigateToVerifyIdentity({ quote });
        return;
      }

      trackEvent('RAMPS_ORDER_SELECTED', {
        ramp_type: 'DEPOSIT',
        amount_source: quote.fiatAmount,
        amount_destination: quote.cryptoAmount,
        exchange_rate: Number(quote.conversionPrice || 0),
        gas_fee: Number(
          quote.feeBreakdown?.find((fee) => fee.type === 'network_fee')
            ?.value || 0,
        ),
        processing_fee: Number(
          quote.feeBreakdown?.find((fee) => fee.type === 'transak_fee')
            ?.value || 0,
        ),
        total_fee: Number(quote.totalFee || 0),
        payment_method_id: selectedPaymentMethod?.id || '',
        region: selectedRegion?.isoCode || '',
        chain_id: selectedCryptoCurrency?.chainId || '',
        currency_destination: selectedCryptoCurrency?.assetId || '',
        currency_source: selectedRegion?.currency || '',
      });

      await routeAfterAuthentication(quote);
    } catch (routeError) {
      Logger.error(
        routeError as Error,
        'Deposit::BuildQuote - Error handling authentication',
      );

      trackEvent('RAMPS_ORDER_FAILED', {
        ramp_type: 'DEPOSIT',
        amount_source: quote?.fiatAmount || amountAsNumber,
        amount_destination: quote?.cryptoAmount || Number(tokenAmount) || 0,
        payment_method_id: selectedPaymentMethod?.id || '',
        region: selectedRegion?.isoCode || '',
        chain_id: selectedCryptoCurrency?.chainId || '',
        currency_destination: selectedCryptoCurrency?.assetId || '',
        currency_source: selectedRegion?.currency || '',
        error_message: 'BuildQuote - Error handling authentication',
        is_authenticated: isAuthenticated,
      });

      setError(
        routeError instanceof Error && routeError.message
          ? routeError.message
          : strings('deposit.buildQuote.unexpectedError'),
      );
      return;
    } finally {
      setIsLoading(false);
    }
  }, [
    handleNavigateToIncompatibleAccountTokenModal,
    trackEvent,
    amountAsNumber,
    tokenAmount,
    selectedPaymentMethod,
    selectedRegion?.isoCode,
    selectedCryptoCurrency,
    selectedRegion?.currency,
    isAuthenticated,
    getQuote,
    routeAfterAuthentication,
    navigateToVerifyIdentity,
    shouldRouteImmediately,
    selectedWalletAddress,
  ]);

  const handleKeypadChange = useCallback(
    ({
      value,
      valueAsNumber,
    }: {
      value: string;
      valueAsNumber: number;
      pressedKey: string;
    }) => {
      setError(null);
      setAmount(value || '0');
      setAmountAsNumber(valueAsNumber || 0);
    },
    [setAmount, setAmountAsNumber, setError],
  );

  const handleCryptoPress = useCallback(() => {
    if (cryptosError || !cryptoCurrencies || cryptoCurrencies.length === 0) {
      return;
    }

    setError(null);
    navigation.navigate(
      ...createTokenSelectorModalNavigationDetails({ cryptoCurrencies }),
    );
  }, [navigation, cryptoCurrencies, cryptosError]);

  const handlePaymentMethodPress = useCallback(() => {
    if (paymentMethodsError || !paymentMethods || paymentMethods.length === 0) {
      return;
    }

    setError(null);
    navigation.navigate(
      ...createPaymentMethodSelectorModalNavigationDetails({
        paymentMethods,
      }),
    );
  }, [navigation, paymentMethods, paymentMethodsError]);

  const networkName = selectedCryptoCurrency
    ? networkConfigurationsByCaipChainId[selectedCryptoCurrency.chainId]?.name
    : undefined;

  const networkImageSource = selectedCryptoCurrency?.chainId
    ? getNetworkImageSource({
        chainId: selectedCryptoCurrency.chainId,
      })
    : null;

  useEffect(() => {
    if (shouldRouteImmediately) {
      if (isAuthenticated && (isFetchingUserDetails || !userDetails)) {
        return;
      }

      navigation.setParams({
        shouldRouteImmediately: false,
      });

      if (
        userDetails?.address?.countryCode &&
        selectedRegion?.isoCode?.toLowerCase() !==
          userDetails?.address?.countryCode?.toLowerCase()
      ) {
        setIsLoading(false);
        return;
      }

      handleOnPressContinue();
    }
<<<<<<< HEAD
  }, [shouldRouteImmediately, handleOnPressContinue, navigation]);
=======
  }, [
    shouldRouteImmediately,
    handleOnPressContinue,
    navigation,
    selectedRegion?.isoCode,
    userDetails?.address?.countryCode,
    isAuthenticated,
    isFetchingUserDetails,
    userDetails,
  ]);
>>>>>>> 338177c4

  return (
    <ScreenLayout>
      <ScreenLayout.Body>
        <ScreenLayout.Content style={styles.content}>
          <View style={styles.selectionRow}>
            <AccountSelector isEvmOnly={false} />
            <TouchableOpacity
              style={styles.fiatSelector}
              onPress={handleRegionPress}
              disabled={!!regionsError || !regions || regions.length === 0}
            >
              <View style={styles.regionContent}>
                {!selectedRegion ? (
                  <>
                    <Text variant={TextVariant.BodyMD}>🏳️</Text>
                    <Text variant={TextVariant.BodyMD}>—</Text>
                  </>
                ) : (
                  <>
                    <Text variant={TextVariant.BodyMD}>
                      {selectedRegion?.flag}
                    </Text>
                    <Text variant={TextVariant.BodyMD}>
                      {selectedRegion?.isoCode}
                    </Text>
                  </>
                )}
                <Icon
                  name={IconName.ArrowDown}
                  size={IconSize.Sm}
                  color={theme.colors.icon.alternative}
                />
              </View>
            </TouchableOpacity>
          </View>

          <View style={styles.centerGroup}>
            <View>
              <Text
                variant={TextVariant.HeadingLG}
                style={styles.mainAmount}
                numberOfLines={1}
                adjustsFontSizeToFit
              >
                {formatCurrency(
                  amountAsNumber,
                  selectedRegion?.currency || 'USD',
                  {
                    currencyDisplay: 'narrowSymbol',
                    maximumFractionDigits: 0,
                  },
                )}
              </Text>

<<<<<<< HEAD
              {!error && (
=======
              {!quoteError && (
>>>>>>> 338177c4
                <Text
                  variant={TextVariant.BodyMD}
                  color={TextColor.Alternative}
                  style={styles.convertedAmount}
                >
                  {isLoadingTokenAmount ||
                  errorLoadingTokenAmount ||
                  !selectedCryptoCurrency ||
                  isFetchingCryptos ||
                  !cryptoCurrencies ||
                  cryptoCurrencies.length === 0 ? (
                    ' '
                  ) : (
                    <>
                      {Number(tokenAmount) === 0 ? '0' : tokenAmount}{' '}
                      {selectedCryptoCurrency.symbol}
                    </>
                  )}
                </Text>
              )}
            </View>

            <TouchableOpacity
              onPress={handleCryptoPress}
              disabled={
                !!cryptosError ||
                !cryptoCurrencies ||
                cryptoCurrencies.length === 0
              }
            >
              <View style={styles.cryptoPill}>
                {!selectedCryptoCurrency ? (
                  <>
                    <AvatarToken
                      name={MUSD_PLACEHOLDER.symbol}
                      imageSource={{ uri: MUSD_PLACEHOLDER.iconUrl }}
                      size={AvatarSize.Md}
                    />
                    <Text variant={TextVariant.HeadingLG}>
                      {MUSD_PLACEHOLDER.symbol}
                    </Text>
                  </>
                ) : (
                  <>
                    <BadgeWrapper
                      badgePosition={BadgePosition.BottomRight}
                      badgeElement={
                        networkImageSource ? (
                          <BadgeNetwork
                            name={networkName}
                            imageSource={networkImageSource}
                          />
                        ) : null
                      }
                    >
                      <AvatarToken
                        name={selectedCryptoCurrency?.name || ''}
                        imageSource={{
                          uri: selectedCryptoCurrency?.iconUrl || '',
                        }}
                        size={AvatarSize.Md}
                      />
                    </BadgeWrapper>
                    <Text variant={TextVariant.HeadingLG}>
                      {selectedCryptoCurrency?.symbol}
                    </Text>
                  </>
                )}

                <Icon
                  name={IconName.ArrowDown}
                  size={IconSize.Sm}
                  color={theme.colors.icon.alternative}
                />
              </View>
            </TouchableOpacity>
            <SdkErrorAlert
              error={regionsError}
              onRetry={retryFetchRegions}
              isRetrying={isFetchingRegions}
              errorType="regions"
            />
            <SdkErrorAlert
              error={cryptosError}
              onRetry={retryFetchCryptoCurrencies}
              isRetrying={isFetchingCryptos}
              errorType="tokens"
            />
            <SdkErrorAlert
              error={paymentMethodsError}
              onRetry={retryFetchPaymentMethods}
              isRetrying={isFetchingPaymentMethods}
              errorType="paymentMethods"
            />
<<<<<<< HEAD
            {error && (
              <View style={styles.errorContainer}>
                <TruncatedError error={error} />
=======
            <SdkErrorAlert
              error={userDetailsError}
              onRetry={fetchUserDetails}
              isRetrying={isFetchingUserDetails}
              errorType="userDetails"
            />
            {quoteError && (
              <View style={styles.errorContainer}>
                <TruncatedError error={quoteError} />
>>>>>>> 338177c4
              </View>
            )}
          </View>

          <TouchableOpacity
            style={styles.paymentMethodBox}
            onPress={handlePaymentMethodPress}
            disabled={
              !!paymentMethodsError ||
              !paymentMethods ||
              paymentMethods.length === 0
            }
          >
            <ListItem gap={8}>
              <ListItemColumn widthType={WidthType.Fill}>
                <Text variant={TextVariant.BodyMD}>
                  {strings('deposit.buildQuote.payWith')}
                </Text>
                <Text
                  variant={TextVariant.BodySM}
                  color={TextColor.Alternative}
                >
                  {selectedPaymentMethod?.name || ' '}
                </Text>
              </ListItemColumn>

              <ListItemColumn>
<<<<<<< HEAD
                <TagBase
                  includesBorder
                  textProps={{ variant: TextVariant.BodySM }}
                >
                  {strings('deposit.payment_duration.instant')}
                </TagBase>
=======
                {selectedPaymentMethod ? (
                  <TagBase
                    includesBorder
                    textProps={{ variant: TextVariant.BodySM }}
                  >
                    {strings(
                      `deposit.payment_duration.${selectedPaymentMethod.duration}`,
                    )}
                  </TagBase>
                ) : null}
>>>>>>> 338177c4
              </ListItemColumn>
              <ListItemColumn>
                <Icon
                  name={IconName.ArrowRight}
                  size={IconSize.Md}
                  color={theme.colors.icon.alternative}
                />
              </ListItemColumn>
            </ListItem>
          </TouchableOpacity>

          <Keypad value={amount} onChange={handleKeypadChange} />
        </ScreenLayout.Content>
      </ScreenLayout.Body>
      <ScreenLayout.Footer>
        <ScreenLayout.Content>
          <Button
            size={ButtonSize.Lg}
            onPress={handleOnPressContinue}
            label={'Continue'}
            variant={ButtonVariants.Primary}
            width={ButtonWidthTypes.Full}
            isDisabled={
              amountAsNumber <= 0 ||
              isLoading ||
              !!regionsError ||
              !!cryptosError ||
              !!paymentMethodsError ||
<<<<<<< HEAD
=======
              !!userDetailsError ||
>>>>>>> 338177c4
              !selectedRegion ||
              !selectedCryptoCurrency ||
              !selectedPaymentMethod
            }
            loading={isLoading}
          />
        </ScreenLayout.Content>
      </ScreenLayout.Footer>
    </ScreenLayout>
  );
};

export default BuildQuote;<|MERGE_RESOLUTION|>--- conflicted
+++ resolved
@@ -69,10 +69,7 @@
 } from '../../../../../../util/navigation/navUtils';
 import Routes from '../../../../../../constants/navigation/Routes';
 import { MUSD_PLACEHOLDER } from '../../constants/constants';
-<<<<<<< HEAD
-=======
 import { useDepositUser } from '../../hooks/useDepositUser';
->>>>>>> 338177c4
 
 interface BuildQuoteParams {
   shouldRouteImmediately?: boolean;
@@ -93,11 +90,6 @@
     isFetching: isFetchingRegions,
     error: regionsError,
     retryFetchRegions,
-<<<<<<< HEAD
-  } = useRegions();
-
-  const {
-=======
     userRegionLocked,
   } = useRegions();
 
@@ -109,7 +101,6 @@
   } = useDepositUser();
 
   const {
->>>>>>> 338177c4
     cryptoCurrencies,
     isFetching: isFetchingCryptos,
     error: cryptosError,
@@ -134,11 +125,7 @@
 
   const [amount, setAmount] = useState<string>('0');
   const [amountAsNumber, setAmountAsNumber] = useState<number>(0);
-<<<<<<< HEAD
-  const [error, setError] = useState<string | null>();
-=======
   const [quoteError, setError] = useState<string | null>();
->>>>>>> 338177c4
 
   const { routeAfterAuthentication, navigateToVerifyIdentity } =
     useDepositRouting();
@@ -197,22 +184,14 @@
   }, []);
 
   const handleRegionPress = useCallback(() => {
-<<<<<<< HEAD
-    if (regionsError || !regions || regions.length === 0) {
-=======
     if (regionsError || !regions || regions.length === 0 || userRegionLocked) {
->>>>>>> 338177c4
       return;
     }
 
     navigation.navigate(
       ...createRegionSelectorModalNavigationDetails({ regions }),
     );
-<<<<<<< HEAD
-  }, [navigation, regions, regionsError]);
-=======
   }, [navigation, regions, regionsError, userRegionLocked]);
->>>>>>> 338177c4
 
   useFocusEffect(
     useCallback(() => {
@@ -467,9 +446,6 @@
 
       handleOnPressContinue();
     }
-<<<<<<< HEAD
-  }, [shouldRouteImmediately, handleOnPressContinue, navigation]);
-=======
   }, [
     shouldRouteImmediately,
     handleOnPressContinue,
@@ -480,7 +456,6 @@
     isFetchingUserDetails,
     userDetails,
   ]);
->>>>>>> 338177c4
 
   return (
     <ScreenLayout>
@@ -536,11 +511,7 @@
                 )}
               </Text>
 
-<<<<<<< HEAD
-              {!error && (
-=======
               {!quoteError && (
->>>>>>> 338177c4
                 <Text
                   variant={TextVariant.BodyMD}
                   color={TextColor.Alternative}
@@ -635,11 +606,6 @@
               isRetrying={isFetchingPaymentMethods}
               errorType="paymentMethods"
             />
-<<<<<<< HEAD
-            {error && (
-              <View style={styles.errorContainer}>
-                <TruncatedError error={error} />
-=======
             <SdkErrorAlert
               error={userDetailsError}
               onRetry={fetchUserDetails}
@@ -649,7 +615,6 @@
             {quoteError && (
               <View style={styles.errorContainer}>
                 <TruncatedError error={quoteError} />
->>>>>>> 338177c4
               </View>
             )}
           </View>
@@ -677,14 +642,6 @@
               </ListItemColumn>
 
               <ListItemColumn>
-<<<<<<< HEAD
-                <TagBase
-                  includesBorder
-                  textProps={{ variant: TextVariant.BodySM }}
-                >
-                  {strings('deposit.payment_duration.instant')}
-                </TagBase>
-=======
                 {selectedPaymentMethod ? (
                   <TagBase
                     includesBorder
@@ -695,7 +652,6 @@
                     )}
                   </TagBase>
                 ) : null}
->>>>>>> 338177c4
               </ListItemColumn>
               <ListItemColumn>
                 <Icon
@@ -724,10 +680,7 @@
               !!regionsError ||
               !!cryptosError ||
               !!paymentMethodsError ||
-<<<<<<< HEAD
-=======
               !!userDetailsError ||
->>>>>>> 338177c4
               !selectedRegion ||
               !selectedCryptoCurrency ||
               !selectedPaymentMethod
