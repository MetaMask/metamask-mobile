import React, { useCallback, useEffect, useState } from 'react';
import Text, {
  TextVariant,
  TextColor,
} from '../../../../../../component-library/components/Texts/Text';
import StyledButton from '../../../../StyledButton';
import ScreenLayout from '../../../Aggregator/components/ScreenLayout';
import { useNavigation } from '@react-navigation/native';
import { getDepositNavbarOptions } from '../../../../Navbar';
import { useStyles } from '../../../../../hooks/useStyles';
import styleSheet from './BuildQuote.styles';
import { useDepositSDK } from '../../sdk';
import { useDepositSdkMethod } from '../../hooks/useDepositSdkMethod';
import { createProviderWebviewNavDetails } from '../ProviderWebview/ProviderWebview';
import { createBasicInfoNavDetails } from '../BasicInfo/BasicInfo';
import { createKycWebviewNavDetails } from '../KycWebview/KycWebview';
import { createEnterEmailNavDetails } from '../EnterEmail/EnterEmail';
import { View, TouchableOpacity, Image } from 'react-native';
import Keypad from '../../../../../Base/Keypad';
import Icon, {
  IconName,
  IconSize,
} from '../../../../../../component-library/components/Icons/Icon';
import {
  DEBIT_CREDIT_PAYMENT_METHOD,
  USDC_TOKEN,
  USDT_TOKEN,
  SUPPORTED_DEPOSIT_TOKENS,
  DepositCryptoCurrency,
  DepositPaymentMethod,
  USD_CURRENCY,
  DepositFiatCurrency,
  EUR_CURRENCY,
<<<<<<< HEAD
  DEPOSIT_REGIONS,
  DepositRegion,
=======
>>>>>>> 50e22a33
} from '../../constants';
import AccountSelector from '../../components/AccountSelector';
import I18n, { strings } from '../../../../../../../locales/i18n';
import useDepositTokenExchange from '../../hooks/useDepositTokenExchange';
import { getIntlNumberFormatter } from '../../../../../../util/intl';
import {
  getTransakCryptoCurrencyId,
  getTransakFiatCurrencyId,
  getTransakChainId,
  getTransakPaymentMethodId,
} from '../../utils';

function formatAmount(
  amount: number,
  options: Intl.NumberFormatOptions,
): string {
  return getIntlNumberFormatter(I18n.locale, options).format(amount);
}
import { KycStatus } from '../../hooks/useUserDetailsPolling';
import { createKycProcessingNavDetails } from '../KycProcessing/KycProcessing';
import RegionModal from '../../components/RegionModal';

const BuildQuote = () => {
  const navigation = useNavigation();
  const { styles, theme } = useStyles(styleSheet, {});

  const [paymentMethod] = useState<DepositPaymentMethod>(
    DEBIT_CREDIT_PAYMENT_METHOD,
  );
  const [cryptoCurrency, setCryptoCurrency] =
    useState<DepositCryptoCurrency>(USDC_TOKEN);
  const [fiatCurrency, setFiatCurrency] =
    useState<DepositFiatCurrency>(USD_CURRENCY);
  const [amount, setAmount] = useState<string>('0');
  const [amountAsNumber, setAmountAsNumber] = useState<number>(0);
  const { isAuthenticated } = useDepositSDK();
  const [error, setError] = useState<string | null>();
<<<<<<< HEAD

  const [isRegionModalVisible, setIsRegionModalVisible] =
    useState<boolean>(false);
  const [selectedRegion, setSelectedRegion] = useState<DepositRegion | null>(
    DEPOSIT_REGIONS.find((region) => region.code === 'US') || null,
  );

  const getDisplayRegion = useCallback(() => {
    if (!selectedRegion) return null;

    if (selectedRegion.states) {
      return selectedRegion;
    }

    return (
      DEPOSIT_REGIONS.find((country) =>
        country.states?.some((state) => state.code === selectedRegion.code),
      ) || selectedRegion
    );
  }, [selectedRegion]);

=======

>>>>>>> 50e22a33
  const [{ error: quoteFetchError }, getQuote] = useDepositSdkMethod(
    { method: 'getBuyQuote', onMount: false },
    fiatCurrency.id,
    cryptoCurrency.assetId,
    cryptoCurrency.chainId,
    paymentMethod.id,
    amount,
  );

  const [{ error: kycFormsFetchError }, fetchKycForms] = useDepositSdkMethod({
    method: 'getKYCForms',
    onMount: false,
  });

  const [{ error: kycFormFetchError }, fetchKycFormData] = useDepositSdkMethod({
    method: 'getKycForm',
    onMount: false,
  });

  const [{ error: userDetailsFetchError }, fetchUserDetails] =
    useDepositSdkMethod({
      method: 'getUserDetails',
      onMount: false,
    });

  const { tokenAmount } = useDepositTokenExchange({
    fiatCurrency,
    fiatAmount: amount,
    token: cryptoCurrency,
    tokens: SUPPORTED_DEPOSIT_TOKENS,
  });

  useEffect(() => {
    navigation.setOptions(
      getDepositNavbarOptions(navigation, { title: 'Build Quote' }, theme),
    );
  }, [navigation, theme]);

  const handleOnPressContinue = useCallback(async () => {
    try {
      const quote = await getQuote(
        getTransakFiatCurrencyId(fiatCurrency),
        getTransakCryptoCurrencyId(cryptoCurrency),
        getTransakChainId(cryptoCurrency.chainId),
        getTransakPaymentMethodId(paymentMethod),
        amount,
      );
      if (quoteFetchError || !quote) {
        setError(strings('deposit.buildQuote.quoteFetchError'));
        return;
      }

      if (!isAuthenticated) {
        navigation.navigate(...createEnterEmailNavDetails({ quote }));
      }

      const forms = await fetchKycForms(quote);

      if (kycFormsFetchError) {
        setError(strings('deposit.buildQuote.unexpectedError'));
        return;
      }

      const { forms: requiredForms } = forms || {};

      if (requiredForms?.length === 0) {
        const userDetails = await fetchUserDetails();

        if (userDetailsFetchError) {
          setError(strings('deposit.buildQuote.unexpectedError'));
          return;
        }

        if (userDetails?.kyc?.l1?.status === KycStatus.APPROVED) {
          navigation.navigate(...createProviderWebviewNavDetails({ quote }));
          return;
        }

        navigation.navigate(...createKycProcessingNavDetails({ quote }));
        return;
      }

      const personalDetailsKycForm = requiredForms?.find(
        (form) => form.id === 'personalDetails',
      );

      const addressKycForm = requiredForms?.find(
        (form) => form.id === 'address',
      );

      const idProofKycForm = requiredForms?.find(
        (form) => form.id === 'idProof',
      );

      const idProofData = idProofKycForm
        ? await fetchKycFormData(quote, idProofKycForm)
        : null;

      if (kycFormFetchError) {
        setError(strings('deposit.buildQuote.unexpectedError'));
        return;
      }

      if (personalDetailsKycForm || addressKycForm) {
        navigation.navigate(
          ...createBasicInfoNavDetails({
            quote,
            kycUrl: idProofData?.data?.kycUrl,
          }),
        );
        return;
      } else if (idProofData) {
        navigation.navigate(
          ...createKycWebviewNavDetails({
            quote,
            kycUrl: idProofData.data.kycUrl,
          }),
        );
        return;
      }
      setError(strings('deposit.buildQuote.unexpectedError'));
      return;
    } catch (_) {
      setError(strings('deposit.buildQuote.unexpectedError'));
      return;
    }
  }, [
    getQuote,
    fiatCurrency,
    cryptoCurrency,
    paymentMethod,
    amount,
    quoteFetchError,
    isAuthenticated,
    fetchKycForms,
    kycFormsFetchError,
    fetchKycFormData,
    kycFormFetchError,
    navigation,
    fetchUserDetails,
    userDetailsFetchError,
  ]);

  const handleKeypadChange = useCallback(
    ({
      value,
      valueAsNumber,
    }: {
      value: string;
      valueAsNumber: number;
      pressedKey: string;
    }) => {
      setAmount(value || '0');
      setAmountAsNumber(valueAsNumber || 0);
    },
    [],
  );

  const handlePaymentMethodPress = useCallback(() => {
    // TODO: Implement payment method selection logic
  }, []);

<<<<<<< HEAD
  const handleRegionPress = useCallback(() => {
    setIsRegionModalVisible(true);
  }, []);

  const handleRegionSelect = useCallback((region: DepositRegion) => {
    if (!region.supported) {
      return;
    }

    setSelectedRegion(region);
    setIsRegionModalVisible(false);

    let regionCurrency: string;

    if (region.states) {
      regionCurrency = region.currency;
    } else {
      const parentCountry = DEPOSIT_REGIONS.find((country) =>
        country.states?.some((state) => state.code === region.code),
      );
      regionCurrency = parentCountry?.currency || region.currency;
    }

    if (regionCurrency === 'USD') {
      setFiatCurrency(USD_CURRENCY);
    } else if (regionCurrency === 'EUR') {
      setFiatCurrency(EUR_CURRENCY);
    }
  }, []);

  const hideRegionModal = useCallback(() => {
    setIsRegionModalVisible(false);
=======
  const handleFiatPress = useCallback(() => {
    // TODO: Implement fiat selection logic
    // this is a temp UX to switch between USD and EUR
    setFiatCurrency((current) =>
      current.id === 'USD' ? EUR_CURRENCY : USD_CURRENCY,
    );
>>>>>>> 50e22a33
  }, []);

  const handleCryptoPress = useCallback(() => {
    // TODO: Implement crypto selection logic
    // this is a temp UX to switch between USDC and USDT
    setCryptoCurrency((current) =>
      current.symbol === 'USDC' ? USDT_TOKEN : USDC_TOKEN,
    );
  }, []);

  return (
    <ScreenLayout>
      <ScreenLayout.Body>
        <ScreenLayout.Content style={styles.content}>
          <View style={styles.selectionRow}>
            <AccountSelector />
            <TouchableOpacity
              style={styles.fiatSelector}
<<<<<<< HEAD
              onPress={handleRegionPress}
            >
              <View style={styles.regionContent}>
                <Text variant={TextVariant.BodyMD} style={styles.regionFlag}>
                  {getDisplayRegion()?.flag}
                </Text>
                <Text variant={TextVariant.BodyMD}>
                  {getDisplayRegion()?.code}
                </Text>
=======
              onPress={handleFiatPress}
            >
              <View>
                <Text variant={TextVariant.BodyMD}>{fiatCurrency.id}</Text>
>>>>>>> 50e22a33
              </View>
            </TouchableOpacity>
          </View>

          <View style={styles.centerGroup}>
            <Text
              variant={TextVariant.HeadingLG}
              style={styles.mainAmount}
              numberOfLines={1}
              adjustsFontSizeToFit
            >
              {formatAmount(amountAsNumber, {
                style: 'currency',
                currency: fiatCurrency.id,
                currencyDisplay: 'narrowSymbol',
              })}
            </Text>

            <Text
              variant={TextVariant.BodyMD}
              color={TextColor.Alternative}
              style={styles.convertedAmount}
            >
              {Number(tokenAmount) === 0
                ? Number(tokenAmount).toFixed(2)
                : tokenAmount}{' '}
              {cryptoCurrency.symbol}
            </Text>

            <TouchableOpacity onPress={handleCryptoPress}>
              <View style={styles.cryptoPill}>
                <Image
                  source={{ uri: cryptoCurrency.logo }}
                  style={styles.tokenLogo}
                />
                <Text variant={TextVariant.HeadingLG} style={styles.cryptoText}>
                  {cryptoCurrency.symbol}
                </Text>
              </View>
            </TouchableOpacity>
            {error && (
              <View style={styles.errorContainer}>
                <Text variant={TextVariant.BodyMD} color={TextColor.Error}>
                  {error}
                </Text>
              </View>
            )}
          </View>
<<<<<<< HEAD

          <TouchableOpacity
            style={styles.paymentMethodBox}
            onPress={handlePaymentMethodPress}
          >
            <View style={styles.paymentMethodContent}>
              <View>
                <Text variant={TextVariant.BodyMD}>
                  {strings('deposit.buildQuote.payWith')}
                </Text>

=======

          <TouchableOpacity
            style={styles.paymentMethodBox}
            onPress={handlePaymentMethodPress}
          >
            <View style={styles.paymentMethodContent}>
              <View>
                <Text variant={TextVariant.BodyMD}>
                  {strings('deposit.buildQuote.payWith')}
                </Text>

>>>>>>> 50e22a33
                <Text
                  variant={TextVariant.BodySM}
                  color={TextColor.Alternative}
                >
                  {DEBIT_CREDIT_PAYMENT_METHOD.name}
                </Text>
              </View>
              <Icon
                name={IconName.ArrowRight}
                size={IconSize.Md}
                color={theme.colors.icon.alternative}
              />
            </View>
          </TouchableOpacity>

          <Keypad
            style={styles.keypad}
            value={amount}
            onChange={handleKeypadChange}
            currency={fiatCurrency.symbol}
            decimals={0}
            deleteIcon={<Icon name={IconName.Arrow2Left} size={IconSize.Lg} />}
          />
        </ScreenLayout.Content>
      </ScreenLayout.Body>
      <ScreenLayout.Footer>
        <ScreenLayout.Content>
          <StyledButton
            type="confirm"
            onPress={handleOnPressContinue}
            accessibilityRole="button"
            accessible
          >
            Continue
          </StyledButton>
        </ScreenLayout.Content>
      </ScreenLayout.Footer>
      <RegionModal
        isVisible={isRegionModalVisible}
        title="Select Region"
        description="Choose your region to continue"
        data={DEPOSIT_REGIONS}
        dismiss={hideRegionModal}
        onRegionPress={handleRegionSelect}
        selectedRegion={selectedRegion}
      />
    </ScreenLayout>
  );
};

export default BuildQuote;<|MERGE_RESOLUTION|>--- conflicted
+++ resolved
@@ -31,11 +31,8 @@
   USD_CURRENCY,
   DepositFiatCurrency,
   EUR_CURRENCY,
-<<<<<<< HEAD
   DEPOSIT_REGIONS,
   DepositRegion,
-=======
->>>>>>> 50e22a33
 } from '../../constants';
 import AccountSelector from '../../components/AccountSelector';
 import I18n, { strings } from '../../../../../../../locales/i18n';
@@ -47,6 +44,9 @@
   getTransakChainId,
   getTransakPaymentMethodId,
 } from '../../utils';
+import { KycStatus } from '../../hooks/useUserDetailsPolling';
+import { createKycProcessingNavDetails } from '../KycProcessing/KycProcessing';
+import RegionModal from '../../components/RegionModal';
 
 function formatAmount(
   amount: number,
@@ -54,9 +54,6 @@
 ): string {
   return getIntlNumberFormatter(I18n.locale, options).format(amount);
 }
-import { KycStatus } from '../../hooks/useUserDetailsPolling';
-import { createKycProcessingNavDetails } from '../KycProcessing/KycProcessing';
-import RegionModal from '../../components/RegionModal';
 
 const BuildQuote = () => {
   const navigation = useNavigation();
@@ -73,7 +70,6 @@
   const [amountAsNumber, setAmountAsNumber] = useState<number>(0);
   const { isAuthenticated } = useDepositSDK();
   const [error, setError] = useState<string | null>();
-<<<<<<< HEAD
 
   const [isRegionModalVisible, setIsRegionModalVisible] =
     useState<boolean>(false);
@@ -95,9 +91,6 @@
     );
   }, [selectedRegion]);
 
-=======
-
->>>>>>> 50e22a33
   const [{ error: quoteFetchError }, getQuote] = useDepositSdkMethod(
     { method: 'getBuyQuote', onMount: false },
     fiatCurrency.id,
@@ -260,7 +253,6 @@
     // TODO: Implement payment method selection logic
   }, []);
 
-<<<<<<< HEAD
   const handleRegionPress = useCallback(() => {
     setIsRegionModalVisible(true);
   }, []);
@@ -293,14 +285,6 @@
 
   const hideRegionModal = useCallback(() => {
     setIsRegionModalVisible(false);
-=======
-  const handleFiatPress = useCallback(() => {
-    // TODO: Implement fiat selection logic
-    // this is a temp UX to switch between USD and EUR
-    setFiatCurrency((current) =>
-      current.id === 'USD' ? EUR_CURRENCY : USD_CURRENCY,
-    );
->>>>>>> 50e22a33
   }, []);
 
   const handleCryptoPress = useCallback(() => {
@@ -319,7 +303,6 @@
             <AccountSelector />
             <TouchableOpacity
               style={styles.fiatSelector}
-<<<<<<< HEAD
               onPress={handleRegionPress}
             >
               <View style={styles.regionContent}>
@@ -329,12 +312,6 @@
                 <Text variant={TextVariant.BodyMD}>
                   {getDisplayRegion()?.code}
                 </Text>
-=======
-              onPress={handleFiatPress}
-            >
-              <View>
-                <Text variant={TextVariant.BodyMD}>{fiatCurrency.id}</Text>
->>>>>>> 50e22a33
               </View>
             </TouchableOpacity>
           </View>
@@ -383,7 +360,6 @@
               </View>
             )}
           </View>
-<<<<<<< HEAD
 
           <TouchableOpacity
             style={styles.paymentMethodBox}
@@ -395,19 +371,6 @@
                   {strings('deposit.buildQuote.payWith')}
                 </Text>
 
-=======
-
-          <TouchableOpacity
-            style={styles.paymentMethodBox}
-            onPress={handlePaymentMethodPress}
-          >
-            <View style={styles.paymentMethodContent}>
-              <View>
-                <Text variant={TextVariant.BodyMD}>
-                  {strings('deposit.buildQuote.payWith')}
-                </Text>
-
->>>>>>> 50e22a33
                 <Text
                   variant={TextVariant.BodySM}
                   color={TextColor.Alternative}
