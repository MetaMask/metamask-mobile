--- conflicted
+++ resolved
@@ -50,6 +50,7 @@
 import { createPaymentMethodSelectorModalNavigationDetails } from '../Modals/PaymentMethodSelectorModal/PaymentMethodSelectorModal';
 import { createRegionSelectorModalNavigationDetails } from '../Modals/RegionSelectorModal';
 import { createUnsupportedRegionModalNavigationDetails } from '../Modals/UnsupportedRegionModal';
+import { createBuyNavigationDetails } from '../../../Aggregator/routes/utils';
 
 import {
   getTransakCryptoCurrencyId,
@@ -78,7 +79,6 @@
 import { createBankDetailsNavDetails } from '../BankDetails/BankDetails';
 import { depositOrderToFiatOrder } from '../../orderProcessor';
 import useHandleNewOrder from '../../hooks/useHandleNewOrder';
-import Routes from '../../../../../../constants/navigation/Routes';
 
 const BuildQuote = () => {
   const navigation = useNavigation();
@@ -176,14 +176,14 @@
     [setFiatCurrency, setSelectedRegion],
   );
 
+  const handleNavigateToBuy = useCallback(() => {
+    navigation.navigate(...createBuyNavigationDetails());
+  }, [navigation]);
+
   const handleRegionPress = useCallback(() => {
     navigation.navigate(
       ...createRegionSelectorModalNavigationDetails({
-<<<<<<< HEAD
         selectedRegion,
-=======
-        selectedRegionCode: selectedRegion?.isoCode,
->>>>>>> a9b83437
         handleSelectRegion,
       }),
     );
@@ -196,12 +196,13 @@
           navigation.navigate(
             ...createUnsupportedRegionModalNavigationDetails({
               onSelectDifferentRegion: handleRegionPress,
+              onNavigateToBuy: handleNavigateToBuy,
               selectedRegion,
             }),
           );
         });
       }
-    }, [selectedRegion, navigation, handleRegionPress]),
+    }, [selectedRegion, navigation, handleRegionPress, handleNavigateToBuy]),
   );
 
   const handleOnPressContinue = useCallback(async () => {
@@ -425,7 +426,9 @@
             >
               <View style={styles.regionContent}>
                 <Text variant={TextVariant.BodyMD}>{selectedRegion?.flag}</Text>
-                <Text variant={TextVariant.BodyMD}>{selectedRegion?.isoCode}</Text>
+                <Text variant={TextVariant.BodyMD}>
+                  {selectedRegion?.isoCode}
+                </Text>
                 <Icon
                   name={IconName.ArrowDown}
                   size={IconSize.Sm}
