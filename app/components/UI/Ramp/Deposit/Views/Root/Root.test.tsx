--- conflicted
+++ resolved
@@ -128,11 +128,7 @@
     (
       getAllDepositOrders as jest.MockedFunction<typeof getAllDepositOrders>
     ).mockReturnValue(mockOrders);
-<<<<<<< HEAD
-    mockCheckExistingToken.mockResolvedValue(false);
-=======
     mockCheckExistingToken.mockResolvedValue(true); // User is authenticated
->>>>>>> 72548a9d
     render(Root);
 
     await waitFor(() => {
