--- conflicted
+++ resolved
@@ -13,11 +13,7 @@
 
 const mockReset = jest.fn();
 const mockCheckExistingToken = jest.fn();
-<<<<<<< HEAD
 const mockSetIntent = jest.fn();
-let mockGetStarted = true;
-=======
->>>>>>> aa03e5f5
 const mockSelectedRegion = {
   isoCode: 'US',
   flag: '🇺🇸',
