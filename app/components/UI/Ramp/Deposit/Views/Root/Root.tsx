import { useEffect, useRef, useState } from 'react';
import { useNavigation } from '@react-navigation/native';
import Routes from '../../../../../../constants/navigation/Routes';
import { useDepositSDK } from '../../sdk';
import GetStarted from '../GetStarted/GetStarted';

// TODO: This component will route to either:
//   - build quote
//   - pending orders
const Root = () => {
  const navigation = useNavigation();

<<<<<<< HEAD
  const [initialRoute, setInitialRoute] = useState<string | null>(null);
  const { checkExistingToken, seenGetStarted } = useDepositSDK();
=======
  // TODO: for now it is hardcoded to build quote because order state is not implemented yet
  // eslint-disable-next-line @typescript-eslint/no-unused-vars
  const [initialRoute, setInitialRoute] = useState<string>(
    Routes.DEPOSIT.BUILD_QUOTE,
  );
  const { checkExistingToken } = useDepositSDK();
>>>>>>> 5b9c9107
  const hasCheckedToken = useRef(false);

  useEffect(() => {
    if (!seenGetStarted) {
      return;
    }
    const initializeFlow = async () => {
      if (hasCheckedToken.current) return;
      await checkExistingToken();
      hasCheckedToken.current = true;
    };
    initializeFlow();
  }, [checkExistingToken, seenGetStarted]);

  useEffect(() => {
    if (initialRoute === null || !seenGetStarted) return;
    navigation.reset({
      index: 0,
      routes: [{ name: initialRoute, params: { animationEnabled: false } }],
    });
  });

  return <GetStarted />;
};

export default Root;<|MERGE_RESOLUTION|>--- conflicted
+++ resolved
@@ -4,23 +4,12 @@
 import { useDepositSDK } from '../../sdk';
 import GetStarted from '../GetStarted/GetStarted';
 
-// TODO: This component will route to either:
-//   - build quote
-//   - pending orders
 const Root = () => {
   const navigation = useNavigation();
-
-<<<<<<< HEAD
-  const [initialRoute, setInitialRoute] = useState<string | null>(null);
-  const { checkExistingToken, seenGetStarted } = useDepositSDK();
-=======
-  // TODO: for now it is hardcoded to build quote because order state is not implemented yet
-  // eslint-disable-next-line @typescript-eslint/no-unused-vars
-  const [initialRoute, setInitialRoute] = useState<string>(
+  const [initialRoute] = useState<string>(
     Routes.DEPOSIT.BUILD_QUOTE,
   );
-  const { checkExistingToken } = useDepositSDK();
->>>>>>> 5b9c9107
+  const { checkExistingToken, seenGetStarted } = useDepositSDK();
   const hasCheckedToken = useRef(false);
 
   useEffect(() => {
