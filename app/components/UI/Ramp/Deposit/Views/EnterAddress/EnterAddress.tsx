import React, { useCallback, useEffect } from 'react';
import { View } from 'react-native';
import { useNavigation } from '@react-navigation/native';
import Text from '../../../../../../component-library/components/Texts/Text';
import StyledButton from '../../../../StyledButton';
import ScreenLayout from '../../../Aggregator/components/ScreenLayout';
import { getDepositNavbarOptions } from '../../../../Navbar';
import { useStyles } from '../../../../../hooks/useStyles';
import styleSheet from './EnterAddress.styles';
import {
  createNavigationDetails,
  useParams,
} from '../../../../../../util/navigation/navUtils';
import Routes from '../../../../../../constants/navigation/Routes';
import { strings } from '../../../../../../../locales/i18n';
import DepositTextField from '../../components/DepositTextField';
import { useForm } from '../../hooks/useForm';
import DepositProgressBar from '../../components/DepositProgressBar';
import Row from '../../../Aggregator/components/Row';
import { BasicInfoFormData } from '../BasicInfo/BasicInfo';
import { useDepositSdkMethod } from '../../hooks/useDepositSdkMethod';
import { createKycProcessingNavDetails } from '../KycProcessing/KycProcessing';
import { BuyQuote } from '@consensys/native-ramps-sdk';

export interface EnterAddressParams {
  formData: BasicInfoFormData;
  quote: BuyQuote;
}

export const createEnterAddressNavDetails =
  createNavigationDetails<EnterAddressParams>(Routes.DEPOSIT.ENTER_ADDRESS);

interface AddressFormData {
  addressLine1: string;
  addressLine2: string;
  city: string;
  state: string;
  postCode: string;
  countryCode: string;
}

const EnterAddress = (): JSX.Element => {
  const navigation = useNavigation();
  const { styles, theme } = useStyles(styleSheet, {});
  const { formData: basicInfoFormData, quote } =
    useParams<EnterAddressParams>();

  const initialFormData: AddressFormData = {
    addressLine1: '',
    addressLine2: '',
    state: '',
    city: '',
    postCode: '',
    countryCode: '',
  };

  const validateForm = (data: AddressFormData): Record<string, string> => {
    const errors: Record<string, string> = {};

    if (!data.addressLine1.trim()) {
      errors.addressLine1 = 'Address line 1 is required';
    }

    if (!data.city.trim()) {
      errors.city = 'City is required';
    }

    if (!data.state.trim()) {
      errors.state = 'State/Region is required';
    }

    if (!data.postCode.trim()) {
      errors.postCode = 'Postal/Zip Code is required';
    }

    if (!data.countryCode.trim()) {
      errors.countryCode = 'Country is required';
    }

    return errors;
  };

  const { formData, errors, handleChange, validateFormData } =
    useForm<AddressFormData>({
      initialFormData,
      validateForm,
    });

  const handleFormDataChange = useCallback(
    (field: keyof AddressFormData) => (value: string) => {
      handleChange(field, value);
    },
    [handleChange],
  );

  const [{ error: kycError, isFetching: kycIsFetching }, postKycForm] =
    useDepositSdkMethod({
      method: 'patchUser',
      onMount: false,
    });

  const [
    { error: purposeError, isFetching: purposeIsFetching },
    submitPurpose,
  ] = useDepositSdkMethod(
    {
      method: 'submitPurposeOfUsageForm',
      onMount: false,
    },
    ['Buying/selling crypto for investments'],
  );

  useEffect(() => {
    navigation.setOptions(
      getDepositNavbarOptions(
        navigation,
        { title: strings('deposit.enter_address.title') },
        theme,
      ),
    );
  }, [navigation, theme]);

  const handleOnPressContinue = useCallback(async () => {
    if (!validateFormData()) return;

    try {
      const combinedFormData = {
        ...basicInfoFormData,
        ...formData,
<<<<<<< HEAD
        ssn: undefined,
        mobileNumber: '5491161729622',
=======
>>>>>>> 7937df2a
      };
      await postKycForm(combinedFormData);

      if (kycError) {
        console.error('KYC form submission failed:', kycError);
        return;
      }

      await submitPurpose();

      if (purposeError) {
        console.error('Purpose submission failed:', purposeError);
        return;
      }

      navigation.navigate(...createKycProcessingNavDetails({ quote }));
    } catch (error) {
      console.error('Unexpected error during form submission:', error);
    }
  }, [
    validateFormData,
    basicInfoFormData,
    formData,
    postKycForm,
    kycError,
    submitPurpose,
    purposeError,
    navigation,
    quote,
  ]);

  return (
    <ScreenLayout>
      <ScreenLayout.Body>
        <ScreenLayout.Content grow>
          <DepositProgressBar steps={4} currentStep={3} />
          <Text style={styles.subtitle}>
            {strings('deposit.enter_address.subtitle')}
          </Text>

          <DepositTextField
            label={strings('deposit.enter_address.address_line_1')}
            placeholder={strings('deposit.enter_address.address_line_1')}
            value={formData.addressLine1}
            onChangeText={handleFormDataChange('addressLine1')}
            error={errors.addressLine1}
            returnKeyType="next"
            testID="address-line-1-input"
          />

          <DepositTextField
            label={strings('deposit.enter_address.address_line_2')}
            placeholder={strings('deposit.enter_address.address_line_2')}
            value={formData.addressLine2}
            onChangeText={handleFormDataChange('addressLine2')}
            returnKeyType="next"
            testID="address-line-2-input"
          />

          <View style={styles.nameInputRow}>
            <DepositTextField
              label={strings('deposit.enter_address.city')}
              placeholder={strings('deposit.enter_address.city')}
              value={formData.city}
              onChangeText={handleFormDataChange('city')}
              error={errors.city}
              returnKeyType="next"
              testID="city-input"
              containerStyle={styles.nameInputContainer}
            />

            <DepositTextField
              label={strings('deposit.enter_address.state')}
              placeholder={strings('deposit.enter_address.state')}
              value={formData.state}
              onChangeText={handleFormDataChange('state')}
              error={errors.state}
              returnKeyType="next"
              testID="state-input"
              containerStyle={styles.nameInputContainer}
            />
          </View>

          <View style={styles.nameInputRow}>
            <DepositTextField
              label={strings('deposit.enter_address.postal_code')}
              placeholder={strings('deposit.enter_address.postal_code')}
              value={formData.postCode}
              onChangeText={handleFormDataChange('postCode')}
              error={errors.postCode}
              returnKeyType="next"
              testID="postal-code-input"
              containerStyle={styles.nameInputContainer}
            />

            <DepositTextField
              label={strings('deposit.enter_address.country')}
              placeholder={strings('deposit.enter_address.country')}
              value={formData.countryCode}
              onChangeText={handleFormDataChange('countryCode')}
              error={errors.countryCode}
              returnKeyType="done"
              testID="country-input"
              containerStyle={styles.nameInputContainer}
            />
          </View>
        </ScreenLayout.Content>
        <ScreenLayout.Footer>
          <ScreenLayout.Content>
            <Row>
              <StyledButton
                type="confirm"
                onPress={handleOnPressContinue}
                testID="address-continue-button"
                disabled={kycIsFetching || purposeIsFetching}
              >
                {strings('deposit.enter_address.continue')}
              </StyledButton>
            </Row>
          </ScreenLayout.Content>
        </ScreenLayout.Footer>
      </ScreenLayout.Body>
    </ScreenLayout>
  );
};

export default EnterAddress;<|MERGE_RESOLUTION|>--- conflicted
+++ resolved
@@ -127,11 +127,6 @@
       const combinedFormData = {
         ...basicInfoFormData,
         ...formData,
-<<<<<<< HEAD
-        ssn: undefined,
-        mobileNumber: '5491161729622',
-=======
->>>>>>> 7937df2a
       };
       await postKycForm(combinedFormData);
 
