import React, { useCallback, useEffect, useRef, useState } from 'react';
import { View, TextInput, Keyboard } from 'react-native';
import { useNavigation } from '@react-navigation/native';
import { KeyboardAwareScrollView } from 'react-native-keyboard-aware-scroll-view';
import Text, {
  TextVariant,
} from '../../../../../../component-library/components/Texts/Text';
import ScreenLayout from '../../../Aggregator/components/ScreenLayout';
import { getDepositNavbarOptions } from '../../../../Navbar';
import { useStyles } from '../../../../../hooks/useStyles';
import styleSheet from './EnterAddress.styles';
import {
  createNavigationDetails,
  useParams,
} from '../../../../../../util/navigation/navUtils';
import Routes from '../../../../../../constants/navigation/Routes';
import { strings } from '../../../../../../../locales/i18n';
import DepositTextField from '../../components/DepositTextField';
import { useForm } from '../../hooks/useForm';
import DepositProgressBar from '../../components/DepositProgressBar';
import { useDepositSdkMethod } from '../../hooks/useDepositSdkMethod';
import { BuyQuote } from '@consensys/native-ramps-sdk';
import PoweredByTransak from '../../components/PoweredByTransak';
import Button, {
  ButtonSize,
  ButtonVariants,
  ButtonWidthTypes,
} from '../../../../../../component-library/components/Buttons/Button';
import PrivacySection from '../../components/PrivacySection';
import { useDepositSDK } from '../../sdk';
import StateSelector from '../../components/StateSelector';
import { useDepositRouting } from '../../hooks/useDepositRouting';
import { VALIDATION_REGEX } from '../../constants/constants';
import { getCryptoCurrencyFromTransakId } from '../../utils';
import Logger from '../../../../../../util/Logger';
import useAnalytics from '../../../hooks/useAnalytics';
import BannerAlert from '../../../../../../component-library/components/Banners/Banner/variants/BannerAlert/BannerAlert';
import { BannerAlertSeverity } from '../../../../../../component-library/components/Banners/Banner/variants/BannerAlert/BannerAlert.types';

export interface EnterAddressParams {
<<<<<<< HEAD
=======
  previousFormData?: BasicInfoFormData & AddressFormData;
  formData: BasicInfoFormData;
>>>>>>> 994ae177
  quote: BuyQuote;
}

export const createEnterAddressNavDetails =
  createNavigationDetails<EnterAddressParams>(Routes.DEPOSIT.ENTER_ADDRESS);

export interface AddressFormData {
  addressLine1: string;
  addressLine2: string;
  city: string;
  state: string;
  postCode: string;
  countryCode: string;
}

const EnterAddress = (): JSX.Element => {
  const navigation = useNavigation();
  const { styles, theme } = useStyles(styleSheet, {});
<<<<<<< HEAD
  const { quote } = useParams<EnterAddressParams>();
=======
  const {
    formData: basicInfoFormData,
    quote,
    previousFormData,
  } = useParams<EnterAddressParams>();
>>>>>>> 994ae177
  const { selectedRegion } = useDepositSDK();
  const [loading, setLoading] = useState(false);
  const [error, setError] = useState<string | null>(null);
  const trackEvent = useAnalytics();

  const addressLine1InputRef = useRef<TextInput>(null);
  const addressLine2InputRef = useRef<TextInput>(null);
  const cityInputRef = useRef<TextInput>(null);
  const stateInputRef = useRef<TextInput>(null);
  const postCodeInputRef = useRef<TextInput>(null);

  const cryptoCurrency = getCryptoCurrencyFromTransakId(
    quote.cryptoCurrency,
    quote.network,
  );

  const { routeAfterAuthentication } = useDepositRouting({
    cryptoCurrencyChainId: cryptoCurrency?.chainId || '',
    paymentMethodId: quote.paymentMethod,
  });

  const initialFormData: AddressFormData = {
    addressLine1: previousFormData?.addressLine1 || '',
    addressLine2: previousFormData?.addressLine2 || '',
    state: previousFormData?.state || '',
    city: previousFormData?.city || '',
    postCode: previousFormData?.postCode || '',
    countryCode: previousFormData?.countryCode || selectedRegion?.isoCode || '',
  };

  const validateForm = (data: AddressFormData): Record<string, string> => {
    const errors: Record<string, string> = {};

    if (!data.addressLine1.trim()) {
      errors.addressLine1 = strings(
        'deposit.enter_address.address_line_1_required',
      );
    } else if (!VALIDATION_REGEX.addressLine1.test(data.addressLine1)) {
      errors.addressLine1 = strings(
        'deposit.enter_address.address_line_1_invalid',
      );
    }

    if (
      data.addressLine2.trim() &&
      !VALIDATION_REGEX.addressLine2.test(data.addressLine2)
    ) {
      errors.addressLine2 = strings(
        'deposit.enter_address.address_line_2_invalid',
      );
    }

    if (!data.city.trim()) {
      errors.city = strings('deposit.enter_address.city_required');
    } else if (!VALIDATION_REGEX.city.test(data.city)) {
      errors.city = strings('deposit.enter_address.city_invalid');
    }

    if (selectedRegion?.isoCode === 'US') {
      if (!data.state.trim()) {
        errors.state = strings('deposit.enter_address.state_required');
      } else if (!VALIDATION_REGEX.state.test(data.state)) {
        errors.state = strings('deposit.enter_address.state_invalid');
      }
    }

    if (!data.postCode.trim()) {
      errors.postCode = strings('deposit.enter_address.postal_code_required');
    } else if (!VALIDATION_REGEX.postCode.test(data.postCode)) {
      errors.postCode = strings('deposit.enter_address.postal_code_invalid');
    }

    return errors;
  };

  const { formData, errors, handleChange, validateFormData } =
    useForm<AddressFormData>({
      initialFormData,
      validateForm,
    });

  const handleFormDataChange = useCallback(
    (field: keyof AddressFormData) => (value: string) => {
      handleChange(field, value);
    },
    [handleChange],
  );

  const focusNextField = useCallback(
    (nextRef: React.RefObject<TextInput>) => () => {
      nextRef.current?.focus();
    },
    [],
  );

  const handleFieldChange = useCallback(
    (field: keyof AddressFormData, nextAction?: () => void) =>
      (value: string) => {
        setError(null);
        const currentValue = formData[field];
        const isAutofill = value.length - currentValue.length > 1;

        handleFormDataChange(field)(value);

        if (isAutofill && nextAction) {
          nextAction();
        }
      },
    [formData, handleFormDataChange],
  );

  const [, postKycForm] = useDepositSdkMethod({
    method: 'patchUser',
    onMount: false,
    throws: true,
  });

  useEffect(() => {
    navigation.setOptions(
      getDepositNavbarOptions(
        navigation,
        { title: strings('deposit.enter_address.navbar_title') },
        theme,
      ),
    );
  }, [navigation, theme]);

  const handleOnPressContinue = useCallback(async () => {
    if (!validateFormData()) return;

    trackEvent('RAMPS_ADDRESS_ENTERED', {
      region: selectedRegion?.isoCode || '',
      ramp_type: 'DEPOSIT',
      kyc_type: 'SIMPLE',
    });

    try {
      setLoading(true);
      await postKycForm(formData);

      await routeAfterAuthentication(quote);
    } catch (submissionError) {
      setLoading(false);
      setError(
        submissionError instanceof Error && submissionError.message
          ? submissionError.message
          : strings('deposit.enter_address.unexpected_error'),
      );
      Logger.error(
        submissionError as Error,
        'Unexpected error during form submission',
      );
    } finally {
      setLoading(false);
    }
  }, [
    validateFormData,
    formData,
    postKycForm,
    quote,
    routeAfterAuthentication,
    selectedRegion?.isoCode,
    trackEvent,
  ]);

  return (
    <ScreenLayout>
      <ScreenLayout.Body>
        <KeyboardAwareScrollView
          keyboardShouldPersistTaps="handled"
          showsVerticalScrollIndicator={false}
        >
          <ScreenLayout.Content grow>
            <DepositProgressBar steps={4} currentStep={3} />
            <View style={styles.textContainer}>
              <Text variant={TextVariant.HeadingLG}>
                {strings('deposit.enter_address.title')}
              </Text>
              <Text style={styles.subtitle}>
                {strings('deposit.enter_address.subtitle')}
              </Text>
            </View>
            {error && (
              <View style={styles.errorContainer}>
                <BannerAlert
                  description={error}
                  severity={BannerAlertSeverity.Error}
                />
              </View>
            )}

            <DepositTextField
              label={strings('deposit.enter_address.address_line_1')}
              placeholder={strings('deposit.enter_address.address_line_1')}
              value={formData.addressLine1}
              onChangeText={handleFieldChange(
                'addressLine1',
                focusNextField(addressLine2InputRef),
              )}
              error={errors.addressLine1}
              returnKeyType="next"
              testID="address-line-1-input"
              ref={addressLine1InputRef}
              autoComplete="address-line1"
              textContentType="fullStreetAddress"
              autoCapitalize="words"
              onSubmitEditing={focusNextField(addressLine2InputRef)}
            />

            <DepositTextField
              label={strings('deposit.enter_address.address_line_2')}
              placeholder={strings('deposit.enter_address.address_line_2')}
              value={formData.addressLine2}
              onChangeText={handleFieldChange(
                'addressLine2',
                focusNextField(cityInputRef),
              )}
              error={errors.addressLine2}
              returnKeyType="next"
              testID="address-line-2-input"
              ref={addressLine2InputRef}
              autoComplete="address-line2"
              textContentType="fullStreetAddress"
              autoCapitalize="words"
              onSubmitEditing={focusNextField(cityInputRef)}
            />

            <View style={styles.nameInputRow}>
              <DepositTextField
                label={strings('deposit.enter_address.city')}
                placeholder={strings('deposit.enter_address.city')}
                value={formData.city}
                onChangeText={handleFieldChange(
                  'city',
                  focusNextField(stateInputRef),
                )}
                error={errors.city}
                returnKeyType="next"
                testID="city-input"
                containerStyle={styles.nameInputContainer}
                ref={cityInputRef}
                textContentType="addressCity"
                autoCapitalize="words"
                onSubmitEditing={focusNextField(stateInputRef)}
              />

              {selectedRegion?.isoCode === 'US' ? (
                <StateSelector
                  label={strings('deposit.enter_address.state')}
                  selectedValue={formData.state}
                  onValueChange={handleFormDataChange('state')}
                  error={errors.state}
                  containerStyle={styles.nameInputContainer}
                  defaultValue={strings('deposit.enter_address.select_state')}
                  testID="state-input"
                />
              ) : (
                <DepositTextField
                  label={strings('deposit.enter_address.state')}
                  placeholder={strings('deposit.enter_address.state')}
                  value={formData.state}
                  onChangeText={handleFieldChange(
                    'state',
                    focusNextField(postCodeInputRef),
                  )}
                  error={errors.state}
                  returnKeyType="next"
                  testID="state-input"
                  containerStyle={styles.nameInputContainer}
                  ref={stateInputRef}
                  textContentType="addressState"
                  autoCapitalize="words"
                  onSubmitEditing={focusNextField(postCodeInputRef)}
                />
              )}
            </View>

            <View style={styles.nameInputRow}>
              <DepositTextField
                label={strings('deposit.enter_address.postal_code')}
                placeholder={strings('deposit.enter_address.postal_code')}
                value={formData.postCode}
                onChangeText={handleFieldChange('postCode', () => {
                  Keyboard.dismiss();
                })}
                error={errors.postCode}
                returnKeyType="done"
                testID="postal-code-input"
                containerStyle={styles.nameInputContainer}
                ref={postCodeInputRef}
                autoComplete="postal-code"
                textContentType="postalCode"
                keyboardType="number-pad"
                onSubmitEditing={() => Keyboard.dismiss()}
              />

              <DepositTextField
                label={strings('deposit.enter_address.country')}
                placeholder={strings('deposit.enter_address.country')}
                value={selectedRegion?.name || ''}
                error={errors.countryCode}
                returnKeyType="done"
                testID="country-input"
                containerStyle={styles.nameInputContainer}
                isDisabled
                startAccessory={
                  <Text style={styles.countryFlag}>{selectedRegion?.flag}</Text>
                }
              />
            </View>
          </ScreenLayout.Content>
        </KeyboardAwareScrollView>
        <ScreenLayout.Footer>
          <ScreenLayout.Content style={styles.footerContent}>
            <PrivacySection />
            <Button
              size={ButtonSize.Lg}
              onPress={handleOnPressContinue}
              label={strings('deposit.enter_address.continue')}
              variant={ButtonVariants.Primary}
              width={ButtonWidthTypes.Full}
              isDisabled={loading || !!error}
              loading={loading}
              testID="address-continue-button"
            />
            <PoweredByTransak name="powered-by-transak-logo" />
          </ScreenLayout.Content>
        </ScreenLayout.Footer>
      </ScreenLayout.Body>
    </ScreenLayout>
  );
};

export default EnterAddress;<|MERGE_RESOLUTION|>--- conflicted
+++ resolved
@@ -38,11 +38,6 @@
 import { BannerAlertSeverity } from '../../../../../../component-library/components/Banners/Banner/variants/BannerAlert/BannerAlert.types';
 
 export interface EnterAddressParams {
-<<<<<<< HEAD
-=======
-  previousFormData?: BasicInfoFormData & AddressFormData;
-  formData: BasicInfoFormData;
->>>>>>> 994ae177
   quote: BuyQuote;
 }
 
@@ -61,15 +56,7 @@
 const EnterAddress = (): JSX.Element => {
   const navigation = useNavigation();
   const { styles, theme } = useStyles(styleSheet, {});
-<<<<<<< HEAD
   const { quote } = useParams<EnterAddressParams>();
-=======
-  const {
-    formData: basicInfoFormData,
-    quote,
-    previousFormData,
-  } = useParams<EnterAddressParams>();
->>>>>>> 994ae177
   const { selectedRegion } = useDepositSDK();
   const [loading, setLoading] = useState(false);
   const [error, setError] = useState<string | null>(null);
@@ -92,12 +79,12 @@
   });
 
   const initialFormData: AddressFormData = {
-    addressLine1: previousFormData?.addressLine1 || '',
-    addressLine2: previousFormData?.addressLine2 || '',
-    state: previousFormData?.state || '',
-    city: previousFormData?.city || '',
-    postCode: previousFormData?.postCode || '',
-    countryCode: previousFormData?.countryCode || selectedRegion?.isoCode || '',
+    addressLine1: '',
+    addressLine2: '',
+    state: '',
+    city: '',
+    postCode: '',
+    countryCode: selectedRegion?.isoCode || '',
   };
 
   const validateForm = (data: AddressFormData): Record<string, string> => {
