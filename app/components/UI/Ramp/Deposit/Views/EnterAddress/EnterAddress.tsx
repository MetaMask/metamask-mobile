--- conflicted
+++ resolved
@@ -127,11 +127,6 @@
       const combinedFormData = {
         ...basicInfoFormData,
         ...formData,
-<<<<<<< HEAD
-        ssn: undefined,
-        mobileNumber: '5491161729622',
-=======
->>>>>>> a28e9518
       };
       await postKycForm(combinedFormData);
 
