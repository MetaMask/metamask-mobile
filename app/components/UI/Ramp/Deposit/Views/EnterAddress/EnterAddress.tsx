import React, { useCallback, useEffect } from 'react';
import { View } from 'react-native';
import { useNavigation } from '@react-navigation/native';
import Text from '../../../../../../component-library/components/Texts/Text';
import StyledButton from '../../../../StyledButton';
import ScreenLayout from '../../../Aggregator/components/ScreenLayout';
import { getDepositNavbarOptions } from '../../../../Navbar';
import { useStyles } from '../../../../../hooks/useStyles';
import styleSheet from './EnterAddress.styles';
import {
  createNavigationDetails,
  useParams,
} from '../../../../../../util/navigation/navUtils';
import Routes from '../../../../../../constants/navigation/Routes';
import { strings } from '../../../../../../../locales/i18n';
import DepositTextField from '../../components/DepositTextField';
import { useForm } from '../../hooks/useForm';
import DepositProgressBar from '../../components/DepositProgressBar';
import Row from '../../../Aggregator/components/Row';
import { BasicInfoFormData } from '../BasicInfo/BasicInfo';
import { useDepositSdkMethod } from '../../hooks/useDepositSdkMethod';
import { createKycProcessingNavDetails } from '../KycProcessing/KycProcessing';
<<<<<<< HEAD
import { createKycWebviewNavDetails } from '../KycWebview/KycWebview';
=======
>>>>>>> 20be9234
import { BuyQuote } from '@consensys/native-ramps-sdk';

export interface EnterAddressParams {
  formData: BasicInfoFormData;
  quote: BuyQuote;
<<<<<<< HEAD
  kycUrl?: string;
=======
>>>>>>> 20be9234
}

export const createEnterAddressNavDetails =
  createNavigationDetails<EnterAddressParams>(Routes.DEPOSIT.ENTER_ADDRESS);

interface AddressFormData {
  addressLine1: string;
  addressLine2: string;
  city: string;
  state: string;
  postCode: string;
  countryCode: string;
}

const EnterAddress = (): JSX.Element => {
  const navigation = useNavigation();
  const { styles, theme } = useStyles(styleSheet, {});
<<<<<<< HEAD
  const {
    formData: basicInfoFormData,
    quote,
    kycUrl,
  } = useParams<EnterAddressParams>();
=======
  const { formData: basicInfoFormData, quote } =
    useParams<EnterAddressParams>();
>>>>>>> 20be9234

  const initialFormData: AddressFormData = {
    addressLine1: '',
    addressLine2: '',
    state: '',
    city: '',
    postCode: '',
    countryCode: '',
  };

  const validateForm = (data: AddressFormData): Record<string, string> => {
    const errors: Record<string, string> = {};

    if (!data.addressLine1.trim()) {
      errors.addressLine1 = 'Address line 1 is required';
    }

    if (!data.city.trim()) {
      errors.city = 'City is required';
    }

    if (!data.state.trim()) {
      errors.state = 'State/Region is required';
    }

    if (!data.postCode.trim()) {
      errors.postCode = 'Postal/Zip Code is required';
    }

    if (!data.countryCode.trim()) {
      errors.countryCode = 'Country is required';
    }

    return errors;
  };

  const { formData, errors, handleChange, validateFormData } =
    useForm<AddressFormData>({
      initialFormData,
      validateForm,
    });

  const handleFormDataChange = useCallback(
    (field: keyof AddressFormData) => (value: string) => {
      handleChange(field, value);
    },
    [handleChange],
  );

  const [{ error: kycError, isFetching: kycIsFetching }, postKycForm] =
    useDepositSdkMethod({
      method: 'patchUser',
      onMount: false,
    });

  const [
    { error: purposeError, isFetching: purposeIsFetching },
    submitPurpose,
  ] = useDepositSdkMethod(
    {
      method: 'submitPurposeOfUsageForm',
      onMount: false,
    },
    ['Buying/selling crypto for investments'],
  );

  useEffect(() => {
    navigation.setOptions(
      getDepositNavbarOptions(
        navigation,
        { title: strings('deposit.enter_address.title') },
        theme,
      ),
    );
  }, [navigation, theme]);

  const handleOnPressContinue = useCallback(async () => {
    if (!validateFormData()) return;

    try {
      const combinedFormData = {
        ...basicInfoFormData,
        ...formData,
      };
      await postKycForm(combinedFormData);

      if (kycError) {
        console.error('KYC form submission failed:', kycError);
        return;
<<<<<<< HEAD
      }

      await submitPurpose();

      if (purposeError) {
        console.error('Purpose submission failed:', purposeError);
        return;
      }

      if (kycUrl) {
        navigation.navigate(...createKycWebviewNavDetails({ quote, kycUrl }));
      } else {
        navigation.navigate(...createKycProcessingNavDetails({ quote }));
      }
=======
      }

      await submitPurpose();

      if (purposeError) {
        console.error('Purpose submission failed:', purposeError);
        return;
      }

      navigation.navigate(...createKycProcessingNavDetails({ quote }));
>>>>>>> 20be9234
    } catch (error) {
      console.error('Unexpected error during form submission:', error);
    }
  }, [
    validateFormData,
    basicInfoFormData,
    formData,
    postKycForm,
    kycError,
    submitPurpose,
    purposeError,
    navigation,
    quote,
  ]);

  return (
    <ScreenLayout>
      <ScreenLayout.Body>
        <ScreenLayout.Content grow>
          <DepositProgressBar steps={4} currentStep={3} />
          <Text style={styles.subtitle}>
            {strings('deposit.enter_address.subtitle')}
          </Text>

          <DepositTextField
            label={strings('deposit.enter_address.address_line_1')}
            placeholder={strings('deposit.enter_address.address_line_1')}
            value={formData.addressLine1}
            onChangeText={handleFormDataChange('addressLine1')}
            error={errors.addressLine1}
            returnKeyType="next"
            testID="address-line-1-input"
          />

          <DepositTextField
            label={strings('deposit.enter_address.address_line_2')}
            placeholder={strings('deposit.enter_address.address_line_2')}
            value={formData.addressLine2}
            onChangeText={handleFormDataChange('addressLine2')}
            returnKeyType="next"
            testID="address-line-2-input"
          />

          <View style={styles.nameInputRow}>
            <DepositTextField
              label={strings('deposit.enter_address.city')}
              placeholder={strings('deposit.enter_address.city')}
              value={formData.city}
              onChangeText={handleFormDataChange('city')}
              error={errors.city}
              returnKeyType="next"
              testID="city-input"
              containerStyle={styles.nameInputContainer}
            />

            <DepositTextField
              label={strings('deposit.enter_address.state')}
              placeholder={strings('deposit.enter_address.state')}
              value={formData.state}
              onChangeText={handleFormDataChange('state')}
              error={errors.state}
              returnKeyType="next"
              testID="state-input"
              containerStyle={styles.nameInputContainer}
            />
          </View>

          <View style={styles.nameInputRow}>
            <DepositTextField
              label={strings('deposit.enter_address.postal_code')}
              placeholder={strings('deposit.enter_address.postal_code')}
              value={formData.postCode}
              onChangeText={handleFormDataChange('postCode')}
              error={errors.postCode}
              returnKeyType="next"
              testID="postal-code-input"
              containerStyle={styles.nameInputContainer}
            />

            <DepositTextField
              label={strings('deposit.enter_address.country')}
              placeholder={strings('deposit.enter_address.country')}
              value={formData.countryCode}
              onChangeText={handleFormDataChange('countryCode')}
              error={errors.countryCode}
              returnKeyType="done"
              testID="country-input"
              containerStyle={styles.nameInputContainer}
            />
          </View>
        </ScreenLayout.Content>
        <ScreenLayout.Footer>
          <ScreenLayout.Content>
            <Row>
              <StyledButton
                type="confirm"
                onPress={handleOnPressContinue}
                testID="address-continue-button"
                disabled={kycIsFetching || purposeIsFetching}
              >
                {strings('deposit.enter_address.continue')}
              </StyledButton>
            </Row>
          </ScreenLayout.Content>
        </ScreenLayout.Footer>
      </ScreenLayout.Body>
    </ScreenLayout>
  );
};

export default EnterAddress;<|MERGE_RESOLUTION|>--- conflicted
+++ resolved
@@ -20,19 +20,13 @@
 import { BasicInfoFormData } from '../BasicInfo/BasicInfo';
 import { useDepositSdkMethod } from '../../hooks/useDepositSdkMethod';
 import { createKycProcessingNavDetails } from '../KycProcessing/KycProcessing';
-<<<<<<< HEAD
 import { createKycWebviewNavDetails } from '../KycWebview/KycWebview';
-=======
->>>>>>> 20be9234
 import { BuyQuote } from '@consensys/native-ramps-sdk';
 
 export interface EnterAddressParams {
   formData: BasicInfoFormData;
   quote: BuyQuote;
-<<<<<<< HEAD
   kycUrl?: string;
-=======
->>>>>>> 20be9234
 }
 
 export const createEnterAddressNavDetails =
@@ -50,16 +44,11 @@
 const EnterAddress = (): JSX.Element => {
   const navigation = useNavigation();
   const { styles, theme } = useStyles(styleSheet, {});
-<<<<<<< HEAD
   const {
     formData: basicInfoFormData,
     quote,
     kycUrl,
   } = useParams<EnterAddressParams>();
-=======
-  const { formData: basicInfoFormData, quote } =
-    useParams<EnterAddressParams>();
->>>>>>> 20be9234
 
   const initialFormData: AddressFormData = {
     addressLine1: '',
@@ -149,7 +138,6 @@
       if (kycError) {
         console.error('KYC form submission failed:', kycError);
         return;
-<<<<<<< HEAD
       }
 
       await submitPurpose();
@@ -164,18 +152,6 @@
       } else {
         navigation.navigate(...createKycProcessingNavDetails({ quote }));
       }
-=======
-      }
-
-      await submitPurpose();
-
-      if (purposeError) {
-        console.error('Purpose submission failed:', purposeError);
-        return;
-      }
-
-      navigation.navigate(...createKycProcessingNavDetails({ quote }));
->>>>>>> 20be9234
     } catch (error) {
       console.error('Unexpected error during form submission:', error);
     }
@@ -189,6 +165,7 @@
     purposeError,
     navigation,
     quote,
+    kycUrl,
   ]);
 
   return (
