--- conflicted
+++ resolved
@@ -20,10 +20,7 @@
 import { BasicInfoFormData } from '../BasicInfo/BasicInfo';
 import { useDepositSdkMethod } from '../../hooks/useDepositSdkMethod';
 import { createKycProcessingNavDetails } from '../KycProcessing/KycProcessing';
-<<<<<<< HEAD
-=======
 import { BuyQuote } from '@consensys/native-ramps-sdk';
->>>>>>> a8e6daed
 
 export interface EnterAddressParams {
   formData: BasicInfoFormData;
@@ -130,7 +127,8 @@
       const combinedFormData = {
         ...basicInfoFormData,
         ...formData,
-<<<<<<< HEAD
+        ssn: undefined,
+        mobileNumber: '5491161729622',
       };
       await postKycForm(combinedFormData);
 
@@ -146,27 +144,7 @@
         return;
       }
 
-      navigation.navigate(...createKycProcessingNavDetails());
-=======
-        ssn: undefined,
-        mobileNumber: '5491161729622',
-      };
-      await postKycForm(combinedFormData);
-
-      if (kycError) {
-        console.error('KYC form submission failed:', kycError);
-        return;
-      }
-
-      await submitPurpose();
-
-      if (purposeError) {
-        console.error('Purpose submission failed:', purposeError);
-        return;
-      }
-
       navigation.navigate(...createKycProcessingNavDetails({ quote }));
->>>>>>> a8e6daed
     } catch (error) {
       console.error('Unexpected error during form submission:', error);
     }
@@ -179,10 +157,7 @@
     submitPurpose,
     purposeError,
     navigation,
-<<<<<<< HEAD
-=======
     quote,
->>>>>>> a8e6daed
   ]);
 
   return (
