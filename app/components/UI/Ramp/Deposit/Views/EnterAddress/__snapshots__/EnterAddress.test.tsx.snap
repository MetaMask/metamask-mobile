// Jest Snapshot v1, https://goo.gl/fbAQLP

exports[`EnterAddress Component displays form validation errors when continue is pressed with empty fields 1`] = `
<View
  style={
    {
      "flex": 1,
    }
  }
>
  <RNCSafeAreaProvider
    onInsetsChange={[Function]}
    style={
      [
        {
          "flex": 1,
        },
        undefined,
      ]
    }
  >
    <View
      collapsable={false}
      pointerEvents="box-none"
      style={
        {
          "zIndex": 1,
        }
      }
    >
      <View
        accessibilityElementsHidden={false}
        importantForAccessibility="auto"
        onLayout={[Function]}
        pointerEvents="box-none"
        style={null}
      >
        <View
          collapsable={false}
          pointerEvents="box-none"
          style={
            {
              "bottom": 0,
              "left": 0,
              "opacity": 1,
              "position": "absolute",
              "right": 0,
              "top": 0,
              "zIndex": 0,
            }
          }
        >
          <View
            collapsable={false}
            style={
              {
                "backgroundColor": "#ffffff",
                "borderBottomColor": "rgb(216, 216, 216)",
                "elevation": 0,
                "flex": 1,
                "shadowColor": "rgb(216, 216, 216)",
                "shadowOffset": {
                  "height": 0.5,
                  "width": 0,
                },
                "shadowOpacity": 0,
                "shadowRadius": 0,
              }
            }
          />
        </View>
        <View
          collapsable={false}
          pointerEvents="box-none"
          style={
            {
              "height": 64,
              "maxHeight": undefined,
              "minHeight": undefined,
              "opacity": undefined,
              "transform": undefined,
            }
          }
        >
          <View
            pointerEvents="none"
            style={
              {
                "height": 20,
              }
            }
          />
          <View
            pointerEvents="box-none"
            style={
              {
                "alignItems": "center",
                "flex": 1,
                "flexDirection": "row",
                "justifyContent": "center",
              }
            }
          >
            <View
              collapsable={false}
              pointerEvents="box-none"
              style={
                {
                  "alignItems": "flex-start",
                  "bottom": 0,
                  "justifyContent": "center",
                  "left": 0,
                  "opacity": 1,
                  "position": "absolute",
                  "top": 0,
                }
              }
            >
              <View
                style={
                  [
                    {
                      "transform": [
                        {
                          "scale": 1,
                        },
                      ],
                    },
                    {
                      "alignItems": "center",
                      "justifyContent": "center",
                    },
                  ]
                }
              >
                <View
                  accessibilityState={
                    {
                      "busy": undefined,
                      "checked": undefined,
                      "disabled": false,
                      "expanded": undefined,
                      "selected": undefined,
                    }
                  }
                  accessibilityValue={
                    {
                      "max": undefined,
                      "min": undefined,
                      "now": undefined,
                      "text": undefined,
                    }
                  }
                  accessible={true}
                  collapsable={false}
                  focusable={true}
                  onBlur={[Function]}
                  onClick={[Function]}
                  onFocus={[Function]}
                  onResponderGrant={[Function]}
                  onResponderMove={[Function]}
                  onResponderRelease={[Function]}
                  onResponderTerminate={[Function]}
                  onResponderTerminationRequest={[Function]}
                  onStartShouldSetResponder={[Function]}
                  style={
                    [
                      {
                        "alignItems": "center",
                        "backgroundColor": "transparent",
                        "borderRadius": 2,
                        "height": 40,
                        "justifyContent": "center",
                        "opacity": 1,
                        "width": 40,
                      },
                      {
                        "marginHorizontal": 16,
                      },
                    ]
                  }
                  testID="button-icon"
                >
                  <SvgMock
                    fill="currentColor"
                    name="ArrowLeft"
                    style={
                      [
                        {
                          "color": "#121314",
                          "height": 24,
                          "width": 24,
                        },
                        undefined,
                      ]
                    }
                  />
                </View>
              </View>
            </View>
            <View
              collapsable={false}
              pointerEvents="box-none"
              style={
                {
                  "marginHorizontal": 72,
                  "opacity": 1,
                }
              }
            >
              <TouchableOpacity
                activeOpacity={1}
                onPress={[Function]}
                style={
                  {
                    "alignItems": "center",
                    "justifyContent": "center",
                  }
                }
              >
                <Text
                  accessibilityRole="text"
                  numberOfLines={1}
                  style={
                    {
                      "color": "#121314",
                      "fontFamily": "Geist Bold",
                      "fontSize": 16,
                      "letterSpacing": 0,
                      "lineHeight": 24,
                    }
                  }
                >
                  Verify your identity
                </Text>
              </TouchableOpacity>
            </View>
            <View
              collapsable={false}
              pointerEvents="box-none"
              style={
                {
                  "alignItems": "flex-end",
                  "bottom": 0,
                  "justifyContent": "center",
                  "opacity": 1,
                  "position": "absolute",
                  "right": 0,
                  "top": 0,
                }
              }
            >
              <View
                style={
                  [
                    {
                      "transform": [
                        {
                          "scale": 1,
                        },
                      ],
                    },
                    {
                      "alignItems": "center",
                      "justifyContent": "center",
                    },
                  ]
                }
              >
                <View
                  accessibilityState={
                    {
                      "busy": undefined,
                      "checked": undefined,
                      "disabled": false,
                      "expanded": undefined,
                      "selected": undefined,
                    }
                  }
                  accessibilityValue={
                    {
                      "max": undefined,
                      "min": undefined,
                      "now": undefined,
                      "text": undefined,
                    }
                  }
                  accessible={true}
                  collapsable={false}
                  focusable={true}
                  onBlur={[Function]}
                  onClick={[Function]}
                  onFocus={[Function]}
                  onResponderGrant={[Function]}
                  onResponderMove={[Function]}
                  onResponderRelease={[Function]}
                  onResponderTerminate={[Function]}
                  onResponderTerminationRequest={[Function]}
                  onStartShouldSetResponder={[Function]}
                  style={
                    [
                      {
                        "alignItems": "center",
                        "backgroundColor": "transparent",
                        "borderRadius": 2,
                        "height": 40,
                        "justifyContent": "center",
                        "opacity": 1,
                        "width": 40,
                      },
                      {
                        "marginHorizontal": 16,
                      },
                    ]
                  }
                  testID="button-icon"
                >
                  <SvgMock
                    fill="currentColor"
                    name="Close"
                    style={
                      [
                        {
                          "color": "#121314",
                          "height": 24,
                          "width": 24,
                        },
                        undefined,
                      ]
                    }
                  />
                </View>
              </View>
            </View>
          </View>
        </View>
      </View>
    </View>
    <RNSScreenContainer
      onLayout={[Function]}
      style={
        {
          "flex": 1,
        }
      }
    >
      <RNSScreen
        activityState={2}
        collapsable={false}
        gestureResponseDistance={
          {
            "bottom": -1,
            "end": -1,
            "start": -1,
            "top": -1,
          }
        }
        onGestureCancel={[Function]}
        pointerEvents="box-none"
        sheetAllowedDetents="large"
        sheetCornerRadius={-1}
        sheetExpandsWhenScrolledToEdge={true}
        sheetGrabberVisible={false}
        sheetLargestUndimmedDetent="all"
        style={
          {
            "bottom": 0,
            "left": 0,
            "position": "absolute",
            "right": 0,
            "top": 0,
            "zIndex": undefined,
          }
        }
      >
        <View
          collapsable={false}
          style={
            {
              "opacity": 1,
            }
          }
        />
        <View
          accessibilityElementsHidden={false}
          closing={false}
          gestureVelocityImpact={0.3}
          importantForAccessibility="auto"
          onClose={[Function]}
          onGestureBegin={[Function]}
          onGestureCanceled={[Function]}
          onGestureEnd={[Function]}
          onOpen={[Function]}
          onTransition={[Function]}
          pointerEvents="box-none"
          style={
            [
              {
                "overflow": undefined,
              },
              {
                "bottom": 0,
                "left": 0,
                "position": "absolute",
                "right": 0,
                "top": 0,
              },
            ]
          }
          transitionSpec={
            {
              "close": {
                "animation": "spring",
                "config": {
                  "damping": 500,
                  "mass": 3,
                  "overshootClamping": true,
                  "restDisplacementThreshold": 10,
                  "restSpeedThreshold": 10,
                  "stiffness": 1000,
                },
              },
              "open": {
                "animation": "spring",
                "config": {
                  "damping": 500,
                  "mass": 3,
                  "overshootClamping": true,
                  "restDisplacementThreshold": 10,
                  "restSpeedThreshold": 10,
                  "stiffness": 1000,
                },
              },
            }
          }
        >
          <View
            collapsable={false}
            needsOffscreenAlphaCompositing={false}
            pointerEvents="box-none"
            style={
              {
                "flex": 1,
              }
            }
          >
            <View
              collapsable={false}
              enabled={false}
              handlerTag={2}
              handlerType="PanGestureHandler"
              onGestureHandlerEvent={[Function]}
              onGestureHandlerStateChange={[Function]}
              style={
                {
                  "flex": 1,
                  "transform": [
                    {
                      "translateX": 0,
                    },
                    {
                      "translateX": 0,
                    },
                  ],
                }
              }
            >
              <View
                collapsable={false}
                pointerEvents="none"
                style={
                  {
                    "backgroundColor": "rgb(242, 242, 242)",
                    "bottom": 0,
                    "left": 0,
                    "position": "absolute",
                    "shadowColor": "#000",
                    "shadowOffset": {
                      "height": 1,
                      "width": -1,
                    },
                    "shadowOpacity": 0.3,
                    "shadowRadius": 5,
                    "top": 0,
                    "width": 3,
                  }
                }
              />
              <View
                style={
                  [
                    {
                      "flex": 1,
                      "overflow": "hidden",
                    },
                    [
                      {
                        "backgroundColor": "rgb(242, 242, 242)",
                      },
                      undefined,
                    ],
                  ]
                }
              >
                <View
                  style={
                    {
                      "flex": 1,
                      "flexDirection": "column-reverse",
                    }
                  }
                >
                  <View
                    style={
                      {
                        "flex": 1,
                      }
                    }
                  >
                    <RCTSafeAreaView
                      style={
                        {
                          "flex": 1,
                        }
                      }
                    >
                      <View
                        style={
                          [
                            {
                              "backgroundColor": "#ffffff",
                              "flex": 1,
                            },
                            undefined,
                          ]
                        }
                      >
                        <View
                          style={
                            [
                              {
                                "flex": 1,
                              },
                              undefined,
                            ]
                          }
                        >
                          <RCTScrollView
                            automaticallyAdjustContentInsets={false}
                            contentInset={
                              {
                                "bottom": 0,
                              }
                            }
                            enableAutomaticScroll={true}
                            enableOnAndroid={false}
                            enableResetScrollToCoords={true}
                            extraHeight={75}
                            extraScrollHeight={0}
                            getScrollResponder={[Function]}
                            handleOnScroll={[Function]}
                            keyboardDismissMode="interactive"
                            keyboardOpeningTime={250}
                            keyboardShouldPersistTaps="handled"
                            keyboardSpace={0}
                            onScroll={[Function]}
                            resetKeyboardSpace={[Function]}
                            scrollEventThrottle={1}
                            scrollForExtraHeightOnAndroid={[Function]}
                            scrollIntoView={[Function]}
                            scrollToEnd={[Function]}
                            scrollToFocusedInput={[Function]}
                            scrollToPosition={[Function]}
                            showsVerticalScrollIndicator={false}
                            update={[Function]}
                            viewIsInsideTabBar={false}
                          >
                            <View>
                              <View
                                style={
                                  [
                                    {
                                      "padding": 15,
                                    },
                                    {
                                      "flex": 1,
                                    },
                                    undefined,
                                  ]
                                }
                              >
                                <View
                                  style={
                                    {
                                      "alignItems": "center",
                                      "flexDirection": "row",
                                      "justifyContent": "center",
                                      "paddingVertical": 12,
                                      "width": "100%",
                                    }
                                  }
                                  testID="deposit-progress-container"
                                >
                                  <View
                                    style={
                                      [
                                        [
                                          {
                                            "borderRadius": 2,
                                            "flex": 1,
                                            "height": 4,
                                          },
                                          {
                                            "backgroundColor": "#4459ff",
                                          },
                                        ],
                                        {
                                          "marginRight": 10,
                                        },
                                      ]
                                    }
                                    testID="deposit-progress-step-0"
                                  />
                                  <View
                                    style={
                                      [
                                        [
                                          {
                                            "borderRadius": 2,
                                            "flex": 1,
                                            "height": 4,
                                          },
                                          {
                                            "backgroundColor": "#4459ff",
                                          },
                                        ],
                                        {
                                          "marginRight": 10,
                                        },
                                      ]
                                    }
                                    testID="deposit-progress-step-1"
                                  />
                                  <View
                                    style={
                                      [
                                        [
                                          {
                                            "borderRadius": 2,
                                            "flex": 1,
                                            "height": 4,
                                          },
                                          {
                                            "backgroundColor": "#4459ff",
                                          },
                                        ],
                                        {
                                          "marginRight": 10,
                                        },
                                      ]
                                    }
                                    testID="deposit-progress-step-2"
                                  />
                                  <View
                                    style={
                                      [
                                        [
                                          {
                                            "borderRadius": 2,
                                            "flex": 1,
                                            "height": 4,
                                          },
                                          {
                                            "backgroundColor": "#2c3dc5",
                                          },
                                        ],
                                        undefined,
                                      ]
                                    }
                                    testID="deposit-progress-step-3"
                                  />
                                </View>
                                <View
                                  style={
                                    {
                                      "gap": 8,
                                      "marginBottom": 16,
                                      "marginTop": 24,
                                    }
                                  }
                                >
                                  <Text
                                    accessibilityRole="text"
                                    style={
                                      {
                                        "color": "#121314",
                                        "fontFamily": "Geist Bold",
                                        "fontSize": 24,
                                        "letterSpacing": 0,
                                        "lineHeight": 32,
                                      }
                                    }
                                  >
                                    Enter your address
                                  </Text>
                                  <Text
                                    accessibilityRole="text"
                                    style={
                                      {
                                        "color": "#b7bbc8",
                                        "fontFamily": "Geist Regular",
                                        "fontSize": 16,
                                        "letterSpacing": 0,
                                        "lineHeight": 24,
                                      }
                                    }
                                  >
                                    Use your most recent permanent address.
                                  </Text>
                                </View>
                                <View
                                  style={
                                    [
                                      {
                                        "flexDirection": "column",
                                        "marginBottom": 16,
                                      },
                                      undefined,
                                    ]
                                  }
                                >
                                  <Text
                                    accessibilityRole="text"
                                    style={
                                      {
                                        "color": "#121314",
                                        "fontFamily": "Geist Regular",
                                        "fontSize": 16,
                                        "letterSpacing": 0,
                                        "lineHeight": 24,
                                        "marginBottom": 6,
                                      }
                                    }
                                    testID="label"
                                  >
                                    Address line 1
                                  </Text>
                                  <View
                                    style={
                                      {
                                        "alignItems": "center",
                                        "backgroundColor": "#ffffff",
                                        "borderColor": "#b7bbc8",
                                        "borderRadius": 8,
                                        "borderWidth": 1,
                                        "flexDirection": "row",
                                        "height": 48,
                                        "opacity": 1,
                                        "paddingHorizontal": 16,
                                      }
                                    }
                                    testID="textfield"
                                  >
                                    <View
                                      style={
                                        {
                                          "flex": 1,
                                        }
                                      }
                                    >
                                      <TextInput
                                        autoCapitalize="words"
                                        autoComplete="address-line1"
                                        autoFocus={false}
                                        editable={true}
                                        keyboardAppearance="light"
                                        onBlur={[Function]}
                                        onChangeText={[Function]}
                                        onFocus={[Function]}
                                        onSubmitEditing={[Function]}
                                        placeholder="Address line 1"
                                        placeholderTextColor="#b7bbc8"
                                        returnKeyType="next"
                                        style={
                                          {
                                            "backgroundColor": "inherit",
                                            "borderColor": "transparent",
                                            "borderWidth": 1,
                                            "color": "#121314",
                                            "fontFamily": "Geist Regular",
                                            "fontSize": 16,
                                            "fontWeight": "400",
                                            "height": 24,
                                            "letterSpacing": 0,
                                            "opacity": 1,
                                            "paddingVertical": 0,
                                          }
                                        }
                                        testID="address-line-1-input"
                                        textContentType="fullStreetAddress"
                                        value=""
                                      />
                                    </View>
                                  </View>
                                  <Text
                                    accessibilityRole="text"
                                    style={
                                      {
                                        "color": "#ca3542",
                                        "fontFamily": "Geist Regular",
                                        "fontSize": 12,
                                        "letterSpacing": 0,
                                        "lineHeight": 24,
                                        "marginTop": 4,
                                      }
                                    }
                                  >
                                    Address line 1 is required
                                  </Text>
                                </View>
                                <View
                                  style={
                                    [
                                      {
                                        "flexDirection": "column",
                                        "marginBottom": 16,
                                      },
                                      undefined,
                                    ]
                                  }
                                >
                                  <Text
                                    accessibilityRole="text"
                                    style={
                                      {
                                        "color": "#121314",
                                        "fontFamily": "Geist Regular",
                                        "fontSize": 16,
                                        "letterSpacing": 0,
                                        "lineHeight": 24,
                                        "marginBottom": 6,
                                      }
                                    }
                                    testID="label"
                                  >
                                    Address line 2 (optional)
                                  </Text>
                                  <View
                                    style={
                                      {
                                        "alignItems": "center",
                                        "backgroundColor": "#ffffff",
                                        "borderColor": "#b7bbc8",
                                        "borderRadius": 8,
                                        "borderWidth": 1,
                                        "flexDirection": "row",
                                        "height": 48,
                                        "opacity": 1,
                                        "paddingHorizontal": 16,
                                      }
                                    }
                                    testID="textfield"
                                  >
                                    <View
                                      style={
                                        {
                                          "flex": 1,
                                        }
                                      }
                                    >
                                      <TextInput
                                        autoCapitalize="words"
                                        autoComplete="address-line2"
                                        autoFocus={false}
                                        editable={true}
                                        keyboardAppearance="light"
                                        onBlur={[Function]}
                                        onChangeText={[Function]}
                                        onFocus={[Function]}
                                        onSubmitEditing={[Function]}
                                        placeholder="Address line 2 (optional)"
                                        placeholderTextColor="#b7bbc8"
                                        returnKeyType="next"
                                        style={
                                          {
                                            "backgroundColor": "inherit",
                                            "borderColor": "transparent",
                                            "borderWidth": 1,
                                            "color": "#121314",
                                            "fontFamily": "Geist Regular",
                                            "fontSize": 16,
                                            "fontWeight": "400",
                                            "height": 24,
                                            "letterSpacing": 0,
                                            "opacity": 1,
                                            "paddingVertical": 0,
                                          }
                                        }
                                        testID="address-line-2-input"
                                        textContentType="fullStreetAddress"
                                        value=""
                                      />
                                    </View>
                                  </View>
                                </View>
                                <View
                                  style={
                                    {
                                      "flexDirection": "row",
                                      "gap": 16,
                                      "justifyContent": "space-between",
                                    }
                                  }
                                >
                                  <View
                                    style={
                                      [
                                        {
                                          "flexDirection": "column",
                                          "marginBottom": 16,
                                        },
                                        {
                                          "flex": 1,
                                        },
                                      ]
                                    }
                                  >
                                    <Text
                                      accessibilityRole="text"
                                      style={
                                        {
                                          "color": "#121314",
                                          "fontFamily": "Geist Regular",
                                          "fontSize": 16,
                                          "letterSpacing": 0,
                                          "lineHeight": 24,
                                          "marginBottom": 6,
                                        }
                                      }
                                      testID="label"
                                    >
                                      City
                                    </Text>
                                    <View
                                      style={
                                        {
                                          "alignItems": "center",
                                          "backgroundColor": "#ffffff",
                                          "borderColor": "#b7bbc8",
                                          "borderRadius": 8,
                                          "borderWidth": 1,
                                          "flexDirection": "row",
                                          "height": 48,
                                          "opacity": 1,
                                          "paddingHorizontal": 16,
                                        }
                                      }
                                      testID="textfield"
                                    >
                                      <View
                                        style={
                                          {
                                            "flex": 1,
                                          }
                                        }
                                      >
                                        <TextInput
                                          autoCapitalize="words"
                                          autoFocus={false}
                                          editable={true}
                                          keyboardAppearance="light"
                                          onBlur={[Function]}
                                          onChangeText={[Function]}
                                          onFocus={[Function]}
                                          onSubmitEditing={[Function]}
                                          placeholder="City"
                                          placeholderTextColor="#b7bbc8"
                                          returnKeyType="next"
                                          style={
                                            {
                                              "backgroundColor": "inherit",
                                              "borderColor": "transparent",
                                              "borderWidth": 1,
                                              "color": "#121314",
                                              "fontFamily": "Geist Regular",
                                              "fontSize": 16,
                                              "fontWeight": "400",
                                              "height": 24,
                                              "letterSpacing": 0,
                                              "opacity": 1,
                                              "paddingVertical": 0,
                                            }
                                          }
                                          testID="city-input"
                                          textContentType="addressCity"
                                          value=""
                                        />
                                      </View>
                                    </View>
                                    <Text
                                      accessibilityRole="text"
                                      style={
                                        {
                                          "color": "#ca3542",
                                          "fontFamily": "Geist Regular",
                                          "fontSize": 12,
                                          "letterSpacing": 0,
                                          "lineHeight": 24,
                                          "marginTop": 4,
                                        }
                                      }
                                    >
                                      City is required
                                    </Text>
                                  </View>
                                  <View
                                    style={
                                      [
                                        {
                                          "flexDirection": "column",
                                          "marginBottom": 16,
                                        },
                                        {
                                          "flex": 1,
                                        },
                                      ]
                                    }
                                  >
                                    <Text
                                      accessibilityRole="text"
                                      style={
                                        {
                                          "color": "#121314",
                                          "fontFamily": "Geist Regular",
                                          "fontSize": 16,
                                          "letterSpacing": 0,
                                          "lineHeight": 24,
                                          "marginBottom": 6,
                                        }
                                      }
                                      testID="label"
                                    >
                                      State/Region
                                    </Text>
                                    <View
                                      style={
                                        {
                                          "position": "relative",
                                        }
                                      }
                                    >
                                      <TouchableOpacity
                                        activeOpacity={0.7}
                                        onPress={[Function]}
                                        style={
                                          {
                                            "alignItems": "center",
                                            "backgroundColor": "#ffffff",
                                            "borderColor": "#b7bbc8",
                                            "borderRadius": 8,
                                            "borderWidth": 1,
                                            "flexDirection": "row",
                                            "justifyContent": "space-between",
                                            "minHeight": 48,
                                            "paddingHorizontal": 16,
                                            "paddingVertical": 12,
                                          }
                                        }
                                        testID="state-input"
                                      >
                                        <Text
                                          accessibilityRole="text"
                                          numberOfLines={1}
                                          style={
                                            {
                                              "0": {
                                                "color": "#121314",
                                                "flex": 1,
                                                "fontSize": 16,
                                              },
                                              "1": {
                                                "color": "#b7bbc8",
                                                "fontSize": 16,
                                              },
                                              "color": "#121314",
                                              "fontFamily": "Geist Regular",
                                              "fontSize": 16,
                                              "letterSpacing": 0,
                                              "lineHeight": 24,
                                            }
                                          }
                                        >
                                          Select state
                                        </Text>
                                        <SvgMock
                                          color="#686e7d"
                                          fill="currentColor"
                                          height={16}
                                          name="ArrowDown"
                                          style={
                                            {
                                              "height": 16,
                                              "marginLeft": 8,
                                              "width": 16,
                                            }
                                          }
                                          width={16}
                                        />
                                      </TouchableOpacity>
                                    </View>
                                    <Text
                                      accessibilityRole="text"
                                      style={
                                        {
                                          "color": "#ca3542",
                                          "fontFamily": "Geist Regular",
                                          "fontSize": 12,
                                          "letterSpacing": 0,
                                          "lineHeight": 24,
                                          "marginTop": 4,
                                        }
                                      }
                                    >
                                      State/Region is required
                                    </Text>
                                  </View>
                                </View>
                                <View
                                  style={
                                    {
                                      "flexDirection": "row",
                                      "gap": 16,
                                      "justifyContent": "space-between",
                                    }
                                  }
                                >
                                  <View
                                    style={
                                      [
                                        {
                                          "flexDirection": "column",
                                          "marginBottom": 16,
                                        },
                                        {
                                          "flex": 1,
                                        },
                                      ]
                                    }
                                  >
                                    <Text
                                      accessibilityRole="text"
                                      style={
                                        {
                                          "color": "#121314",
                                          "fontFamily": "Geist Regular",
                                          "fontSize": 16,
                                          "letterSpacing": 0,
                                          "lineHeight": 24,
                                          "marginBottom": 6,
                                        }
                                      }
                                      testID="label"
                                    >
                                      Postal/Zip Code
                                    </Text>
                                    <View
                                      style={
                                        {
                                          "alignItems": "center",
                                          "backgroundColor": "#ffffff",
                                          "borderColor": "#b7bbc8",
                                          "borderRadius": 8,
                                          "borderWidth": 1,
                                          "flexDirection": "row",
                                          "height": 48,
                                          "opacity": 1,
                                          "paddingHorizontal": 16,
                                        }
                                      }
                                      testID="textfield"
                                    >
                                      <View
                                        style={
                                          {
                                            "flex": 1,
                                          }
                                        }
                                      >
                                        <TextInput
                                          autoComplete="postal-code"
                                          autoFocus={false}
                                          editable={true}
                                          keyboardAppearance="light"
                                          keyboardType="number-pad"
                                          onBlur={[Function]}
                                          onChangeText={[Function]}
                                          onFocus={[Function]}
                                          onSubmitEditing={[Function]}
                                          placeholder="Postal/Zip Code"
                                          placeholderTextColor="#b7bbc8"
                                          returnKeyType="done"
                                          style={
                                            {
                                              "backgroundColor": "inherit",
                                              "borderColor": "transparent",
                                              "borderWidth": 1,
                                              "color": "#121314",
                                              "fontFamily": "Geist Regular",
                                              "fontSize": 16,
                                              "fontWeight": "400",
                                              "height": 24,
                                              "letterSpacing": 0,
                                              "opacity": 1,
                                              "paddingVertical": 0,
                                            }
                                          }
                                          testID="postal-code-input"
                                          textContentType="postalCode"
                                          value=""
                                        />
                                      </View>
                                    </View>
                                    <Text
                                      accessibilityRole="text"
                                      style={
                                        {
                                          "color": "#ca3542",
                                          "fontFamily": "Geist Regular",
                                          "fontSize": 12,
                                          "letterSpacing": 0,
                                          "lineHeight": 24,
                                          "marginTop": 4,
                                        }
                                      }
                                    >
                                      Postal/Zip Code is required
                                    </Text>
                                  </View>
                                  <View
                                    style={
                                      [
                                        {
                                          "flexDirection": "column",
                                          "marginBottom": 16,
                                        },
                                        {
                                          "flex": 1,
                                        },
                                      ]
                                    }
                                  >
                                    <Text
                                      accessibilityRole="text"
                                      style={
                                        {
                                          "color": "#121314",
                                          "fontFamily": "Geist Regular",
                                          "fontSize": 16,
                                          "letterSpacing": 0,
                                          "lineHeight": 24,
                                          "marginBottom": 6,
                                        }
                                      }
                                      testID="label"
                                    >
                                      Country
                                    </Text>
                                    <View
                                      style={
                                        {
                                          "alignItems": "center",
                                          "backgroundColor": "#ffffff",
                                          "borderColor": "#b7bbc8",
                                          "borderRadius": 8,
                                          "borderWidth": 1,
                                          "flexDirection": "row",
                                          "height": 48,
                                          "opacity": 0.5,
                                          "paddingHorizontal": 16,
                                        }
                                      }
                                      testID="textfield"
                                    >
                                      <View
                                        style={
                                          {
                                            "marginRight": 8,
                                          }
                                        }
                                        testID="textfield-startacccessory"
                                      >
                                        <Text
                                          accessibilityRole="text"
                                          style={
                                            {
                                              "color": "#121314",
                                              "fontFamily": "Geist Regular",
                                              "fontSize": 16,
                                              "letterSpacing": 0,
                                              "lineHeight": 24,
                                            }
                                          }
                                        >
                                          🇺🇸
                                        </Text>
                                      </View>
                                      <View
                                        style={
                                          {
                                            "flex": 1,
                                          }
                                        }
                                      >
                                        <TextInput
                                          autoFocus={false}
                                          editable={false}
                                          keyboardAppearance="light"
                                          onBlur={[Function]}
                                          onFocus={[Function]}
                                          placeholder="Country"
                                          placeholderTextColor="#b7bbc8"
                                          returnKeyType="done"
                                          style={
                                            {
                                              "backgroundColor": "inherit",
                                              "borderColor": "transparent",
                                              "borderWidth": 1,
                                              "color": "#121314",
                                              "fontFamily": "Geist Regular",
                                              "fontSize": 16,
                                              "fontWeight": "400",
                                              "height": 24,
                                              "letterSpacing": 0,
                                              "opacity": 1,
                                              "paddingVertical": 0,
                                            }
                                          }
                                          testID="country-input"
                                          value="United States"
                                        />
                                      </View>
                                    </View>
                                  </View>
                                </View>
                              </View>
                            </View>
                          </RCTScrollView>
                          <View>
                            <View
                              style={
                                [
                                  {
                                    "padding": 15,
                                  },
                                  undefined,
                                  {
                                    "gap": 8,
                                  },
                                ]
                              }
                            >
                              <View
                                accessibilityRole="none"
                                accessible={true}
                                style={
                                  {
                                    "backgroundColor": "#3c4d9d0f",
                                    "borderRadius": 8,
                                    "marginVertical": 8,
                                    "padding": 16,
                                    "paddingVertical": 8,
                                  }
                                }
                              >
                                <View
                                  style={
                                    {
                                      "alignItems": "flex-start",
                                      "flexDirection": "row",
                                    }
                                  }
                                >
                                  <View
                                    style={
                                      {
                                        "flex": -1,
                                      }
                                    }
                                    testID="listitemcolumn"
                                  >
                                    <SvgMock
                                      color="#686e7d"
                                      fill="currentColor"
                                      height={24}
                                      name="SecurityKey"
                                      style={
                                        {
                                          "height": 24,
                                          "width": 24,
                                        }
                                      }
                                      width={24}
                                    />
                                  </View>
                                  <View
                                    accessible={false}
                                    style={
                                      {
                                        "width": 8,
                                      }
                                    }
                                    testID="listitem-gap"
                                  />
                                  <View
                                    style={
                                      {
                                        "flex": 1,
                                      }
                                    }
                                    testID="listitemcolumn"
                                  >
                                    <Text
                                      accessibilityRole="text"
                                      style={
                                        {
                                          "color": "#686e7d",
                                          "fontFamily": "Geist Regular",
                                          "fontSize": 12,
                                          "letterSpacing": 0.25,
                                          "lineHeight": 20,
                                        }
                                      }
                                    >
                                      Transak encrypts and stores this information.
                                    </Text>
                                    <Text
                                      accessibilityRole="text"
                                      style={
                                        {
                                          "color": "#686e7d",
                                          "fontFamily": "Geist Regular",
                                          "fontSize": 12,
                                          "letterSpacing": 0.25,
                                          "lineHeight": 20,
                                        }
                                      }
                                    >
                                      MetaMask never receives or uses your data.
                                    </Text>
                                  </View>
                                </View>
                              </View>
                              <TouchableOpacity
                                accessibilityRole="button"
                                accessible={true}
                                activeOpacity={1}
                                disabled={false}
                                loading={false}
                                onPress={[Function]}
                                onPressIn={[Function]}
                                onPressOut={[Function]}
                                style={
                                  {
                                    "alignItems": "center",
                                    "alignSelf": "stretch",
                                    "backgroundColor": "#121314",
                                    "borderRadius": 12,
                                    "flexDirection": "row",
                                    "height": 48,
                                    "justifyContent": "center",
                                    "overflow": "hidden",
                                    "paddingHorizontal": 16,
                                  }
                                }
                                testID="address-continue-button"
                              >
                                <Text
                                  accessibilityRole="text"
                                  style={
                                    {
                                      "color": "#ffffff",
                                      "fontFamily": "Geist Medium",
                                      "fontSize": 16,
                                      "letterSpacing": 0,
                                      "lineHeight": 24,
                                    }
                                  }
                                >
                                  Continue
                                </Text>
                              </TouchableOpacity>
                              <SvgMock
                                fill="currentColor"
                                name="powered-by-transak-logo"
                                style={
                                  {
                                    "color": "#686e7d",
                                    "height": 24,
                                  }
                                }
                              />
                            </View>
                          </View>
                        </View>
                      </View>
                    </RCTSafeAreaView>
                  </View>
                </View>
              </View>
            </View>
          </View>
        </View>
      </RNSScreen>
    </RNSScreenContainer>
  </RNCSafeAreaProvider>
</View>
`;

exports[`EnterAddress Component prefills form data when previousFormData is provided 1`] = `
<<<<<<< HEAD
<View
  style={
    {
      "flex": 1,
    }
  }
>
  <RNCSafeAreaProvider
    onInsetsChange={[Function]}
    style={
      [
        {
          "flex": 1,
        },
        undefined,
      ]
    }
  >
    <View
      collapsable={false}
      pointerEvents="box-none"
      style={
        {
          "zIndex": 1,
        }
      }
    >
      <View
        accessibilityElementsHidden={false}
        importantForAccessibility="auto"
        onLayout={[Function]}
        pointerEvents="box-none"
        style={null}
      >
        <View
          collapsable={false}
          pointerEvents="box-none"
          style={
            {
              "bottom": 0,
              "left": 0,
              "opacity": 1,
              "position": "absolute",
              "right": 0,
              "top": 0,
              "zIndex": 0,
            }
          }
        >
          <View
            collapsable={false}
            style={
              {
                "backgroundColor": "#ffffff",
                "borderBottomColor": "rgb(216, 216, 216)",
                "elevation": 0,
                "flex": 1,
                "shadowColor": "rgb(216, 216, 216)",
                "shadowOffset": {
                  "height": 0.5,
                  "width": 0,
                },
                "shadowOpacity": 0,
                "shadowRadius": 0,
              }
            }
          />
        </View>
        <View
          collapsable={false}
          pointerEvents="box-none"
          style={
            {
              "height": 64,
              "maxHeight": undefined,
              "minHeight": undefined,
              "opacity": undefined,
              "transform": undefined,
            }
          }
        >
          <View
            pointerEvents="none"
            style={
              {
                "height": 20,
              }
            }
          />
          <View
            pointerEvents="box-none"
            style={
              {
                "alignItems": "center",
                "flex": 1,
                "flexDirection": "row",
                "justifyContent": "center",
              }
            }
          >
            <View
              collapsable={false}
              pointerEvents="box-none"
              style={
                {
                  "alignItems": "flex-start",
                  "bottom": 0,
                  "justifyContent": "center",
                  "left": 0,
                  "opacity": 1,
                  "position": "absolute",
                  "top": 0,
                }
              }
            >
              <TouchableOpacity
                onPress={[Function]}
                style={
                  {
                    "marginTop": 5,
                    "paddingLeft": 18,
                    "paddingRight": 18,
                  }
                }
              >
                <SvgMock
                  color="#121314"
                  fill="currentColor"
                  height={24}
                  name="ArrowLeft"
                  style={
                    {
                      "height": 24,
                      "width": 24,
                    }
                  }
                  width={24}
                />
              </TouchableOpacity>
            </View>
            <View
              collapsable={false}
              pointerEvents="box-none"
              style={
                {
                  "marginHorizontal": 72,
                  "opacity": 1,
                }
              }
            >
              <TouchableOpacity
                activeOpacity={1}
                onPress={[Function]}
                style={
                  {
                    "alignItems": "center",
                    "justifyContent": "center",
                  }
                }
              >
                <Text
                  accessibilityRole="text"
                  numberOfLines={1}
                  style={
                    {
                      "color": "#121314",
                      "fontFamily": "Geist Bold",
                      "fontSize": 16,
                      "letterSpacing": 0,
                      "lineHeight": 24,
                    }
                  }
                >
                  Verify your identity
                </Text>
              </TouchableOpacity>
            </View>
            <View
              collapsable={false}
              pointerEvents="box-none"
              style={
                {
                  "alignItems": "flex-end",
                  "bottom": 0,
                  "justifyContent": "center",
                  "opacity": 1,
                  "position": "absolute",
                  "right": 0,
                  "top": 0,
                }
              }
            >
              <TouchableOpacity
                style={
                  {
                    "paddingHorizontal": 18,
                    "paddingVertical": 8,
                  }
                }
              >
                <View
                  style={
                    [
                      {
                        "transform": [
                          {
                            "scale": 1,
                          },
                        ],
                      },
                      {
                        "alignItems": "center",
                        "justifyContent": "center",
                      },
                    ]
                  }
                >
                  <View
                    accessibilityState={
                      {
                        "busy": undefined,
                        "checked": undefined,
                        "disabled": false,
                        "expanded": undefined,
                        "selected": undefined,
                      }
                    }
                    accessibilityValue={
                      {
                        "max": undefined,
                        "min": undefined,
                        "now": undefined,
                        "text": undefined,
                      }
                    }
                    accessible={true}
                    collapsable={false}
                    focusable={true}
                    onBlur={[Function]}
                    onClick={[Function]}
                    onFocus={[Function]}
                    onResponderGrant={[Function]}
                    onResponderMove={[Function]}
                    onResponderRelease={[Function]}
                    onResponderTerminate={[Function]}
                    onResponderTerminationRequest={[Function]}
                    onStartShouldSetResponder={[Function]}
                    style={
                      [
                        {
                          "alignItems": "center",
                          "backgroundColor": "transparent",
                          "borderRadius": 2,
                          "height": 40,
                          "justifyContent": "center",
                          "opacity": 1,
                          "width": 40,
                        },
                        undefined,
                      ]
                    }
                    testID="button-icon"
                  >
                    <SvgMock
                      fill="currentColor"
                      name="Close"
                      style={
                        [
                          {
                            "color": "#121314",
                            "height": 24,
                            "width": 24,
                          },
                          undefined,
                        ]
                      }
                    />
                  </View>
                </View>
              </TouchableOpacity>
            </View>
          </View>
        </View>
      </View>
    </View>
    <RNSScreenContainer
      onLayout={[Function]}
      style={
        {
          "flex": 1,
        }
      }
    >
      <RNSScreen
        activityState={2}
        collapsable={false}
        gestureResponseDistance={
          {
            "bottom": -1,
            "end": -1,
            "start": -1,
            "top": -1,
          }
        }
        onGestureCancel={[Function]}
        pointerEvents="box-none"
        sheetAllowedDetents="large"
        sheetCornerRadius={-1}
        sheetExpandsWhenScrolledToEdge={true}
        sheetGrabberVisible={false}
        sheetLargestUndimmedDetent="all"
        style={
          {
            "bottom": 0,
            "left": 0,
            "position": "absolute",
            "right": 0,
            "top": 0,
            "zIndex": undefined,
          }
        }
      >
        <View
          collapsable={false}
          style={
            {
              "opacity": 1,
            }
          }
        />
        <View
          accessibilityElementsHidden={false}
          closing={false}
          gestureVelocityImpact={0.3}
          importantForAccessibility="auto"
          onClose={[Function]}
          onGestureBegin={[Function]}
          onGestureCanceled={[Function]}
          onGestureEnd={[Function]}
          onOpen={[Function]}
          onTransition={[Function]}
          pointerEvents="box-none"
          style={
            [
              {
                "overflow": undefined,
              },
              {
                "bottom": 0,
                "left": 0,
                "position": "absolute",
                "right": 0,
                "top": 0,
              },
            ]
          }
          transitionSpec={
            {
              "close": {
                "animation": "spring",
                "config": {
                  "damping": 500,
                  "mass": 3,
                  "overshootClamping": true,
                  "restDisplacementThreshold": 10,
                  "restSpeedThreshold": 10,
                  "stiffness": 1000,
                },
              },
              "open": {
                "animation": "spring",
                "config": {
                  "damping": 500,
                  "mass": 3,
                  "overshootClamping": true,
                  "restDisplacementThreshold": 10,
                  "restSpeedThreshold": 10,
                  "stiffness": 1000,
                },
              },
            }
          }
        >
          <View
            collapsable={false}
            needsOffscreenAlphaCompositing={false}
            pointerEvents="box-none"
            style={
              {
                "flex": 1,
              }
            }
          >
            <View
              collapsable={false}
              enabled={false}
              handlerTag={19}
              handlerType="PanGestureHandler"
              onGestureHandlerEvent={[Function]}
              onGestureHandlerStateChange={[Function]}
              style={
                {
                  "flex": 1,
                  "transform": [
                    {
                      "translateX": 0,
                    },
                    {
                      "translateX": 0,
                    },
                  ],
                }
              }
            >
              <View
                collapsable={false}
                pointerEvents="none"
                style={
                  {
                    "backgroundColor": "rgb(242, 242, 242)",
                    "bottom": 0,
                    "left": 0,
                    "position": "absolute",
                    "shadowColor": "#000",
                    "shadowOffset": {
                      "height": 1,
                      "width": -1,
                    },
                    "shadowOpacity": 0.3,
                    "shadowRadius": 5,
                    "top": 0,
                    "width": 3,
                  }
                }
              />
              <View
                style={
                  [
                    {
                      "flex": 1,
                      "overflow": "hidden",
                    },
                    [
                      {
                        "backgroundColor": "rgb(242, 242, 242)",
                      },
                      undefined,
                    ],
                  ]
                }
              >
                <View
                  style={
                    {
                      "flex": 1,
                      "flexDirection": "column-reverse",
                    }
                  }
                >
                  <View
                    style={
                      {
                        "flex": 1,
                      }
                    }
                  >
                    <RCTSafeAreaView
                      style={
                        {
                          "flex": 1,
                        }
                      }
                    >
                      <View
                        style={
                          [
                            {
                              "backgroundColor": "#ffffff",
                              "flex": 1,
                            },
                            undefined,
                          ]
                        }
                      >
                        <View
                          style={
                            [
                              {
                                "flex": 1,
                              },
                              undefined,
                            ]
                          }
                        >
                          <RCTScrollView
                            automaticallyAdjustContentInsets={false}
                            contentInset={
                              {
                                "bottom": 0,
                              }
                            }
                            enableAutomaticScroll={true}
                            enableOnAndroid={false}
                            enableResetScrollToCoords={true}
                            extraHeight={75}
                            extraScrollHeight={0}
                            getScrollResponder={[Function]}
                            handleOnScroll={[Function]}
                            keyboardDismissMode="interactive"
                            keyboardOpeningTime={250}
                            keyboardShouldPersistTaps="handled"
                            keyboardSpace={0}
                            onScroll={[Function]}
                            resetKeyboardSpace={[Function]}
                            scrollEventThrottle={1}
                            scrollForExtraHeightOnAndroid={[Function]}
                            scrollIntoView={[Function]}
                            scrollToEnd={[Function]}
                            scrollToFocusedInput={[Function]}
                            scrollToPosition={[Function]}
                            showsVerticalScrollIndicator={false}
                            update={[Function]}
                            viewIsInsideTabBar={false}
                          >
                            <View>
                              <View
                                style={
                                  [
                                    {
                                      "padding": 15,
                                    },
                                    {
                                      "flex": 1,
                                    },
                                    undefined,
                                  ]
                                }
                              >
                                <View
                                  style={
                                    {
                                      "alignItems": "center",
                                      "flexDirection": "row",
                                      "justifyContent": "center",
                                      "paddingVertical": 12,
                                      "width": "100%",
                                    }
                                  }
                                  testID="deposit-progress-container"
                                >
                                  <View
                                    style={
                                      [
                                        [
                                          {
                                            "borderRadius": 2,
                                            "flex": 1,
                                            "height": 4,
                                          },
                                          {
                                            "backgroundColor": "#4459ff",
                                          },
                                        ],
                                        {
                                          "marginRight": 10,
                                        },
                                      ]
                                    }
                                    testID="deposit-progress-step-0"
                                  />
                                  <View
                                    style={
                                      [
                                        [
                                          {
                                            "borderRadius": 2,
                                            "flex": 1,
                                            "height": 4,
                                          },
                                          {
                                            "backgroundColor": "#4459ff",
                                          },
                                        ],
                                        {
                                          "marginRight": 10,
                                        },
                                      ]
                                    }
                                    testID="deposit-progress-step-1"
                                  />
                                  <View
                                    style={
                                      [
                                        [
                                          {
                                            "borderRadius": 2,
                                            "flex": 1,
                                            "height": 4,
                                          },
                                          {
                                            "backgroundColor": "#4459ff",
                                          },
                                        ],
                                        {
                                          "marginRight": 10,
                                        },
                                      ]
                                    }
                                    testID="deposit-progress-step-2"
                                  />
                                  <View
                                    style={
                                      [
                                        [
                                          {
                                            "borderRadius": 2,
                                            "flex": 1,
                                            "height": 4,
                                          },
                                          {
                                            "backgroundColor": "#2c3dc5",
                                          },
                                        ],
                                        undefined,
                                      ]
                                    }
                                    testID="deposit-progress-step-3"
                                  />
                                </View>
                                <View
                                  style={
                                    {
                                      "gap": 8,
                                      "marginBottom": 16,
                                      "marginTop": 24,
                                    }
                                  }
                                >
                                  <Text
                                    accessibilityRole="text"
                                    style={
                                      {
                                        "color": "#121314",
                                        "fontFamily": "Geist Bold",
                                        "fontSize": 24,
                                        "letterSpacing": 0,
                                        "lineHeight": 32,
                                      }
                                    }
                                  >
                                    Enter your address
                                  </Text>
                                  <Text
                                    accessibilityRole="text"
                                    style={
                                      {
                                        "color": "#b7bbc8",
                                        "fontFamily": "Geist Regular",
                                        "fontSize": 16,
                                        "letterSpacing": 0,
                                        "lineHeight": 24,
                                      }
                                    }
                                  >
                                    Use your most recent permanent address.
                                  </Text>
                                </View>
                                <View
                                  style={
                                    [
                                      {
                                        "flexDirection": "column",
                                        "marginBottom": 16,
                                      },
                                      undefined,
                                    ]
                                  }
                                >
                                  <Text
                                    accessibilityRole="text"
                                    style={
                                      {
                                        "color": "#121314",
                                        "fontFamily": "Geist Regular",
                                        "fontSize": 16,
                                        "letterSpacing": 0,
                                        "lineHeight": 24,
                                        "marginBottom": 6,
                                      }
                                    }
                                    testID="label"
                                  >
                                    Address line 1
                                  </Text>
                                  <View
                                    style={
                                      {
                                        "alignItems": "center",
                                        "backgroundColor": "#ffffff",
                                        "borderColor": "#b7bbc8",
                                        "borderRadius": 8,
                                        "borderWidth": 1,
                                        "flexDirection": "row",
                                        "height": 48,
                                        "opacity": 1,
                                        "paddingHorizontal": 16,
                                      }
                                    }
                                    testID="textfield"
                                  >
                                    <View
                                      style={
                                        {
                                          "flex": 1,
                                        }
                                      }
                                    >
                                      <TextInput
                                        autoCapitalize="words"
                                        autoComplete="address-line1"
                                        autoFocus={false}
                                        editable={true}
                                        keyboardAppearance="light"
                                        onBlur={[Function]}
                                        onChangeText={[Function]}
                                        onFocus={[Function]}
                                        onSubmitEditing={[Function]}
                                        placeholder="Address line 1"
                                        placeholderTextColor="#b7bbc8"
                                        returnKeyType="next"
                                        style={
                                          {
                                            "backgroundColor": "inherit",
                                            "borderColor": "transparent",
                                            "borderWidth": 1,
                                            "color": "#121314",
                                            "fontFamily": "Geist Regular",
                                            "fontSize": 16,
                                            "fontWeight": "400",
                                            "height": 24,
                                            "letterSpacing": 0,
                                            "opacity": 1,
                                            "paddingVertical": 0,
                                          }
                                        }
                                        testID="address-line-1-input"
                                        textContentType="fullStreetAddress"
                                        value="456 Oak Street"
                                      />
                                    </View>
                                  </View>
                                </View>
                                <View
                                  style={
                                    [
                                      {
                                        "flexDirection": "column",
                                        "marginBottom": 16,
                                      },
                                      undefined,
                                    ]
                                  }
                                >
                                  <Text
                                    accessibilityRole="text"
                                    style={
                                      {
                                        "color": "#121314",
                                        "fontFamily": "Geist Regular",
                                        "fontSize": 16,
                                        "letterSpacing": 0,
                                        "lineHeight": 24,
                                        "marginBottom": 6,
                                      }
                                    }
                                    testID="label"
                                  >
                                    Address line 2 (optional)
                                  </Text>
                                  <View
                                    style={
                                      {
                                        "alignItems": "center",
                                        "backgroundColor": "#ffffff",
                                        "borderColor": "#b7bbc8",
                                        "borderRadius": 8,
                                        "borderWidth": 1,
                                        "flexDirection": "row",
                                        "height": 48,
                                        "opacity": 1,
                                        "paddingHorizontal": 16,
                                      }
                                    }
                                    testID="textfield"
                                  >
                                    <View
                                      style={
                                        {
                                          "flex": 1,
                                        }
                                      }
                                    >
                                      <TextInput
                                        autoCapitalize="words"
                                        autoComplete="address-line2"
                                        autoFocus={false}
                                        editable={true}
                                        keyboardAppearance="light"
                                        onBlur={[Function]}
                                        onChangeText={[Function]}
                                        onFocus={[Function]}
                                        onSubmitEditing={[Function]}
                                        placeholder="Address line 2 (optional)"
                                        placeholderTextColor="#b7bbc8"
                                        returnKeyType="next"
                                        style={
                                          {
                                            "backgroundColor": "inherit",
                                            "borderColor": "transparent",
                                            "borderWidth": 1,
                                            "color": "#121314",
                                            "fontFamily": "Geist Regular",
                                            "fontSize": 16,
                                            "fontWeight": "400",
                                            "height": 24,
                                            "letterSpacing": 0,
                                            "opacity": 1,
                                            "paddingVertical": 0,
                                          }
                                        }
                                        testID="address-line-2-input"
                                        textContentType="fullStreetAddress"
                                        value="Apt 2B"
                                      />
                                    </View>
                                  </View>
                                </View>
                                <View
                                  style={
                                    {
                                      "flexDirection": "row",
                                      "gap": 16,
                                      "justifyContent": "space-between",
                                    }
                                  }
                                >
                                  <View
                                    style={
                                      [
                                        {
                                          "flexDirection": "column",
                                          "marginBottom": 16,
                                        },
                                        {
                                          "flex": 1,
                                        },
                                      ]
                                    }
                                  >
                                    <Text
                                      accessibilityRole="text"
                                      style={
                                        {
                                          "color": "#121314",
                                          "fontFamily": "Geist Regular",
                                          "fontSize": 16,
                                          "letterSpacing": 0,
                                          "lineHeight": 24,
                                          "marginBottom": 6,
                                        }
                                      }
                                      testID="label"
                                    >
                                      City
                                    </Text>
                                    <View
                                      style={
                                        {
                                          "alignItems": "center",
                                          "backgroundColor": "#ffffff",
                                          "borderColor": "#b7bbc8",
                                          "borderRadius": 8,
                                          "borderWidth": 1,
                                          "flexDirection": "row",
                                          "height": 48,
                                          "opacity": 1,
                                          "paddingHorizontal": 16,
                                        }
                                      }
                                      testID="textfield"
                                    >
                                      <View
                                        style={
                                          {
                                            "flex": 1,
                                          }
                                        }
                                      >
                                        <TextInput
                                          autoCapitalize="words"
                                          autoFocus={false}
                                          editable={true}
                                          keyboardAppearance="light"
                                          onBlur={[Function]}
                                          onChangeText={[Function]}
                                          onFocus={[Function]}
                                          onSubmitEditing={[Function]}
                                          placeholder="City"
                                          placeholderTextColor="#b7bbc8"
                                          returnKeyType="next"
                                          style={
                                            {
                                              "backgroundColor": "inherit",
                                              "borderColor": "transparent",
                                              "borderWidth": 1,
                                              "color": "#121314",
                                              "fontFamily": "Geist Regular",
                                              "fontSize": 16,
                                              "fontWeight": "400",
                                              "height": 24,
                                              "letterSpacing": 0,
                                              "opacity": 1,
                                              "paddingVertical": 0,
                                            }
                                          }
                                          testID="city-input"
                                          textContentType="addressCity"
                                          value="New York"
                                        />
                                      </View>
                                    </View>
                                  </View>
                                  <View
                                    style={
                                      [
                                        {
                                          "flexDirection": "column",
                                          "marginBottom": 16,
                                        },
                                        {
                                          "flex": 1,
                                        },
                                      ]
                                    }
                                  >
                                    <Text
                                      accessibilityRole="text"
                                      style={
                                        {
                                          "color": "#121314",
                                          "fontFamily": "Geist Regular",
                                          "fontSize": 16,
                                          "letterSpacing": 0,
                                          "lineHeight": 24,
                                          "marginBottom": 6,
                                        }
                                      }
                                      testID="label"
                                    >
                                      State/Region
                                    </Text>
                                    <View
                                      style={
                                        {
                                          "position": "relative",
                                        }
                                      }
                                    >
                                      <TouchableOpacity
                                        activeOpacity={0.7}
                                        onPress={[Function]}
                                        style={
                                          {
                                            "alignItems": "center",
                                            "backgroundColor": "#ffffff",
                                            "borderColor": "#b7bbc8",
                                            "borderRadius": 8,
                                            "borderWidth": 1,
                                            "flexDirection": "row",
                                            "justifyContent": "space-between",
                                            "minHeight": 48,
                                            "paddingHorizontal": 16,
                                            "paddingVertical": 12,
                                          }
                                        }
                                        testID="state-input"
                                      >
                                        <Text
                                          accessibilityRole="text"
                                          numberOfLines={1}
                                          style={
                                            {
                                              "color": "#121314",
                                              "flex": 1,
                                              "fontFamily": "Geist Regular",
                                              "fontSize": 16,
                                              "letterSpacing": 0,
                                              "lineHeight": 24,
                                            }
                                          }
                                        >
                                          New York
                                        </Text>
                                        <SvgMock
                                          color="#686e7d"
                                          fill="currentColor"
                                          height={16}
                                          name="ArrowDown"
                                          style={
                                            {
                                              "height": 16,
                                              "marginLeft": 8,
                                              "width": 16,
                                            }
                                          }
                                          width={16}
                                        />
                                      </TouchableOpacity>
                                    </View>
                                  </View>
                                </View>
                                <View
                                  style={
                                    {
                                      "flexDirection": "row",
                                      "gap": 16,
                                      "justifyContent": "space-between",
                                    }
                                  }
                                >
                                  <View
                                    style={
                                      [
                                        {
                                          "flexDirection": "column",
                                          "marginBottom": 16,
                                        },
                                        {
                                          "flex": 1,
                                        },
                                      ]
                                    }
                                  >
                                    <Text
                                      accessibilityRole="text"
                                      style={
                                        {
                                          "color": "#121314",
                                          "fontFamily": "Geist Regular",
                                          "fontSize": 16,
                                          "letterSpacing": 0,
                                          "lineHeight": 24,
                                          "marginBottom": 6,
                                        }
                                      }
                                      testID="label"
                                    >
                                      Postal/Zip Code
                                    </Text>
                                    <View
                                      style={
                                        {
                                          "alignItems": "center",
                                          "backgroundColor": "#ffffff",
                                          "borderColor": "#b7bbc8",
                                          "borderRadius": 8,
                                          "borderWidth": 1,
                                          "flexDirection": "row",
                                          "height": 48,
                                          "opacity": 1,
                                          "paddingHorizontal": 16,
                                        }
                                      }
                                      testID="textfield"
                                    >
                                      <View
                                        style={
                                          {
                                            "flex": 1,
                                          }
                                        }
                                      >
                                        <TextInput
                                          autoComplete="postal-code"
                                          autoFocus={false}
                                          editable={true}
                                          keyboardAppearance="light"
                                          keyboardType="number-pad"
                                          onBlur={[Function]}
                                          onChangeText={[Function]}
                                          onFocus={[Function]}
                                          onSubmitEditing={[Function]}
                                          placeholder="Postal/Zip Code"
                                          placeholderTextColor="#b7bbc8"
                                          returnKeyType="done"
                                          style={
                                            {
                                              "backgroundColor": "inherit",
                                              "borderColor": "transparent",
                                              "borderWidth": 1,
                                              "color": "#121314",
                                              "fontFamily": "Geist Regular",
                                              "fontSize": 16,
                                              "fontWeight": "400",
                                              "height": 24,
                                              "letterSpacing": 0,
                                              "opacity": 1,
                                              "paddingVertical": 0,
                                            }
                                          }
                                          testID="postal-code-input"
                                          textContentType="postalCode"
                                          value="10002"
                                        />
                                      </View>
                                    </View>
                                  </View>
                                  <View
                                    style={
                                      [
                                        {
                                          "flexDirection": "column",
                                          "marginBottom": 16,
                                        },
                                        {
                                          "flex": 1,
                                        },
                                      ]
                                    }
                                  >
                                    <Text
                                      accessibilityRole="text"
                                      style={
                                        {
                                          "color": "#121314",
                                          "fontFamily": "Geist Regular",
                                          "fontSize": 16,
                                          "letterSpacing": 0,
                                          "lineHeight": 24,
                                          "marginBottom": 6,
                                        }
                                      }
                                      testID="label"
                                    >
                                      Country
                                    </Text>
                                    <View
                                      style={
                                        {
                                          "alignItems": "center",
                                          "backgroundColor": "#ffffff",
                                          "borderColor": "#b7bbc8",
                                          "borderRadius": 8,
                                          "borderWidth": 1,
                                          "flexDirection": "row",
                                          "height": 48,
                                          "opacity": 0.5,
                                          "paddingHorizontal": 16,
                                        }
                                      }
                                      testID="textfield"
                                    >
                                      <View
                                        style={
                                          {
                                            "marginRight": 8,
                                          }
                                        }
                                        testID="textfield-startacccessory"
                                      >
                                        <Text
                                          accessibilityRole="text"
                                          style={
                                            {
                                              "color": "#121314",
                                              "fontFamily": "Geist Regular",
                                              "fontSize": 16,
                                              "letterSpacing": 0,
                                              "lineHeight": 24,
                                            }
                                          }
                                        >
                                          🇺🇸
                                        </Text>
                                      </View>
                                      <View
                                        style={
                                          {
                                            "flex": 1,
                                          }
                                        }
                                      >
                                        <TextInput
                                          autoFocus={false}
                                          editable={false}
                                          keyboardAppearance="light"
                                          onBlur={[Function]}
                                          onFocus={[Function]}
                                          placeholder="Country"
                                          placeholderTextColor="#b7bbc8"
                                          returnKeyType="done"
                                          style={
                                            {
                                              "backgroundColor": "inherit",
                                              "borderColor": "transparent",
                                              "borderWidth": 1,
                                              "color": "#121314",
                                              "fontFamily": "Geist Regular",
                                              "fontSize": 16,
                                              "fontWeight": "400",
                                              "height": 24,
                                              "letterSpacing": 0,
                                              "opacity": 1,
                                              "paddingVertical": 0,
                                            }
                                          }
                                          testID="country-input"
                                          value="United States"
                                        />
                                      </View>
                                    </View>
                                  </View>
                                </View>
                              </View>
                            </View>
                          </RCTScrollView>
                          <View>
                            <View
                              style={
                                [
                                  {
                                    "padding": 15,
                                  },
                                  undefined,
                                  {
                                    "gap": 8,
                                  },
                                ]
                              }
                            >
                              <View
                                accessibilityRole="none"
                                accessible={true}
                                style={
                                  {
                                    "backgroundColor": "#3c4d9d1a",
                                    "borderRadius": 8,
                                    "marginVertical": 8,
                                    "padding": 16,
                                    "paddingVertical": 8,
                                  }
                                }
                              >
                                <View
                                  style={
                                    {
                                      "alignItems": "flex-start",
                                      "flexDirection": "row",
                                    }
                                  }
                                >
                                  <View
                                    style={
                                      {
                                        "flex": -1,
                                      }
                                    }
                                    testID="listitemcolumn"
                                  >
                                    <SvgMock
                                      color="#686e7d"
                                      fill="currentColor"
                                      height={24}
                                      name="SecurityKey"
                                      style={
                                        {
                                          "height": 24,
                                          "width": 24,
                                        }
                                      }
                                      width={24}
                                    />
                                  </View>
                                  <View
                                    accessible={false}
                                    style={
                                      {
                                        "width": 8,
                                      }
                                    }
                                    testID="listitem-gap"
                                  />
                                  <View
                                    style={
                                      {
                                        "flex": 1,
                                      }
                                    }
                                    testID="listitemcolumn"
                                  >
                                    <Text
                                      accessibilityRole="text"
                                      style={
                                        {
                                          "color": "#686e7d",
                                          "fontFamily": "Geist Regular",
                                          "fontSize": 12,
                                          "letterSpacing": 0.25,
                                          "lineHeight": 20,
                                        }
                                      }
                                    >
                                      Transak encrypts and stores this information.
                                    </Text>
                                    <Text
                                      accessibilityRole="text"
                                      style={
                                        {
                                          "color": "#686e7d",
                                          "fontFamily": "Geist Regular",
                                          "fontSize": 12,
                                          "letterSpacing": 0.25,
                                          "lineHeight": 20,
                                        }
                                      }
                                    >
                                      MetaMask never receives or uses your data.
                                    </Text>
                                  </View>
                                </View>
                              </View>
                              <TouchableOpacity
                                accessibilityRole="button"
                                accessible={true}
                                activeOpacity={1}
                                disabled={false}
                                loading={false}
                                onPress={[Function]}
                                onPressIn={[Function]}
                                onPressOut={[Function]}
                                style={
                                  {
                                    "alignItems": "center",
                                    "alignSelf": "stretch",
                                    "backgroundColor": "#121314",
                                    "borderRadius": 12,
                                    "flexDirection": "row",
                                    "height": 48,
                                    "justifyContent": "center",
                                    "overflow": "hidden",
                                    "paddingHorizontal": 16,
                                  }
                                }
                                testID="address-continue-button"
                              >
                                <Text
                                  accessibilityRole="text"
                                  style={
                                    {
                                      "color": "#ffffff",
                                      "fontFamily": "Geist Medium",
                                      "fontSize": 16,
                                      "letterSpacing": 0,
                                      "lineHeight": 24,
                                    }
                                  }
                                >
                                  Continue
                                </Text>
                              </TouchableOpacity>
                              <SvgMock
                                fill="currentColor"
                                name="powered-by-transak-logo"
                                style={
                                  {
                                    "color": "#686e7d",
                                    "height": 24,
                                  }
                                }
                              />
                            </View>
                          </View>
                        </View>
                      </View>
                    </RCTSafeAreaView>
                  </View>
                </View>
              </View>
            </View>
          </View>
        </View>
      </RNSScreen>
    </RNSScreenContainer>
  </RNCSafeAreaProvider>
</View>
`;

exports[`EnterAddress Component render matches snapshot 1`] = `
=======
>>>>>>> 7a7f7c95
<View
  style={
    {
      "flex": 1,
    }
  }
>
  <RNCSafeAreaProvider
    onInsetsChange={[Function]}
    style={
      [
        {
          "flex": 1,
        },
        undefined,
      ]
    }
  >
    <View
      collapsable={false}
      pointerEvents="box-none"
      style={
        {
          "zIndex": 1,
        }
      }
    >
      <View
        accessibilityElementsHidden={false}
        importantForAccessibility="auto"
        onLayout={[Function]}
        pointerEvents="box-none"
        style={null}
      >
        <View
          collapsable={false}
          pointerEvents="box-none"
          style={
            {
              "bottom": 0,
              "left": 0,
              "opacity": 1,
              "position": "absolute",
              "right": 0,
              "top": 0,
              "zIndex": 0,
            }
          }
        >
          <View
            collapsable={false}
            style={
              {
                "backgroundColor": "#ffffff",
                "borderBottomColor": "rgb(216, 216, 216)",
                "elevation": 0,
                "flex": 1,
                "shadowColor": "rgb(216, 216, 216)",
                "shadowOffset": {
                  "height": 0.5,
                  "width": 0,
                },
                "shadowOpacity": 0,
                "shadowRadius": 0,
              }
            }
          />
        </View>
        <View
          collapsable={false}
          pointerEvents="box-none"
          style={
            {
              "height": 64,
              "maxHeight": undefined,
              "minHeight": undefined,
              "opacity": undefined,
              "transform": undefined,
            }
          }
        >
          <View
            pointerEvents="none"
            style={
              {
                "height": 20,
              }
            }
          />
          <View
            pointerEvents="box-none"
            style={
              {
                "alignItems": "center",
                "flex": 1,
                "flexDirection": "row",
                "justifyContent": "center",
              }
            }
          >
            <View
              collapsable={false}
              pointerEvents="box-none"
              style={
                {
                  "alignItems": "flex-start",
                  "bottom": 0,
                  "justifyContent": "center",
                  "left": 0,
                  "opacity": 1,
                  "position": "absolute",
                  "top": 0,
                }
              }
            >
              <View
                style={
                  [
                    {
                      "transform": [
                        {
                          "scale": 1,
                        },
                      ],
                    },
                    {
                      "alignItems": "center",
                      "justifyContent": "center",
                    },
                  ]
                }
              >
                <View
                  accessibilityState={
                    {
                      "busy": undefined,
                      "checked": undefined,
                      "disabled": false,
                      "expanded": undefined,
                      "selected": undefined,
                    }
                  }
                  accessibilityValue={
                    {
                      "max": undefined,
                      "min": undefined,
                      "now": undefined,
                      "text": undefined,
                    }
                  }
                  accessible={true}
                  collapsable={false}
                  focusable={true}
                  onBlur={[Function]}
                  onClick={[Function]}
                  onFocus={[Function]}
                  onResponderGrant={[Function]}
                  onResponderMove={[Function]}
                  onResponderRelease={[Function]}
                  onResponderTerminate={[Function]}
                  onResponderTerminationRequest={[Function]}
                  onStartShouldSetResponder={[Function]}
                  style={
                    [
                      {
                        "alignItems": "center",
                        "backgroundColor": "transparent",
                        "borderRadius": 2,
                        "height": 40,
                        "justifyContent": "center",
                        "opacity": 1,
                        "width": 40,
                      },
                      {
                        "marginHorizontal": 16,
                      },
                    ]
                  }
                  testID="button-icon"
                >
                  <SvgMock
                    fill="currentColor"
                    name="ArrowLeft"
                    style={
                      [
                        {
                          "color": "#121314",
                          "height": 24,
                          "width": 24,
                        },
                        undefined,
                      ]
                    }
                  />
                </View>
              </View>
            </View>
            <View
              collapsable={false}
              pointerEvents="box-none"
              style={
                {
                  "marginHorizontal": 72,
                  "opacity": 1,
                }
              }
            >
              <TouchableOpacity
                activeOpacity={1}
                onPress={[Function]}
                style={
                  {
                    "alignItems": "center",
                    "justifyContent": "center",
                  }
                }
              >
                <Text
                  accessibilityRole="text"
                  numberOfLines={1}
                  style={
                    {
                      "color": "#121314",
                      "fontFamily": "Geist Bold",
                      "fontSize": 16,
                      "letterSpacing": 0,
                      "lineHeight": 24,
                    }
                  }
                >
                  Verify your identity
                </Text>
              </TouchableOpacity>
            </View>
            <View
              collapsable={false}
              pointerEvents="box-none"
              style={
                {
                  "alignItems": "flex-end",
                  "bottom": 0,
                  "justifyContent": "center",
                  "opacity": 1,
                  "position": "absolute",
                  "right": 0,
                  "top": 0,
                }
              }
            >
              <View
                style={
                  [
                    {
                      "transform": [
                        {
                          "scale": 1,
                        },
                      ],
                    },
                    {
                      "alignItems": "center",
                      "justifyContent": "center",
                    },
                  ]
                }
              >
                <View
                  accessibilityState={
                    {
                      "busy": undefined,
                      "checked": undefined,
                      "disabled": false,
                      "expanded": undefined,
                      "selected": undefined,
                    }
                  }
                  accessibilityValue={
                    {
                      "max": undefined,
                      "min": undefined,
                      "now": undefined,
                      "text": undefined,
                    }
                  }
                  accessible={true}
                  collapsable={false}
                  focusable={true}
                  onBlur={[Function]}
                  onClick={[Function]}
                  onFocus={[Function]}
                  onResponderGrant={[Function]}
                  onResponderMove={[Function]}
                  onResponderRelease={[Function]}
                  onResponderTerminate={[Function]}
                  onResponderTerminationRequest={[Function]}
                  onStartShouldSetResponder={[Function]}
                  style={
                    [
                      {
                        "alignItems": "center",
                        "backgroundColor": "transparent",
                        "borderRadius": 2,
                        "height": 40,
                        "justifyContent": "center",
                        "opacity": 1,
                        "width": 40,
                      },
                      {
                        "marginHorizontal": 16,
                      },
                    ]
                  }
                  testID="button-icon"
                >
                  <SvgMock
                    fill="currentColor"
                    name="Close"
                    style={
                      [
                        {
                          "color": "#121314",
                          "height": 24,
                          "width": 24,
                        },
                        undefined,
                      ]
                    }
                  />
                </View>
              </View>
            </View>
          </View>
        </View>
      </View>
    </View>
    <RNSScreenContainer
      onLayout={[Function]}
      style={
        {
          "flex": 1,
        }
      }
    >
      <RNSScreen
        activityState={2}
        collapsable={false}
        gestureResponseDistance={
          {
            "bottom": -1,
            "end": -1,
            "start": -1,
            "top": -1,
          }
        }
        onGestureCancel={[Function]}
        pointerEvents="box-none"
        sheetAllowedDetents="large"
        sheetCornerRadius={-1}
        sheetExpandsWhenScrolledToEdge={true}
        sheetGrabberVisible={false}
        sheetLargestUndimmedDetent="all"
        style={
          {
            "bottom": 0,
            "left": 0,
            "position": "absolute",
            "right": 0,
            "top": 0,
            "zIndex": undefined,
          }
        }
      >
        <View
          collapsable={false}
          style={
            {
              "opacity": 1,
            }
          }
        />
        <View
          accessibilityElementsHidden={false}
          closing={false}
          gestureVelocityImpact={0.3}
          importantForAccessibility="auto"
          onClose={[Function]}
          onGestureBegin={[Function]}
          onGestureCanceled={[Function]}
          onGestureEnd={[Function]}
          onOpen={[Function]}
          onTransition={[Function]}
          pointerEvents="box-none"
          style={
            [
              {
                "overflow": undefined,
              },
              {
                "bottom": 0,
                "left": 0,
                "position": "absolute",
                "right": 0,
                "top": 0,
              },
            ]
          }
          transitionSpec={
            {
              "close": {
                "animation": "spring",
                "config": {
                  "damping": 500,
                  "mass": 3,
                  "overshootClamping": true,
                  "restDisplacementThreshold": 10,
                  "restSpeedThreshold": 10,
                  "stiffness": 1000,
                },
              },
              "open": {
                "animation": "spring",
                "config": {
                  "damping": 500,
                  "mass": 3,
                  "overshootClamping": true,
                  "restDisplacementThreshold": 10,
                  "restSpeedThreshold": 10,
                  "stiffness": 1000,
                },
              },
            }
          }
        >
          <View
            collapsable={false}
            needsOffscreenAlphaCompositing={false}
            pointerEvents="box-none"
            style={
              {
                "flex": 1,
              }
            }
          >
            <View
              collapsable={false}
              enabled={false}
              handlerTag={19}
              handlerType="PanGestureHandler"
              onGestureHandlerEvent={[Function]}
              onGestureHandlerStateChange={[Function]}
              style={
                {
                  "flex": 1,
                  "transform": [
                    {
                      "translateX": 0,
                    },
                    {
                      "translateX": 0,
                    },
                  ],
                }
              }
            >
              <View
                collapsable={false}
                pointerEvents="none"
                style={
                  {
                    "backgroundColor": "rgb(242, 242, 242)",
                    "bottom": 0,
                    "left": 0,
                    "position": "absolute",
                    "shadowColor": "#000",
                    "shadowOffset": {
                      "height": 1,
                      "width": -1,
                    },
                    "shadowOpacity": 0.3,
                    "shadowRadius": 5,
                    "top": 0,
                    "width": 3,
                  }
                }
              />
              <View
                style={
                  [
                    {
                      "flex": 1,
                      "overflow": "hidden",
                    },
                    [
                      {
                        "backgroundColor": "rgb(242, 242, 242)",
                      },
                      undefined,
                    ],
                  ]
                }
              >
                <View
                  style={
                    {
                      "flex": 1,
                      "flexDirection": "column-reverse",
                    }
                  }
                >
                  <View
                    style={
                      {
                        "flex": 1,
                      }
                    }
                  >
                    <RCTSafeAreaView
                      style={
                        {
                          "flex": 1,
                        }
                      }
                    >
                      <View
                        style={
                          [
                            {
                              "backgroundColor": "#ffffff",
                              "flex": 1,
                            },
                            undefined,
                          ]
                        }
                      >
                        <View
                          style={
                            [
                              {
                                "flex": 1,
                              },
                              undefined,
                            ]
                          }
                        >
                          <RCTScrollView
                            automaticallyAdjustContentInsets={false}
                            contentInset={
                              {
                                "bottom": 0,
                              }
                            }
                            enableAutomaticScroll={true}
                            enableOnAndroid={false}
                            enableResetScrollToCoords={true}
                            extraHeight={75}
                            extraScrollHeight={0}
                            getScrollResponder={[Function]}
                            handleOnScroll={[Function]}
                            keyboardDismissMode="interactive"
                            keyboardOpeningTime={250}
                            keyboardShouldPersistTaps="handled"
                            keyboardSpace={0}
                            onScroll={[Function]}
                            resetKeyboardSpace={[Function]}
                            scrollEventThrottle={1}
                            scrollForExtraHeightOnAndroid={[Function]}
                            scrollIntoView={[Function]}
                            scrollToEnd={[Function]}
                            scrollToFocusedInput={[Function]}
                            scrollToPosition={[Function]}
                            showsVerticalScrollIndicator={false}
                            update={[Function]}
                            viewIsInsideTabBar={false}
                          >
                            <View>
                              <View
                                style={
                                  [
                                    {
                                      "padding": 15,
                                    },
                                    {
                                      "flex": 1,
                                    },
                                    undefined,
                                  ]
                                }
                              >
                                <View
                                  style={
                                    {
                                      "alignItems": "center",
                                      "flexDirection": "row",
                                      "justifyContent": "center",
                                      "paddingVertical": 12,
                                      "width": "100%",
                                    }
                                  }
                                  testID="deposit-progress-container"
                                >
                                  <View
                                    style={
                                      [
                                        [
                                          {
                                            "borderRadius": 2,
                                            "flex": 1,
                                            "height": 4,
                                          },
                                          {
                                            "backgroundColor": "#4459ff",
                                          },
                                        ],
                                        {
                                          "marginRight": 10,
                                        },
                                      ]
                                    }
                                    testID="deposit-progress-step-0"
                                  />
                                  <View
                                    style={
                                      [
                                        [
                                          {
                                            "borderRadius": 2,
                                            "flex": 1,
                                            "height": 4,
                                          },
                                          {
                                            "backgroundColor": "#4459ff",
                                          },
                                        ],
                                        {
                                          "marginRight": 10,
                                        },
                                      ]
                                    }
                                    testID="deposit-progress-step-1"
                                  />
                                  <View
                                    style={
                                      [
                                        [
                                          {
                                            "borderRadius": 2,
                                            "flex": 1,
                                            "height": 4,
                                          },
                                          {
                                            "backgroundColor": "#4459ff",
                                          },
                                        ],
                                        {
                                          "marginRight": 10,
                                        },
                                      ]
                                    }
                                    testID="deposit-progress-step-2"
                                  />
                                  <View
                                    style={
                                      [
                                        [
                                          {
                                            "borderRadius": 2,
                                            "flex": 1,
                                            "height": 4,
                                          },
                                          {
                                            "backgroundColor": "#2c3dc5",
                                          },
                                        ],
                                        undefined,
                                      ]
                                    }
                                    testID="deposit-progress-step-3"
                                  />
                                </View>
                                <View
                                  style={
                                    {
                                      "gap": 8,
                                      "marginBottom": 16,
                                      "marginTop": 24,
                                    }
                                  }
                                >
                                  <Text
                                    accessibilityRole="text"
                                    style={
                                      {
                                        "color": "#121314",
                                        "fontFamily": "Geist Bold",
                                        "fontSize": 24,
                                        "letterSpacing": 0,
                                        "lineHeight": 32,
                                      }
                                    }
                                  >
                                    Enter your address
                                  </Text>
                                  <Text
                                    accessibilityRole="text"
                                    style={
                                      {
                                        "color": "#b7bbc8",
                                        "fontFamily": "Geist Regular",
                                        "fontSize": 16,
                                        "letterSpacing": 0,
                                        "lineHeight": 24,
                                      }
                                    }
                                  >
                                    Use your most recent permanent address.
                                  </Text>
                                </View>
                                <View
                                  style={
                                    [
                                      {
                                        "flexDirection": "column",
                                        "marginBottom": 16,
                                      },
                                      undefined,
                                    ]
                                  }
                                >
                                  <Text
                                    accessibilityRole="text"
                                    style={
                                      {
                                        "color": "#121314",
                                        "fontFamily": "Geist Regular",
                                        "fontSize": 16,
                                        "letterSpacing": 0,
                                        "lineHeight": 24,
                                        "marginBottom": 6,
                                      }
                                    }
                                    testID="label"
                                  >
                                    Address line 1
                                  </Text>
                                  <View
                                    style={
                                      {
                                        "alignItems": "center",
                                        "backgroundColor": "#ffffff",
                                        "borderColor": "#b7bbc8",
                                        "borderRadius": 8,
                                        "borderWidth": 1,
                                        "flexDirection": "row",
                                        "height": 48,
                                        "opacity": 1,
                                        "paddingHorizontal": 16,
                                      }
                                    }
                                    testID="textfield"
                                  >
                                    <View
                                      style={
                                        {
                                          "flex": 1,
                                        }
                                      }
                                    >
                                      <TextInput
                                        autoCapitalize="words"
                                        autoComplete="address-line1"
                                        autoFocus={false}
                                        editable={true}
                                        keyboardAppearance="light"
                                        onBlur={[Function]}
                                        onChangeText={[Function]}
                                        onFocus={[Function]}
                                        onSubmitEditing={[Function]}
                                        placeholder="Address line 1"
                                        placeholderTextColor="#b7bbc8"
                                        returnKeyType="next"
                                        style={
                                          {
                                            "backgroundColor": "inherit",
                                            "borderColor": "transparent",
                                            "borderWidth": 1,
                                            "color": "#121314",
                                            "fontFamily": "Geist Regular",
                                            "fontSize": 16,
                                            "fontWeight": "400",
                                            "height": 24,
                                            "letterSpacing": 0,
                                            "opacity": 1,
                                            "paddingVertical": 0,
                                          }
                                        }
                                        testID="address-line-1-input"
                                        textContentType="fullStreetAddress"
                                        value="456 Oak Street"
                                      />
                                    </View>
                                  </View>
                                </View>
                                <View
                                  style={
                                    [
                                      {
                                        "flexDirection": "column",
                                        "marginBottom": 16,
                                      },
                                      undefined,
                                    ]
                                  }
                                >
                                  <Text
                                    accessibilityRole="text"
                                    style={
                                      {
                                        "color": "#121314",
                                        "fontFamily": "Geist Regular",
                                        "fontSize": 16,
                                        "letterSpacing": 0,
                                        "lineHeight": 24,
                                        "marginBottom": 6,
                                      }
                                    }
                                    testID="label"
                                  >
                                    Address line 2 (optional)
                                  </Text>
                                  <View
                                    style={
                                      {
                                        "alignItems": "center",
                                        "backgroundColor": "#ffffff",
                                        "borderColor": "#b7bbc8",
                                        "borderRadius": 8,
                                        "borderWidth": 1,
                                        "flexDirection": "row",
                                        "height": 48,
                                        "opacity": 1,
                                        "paddingHorizontal": 16,
                                      }
                                    }
                                    testID="textfield"
                                  >
                                    <View
                                      style={
                                        {
                                          "flex": 1,
                                        }
                                      }
                                    >
                                      <TextInput
                                        autoCapitalize="words"
                                        autoComplete="address-line2"
                                        autoFocus={false}
                                        editable={true}
                                        keyboardAppearance="light"
                                        onBlur={[Function]}
                                        onChangeText={[Function]}
                                        onFocus={[Function]}
                                        onSubmitEditing={[Function]}
                                        placeholder="Address line 2 (optional)"
                                        placeholderTextColor="#b7bbc8"
                                        returnKeyType="next"
                                        style={
                                          {
                                            "backgroundColor": "inherit",
                                            "borderColor": "transparent",
                                            "borderWidth": 1,
                                            "color": "#121314",
                                            "fontFamily": "Geist Regular",
                                            "fontSize": 16,
                                            "fontWeight": "400",
                                            "height": 24,
                                            "letterSpacing": 0,
                                            "opacity": 1,
                                            "paddingVertical": 0,
                                          }
                                        }
                                        testID="address-line-2-input"
                                        textContentType="fullStreetAddress"
                                        value="Apt 2B"
                                      />
                                    </View>
                                  </View>
                                </View>
                                <View
                                  style={
                                    {
                                      "flexDirection": "row",
                                      "gap": 16,
                                      "justifyContent": "space-between",
                                    }
                                  }
                                >
                                  <View
                                    style={
                                      [
                                        {
                                          "flexDirection": "column",
                                          "marginBottom": 16,
                                        },
                                        {
                                          "flex": 1,
                                        },
                                      ]
                                    }
                                  >
                                    <Text
                                      accessibilityRole="text"
                                      style={
                                        {
                                          "color": "#121314",
                                          "fontFamily": "Geist Regular",
                                          "fontSize": 16,
                                          "letterSpacing": 0,
                                          "lineHeight": 24,
                                          "marginBottom": 6,
                                        }
                                      }
                                      testID="label"
                                    >
                                      City
                                    </Text>
                                    <View
                                      style={
                                        {
                                          "alignItems": "center",
                                          "backgroundColor": "#ffffff",
                                          "borderColor": "#b7bbc8",
                                          "borderRadius": 8,
                                          "borderWidth": 1,
                                          "flexDirection": "row",
                                          "height": 48,
                                          "opacity": 1,
                                          "paddingHorizontal": 16,
                                        }
                                      }
                                      testID="textfield"
                                    >
                                      <View
                                        style={
                                          {
                                            "flex": 1,
                                          }
                                        }
                                      >
                                        <TextInput
                                          autoCapitalize="words"
                                          autoFocus={false}
                                          editable={true}
                                          keyboardAppearance="light"
                                          onBlur={[Function]}
                                          onChangeText={[Function]}
                                          onFocus={[Function]}
                                          onSubmitEditing={[Function]}
                                          placeholder="City"
                                          placeholderTextColor="#b7bbc8"
                                          returnKeyType="next"
                                          style={
                                            {
                                              "backgroundColor": "inherit",
                                              "borderColor": "transparent",
                                              "borderWidth": 1,
                                              "color": "#121314",
                                              "fontFamily": "Geist Regular",
                                              "fontSize": 16,
                                              "fontWeight": "400",
                                              "height": 24,
                                              "letterSpacing": 0,
                                              "opacity": 1,
                                              "paddingVertical": 0,
                                            }
                                          }
                                          testID="city-input"
                                          textContentType="addressCity"
                                          value="New York"
                                        />
                                      </View>
                                    </View>
                                  </View>
                                  <View
                                    style={
                                      [
                                        {
                                          "flexDirection": "column",
                                          "marginBottom": 16,
                                        },
                                        {
                                          "flex": 1,
                                        },
                                      ]
                                    }
                                  >
                                    <Text
                                      accessibilityRole="text"
                                      style={
                                        {
                                          "color": "#121314",
                                          "fontFamily": "Geist Regular",
                                          "fontSize": 16,
                                          "letterSpacing": 0,
                                          "lineHeight": 24,
                                          "marginBottom": 6,
                                        }
                                      }
                                      testID="label"
                                    >
                                      State/Region
                                    </Text>
                                    <View
                                      style={
                                        {
                                          "position": "relative",
                                        }
                                      }
                                    >
                                      <TouchableOpacity
                                        activeOpacity={0.7}
                                        onPress={[Function]}
                                        style={
                                          {
                                            "alignItems": "center",
                                            "backgroundColor": "#ffffff",
                                            "borderColor": "#b7bbc8",
                                            "borderRadius": 8,
                                            "borderWidth": 1,
                                            "flexDirection": "row",
                                            "justifyContent": "space-between",
                                            "minHeight": 48,
                                            "paddingHorizontal": 16,
                                            "paddingVertical": 12,
                                          }
                                        }
                                        testID="state-input"
                                      >
                                        <Text
                                          accessibilityRole="text"
                                          numberOfLines={1}
                                          style={
                                            {
                                              "color": "#121314",
                                              "flex": 1,
                                              "fontFamily": "Geist Regular",
                                              "fontSize": 16,
                                              "letterSpacing": 0,
                                              "lineHeight": 24,
                                            }
                                          }
                                        >
                                          New York
                                        </Text>
                                        <SvgMock
                                          color="#686e7d"
                                          fill="currentColor"
                                          height={16}
                                          name="ArrowDown"
                                          style={
                                            {
                                              "height": 16,
                                              "marginLeft": 8,
                                              "width": 16,
                                            }
                                          }
                                          width={16}
                                        />
                                      </TouchableOpacity>
                                    </View>
                                  </View>
                                </View>
                                <View
                                  style={
                                    {
                                      "flexDirection": "row",
                                      "gap": 16,
                                      "justifyContent": "space-between",
                                    }
                                  }
                                >
                                  <View
                                    style={
                                      [
                                        {
                                          "flexDirection": "column",
                                          "marginBottom": 16,
                                        },
                                        {
                                          "flex": 1,
                                        },
                                      ]
                                    }
                                  >
                                    <Text
                                      accessibilityRole="text"
                                      style={
                                        {
                                          "color": "#121314",
                                          "fontFamily": "Geist Regular",
                                          "fontSize": 16,
                                          "letterSpacing": 0,
                                          "lineHeight": 24,
                                          "marginBottom": 6,
                                        }
                                      }
                                      testID="label"
                                    >
                                      Postal/Zip Code
                                    </Text>
                                    <View
                                      style={
                                        {
                                          "alignItems": "center",
                                          "backgroundColor": "#ffffff",
                                          "borderColor": "#b7bbc8",
                                          "borderRadius": 8,
                                          "borderWidth": 1,
                                          "flexDirection": "row",
                                          "height": 48,
                                          "opacity": 1,
                                          "paddingHorizontal": 16,
                                        }
                                      }
                                      testID="textfield"
                                    >
                                      <View
                                        style={
                                          {
                                            "flex": 1,
                                          }
                                        }
                                      >
                                        <TextInput
                                          autoComplete="postal-code"
                                          autoFocus={false}
                                          editable={true}
                                          keyboardAppearance="light"
                                          keyboardType="number-pad"
                                          onBlur={[Function]}
                                          onChangeText={[Function]}
                                          onFocus={[Function]}
                                          onSubmitEditing={[Function]}
                                          placeholder="Postal/Zip Code"
                                          placeholderTextColor="#b7bbc8"
                                          returnKeyType="done"
                                          style={
                                            {
                                              "backgroundColor": "inherit",
                                              "borderColor": "transparent",
                                              "borderWidth": 1,
                                              "color": "#121314",
                                              "fontFamily": "Geist Regular",
                                              "fontSize": 16,
                                              "fontWeight": "400",
                                              "height": 24,
                                              "letterSpacing": 0,
                                              "opacity": 1,
                                              "paddingVertical": 0,
                                            }
                                          }
                                          testID="postal-code-input"
                                          textContentType="postalCode"
                                          value="10002"
                                        />
                                      </View>
                                    </View>
                                  </View>
                                  <View
                                    style={
                                      [
                                        {
                                          "flexDirection": "column",
                                          "marginBottom": 16,
                                        },
                                        {
                                          "flex": 1,
                                        },
                                      ]
                                    }
                                  >
                                    <Text
                                      accessibilityRole="text"
                                      style={
                                        {
                                          "color": "#121314",
                                          "fontFamily": "Geist Regular",
                                          "fontSize": 16,
                                          "letterSpacing": 0,
                                          "lineHeight": 24,
                                          "marginBottom": 6,
                                        }
                                      }
                                      testID="label"
                                    >
                                      Country
                                    </Text>
                                    <View
                                      style={
                                        {
                                          "alignItems": "center",
                                          "backgroundColor": "#ffffff",
                                          "borderColor": "#b7bbc8",
                                          "borderRadius": 8,
                                          "borderWidth": 1,
                                          "flexDirection": "row",
                                          "height": 48,
                                          "opacity": 0.5,
                                          "paddingHorizontal": 16,
                                        }
                                      }
                                      testID="textfield"
                                    >
                                      <View
                                        style={
                                          {
                                            "marginRight": 8,
                                          }
                                        }
                                        testID="textfield-startacccessory"
                                      >
                                        <Text
                                          accessibilityRole="text"
                                          style={
                                            {
                                              "color": "#121314",
                                              "fontFamily": "Geist Regular",
                                              "fontSize": 16,
                                              "letterSpacing": 0,
                                              "lineHeight": 24,
                                            }
                                          }
                                        >
                                          🇺🇸
                                        </Text>
                                      </View>
                                      <View
                                        style={
                                          {
                                            "flex": 1,
                                          }
                                        }
                                      >
                                        <TextInput
                                          autoFocus={false}
                                          editable={false}
                                          keyboardAppearance="light"
                                          onBlur={[Function]}
                                          onFocus={[Function]}
                                          placeholder="Country"
                                          placeholderTextColor="#b7bbc8"
                                          returnKeyType="done"
                                          style={
                                            {
                                              "backgroundColor": "inherit",
                                              "borderColor": "transparent",
                                              "borderWidth": 1,
                                              "color": "#121314",
                                              "fontFamily": "Geist Regular",
                                              "fontSize": 16,
                                              "fontWeight": "400",
                                              "height": 24,
                                              "letterSpacing": 0,
                                              "opacity": 1,
                                              "paddingVertical": 0,
                                            }
                                          }
                                          testID="country-input"
                                          value="United States"
                                        />
                                      </View>
                                    </View>
                                  </View>
                                </View>
                              </View>
                            </View>
                          </RCTScrollView>
                          <View>
                            <View
                              style={
                                [
                                  {
                                    "padding": 15,
                                  },
                                  undefined,
                                  {
                                    "gap": 8,
                                  },
                                ]
                              }
                            >
                              <View
                                accessibilityRole="none"
                                accessible={true}
                                style={
                                  {
                                    "backgroundColor": "#3c4d9d0f",
                                    "borderRadius": 8,
                                    "marginVertical": 8,
                                    "padding": 16,
                                    "paddingVertical": 8,
                                  }
                                }
                              >
                                <View
                                  style={
                                    {
                                      "alignItems": "flex-start",
                                      "flexDirection": "row",
                                    }
                                  }
                                >
                                  <View
                                    style={
                                      {
                                        "flex": -1,
                                      }
                                    }
                                    testID="listitemcolumn"
                                  >
                                    <SvgMock
                                      color="#686e7d"
                                      fill="currentColor"
                                      height={24}
                                      name="SecurityKey"
                                      style={
                                        {
                                          "height": 24,
                                          "width": 24,
                                        }
                                      }
                                      width={24}
                                    />
                                  </View>
                                  <View
                                    accessible={false}
                                    style={
                                      {
                                        "width": 8,
                                      }
                                    }
                                    testID="listitem-gap"
                                  />
                                  <View
                                    style={
                                      {
                                        "flex": 1,
                                      }
                                    }
                                    testID="listitemcolumn"
                                  >
                                    <Text
                                      accessibilityRole="text"
                                      style={
                                        {
                                          "color": "#686e7d",
                                          "fontFamily": "Geist Regular",
                                          "fontSize": 12,
                                          "letterSpacing": 0.25,
                                          "lineHeight": 20,
                                        }
                                      }
                                    >
                                      Transak encrypts and stores this information.
                                    </Text>
                                    <Text
                                      accessibilityRole="text"
                                      style={
                                        {
                                          "color": "#686e7d",
                                          "fontFamily": "Geist Regular",
                                          "fontSize": 12,
                                          "letterSpacing": 0.25,
                                          "lineHeight": 20,
                                        }
                                      }
                                    >
                                      MetaMask never receives or uses your data.
                                    </Text>
                                  </View>
                                </View>
                              </View>
                              <TouchableOpacity
                                accessibilityRole="button"
                                accessible={true}
                                activeOpacity={1}
                                disabled={false}
                                loading={false}
                                onPress={[Function]}
                                onPressIn={[Function]}
                                onPressOut={[Function]}
                                style={
                                  {
                                    "alignItems": "center",
                                    "alignSelf": "stretch",
                                    "backgroundColor": "#121314",
                                    "borderRadius": 12,
                                    "flexDirection": "row",
                                    "height": 48,
                                    "justifyContent": "center",
                                    "overflow": "hidden",
                                    "paddingHorizontal": 16,
                                  }
                                }
                                testID="address-continue-button"
                              >
                                <Text
                                  accessibilityRole="text"
                                  style={
                                    {
                                      "color": "#ffffff",
                                      "fontFamily": "Geist Medium",
                                      "fontSize": 16,
                                      "letterSpacing": 0,
                                      "lineHeight": 24,
                                    }
                                  }
                                >
                                  Continue
                                </Text>
                              </TouchableOpacity>
                              <SvgMock
                                fill="currentColor"
                                name="powered-by-transak-logo"
                                style={
                                  {
                                    "color": "#686e7d",
                                    "height": 24,
                                  }
                                }
                              />
                            </View>
                          </View>
                        </View>
                      </View>
                    </RCTSafeAreaView>
                  </View>
                </View>
              </View>
            </View>
          </View>
        </View>
      </RNSScreen>
    </RNSScreenContainer>
  </RNCSafeAreaProvider>
</View>
`;

exports[`EnterAddress Component render matches snapshot 1`] = `
<View
  style={
    {
      "flex": 1,
    }
  }
>
  <RNCSafeAreaProvider
    onInsetsChange={[Function]}
    style={
      [
        {
          "flex": 1,
        },
        undefined,
      ]
    }
  >
    <View
      collapsable={false}
      pointerEvents="box-none"
      style={
        {
          "zIndex": 1,
        }
      }
    >
      <View
        accessibilityElementsHidden={false}
        importantForAccessibility="auto"
        onLayout={[Function]}
        pointerEvents="box-none"
        style={null}
      >
        <View
          collapsable={false}
          pointerEvents="box-none"
          style={
            {
              "bottom": 0,
              "left": 0,
              "opacity": 1,
              "position": "absolute",
              "right": 0,
              "top": 0,
              "zIndex": 0,
            }
          }
        >
          <View
            collapsable={false}
            style={
              {
                "backgroundColor": "#ffffff",
                "borderBottomColor": "rgb(216, 216, 216)",
                "elevation": 0,
                "flex": 1,
                "shadowColor": "rgb(216, 216, 216)",
                "shadowOffset": {
                  "height": 0.5,
                  "width": 0,
                },
                "shadowOpacity": 0,
                "shadowRadius": 0,
              }
            }
          />
        </View>
        <View
          collapsable={false}
          pointerEvents="box-none"
          style={
            {
              "height": 64,
              "maxHeight": undefined,
              "minHeight": undefined,
              "opacity": undefined,
              "transform": undefined,
            }
          }
        >
          <View
            pointerEvents="none"
            style={
              {
                "height": 20,
              }
            }
          />
          <View
            pointerEvents="box-none"
            style={
              {
                "alignItems": "center",
                "flex": 1,
                "flexDirection": "row",
                "justifyContent": "center",
              }
            }
          >
            <View
              collapsable={false}
              pointerEvents="box-none"
              style={
                {
                  "alignItems": "flex-start",
                  "bottom": 0,
                  "justifyContent": "center",
                  "left": 0,
                  "opacity": 1,
                  "position": "absolute",
                  "top": 0,
                }
              }
            >
              <View
                style={
                  [
                    {
                      "transform": [
                        {
                          "scale": 1,
                        },
                      ],
                    },
                    {
                      "alignItems": "center",
                      "justifyContent": "center",
                    },
                  ]
                }
              >
                <View
                  accessibilityState={
                    {
                      "busy": undefined,
                      "checked": undefined,
                      "disabled": false,
                      "expanded": undefined,
                      "selected": undefined,
                    }
                  }
                  accessibilityValue={
                    {
                      "max": undefined,
                      "min": undefined,
                      "now": undefined,
                      "text": undefined,
                    }
                  }
                  accessible={true}
                  collapsable={false}
                  focusable={true}
                  onBlur={[Function]}
                  onClick={[Function]}
                  onFocus={[Function]}
                  onResponderGrant={[Function]}
                  onResponderMove={[Function]}
                  onResponderRelease={[Function]}
                  onResponderTerminate={[Function]}
                  onResponderTerminationRequest={[Function]}
                  onStartShouldSetResponder={[Function]}
                  style={
                    [
                      {
                        "alignItems": "center",
                        "backgroundColor": "transparent",
                        "borderRadius": 2,
                        "height": 40,
                        "justifyContent": "center",
                        "opacity": 1,
                        "width": 40,
                      },
                      {
                        "marginHorizontal": 16,
                      },
                    ]
                  }
                  testID="button-icon"
                >
                  <SvgMock
                    fill="currentColor"
                    name="ArrowLeft"
                    style={
                      [
                        {
                          "color": "#121314",
                          "height": 24,
                          "width": 24,
                        },
                        undefined,
                      ]
                    }
                  />
                </View>
              </View>
            </View>
            <View
              collapsable={false}
              pointerEvents="box-none"
              style={
                {
                  "marginHorizontal": 72,
                  "opacity": 1,
                }
              }
            >
              <TouchableOpacity
                activeOpacity={1}
                onPress={[Function]}
                style={
                  {
                    "alignItems": "center",
                    "justifyContent": "center",
                  }
                }
              >
                <Text
                  accessibilityRole="text"
                  numberOfLines={1}
                  style={
                    {
                      "color": "#121314",
                      "fontFamily": "Geist Bold",
                      "fontSize": 16,
                      "letterSpacing": 0,
                      "lineHeight": 24,
                    }
                  }
                >
                  Verify your identity
                </Text>
              </TouchableOpacity>
            </View>
            <View
              collapsable={false}
              pointerEvents="box-none"
              style={
                {
                  "alignItems": "flex-end",
                  "bottom": 0,
                  "justifyContent": "center",
                  "opacity": 1,
                  "position": "absolute",
                  "right": 0,
                  "top": 0,
                }
              }
            >
              <View
                style={
                  [
                    {
                      "transform": [
                        {
                          "scale": 1,
                        },
                      ],
                    },
                    {
                      "alignItems": "center",
                      "justifyContent": "center",
                    },
                  ]
                }
              >
                <View
                  accessibilityState={
                    {
                      "busy": undefined,
                      "checked": undefined,
                      "disabled": false,
                      "expanded": undefined,
                      "selected": undefined,
                    }
                  }
                  accessibilityValue={
                    {
                      "max": undefined,
                      "min": undefined,
                      "now": undefined,
                      "text": undefined,
                    }
                  }
                  accessible={true}
                  collapsable={false}
                  focusable={true}
                  onBlur={[Function]}
                  onClick={[Function]}
                  onFocus={[Function]}
                  onResponderGrant={[Function]}
                  onResponderMove={[Function]}
                  onResponderRelease={[Function]}
                  onResponderTerminate={[Function]}
                  onResponderTerminationRequest={[Function]}
                  onStartShouldSetResponder={[Function]}
                  style={
                    [
                      {
                        "alignItems": "center",
                        "backgroundColor": "transparent",
                        "borderRadius": 2,
                        "height": 40,
                        "justifyContent": "center",
                        "opacity": 1,
                        "width": 40,
                      },
                      {
                        "marginHorizontal": 16,
                      },
                    ]
                  }
                  testID="button-icon"
                >
                  <SvgMock
                    fill="currentColor"
                    name="Close"
                    style={
                      [
                        {
                          "color": "#121314",
                          "height": 24,
                          "width": 24,
                        },
                        undefined,
                      ]
                    }
                  />
                </View>
              </View>
            </View>
          </View>
        </View>
      </View>
    </View>
    <RNSScreenContainer
      onLayout={[Function]}
      style={
        {
          "flex": 1,
        }
      }
    >
      <RNSScreen
        activityState={2}
        collapsable={false}
        gestureResponseDistance={
          {
            "bottom": -1,
            "end": -1,
            "start": -1,
            "top": -1,
          }
        }
        onGestureCancel={[Function]}
        pointerEvents="box-none"
        sheetAllowedDetents="large"
        sheetCornerRadius={-1}
        sheetExpandsWhenScrolledToEdge={true}
        sheetGrabberVisible={false}
        sheetLargestUndimmedDetent="all"
        style={
          {
            "bottom": 0,
            "left": 0,
            "position": "absolute",
            "right": 0,
            "top": 0,
            "zIndex": undefined,
          }
        }
      >
        <View
          collapsable={false}
          style={
            {
              "opacity": 1,
            }
          }
        />
        <View
          accessibilityElementsHidden={false}
          closing={false}
          gestureVelocityImpact={0.3}
          importantForAccessibility="auto"
          onClose={[Function]}
          onGestureBegin={[Function]}
          onGestureCanceled={[Function]}
          onGestureEnd={[Function]}
          onOpen={[Function]}
          onTransition={[Function]}
          pointerEvents="box-none"
          style={
            [
              {
                "overflow": undefined,
              },
              {
                "bottom": 0,
                "left": 0,
                "position": "absolute",
                "right": 0,
                "top": 0,
              },
            ]
          }
          transitionSpec={
            {
              "close": {
                "animation": "spring",
                "config": {
                  "damping": 500,
                  "mass": 3,
                  "overshootClamping": true,
                  "restDisplacementThreshold": 10,
                  "restSpeedThreshold": 10,
                  "stiffness": 1000,
                },
              },
              "open": {
                "animation": "spring",
                "config": {
                  "damping": 500,
                  "mass": 3,
                  "overshootClamping": true,
                  "restDisplacementThreshold": 10,
                  "restSpeedThreshold": 10,
                  "stiffness": 1000,
                },
              },
            }
          }
        >
          <View
            collapsable={false}
            needsOffscreenAlphaCompositing={false}
            pointerEvents="box-none"
            style={
              {
                "flex": 1,
              }
            }
          >
            <View
              collapsable={false}
              enabled={false}
              handlerTag={1}
              handlerType="PanGestureHandler"
              onGestureHandlerEvent={[Function]}
              onGestureHandlerStateChange={[Function]}
              style={
                {
                  "flex": 1,
                  "transform": [
                    {
                      "translateX": 0,
                    },
                    {
                      "translateX": 0,
                    },
                  ],
                }
              }
            >
              <View
                collapsable={false}
                pointerEvents="none"
                style={
                  {
                    "backgroundColor": "rgb(242, 242, 242)",
                    "bottom": 0,
                    "left": 0,
                    "position": "absolute",
                    "shadowColor": "#000",
                    "shadowOffset": {
                      "height": 1,
                      "width": -1,
                    },
                    "shadowOpacity": 0.3,
                    "shadowRadius": 5,
                    "top": 0,
                    "width": 3,
                  }
                }
              />
              <View
                style={
                  [
                    {
                      "flex": 1,
                      "overflow": "hidden",
                    },
                    [
                      {
                        "backgroundColor": "rgb(242, 242, 242)",
                      },
                      undefined,
                    ],
                  ]
                }
              >
                <View
                  style={
                    {
                      "flex": 1,
                      "flexDirection": "column-reverse",
                    }
                  }
                >
                  <View
                    style={
                      {
                        "flex": 1,
                      }
                    }
                  >
                    <RCTSafeAreaView
                      style={
                        {
                          "flex": 1,
                        }
                      }
                    >
                      <View
                        style={
                          [
                            {
                              "backgroundColor": "#ffffff",
                              "flex": 1,
                            },
                            undefined,
                          ]
                        }
                      >
                        <View
                          style={
                            [
                              {
                                "flex": 1,
                              },
                              undefined,
                            ]
                          }
                        >
                          <RCTScrollView
                            automaticallyAdjustContentInsets={false}
                            contentInset={
                              {
                                "bottom": 0,
                              }
                            }
                            enableAutomaticScroll={true}
                            enableOnAndroid={false}
                            enableResetScrollToCoords={true}
                            extraHeight={75}
                            extraScrollHeight={0}
                            getScrollResponder={[Function]}
                            handleOnScroll={[Function]}
                            keyboardDismissMode="interactive"
                            keyboardOpeningTime={250}
                            keyboardShouldPersistTaps="handled"
                            keyboardSpace={0}
                            onScroll={[Function]}
                            resetKeyboardSpace={[Function]}
                            scrollEventThrottle={1}
                            scrollForExtraHeightOnAndroid={[Function]}
                            scrollIntoView={[Function]}
                            scrollToEnd={[Function]}
                            scrollToFocusedInput={[Function]}
                            scrollToPosition={[Function]}
                            showsVerticalScrollIndicator={false}
                            update={[Function]}
                            viewIsInsideTabBar={false}
                          >
                            <View>
                              <View
                                style={
                                  [
                                    {
                                      "padding": 15,
                                    },
                                    {
                                      "flex": 1,
                                    },
                                    undefined,
                                  ]
                                }
                              >
                                <View
                                  style={
                                    {
                                      "alignItems": "center",
                                      "flexDirection": "row",
                                      "justifyContent": "center",
                                      "paddingVertical": 12,
                                      "width": "100%",
                                    }
                                  }
                                  testID="deposit-progress-container"
                                >
                                  <View
                                    style={
                                      [
                                        [
                                          {
                                            "borderRadius": 2,
                                            "flex": 1,
                                            "height": 4,
                                          },
                                          {
                                            "backgroundColor": "#4459ff",
                                          },
                                        ],
                                        {
                                          "marginRight": 10,
                                        },
                                      ]
                                    }
                                    testID="deposit-progress-step-0"
                                  />
                                  <View
                                    style={
                                      [
                                        [
                                          {
                                            "borderRadius": 2,
                                            "flex": 1,
                                            "height": 4,
                                          },
                                          {
                                            "backgroundColor": "#4459ff",
                                          },
                                        ],
                                        {
                                          "marginRight": 10,
                                        },
                                      ]
                                    }
                                    testID="deposit-progress-step-1"
                                  />
                                  <View
                                    style={
                                      [
                                        [
                                          {
                                            "borderRadius": 2,
                                            "flex": 1,
                                            "height": 4,
                                          },
                                          {
                                            "backgroundColor": "#4459ff",
                                          },
                                        ],
                                        {
                                          "marginRight": 10,
                                        },
                                      ]
                                    }
                                    testID="deposit-progress-step-2"
                                  />
                                  <View
                                    style={
                                      [
                                        [
                                          {
                                            "borderRadius": 2,
                                            "flex": 1,
                                            "height": 4,
                                          },
                                          {
                                            "backgroundColor": "#2c3dc5",
                                          },
                                        ],
                                        undefined,
                                      ]
                                    }
                                    testID="deposit-progress-step-3"
                                  />
                                </View>
                                <View
                                  style={
                                    {
                                      "gap": 8,
                                      "marginBottom": 16,
                                      "marginTop": 24,
                                    }
                                  }
                                >
                                  <Text
                                    accessibilityRole="text"
                                    style={
                                      {
                                        "color": "#121314",
                                        "fontFamily": "Geist Bold",
                                        "fontSize": 24,
                                        "letterSpacing": 0,
                                        "lineHeight": 32,
                                      }
                                    }
                                  >
                                    Enter your address
                                  </Text>
                                  <Text
                                    accessibilityRole="text"
                                    style={
                                      {
                                        "color": "#b7bbc8",
                                        "fontFamily": "Geist Regular",
                                        "fontSize": 16,
                                        "letterSpacing": 0,
                                        "lineHeight": 24,
                                      }
                                    }
                                  >
                                    Use your most recent permanent address.
                                  </Text>
                                </View>
                                <View
                                  style={
                                    [
                                      {
                                        "flexDirection": "column",
                                        "marginBottom": 16,
                                      },
                                      undefined,
                                    ]
                                  }
                                >
                                  <Text
                                    accessibilityRole="text"
                                    style={
                                      {
                                        "color": "#121314",
                                        "fontFamily": "Geist Regular",
                                        "fontSize": 16,
                                        "letterSpacing": 0,
                                        "lineHeight": 24,
                                        "marginBottom": 6,
                                      }
                                    }
                                    testID="label"
                                  >
                                    Address line 1
                                  </Text>
                                  <View
                                    style={
                                      {
                                        "alignItems": "center",
                                        "backgroundColor": "#ffffff",
                                        "borderColor": "#b7bbc8",
                                        "borderRadius": 8,
                                        "borderWidth": 1,
                                        "flexDirection": "row",
                                        "height": 48,
                                        "opacity": 1,
                                        "paddingHorizontal": 16,
                                      }
                                    }
                                    testID="textfield"
                                  >
                                    <View
                                      style={
                                        {
                                          "flex": 1,
                                        }
                                      }
                                    >
                                      <TextInput
                                        autoCapitalize="words"
                                        autoComplete="address-line1"
                                        autoFocus={false}
                                        editable={true}
                                        keyboardAppearance="light"
                                        onBlur={[Function]}
                                        onChangeText={[Function]}
                                        onFocus={[Function]}
                                        onSubmitEditing={[Function]}
                                        placeholder="Address line 1"
                                        placeholderTextColor="#b7bbc8"
                                        returnKeyType="next"
                                        style={
                                          {
                                            "backgroundColor": "inherit",
                                            "borderColor": "transparent",
                                            "borderWidth": 1,
                                            "color": "#121314",
                                            "fontFamily": "Geist Regular",
                                            "fontSize": 16,
                                            "fontWeight": "400",
                                            "height": 24,
                                            "letterSpacing": 0,
                                            "opacity": 1,
                                            "paddingVertical": 0,
                                          }
                                        }
                                        testID="address-line-1-input"
                                        textContentType="fullStreetAddress"
                                        value=""
                                      />
                                    </View>
                                  </View>
                                </View>
                                <View
                                  style={
                                    [
                                      {
                                        "flexDirection": "column",
                                        "marginBottom": 16,
                                      },
                                      undefined,
                                    ]
                                  }
                                >
                                  <Text
                                    accessibilityRole="text"
                                    style={
                                      {
                                        "color": "#121314",
                                        "fontFamily": "Geist Regular",
                                        "fontSize": 16,
                                        "letterSpacing": 0,
                                        "lineHeight": 24,
                                        "marginBottom": 6,
                                      }
                                    }
                                    testID="label"
                                  >
                                    Address line 2 (optional)
                                  </Text>
                                  <View
                                    style={
                                      {
                                        "alignItems": "center",
                                        "backgroundColor": "#ffffff",
                                        "borderColor": "#b7bbc8",
                                        "borderRadius": 8,
                                        "borderWidth": 1,
                                        "flexDirection": "row",
                                        "height": 48,
                                        "opacity": 1,
                                        "paddingHorizontal": 16,
                                      }
                                    }
                                    testID="textfield"
                                  >
                                    <View
                                      style={
                                        {
                                          "flex": 1,
                                        }
                                      }
                                    >
                                      <TextInput
                                        autoCapitalize="words"
                                        autoComplete="address-line2"
                                        autoFocus={false}
                                        editable={true}
                                        keyboardAppearance="light"
                                        onBlur={[Function]}
                                        onChangeText={[Function]}
                                        onFocus={[Function]}
                                        onSubmitEditing={[Function]}
                                        placeholder="Address line 2 (optional)"
                                        placeholderTextColor="#b7bbc8"
                                        returnKeyType="next"
                                        style={
                                          {
                                            "backgroundColor": "inherit",
                                            "borderColor": "transparent",
                                            "borderWidth": 1,
                                            "color": "#121314",
                                            "fontFamily": "Geist Regular",
                                            "fontSize": 16,
                                            "fontWeight": "400",
                                            "height": 24,
                                            "letterSpacing": 0,
                                            "opacity": 1,
                                            "paddingVertical": 0,
                                          }
                                        }
                                        testID="address-line-2-input"
                                        textContentType="fullStreetAddress"
                                        value=""
                                      />
                                    </View>
                                  </View>
                                </View>
                                <View
                                  style={
                                    {
                                      "flexDirection": "row",
                                      "gap": 16,
                                      "justifyContent": "space-between",
                                    }
                                  }
                                >
                                  <View
                                    style={
                                      [
                                        {
                                          "flexDirection": "column",
                                          "marginBottom": 16,
                                        },
                                        {
                                          "flex": 1,
                                        },
                                      ]
                                    }
                                  >
                                    <Text
                                      accessibilityRole="text"
                                      style={
                                        {
                                          "color": "#121314",
                                          "fontFamily": "Geist Regular",
                                          "fontSize": 16,
                                          "letterSpacing": 0,
                                          "lineHeight": 24,
                                          "marginBottom": 6,
                                        }
                                      }
                                      testID="label"
                                    >
                                      City
                                    </Text>
                                    <View
                                      style={
                                        {
                                          "alignItems": "center",
                                          "backgroundColor": "#ffffff",
                                          "borderColor": "#b7bbc8",
                                          "borderRadius": 8,
                                          "borderWidth": 1,
                                          "flexDirection": "row",
                                          "height": 48,
                                          "opacity": 1,
                                          "paddingHorizontal": 16,
                                        }
                                      }
                                      testID="textfield"
                                    >
                                      <View
                                        style={
                                          {
                                            "flex": 1,
                                          }
                                        }
                                      >
                                        <TextInput
                                          autoCapitalize="words"
                                          autoFocus={false}
                                          editable={true}
                                          keyboardAppearance="light"
                                          onBlur={[Function]}
                                          onChangeText={[Function]}
                                          onFocus={[Function]}
                                          onSubmitEditing={[Function]}
                                          placeholder="City"
                                          placeholderTextColor="#b7bbc8"
                                          returnKeyType="next"
                                          style={
                                            {
                                              "backgroundColor": "inherit",
                                              "borderColor": "transparent",
                                              "borderWidth": 1,
                                              "color": "#121314",
                                              "fontFamily": "Geist Regular",
                                              "fontSize": 16,
                                              "fontWeight": "400",
                                              "height": 24,
                                              "letterSpacing": 0,
                                              "opacity": 1,
                                              "paddingVertical": 0,
                                            }
                                          }
                                          testID="city-input"
                                          textContentType="addressCity"
                                          value=""
                                        />
                                      </View>
                                    </View>
                                  </View>
                                  <View
                                    style={
                                      [
                                        {
                                          "flexDirection": "column",
                                          "marginBottom": 16,
                                        },
                                        {
                                          "flex": 1,
                                        },
                                      ]
                                    }
                                  >
                                    <Text
                                      accessibilityRole="text"
                                      style={
                                        {
                                          "color": "#121314",
                                          "fontFamily": "Geist Regular",
                                          "fontSize": 16,
                                          "letterSpacing": 0,
                                          "lineHeight": 24,
                                          "marginBottom": 6,
                                        }
                                      }
                                      testID="label"
                                    >
                                      State/Region
                                    </Text>
                                    <View
                                      style={
                                        {
                                          "position": "relative",
                                        }
                                      }
                                    >
                                      <TouchableOpacity
                                        activeOpacity={0.7}
                                        onPress={[Function]}
                                        style={
                                          {
                                            "alignItems": "center",
                                            "backgroundColor": "#ffffff",
                                            "borderColor": "#b7bbc8",
                                            "borderRadius": 8,
                                            "borderWidth": 1,
                                            "flexDirection": "row",
                                            "justifyContent": "space-between",
                                            "minHeight": 48,
                                            "paddingHorizontal": 16,
                                            "paddingVertical": 12,
                                          }
                                        }
                                        testID="state-input"
                                      >
                                        <Text
                                          accessibilityRole="text"
                                          numberOfLines={1}
                                          style={
                                            {
                                              "0": {
                                                "color": "#121314",
                                                "flex": 1,
                                                "fontSize": 16,
                                              },
                                              "1": {
                                                "color": "#b7bbc8",
                                                "fontSize": 16,
                                              },
                                              "color": "#121314",
                                              "fontFamily": "Geist Regular",
                                              "fontSize": 16,
                                              "letterSpacing": 0,
                                              "lineHeight": 24,
                                            }
                                          }
                                        >
                                          Select state
                                        </Text>
                                        <SvgMock
                                          color="#686e7d"
                                          fill="currentColor"
                                          height={16}
                                          name="ArrowDown"
                                          style={
                                            {
                                              "height": 16,
                                              "marginLeft": 8,
                                              "width": 16,
                                            }
                                          }
                                          width={16}
                                        />
                                      </TouchableOpacity>
                                    </View>
                                  </View>
                                </View>
                                <View
                                  style={
                                    {
                                      "flexDirection": "row",
                                      "gap": 16,
                                      "justifyContent": "space-between",
                                    }
                                  }
                                >
                                  <View
                                    style={
                                      [
                                        {
                                          "flexDirection": "column",
                                          "marginBottom": 16,
                                        },
                                        {
                                          "flex": 1,
                                        },
                                      ]
                                    }
                                  >
                                    <Text
                                      accessibilityRole="text"
                                      style={
                                        {
                                          "color": "#121314",
                                          "fontFamily": "Geist Regular",
                                          "fontSize": 16,
                                          "letterSpacing": 0,
                                          "lineHeight": 24,
                                          "marginBottom": 6,
                                        }
                                      }
                                      testID="label"
                                    >
                                      Postal/Zip Code
                                    </Text>
                                    <View
                                      style={
                                        {
                                          "alignItems": "center",
                                          "backgroundColor": "#ffffff",
                                          "borderColor": "#b7bbc8",
                                          "borderRadius": 8,
                                          "borderWidth": 1,
                                          "flexDirection": "row",
                                          "height": 48,
                                          "opacity": 1,
                                          "paddingHorizontal": 16,
                                        }
                                      }
                                      testID="textfield"
                                    >
                                      <View
                                        style={
                                          {
                                            "flex": 1,
                                          }
                                        }
                                      >
                                        <TextInput
                                          autoComplete="postal-code"
                                          autoFocus={false}
                                          editable={true}
                                          keyboardAppearance="light"
                                          keyboardType="number-pad"
                                          onBlur={[Function]}
                                          onChangeText={[Function]}
                                          onFocus={[Function]}
                                          onSubmitEditing={[Function]}
                                          placeholder="Postal/Zip Code"
                                          placeholderTextColor="#b7bbc8"
                                          returnKeyType="done"
                                          style={
                                            {
                                              "backgroundColor": "inherit",
                                              "borderColor": "transparent",
                                              "borderWidth": 1,
                                              "color": "#121314",
                                              "fontFamily": "Geist Regular",
                                              "fontSize": 16,
                                              "fontWeight": "400",
                                              "height": 24,
                                              "letterSpacing": 0,
                                              "opacity": 1,
                                              "paddingVertical": 0,
                                            }
                                          }
                                          testID="postal-code-input"
                                          textContentType="postalCode"
                                          value=""
                                        />
                                      </View>
                                    </View>
                                  </View>
                                  <View
                                    style={
                                      [
                                        {
                                          "flexDirection": "column",
                                          "marginBottom": 16,
                                        },
                                        {
                                          "flex": 1,
                                        },
                                      ]
                                    }
                                  >
                                    <Text
                                      accessibilityRole="text"
                                      style={
                                        {
                                          "color": "#121314",
                                          "fontFamily": "Geist Regular",
                                          "fontSize": 16,
                                          "letterSpacing": 0,
                                          "lineHeight": 24,
                                          "marginBottom": 6,
                                        }
                                      }
                                      testID="label"
                                    >
                                      Country
                                    </Text>
                                    <View
                                      style={
                                        {
                                          "alignItems": "center",
                                          "backgroundColor": "#ffffff",
                                          "borderColor": "#b7bbc8",
                                          "borderRadius": 8,
                                          "borderWidth": 1,
                                          "flexDirection": "row",
                                          "height": 48,
                                          "opacity": 0.5,
                                          "paddingHorizontal": 16,
                                        }
                                      }
                                      testID="textfield"
                                    >
                                      <View
                                        style={
                                          {
                                            "marginRight": 8,
                                          }
                                        }
                                        testID="textfield-startacccessory"
                                      >
                                        <Text
                                          accessibilityRole="text"
                                          style={
                                            {
                                              "color": "#121314",
                                              "fontFamily": "Geist Regular",
                                              "fontSize": 16,
                                              "letterSpacing": 0,
                                              "lineHeight": 24,
                                            }
                                          }
                                        >
                                          🇺🇸
                                        </Text>
                                      </View>
                                      <View
                                        style={
                                          {
                                            "flex": 1,
                                          }
                                        }
                                      >
                                        <TextInput
                                          autoFocus={false}
                                          editable={false}
                                          keyboardAppearance="light"
                                          onBlur={[Function]}
                                          onFocus={[Function]}
                                          placeholder="Country"
                                          placeholderTextColor="#b7bbc8"
                                          returnKeyType="done"
                                          style={
                                            {
                                              "backgroundColor": "inherit",
                                              "borderColor": "transparent",
                                              "borderWidth": 1,
                                              "color": "#121314",
                                              "fontFamily": "Geist Regular",
                                              "fontSize": 16,
                                              "fontWeight": "400",
                                              "height": 24,
                                              "letterSpacing": 0,
                                              "opacity": 1,
                                              "paddingVertical": 0,
                                            }
                                          }
                                          testID="country-input"
                                          value="United States"
                                        />
                                      </View>
                                    </View>
                                  </View>
                                </View>
                              </View>
                            </View>
                          </RCTScrollView>
                          <View>
                            <View
                              style={
                                [
                                  {
                                    "padding": 15,
                                  },
                                  undefined,
                                  {
                                    "gap": 8,
                                  },
                                ]
                              }
                            >
                              <View
                                accessibilityRole="none"
                                accessible={true}
                                style={
                                  {
                                    "backgroundColor": "#3c4d9d0f",
                                    "borderRadius": 8,
                                    "marginVertical": 8,
                                    "padding": 16,
                                    "paddingVertical": 8,
                                  }
                                }
                              >
                                <View
                                  style={
                                    {
                                      "alignItems": "flex-start",
                                      "flexDirection": "row",
                                    }
                                  }
                                >
                                  <View
                                    style={
                                      {
                                        "flex": -1,
                                      }
                                    }
                                    testID="listitemcolumn"
                                  >
                                    <SvgMock
                                      color="#686e7d"
                                      fill="currentColor"
                                      height={24}
                                      name="SecurityKey"
                                      style={
                                        {
                                          "height": 24,
                                          "width": 24,
                                        }
                                      }
                                      width={24}
                                    />
                                  </View>
                                  <View
                                    accessible={false}
                                    style={
                                      {
                                        "width": 8,
                                      }
                                    }
                                    testID="listitem-gap"
                                  />
                                  <View
                                    style={
                                      {
                                        "flex": 1,
                                      }
                                    }
                                    testID="listitemcolumn"
                                  >
                                    <Text
                                      accessibilityRole="text"
                                      style={
                                        {
                                          "color": "#686e7d",
                                          "fontFamily": "Geist Regular",
                                          "fontSize": 12,
                                          "letterSpacing": 0.25,
                                          "lineHeight": 20,
                                        }
                                      }
                                    >
                                      Transak encrypts and stores this information.
                                    </Text>
                                    <Text
                                      accessibilityRole="text"
                                      style={
                                        {
                                          "color": "#686e7d",
                                          "fontFamily": "Geist Regular",
                                          "fontSize": 12,
                                          "letterSpacing": 0.25,
                                          "lineHeight": 20,
                                        }
                                      }
                                    >
                                      MetaMask never receives or uses your data.
                                    </Text>
                                  </View>
                                </View>
                              </View>
                              <TouchableOpacity
                                accessibilityRole="button"
                                accessible={true}
                                activeOpacity={1}
                                disabled={false}
                                loading={false}
                                onPress={[Function]}
                                onPressIn={[Function]}
                                onPressOut={[Function]}
                                style={
                                  {
                                    "alignItems": "center",
                                    "alignSelf": "stretch",
                                    "backgroundColor": "#121314",
                                    "borderRadius": 12,
                                    "flexDirection": "row",
                                    "height": 48,
                                    "justifyContent": "center",
                                    "overflow": "hidden",
                                    "paddingHorizontal": 16,
                                  }
                                }
                                testID="address-continue-button"
                              >
                                <Text
                                  accessibilityRole="text"
                                  style={
                                    {
                                      "color": "#ffffff",
                                      "fontFamily": "Geist Medium",
                                      "fontSize": 16,
                                      "letterSpacing": 0,
                                      "lineHeight": 24,
                                    }
                                  }
                                >
                                  Continue
                                </Text>
                              </TouchableOpacity>
                              <SvgMock
                                fill="currentColor"
                                name="powered-by-transak-logo"
                                style={
                                  {
                                    "color": "#686e7d",
                                    "height": 24,
                                  }
                                }
                              />
                            </View>
                          </View>
                        </View>
                      </View>
                    </RCTSafeAreaView>
                  </View>
                </View>
              </View>
            </View>
          </View>
        </View>
      </RNSScreen>
    </RNSScreenContainer>
  </RNCSafeAreaProvider>
</View>
`;

exports[`EnterAddress Component shows text input for state when region is not US 1`] = `
<View
  style={
    {
      "flex": 1,
    }
  }
>
  <RNCSafeAreaProvider
    onInsetsChange={[Function]}
    style={
      [
        {
          "flex": 1,
        },
        undefined,
      ]
    }
  >
    <View
      collapsable={false}
      pointerEvents="box-none"
      style={
        {
          "zIndex": 1,
        }
      }
    >
      <View
        accessibilityElementsHidden={false}
        importantForAccessibility="auto"
        onLayout={[Function]}
        pointerEvents="box-none"
        style={null}
      >
        <View
          collapsable={false}
          pointerEvents="box-none"
          style={
            {
              "bottom": 0,
              "left": 0,
              "opacity": 1,
              "position": "absolute",
              "right": 0,
              "top": 0,
              "zIndex": 0,
            }
          }
        >
          <View
            collapsable={false}
            style={
              {
                "backgroundColor": "#ffffff",
                "borderBottomColor": "rgb(216, 216, 216)",
                "elevation": 0,
                "flex": 1,
                "shadowColor": "rgb(216, 216, 216)",
                "shadowOffset": {
                  "height": 0.5,
                  "width": 0,
                },
                "shadowOpacity": 0,
                "shadowRadius": 0,
              }
            }
          />
        </View>
        <View
          collapsable={false}
          pointerEvents="box-none"
          style={
            {
              "height": 64,
              "maxHeight": undefined,
              "minHeight": undefined,
              "opacity": undefined,
              "transform": undefined,
            }
          }
        >
          <View
            pointerEvents="none"
            style={
              {
                "height": 20,
              }
            }
          />
          <View
            pointerEvents="box-none"
            style={
              {
                "alignItems": "center",
                "flex": 1,
                "flexDirection": "row",
                "justifyContent": "center",
              }
            }
          >
            <View
              collapsable={false}
              pointerEvents="box-none"
              style={
                {
                  "alignItems": "flex-start",
                  "bottom": 0,
                  "justifyContent": "center",
                  "left": 0,
                  "opacity": 1,
                  "position": "absolute",
                  "top": 0,
                }
              }
            >
              <View
                style={
                  [
                    {
                      "transform": [
                        {
                          "scale": 1,
                        },
                      ],
                    },
                    {
                      "alignItems": "center",
                      "justifyContent": "center",
                    },
                  ]
                }
              >
                <View
                  accessibilityState={
                    {
                      "busy": undefined,
                      "checked": undefined,
                      "disabled": false,
                      "expanded": undefined,
                      "selected": undefined,
                    }
                  }
                  accessibilityValue={
                    {
                      "max": undefined,
                      "min": undefined,
                      "now": undefined,
                      "text": undefined,
                    }
                  }
                  accessible={true}
                  collapsable={false}
                  focusable={true}
                  onBlur={[Function]}
                  onClick={[Function]}
                  onFocus={[Function]}
                  onResponderGrant={[Function]}
                  onResponderMove={[Function]}
                  onResponderRelease={[Function]}
                  onResponderTerminate={[Function]}
                  onResponderTerminationRequest={[Function]}
                  onStartShouldSetResponder={[Function]}
                  style={
                    [
                      {
                        "alignItems": "center",
                        "backgroundColor": "transparent",
                        "borderRadius": 2,
                        "height": 40,
                        "justifyContent": "center",
                        "opacity": 1,
                        "width": 40,
                      },
                      {
                        "marginHorizontal": 16,
                      },
                    ]
                  }
                  testID="button-icon"
                >
                  <SvgMock
                    fill="currentColor"
                    name="ArrowLeft"
                    style={
                      [
                        {
                          "color": "#121314",
                          "height": 24,
                          "width": 24,
                        },
                        undefined,
                      ]
                    }
                  />
                </View>
              </View>
            </View>
            <View
              collapsable={false}
              pointerEvents="box-none"
              style={
                {
                  "marginHorizontal": 72,
                  "opacity": 1,
                }
              }
            >
              <TouchableOpacity
                activeOpacity={1}
                onPress={[Function]}
                style={
                  {
                    "alignItems": "center",
                    "justifyContent": "center",
                  }
                }
              >
                <Text
                  accessibilityRole="text"
                  numberOfLines={1}
                  style={
                    {
                      "color": "#121314",
                      "fontFamily": "Geist Bold",
                      "fontSize": 16,
                      "letterSpacing": 0,
                      "lineHeight": 24,
                    }
                  }
                >
                  Verify your identity
                </Text>
              </TouchableOpacity>
            </View>
            <View
              collapsable={false}
              pointerEvents="box-none"
              style={
                {
                  "alignItems": "flex-end",
                  "bottom": 0,
                  "justifyContent": "center",
                  "opacity": 1,
                  "position": "absolute",
                  "right": 0,
                  "top": 0,
                }
              }
            >
              <View
                style={
                  [
                    {
                      "transform": [
                        {
                          "scale": 1,
                        },
                      ],
                    },
                    {
                      "alignItems": "center",
                      "justifyContent": "center",
                    },
                  ]
                }
              >
                <View
                  accessibilityState={
                    {
                      "busy": undefined,
                      "checked": undefined,
                      "disabled": false,
                      "expanded": undefined,
                      "selected": undefined,
                    }
                  }
                  accessibilityValue={
                    {
                      "max": undefined,
                      "min": undefined,
                      "now": undefined,
                      "text": undefined,
                    }
                  }
                  accessible={true}
                  collapsable={false}
                  focusable={true}
                  onBlur={[Function]}
                  onClick={[Function]}
                  onFocus={[Function]}
                  onResponderGrant={[Function]}
                  onResponderMove={[Function]}
                  onResponderRelease={[Function]}
                  onResponderTerminate={[Function]}
                  onResponderTerminationRequest={[Function]}
                  onStartShouldSetResponder={[Function]}
                  style={
                    [
                      {
                        "alignItems": "center",
                        "backgroundColor": "transparent",
                        "borderRadius": 2,
                        "height": 40,
                        "justifyContent": "center",
                        "opacity": 1,
                        "width": 40,
                      },
                      {
                        "marginHorizontal": 16,
                      },
                    ]
                  }
                  testID="button-icon"
                >
                  <SvgMock
                    fill="currentColor"
                    name="Close"
                    style={
                      [
                        {
                          "color": "#121314",
                          "height": 24,
                          "width": 24,
                        },
                        undefined,
                      ]
                    }
                  />
                </View>
              </View>
            </View>
          </View>
        </View>
      </View>
    </View>
    <RNSScreenContainer
      onLayout={[Function]}
      style={
        {
          "flex": 1,
        }
      }
    >
      <RNSScreen
        activityState={2}
        collapsable={false}
        gestureResponseDistance={
          {
            "bottom": -1,
            "end": -1,
            "start": -1,
            "top": -1,
          }
        }
        onGestureCancel={[Function]}
        pointerEvents="box-none"
        sheetAllowedDetents="large"
        sheetCornerRadius={-1}
        sheetExpandsWhenScrolledToEdge={true}
        sheetGrabberVisible={false}
        sheetLargestUndimmedDetent="all"
        style={
          {
            "bottom": 0,
            "left": 0,
            "position": "absolute",
            "right": 0,
            "top": 0,
            "zIndex": undefined,
          }
        }
      >
        <View
          collapsable={false}
          style={
            {
              "opacity": 1,
            }
          }
        />
        <View
          accessibilityElementsHidden={false}
          closing={false}
          gestureVelocityImpact={0.3}
          importantForAccessibility="auto"
          onClose={[Function]}
          onGestureBegin={[Function]}
          onGestureCanceled={[Function]}
          onGestureEnd={[Function]}
          onOpen={[Function]}
          onTransition={[Function]}
          pointerEvents="box-none"
          style={
            [
              {
                "overflow": undefined,
              },
              {
                "bottom": 0,
                "left": 0,
                "position": "absolute",
                "right": 0,
                "top": 0,
              },
            ]
          }
          transitionSpec={
            {
              "close": {
                "animation": "spring",
                "config": {
                  "damping": 500,
                  "mass": 3,
                  "overshootClamping": true,
                  "restDisplacementThreshold": 10,
                  "restSpeedThreshold": 10,
                  "stiffness": 1000,
                },
              },
              "open": {
                "animation": "spring",
                "config": {
                  "damping": 500,
                  "mass": 3,
                  "overshootClamping": true,
                  "restDisplacementThreshold": 10,
                  "restSpeedThreshold": 10,
                  "stiffness": 1000,
                },
              },
            }
          }
        >
          <View
            collapsable={false}
            needsOffscreenAlphaCompositing={false}
            pointerEvents="box-none"
            style={
              {
                "flex": 1,
              }
            }
          >
            <View
              collapsable={false}
              enabled={false}
              handlerTag={11}
              handlerType="PanGestureHandler"
              onGestureHandlerEvent={[Function]}
              onGestureHandlerStateChange={[Function]}
              style={
                {
                  "flex": 1,
                  "transform": [
                    {
                      "translateX": 0,
                    },
                    {
                      "translateX": 0,
                    },
                  ],
                }
              }
            >
              <View
                collapsable={false}
                pointerEvents="none"
                style={
                  {
                    "backgroundColor": "rgb(242, 242, 242)",
                    "bottom": 0,
                    "left": 0,
                    "position": "absolute",
                    "shadowColor": "#000",
                    "shadowOffset": {
                      "height": 1,
                      "width": -1,
                    },
                    "shadowOpacity": 0.3,
                    "shadowRadius": 5,
                    "top": 0,
                    "width": 3,
                  }
                }
              />
              <View
                style={
                  [
                    {
                      "flex": 1,
                      "overflow": "hidden",
                    },
                    [
                      {
                        "backgroundColor": "rgb(242, 242, 242)",
                      },
                      undefined,
                    ],
                  ]
                }
              >
                <View
                  style={
                    {
                      "flex": 1,
                      "flexDirection": "column-reverse",
                    }
                  }
                >
                  <View
                    style={
                      {
                        "flex": 1,
                      }
                    }
                  >
                    <RCTSafeAreaView
                      style={
                        {
                          "flex": 1,
                        }
                      }
                    >
                      <View
                        style={
                          [
                            {
                              "backgroundColor": "#ffffff",
                              "flex": 1,
                            },
                            undefined,
                          ]
                        }
                      >
                        <View
                          style={
                            [
                              {
                                "flex": 1,
                              },
                              undefined,
                            ]
                          }
                        >
                          <RCTScrollView
                            automaticallyAdjustContentInsets={false}
                            contentInset={
                              {
                                "bottom": 0,
                              }
                            }
                            enableAutomaticScroll={true}
                            enableOnAndroid={false}
                            enableResetScrollToCoords={true}
                            extraHeight={75}
                            extraScrollHeight={0}
                            getScrollResponder={[Function]}
                            handleOnScroll={[Function]}
                            keyboardDismissMode="interactive"
                            keyboardOpeningTime={250}
                            keyboardShouldPersistTaps="handled"
                            keyboardSpace={0}
                            onScroll={[Function]}
                            resetKeyboardSpace={[Function]}
                            scrollEventThrottle={1}
                            scrollForExtraHeightOnAndroid={[Function]}
                            scrollIntoView={[Function]}
                            scrollToEnd={[Function]}
                            scrollToFocusedInput={[Function]}
                            scrollToPosition={[Function]}
                            showsVerticalScrollIndicator={false}
                            update={[Function]}
                            viewIsInsideTabBar={false}
                          >
                            <View>
                              <View
                                style={
                                  [
                                    {
                                      "padding": 15,
                                    },
                                    {
                                      "flex": 1,
                                    },
                                    undefined,
                                  ]
                                }
                              >
                                <View
                                  style={
                                    {
                                      "alignItems": "center",
                                      "flexDirection": "row",
                                      "justifyContent": "center",
                                      "paddingVertical": 12,
                                      "width": "100%",
                                    }
                                  }
                                  testID="deposit-progress-container"
                                >
                                  <View
                                    style={
                                      [
                                        [
                                          {
                                            "borderRadius": 2,
                                            "flex": 1,
                                            "height": 4,
                                          },
                                          {
                                            "backgroundColor": "#4459ff",
                                          },
                                        ],
                                        {
                                          "marginRight": 10,
                                        },
                                      ]
                                    }
                                    testID="deposit-progress-step-0"
                                  />
                                  <View
                                    style={
                                      [
                                        [
                                          {
                                            "borderRadius": 2,
                                            "flex": 1,
                                            "height": 4,
                                          },
                                          {
                                            "backgroundColor": "#4459ff",
                                          },
                                        ],
                                        {
                                          "marginRight": 10,
                                        },
                                      ]
                                    }
                                    testID="deposit-progress-step-1"
                                  />
                                  <View
                                    style={
                                      [
                                        [
                                          {
                                            "borderRadius": 2,
                                            "flex": 1,
                                            "height": 4,
                                          },
                                          {
                                            "backgroundColor": "#4459ff",
                                          },
                                        ],
                                        {
                                          "marginRight": 10,
                                        },
                                      ]
                                    }
                                    testID="deposit-progress-step-2"
                                  />
                                  <View
                                    style={
                                      [
                                        [
                                          {
                                            "borderRadius": 2,
                                            "flex": 1,
                                            "height": 4,
                                          },
                                          {
                                            "backgroundColor": "#2c3dc5",
                                          },
                                        ],
                                        undefined,
                                      ]
                                    }
                                    testID="deposit-progress-step-3"
                                  />
                                </View>
                                <View
                                  style={
                                    {
                                      "gap": 8,
                                      "marginBottom": 16,
                                      "marginTop": 24,
                                    }
                                  }
                                >
                                  <Text
                                    accessibilityRole="text"
                                    style={
                                      {
                                        "color": "#121314",
                                        "fontFamily": "Geist Bold",
                                        "fontSize": 24,
                                        "letterSpacing": 0,
                                        "lineHeight": 32,
                                      }
                                    }
                                  >
                                    Enter your address
                                  </Text>
                                  <Text
                                    accessibilityRole="text"
                                    style={
                                      {
                                        "color": "#b7bbc8",
                                        "fontFamily": "Geist Regular",
                                        "fontSize": 16,
                                        "letterSpacing": 0,
                                        "lineHeight": 24,
                                      }
                                    }
                                  >
                                    Use your most recent permanent address.
                                  </Text>
                                </View>
                                <View
                                  style={
                                    [
                                      {
                                        "flexDirection": "column",
                                        "marginBottom": 16,
                                      },
                                      undefined,
                                    ]
                                  }
                                >
                                  <Text
                                    accessibilityRole="text"
                                    style={
                                      {
                                        "color": "#121314",
                                        "fontFamily": "Geist Regular",
                                        "fontSize": 16,
                                        "letterSpacing": 0,
                                        "lineHeight": 24,
                                        "marginBottom": 6,
                                      }
                                    }
                                    testID="label"
                                  >
                                    Address line 1
                                  </Text>
                                  <View
                                    style={
                                      {
                                        "alignItems": "center",
                                        "backgroundColor": "#ffffff",
                                        "borderColor": "#b7bbc8",
                                        "borderRadius": 8,
                                        "borderWidth": 1,
                                        "flexDirection": "row",
                                        "height": 48,
                                        "opacity": 1,
                                        "paddingHorizontal": 16,
                                      }
                                    }
                                    testID="textfield"
                                  >
                                    <View
                                      style={
                                        {
                                          "flex": 1,
                                        }
                                      }
                                    >
                                      <TextInput
                                        autoCapitalize="words"
                                        autoComplete="address-line1"
                                        autoFocus={false}
                                        editable={true}
                                        keyboardAppearance="light"
                                        onBlur={[Function]}
                                        onChangeText={[Function]}
                                        onFocus={[Function]}
                                        onSubmitEditing={[Function]}
                                        placeholder="Address line 1"
                                        placeholderTextColor="#b7bbc8"
                                        returnKeyType="next"
                                        style={
                                          {
                                            "backgroundColor": "inherit",
                                            "borderColor": "transparent",
                                            "borderWidth": 1,
                                            "color": "#121314",
                                            "fontFamily": "Geist Regular",
                                            "fontSize": 16,
                                            "fontWeight": "400",
                                            "height": 24,
                                            "letterSpacing": 0,
                                            "opacity": 1,
                                            "paddingVertical": 0,
                                          }
                                        }
                                        testID="address-line-1-input"
                                        textContentType="fullStreetAddress"
                                        value=""
                                      />
                                    </View>
                                  </View>
                                </View>
                                <View
                                  style={
                                    [
                                      {
                                        "flexDirection": "column",
                                        "marginBottom": 16,
                                      },
                                      undefined,
                                    ]
                                  }
                                >
                                  <Text
                                    accessibilityRole="text"
                                    style={
                                      {
                                        "color": "#121314",
                                        "fontFamily": "Geist Regular",
                                        "fontSize": 16,
                                        "letterSpacing": 0,
                                        "lineHeight": 24,
                                        "marginBottom": 6,
                                      }
                                    }
                                    testID="label"
                                  >
                                    Address line 2 (optional)
                                  </Text>
                                  <View
                                    style={
                                      {
                                        "alignItems": "center",
                                        "backgroundColor": "#ffffff",
                                        "borderColor": "#b7bbc8",
                                        "borderRadius": 8,
                                        "borderWidth": 1,
                                        "flexDirection": "row",
                                        "height": 48,
                                        "opacity": 1,
                                        "paddingHorizontal": 16,
                                      }
                                    }
                                    testID="textfield"
                                  >
                                    <View
                                      style={
                                        {
                                          "flex": 1,
                                        }
                                      }
                                    >
                                      <TextInput
                                        autoCapitalize="words"
                                        autoComplete="address-line2"
                                        autoFocus={false}
                                        editable={true}
                                        keyboardAppearance="light"
                                        onBlur={[Function]}
                                        onChangeText={[Function]}
                                        onFocus={[Function]}
                                        onSubmitEditing={[Function]}
                                        placeholder="Address line 2 (optional)"
                                        placeholderTextColor="#b7bbc8"
                                        returnKeyType="next"
                                        style={
                                          {
                                            "backgroundColor": "inherit",
                                            "borderColor": "transparent",
                                            "borderWidth": 1,
                                            "color": "#121314",
                                            "fontFamily": "Geist Regular",
                                            "fontSize": 16,
                                            "fontWeight": "400",
                                            "height": 24,
                                            "letterSpacing": 0,
                                            "opacity": 1,
                                            "paddingVertical": 0,
                                          }
                                        }
                                        testID="address-line-2-input"
                                        textContentType="fullStreetAddress"
                                        value=""
                                      />
                                    </View>
                                  </View>
                                </View>
                                <View
                                  style={
                                    {
                                      "flexDirection": "row",
                                      "gap": 16,
                                      "justifyContent": "space-between",
                                    }
                                  }
                                >
                                  <View
                                    style={
                                      [
                                        {
                                          "flexDirection": "column",
                                          "marginBottom": 16,
                                        },
                                        {
                                          "flex": 1,
                                        },
                                      ]
                                    }
                                  >
                                    <Text
                                      accessibilityRole="text"
                                      style={
                                        {
                                          "color": "#121314",
                                          "fontFamily": "Geist Regular",
                                          "fontSize": 16,
                                          "letterSpacing": 0,
                                          "lineHeight": 24,
                                          "marginBottom": 6,
                                        }
                                      }
                                      testID="label"
                                    >
                                      City
                                    </Text>
                                    <View
                                      style={
                                        {
                                          "alignItems": "center",
                                          "backgroundColor": "#ffffff",
                                          "borderColor": "#b7bbc8",
                                          "borderRadius": 8,
                                          "borderWidth": 1,
                                          "flexDirection": "row",
                                          "height": 48,
                                          "opacity": 1,
                                          "paddingHorizontal": 16,
                                        }
                                      }
                                      testID="textfield"
                                    >
                                      <View
                                        style={
                                          {
                                            "flex": 1,
                                          }
                                        }
                                      >
                                        <TextInput
                                          autoCapitalize="words"
                                          autoFocus={false}
                                          editable={true}
                                          keyboardAppearance="light"
                                          onBlur={[Function]}
                                          onChangeText={[Function]}
                                          onFocus={[Function]}
                                          onSubmitEditing={[Function]}
                                          placeholder="City"
                                          placeholderTextColor="#b7bbc8"
                                          returnKeyType="next"
                                          style={
                                            {
                                              "backgroundColor": "inherit",
                                              "borderColor": "transparent",
                                              "borderWidth": 1,
                                              "color": "#121314",
                                              "fontFamily": "Geist Regular",
                                              "fontSize": 16,
                                              "fontWeight": "400",
                                              "height": 24,
                                              "letterSpacing": 0,
                                              "opacity": 1,
                                              "paddingVertical": 0,
                                            }
                                          }
                                          testID="city-input"
                                          textContentType="addressCity"
                                          value=""
                                        />
                                      </View>
                                    </View>
                                  </View>
                                  <View
                                    style={
                                      [
                                        {
                                          "flexDirection": "column",
                                          "marginBottom": 16,
                                        },
                                        {
                                          "flex": 1,
                                        },
                                      ]
                                    }
                                  >
                                    <Text
                                      accessibilityRole="text"
                                      style={
                                        {
                                          "color": "#121314",
                                          "fontFamily": "Geist Regular",
                                          "fontSize": 16,
                                          "letterSpacing": 0,
                                          "lineHeight": 24,
                                          "marginBottom": 6,
                                        }
                                      }
                                      testID="label"
                                    >
                                      State/Region
                                    </Text>
                                    <View
                                      style={
                                        {
                                          "alignItems": "center",
                                          "backgroundColor": "#ffffff",
                                          "borderColor": "#b7bbc8",
                                          "borderRadius": 8,
                                          "borderWidth": 1,
                                          "flexDirection": "row",
                                          "height": 48,
                                          "opacity": 1,
                                          "paddingHorizontal": 16,
                                        }
                                      }
                                      testID="textfield"
                                    >
                                      <View
                                        style={
                                          {
                                            "flex": 1,
                                          }
                                        }
                                      >
                                        <TextInput
                                          autoCapitalize="words"
                                          autoFocus={false}
                                          editable={true}
                                          keyboardAppearance="light"
                                          onBlur={[Function]}
                                          onChangeText={[Function]}
                                          onFocus={[Function]}
                                          onSubmitEditing={[Function]}
                                          placeholder="State/Region"
                                          placeholderTextColor="#b7bbc8"
                                          returnKeyType="next"
                                          style={
                                            {
                                              "backgroundColor": "inherit",
                                              "borderColor": "transparent",
                                              "borderWidth": 1,
                                              "color": "#121314",
                                              "fontFamily": "Geist Regular",
                                              "fontSize": 16,
                                              "fontWeight": "400",
                                              "height": 24,
                                              "letterSpacing": 0,
                                              "opacity": 1,
                                              "paddingVertical": 0,
                                            }
                                          }
                                          testID="state-input"
                                          textContentType="addressState"
                                          value=""
                                        />
                                      </View>
                                    </View>
                                  </View>
                                </View>
                                <View
                                  style={
                                    {
                                      "flexDirection": "row",
                                      "gap": 16,
                                      "justifyContent": "space-between",
                                    }
                                  }
                                >
                                  <View
                                    style={
                                      [
                                        {
                                          "flexDirection": "column",
                                          "marginBottom": 16,
                                        },
                                        {
                                          "flex": 1,
                                        },
                                      ]
                                    }
                                  >
                                    <Text
                                      accessibilityRole="text"
                                      style={
                                        {
                                          "color": "#121314",
                                          "fontFamily": "Geist Regular",
                                          "fontSize": 16,
                                          "letterSpacing": 0,
                                          "lineHeight": 24,
                                          "marginBottom": 6,
                                        }
                                      }
                                      testID="label"
                                    >
                                      Postal/Zip Code
                                    </Text>
                                    <View
                                      style={
                                        {
                                          "alignItems": "center",
                                          "backgroundColor": "#ffffff",
                                          "borderColor": "#b7bbc8",
                                          "borderRadius": 8,
                                          "borderWidth": 1,
                                          "flexDirection": "row",
                                          "height": 48,
                                          "opacity": 1,
                                          "paddingHorizontal": 16,
                                        }
                                      }
                                      testID="textfield"
                                    >
                                      <View
                                        style={
                                          {
                                            "flex": 1,
                                          }
                                        }
                                      >
                                        <TextInput
                                          autoComplete="postal-code"
                                          autoFocus={false}
                                          editable={true}
                                          keyboardAppearance="light"
                                          keyboardType="number-pad"
                                          onBlur={[Function]}
                                          onChangeText={[Function]}
                                          onFocus={[Function]}
                                          onSubmitEditing={[Function]}
                                          placeholder="Postal/Zip Code"
                                          placeholderTextColor="#b7bbc8"
                                          returnKeyType="done"
                                          style={
                                            {
                                              "backgroundColor": "inherit",
                                              "borderColor": "transparent",
                                              "borderWidth": 1,
                                              "color": "#121314",
                                              "fontFamily": "Geist Regular",
                                              "fontSize": 16,
                                              "fontWeight": "400",
                                              "height": 24,
                                              "letterSpacing": 0,
                                              "opacity": 1,
                                              "paddingVertical": 0,
                                            }
                                          }
                                          testID="postal-code-input"
                                          textContentType="postalCode"
                                          value=""
                                        />
                                      </View>
                                    </View>
                                  </View>
                                  <View
                                    style={
                                      [
                                        {
                                          "flexDirection": "column",
                                          "marginBottom": 16,
                                        },
                                        {
                                          "flex": 1,
                                        },
                                      ]
                                    }
                                  >
                                    <Text
                                      accessibilityRole="text"
                                      style={
                                        {
                                          "color": "#121314",
                                          "fontFamily": "Geist Regular",
                                          "fontSize": 16,
                                          "letterSpacing": 0,
                                          "lineHeight": 24,
                                          "marginBottom": 6,
                                        }
                                      }
                                      testID="label"
                                    >
                                      Country
                                    </Text>
                                    <View
                                      style={
                                        {
                                          "alignItems": "center",
                                          "backgroundColor": "#ffffff",
                                          "borderColor": "#b7bbc8",
                                          "borderRadius": 8,
                                          "borderWidth": 1,
                                          "flexDirection": "row",
                                          "height": 48,
                                          "opacity": 0.5,
                                          "paddingHorizontal": 16,
                                        }
                                      }
                                      testID="textfield"
                                    >
                                      <View
                                        style={
                                          {
                                            "marginRight": 8,
                                          }
                                        }
                                        testID="textfield-startacccessory"
                                      >
                                        <Text
                                          accessibilityRole="text"
                                          style={
                                            {
                                              "color": "#121314",
                                              "fontFamily": "Geist Regular",
                                              "fontSize": 16,
                                              "letterSpacing": 0,
                                              "lineHeight": 24,
                                            }
                                          }
                                        >
                                          🇫🇷
                                        </Text>
                                      </View>
                                      <View
                                        style={
                                          {
                                            "flex": 1,
                                          }
                                        }
                                      >
                                        <TextInput
                                          autoFocus={false}
                                          editable={false}
                                          keyboardAppearance="light"
                                          onBlur={[Function]}
                                          onFocus={[Function]}
                                          placeholder="Country"
                                          placeholderTextColor="#b7bbc8"
                                          returnKeyType="done"
                                          style={
                                            {
                                              "backgroundColor": "inherit",
                                              "borderColor": "transparent",
                                              "borderWidth": 1,
                                              "color": "#121314",
                                              "fontFamily": "Geist Regular",
                                              "fontSize": 16,
                                              "fontWeight": "400",
                                              "height": 24,
                                              "letterSpacing": 0,
                                              "opacity": 1,
                                              "paddingVertical": 0,
                                            }
                                          }
                                          testID="country-input"
                                          value="France"
                                        />
                                      </View>
                                    </View>
                                  </View>
                                </View>
                              </View>
                            </View>
                          </RCTScrollView>
                          <View>
                            <View
                              style={
                                [
                                  {
                                    "padding": 15,
                                  },
                                  undefined,
                                  {
                                    "gap": 8,
                                  },
                                ]
                              }
                            >
                              <View
                                accessibilityRole="none"
                                accessible={true}
                                style={
                                  {
                                    "backgroundColor": "#3c4d9d0f",
                                    "borderRadius": 8,
                                    "marginVertical": 8,
                                    "padding": 16,
                                    "paddingVertical": 8,
                                  }
                                }
                              >
                                <View
                                  style={
                                    {
                                      "alignItems": "flex-start",
                                      "flexDirection": "row",
                                    }
                                  }
                                >
                                  <View
                                    style={
                                      {
                                        "flex": -1,
                                      }
                                    }
                                    testID="listitemcolumn"
                                  >
                                    <SvgMock
                                      color="#686e7d"
                                      fill="currentColor"
                                      height={24}
                                      name="SecurityKey"
                                      style={
                                        {
                                          "height": 24,
                                          "width": 24,
                                        }
                                      }
                                      width={24}
                                    />
                                  </View>
                                  <View
                                    accessible={false}
                                    style={
                                      {
                                        "width": 8,
                                      }
                                    }
                                    testID="listitem-gap"
                                  />
                                  <View
                                    style={
                                      {
                                        "flex": 1,
                                      }
                                    }
                                    testID="listitemcolumn"
                                  >
                                    <Text
                                      accessibilityRole="text"
                                      style={
                                        {
                                          "color": "#686e7d",
                                          "fontFamily": "Geist Regular",
                                          "fontSize": 12,
                                          "letterSpacing": 0.25,
                                          "lineHeight": 20,
                                        }
                                      }
                                    >
                                      Transak encrypts and stores this information.
                                    </Text>
                                    <Text
                                      accessibilityRole="text"
                                      style={
                                        {
                                          "color": "#686e7d",
                                          "fontFamily": "Geist Regular",
                                          "fontSize": 12,
                                          "letterSpacing": 0.25,
                                          "lineHeight": 20,
                                        }
                                      }
                                    >
                                      MetaMask never receives or uses your data.
                                    </Text>
                                  </View>
                                </View>
                              </View>
                              <TouchableOpacity
                                accessibilityRole="button"
                                accessible={true}
                                activeOpacity={1}
                                disabled={false}
                                loading={false}
                                onPress={[Function]}
                                onPressIn={[Function]}
                                onPressOut={[Function]}
                                style={
                                  {
                                    "alignItems": "center",
                                    "alignSelf": "stretch",
                                    "backgroundColor": "#121314",
                                    "borderRadius": 12,
                                    "flexDirection": "row",
                                    "height": 48,
                                    "justifyContent": "center",
                                    "overflow": "hidden",
                                    "paddingHorizontal": 16,
                                  }
                                }
                                testID="address-continue-button"
                              >
                                <Text
                                  accessibilityRole="text"
                                  style={
                                    {
                                      "color": "#ffffff",
                                      "fontFamily": "Geist Medium",
                                      "fontSize": 16,
                                      "letterSpacing": 0,
                                      "lineHeight": 24,
                                    }
                                  }
                                >
                                  Continue
                                </Text>
                              </TouchableOpacity>
                              <SvgMock
                                fill="currentColor"
                                name="powered-by-transak-logo"
                                style={
                                  {
                                    "color": "#686e7d",
                                    "height": 24,
                                  }
                                }
                              />
                            </View>
                          </View>
                        </View>
                      </View>
                    </RCTSafeAreaView>
                  </View>
                </View>
              </View>
            </View>
          </View>
        </View>
      </RNSScreen>
    </RNSScreenContainer>
  </RNCSafeAreaProvider>
</View>
`;<|MERGE_RESOLUTION|>--- conflicted
+++ resolved
@@ -1517,1407 +1517,6 @@
 `;
 
 exports[`EnterAddress Component prefills form data when previousFormData is provided 1`] = `
-<<<<<<< HEAD
-<View
-  style={
-    {
-      "flex": 1,
-    }
-  }
->
-  <RNCSafeAreaProvider
-    onInsetsChange={[Function]}
-    style={
-      [
-        {
-          "flex": 1,
-        },
-        undefined,
-      ]
-    }
-  >
-    <View
-      collapsable={false}
-      pointerEvents="box-none"
-      style={
-        {
-          "zIndex": 1,
-        }
-      }
-    >
-      <View
-        accessibilityElementsHidden={false}
-        importantForAccessibility="auto"
-        onLayout={[Function]}
-        pointerEvents="box-none"
-        style={null}
-      >
-        <View
-          collapsable={false}
-          pointerEvents="box-none"
-          style={
-            {
-              "bottom": 0,
-              "left": 0,
-              "opacity": 1,
-              "position": "absolute",
-              "right": 0,
-              "top": 0,
-              "zIndex": 0,
-            }
-          }
-        >
-          <View
-            collapsable={false}
-            style={
-              {
-                "backgroundColor": "#ffffff",
-                "borderBottomColor": "rgb(216, 216, 216)",
-                "elevation": 0,
-                "flex": 1,
-                "shadowColor": "rgb(216, 216, 216)",
-                "shadowOffset": {
-                  "height": 0.5,
-                  "width": 0,
-                },
-                "shadowOpacity": 0,
-                "shadowRadius": 0,
-              }
-            }
-          />
-        </View>
-        <View
-          collapsable={false}
-          pointerEvents="box-none"
-          style={
-            {
-              "height": 64,
-              "maxHeight": undefined,
-              "minHeight": undefined,
-              "opacity": undefined,
-              "transform": undefined,
-            }
-          }
-        >
-          <View
-            pointerEvents="none"
-            style={
-              {
-                "height": 20,
-              }
-            }
-          />
-          <View
-            pointerEvents="box-none"
-            style={
-              {
-                "alignItems": "center",
-                "flex": 1,
-                "flexDirection": "row",
-                "justifyContent": "center",
-              }
-            }
-          >
-            <View
-              collapsable={false}
-              pointerEvents="box-none"
-              style={
-                {
-                  "alignItems": "flex-start",
-                  "bottom": 0,
-                  "justifyContent": "center",
-                  "left": 0,
-                  "opacity": 1,
-                  "position": "absolute",
-                  "top": 0,
-                }
-              }
-            >
-              <TouchableOpacity
-                onPress={[Function]}
-                style={
-                  {
-                    "marginTop": 5,
-                    "paddingLeft": 18,
-                    "paddingRight": 18,
-                  }
-                }
-              >
-                <SvgMock
-                  color="#121314"
-                  fill="currentColor"
-                  height={24}
-                  name="ArrowLeft"
-                  style={
-                    {
-                      "height": 24,
-                      "width": 24,
-                    }
-                  }
-                  width={24}
-                />
-              </TouchableOpacity>
-            </View>
-            <View
-              collapsable={false}
-              pointerEvents="box-none"
-              style={
-                {
-                  "marginHorizontal": 72,
-                  "opacity": 1,
-                }
-              }
-            >
-              <TouchableOpacity
-                activeOpacity={1}
-                onPress={[Function]}
-                style={
-                  {
-                    "alignItems": "center",
-                    "justifyContent": "center",
-                  }
-                }
-              >
-                <Text
-                  accessibilityRole="text"
-                  numberOfLines={1}
-                  style={
-                    {
-                      "color": "#121314",
-                      "fontFamily": "Geist Bold",
-                      "fontSize": 16,
-                      "letterSpacing": 0,
-                      "lineHeight": 24,
-                    }
-                  }
-                >
-                  Verify your identity
-                </Text>
-              </TouchableOpacity>
-            </View>
-            <View
-              collapsable={false}
-              pointerEvents="box-none"
-              style={
-                {
-                  "alignItems": "flex-end",
-                  "bottom": 0,
-                  "justifyContent": "center",
-                  "opacity": 1,
-                  "position": "absolute",
-                  "right": 0,
-                  "top": 0,
-                }
-              }
-            >
-              <TouchableOpacity
-                style={
-                  {
-                    "paddingHorizontal": 18,
-                    "paddingVertical": 8,
-                  }
-                }
-              >
-                <View
-                  style={
-                    [
-                      {
-                        "transform": [
-                          {
-                            "scale": 1,
-                          },
-                        ],
-                      },
-                      {
-                        "alignItems": "center",
-                        "justifyContent": "center",
-                      },
-                    ]
-                  }
-                >
-                  <View
-                    accessibilityState={
-                      {
-                        "busy": undefined,
-                        "checked": undefined,
-                        "disabled": false,
-                        "expanded": undefined,
-                        "selected": undefined,
-                      }
-                    }
-                    accessibilityValue={
-                      {
-                        "max": undefined,
-                        "min": undefined,
-                        "now": undefined,
-                        "text": undefined,
-                      }
-                    }
-                    accessible={true}
-                    collapsable={false}
-                    focusable={true}
-                    onBlur={[Function]}
-                    onClick={[Function]}
-                    onFocus={[Function]}
-                    onResponderGrant={[Function]}
-                    onResponderMove={[Function]}
-                    onResponderRelease={[Function]}
-                    onResponderTerminate={[Function]}
-                    onResponderTerminationRequest={[Function]}
-                    onStartShouldSetResponder={[Function]}
-                    style={
-                      [
-                        {
-                          "alignItems": "center",
-                          "backgroundColor": "transparent",
-                          "borderRadius": 2,
-                          "height": 40,
-                          "justifyContent": "center",
-                          "opacity": 1,
-                          "width": 40,
-                        },
-                        undefined,
-                      ]
-                    }
-                    testID="button-icon"
-                  >
-                    <SvgMock
-                      fill="currentColor"
-                      name="Close"
-                      style={
-                        [
-                          {
-                            "color": "#121314",
-                            "height": 24,
-                            "width": 24,
-                          },
-                          undefined,
-                        ]
-                      }
-                    />
-                  </View>
-                </View>
-              </TouchableOpacity>
-            </View>
-          </View>
-        </View>
-      </View>
-    </View>
-    <RNSScreenContainer
-      onLayout={[Function]}
-      style={
-        {
-          "flex": 1,
-        }
-      }
-    >
-      <RNSScreen
-        activityState={2}
-        collapsable={false}
-        gestureResponseDistance={
-          {
-            "bottom": -1,
-            "end": -1,
-            "start": -1,
-            "top": -1,
-          }
-        }
-        onGestureCancel={[Function]}
-        pointerEvents="box-none"
-        sheetAllowedDetents="large"
-        sheetCornerRadius={-1}
-        sheetExpandsWhenScrolledToEdge={true}
-        sheetGrabberVisible={false}
-        sheetLargestUndimmedDetent="all"
-        style={
-          {
-            "bottom": 0,
-            "left": 0,
-            "position": "absolute",
-            "right": 0,
-            "top": 0,
-            "zIndex": undefined,
-          }
-        }
-      >
-        <View
-          collapsable={false}
-          style={
-            {
-              "opacity": 1,
-            }
-          }
-        />
-        <View
-          accessibilityElementsHidden={false}
-          closing={false}
-          gestureVelocityImpact={0.3}
-          importantForAccessibility="auto"
-          onClose={[Function]}
-          onGestureBegin={[Function]}
-          onGestureCanceled={[Function]}
-          onGestureEnd={[Function]}
-          onOpen={[Function]}
-          onTransition={[Function]}
-          pointerEvents="box-none"
-          style={
-            [
-              {
-                "overflow": undefined,
-              },
-              {
-                "bottom": 0,
-                "left": 0,
-                "position": "absolute",
-                "right": 0,
-                "top": 0,
-              },
-            ]
-          }
-          transitionSpec={
-            {
-              "close": {
-                "animation": "spring",
-                "config": {
-                  "damping": 500,
-                  "mass": 3,
-                  "overshootClamping": true,
-                  "restDisplacementThreshold": 10,
-                  "restSpeedThreshold": 10,
-                  "stiffness": 1000,
-                },
-              },
-              "open": {
-                "animation": "spring",
-                "config": {
-                  "damping": 500,
-                  "mass": 3,
-                  "overshootClamping": true,
-                  "restDisplacementThreshold": 10,
-                  "restSpeedThreshold": 10,
-                  "stiffness": 1000,
-                },
-              },
-            }
-          }
-        >
-          <View
-            collapsable={false}
-            needsOffscreenAlphaCompositing={false}
-            pointerEvents="box-none"
-            style={
-              {
-                "flex": 1,
-              }
-            }
-          >
-            <View
-              collapsable={false}
-              enabled={false}
-              handlerTag={19}
-              handlerType="PanGestureHandler"
-              onGestureHandlerEvent={[Function]}
-              onGestureHandlerStateChange={[Function]}
-              style={
-                {
-                  "flex": 1,
-                  "transform": [
-                    {
-                      "translateX": 0,
-                    },
-                    {
-                      "translateX": 0,
-                    },
-                  ],
-                }
-              }
-            >
-              <View
-                collapsable={false}
-                pointerEvents="none"
-                style={
-                  {
-                    "backgroundColor": "rgb(242, 242, 242)",
-                    "bottom": 0,
-                    "left": 0,
-                    "position": "absolute",
-                    "shadowColor": "#000",
-                    "shadowOffset": {
-                      "height": 1,
-                      "width": -1,
-                    },
-                    "shadowOpacity": 0.3,
-                    "shadowRadius": 5,
-                    "top": 0,
-                    "width": 3,
-                  }
-                }
-              />
-              <View
-                style={
-                  [
-                    {
-                      "flex": 1,
-                      "overflow": "hidden",
-                    },
-                    [
-                      {
-                        "backgroundColor": "rgb(242, 242, 242)",
-                      },
-                      undefined,
-                    ],
-                  ]
-                }
-              >
-                <View
-                  style={
-                    {
-                      "flex": 1,
-                      "flexDirection": "column-reverse",
-                    }
-                  }
-                >
-                  <View
-                    style={
-                      {
-                        "flex": 1,
-                      }
-                    }
-                  >
-                    <RCTSafeAreaView
-                      style={
-                        {
-                          "flex": 1,
-                        }
-                      }
-                    >
-                      <View
-                        style={
-                          [
-                            {
-                              "backgroundColor": "#ffffff",
-                              "flex": 1,
-                            },
-                            undefined,
-                          ]
-                        }
-                      >
-                        <View
-                          style={
-                            [
-                              {
-                                "flex": 1,
-                              },
-                              undefined,
-                            ]
-                          }
-                        >
-                          <RCTScrollView
-                            automaticallyAdjustContentInsets={false}
-                            contentInset={
-                              {
-                                "bottom": 0,
-                              }
-                            }
-                            enableAutomaticScroll={true}
-                            enableOnAndroid={false}
-                            enableResetScrollToCoords={true}
-                            extraHeight={75}
-                            extraScrollHeight={0}
-                            getScrollResponder={[Function]}
-                            handleOnScroll={[Function]}
-                            keyboardDismissMode="interactive"
-                            keyboardOpeningTime={250}
-                            keyboardShouldPersistTaps="handled"
-                            keyboardSpace={0}
-                            onScroll={[Function]}
-                            resetKeyboardSpace={[Function]}
-                            scrollEventThrottle={1}
-                            scrollForExtraHeightOnAndroid={[Function]}
-                            scrollIntoView={[Function]}
-                            scrollToEnd={[Function]}
-                            scrollToFocusedInput={[Function]}
-                            scrollToPosition={[Function]}
-                            showsVerticalScrollIndicator={false}
-                            update={[Function]}
-                            viewIsInsideTabBar={false}
-                          >
-                            <View>
-                              <View
-                                style={
-                                  [
-                                    {
-                                      "padding": 15,
-                                    },
-                                    {
-                                      "flex": 1,
-                                    },
-                                    undefined,
-                                  ]
-                                }
-                              >
-                                <View
-                                  style={
-                                    {
-                                      "alignItems": "center",
-                                      "flexDirection": "row",
-                                      "justifyContent": "center",
-                                      "paddingVertical": 12,
-                                      "width": "100%",
-                                    }
-                                  }
-                                  testID="deposit-progress-container"
-                                >
-                                  <View
-                                    style={
-                                      [
-                                        [
-                                          {
-                                            "borderRadius": 2,
-                                            "flex": 1,
-                                            "height": 4,
-                                          },
-                                          {
-                                            "backgroundColor": "#4459ff",
-                                          },
-                                        ],
-                                        {
-                                          "marginRight": 10,
-                                        },
-                                      ]
-                                    }
-                                    testID="deposit-progress-step-0"
-                                  />
-                                  <View
-                                    style={
-                                      [
-                                        [
-                                          {
-                                            "borderRadius": 2,
-                                            "flex": 1,
-                                            "height": 4,
-                                          },
-                                          {
-                                            "backgroundColor": "#4459ff",
-                                          },
-                                        ],
-                                        {
-                                          "marginRight": 10,
-                                        },
-                                      ]
-                                    }
-                                    testID="deposit-progress-step-1"
-                                  />
-                                  <View
-                                    style={
-                                      [
-                                        [
-                                          {
-                                            "borderRadius": 2,
-                                            "flex": 1,
-                                            "height": 4,
-                                          },
-                                          {
-                                            "backgroundColor": "#4459ff",
-                                          },
-                                        ],
-                                        {
-                                          "marginRight": 10,
-                                        },
-                                      ]
-                                    }
-                                    testID="deposit-progress-step-2"
-                                  />
-                                  <View
-                                    style={
-                                      [
-                                        [
-                                          {
-                                            "borderRadius": 2,
-                                            "flex": 1,
-                                            "height": 4,
-                                          },
-                                          {
-                                            "backgroundColor": "#2c3dc5",
-                                          },
-                                        ],
-                                        undefined,
-                                      ]
-                                    }
-                                    testID="deposit-progress-step-3"
-                                  />
-                                </View>
-                                <View
-                                  style={
-                                    {
-                                      "gap": 8,
-                                      "marginBottom": 16,
-                                      "marginTop": 24,
-                                    }
-                                  }
-                                >
-                                  <Text
-                                    accessibilityRole="text"
-                                    style={
-                                      {
-                                        "color": "#121314",
-                                        "fontFamily": "Geist Bold",
-                                        "fontSize": 24,
-                                        "letterSpacing": 0,
-                                        "lineHeight": 32,
-                                      }
-                                    }
-                                  >
-                                    Enter your address
-                                  </Text>
-                                  <Text
-                                    accessibilityRole="text"
-                                    style={
-                                      {
-                                        "color": "#b7bbc8",
-                                        "fontFamily": "Geist Regular",
-                                        "fontSize": 16,
-                                        "letterSpacing": 0,
-                                        "lineHeight": 24,
-                                      }
-                                    }
-                                  >
-                                    Use your most recent permanent address.
-                                  </Text>
-                                </View>
-                                <View
-                                  style={
-                                    [
-                                      {
-                                        "flexDirection": "column",
-                                        "marginBottom": 16,
-                                      },
-                                      undefined,
-                                    ]
-                                  }
-                                >
-                                  <Text
-                                    accessibilityRole="text"
-                                    style={
-                                      {
-                                        "color": "#121314",
-                                        "fontFamily": "Geist Regular",
-                                        "fontSize": 16,
-                                        "letterSpacing": 0,
-                                        "lineHeight": 24,
-                                        "marginBottom": 6,
-                                      }
-                                    }
-                                    testID="label"
-                                  >
-                                    Address line 1
-                                  </Text>
-                                  <View
-                                    style={
-                                      {
-                                        "alignItems": "center",
-                                        "backgroundColor": "#ffffff",
-                                        "borderColor": "#b7bbc8",
-                                        "borderRadius": 8,
-                                        "borderWidth": 1,
-                                        "flexDirection": "row",
-                                        "height": 48,
-                                        "opacity": 1,
-                                        "paddingHorizontal": 16,
-                                      }
-                                    }
-                                    testID="textfield"
-                                  >
-                                    <View
-                                      style={
-                                        {
-                                          "flex": 1,
-                                        }
-                                      }
-                                    >
-                                      <TextInput
-                                        autoCapitalize="words"
-                                        autoComplete="address-line1"
-                                        autoFocus={false}
-                                        editable={true}
-                                        keyboardAppearance="light"
-                                        onBlur={[Function]}
-                                        onChangeText={[Function]}
-                                        onFocus={[Function]}
-                                        onSubmitEditing={[Function]}
-                                        placeholder="Address line 1"
-                                        placeholderTextColor="#b7bbc8"
-                                        returnKeyType="next"
-                                        style={
-                                          {
-                                            "backgroundColor": "inherit",
-                                            "borderColor": "transparent",
-                                            "borderWidth": 1,
-                                            "color": "#121314",
-                                            "fontFamily": "Geist Regular",
-                                            "fontSize": 16,
-                                            "fontWeight": "400",
-                                            "height": 24,
-                                            "letterSpacing": 0,
-                                            "opacity": 1,
-                                            "paddingVertical": 0,
-                                          }
-                                        }
-                                        testID="address-line-1-input"
-                                        textContentType="fullStreetAddress"
-                                        value="456 Oak Street"
-                                      />
-                                    </View>
-                                  </View>
-                                </View>
-                                <View
-                                  style={
-                                    [
-                                      {
-                                        "flexDirection": "column",
-                                        "marginBottom": 16,
-                                      },
-                                      undefined,
-                                    ]
-                                  }
-                                >
-                                  <Text
-                                    accessibilityRole="text"
-                                    style={
-                                      {
-                                        "color": "#121314",
-                                        "fontFamily": "Geist Regular",
-                                        "fontSize": 16,
-                                        "letterSpacing": 0,
-                                        "lineHeight": 24,
-                                        "marginBottom": 6,
-                                      }
-                                    }
-                                    testID="label"
-                                  >
-                                    Address line 2 (optional)
-                                  </Text>
-                                  <View
-                                    style={
-                                      {
-                                        "alignItems": "center",
-                                        "backgroundColor": "#ffffff",
-                                        "borderColor": "#b7bbc8",
-                                        "borderRadius": 8,
-                                        "borderWidth": 1,
-                                        "flexDirection": "row",
-                                        "height": 48,
-                                        "opacity": 1,
-                                        "paddingHorizontal": 16,
-                                      }
-                                    }
-                                    testID="textfield"
-                                  >
-                                    <View
-                                      style={
-                                        {
-                                          "flex": 1,
-                                        }
-                                      }
-                                    >
-                                      <TextInput
-                                        autoCapitalize="words"
-                                        autoComplete="address-line2"
-                                        autoFocus={false}
-                                        editable={true}
-                                        keyboardAppearance="light"
-                                        onBlur={[Function]}
-                                        onChangeText={[Function]}
-                                        onFocus={[Function]}
-                                        onSubmitEditing={[Function]}
-                                        placeholder="Address line 2 (optional)"
-                                        placeholderTextColor="#b7bbc8"
-                                        returnKeyType="next"
-                                        style={
-                                          {
-                                            "backgroundColor": "inherit",
-                                            "borderColor": "transparent",
-                                            "borderWidth": 1,
-                                            "color": "#121314",
-                                            "fontFamily": "Geist Regular",
-                                            "fontSize": 16,
-                                            "fontWeight": "400",
-                                            "height": 24,
-                                            "letterSpacing": 0,
-                                            "opacity": 1,
-                                            "paddingVertical": 0,
-                                          }
-                                        }
-                                        testID="address-line-2-input"
-                                        textContentType="fullStreetAddress"
-                                        value="Apt 2B"
-                                      />
-                                    </View>
-                                  </View>
-                                </View>
-                                <View
-                                  style={
-                                    {
-                                      "flexDirection": "row",
-                                      "gap": 16,
-                                      "justifyContent": "space-between",
-                                    }
-                                  }
-                                >
-                                  <View
-                                    style={
-                                      [
-                                        {
-                                          "flexDirection": "column",
-                                          "marginBottom": 16,
-                                        },
-                                        {
-                                          "flex": 1,
-                                        },
-                                      ]
-                                    }
-                                  >
-                                    <Text
-                                      accessibilityRole="text"
-                                      style={
-                                        {
-                                          "color": "#121314",
-                                          "fontFamily": "Geist Regular",
-                                          "fontSize": 16,
-                                          "letterSpacing": 0,
-                                          "lineHeight": 24,
-                                          "marginBottom": 6,
-                                        }
-                                      }
-                                      testID="label"
-                                    >
-                                      City
-                                    </Text>
-                                    <View
-                                      style={
-                                        {
-                                          "alignItems": "center",
-                                          "backgroundColor": "#ffffff",
-                                          "borderColor": "#b7bbc8",
-                                          "borderRadius": 8,
-                                          "borderWidth": 1,
-                                          "flexDirection": "row",
-                                          "height": 48,
-                                          "opacity": 1,
-                                          "paddingHorizontal": 16,
-                                        }
-                                      }
-                                      testID="textfield"
-                                    >
-                                      <View
-                                        style={
-                                          {
-                                            "flex": 1,
-                                          }
-                                        }
-                                      >
-                                        <TextInput
-                                          autoCapitalize="words"
-                                          autoFocus={false}
-                                          editable={true}
-                                          keyboardAppearance="light"
-                                          onBlur={[Function]}
-                                          onChangeText={[Function]}
-                                          onFocus={[Function]}
-                                          onSubmitEditing={[Function]}
-                                          placeholder="City"
-                                          placeholderTextColor="#b7bbc8"
-                                          returnKeyType="next"
-                                          style={
-                                            {
-                                              "backgroundColor": "inherit",
-                                              "borderColor": "transparent",
-                                              "borderWidth": 1,
-                                              "color": "#121314",
-                                              "fontFamily": "Geist Regular",
-                                              "fontSize": 16,
-                                              "fontWeight": "400",
-                                              "height": 24,
-                                              "letterSpacing": 0,
-                                              "opacity": 1,
-                                              "paddingVertical": 0,
-                                            }
-                                          }
-                                          testID="city-input"
-                                          textContentType="addressCity"
-                                          value="New York"
-                                        />
-                                      </View>
-                                    </View>
-                                  </View>
-                                  <View
-                                    style={
-                                      [
-                                        {
-                                          "flexDirection": "column",
-                                          "marginBottom": 16,
-                                        },
-                                        {
-                                          "flex": 1,
-                                        },
-                                      ]
-                                    }
-                                  >
-                                    <Text
-                                      accessibilityRole="text"
-                                      style={
-                                        {
-                                          "color": "#121314",
-                                          "fontFamily": "Geist Regular",
-                                          "fontSize": 16,
-                                          "letterSpacing": 0,
-                                          "lineHeight": 24,
-                                          "marginBottom": 6,
-                                        }
-                                      }
-                                      testID="label"
-                                    >
-                                      State/Region
-                                    </Text>
-                                    <View
-                                      style={
-                                        {
-                                          "position": "relative",
-                                        }
-                                      }
-                                    >
-                                      <TouchableOpacity
-                                        activeOpacity={0.7}
-                                        onPress={[Function]}
-                                        style={
-                                          {
-                                            "alignItems": "center",
-                                            "backgroundColor": "#ffffff",
-                                            "borderColor": "#b7bbc8",
-                                            "borderRadius": 8,
-                                            "borderWidth": 1,
-                                            "flexDirection": "row",
-                                            "justifyContent": "space-between",
-                                            "minHeight": 48,
-                                            "paddingHorizontal": 16,
-                                            "paddingVertical": 12,
-                                          }
-                                        }
-                                        testID="state-input"
-                                      >
-                                        <Text
-                                          accessibilityRole="text"
-                                          numberOfLines={1}
-                                          style={
-                                            {
-                                              "color": "#121314",
-                                              "flex": 1,
-                                              "fontFamily": "Geist Regular",
-                                              "fontSize": 16,
-                                              "letterSpacing": 0,
-                                              "lineHeight": 24,
-                                            }
-                                          }
-                                        >
-                                          New York
-                                        </Text>
-                                        <SvgMock
-                                          color="#686e7d"
-                                          fill="currentColor"
-                                          height={16}
-                                          name="ArrowDown"
-                                          style={
-                                            {
-                                              "height": 16,
-                                              "marginLeft": 8,
-                                              "width": 16,
-                                            }
-                                          }
-                                          width={16}
-                                        />
-                                      </TouchableOpacity>
-                                    </View>
-                                  </View>
-                                </View>
-                                <View
-                                  style={
-                                    {
-                                      "flexDirection": "row",
-                                      "gap": 16,
-                                      "justifyContent": "space-between",
-                                    }
-                                  }
-                                >
-                                  <View
-                                    style={
-                                      [
-                                        {
-                                          "flexDirection": "column",
-                                          "marginBottom": 16,
-                                        },
-                                        {
-                                          "flex": 1,
-                                        },
-                                      ]
-                                    }
-                                  >
-                                    <Text
-                                      accessibilityRole="text"
-                                      style={
-                                        {
-                                          "color": "#121314",
-                                          "fontFamily": "Geist Regular",
-                                          "fontSize": 16,
-                                          "letterSpacing": 0,
-                                          "lineHeight": 24,
-                                          "marginBottom": 6,
-                                        }
-                                      }
-                                      testID="label"
-                                    >
-                                      Postal/Zip Code
-                                    </Text>
-                                    <View
-                                      style={
-                                        {
-                                          "alignItems": "center",
-                                          "backgroundColor": "#ffffff",
-                                          "borderColor": "#b7bbc8",
-                                          "borderRadius": 8,
-                                          "borderWidth": 1,
-                                          "flexDirection": "row",
-                                          "height": 48,
-                                          "opacity": 1,
-                                          "paddingHorizontal": 16,
-                                        }
-                                      }
-                                      testID="textfield"
-                                    >
-                                      <View
-                                        style={
-                                          {
-                                            "flex": 1,
-                                          }
-                                        }
-                                      >
-                                        <TextInput
-                                          autoComplete="postal-code"
-                                          autoFocus={false}
-                                          editable={true}
-                                          keyboardAppearance="light"
-                                          keyboardType="number-pad"
-                                          onBlur={[Function]}
-                                          onChangeText={[Function]}
-                                          onFocus={[Function]}
-                                          onSubmitEditing={[Function]}
-                                          placeholder="Postal/Zip Code"
-                                          placeholderTextColor="#b7bbc8"
-                                          returnKeyType="done"
-                                          style={
-                                            {
-                                              "backgroundColor": "inherit",
-                                              "borderColor": "transparent",
-                                              "borderWidth": 1,
-                                              "color": "#121314",
-                                              "fontFamily": "Geist Regular",
-                                              "fontSize": 16,
-                                              "fontWeight": "400",
-                                              "height": 24,
-                                              "letterSpacing": 0,
-                                              "opacity": 1,
-                                              "paddingVertical": 0,
-                                            }
-                                          }
-                                          testID="postal-code-input"
-                                          textContentType="postalCode"
-                                          value="10002"
-                                        />
-                                      </View>
-                                    </View>
-                                  </View>
-                                  <View
-                                    style={
-                                      [
-                                        {
-                                          "flexDirection": "column",
-                                          "marginBottom": 16,
-                                        },
-                                        {
-                                          "flex": 1,
-                                        },
-                                      ]
-                                    }
-                                  >
-                                    <Text
-                                      accessibilityRole="text"
-                                      style={
-                                        {
-                                          "color": "#121314",
-                                          "fontFamily": "Geist Regular",
-                                          "fontSize": 16,
-                                          "letterSpacing": 0,
-                                          "lineHeight": 24,
-                                          "marginBottom": 6,
-                                        }
-                                      }
-                                      testID="label"
-                                    >
-                                      Country
-                                    </Text>
-                                    <View
-                                      style={
-                                        {
-                                          "alignItems": "center",
-                                          "backgroundColor": "#ffffff",
-                                          "borderColor": "#b7bbc8",
-                                          "borderRadius": 8,
-                                          "borderWidth": 1,
-                                          "flexDirection": "row",
-                                          "height": 48,
-                                          "opacity": 0.5,
-                                          "paddingHorizontal": 16,
-                                        }
-                                      }
-                                      testID="textfield"
-                                    >
-                                      <View
-                                        style={
-                                          {
-                                            "marginRight": 8,
-                                          }
-                                        }
-                                        testID="textfield-startacccessory"
-                                      >
-                                        <Text
-                                          accessibilityRole="text"
-                                          style={
-                                            {
-                                              "color": "#121314",
-                                              "fontFamily": "Geist Regular",
-                                              "fontSize": 16,
-                                              "letterSpacing": 0,
-                                              "lineHeight": 24,
-                                            }
-                                          }
-                                        >
-                                          🇺🇸
-                                        </Text>
-                                      </View>
-                                      <View
-                                        style={
-                                          {
-                                            "flex": 1,
-                                          }
-                                        }
-                                      >
-                                        <TextInput
-                                          autoFocus={false}
-                                          editable={false}
-                                          keyboardAppearance="light"
-                                          onBlur={[Function]}
-                                          onFocus={[Function]}
-                                          placeholder="Country"
-                                          placeholderTextColor="#b7bbc8"
-                                          returnKeyType="done"
-                                          style={
-                                            {
-                                              "backgroundColor": "inherit",
-                                              "borderColor": "transparent",
-                                              "borderWidth": 1,
-                                              "color": "#121314",
-                                              "fontFamily": "Geist Regular",
-                                              "fontSize": 16,
-                                              "fontWeight": "400",
-                                              "height": 24,
-                                              "letterSpacing": 0,
-                                              "opacity": 1,
-                                              "paddingVertical": 0,
-                                            }
-                                          }
-                                          testID="country-input"
-                                          value="United States"
-                                        />
-                                      </View>
-                                    </View>
-                                  </View>
-                                </View>
-                              </View>
-                            </View>
-                          </RCTScrollView>
-                          <View>
-                            <View
-                              style={
-                                [
-                                  {
-                                    "padding": 15,
-                                  },
-                                  undefined,
-                                  {
-                                    "gap": 8,
-                                  },
-                                ]
-                              }
-                            >
-                              <View
-                                accessibilityRole="none"
-                                accessible={true}
-                                style={
-                                  {
-                                    "backgroundColor": "#3c4d9d1a",
-                                    "borderRadius": 8,
-                                    "marginVertical": 8,
-                                    "padding": 16,
-                                    "paddingVertical": 8,
-                                  }
-                                }
-                              >
-                                <View
-                                  style={
-                                    {
-                                      "alignItems": "flex-start",
-                                      "flexDirection": "row",
-                                    }
-                                  }
-                                >
-                                  <View
-                                    style={
-                                      {
-                                        "flex": -1,
-                                      }
-                                    }
-                                    testID="listitemcolumn"
-                                  >
-                                    <SvgMock
-                                      color="#686e7d"
-                                      fill="currentColor"
-                                      height={24}
-                                      name="SecurityKey"
-                                      style={
-                                        {
-                                          "height": 24,
-                                          "width": 24,
-                                        }
-                                      }
-                                      width={24}
-                                    />
-                                  </View>
-                                  <View
-                                    accessible={false}
-                                    style={
-                                      {
-                                        "width": 8,
-                                      }
-                                    }
-                                    testID="listitem-gap"
-                                  />
-                                  <View
-                                    style={
-                                      {
-                                        "flex": 1,
-                                      }
-                                    }
-                                    testID="listitemcolumn"
-                                  >
-                                    <Text
-                                      accessibilityRole="text"
-                                      style={
-                                        {
-                                          "color": "#686e7d",
-                                          "fontFamily": "Geist Regular",
-                                          "fontSize": 12,
-                                          "letterSpacing": 0.25,
-                                          "lineHeight": 20,
-                                        }
-                                      }
-                                    >
-                                      Transak encrypts and stores this information.
-                                    </Text>
-                                    <Text
-                                      accessibilityRole="text"
-                                      style={
-                                        {
-                                          "color": "#686e7d",
-                                          "fontFamily": "Geist Regular",
-                                          "fontSize": 12,
-                                          "letterSpacing": 0.25,
-                                          "lineHeight": 20,
-                                        }
-                                      }
-                                    >
-                                      MetaMask never receives or uses your data.
-                                    </Text>
-                                  </View>
-                                </View>
-                              </View>
-                              <TouchableOpacity
-                                accessibilityRole="button"
-                                accessible={true}
-                                activeOpacity={1}
-                                disabled={false}
-                                loading={false}
-                                onPress={[Function]}
-                                onPressIn={[Function]}
-                                onPressOut={[Function]}
-                                style={
-                                  {
-                                    "alignItems": "center",
-                                    "alignSelf": "stretch",
-                                    "backgroundColor": "#121314",
-                                    "borderRadius": 12,
-                                    "flexDirection": "row",
-                                    "height": 48,
-                                    "justifyContent": "center",
-                                    "overflow": "hidden",
-                                    "paddingHorizontal": 16,
-                                  }
-                                }
-                                testID="address-continue-button"
-                              >
-                                <Text
-                                  accessibilityRole="text"
-                                  style={
-                                    {
-                                      "color": "#ffffff",
-                                      "fontFamily": "Geist Medium",
-                                      "fontSize": 16,
-                                      "letterSpacing": 0,
-                                      "lineHeight": 24,
-                                    }
-                                  }
-                                >
-                                  Continue
-                                </Text>
-                              </TouchableOpacity>
-                              <SvgMock
-                                fill="currentColor"
-                                name="powered-by-transak-logo"
-                                style={
-                                  {
-                                    "color": "#686e7d",
-                                    "height": 24,
-                                  }
-                                }
-                              />
-                            </View>
-                          </View>
-                        </View>
-                      </View>
-                    </RCTSafeAreaView>
-                  </View>
-                </View>
-              </View>
-            </View>
-          </View>
-        </View>
-      </RNSScreen>
-    </RNSScreenContainer>
-  </RNCSafeAreaProvider>
-</View>
-`;
-
-exports[`EnterAddress Component render matches snapshot 1`] = `
-=======
->>>>>>> 7a7f7c95
 <View
   style={
     {
@@ -4214,6 +2813,1404 @@
                                 style={
                                   {
                                     "backgroundColor": "#3c4d9d0f",
+                                    "borderRadius": 8,
+                                    "marginVertical": 8,
+                                    "padding": 16,
+                                    "paddingVertical": 8,
+                                  }
+                                }
+                              >
+                                <View
+                                  style={
+                                    {
+                                      "alignItems": "flex-start",
+                                      "flexDirection": "row",
+                                    }
+                                  }
+                                >
+                                  <View
+                                    style={
+                                      {
+                                        "flex": -1,
+                                      }
+                                    }
+                                    testID="listitemcolumn"
+                                  >
+                                    <SvgMock
+                                      color="#686e7d"
+                                      fill="currentColor"
+                                      height={24}
+                                      name="SecurityKey"
+                                      style={
+                                        {
+                                          "height": 24,
+                                          "width": 24,
+                                        }
+                                      }
+                                      width={24}
+                                    />
+                                  </View>
+                                  <View
+                                    accessible={false}
+                                    style={
+                                      {
+                                        "width": 8,
+                                      }
+                                    }
+                                    testID="listitem-gap"
+                                  />
+                                  <View
+                                    style={
+                                      {
+                                        "flex": 1,
+                                      }
+                                    }
+                                    testID="listitemcolumn"
+                                  >
+                                    <Text
+                                      accessibilityRole="text"
+                                      style={
+                                        {
+                                          "color": "#686e7d",
+                                          "fontFamily": "Geist Regular",
+                                          "fontSize": 12,
+                                          "letterSpacing": 0.25,
+                                          "lineHeight": 20,
+                                        }
+                                      }
+                                    >
+                                      Transak encrypts and stores this information.
+                                    </Text>
+                                    <Text
+                                      accessibilityRole="text"
+                                      style={
+                                        {
+                                          "color": "#686e7d",
+                                          "fontFamily": "Geist Regular",
+                                          "fontSize": 12,
+                                          "letterSpacing": 0.25,
+                                          "lineHeight": 20,
+                                        }
+                                      }
+                                    >
+                                      MetaMask never receives or uses your data.
+                                    </Text>
+                                  </View>
+                                </View>
+                              </View>
+                              <TouchableOpacity
+                                accessibilityRole="button"
+                                accessible={true}
+                                activeOpacity={1}
+                                disabled={false}
+                                loading={false}
+                                onPress={[Function]}
+                                onPressIn={[Function]}
+                                onPressOut={[Function]}
+                                style={
+                                  {
+                                    "alignItems": "center",
+                                    "alignSelf": "stretch",
+                                    "backgroundColor": "#121314",
+                                    "borderRadius": 12,
+                                    "flexDirection": "row",
+                                    "height": 48,
+                                    "justifyContent": "center",
+                                    "overflow": "hidden",
+                                    "paddingHorizontal": 16,
+                                  }
+                                }
+                                testID="address-continue-button"
+                              >
+                                <Text
+                                  accessibilityRole="text"
+                                  style={
+                                    {
+                                      "color": "#ffffff",
+                                      "fontFamily": "Geist Medium",
+                                      "fontSize": 16,
+                                      "letterSpacing": 0,
+                                      "lineHeight": 24,
+                                    }
+                                  }
+                                >
+                                  Continue
+                                </Text>
+                              </TouchableOpacity>
+                              <SvgMock
+                                fill="currentColor"
+                                name="powered-by-transak-logo"
+                                style={
+                                  {
+                                    "color": "#686e7d",
+                                    "height": 24,
+                                  }
+                                }
+                              />
+                            </View>
+                          </View>
+                        </View>
+                      </View>
+                    </RCTSafeAreaView>
+                  </View>
+                </View>
+              </View>
+            </View>
+          </View>
+        </View>
+      </RNSScreen>
+    </RNSScreenContainer>
+  </RNCSafeAreaProvider>
+</View>
+`;
+
+exports[`EnterAddress Component prefills form data when previousFormData is provided 1`] = `
+<View
+  style={
+    {
+      "flex": 1,
+    }
+  }
+>
+  <RNCSafeAreaProvider
+    onInsetsChange={[Function]}
+    style={
+      [
+        {
+          "flex": 1,
+        },
+        undefined,
+      ]
+    }
+  >
+    <View
+      collapsable={false}
+      pointerEvents="box-none"
+      style={
+        {
+          "zIndex": 1,
+        }
+      }
+    >
+      <View
+        accessibilityElementsHidden={false}
+        importantForAccessibility="auto"
+        onLayout={[Function]}
+        pointerEvents="box-none"
+        style={null}
+      >
+        <View
+          collapsable={false}
+          pointerEvents="box-none"
+          style={
+            {
+              "bottom": 0,
+              "left": 0,
+              "opacity": 1,
+              "position": "absolute",
+              "right": 0,
+              "top": 0,
+              "zIndex": 0,
+            }
+          }
+        >
+          <View
+            collapsable={false}
+            style={
+              {
+                "backgroundColor": "#ffffff",
+                "borderBottomColor": "rgb(216, 216, 216)",
+                "elevation": 0,
+                "flex": 1,
+                "shadowColor": "rgb(216, 216, 216)",
+                "shadowOffset": {
+                  "height": 0.5,
+                  "width": 0,
+                },
+                "shadowOpacity": 0,
+                "shadowRadius": 0,
+              }
+            }
+          />
+        </View>
+        <View
+          collapsable={false}
+          pointerEvents="box-none"
+          style={
+            {
+              "height": 64,
+              "maxHeight": undefined,
+              "minHeight": undefined,
+              "opacity": undefined,
+              "transform": undefined,
+            }
+          }
+        >
+          <View
+            pointerEvents="none"
+            style={
+              {
+                "height": 20,
+              }
+            }
+          />
+          <View
+            pointerEvents="box-none"
+            style={
+              {
+                "alignItems": "center",
+                "flex": 1,
+                "flexDirection": "row",
+                "justifyContent": "center",
+              }
+            }
+          >
+            <View
+              collapsable={false}
+              pointerEvents="box-none"
+              style={
+                {
+                  "alignItems": "flex-start",
+                  "bottom": 0,
+                  "justifyContent": "center",
+                  "left": 0,
+                  "opacity": 1,
+                  "position": "absolute",
+                  "top": 0,
+                }
+              }
+            >
+              <TouchableOpacity
+                onPress={[Function]}
+                style={
+                  {
+                    "marginTop": 5,
+                    "paddingLeft": 18,
+                    "paddingRight": 18,
+                  }
+                }
+              >
+                <SvgMock
+                  color="#121314"
+                  fill="currentColor"
+                  height={24}
+                  name="ArrowLeft"
+                  style={
+                    {
+                      "height": 24,
+                      "width": 24,
+                    }
+                  }
+                  width={24}
+                />
+              </TouchableOpacity>
+            </View>
+            <View
+              collapsable={false}
+              pointerEvents="box-none"
+              style={
+                {
+                  "marginHorizontal": 72,
+                  "opacity": 1,
+                }
+              }
+            >
+              <TouchableOpacity
+                activeOpacity={1}
+                onPress={[Function]}
+                style={
+                  {
+                    "alignItems": "center",
+                    "justifyContent": "center",
+                  }
+                }
+              >
+                <Text
+                  accessibilityRole="text"
+                  numberOfLines={1}
+                  style={
+                    {
+                      "color": "#121314",
+                      "fontFamily": "Geist Bold",
+                      "fontSize": 16,
+                      "letterSpacing": 0,
+                      "lineHeight": 24,
+                    }
+                  }
+                >
+                  Verify your identity
+                </Text>
+              </TouchableOpacity>
+            </View>
+            <View
+              collapsable={false}
+              pointerEvents="box-none"
+              style={
+                {
+                  "alignItems": "flex-end",
+                  "bottom": 0,
+                  "justifyContent": "center",
+                  "opacity": 1,
+                  "position": "absolute",
+                  "right": 0,
+                  "top": 0,
+                }
+              }
+            >
+              <TouchableOpacity
+                style={
+                  {
+                    "paddingHorizontal": 18,
+                    "paddingVertical": 8,
+                  }
+                }
+              >
+                <View
+                  style={
+                    [
+                      {
+                        "transform": [
+                          {
+                            "scale": 1,
+                          },
+                        ],
+                      },
+                      {
+                        "alignItems": "center",
+                        "justifyContent": "center",
+                      },
+                    ]
+                  }
+                >
+                  <View
+                    accessibilityState={
+                      {
+                        "busy": undefined,
+                        "checked": undefined,
+                        "disabled": false,
+                        "expanded": undefined,
+                        "selected": undefined,
+                      }
+                    }
+                    accessibilityValue={
+                      {
+                        "max": undefined,
+                        "min": undefined,
+                        "now": undefined,
+                        "text": undefined,
+                      }
+                    }
+                    accessible={true}
+                    collapsable={false}
+                    focusable={true}
+                    onBlur={[Function]}
+                    onClick={[Function]}
+                    onFocus={[Function]}
+                    onResponderGrant={[Function]}
+                    onResponderMove={[Function]}
+                    onResponderRelease={[Function]}
+                    onResponderTerminate={[Function]}
+                    onResponderTerminationRequest={[Function]}
+                    onStartShouldSetResponder={[Function]}
+                    style={
+                      [
+                        {
+                          "alignItems": "center",
+                          "backgroundColor": "transparent",
+                          "borderRadius": 2,
+                          "height": 40,
+                          "justifyContent": "center",
+                          "opacity": 1,
+                          "width": 40,
+                        },
+                        undefined,
+                      ]
+                    }
+                    testID="button-icon"
+                  >
+                    <SvgMock
+                      fill="currentColor"
+                      name="Close"
+                      style={
+                        [
+                          {
+                            "color": "#121314",
+                            "height": 24,
+                            "width": 24,
+                          },
+                          undefined,
+                        ]
+                      }
+                    />
+                  </View>
+                </View>
+              </TouchableOpacity>
+            </View>
+          </View>
+        </View>
+      </View>
+    </View>
+    <RNSScreenContainer
+      onLayout={[Function]}
+      style={
+        {
+          "flex": 1,
+        }
+      }
+    >
+      <RNSScreen
+        activityState={2}
+        collapsable={false}
+        gestureResponseDistance={
+          {
+            "bottom": -1,
+            "end": -1,
+            "start": -1,
+            "top": -1,
+          }
+        }
+        onGestureCancel={[Function]}
+        pointerEvents="box-none"
+        sheetAllowedDetents="large"
+        sheetCornerRadius={-1}
+        sheetExpandsWhenScrolledToEdge={true}
+        sheetGrabberVisible={false}
+        sheetLargestUndimmedDetent="all"
+        style={
+          {
+            "bottom": 0,
+            "left": 0,
+            "position": "absolute",
+            "right": 0,
+            "top": 0,
+            "zIndex": undefined,
+          }
+        }
+      >
+        <View
+          collapsable={false}
+          style={
+            {
+              "opacity": 1,
+            }
+          }
+        />
+        <View
+          accessibilityElementsHidden={false}
+          closing={false}
+          gestureVelocityImpact={0.3}
+          importantForAccessibility="auto"
+          onClose={[Function]}
+          onGestureBegin={[Function]}
+          onGestureCanceled={[Function]}
+          onGestureEnd={[Function]}
+          onOpen={[Function]}
+          onTransition={[Function]}
+          pointerEvents="box-none"
+          style={
+            [
+              {
+                "overflow": undefined,
+              },
+              {
+                "bottom": 0,
+                "left": 0,
+                "position": "absolute",
+                "right": 0,
+                "top": 0,
+              },
+            ]
+          }
+          transitionSpec={
+            {
+              "close": {
+                "animation": "spring",
+                "config": {
+                  "damping": 500,
+                  "mass": 3,
+                  "overshootClamping": true,
+                  "restDisplacementThreshold": 10,
+                  "restSpeedThreshold": 10,
+                  "stiffness": 1000,
+                },
+              },
+              "open": {
+                "animation": "spring",
+                "config": {
+                  "damping": 500,
+                  "mass": 3,
+                  "overshootClamping": true,
+                  "restDisplacementThreshold": 10,
+                  "restSpeedThreshold": 10,
+                  "stiffness": 1000,
+                },
+              },
+            }
+          }
+        >
+          <View
+            collapsable={false}
+            needsOffscreenAlphaCompositing={false}
+            pointerEvents="box-none"
+            style={
+              {
+                "flex": 1,
+              }
+            }
+          >
+            <View
+              collapsable={false}
+              enabled={false}
+              handlerTag={19}
+              handlerType="PanGestureHandler"
+              onGestureHandlerEvent={[Function]}
+              onGestureHandlerStateChange={[Function]}
+              style={
+                {
+                  "flex": 1,
+                  "transform": [
+                    {
+                      "translateX": 0,
+                    },
+                    {
+                      "translateX": 0,
+                    },
+                  ],
+                }
+              }
+            >
+              <View
+                collapsable={false}
+                pointerEvents="none"
+                style={
+                  {
+                    "backgroundColor": "rgb(242, 242, 242)",
+                    "bottom": 0,
+                    "left": 0,
+                    "position": "absolute",
+                    "shadowColor": "#000",
+                    "shadowOffset": {
+                      "height": 1,
+                      "width": -1,
+                    },
+                    "shadowOpacity": 0.3,
+                    "shadowRadius": 5,
+                    "top": 0,
+                    "width": 3,
+                  }
+                }
+              />
+              <View
+                style={
+                  [
+                    {
+                      "flex": 1,
+                      "overflow": "hidden",
+                    },
+                    [
+                      {
+                        "backgroundColor": "rgb(242, 242, 242)",
+                      },
+                      undefined,
+                    ],
+                  ]
+                }
+              >
+                <View
+                  style={
+                    {
+                      "flex": 1,
+                      "flexDirection": "column-reverse",
+                    }
+                  }
+                >
+                  <View
+                    style={
+                      {
+                        "flex": 1,
+                      }
+                    }
+                  >
+                    <RCTSafeAreaView
+                      style={
+                        {
+                          "flex": 1,
+                        }
+                      }
+                    >
+                      <View
+                        style={
+                          [
+                            {
+                              "backgroundColor": "#ffffff",
+                              "flex": 1,
+                            },
+                            undefined,
+                          ]
+                        }
+                      >
+                        <View
+                          style={
+                            [
+                              {
+                                "flex": 1,
+                              },
+                              undefined,
+                            ]
+                          }
+                        >
+                          <RCTScrollView
+                            automaticallyAdjustContentInsets={false}
+                            contentInset={
+                              {
+                                "bottom": 0,
+                              }
+                            }
+                            enableAutomaticScroll={true}
+                            enableOnAndroid={false}
+                            enableResetScrollToCoords={true}
+                            extraHeight={75}
+                            extraScrollHeight={0}
+                            getScrollResponder={[Function]}
+                            handleOnScroll={[Function]}
+                            keyboardDismissMode="interactive"
+                            keyboardOpeningTime={250}
+                            keyboardShouldPersistTaps="handled"
+                            keyboardSpace={0}
+                            onScroll={[Function]}
+                            resetKeyboardSpace={[Function]}
+                            scrollEventThrottle={1}
+                            scrollForExtraHeightOnAndroid={[Function]}
+                            scrollIntoView={[Function]}
+                            scrollToEnd={[Function]}
+                            scrollToFocusedInput={[Function]}
+                            scrollToPosition={[Function]}
+                            showsVerticalScrollIndicator={false}
+                            update={[Function]}
+                            viewIsInsideTabBar={false}
+                          >
+                            <View>
+                              <View
+                                style={
+                                  [
+                                    {
+                                      "padding": 15,
+                                    },
+                                    {
+                                      "flex": 1,
+                                    },
+                                    undefined,
+                                  ]
+                                }
+                              >
+                                <View
+                                  style={
+                                    {
+                                      "alignItems": "center",
+                                      "flexDirection": "row",
+                                      "justifyContent": "center",
+                                      "paddingVertical": 12,
+                                      "width": "100%",
+                                    }
+                                  }
+                                  testID="deposit-progress-container"
+                                >
+                                  <View
+                                    style={
+                                      [
+                                        [
+                                          {
+                                            "borderRadius": 2,
+                                            "flex": 1,
+                                            "height": 4,
+                                          },
+                                          {
+                                            "backgroundColor": "#4459ff",
+                                          },
+                                        ],
+                                        {
+                                          "marginRight": 10,
+                                        },
+                                      ]
+                                    }
+                                    testID="deposit-progress-step-0"
+                                  />
+                                  <View
+                                    style={
+                                      [
+                                        [
+                                          {
+                                            "borderRadius": 2,
+                                            "flex": 1,
+                                            "height": 4,
+                                          },
+                                          {
+                                            "backgroundColor": "#4459ff",
+                                          },
+                                        ],
+                                        {
+                                          "marginRight": 10,
+                                        },
+                                      ]
+                                    }
+                                    testID="deposit-progress-step-1"
+                                  />
+                                  <View
+                                    style={
+                                      [
+                                        [
+                                          {
+                                            "borderRadius": 2,
+                                            "flex": 1,
+                                            "height": 4,
+                                          },
+                                          {
+                                            "backgroundColor": "#4459ff",
+                                          },
+                                        ],
+                                        {
+                                          "marginRight": 10,
+                                        },
+                                      ]
+                                    }
+                                    testID="deposit-progress-step-2"
+                                  />
+                                  <View
+                                    style={
+                                      [
+                                        [
+                                          {
+                                            "borderRadius": 2,
+                                            "flex": 1,
+                                            "height": 4,
+                                          },
+                                          {
+                                            "backgroundColor": "#2c3dc5",
+                                          },
+                                        ],
+                                        undefined,
+                                      ]
+                                    }
+                                    testID="deposit-progress-step-3"
+                                  />
+                                </View>
+                                <View
+                                  style={
+                                    {
+                                      "gap": 8,
+                                      "marginBottom": 16,
+                                      "marginTop": 24,
+                                    }
+                                  }
+                                >
+                                  <Text
+                                    accessibilityRole="text"
+                                    style={
+                                      {
+                                        "color": "#121314",
+                                        "fontFamily": "Geist Bold",
+                                        "fontSize": 24,
+                                        "letterSpacing": 0,
+                                        "lineHeight": 32,
+                                      }
+                                    }
+                                  >
+                                    Enter your address
+                                  </Text>
+                                  <Text
+                                    accessibilityRole="text"
+                                    style={
+                                      {
+                                        "color": "#b7bbc8",
+                                        "fontFamily": "Geist Regular",
+                                        "fontSize": 16,
+                                        "letterSpacing": 0,
+                                        "lineHeight": 24,
+                                      }
+                                    }
+                                  >
+                                    Use your most recent permanent address.
+                                  </Text>
+                                </View>
+                                <View
+                                  style={
+                                    [
+                                      {
+                                        "flexDirection": "column",
+                                        "marginBottom": 16,
+                                      },
+                                      undefined,
+                                    ]
+                                  }
+                                >
+                                  <Text
+                                    accessibilityRole="text"
+                                    style={
+                                      {
+                                        "color": "#121314",
+                                        "fontFamily": "Geist Regular",
+                                        "fontSize": 16,
+                                        "letterSpacing": 0,
+                                        "lineHeight": 24,
+                                        "marginBottom": 6,
+                                      }
+                                    }
+                                    testID="label"
+                                  >
+                                    Address line 1
+                                  </Text>
+                                  <View
+                                    style={
+                                      {
+                                        "alignItems": "center",
+                                        "backgroundColor": "#ffffff",
+                                        "borderColor": "#b7bbc8",
+                                        "borderRadius": 8,
+                                        "borderWidth": 1,
+                                        "flexDirection": "row",
+                                        "height": 48,
+                                        "opacity": 1,
+                                        "paddingHorizontal": 16,
+                                      }
+                                    }
+                                    testID="textfield"
+                                  >
+                                    <View
+                                      style={
+                                        {
+                                          "flex": 1,
+                                        }
+                                      }
+                                    >
+                                      <TextInput
+                                        autoCapitalize="words"
+                                        autoComplete="address-line1"
+                                        autoFocus={false}
+                                        editable={true}
+                                        keyboardAppearance="light"
+                                        onBlur={[Function]}
+                                        onChangeText={[Function]}
+                                        onFocus={[Function]}
+                                        onSubmitEditing={[Function]}
+                                        placeholder="Address line 1"
+                                        placeholderTextColor="#b7bbc8"
+                                        returnKeyType="next"
+                                        style={
+                                          {
+                                            "backgroundColor": "inherit",
+                                            "borderColor": "transparent",
+                                            "borderWidth": 1,
+                                            "color": "#121314",
+                                            "fontFamily": "Geist Regular",
+                                            "fontSize": 16,
+                                            "fontWeight": "400",
+                                            "height": 24,
+                                            "letterSpacing": 0,
+                                            "opacity": 1,
+                                            "paddingVertical": 0,
+                                          }
+                                        }
+                                        testID="address-line-1-input"
+                                        textContentType="fullStreetAddress"
+                                        value="456 Oak Street"
+                                      />
+                                    </View>
+                                  </View>
+                                </View>
+                                <View
+                                  style={
+                                    [
+                                      {
+                                        "flexDirection": "column",
+                                        "marginBottom": 16,
+                                      },
+                                      undefined,
+                                    ]
+                                  }
+                                >
+                                  <Text
+                                    accessibilityRole="text"
+                                    style={
+                                      {
+                                        "color": "#121314",
+                                        "fontFamily": "Geist Regular",
+                                        "fontSize": 16,
+                                        "letterSpacing": 0,
+                                        "lineHeight": 24,
+                                        "marginBottom": 6,
+                                      }
+                                    }
+                                    testID="label"
+                                  >
+                                    Address line 2 (optional)
+                                  </Text>
+                                  <View
+                                    style={
+                                      {
+                                        "alignItems": "center",
+                                        "backgroundColor": "#ffffff",
+                                        "borderColor": "#b7bbc8",
+                                        "borderRadius": 8,
+                                        "borderWidth": 1,
+                                        "flexDirection": "row",
+                                        "height": 48,
+                                        "opacity": 1,
+                                        "paddingHorizontal": 16,
+                                      }
+                                    }
+                                    testID="textfield"
+                                  >
+                                    <View
+                                      style={
+                                        {
+                                          "flex": 1,
+                                        }
+                                      }
+                                    >
+                                      <TextInput
+                                        autoCapitalize="words"
+                                        autoComplete="address-line2"
+                                        autoFocus={false}
+                                        editable={true}
+                                        keyboardAppearance="light"
+                                        onBlur={[Function]}
+                                        onChangeText={[Function]}
+                                        onFocus={[Function]}
+                                        onSubmitEditing={[Function]}
+                                        placeholder="Address line 2 (optional)"
+                                        placeholderTextColor="#b7bbc8"
+                                        returnKeyType="next"
+                                        style={
+                                          {
+                                            "backgroundColor": "inherit",
+                                            "borderColor": "transparent",
+                                            "borderWidth": 1,
+                                            "color": "#121314",
+                                            "fontFamily": "Geist Regular",
+                                            "fontSize": 16,
+                                            "fontWeight": "400",
+                                            "height": 24,
+                                            "letterSpacing": 0,
+                                            "opacity": 1,
+                                            "paddingVertical": 0,
+                                          }
+                                        }
+                                        testID="address-line-2-input"
+                                        textContentType="fullStreetAddress"
+                                        value="Apt 2B"
+                                      />
+                                    </View>
+                                  </View>
+                                </View>
+                                <View
+                                  style={
+                                    {
+                                      "flexDirection": "row",
+                                      "gap": 16,
+                                      "justifyContent": "space-between",
+                                    }
+                                  }
+                                >
+                                  <View
+                                    style={
+                                      [
+                                        {
+                                          "flexDirection": "column",
+                                          "marginBottom": 16,
+                                        },
+                                        {
+                                          "flex": 1,
+                                        },
+                                      ]
+                                    }
+                                  >
+                                    <Text
+                                      accessibilityRole="text"
+                                      style={
+                                        {
+                                          "color": "#121314",
+                                          "fontFamily": "Geist Regular",
+                                          "fontSize": 16,
+                                          "letterSpacing": 0,
+                                          "lineHeight": 24,
+                                          "marginBottom": 6,
+                                        }
+                                      }
+                                      testID="label"
+                                    >
+                                      City
+                                    </Text>
+                                    <View
+                                      style={
+                                        {
+                                          "alignItems": "center",
+                                          "backgroundColor": "#ffffff",
+                                          "borderColor": "#b7bbc8",
+                                          "borderRadius": 8,
+                                          "borderWidth": 1,
+                                          "flexDirection": "row",
+                                          "height": 48,
+                                          "opacity": 1,
+                                          "paddingHorizontal": 16,
+                                        }
+                                      }
+                                      testID="textfield"
+                                    >
+                                      <View
+                                        style={
+                                          {
+                                            "flex": 1,
+                                          }
+                                        }
+                                      >
+                                        <TextInput
+                                          autoCapitalize="words"
+                                          autoFocus={false}
+                                          editable={true}
+                                          keyboardAppearance="light"
+                                          onBlur={[Function]}
+                                          onChangeText={[Function]}
+                                          onFocus={[Function]}
+                                          onSubmitEditing={[Function]}
+                                          placeholder="City"
+                                          placeholderTextColor="#b7bbc8"
+                                          returnKeyType="next"
+                                          style={
+                                            {
+                                              "backgroundColor": "inherit",
+                                              "borderColor": "transparent",
+                                              "borderWidth": 1,
+                                              "color": "#121314",
+                                              "fontFamily": "Geist Regular",
+                                              "fontSize": 16,
+                                              "fontWeight": "400",
+                                              "height": 24,
+                                              "letterSpacing": 0,
+                                              "opacity": 1,
+                                              "paddingVertical": 0,
+                                            }
+                                          }
+                                          testID="city-input"
+                                          textContentType="addressCity"
+                                          value="New York"
+                                        />
+                                      </View>
+                                    </View>
+                                  </View>
+                                  <View
+                                    style={
+                                      [
+                                        {
+                                          "flexDirection": "column",
+                                          "marginBottom": 16,
+                                        },
+                                        {
+                                          "flex": 1,
+                                        },
+                                      ]
+                                    }
+                                  >
+                                    <Text
+                                      accessibilityRole="text"
+                                      style={
+                                        {
+                                          "color": "#121314",
+                                          "fontFamily": "Geist Regular",
+                                          "fontSize": 16,
+                                          "letterSpacing": 0,
+                                          "lineHeight": 24,
+                                          "marginBottom": 6,
+                                        }
+                                      }
+                                      testID="label"
+                                    >
+                                      State/Region
+                                    </Text>
+                                    <View
+                                      style={
+                                        {
+                                          "position": "relative",
+                                        }
+                                      }
+                                    >
+                                      <TouchableOpacity
+                                        activeOpacity={0.7}
+                                        onPress={[Function]}
+                                        style={
+                                          {
+                                            "alignItems": "center",
+                                            "backgroundColor": "#ffffff",
+                                            "borderColor": "#b7bbc8",
+                                            "borderRadius": 8,
+                                            "borderWidth": 1,
+                                            "flexDirection": "row",
+                                            "justifyContent": "space-between",
+                                            "minHeight": 48,
+                                            "paddingHorizontal": 16,
+                                            "paddingVertical": 12,
+                                          }
+                                        }
+                                        testID="state-input"
+                                      >
+                                        <Text
+                                          accessibilityRole="text"
+                                          numberOfLines={1}
+                                          style={
+                                            {
+                                              "color": "#121314",
+                                              "flex": 1,
+                                              "fontFamily": "Geist Regular",
+                                              "fontSize": 16,
+                                              "letterSpacing": 0,
+                                              "lineHeight": 24,
+                                            }
+                                          }
+                                        >
+                                          New York
+                                        </Text>
+                                        <SvgMock
+                                          color="#686e7d"
+                                          fill="currentColor"
+                                          height={16}
+                                          name="ArrowDown"
+                                          style={
+                                            {
+                                              "height": 16,
+                                              "marginLeft": 8,
+                                              "width": 16,
+                                            }
+                                          }
+                                          width={16}
+                                        />
+                                      </TouchableOpacity>
+                                    </View>
+                                  </View>
+                                </View>
+                                <View
+                                  style={
+                                    {
+                                      "flexDirection": "row",
+                                      "gap": 16,
+                                      "justifyContent": "space-between",
+                                    }
+                                  }
+                                >
+                                  <View
+                                    style={
+                                      [
+                                        {
+                                          "flexDirection": "column",
+                                          "marginBottom": 16,
+                                        },
+                                        {
+                                          "flex": 1,
+                                        },
+                                      ]
+                                    }
+                                  >
+                                    <Text
+                                      accessibilityRole="text"
+                                      style={
+                                        {
+                                          "color": "#121314",
+                                          "fontFamily": "Geist Regular",
+                                          "fontSize": 16,
+                                          "letterSpacing": 0,
+                                          "lineHeight": 24,
+                                          "marginBottom": 6,
+                                        }
+                                      }
+                                      testID="label"
+                                    >
+                                      Postal/Zip Code
+                                    </Text>
+                                    <View
+                                      style={
+                                        {
+                                          "alignItems": "center",
+                                          "backgroundColor": "#ffffff",
+                                          "borderColor": "#b7bbc8",
+                                          "borderRadius": 8,
+                                          "borderWidth": 1,
+                                          "flexDirection": "row",
+                                          "height": 48,
+                                          "opacity": 1,
+                                          "paddingHorizontal": 16,
+                                        }
+                                      }
+                                      testID="textfield"
+                                    >
+                                      <View
+                                        style={
+                                          {
+                                            "flex": 1,
+                                          }
+                                        }
+                                      >
+                                        <TextInput
+                                          autoComplete="postal-code"
+                                          autoFocus={false}
+                                          editable={true}
+                                          keyboardAppearance="light"
+                                          keyboardType="number-pad"
+                                          onBlur={[Function]}
+                                          onChangeText={[Function]}
+                                          onFocus={[Function]}
+                                          onSubmitEditing={[Function]}
+                                          placeholder="Postal/Zip Code"
+                                          placeholderTextColor="#b7bbc8"
+                                          returnKeyType="done"
+                                          style={
+                                            {
+                                              "backgroundColor": "inherit",
+                                              "borderColor": "transparent",
+                                              "borderWidth": 1,
+                                              "color": "#121314",
+                                              "fontFamily": "Geist Regular",
+                                              "fontSize": 16,
+                                              "fontWeight": "400",
+                                              "height": 24,
+                                              "letterSpacing": 0,
+                                              "opacity": 1,
+                                              "paddingVertical": 0,
+                                            }
+                                          }
+                                          testID="postal-code-input"
+                                          textContentType="postalCode"
+                                          value="10002"
+                                        />
+                                      </View>
+                                    </View>
+                                  </View>
+                                  <View
+                                    style={
+                                      [
+                                        {
+                                          "flexDirection": "column",
+                                          "marginBottom": 16,
+                                        },
+                                        {
+                                          "flex": 1,
+                                        },
+                                      ]
+                                    }
+                                  >
+                                    <Text
+                                      accessibilityRole="text"
+                                      style={
+                                        {
+                                          "color": "#121314",
+                                          "fontFamily": "Geist Regular",
+                                          "fontSize": 16,
+                                          "letterSpacing": 0,
+                                          "lineHeight": 24,
+                                          "marginBottom": 6,
+                                        }
+                                      }
+                                      testID="label"
+                                    >
+                                      Country
+                                    </Text>
+                                    <View
+                                      style={
+                                        {
+                                          "alignItems": "center",
+                                          "backgroundColor": "#ffffff",
+                                          "borderColor": "#b7bbc8",
+                                          "borderRadius": 8,
+                                          "borderWidth": 1,
+                                          "flexDirection": "row",
+                                          "height": 48,
+                                          "opacity": 0.5,
+                                          "paddingHorizontal": 16,
+                                        }
+                                      }
+                                      testID="textfield"
+                                    >
+                                      <View
+                                        style={
+                                          {
+                                            "marginRight": 8,
+                                          }
+                                        }
+                                        testID="textfield-startacccessory"
+                                      >
+                                        <Text
+                                          accessibilityRole="text"
+                                          style={
+                                            {
+                                              "color": "#121314",
+                                              "fontFamily": "Geist Regular",
+                                              "fontSize": 16,
+                                              "letterSpacing": 0,
+                                              "lineHeight": 24,
+                                            }
+                                          }
+                                        >
+                                          🇺🇸
+                                        </Text>
+                                      </View>
+                                      <View
+                                        style={
+                                          {
+                                            "flex": 1,
+                                          }
+                                        }
+                                      >
+                                        <TextInput
+                                          autoFocus={false}
+                                          editable={false}
+                                          keyboardAppearance="light"
+                                          onBlur={[Function]}
+                                          onFocus={[Function]}
+                                          placeholder="Country"
+                                          placeholderTextColor="#b7bbc8"
+                                          returnKeyType="done"
+                                          style={
+                                            {
+                                              "backgroundColor": "inherit",
+                                              "borderColor": "transparent",
+                                              "borderWidth": 1,
+                                              "color": "#121314",
+                                              "fontFamily": "Geist Regular",
+                                              "fontSize": 16,
+                                              "fontWeight": "400",
+                                              "height": 24,
+                                              "letterSpacing": 0,
+                                              "opacity": 1,
+                                              "paddingVertical": 0,
+                                            }
+                                          }
+                                          testID="country-input"
+                                          value="United States"
+                                        />
+                                      </View>
+                                    </View>
+                                  </View>
+                                </View>
+                              </View>
+                            </View>
+                          </RCTScrollView>
+                          <View>
+                            <View
+                              style={
+                                [
+                                  {
+                                    "padding": 15,
+                                  },
+                                  undefined,
+                                  {
+                                    "gap": 8,
+                                  },
+                                ]
+                              }
+                            >
+                              <View
+                                accessibilityRole="none"
+                                accessible={true}
+                                style={
+                                  {
+                                    "backgroundColor": "#3c4d9d1a",
                                     "borderRadius": 8,
                                     "marginVertical": 8,
                                     "padding": 16,
