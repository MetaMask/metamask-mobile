--- conflicted
+++ resolved
@@ -135,18 +135,6 @@
   );
 
   const handleFieldChange = useCallback(
-<<<<<<< HEAD
-    (field: keyof BasicInfoFormData, nextAction?: () => void) => (value: string) => {
-      const currentValue = formData[field];
-      const isAutofill = value.length - currentValue.length > 1;
-
-      handleFormDataChange(field)(value);
-
-      if (isAutofill && nextAction) {
-        nextAction();
-      }
-    },
-=======
     (field: keyof BasicInfoFormData, nextAction?: () => void) =>
       (value: string) => {
         const currentValue = formData[field];
@@ -158,7 +146,6 @@
           nextAction();
         }
       },
->>>>>>> 0385ea0f
     [formData, handleFormDataChange],
   );
 
@@ -180,14 +167,10 @@
                 label={strings('deposit.basic_info.first_name')}
                 placeholder="John"
                 value={formData.firstName}
-<<<<<<< HEAD
-                onChangeText={handleFieldChange('firstName', focusNextField(lastNameInputRef))}
-=======
                 onChangeText={handleFieldChange(
                   'firstName',
                   focusNextField(lastNameInputRef),
                 )}
->>>>>>> 0385ea0f
                 error={errors.firstName}
                 returnKeyType="next"
                 testID="first-name-input"
@@ -203,14 +186,10 @@
                 label={strings('deposit.basic_info.last_name')}
                 placeholder="Smith"
                 value={formData.lastName}
-<<<<<<< HEAD
-                onChangeText={handleFieldChange('lastName', focusNextField(phoneInputRef))}
-=======
                 onChangeText={handleFieldChange(
                   'lastName',
                   focusNextField(phoneInputRef),
                 )}
->>>>>>> 0385ea0f
                 error={errors.lastName}
                 returnKeyType="next"
                 testID="last-name-input"
@@ -226,14 +205,10 @@
             <DepositPhoneField
               label={strings('deposit.basic_info.phone_number')}
               value={formData.mobileNumber}
-<<<<<<< HEAD
-              onChangeText={handleFieldChange('mobileNumber', focusNextField(dateInputRef))}
-=======
               onChangeText={handleFieldChange(
                 'mobileNumber',
                 focusNextField(dateInputRef),
               )}
->>>>>>> 0385ea0f
               error={errors.mobileNumber}
               ref={phoneInputRef}
               onSubmitEditing={focusNextField(dateInputRef)}
@@ -267,14 +242,10 @@
                 label={strings('deposit.basic_info.social_security_number')}
                 placeholder="XXX-XX-XXXX"
                 value={formData.ssn}
-<<<<<<< HEAD
                 onChangeText={handleFieldChange('ssn', () => {
                   Keyboard.dismiss();
                   handleOnPressContinue();
                 })}
-=======
-                onChangeText={handleFieldChange('ssn')}
->>>>>>> 0385ea0f
                 error={errors.ssn}
                 returnKeyType="done"
                 testID="ssn-input"
