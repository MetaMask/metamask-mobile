--- conflicted
+++ resolved
@@ -177,16 +177,12 @@
             </View>
 
             <DepositPhoneField
-              // TODO: Add internationalization for phone number format
-              // TODO: Automatic formatting
-              countryCode={COUNTRY_CODE}
               label={strings('deposit.basic_info.phone_number')}
-              placeholder="(234) 567-8910"
               value={formData.mobileNumber}
-              onChangeText={handleFormDataChange('mobileNumber')}
-              error={errors.mobileNumber}
-              testID="phone-number-input"
-              returnKeyType="next"
+            onChangeText={handleFormDataChange('mobileNumber')}
+            error={errors.mobileNumber}
+            testID="phone-number-input"
+            region={selectedRegion}
               ref={phoneInputRef}
               autoComplete="tel"
               textContentType="telephoneNumber"
@@ -225,55 +221,8 @@
                 handleOnPressContinue();
               }}
             />
-<<<<<<< HEAD
-          </View>
-          <DepositPhoneField
-            label="Phone Number"
-            value={formData.mobileNumber}
-            onChangeText={handleFormDataChange('mobileNumber')}
-            error={errors.mobileNumber}
-            testID="phone-number-input"
-            region={selectedRegion}
-          />
-
-          <DepositTextField
-            // TODO: Add internationalization for date format
-            // TODO: Add date picker functionality
-            startAccessory={
-              <IonicIcon
-                name="calendar-outline"
-                size={20}
-                style={styles.calendarIcon}
-              />
-            }
-            label="Date of Birth"
-            placeholder="MM/DD/YYYY"
-            value={formData.dob}
-            onChangeText={handleFormDataChange('dob')}
-            error={errors.dob}
-            returnKeyType="next"
-            keyboardType="number-pad"
-            testID="dob-input"
-          />
-
-          <DepositTextField
-            // TODO: Contextual rendering of SSN input based on country
-            // TODO: Automatically format SSN input?
-            label="Social Security Number"
-            placeholder="XXX-XX-XXXX"
-            value={formData.ssn}
-            onChangeText={handleFormDataChange('ssn')}
-            error={errors.ssn}
-            returnKeyType="done"
-            keyboardType="number-pad"
-            secureTextEntry
-            testID="ssn-input"
-          />
-        </ScreenLayout.Content>
-=======
           </ScreenLayout.Content>
         </KeyboardAwareScrollView>
->>>>>>> 8cb0694c
       </ScreenLayout.Body>
 
       <ScreenLayout.Footer>
