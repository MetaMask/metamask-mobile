import React from 'react';
import { fireEvent, screen } from '@testing-library/react-native';
import { renderScreen } from '../../../../../../util/test/renderWithProvider';
import BasicInfo from './BasicInfo';
import Routes from '../../../../../../constants/navigation/Routes';
import { backgroundState } from '../../../../../../util/test/initial-root-state';
import { createEnterAddressNavDetails } from '../EnterAddress/EnterAddress';
import { BuyQuote } from '@consensys/native-ramps-sdk';

<<<<<<< HEAD
interface MockQuote {
  id: string;
  amount: number;
  currency: string;
}

const mockQuote: MockQuote = {
  id: 'test-quote-id',
  amount: 100,
  currency: 'USD',
};
=======
const mockQuote = {
  quoteId: 'test-quote-id',
} as BuyQuote;
>>>>>>> e3c7d630

const mockNavigate = jest.fn();
const mockGoBack = jest.fn();
const mockSetNavigationOptions = jest.fn();

jest.mock('@react-navigation/native', () => {
  const actualReactNavigation = jest.requireActual('@react-navigation/native');
  return {
    ...actualReactNavigation,
    useNavigation: () => ({
      navigate: mockNavigate,
      goBack: mockGoBack,
      setOptions: mockSetNavigationOptions.mockImplementation(
        actualReactNavigation.useNavigation().setOptions,
      ),
    }),
    useRoute: () => ({
      params: { quote: mockQuote as unknown as BuyQuote },
    }),
  };
});

function render(Component: React.ComponentType) {
  return renderScreen(
    Component,
    {
      name: Routes.DEPOSIT.BASIC_INFO,
    },
    {
      state: {
        engine: {
          backgroundState,
        },
      },
    },
  );
}

describe('BasicInfo Component', () => {
  afterEach(() => {
    mockNavigate.mockClear();
    mockSetNavigationOptions.mockClear();
  });

  it('render matches snapshot', () => {
    render(BasicInfo);
    expect(screen.toJSON()).toMatchSnapshot();
  });

  it('snapshot matches validation errors when continue is pressed with empty fields', () => {
    render(BasicInfo);
    fireEvent.press(screen.getByRole('button', { name: 'Continue' }));
    expect(screen.toJSON()).toMatchSnapshot();
    expect(mockNavigate).not.toHaveBeenCalled();
  });

  it('navigates to address page when form is valid and continue is pressed', () => {
    render(BasicInfo);

    fireEvent.changeText(screen.getByTestId('first-name-input'), 'John');
    fireEvent.changeText(screen.getByTestId('last-name-input'), 'Smith');
    fireEvent.changeText(
      screen.getByPlaceholderText('(234) 567-8910'),
      '1234567890',
    );
    fireEvent.changeText(
      screen.getByPlaceholderText('MM/DD/YYYY'),
      '01/01/1990',
    );
    fireEvent.changeText(
      screen.getByPlaceholderText('XXX-XX-XXXX'),
      '123456789',
    );
    expect(screen.toJSON()).toMatchSnapshot();
    fireEvent.press(screen.getByRole('button', { name: 'Continue' }));

    expect(mockNavigate).toHaveBeenCalledWith(
      ...createEnterAddressNavDetails({
        formData: {
          dob: '01/01/1990',
          firstName: 'John',
          lastName: 'Smith',
          mobileNumber: '+11234567890',
          ssn: '123456789',
        },
<<<<<<< HEAD
        quote: mockQuote as unknown as BuyQuote,
=======
        quote: mockQuote,
>>>>>>> e3c7d630
      }),
    );
  });

  it('calls setOptions with correct title when the component mounts', () => {
    render(BasicInfo);
    expect(mockSetNavigationOptions).toHaveBeenCalledWith(
      expect.objectContaining({
        title: 'Enter your basic info',
      }),
    );
  });
});<|MERGE_RESOLUTION|>--- conflicted
+++ resolved
@@ -7,23 +7,9 @@
 import { createEnterAddressNavDetails } from '../EnterAddress/EnterAddress';
 import { BuyQuote } from '@consensys/native-ramps-sdk';
 
-<<<<<<< HEAD
-interface MockQuote {
-  id: string;
-  amount: number;
-  currency: string;
-}
-
-const mockQuote: MockQuote = {
-  id: 'test-quote-id',
-  amount: 100,
-  currency: 'USD',
-};
-=======
 const mockQuote = {
   quoteId: 'test-quote-id',
 } as BuyQuote;
->>>>>>> e3c7d630
 
 const mockNavigate = jest.fn();
 const mockGoBack = jest.fn();
@@ -109,11 +95,7 @@
           mobileNumber: '+11234567890',
           ssn: '123456789',
         },
-<<<<<<< HEAD
-        quote: mockQuote as unknown as BuyQuote,
-=======
         quote: mockQuote,
->>>>>>> e3c7d630
       }),
     );
   });
