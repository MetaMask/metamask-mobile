// Jest Snapshot v1, https://goo.gl/fbAQLP

exports[`BasicInfo Component navigates to address page when form is valid and continue is pressed 1`] = `
<View
  style={
    {
      "flex": 1,
    }
  }
>
  <RNCSafeAreaProvider
    onInsetsChange={[Function]}
    style={
      [
        {
          "flex": 1,
        },
        undefined,
      ]
    }
  >
    <View
      collapsable={false}
      pointerEvents="box-none"
      style={
        {
          "zIndex": 1,
        }
      }
    >
      <View
        accessibilityElementsHidden={false}
        importantForAccessibility="auto"
        onLayout={[Function]}
        pointerEvents="box-none"
        style={null}
      >
        <View
          collapsable={false}
          pointerEvents="box-none"
          style={
            {
              "bottom": 0,
              "left": 0,
              "opacity": 1,
              "position": "absolute",
              "right": 0,
              "top": 0,
              "zIndex": 0,
            }
          }
        >
          <View
            collapsable={false}
            style={
              {
                "backgroundColor": "#ffffff",
                "borderBottomColor": "rgb(216, 216, 216)",
                "elevation": 0,
                "flex": 1,
                "shadowColor": "rgb(216, 216, 216)",
                "shadowOffset": {
                  "height": 0.5,
                  "width": 0,
                },
                "shadowOpacity": 0,
                "shadowRadius": 0,
              }
            }
          />
        </View>
        <View
          collapsable={false}
          pointerEvents="box-none"
          style={
            {
              "height": 64,
              "maxHeight": undefined,
              "minHeight": undefined,
              "opacity": undefined,
              "transform": undefined,
            }
          }
        >
          <View
            pointerEvents="none"
            style={
              {
                "height": 20,
              }
            }
          />
          <View
            pointerEvents="box-none"
            style={
              {
                "alignItems": "center",
                "flex": 1,
                "flexDirection": "row",
                "justifyContent": "center",
              }
            }
          >
            <View
              collapsable={false}
              pointerEvents="box-none"
              style={
                {
                  "alignItems": "flex-start",
                  "bottom": 0,
                  "justifyContent": "center",
                  "left": 0,
                  "opacity": 1,
                  "position": "absolute",
                  "top": 0,
                }
              }
            >
              <TouchableOpacity
                onPress={[Function]}
                style={
                  {
                    "marginTop": 5,
                    "paddingLeft": 18,
                    "paddingRight": 18,
                  }
                }
              >
                <SvgMock
                  color="#121314"
                  fill="currentColor"
                  height={20}
                  name="ArrowLeft"
                  style={
                    {
                      "height": 20,
                      "width": 20,
                    }
                  }
                  width={20}
                />
              </TouchableOpacity>
            </View>
            <View
              collapsable={false}
              pointerEvents="box-none"
              style={
                {
                  "marginHorizontal": 72,
                  "opacity": 1,
                }
              }
            >
              <TouchableOpacity
                activeOpacity={1}
                onPress={[Function]}
                style={
                  {
                    "alignItems": "center",
                    "justifyContent": "center",
                  }
                }
              >
                <Text
                  accessibilityRole="text"
                  numberOfLines={1}
                  style={
                    {
                      "color": "#121314",
                      "fontFamily": "Geist Bold",
                      "fontSize": 16,
                      "letterSpacing": 0,
                      "lineHeight": 24,
                    }
                  }
                >
                  Enter your basic info
                </Text>
              </TouchableOpacity>
            </View>
            <View
              collapsable={false}
              pointerEvents="box-none"
              style={
                {
                  "alignItems": "flex-end",
                  "bottom": 0,
                  "justifyContent": "center",
                  "opacity": 1,
                  "position": "absolute",
                  "right": 0,
                  "top": 0,
                }
              }
            >
              <TouchableOpacity
                style={
                  {
                    "paddingHorizontal": 18,
                    "paddingVertical": 8,
                  }
                }
              >
                <TouchableOpacity
                  accessible={true}
                  activeOpacity={1}
                  disabled={false}
                  onPress={[Function]}
                  onPressIn={[Function]}
                  onPressOut={[Function]}
                  style={
                    {
                      "alignItems": "center",
                      "borderRadius": 8,
                      "height": 32,
                      "justifyContent": "center",
                      "opacity": 1,
                      "width": 32,
                    }
                  }
                >
                  <SvgMock
                    color="#121314"
                    fill="currentColor"
                    height={24}
                    name="Close"
                    style={
                      {
                        "height": 24,
                        "width": 24,
                      }
                    }
                    width={24}
                  />
                </TouchableOpacity>
              </TouchableOpacity>
            </View>
          </View>
        </View>
      </View>
    </View>
    <RNSScreenContainer
      onLayout={[Function]}
      style={
        {
          "flex": 1,
        }
      }
    >
      <RNSScreen
        activityState={2}
        collapsable={false}
        gestureResponseDistance={
          {
            "bottom": -1,
            "end": -1,
            "start": -1,
            "top": -1,
          }
        }
        onGestureCancel={[Function]}
        pointerEvents="box-none"
        sheetAllowedDetents="large"
        sheetCornerRadius={-1}
        sheetExpandsWhenScrolledToEdge={true}
        sheetGrabberVisible={false}
        sheetLargestUndimmedDetent="all"
        style={
          {
            "bottom": 0,
            "left": 0,
            "position": "absolute",
            "right": 0,
            "top": 0,
            "zIndex": undefined,
          }
        }
      >
        <View
          collapsable={false}
          style={
            {
              "opacity": 1,
            }
          }
        />
        <View
          accessibilityElementsHidden={false}
          closing={false}
          gestureVelocityImpact={0.3}
          importantForAccessibility="auto"
          onClose={[Function]}
          onGestureBegin={[Function]}
          onGestureCanceled={[Function]}
          onGestureEnd={[Function]}
          onOpen={[Function]}
          onTransition={[Function]}
          pointerEvents="box-none"
          style={
            [
              {
                "overflow": undefined,
              },
              {
                "bottom": 0,
                "left": 0,
                "position": "absolute",
                "right": 0,
                "top": 0,
              },
            ]
          }
          transitionSpec={
            {
              "close": {
                "animation": "spring",
                "config": {
                  "damping": 500,
                  "mass": 3,
                  "overshootClamping": true,
                  "restDisplacementThreshold": 10,
                  "restSpeedThreshold": 10,
                  "stiffness": 1000,
                },
              },
              "open": {
                "animation": "spring",
                "config": {
                  "damping": 500,
                  "mass": 3,
                  "overshootClamping": true,
                  "restDisplacementThreshold": 10,
                  "restSpeedThreshold": 10,
                  "stiffness": 1000,
                },
              },
            }
          }
        >
          <View
            collapsable={false}
            needsOffscreenAlphaCompositing={false}
            pointerEvents="box-none"
            style={
              {
                "flex": 1,
              }
            }
          >
            <View
              collapsable={false}
              enabled={false}
              handlerTag={3}
              handlerType="PanGestureHandler"
              onGestureHandlerEvent={[Function]}
              onGestureHandlerStateChange={[Function]}
              style={
                {
                  "flex": 1,
                  "transform": [
                    {
                      "translateX": 0,
                    },
                    {
                      "translateX": 0,
                    },
                  ],
                }
              }
            >
              <View
                collapsable={false}
                pointerEvents="none"
                style={
                  {
                    "backgroundColor": "rgb(242, 242, 242)",
                    "bottom": 0,
                    "left": 0,
                    "position": "absolute",
                    "shadowColor": "#000",
                    "shadowOffset": {
                      "height": 1,
                      "width": -1,
                    },
                    "shadowOpacity": 0.3,
                    "shadowRadius": 5,
                    "top": 0,
                    "width": 3,
                  }
                }
              />
              <View
                style={
                  [
                    {
                      "flex": 1,
                      "overflow": "hidden",
                    },
                    [
                      {
                        "backgroundColor": "rgb(242, 242, 242)",
                      },
                      undefined,
                    ],
                  ]
                }
              >
                <View
                  style={
                    {
                      "flex": 1,
                      "flexDirection": "column-reverse",
                    }
                  }
                >
                  <View
                    style={
                      {
                        "flex": 1,
                      }
                    }
                  >
                    <RCTSafeAreaView
                      style={
                        {
                          "flex": 1,
                        }
                      }
                    >
                      <View
                        style={
                          [
                            {
                              "backgroundColor": "#ffffff",
                              "flex": 1,
                            },
                            undefined,
                          ]
                        }
                      >
                        <View
                          style={
                            [
                              {
                                "flex": 1,
                              },
                              undefined,
                            ]
                          }
                        >
                          <RCTScrollView
                            automaticallyAdjustContentInsets={false}
                            contentInset={
                              {
                                "bottom": 0,
                              }
                            }
                            enableAutomaticScroll={true}
                            enableOnAndroid={false}
                            enableResetScrollToCoords={true}
                            extraHeight={75}
                            extraScrollHeight={0}
                            getScrollResponder={[Function]}
                            handleOnScroll={[Function]}
                            keyboardDismissMode="interactive"
                            keyboardOpeningTime={250}
                            keyboardShouldPersistTaps="handled"
                            keyboardSpace={0}
                            onScroll={[Function]}
                            resetKeyboardSpace={[Function]}
                            scrollEventThrottle={1}
                            scrollForExtraHeightOnAndroid={[Function]}
                            scrollIntoView={[Function]}
                            scrollToEnd={[Function]}
                            scrollToFocusedInput={[Function]}
                            scrollToPosition={[Function]}
                            showsVerticalScrollIndicator={false}
                            update={[Function]}
                            viewIsInsideTabBar={false}
                          >
                            <View>
                              <View
                                style={
                                  [
                                    {
                                      "padding": 15,
                                    },
                                    undefined,
                                    undefined,
                                  ]
                                }
                              >
                                <View
                                  style={
                                    {
                                      "alignItems": "center",
                                      "flexDirection": "row",
                                      "justifyContent": "center",
                                      "paddingVertical": 12,
                                      "width": "100%",
                                    }
                                  }
                                  testID="deposit-progress-container"
                                >
                                  <View
                                    style={
                                      [
                                        [
                                          {
                                            "borderRadius": 2,
                                            "flex": 1,
                                            "height": 4,
                                          },
                                          {
                                            "backgroundColor": "#4459ff",
                                          },
                                        ],
                                        {
                                          "marginRight": 10,
                                        },
                                      ]
                                    }
                                    testID="deposit-progress-step-0"
                                  />
                                  <View
                                    style={
                                      [
                                        [
                                          {
                                            "borderRadius": 2,
                                            "flex": 1,
                                            "height": 4,
                                          },
                                          {
                                            "backgroundColor": "#4459ff",
                                          },
                                        ],
                                        {
                                          "marginRight": 10,
                                        },
                                      ]
                                    }
                                    testID="deposit-progress-step-1"
                                  />
                                  <View
                                    style={
                                      [
                                        [
                                          {
                                            "borderRadius": 2,
                                            "flex": 1,
                                            "height": 4,
                                          },
                                          {
                                            "backgroundColor": "#2c3dc5",
                                          },
                                        ],
                                        {
                                          "marginRight": 10,
                                        },
                                      ]
                                    }
                                    testID="deposit-progress-step-2"
                                  />
                                  <View
                                    style={
                                      [
                                        [
                                          {
                                            "borderRadius": 2,
                                            "flex": 1,
                                            "height": 4,
                                          },
                                          {
                                            "backgroundColor": "#9ca1af",
                                          },
                                        ],
                                        undefined,
                                      ]
                                    }
                                    testID="deposit-progress-step-3"
                                  />
                                </View>
                                <Text
                                  accessibilityRole="text"
                                  style={
                                    {
                                      "color": "#121314",
                                      "fontFamily": "Geist Regular",
                                      "fontSize": 14,
                                      "letterSpacing": 0,
                                      "lineHeight": 24,
                                      "marginBottom": 20,
                                      "marginTop": 24,
                                    }
                                  }
                                >
                                  To begin verifying your identity, we need some basic information.
                                </Text>
                                <View
                                  style={
                                    {
                                      "flexDirection": "row",
                                      "gap": 16,
                                      "justifyContent": "space-between",
                                    }
                                  }
                                >
                                  <View
                                    style={
                                      [
                                        {
                                          "flexDirection": "column",
                                          "marginBottom": 16,
                                        },
                                        {
                                          "flex": 1,
                                        },
                                      ]
                                    }
                                  >
                                    <Text
                                      accessibilityRole="text"
                                      style={
                                        {
                                          "color": "#121314",
                                          "fontFamily": "Geist Regular",
                                          "fontSize": 16,
                                          "letterSpacing": 0,
                                          "lineHeight": 24,
                                          "marginBottom": 6,
                                        }
                                      }
                                      testID="label"
                                    >
                                      First Name
                                    </Text>
                                    <View
                                      style={
                                        {
                                          "alignItems": "center",
                                          "backgroundColor": "#ffffff",
                                          "borderColor": "#b7bbc8",
                                          "borderRadius": 8,
                                          "borderWidth": 1,
                                          "flexDirection": "row",
                                          "height": 48,
                                          "opacity": 1,
                                          "paddingHorizontal": 16,
                                        }
                                      }
                                      testID="textfield"
                                    >
                                      <View
                                        style={
                                          {
                                            "flex": 1,
                                          }
                                        }
                                      >
                                        <TextInput
                                          autoCapitalize="words"
                                          autoComplete="given-name"
                                          autoFocus={false}
                                          editable={true}
                                          keyboardAppearance="light"
                                          onBlur={[Function]}
                                          onChangeText={[Function]}
                                          onFocus={[Function]}
                                          onSubmitEditing={[Function]}
                                          placeholder="John"
                                          placeholderTextColor="#9ca1af"
                                          returnKeyType="next"
                                          style={
                                            {
                                              "backgroundColor": "#ffffff",
                                              "borderColor": "transparent",
                                              "borderWidth": 1,
                                              "color": "#121314",
                                              "fontFamily": "Geist Regular",
                                              "fontSize": 16,
                                              "fontWeight": "400",
                                              "height": 24,
                                              "letterSpacing": 0,
                                              "opacity": 1,
                                              "paddingVertical": 0,
                                            }
                                          }
                                          testID="first-name-input"
                                          textContentType="givenName"
                                          value="John"
                                        />
                                      </View>
                                    </View>
                                  </View>
                                  <View
                                    style={
                                      [
                                        {
                                          "flexDirection": "column",
                                          "marginBottom": 16,
                                        },
                                        {
                                          "flex": 1,
                                        },
                                      ]
                                    }
                                  >
                                    <Text
                                      accessibilityRole="text"
                                      style={
                                        {
                                          "color": "#121314",
                                          "fontFamily": "Geist Regular",
                                          "fontSize": 16,
                                          "letterSpacing": 0,
                                          "lineHeight": 24,
                                          "marginBottom": 6,
                                        }
                                      }
                                      testID="label"
                                    >
                                      Last Name
                                    </Text>
                                    <View
                                      style={
                                        {
                                          "alignItems": "center",
                                          "backgroundColor": "#ffffff",
                                          "borderColor": "#b7bbc8",
                                          "borderRadius": 8,
                                          "borderWidth": 1,
                                          "flexDirection": "row",
                                          "height": 48,
                                          "opacity": 1,
                                          "paddingHorizontal": 16,
                                        }
                                      }
                                      testID="textfield"
                                    >
                                      <View
                                        style={
                                          {
                                            "flex": 1,
                                          }
                                        }
                                      >
                                        <TextInput
                                          autoCapitalize="words"
                                          autoComplete="family-name"
                                          autoFocus={false}
                                          editable={true}
                                          keyboardAppearance="light"
                                          onBlur={[Function]}
                                          onChangeText={[Function]}
                                          onFocus={[Function]}
                                          onSubmitEditing={[Function]}
                                          placeholder="Smith"
                                          placeholderTextColor="#9ca1af"
                                          returnKeyType="next"
                                          style={
                                            {
                                              "backgroundColor": "#ffffff",
                                              "borderColor": "transparent",
                                              "borderWidth": 1,
                                              "color": "#121314",
                                              "fontFamily": "Geist Regular",
                                              "fontSize": 16,
                                              "fontWeight": "400",
                                              "height": 24,
                                              "letterSpacing": 0,
                                              "opacity": 1,
                                              "paddingVertical": 0,
                                            }
                                          }
                                          testID="last-name-input"
                                          textContentType="familyName"
                                          value="Smith"
                                        />
                                      </View>
                                    </View>
                                  </View>
                                </View>
                                <View
                                  style={
                                    [
                                      {
                                        "flexDirection": "column",
                                        "marginBottom": 16,
                                      },
                                      undefined,
                                    ]
                                  }
                                >
                                  <Text
                                    accessibilityRole="text"
                                    style={
                                      {
                                        "color": "#121314",
                                        "fontFamily": "Geist Regular",
                                        "fontSize": 16,
                                        "letterSpacing": 0,
                                        "lineHeight": 24,
                                        "marginBottom": 6,
                                      }
                                    }
                                    testID="label"
                                  >
                                    Phone Number
                                  </Text>
                                  <View
                                    style={
                                      {
                                        "alignItems": "center",
                                        "backgroundColor": "#ffffff",
                                        "borderColor": "#b7bbc8",
                                        "borderRadius": 8,
                                        "borderWidth": 1,
                                        "flexDirection": "row",
                                        "height": 48,
                                        "opacity": 1,
                                        "paddingHorizontal": 16,
                                      }
                                    }
                                    testID="textfield"
                                  >
                                    <View
                                      style={
                                        {
                                          "marginRight": 8,
                                        }
                                      }
                                      testID="textfield-startacccessory"
                                    >
                                      <TouchableOpacity
                                        accessibilityRole="button"
                                        accessible={true}
                                        onPress={[Function]}
                                        style={
                                          {
<<<<<<< HEAD
                                            "color": "#121314",
                                            "fontFamily": "Geist Regular",
                                            "fontSize": 16,
                                            "letterSpacing": 0,
                                            "lineHeight": 24,
                                            "marginRight": 4,
                                          }
                                        }
                                      >
                                        🇺🇸
                                      </Text>
                                      <Text
                                        accessibilityRole="text"
                                        style={
                                          {
                                            "color": "#121314",
                                            "fontFamily": "Geist Regular",
                                            "fontSize": 14,
                                            "letterSpacing": 0,
                                            "lineHeight": 24,
=======
                                            "alignItems": "center",
                                            "flexDirection": "row",
                                          }
                                        }
                                      >
                                        <Text
                                          accessibilityRole="text"
                                          style={
                                            {
                                              "color": "#121314",
                                              "fontFamily": "CentraNo1-Book",
                                              "fontSize": 16,
                                              "fontWeight": "400",
                                              "letterSpacing": 0,
                                              "lineHeight": 24,
                                            }
>>>>>>> 6ddee8bf
                                          }
                                        >
                                          🇺🇸
                                        </Text>
                                        <Text
                                          accessibilityRole="text"
                                          style={
                                            {
                                              "color": "#9ca1af",
                                              "fontFamily": "CentraNo1-Book",
                                              "fontSize": 14,
                                              "fontWeight": "400",
                                              "letterSpacing": 0,
                                              "lineHeight": 24,
                                              "marginLeft": 4,
                                            }
                                          }
                                        >
                                          +1
                                        </Text>
                                      </TouchableOpacity>
                                    </View>
                                    <View
                                      style={
                                        {
                                          "flex": 1,
                                        }
                                      }
                                    >
                                      <TextInput
                                        autoFocus={false}
                                        editable={true}
                                        keyboardAppearance="light"
                                        keyboardType="phone-pad"
                                        onBlur={[Function]}
                                        onChangeText={[Function]}
                                        onFocus={[Function]}
                                        onSubmitEditing={[Function]}
                                        placeholder="(555) 555-1234"
                                        placeholderTextColor="#9ca1af"
                                        style={
                                          {
                                            "backgroundColor": "#ffffff",
                                            "borderColor": "transparent",
                                            "borderWidth": 1,
                                            "color": "#121314",
                                            "fontFamily": "CentraNo1-Book",
                                            "fontSize": 16,
                                            "fontWeight": "400",
                                            "height": 24,
                                            "letterSpacing": 0,
                                            "opacity": 1,
                                            "paddingVertical": 0,
                                          }
                                        }
<<<<<<< HEAD
                                      >
                                        <TextInput
                                          autoComplete="tel"
                                          autoFocus={false}
                                          editable={true}
                                          keyboardAppearance="light"
                                          keyboardType="phone-pad"
                                          onBlur={[Function]}
                                          onChangeText={[Function]}
                                          onFocus={[Function]}
                                          onSubmitEditing={[Function]}
                                          placeholder="(234) 567-8910"
                                          placeholderTextColor="#9ca1af"
                                          returnKeyType="next"
                                          style={
                                            {
                                              "backgroundColor": "#ffffff",
                                              "borderColor": "transparent",
                                              "borderWidth": 1,
                                              "color": "#121314",
                                              "fontFamily": "Geist Regular",
                                              "fontSize": 16,
                                              "fontWeight": "400",
                                              "height": 24,
                                              "letterSpacing": 0,
                                              "opacity": 1,
                                              "paddingVertical": 0,
                                            }
                                          }
                                          testID="phone-number-input"
                                          textContentType="telephoneNumber"
                                          value="(123) 456-7890"
                                        />
                                      </View>
=======
                                        testID="deposit-phone-field-test-id"
                                        value="(234) 567-890"
                                      />
>>>>>>> 6ddee8bf
                                    </View>
                                  </View>
                                </View>
                                <View
                                  accessibilityState={
                                    {
                                      "busy": undefined,
                                      "checked": undefined,
                                      "disabled": undefined,
                                      "expanded": undefined,
                                      "selected": undefined,
                                    }
                                  }
                                  accessible={true}
                                  focusable={true}
                                  onClick={[Function]}
                                  onResponderGrant={[Function]}
                                  onResponderMove={[Function]}
                                  onResponderRelease={[Function]}
                                  onResponderTerminate={[Function]}
                                  onResponderTerminationRequest={[Function]}
                                  onStartShouldSetResponder={[Function]}
                                  style={
                                    {
                                      "width": "100%",
                                    }
                                  }
                                >
                                  <View
                                    style={
                                      [
                                        {
                                          "flexDirection": "column",
                                          "marginBottom": 16,
                                        },
                                        undefined,
                                      ]
                                    }
                                  >
                                    <Text
                                      accessibilityRole="text"
                                      style={
                                        {
                                          "color": "#121314",
                                          "fontFamily": "Geist Regular",
                                          "fontSize": 16,
                                          "letterSpacing": 0,
                                          "lineHeight": 24,
                                          "marginBottom": 6,
                                        }
                                      }
                                      testID="label"
                                    >
                                      Date of Birth
                                    </Text>
                                    <View
                                      style={
                                        {
                                          "alignItems": "center",
                                          "backgroundColor": "#ffffff",
                                          "borderColor": "#b7bbc8",
                                          "borderRadius": 8,
                                          "borderWidth": 1,
                                          "flexDirection": "row",
                                          "height": 48,
                                          "opacity": 1,
                                          "paddingHorizontal": 16,
                                        }
                                      }
                                      testID="textfield"
                                    >
                                      <View
                                        style={
                                          {
                                            "marginRight": 8,
                                          }
                                        }
                                        testID="textfield-startacccessory"
                                      >
                                        <Text
                                          allowFontScaling={false}
                                          selectable={false}
                                          style={
                                            [
                                              {
                                                "color": undefined,
                                                "fontSize": 20,
                                              },
                                              {
                                                "color": "#121314",
                                                "marginRight": 8,
                                              },
                                              {
                                                "fontFamily": "Ionicons",
                                                "fontStyle": "normal",
                                                "fontWeight": "normal",
                                              },
                                              {},
                                            ]
                                          }
                                        >
                                          
                                        </Text>
                                      </View>
                                      <View
                                        style={
                                          {
                                            "flex": 1,
                                          }
                                        }
                                      >
                                        <TextInput
                                          autoFocus={false}
                                          editable={true}
                                          keyboardAppearance="light"
                                          onBlur={[Function]}
                                          onFocus={[Function]}
                                          placeholder="01/01/2000"
                                          placeholderTextColor="#9ca1af"
                                          pointerEvents="none"
                                          readOnly={true}
                                          style={
                                            {
                                              "backgroundColor": "#ffffff",
                                              "borderColor": "transparent",
                                              "borderWidth": 1,
                                              "color": "#121314",
                                              "fontFamily": "Geist Regular",
                                              "fontSize": 16,
                                              "fontWeight": "400",
                                              "height": 24,
                                              "letterSpacing": 0,
                                              "opacity": 1,
                                              "paddingVertical": 0,
                                            }
                                          }
                                          testID="date-of-birth-input"
                                          value="01/01/1990"
                                        />
                                      </View>
                                    </View>
                                  </View>
                                </View>
                                <View
                                  style={
                                    [
                                      {
                                        "flexDirection": "column",
                                        "marginBottom": 16,
                                      },
                                      undefined,
                                    ]
                                  }
                                >
                                  <Text
                                    accessibilityRole="text"
                                    style={
                                      {
                                        "color": "#121314",
                                        "fontFamily": "Geist Regular",
                                        "fontSize": 16,
                                        "letterSpacing": 0,
                                        "lineHeight": 24,
                                        "marginBottom": 6,
                                      }
                                    }
                                    testID="label"
                                  >
                                    Social Security Number
                                  </Text>
                                  <View
                                    style={
                                      {
                                        "alignItems": "center",
                                        "backgroundColor": "#ffffff",
                                        "borderColor": "#b7bbc8",
                                        "borderRadius": 8,
                                        "borderWidth": 1,
                                        "flexDirection": "row",
                                        "height": 48,
                                        "opacity": 1,
                                        "paddingHorizontal": 16,
                                      }
                                    }
                                    testID="textfield"
                                  >
                                    <View
                                      style={
                                        {
                                          "flex": 1,
                                        }
                                      }
                                    >
                                      <TextInput
                                        autoComplete="off"
                                        autoFocus={false}
                                        editable={true}
                                        keyboardAppearance="light"
                                        keyboardType="number-pad"
                                        maxLength={11}
                                        onBlur={[Function]}
                                        onChangeText={[Function]}
                                        onFocus={[Function]}
                                        onSubmitEditing={[Function]}
                                        placeholder="XXX-XX-XXXX"
                                        placeholderTextColor="#9ca1af"
                                        returnKeyType="done"
                                        secureTextEntry={true}
                                        style={
                                          {
                                            "backgroundColor": "#ffffff",
                                            "borderColor": "transparent",
                                            "borderWidth": 1,
                                            "color": "#121314",
                                            "fontFamily": "Geist Regular",
                                            "fontSize": 16,
                                            "fontWeight": "400",
                                            "height": 24,
                                            "letterSpacing": 0,
                                            "opacity": 1,
                                            "paddingVertical": 0,
                                          }
                                        }
                                        testID="ssn-input"
                                        textContentType="none"
                                        value="123456789"
                                      />
                                    </View>
                                  </View>
                                </View>
                              </View>
                            </View>
                          </RCTScrollView>
                        </View>
                        <View>
                          <View
                            style={
                              [
                                {
                                  "padding": 15,
                                },
                                undefined,
                                undefined,
                              ]
                            }
                          >
                            <View
                              style={
                                [
                                  {
                                    "marginVertical": 8,
                                  },
                                  undefined,
                                  undefined,
                                  undefined,
                                ]
                              }
                            >
                              <TouchableOpacity
                                accessibilityRole="button"
                                accessible={true}
                                activeOpacity={0.2}
                                onPress={[Function]}
                                style={
                                  [
                                    [
                                      {
                                        "borderRadius": 12,
                                        "justifyContent": "center",
                                        "padding": 15,
                                      },
                                      {
                                        "backgroundColor": "#4459ff",
                                        "minHeight": 50,
                                      },
                                      undefined,
                                    ],
                                    null,
                                  ]
                                }
                                testID="continue-button"
                              >
                                <Text
                                  style={
                                    [
                                      {
                                        "color": "#007aff",
                                        "fontSize": 17,
                                        "fontWeight": "500",
                                        "textAlign": "center",
                                      },
                                      null,
                                      [
                                        {
                                          "fontFamily": "CentraNo1-Bold",
                                          "fontSize": 14,
                                          "fontWeight": "600",
                                          "textAlign": "center",
                                        },
                                        {
                                          "color": "#ffffff",
                                        },
                                        undefined,
                                      ],
                                      null,
                                    ]
                                  }
                                >
                                  Continue
                                </Text>
                              </TouchableOpacity>
                            </View>
                          </View>
                        </View>
                      </View>
                    </RCTSafeAreaView>
                  </View>
                </View>
              </View>
            </View>
          </View>
        </View>
      </RNSScreen>
    </RNSScreenContainer>
  </RNCSafeAreaProvider>
</View>
`;

exports[`BasicInfo Component render matches snapshot 1`] = `
<View
  style={
    {
      "flex": 1,
    }
  }
>
  <RNCSafeAreaProvider
    onInsetsChange={[Function]}
    style={
      [
        {
          "flex": 1,
        },
        undefined,
      ]
    }
  >
    <View
      collapsable={false}
      pointerEvents="box-none"
      style={
        {
          "zIndex": 1,
        }
      }
    >
      <View
        accessibilityElementsHidden={false}
        importantForAccessibility="auto"
        onLayout={[Function]}
        pointerEvents="box-none"
        style={null}
      >
        <View
          collapsable={false}
          pointerEvents="box-none"
          style={
            {
              "bottom": 0,
              "left": 0,
              "opacity": 1,
              "position": "absolute",
              "right": 0,
              "top": 0,
              "zIndex": 0,
            }
          }
        >
          <View
            collapsable={false}
            style={
              {
                "backgroundColor": "#ffffff",
                "borderBottomColor": "rgb(216, 216, 216)",
                "elevation": 0,
                "flex": 1,
                "shadowColor": "rgb(216, 216, 216)",
                "shadowOffset": {
                  "height": 0.5,
                  "width": 0,
                },
                "shadowOpacity": 0,
                "shadowRadius": 0,
              }
            }
          />
        </View>
        <View
          collapsable={false}
          pointerEvents="box-none"
          style={
            {
              "height": 64,
              "maxHeight": undefined,
              "minHeight": undefined,
              "opacity": undefined,
              "transform": undefined,
            }
          }
        >
          <View
            pointerEvents="none"
            style={
              {
                "height": 20,
              }
            }
          />
          <View
            pointerEvents="box-none"
            style={
              {
                "alignItems": "center",
                "flex": 1,
                "flexDirection": "row",
                "justifyContent": "center",
              }
            }
          >
            <View
              collapsable={false}
              pointerEvents="box-none"
              style={
                {
                  "alignItems": "flex-start",
                  "bottom": 0,
                  "justifyContent": "center",
                  "left": 0,
                  "opacity": 1,
                  "position": "absolute",
                  "top": 0,
                }
              }
            >
              <TouchableOpacity
                onPress={[Function]}
                style={
                  {
                    "marginTop": 5,
                    "paddingLeft": 18,
                    "paddingRight": 18,
                  }
                }
              >
                <SvgMock
                  color="#121314"
                  fill="currentColor"
                  height={20}
                  name="ArrowLeft"
                  style={
                    {
                      "height": 20,
                      "width": 20,
                    }
                  }
                  width={20}
                />
              </TouchableOpacity>
            </View>
            <View
              collapsable={false}
              pointerEvents="box-none"
              style={
                {
                  "marginHorizontal": 72,
                  "opacity": 1,
                }
              }
            >
              <TouchableOpacity
                activeOpacity={1}
                onPress={[Function]}
                style={
                  {
                    "alignItems": "center",
                    "justifyContent": "center",
                  }
                }
              >
                <Text
                  accessibilityRole="text"
                  numberOfLines={1}
                  style={
                    {
                      "color": "#121314",
                      "fontFamily": "Geist Bold",
                      "fontSize": 16,
                      "letterSpacing": 0,
                      "lineHeight": 24,
                    }
                  }
                >
                  Enter your basic info
                </Text>
              </TouchableOpacity>
            </View>
            <View
              collapsable={false}
              pointerEvents="box-none"
              style={
                {
                  "alignItems": "flex-end",
                  "bottom": 0,
                  "justifyContent": "center",
                  "opacity": 1,
                  "position": "absolute",
                  "right": 0,
                  "top": 0,
                }
              }
            >
              <TouchableOpacity
                style={
                  {
                    "paddingHorizontal": 18,
                    "paddingVertical": 8,
                  }
                }
              >
                <TouchableOpacity
                  accessible={true}
                  activeOpacity={1}
                  disabled={false}
                  onPress={[Function]}
                  onPressIn={[Function]}
                  onPressOut={[Function]}
                  style={
                    {
                      "alignItems": "center",
                      "borderRadius": 8,
                      "height": 32,
                      "justifyContent": "center",
                      "opacity": 1,
                      "width": 32,
                    }
                  }
                >
                  <SvgMock
                    color="#121314"
                    fill="currentColor"
                    height={24}
                    name="Close"
                    style={
                      {
                        "height": 24,
                        "width": 24,
                      }
                    }
                    width={24}
                  />
                </TouchableOpacity>
              </TouchableOpacity>
            </View>
          </View>
        </View>
      </View>
    </View>
    <RNSScreenContainer
      onLayout={[Function]}
      style={
        {
          "flex": 1,
        }
      }
    >
      <RNSScreen
        activityState={2}
        collapsable={false}
        gestureResponseDistance={
          {
            "bottom": -1,
            "end": -1,
            "start": -1,
            "top": -1,
          }
        }
        onGestureCancel={[Function]}
        pointerEvents="box-none"
        sheetAllowedDetents="large"
        sheetCornerRadius={-1}
        sheetExpandsWhenScrolledToEdge={true}
        sheetGrabberVisible={false}
        sheetLargestUndimmedDetent="all"
        style={
          {
            "bottom": 0,
            "left": 0,
            "position": "absolute",
            "right": 0,
            "top": 0,
            "zIndex": undefined,
          }
        }
      >
        <View
          collapsable={false}
          style={
            {
              "opacity": 1,
            }
          }
        />
        <View
          accessibilityElementsHidden={false}
          closing={false}
          gestureVelocityImpact={0.3}
          importantForAccessibility="auto"
          onClose={[Function]}
          onGestureBegin={[Function]}
          onGestureCanceled={[Function]}
          onGestureEnd={[Function]}
          onOpen={[Function]}
          onTransition={[Function]}
          pointerEvents="box-none"
          style={
            [
              {
                "overflow": undefined,
              },
              {
                "bottom": 0,
                "left": 0,
                "position": "absolute",
                "right": 0,
                "top": 0,
              },
            ]
          }
          transitionSpec={
            {
              "close": {
                "animation": "spring",
                "config": {
                  "damping": 500,
                  "mass": 3,
                  "overshootClamping": true,
                  "restDisplacementThreshold": 10,
                  "restSpeedThreshold": 10,
                  "stiffness": 1000,
                },
              },
              "open": {
                "animation": "spring",
                "config": {
                  "damping": 500,
                  "mass": 3,
                  "overshootClamping": true,
                  "restDisplacementThreshold": 10,
                  "restSpeedThreshold": 10,
                  "stiffness": 1000,
                },
              },
            }
          }
        >
          <View
            collapsable={false}
            needsOffscreenAlphaCompositing={false}
            pointerEvents="box-none"
            style={
              {
                "flex": 1,
              }
            }
          >
            <View
              collapsable={false}
              enabled={false}
              handlerTag={1}
              handlerType="PanGestureHandler"
              onGestureHandlerEvent={[Function]}
              onGestureHandlerStateChange={[Function]}
              style={
                {
                  "flex": 1,
                  "transform": [
                    {
                      "translateX": 0,
                    },
                    {
                      "translateX": 0,
                    },
                  ],
                }
              }
            >
              <View
                collapsable={false}
                pointerEvents="none"
                style={
                  {
                    "backgroundColor": "rgb(242, 242, 242)",
                    "bottom": 0,
                    "left": 0,
                    "position": "absolute",
                    "shadowColor": "#000",
                    "shadowOffset": {
                      "height": 1,
                      "width": -1,
                    },
                    "shadowOpacity": 0.3,
                    "shadowRadius": 5,
                    "top": 0,
                    "width": 3,
                  }
                }
              />
              <View
                style={
                  [
                    {
                      "flex": 1,
                      "overflow": "hidden",
                    },
                    [
                      {
                        "backgroundColor": "rgb(242, 242, 242)",
                      },
                      undefined,
                    ],
                  ]
                }
              >
                <View
                  style={
                    {
                      "flex": 1,
                      "flexDirection": "column-reverse",
                    }
                  }
                >
                  <View
                    style={
                      {
                        "flex": 1,
                      }
                    }
                  >
                    <RCTSafeAreaView
                      style={
                        {
                          "flex": 1,
                        }
                      }
                    >
                      <View
                        style={
                          [
                            {
                              "backgroundColor": "#ffffff",
                              "flex": 1,
                            },
                            undefined,
                          ]
                        }
                      >
                        <View
                          style={
                            [
                              {
                                "flex": 1,
                              },
                              undefined,
                            ]
                          }
                        >
                          <RCTScrollView
                            automaticallyAdjustContentInsets={false}
                            contentInset={
                              {
                                "bottom": 0,
                              }
                            }
                            enableAutomaticScroll={true}
                            enableOnAndroid={false}
                            enableResetScrollToCoords={true}
                            extraHeight={75}
                            extraScrollHeight={0}
                            getScrollResponder={[Function]}
                            handleOnScroll={[Function]}
                            keyboardDismissMode="interactive"
                            keyboardOpeningTime={250}
                            keyboardShouldPersistTaps="handled"
                            keyboardSpace={0}
                            onScroll={[Function]}
                            resetKeyboardSpace={[Function]}
                            scrollEventThrottle={1}
                            scrollForExtraHeightOnAndroid={[Function]}
                            scrollIntoView={[Function]}
                            scrollToEnd={[Function]}
                            scrollToFocusedInput={[Function]}
                            scrollToPosition={[Function]}
                            showsVerticalScrollIndicator={false}
                            update={[Function]}
                            viewIsInsideTabBar={false}
                          >
                            <View>
                              <View
                                style={
                                  [
                                    {
                                      "padding": 15,
                                    },
                                    undefined,
                                    undefined,
                                  ]
                                }
                              >
                                <View
                                  style={
                                    {
                                      "alignItems": "center",
                                      "flexDirection": "row",
                                      "justifyContent": "center",
                                      "paddingVertical": 12,
                                      "width": "100%",
                                    }
                                  }
                                  testID="deposit-progress-container"
                                >
                                  <View
                                    style={
                                      [
                                        [
                                          {
                                            "borderRadius": 2,
                                            "flex": 1,
                                            "height": 4,
                                          },
                                          {
                                            "backgroundColor": "#4459ff",
                                          },
                                        ],
                                        {
                                          "marginRight": 10,
                                        },
                                      ]
                                    }
                                    testID="deposit-progress-step-0"
                                  />
                                  <View
                                    style={
                                      [
                                        [
                                          {
                                            "borderRadius": 2,
                                            "flex": 1,
                                            "height": 4,
                                          },
                                          {
                                            "backgroundColor": "#4459ff",
                                          },
                                        ],
                                        {
                                          "marginRight": 10,
                                        },
                                      ]
                                    }
                                    testID="deposit-progress-step-1"
                                  />
                                  <View
                                    style={
                                      [
                                        [
                                          {
                                            "borderRadius": 2,
                                            "flex": 1,
                                            "height": 4,
                                          },
                                          {
                                            "backgroundColor": "#2c3dc5",
                                          },
                                        ],
                                        {
                                          "marginRight": 10,
                                        },
                                      ]
                                    }
                                    testID="deposit-progress-step-2"
                                  />
                                  <View
                                    style={
                                      [
                                        [
                                          {
                                            "borderRadius": 2,
                                            "flex": 1,
                                            "height": 4,
                                          },
                                          {
                                            "backgroundColor": "#9ca1af",
                                          },
                                        ],
                                        undefined,
                                      ]
                                    }
                                    testID="deposit-progress-step-3"
                                  />
                                </View>
                                <Text
                                  accessibilityRole="text"
                                  style={
                                    {
                                      "color": "#121314",
                                      "fontFamily": "Geist Regular",
                                      "fontSize": 14,
                                      "letterSpacing": 0,
                                      "lineHeight": 24,
                                      "marginBottom": 20,
                                      "marginTop": 24,
                                    }
                                  }
                                >
                                  To begin verifying your identity, we need some basic information.
                                </Text>
                                <View
                                  style={
                                    {
                                      "flexDirection": "row",
                                      "gap": 16,
                                      "justifyContent": "space-between",
                                    }
                                  }
                                >
                                  <View
                                    style={
                                      [
                                        {
                                          "flexDirection": "column",
                                          "marginBottom": 16,
                                        },
                                        {
                                          "flex": 1,
                                        },
                                      ]
                                    }
                                  >
                                    <Text
                                      accessibilityRole="text"
                                      style={
                                        {
                                          "color": "#121314",
                                          "fontFamily": "Geist Regular",
                                          "fontSize": 16,
                                          "letterSpacing": 0,
                                          "lineHeight": 24,
                                          "marginBottom": 6,
                                        }
                                      }
                                      testID="label"
                                    >
                                      First Name
                                    </Text>
                                    <View
                                      style={
                                        {
                                          "alignItems": "center",
                                          "backgroundColor": "#ffffff",
                                          "borderColor": "#b7bbc8",
                                          "borderRadius": 8,
                                          "borderWidth": 1,
                                          "flexDirection": "row",
                                          "height": 48,
                                          "opacity": 1,
                                          "paddingHorizontal": 16,
                                        }
                                      }
                                      testID="textfield"
                                    >
                                      <View
                                        style={
                                          {
                                            "flex": 1,
                                          }
                                        }
                                      >
                                        <TextInput
                                          autoCapitalize="words"
                                          autoComplete="given-name"
                                          autoFocus={false}
                                          editable={true}
                                          keyboardAppearance="light"
                                          onBlur={[Function]}
                                          onChangeText={[Function]}
                                          onFocus={[Function]}
                                          onSubmitEditing={[Function]}
                                          placeholder="John"
                                          placeholderTextColor="#9ca1af"
                                          returnKeyType="next"
                                          style={
                                            {
                                              "backgroundColor": "#ffffff",
                                              "borderColor": "transparent",
                                              "borderWidth": 1,
                                              "color": "#121314",
                                              "fontFamily": "Geist Regular",
                                              "fontSize": 16,
                                              "fontWeight": "400",
                                              "height": 24,
                                              "letterSpacing": 0,
                                              "opacity": 1,
                                              "paddingVertical": 0,
                                            }
                                          }
                                          testID="first-name-input"
                                          textContentType="givenName"
                                          value=""
                                        />
                                      </View>
                                    </View>
                                  </View>
                                  <View
                                    style={
                                      [
                                        {
                                          "flexDirection": "column",
                                          "marginBottom": 16,
                                        },
                                        {
                                          "flex": 1,
                                        },
                                      ]
                                    }
                                  >
                                    <Text
                                      accessibilityRole="text"
                                      style={
                                        {
                                          "color": "#121314",
                                          "fontFamily": "Geist Regular",
                                          "fontSize": 16,
                                          "letterSpacing": 0,
                                          "lineHeight": 24,
                                          "marginBottom": 6,
                                        }
                                      }
                                      testID="label"
                                    >
                                      Last Name
                                    </Text>
                                    <View
                                      style={
                                        {
                                          "alignItems": "center",
                                          "backgroundColor": "#ffffff",
                                          "borderColor": "#b7bbc8",
                                          "borderRadius": 8,
                                          "borderWidth": 1,
                                          "flexDirection": "row",
                                          "height": 48,
                                          "opacity": 1,
                                          "paddingHorizontal": 16,
                                        }
                                      }
                                      testID="textfield"
                                    >
                                      <View
                                        style={
                                          {
                                            "flex": 1,
                                          }
                                        }
                                      >
                                        <TextInput
                                          autoCapitalize="words"
                                          autoComplete="family-name"
                                          autoFocus={false}
                                          editable={true}
                                          keyboardAppearance="light"
                                          onBlur={[Function]}
                                          onChangeText={[Function]}
                                          onFocus={[Function]}
                                          onSubmitEditing={[Function]}
                                          placeholder="Smith"
                                          placeholderTextColor="#9ca1af"
                                          returnKeyType="next"
                                          style={
                                            {
                                              "backgroundColor": "#ffffff",
                                              "borderColor": "transparent",
                                              "borderWidth": 1,
                                              "color": "#121314",
                                              "fontFamily": "Geist Regular",
                                              "fontSize": 16,
                                              "fontWeight": "400",
                                              "height": 24,
                                              "letterSpacing": 0,
                                              "opacity": 1,
                                              "paddingVertical": 0,
                                            }
                                          }
                                          testID="last-name-input"
                                          textContentType="familyName"
                                          value=""
                                        />
                                      </View>
                                    </View>
                                  </View>
                                </View>
                                <View
                                  style={
                                    [
                                      {
                                        "flexDirection": "column",
                                        "marginBottom": 16,
                                      },
                                      undefined,
                                    ]
                                  }
                                >
                                  <Text
                                    accessibilityRole="text"
                                    style={
                                      {
                                        "color": "#121314",
                                        "fontFamily": "Geist Regular",
                                        "fontSize": 16,
                                        "letterSpacing": 0,
                                        "lineHeight": 24,
                                        "marginBottom": 6,
                                      }
                                    }
                                    testID="label"
                                  >
                                    Phone Number
                                  </Text>
                                  <View
                                    style={
                                      {
                                        "alignItems": "center",
                                        "backgroundColor": "#ffffff",
                                        "borderColor": "#b7bbc8",
                                        "borderRadius": 8,
                                        "borderWidth": 1,
                                        "flexDirection": "row",
                                        "height": 48,
                                        "opacity": 1,
                                        "paddingHorizontal": 16,
                                      }
                                    }
                                    testID="textfield"
                                  >
                                    <View
                                      style={
                                        {
                                          "marginRight": 8,
                                        }
                                      }
                                      testID="textfield-startacccessory"
                                    >
                                      <TouchableOpacity
                                        accessibilityRole="button"
                                        accessible={true}
                                        onPress={[Function]}
                                        style={
                                          {
<<<<<<< HEAD
                                            "color": "#121314",
                                            "fontFamily": "Geist Regular",
                                            "fontSize": 16,
                                            "letterSpacing": 0,
                                            "lineHeight": 24,
                                            "marginRight": 4,
                                          }
                                        }
                                      >
                                        🇺🇸
                                      </Text>
                                      <Text
                                        accessibilityRole="text"
                                        style={
                                          {
                                            "color": "#121314",
                                            "fontFamily": "Geist Regular",
                                            "fontSize": 14,
                                            "letterSpacing": 0,
                                            "lineHeight": 24,
=======
                                            "alignItems": "center",
                                            "flexDirection": "row",
                                          }
                                        }
                                      >
                                        <Text
                                          accessibilityRole="text"
                                          style={
                                            {
                                              "color": "#121314",
                                              "fontFamily": "CentraNo1-Book",
                                              "fontSize": 16,
                                              "fontWeight": "400",
                                              "letterSpacing": 0,
                                              "lineHeight": 24,
                                            }
>>>>>>> 6ddee8bf
                                          }
                                        >
                                          🇺🇸
                                        </Text>
                                        <Text
                                          accessibilityRole="text"
                                          style={
                                            {
                                              "color": "#9ca1af",
                                              "fontFamily": "CentraNo1-Book",
                                              "fontSize": 14,
                                              "fontWeight": "400",
                                              "letterSpacing": 0,
                                              "lineHeight": 24,
                                              "marginLeft": 4,
                                            }
                                          }
                                        >
                                          +1
                                        </Text>
                                      </TouchableOpacity>
                                    </View>
                                    <View
                                      style={
                                        {
                                          "flex": 1,
                                        }
                                      }
                                    >
                                      <TextInput
                                        autoFocus={false}
                                        editable={true}
                                        keyboardAppearance="light"
                                        keyboardType="phone-pad"
                                        onBlur={[Function]}
                                        onChangeText={[Function]}
                                        onFocus={[Function]}
                                        onSubmitEditing={[Function]}
                                        placeholder="(555) 555-1234"
                                        placeholderTextColor="#9ca1af"
                                        style={
                                          {
                                            "backgroundColor": "#ffffff",
                                            "borderColor": "transparent",
                                            "borderWidth": 1,
                                            "color": "#121314",
                                            "fontFamily": "CentraNo1-Book",
                                            "fontSize": 16,
                                            "fontWeight": "400",
                                            "height": 24,
                                            "letterSpacing": 0,
                                            "opacity": 1,
                                            "paddingVertical": 0,
                                          }
                                        }
<<<<<<< HEAD
                                      >
                                        <TextInput
                                          autoComplete="tel"
                                          autoFocus={false}
                                          editable={true}
                                          keyboardAppearance="light"
                                          keyboardType="phone-pad"
                                          onBlur={[Function]}
                                          onChangeText={[Function]}
                                          onFocus={[Function]}
                                          onSubmitEditing={[Function]}
                                          placeholder="(234) 567-8910"
                                          placeholderTextColor="#9ca1af"
                                          returnKeyType="next"
                                          style={
                                            {
                                              "backgroundColor": "#ffffff",
                                              "borderColor": "transparent",
                                              "borderWidth": 1,
                                              "color": "#121314",
                                              "fontFamily": "Geist Regular",
                                              "fontSize": 16,
                                              "fontWeight": "400",
                                              "height": 24,
                                              "letterSpacing": 0,
                                              "opacity": 1,
                                              "paddingVertical": 0,
                                            }
                                          }
                                          testID="phone-number-input"
                                          textContentType="telephoneNumber"
                                          value=""
                                        />
                                      </View>
=======
                                        testID="deposit-phone-field-test-id"
                                        value=""
                                      />
>>>>>>> 6ddee8bf
                                    </View>
                                  </View>
                                </View>
                                <View
                                  accessibilityState={
                                    {
                                      "busy": undefined,
                                      "checked": undefined,
                                      "disabled": undefined,
                                      "expanded": undefined,
                                      "selected": undefined,
                                    }
                                  }
                                  accessible={true}
                                  focusable={true}
                                  onClick={[Function]}
                                  onResponderGrant={[Function]}
                                  onResponderMove={[Function]}
                                  onResponderRelease={[Function]}
                                  onResponderTerminate={[Function]}
                                  onResponderTerminationRequest={[Function]}
                                  onStartShouldSetResponder={[Function]}
                                  style={
                                    {
                                      "width": "100%",
                                    }
                                  }
                                >
                                  <View
                                    style={
                                      [
                                        {
                                          "flexDirection": "column",
                                          "marginBottom": 16,
                                        },
                                        undefined,
                                      ]
                                    }
                                  >
                                    <Text
                                      accessibilityRole="text"
                                      style={
                                        {
                                          "color": "#121314",
                                          "fontFamily": "Geist Regular",
                                          "fontSize": 16,
                                          "letterSpacing": 0,
                                          "lineHeight": 24,
                                          "marginBottom": 6,
                                        }
                                      }
                                      testID="label"
                                    >
                                      Date of Birth
                                    </Text>
                                    <View
                                      style={
                                        {
                                          "alignItems": "center",
                                          "backgroundColor": "#ffffff",
                                          "borderColor": "#b7bbc8",
                                          "borderRadius": 8,
                                          "borderWidth": 1,
                                          "flexDirection": "row",
                                          "height": 48,
                                          "opacity": 1,
                                          "paddingHorizontal": 16,
                                        }
                                      }
                                      testID="textfield"
                                    >
                                      <View
                                        style={
                                          {
                                            "marginRight": 8,
                                          }
                                        }
                                        testID="textfield-startacccessory"
                                      >
                                        <Text
                                          allowFontScaling={false}
                                          selectable={false}
                                          style={
                                            [
                                              {
                                                "color": undefined,
                                                "fontSize": 20,
                                              },
                                              {
                                                "color": "#121314",
                                                "marginRight": 8,
                                              },
                                              {
                                                "fontFamily": "Ionicons",
                                                "fontStyle": "normal",
                                                "fontWeight": "normal",
                                              },
                                              {},
                                            ]
                                          }
                                        >
                                          
                                        </Text>
                                      </View>
                                      <View
                                        style={
                                          {
                                            "flex": 1,
                                          }
                                        }
                                      >
                                        <TextInput
                                          autoFocus={false}
                                          editable={true}
                                          keyboardAppearance="light"
                                          onBlur={[Function]}
                                          onFocus={[Function]}
                                          placeholder="01/01/2000"
                                          placeholderTextColor="#9ca1af"
                                          pointerEvents="none"
                                          readOnly={true}
                                          style={
                                            {
                                              "backgroundColor": "#ffffff",
                                              "borderColor": "transparent",
                                              "borderWidth": 1,
                                              "color": "#121314",
                                              "fontFamily": "Geist Regular",
                                              "fontSize": 16,
                                              "fontWeight": "400",
                                              "height": 24,
                                              "letterSpacing": 0,
                                              "opacity": 1,
                                              "paddingVertical": 0,
                                            }
                                          }
                                          testID="date-of-birth-input"
                                          value="01/01/2000"
                                        />
                                      </View>
                                    </View>
                                  </View>
                                </View>
                                <View
                                  style={
                                    [
                                      {
                                        "flexDirection": "column",
                                        "marginBottom": 16,
                                      },
                                      undefined,
                                    ]
                                  }
                                >
                                  <Text
                                    accessibilityRole="text"
                                    style={
                                      {
                                        "color": "#121314",
                                        "fontFamily": "Geist Regular",
                                        "fontSize": 16,
                                        "letterSpacing": 0,
                                        "lineHeight": 24,
                                        "marginBottom": 6,
                                      }
                                    }
                                    testID="label"
                                  >
                                    Social Security Number
                                  </Text>
                                  <View
                                    style={
                                      {
                                        "alignItems": "center",
                                        "backgroundColor": "#ffffff",
                                        "borderColor": "#b7bbc8",
                                        "borderRadius": 8,
                                        "borderWidth": 1,
                                        "flexDirection": "row",
                                        "height": 48,
                                        "opacity": 1,
                                        "paddingHorizontal": 16,
                                      }
                                    }
                                    testID="textfield"
                                  >
                                    <View
                                      style={
                                        {
                                          "flex": 1,
                                        }
                                      }
                                    >
                                      <TextInput
                                        autoComplete="off"
                                        autoFocus={false}
                                        editable={true}
                                        keyboardAppearance="light"
                                        keyboardType="number-pad"
                                        maxLength={11}
                                        onBlur={[Function]}
                                        onChangeText={[Function]}
                                        onFocus={[Function]}
                                        onSubmitEditing={[Function]}
                                        placeholder="XXX-XX-XXXX"
                                        placeholderTextColor="#9ca1af"
                                        returnKeyType="done"
                                        secureTextEntry={true}
                                        style={
                                          {
                                            "backgroundColor": "#ffffff",
                                            "borderColor": "transparent",
                                            "borderWidth": 1,
                                            "color": "#121314",
                                            "fontFamily": "Geist Regular",
                                            "fontSize": 16,
                                            "fontWeight": "400",
                                            "height": 24,
                                            "letterSpacing": 0,
                                            "opacity": 1,
                                            "paddingVertical": 0,
                                          }
                                        }
                                        testID="ssn-input"
                                        textContentType="none"
                                        value=""
                                      />
                                    </View>
                                  </View>
                                </View>
                              </View>
                            </View>
                          </RCTScrollView>
                        </View>
                        <View>
                          <View
                            style={
                              [
                                {
                                  "padding": 15,
                                },
                                undefined,
                                undefined,
                              ]
                            }
                          >
                            <View
                              style={
                                [
                                  {
                                    "marginVertical": 8,
                                  },
                                  undefined,
                                  undefined,
                                  undefined,
                                ]
                              }
                            >
                              <TouchableOpacity
                                accessibilityRole="button"
                                accessible={true}
                                activeOpacity={0.2}
                                onPress={[Function]}
                                style={
                                  [
                                    [
                                      {
                                        "borderRadius": 12,
                                        "justifyContent": "center",
                                        "padding": 15,
                                      },
                                      {
                                        "backgroundColor": "#4459ff",
                                        "minHeight": 50,
                                      },
                                      undefined,
                                    ],
                                    null,
                                  ]
                                }
                                testID="continue-button"
                              >
                                <Text
                                  style={
                                    [
                                      {
                                        "color": "#007aff",
                                        "fontSize": 17,
                                        "fontWeight": "500",
                                        "textAlign": "center",
                                      },
                                      null,
                                      [
                                        {
                                          "fontFamily": "CentraNo1-Bold",
                                          "fontSize": 14,
                                          "fontWeight": "600",
                                          "textAlign": "center",
                                        },
                                        {
                                          "color": "#ffffff",
                                        },
                                        undefined,
                                      ],
                                      null,
                                    ]
                                  }
                                >
                                  Continue
                                </Text>
                              </TouchableOpacity>
                            </View>
                          </View>
                        </View>
                      </View>
                    </RCTSafeAreaView>
                  </View>
                </View>
              </View>
            </View>
          </View>
        </View>
      </RNSScreen>
    </RNSScreenContainer>
  </RNCSafeAreaProvider>
</View>
`;

exports[`BasicInfo Component snapshot matches validation errors when continue is pressed with empty fields 1`] = `
<View
  style={
    {
      "flex": 1,
    }
  }
>
  <RNCSafeAreaProvider
    onInsetsChange={[Function]}
    style={
      [
        {
          "flex": 1,
        },
        undefined,
      ]
    }
  >
    <View
      collapsable={false}
      pointerEvents="box-none"
      style={
        {
          "zIndex": 1,
        }
      }
    >
      <View
        accessibilityElementsHidden={false}
        importantForAccessibility="auto"
        onLayout={[Function]}
        pointerEvents="box-none"
        style={null}
      >
        <View
          collapsable={false}
          pointerEvents="box-none"
          style={
            {
              "bottom": 0,
              "left": 0,
              "opacity": 1,
              "position": "absolute",
              "right": 0,
              "top": 0,
              "zIndex": 0,
            }
          }
        >
          <View
            collapsable={false}
            style={
              {
                "backgroundColor": "#ffffff",
                "borderBottomColor": "rgb(216, 216, 216)",
                "elevation": 0,
                "flex": 1,
                "shadowColor": "rgb(216, 216, 216)",
                "shadowOffset": {
                  "height": 0.5,
                  "width": 0,
                },
                "shadowOpacity": 0,
                "shadowRadius": 0,
              }
            }
          />
        </View>
        <View
          collapsable={false}
          pointerEvents="box-none"
          style={
            {
              "height": 64,
              "maxHeight": undefined,
              "minHeight": undefined,
              "opacity": undefined,
              "transform": undefined,
            }
          }
        >
          <View
            pointerEvents="none"
            style={
              {
                "height": 20,
              }
            }
          />
          <View
            pointerEvents="box-none"
            style={
              {
                "alignItems": "center",
                "flex": 1,
                "flexDirection": "row",
                "justifyContent": "center",
              }
            }
          >
            <View
              collapsable={false}
              pointerEvents="box-none"
              style={
                {
                  "alignItems": "flex-start",
                  "bottom": 0,
                  "justifyContent": "center",
                  "left": 0,
                  "opacity": 1,
                  "position": "absolute",
                  "top": 0,
                }
              }
            >
              <TouchableOpacity
                onPress={[Function]}
                style={
                  {
                    "marginTop": 5,
                    "paddingLeft": 18,
                    "paddingRight": 18,
                  }
                }
              >
                <SvgMock
                  color="#121314"
                  fill="currentColor"
                  height={20}
                  name="ArrowLeft"
                  style={
                    {
                      "height": 20,
                      "width": 20,
                    }
                  }
                  width={20}
                />
              </TouchableOpacity>
            </View>
            <View
              collapsable={false}
              pointerEvents="box-none"
              style={
                {
                  "marginHorizontal": 72,
                  "opacity": 1,
                }
              }
            >
              <TouchableOpacity
                activeOpacity={1}
                onPress={[Function]}
                style={
                  {
                    "alignItems": "center",
                    "justifyContent": "center",
                  }
                }
              >
                <Text
                  accessibilityRole="text"
                  numberOfLines={1}
                  style={
                    {
                      "color": "#121314",
                      "fontFamily": "Geist Bold",
                      "fontSize": 16,
                      "letterSpacing": 0,
                      "lineHeight": 24,
                    }
                  }
                >
                  Enter your basic info
                </Text>
              </TouchableOpacity>
            </View>
            <View
              collapsable={false}
              pointerEvents="box-none"
              style={
                {
                  "alignItems": "flex-end",
                  "bottom": 0,
                  "justifyContent": "center",
                  "opacity": 1,
                  "position": "absolute",
                  "right": 0,
                  "top": 0,
                }
              }
            >
              <TouchableOpacity
                style={
                  {
                    "paddingHorizontal": 18,
                    "paddingVertical": 8,
                  }
                }
              >
                <TouchableOpacity
                  accessible={true}
                  activeOpacity={1}
                  disabled={false}
                  onPress={[Function]}
                  onPressIn={[Function]}
                  onPressOut={[Function]}
                  style={
                    {
                      "alignItems": "center",
                      "borderRadius": 8,
                      "height": 32,
                      "justifyContent": "center",
                      "opacity": 1,
                      "width": 32,
                    }
                  }
                >
                  <SvgMock
                    color="#121314"
                    fill="currentColor"
                    height={24}
                    name="Close"
                    style={
                      {
                        "height": 24,
                        "width": 24,
                      }
                    }
                    width={24}
                  />
                </TouchableOpacity>
              </TouchableOpacity>
            </View>
          </View>
        </View>
      </View>
    </View>
    <RNSScreenContainer
      onLayout={[Function]}
      style={
        {
          "flex": 1,
        }
      }
    >
      <RNSScreen
        activityState={2}
        collapsable={false}
        gestureResponseDistance={
          {
            "bottom": -1,
            "end": -1,
            "start": -1,
            "top": -1,
          }
        }
        onGestureCancel={[Function]}
        pointerEvents="box-none"
        sheetAllowedDetents="large"
        sheetCornerRadius={-1}
        sheetExpandsWhenScrolledToEdge={true}
        sheetGrabberVisible={false}
        sheetLargestUndimmedDetent="all"
        style={
          {
            "bottom": 0,
            "left": 0,
            "position": "absolute",
            "right": 0,
            "top": 0,
            "zIndex": undefined,
          }
        }
      >
        <View
          collapsable={false}
          style={
            {
              "opacity": 1,
            }
          }
        />
        <View
          accessibilityElementsHidden={false}
          closing={false}
          gestureVelocityImpact={0.3}
          importantForAccessibility="auto"
          onClose={[Function]}
          onGestureBegin={[Function]}
          onGestureCanceled={[Function]}
          onGestureEnd={[Function]}
          onOpen={[Function]}
          onTransition={[Function]}
          pointerEvents="box-none"
          style={
            [
              {
                "overflow": undefined,
              },
              {
                "bottom": 0,
                "left": 0,
                "position": "absolute",
                "right": 0,
                "top": 0,
              },
            ]
          }
          transitionSpec={
            {
              "close": {
                "animation": "spring",
                "config": {
                  "damping": 500,
                  "mass": 3,
                  "overshootClamping": true,
                  "restDisplacementThreshold": 10,
                  "restSpeedThreshold": 10,
                  "stiffness": 1000,
                },
              },
              "open": {
                "animation": "spring",
                "config": {
                  "damping": 500,
                  "mass": 3,
                  "overshootClamping": true,
                  "restDisplacementThreshold": 10,
                  "restSpeedThreshold": 10,
                  "stiffness": 1000,
                },
              },
            }
          }
        >
          <View
            collapsable={false}
            needsOffscreenAlphaCompositing={false}
            pointerEvents="box-none"
            style={
              {
                "flex": 1,
              }
            }
          >
            <View
              collapsable={false}
              enabled={false}
              handlerTag={2}
              handlerType="PanGestureHandler"
              onGestureHandlerEvent={[Function]}
              onGestureHandlerStateChange={[Function]}
              style={
                {
                  "flex": 1,
                  "transform": [
                    {
                      "translateX": 0,
                    },
                    {
                      "translateX": 0,
                    },
                  ],
                }
              }
            >
              <View
                collapsable={false}
                pointerEvents="none"
                style={
                  {
                    "backgroundColor": "rgb(242, 242, 242)",
                    "bottom": 0,
                    "left": 0,
                    "position": "absolute",
                    "shadowColor": "#000",
                    "shadowOffset": {
                      "height": 1,
                      "width": -1,
                    },
                    "shadowOpacity": 0.3,
                    "shadowRadius": 5,
                    "top": 0,
                    "width": 3,
                  }
                }
              />
              <View
                style={
                  [
                    {
                      "flex": 1,
                      "overflow": "hidden",
                    },
                    [
                      {
                        "backgroundColor": "rgb(242, 242, 242)",
                      },
                      undefined,
                    ],
                  ]
                }
              >
                <View
                  style={
                    {
                      "flex": 1,
                      "flexDirection": "column-reverse",
                    }
                  }
                >
                  <View
                    style={
                      {
                        "flex": 1,
                      }
                    }
                  >
                    <RCTSafeAreaView
                      style={
                        {
                          "flex": 1,
                        }
                      }
                    >
                      <View
                        style={
                          [
                            {
                              "backgroundColor": "#ffffff",
                              "flex": 1,
                            },
                            undefined,
                          ]
                        }
                      >
                        <View
                          style={
                            [
                              {
                                "flex": 1,
                              },
                              undefined,
                            ]
                          }
                        >
                          <RCTScrollView
                            automaticallyAdjustContentInsets={false}
                            contentInset={
                              {
                                "bottom": 0,
                              }
                            }
                            enableAutomaticScroll={true}
                            enableOnAndroid={false}
                            enableResetScrollToCoords={true}
                            extraHeight={75}
                            extraScrollHeight={0}
                            getScrollResponder={[Function]}
                            handleOnScroll={[Function]}
                            keyboardDismissMode="interactive"
                            keyboardOpeningTime={250}
                            keyboardShouldPersistTaps="handled"
                            keyboardSpace={0}
                            onScroll={[Function]}
                            resetKeyboardSpace={[Function]}
                            scrollEventThrottle={1}
                            scrollForExtraHeightOnAndroid={[Function]}
                            scrollIntoView={[Function]}
                            scrollToEnd={[Function]}
                            scrollToFocusedInput={[Function]}
                            scrollToPosition={[Function]}
                            showsVerticalScrollIndicator={false}
                            update={[Function]}
                            viewIsInsideTabBar={false}
                          >
                            <View>
                              <View
                                style={
                                  [
                                    {
                                      "padding": 15,
                                    },
                                    undefined,
                                    undefined,
                                  ]
                                }
                              >
                                <View
                                  style={
                                    {
                                      "alignItems": "center",
                                      "flexDirection": "row",
                                      "justifyContent": "center",
                                      "paddingVertical": 12,
                                      "width": "100%",
                                    }
                                  }
                                  testID="deposit-progress-container"
                                >
                                  <View
                                    style={
                                      [
                                        [
                                          {
                                            "borderRadius": 2,
                                            "flex": 1,
                                            "height": 4,
                                          },
                                          {
                                            "backgroundColor": "#4459ff",
                                          },
                                        ],
                                        {
                                          "marginRight": 10,
                                        },
                                      ]
                                    }
                                    testID="deposit-progress-step-0"
                                  />
                                  <View
                                    style={
                                      [
                                        [
                                          {
                                            "borderRadius": 2,
                                            "flex": 1,
                                            "height": 4,
                                          },
                                          {
                                            "backgroundColor": "#4459ff",
                                          },
                                        ],
                                        {
                                          "marginRight": 10,
                                        },
                                      ]
                                    }
                                    testID="deposit-progress-step-1"
                                  />
                                  <View
                                    style={
                                      [
                                        [
                                          {
                                            "borderRadius": 2,
                                            "flex": 1,
                                            "height": 4,
                                          },
                                          {
                                            "backgroundColor": "#2c3dc5",
                                          },
                                        ],
                                        {
                                          "marginRight": 10,
                                        },
                                      ]
                                    }
                                    testID="deposit-progress-step-2"
                                  />
                                  <View
                                    style={
                                      [
                                        [
                                          {
                                            "borderRadius": 2,
                                            "flex": 1,
                                            "height": 4,
                                          },
                                          {
                                            "backgroundColor": "#9ca1af",
                                          },
                                        ],
                                        undefined,
                                      ]
                                    }
                                    testID="deposit-progress-step-3"
                                  />
                                </View>
                                <Text
                                  accessibilityRole="text"
                                  style={
                                    {
                                      "color": "#121314",
                                      "fontFamily": "Geist Regular",
                                      "fontSize": 14,
                                      "letterSpacing": 0,
                                      "lineHeight": 24,
                                      "marginBottom": 20,
                                      "marginTop": 24,
                                    }
                                  }
                                >
                                  To begin verifying your identity, we need some basic information.
                                </Text>
                                <View
                                  style={
                                    {
                                      "flexDirection": "row",
                                      "gap": 16,
                                      "justifyContent": "space-between",
                                    }
                                  }
                                >
                                  <View
                                    style={
                                      [
                                        {
                                          "flexDirection": "column",
                                          "marginBottom": 16,
                                        },
                                        {
                                          "flex": 1,
                                        },
                                      ]
                                    }
                                  >
                                    <Text
                                      accessibilityRole="text"
                                      style={
                                        {
                                          "color": "#121314",
                                          "fontFamily": "Geist Regular",
                                          "fontSize": 16,
                                          "letterSpacing": 0,
                                          "lineHeight": 24,
                                          "marginBottom": 6,
                                        }
                                      }
                                      testID="label"
                                    >
                                      First Name
                                    </Text>
                                    <View
                                      style={
                                        {
                                          "alignItems": "center",
                                          "backgroundColor": "#ffffff",
                                          "borderColor": "#b7bbc8",
                                          "borderRadius": 8,
                                          "borderWidth": 1,
                                          "flexDirection": "row",
                                          "height": 48,
                                          "opacity": 1,
                                          "paddingHorizontal": 16,
                                        }
                                      }
                                      testID="textfield"
                                    >
                                      <View
                                        style={
                                          {
                                            "flex": 1,
                                          }
                                        }
                                      >
                                        <TextInput
                                          autoCapitalize="words"
                                          autoComplete="given-name"
                                          autoFocus={false}
                                          editable={true}
                                          keyboardAppearance="light"
                                          onBlur={[Function]}
                                          onChangeText={[Function]}
                                          onFocus={[Function]}
                                          onSubmitEditing={[Function]}
                                          placeholder="John"
                                          placeholderTextColor="#9ca1af"
                                          returnKeyType="next"
                                          style={
                                            {
                                              "backgroundColor": "#ffffff",
                                              "borderColor": "transparent",
                                              "borderWidth": 1,
                                              "color": "#121314",
                                              "fontFamily": "Geist Regular",
                                              "fontSize": 16,
                                              "fontWeight": "400",
                                              "height": 24,
                                              "letterSpacing": 0,
                                              "opacity": 1,
                                              "paddingVertical": 0,
                                            }
                                          }
                                          testID="first-name-input"
                                          textContentType="givenName"
                                          value=""
                                        />
                                      </View>
                                    </View>
                                    <Text
                                      accessibilityRole="text"
                                      style={
                                        {
                                          "color": "#ca3542",
                                          "fontFamily": "Geist Regular",
                                          "fontSize": 12,
                                          "letterSpacing": 0,
                                          "lineHeight": 24,
                                          "marginTop": 4,
                                        }
                                      }
                                    >
                                      First name is required
                                    </Text>
                                  </View>
                                  <View
                                    style={
                                      [
                                        {
                                          "flexDirection": "column",
                                          "marginBottom": 16,
                                        },
                                        {
                                          "flex": 1,
                                        },
                                      ]
                                    }
                                  >
                                    <Text
                                      accessibilityRole="text"
                                      style={
                                        {
                                          "color": "#121314",
                                          "fontFamily": "Geist Regular",
                                          "fontSize": 16,
                                          "letterSpacing": 0,
                                          "lineHeight": 24,
                                          "marginBottom": 6,
                                        }
                                      }
                                      testID="label"
                                    >
                                      Last Name
                                    </Text>
                                    <View
                                      style={
                                        {
                                          "alignItems": "center",
                                          "backgroundColor": "#ffffff",
                                          "borderColor": "#b7bbc8",
                                          "borderRadius": 8,
                                          "borderWidth": 1,
                                          "flexDirection": "row",
                                          "height": 48,
                                          "opacity": 1,
                                          "paddingHorizontal": 16,
                                        }
                                      }
                                      testID="textfield"
                                    >
                                      <View
                                        style={
                                          {
                                            "flex": 1,
                                          }
                                        }
                                      >
                                        <TextInput
                                          autoCapitalize="words"
                                          autoComplete="family-name"
                                          autoFocus={false}
                                          editable={true}
                                          keyboardAppearance="light"
                                          onBlur={[Function]}
                                          onChangeText={[Function]}
                                          onFocus={[Function]}
                                          onSubmitEditing={[Function]}
                                          placeholder="Smith"
                                          placeholderTextColor="#9ca1af"
                                          returnKeyType="next"
                                          style={
                                            {
                                              "backgroundColor": "#ffffff",
                                              "borderColor": "transparent",
                                              "borderWidth": 1,
                                              "color": "#121314",
                                              "fontFamily": "Geist Regular",
                                              "fontSize": 16,
                                              "fontWeight": "400",
                                              "height": 24,
                                              "letterSpacing": 0,
                                              "opacity": 1,
                                              "paddingVertical": 0,
                                            }
                                          }
                                          testID="last-name-input"
                                          textContentType="familyName"
                                          value=""
                                        />
                                      </View>
                                    </View>
                                    <Text
                                      accessibilityRole="text"
                                      style={
                                        {
                                          "color": "#ca3542",
                                          "fontFamily": "Geist Regular",
                                          "fontSize": 12,
                                          "letterSpacing": 0,
                                          "lineHeight": 24,
                                          "marginTop": 4,
                                        }
                                      }
                                    >
                                      Last name is required
                                    </Text>
                                  </View>
                                </View>
                                <View
                                  style={
                                    [
                                      {
                                        "flexDirection": "column",
                                        "marginBottom": 16,
                                      },
                                      undefined,
                                    ]
                                  }
                                >
                                  <Text
                                    accessibilityRole="text"
                                    style={
                                      {
                                        "color": "#121314",
                                        "fontFamily": "Geist Regular",
                                        "fontSize": 16,
                                        "letterSpacing": 0,
                                        "lineHeight": 24,
                                        "marginBottom": 6,
                                      }
                                    }
                                    testID="label"
                                  >
                                    Phone Number
                                  </Text>
                                  <View
                                    style={
                                      {
                                        "alignItems": "center",
                                        "backgroundColor": "#ffffff",
                                        "borderColor": "#b7bbc8",
                                        "borderRadius": 8,
                                        "borderWidth": 1,
                                        "flexDirection": "row",
                                        "height": 48,
                                        "opacity": 1,
                                        "paddingHorizontal": 16,
                                      }
                                    }
                                    testID="textfield"
                                  >
                                    <View
                                      style={
                                        {
                                          "marginRight": 8,
                                        }
                                      }
                                      testID="textfield-startacccessory"
                                    >
                                      <TouchableOpacity
                                        accessibilityRole="button"
                                        accessible={true}
                                        onPress={[Function]}
                                        style={
                                          {
<<<<<<< HEAD
                                            "color": "#121314",
                                            "fontFamily": "Geist Regular",
                                            "fontSize": 16,
                                            "letterSpacing": 0,
                                            "lineHeight": 24,
                                            "marginRight": 4,
                                          }
                                        }
                                      >
                                        🇺🇸
                                      </Text>
                                      <Text
                                        accessibilityRole="text"
                                        style={
                                          {
                                            "color": "#121314",
                                            "fontFamily": "Geist Regular",
                                            "fontSize": 14,
                                            "letterSpacing": 0,
                                            "lineHeight": 24,
=======
                                            "alignItems": "center",
                                            "flexDirection": "row",
                                          }
                                        }
                                      >
                                        <Text
                                          accessibilityRole="text"
                                          style={
                                            {
                                              "color": "#121314",
                                              "fontFamily": "CentraNo1-Book",
                                              "fontSize": 16,
                                              "fontWeight": "400",
                                              "letterSpacing": 0,
                                              "lineHeight": 24,
                                            }
>>>>>>> 6ddee8bf
                                          }
                                        >
                                          🇺🇸
                                        </Text>
                                        <Text
                                          accessibilityRole="text"
                                          style={
                                            {
                                              "color": "#9ca1af",
                                              "fontFamily": "CentraNo1-Book",
                                              "fontSize": 14,
                                              "fontWeight": "400",
                                              "letterSpacing": 0,
                                              "lineHeight": 24,
                                              "marginLeft": 4,
                                            }
                                          }
                                        >
                                          +1
                                        </Text>
                                      </TouchableOpacity>
                                    </View>
                                    <View
                                      style={
                                        {
                                          "flex": 1,
                                        }
                                      }
                                    >
                                      <TextInput
                                        autoFocus={false}
                                        editable={true}
                                        keyboardAppearance="light"
                                        keyboardType="phone-pad"
                                        onBlur={[Function]}
                                        onChangeText={[Function]}
                                        onFocus={[Function]}
                                        onSubmitEditing={[Function]}
                                        placeholder="(555) 555-1234"
                                        placeholderTextColor="#9ca1af"
                                        style={
                                          {
                                            "backgroundColor": "#ffffff",
                                            "borderColor": "transparent",
                                            "borderWidth": 1,
                                            "color": "#121314",
                                            "fontFamily": "CentraNo1-Book",
                                            "fontSize": 16,
                                            "fontWeight": "400",
                                            "height": 24,
                                            "letterSpacing": 0,
                                            "opacity": 1,
                                            "paddingVertical": 0,
                                          }
                                        }
<<<<<<< HEAD
                                      >
                                        <TextInput
                                          autoComplete="tel"
                                          autoFocus={false}
                                          editable={true}
                                          keyboardAppearance="light"
                                          keyboardType="phone-pad"
                                          onBlur={[Function]}
                                          onChangeText={[Function]}
                                          onFocus={[Function]}
                                          onSubmitEditing={[Function]}
                                          placeholder="(234) 567-8910"
                                          placeholderTextColor="#9ca1af"
                                          returnKeyType="next"
                                          style={
                                            {
                                              "backgroundColor": "#ffffff",
                                              "borderColor": "transparent",
                                              "borderWidth": 1,
                                              "color": "#121314",
                                              "fontFamily": "Geist Regular",
                                              "fontSize": 16,
                                              "fontWeight": "400",
                                              "height": 24,
                                              "letterSpacing": 0,
                                              "opacity": 1,
                                              "paddingVertical": 0,
                                            }
                                          }
                                          testID="phone-number-input"
                                          textContentType="telephoneNumber"
                                          value=""
                                        />
                                      </View>
=======
                                        testID="deposit-phone-field-test-id"
                                        value=""
                                      />
>>>>>>> 6ddee8bf
                                    </View>
                                  </View>
                                  <Text
                                    accessibilityRole="text"
                                    style={
                                      {
                                        "color": "#ca3542",
                                        "fontFamily": "Geist Regular",
                                        "fontSize": 12,
                                        "letterSpacing": 0,
                                        "lineHeight": 24,
                                        "marginTop": 4,
                                      }
                                    }
                                  >
                                    Phone number is required
                                  </Text>
                                </View>
                                <View
                                  accessibilityState={
                                    {
                                      "busy": undefined,
                                      "checked": undefined,
                                      "disabled": undefined,
                                      "expanded": undefined,
                                      "selected": undefined,
                                    }
                                  }
                                  accessible={true}
                                  focusable={true}
                                  onClick={[Function]}
                                  onResponderGrant={[Function]}
                                  onResponderMove={[Function]}
                                  onResponderRelease={[Function]}
                                  onResponderTerminate={[Function]}
                                  onResponderTerminationRequest={[Function]}
                                  onStartShouldSetResponder={[Function]}
                                  style={
                                    {
                                      "width": "100%",
                                    }
                                  }
                                >
                                  <View
                                    style={
                                      [
                                        {
                                          "flexDirection": "column",
                                          "marginBottom": 16,
                                        },
                                        undefined,
                                      ]
                                    }
                                  >
                                    <Text
                                      accessibilityRole="text"
                                      style={
                                        {
                                          "color": "#121314",
                                          "fontFamily": "Geist Regular",
                                          "fontSize": 16,
                                          "letterSpacing": 0,
                                          "lineHeight": 24,
                                          "marginBottom": 6,
                                        }
                                      }
                                      testID="label"
                                    >
                                      Date of Birth
                                    </Text>
                                    <View
                                      style={
                                        {
                                          "alignItems": "center",
                                          "backgroundColor": "#ffffff",
                                          "borderColor": "#b7bbc8",
                                          "borderRadius": 8,
                                          "borderWidth": 1,
                                          "flexDirection": "row",
                                          "height": 48,
                                          "opacity": 1,
                                          "paddingHorizontal": 16,
                                        }
                                      }
                                      testID="textfield"
                                    >
                                      <View
                                        style={
                                          {
                                            "marginRight": 8,
                                          }
                                        }
                                        testID="textfield-startacccessory"
                                      >
                                        <Text
                                          allowFontScaling={false}
                                          selectable={false}
                                          style={
                                            [
                                              {
                                                "color": undefined,
                                                "fontSize": 20,
                                              },
                                              {
                                                "color": "#121314",
                                                "marginRight": 8,
                                              },
                                              {
                                                "fontFamily": "Ionicons",
                                                "fontStyle": "normal",
                                                "fontWeight": "normal",
                                              },
                                              {},
                                            ]
                                          }
                                        >
                                          
                                        </Text>
                                      </View>
                                      <View
                                        style={
                                          {
                                            "flex": 1,
                                          }
                                        }
                                      >
                                        <TextInput
                                          autoFocus={false}
                                          editable={true}
                                          keyboardAppearance="light"
                                          onBlur={[Function]}
                                          onFocus={[Function]}
                                          placeholder="01/01/2000"
                                          placeholderTextColor="#9ca1af"
                                          pointerEvents="none"
                                          readOnly={true}
                                          style={
                                            {
                                              "backgroundColor": "#ffffff",
                                              "borderColor": "transparent",
                                              "borderWidth": 1,
                                              "color": "#121314",
                                              "fontFamily": "Geist Regular",
                                              "fontSize": 16,
                                              "fontWeight": "400",
                                              "height": 24,
                                              "letterSpacing": 0,
                                              "opacity": 1,
                                              "paddingVertical": 0,
                                            }
                                          }
                                          testID="date-of-birth-input"
                                          value="01/01/2000"
                                        />
                                      </View>
                                    </View>
                                    <Text
                                      accessibilityRole="text"
                                      style={
                                        {
                                          "color": "#ca3542",
                                          "fontFamily": "Geist Regular",
                                          "fontSize": 12,
                                          "letterSpacing": 0,
                                          "lineHeight": 24,
                                          "marginTop": 4,
                                        }
                                      }
                                    >
                                      Date of birth is required
                                    </Text>
                                  </View>
                                </View>
                                <View
                                  style={
                                    [
                                      {
                                        "flexDirection": "column",
                                        "marginBottom": 16,
                                      },
                                      undefined,
                                    ]
                                  }
                                >
                                  <Text
                                    accessibilityRole="text"
                                    style={
                                      {
                                        "color": "#121314",
                                        "fontFamily": "Geist Regular",
                                        "fontSize": 16,
                                        "letterSpacing": 0,
                                        "lineHeight": 24,
                                        "marginBottom": 6,
                                      }
                                    }
                                    testID="label"
                                  >
                                    Social Security Number
                                  </Text>
                                  <View
                                    style={
                                      {
                                        "alignItems": "center",
                                        "backgroundColor": "#ffffff",
                                        "borderColor": "#b7bbc8",
                                        "borderRadius": 8,
                                        "borderWidth": 1,
                                        "flexDirection": "row",
                                        "height": 48,
                                        "opacity": 1,
                                        "paddingHorizontal": 16,
                                      }
                                    }
                                    testID="textfield"
                                  >
                                    <View
                                      style={
                                        {
                                          "flex": 1,
                                        }
                                      }
                                    >
                                      <TextInput
                                        autoComplete="off"
                                        autoFocus={false}
                                        editable={true}
                                        keyboardAppearance="light"
                                        keyboardType="number-pad"
                                        maxLength={11}
                                        onBlur={[Function]}
                                        onChangeText={[Function]}
                                        onFocus={[Function]}
                                        onSubmitEditing={[Function]}
                                        placeholder="XXX-XX-XXXX"
                                        placeholderTextColor="#9ca1af"
                                        returnKeyType="done"
                                        secureTextEntry={true}
                                        style={
                                          {
                                            "backgroundColor": "#ffffff",
                                            "borderColor": "transparent",
                                            "borderWidth": 1,
                                            "color": "#121314",
                                            "fontFamily": "Geist Regular",
                                            "fontSize": 16,
                                            "fontWeight": "400",
                                            "height": 24,
                                            "letterSpacing": 0,
                                            "opacity": 1,
                                            "paddingVertical": 0,
                                          }
                                        }
                                        testID="ssn-input"
                                        textContentType="none"
                                        value=""
                                      />
                                    </View>
                                  </View>
                                  <Text
                                    accessibilityRole="text"
                                    style={
                                      {
                                        "color": "#ca3542",
                                        "fontFamily": "Geist Regular",
                                        "fontSize": 12,
                                        "letterSpacing": 0,
                                        "lineHeight": 24,
                                        "marginTop": 4,
                                      }
                                    }
                                  >
                                    Social security number is required
                                  </Text>
                                </View>
                              </View>
                            </View>
                          </RCTScrollView>
                        </View>
                        <View>
                          <View
                            style={
                              [
                                {
                                  "padding": 15,
                                },
                                undefined,
                                undefined,
                              ]
                            }
                          >
                            <View
                              style={
                                [
                                  {
                                    "marginVertical": 8,
                                  },
                                  undefined,
                                  undefined,
                                  undefined,
                                ]
                              }
                            >
                              <TouchableOpacity
                                accessibilityRole="button"
                                accessible={true}
                                activeOpacity={0.2}
                                onPress={[Function]}
                                style={
                                  [
                                    [
                                      {
                                        "borderRadius": 12,
                                        "justifyContent": "center",
                                        "padding": 15,
                                      },
                                      {
                                        "backgroundColor": "#4459ff",
                                        "minHeight": 50,
                                      },
                                      undefined,
                                    ],
                                    null,
                                  ]
                                }
                                testID="continue-button"
                              >
                                <Text
                                  style={
                                    [
                                      {
                                        "color": "#007aff",
                                        "fontSize": 17,
                                        "fontWeight": "500",
                                        "textAlign": "center",
                                      },
                                      null,
                                      [
                                        {
                                          "fontFamily": "CentraNo1-Bold",
                                          "fontSize": 14,
                                          "fontWeight": "600",
                                          "textAlign": "center",
                                        },
                                        {
                                          "color": "#ffffff",
                                        },
                                        undefined,
                                      ],
                                      null,
                                    ]
                                  }
                                >
                                  Continue
                                </Text>
                              </TouchableOpacity>
                            </View>
                          </View>
                        </View>
                      </View>
                    </RCTSafeAreaView>
                  </View>
                </View>
              </View>
            </View>
          </View>
        </View>
      </RNSScreen>
    </RNSScreenContainer>
  </RNCSafeAreaProvider>
</View>
`;<|MERGE_RESOLUTION|>--- conflicted
+++ resolved
@@ -838,28 +838,6 @@
                                         onPress={[Function]}
                                         style={
                                           {
-<<<<<<< HEAD
-                                            "color": "#121314",
-                                            "fontFamily": "Geist Regular",
-                                            "fontSize": 16,
-                                            "letterSpacing": 0,
-                                            "lineHeight": 24,
-                                            "marginRight": 4,
-                                          }
-                                        }
-                                      >
-                                        🇺🇸
-                                      </Text>
-                                      <Text
-                                        accessibilityRole="text"
-                                        style={
-                                          {
-                                            "color": "#121314",
-                                            "fontFamily": "Geist Regular",
-                                            "fontSize": 14,
-                                            "letterSpacing": 0,
-                                            "lineHeight": 24,
-=======
                                             "alignItems": "center",
                                             "flexDirection": "row",
                                           }
@@ -870,13 +848,12 @@
                                           style={
                                             {
                                               "color": "#121314",
-                                              "fontFamily": "CentraNo1-Book",
+                                              "fontFamily": "Geist Regular",
                                               "fontSize": 16,
                                               "fontWeight": "400",
                                               "letterSpacing": 0,
                                               "lineHeight": 24,
                                             }
->>>>>>> 6ddee8bf
                                           }
                                         >
                                           🇺🇸
@@ -932,46 +909,9 @@
                                             "paddingVertical": 0,
                                           }
                                         }
-<<<<<<< HEAD
-                                      >
-                                        <TextInput
-                                          autoComplete="tel"
-                                          autoFocus={false}
-                                          editable={true}
-                                          keyboardAppearance="light"
-                                          keyboardType="phone-pad"
-                                          onBlur={[Function]}
-                                          onChangeText={[Function]}
-                                          onFocus={[Function]}
-                                          onSubmitEditing={[Function]}
-                                          placeholder="(234) 567-8910"
-                                          placeholderTextColor="#9ca1af"
-                                          returnKeyType="next"
-                                          style={
-                                            {
-                                              "backgroundColor": "#ffffff",
-                                              "borderColor": "transparent",
-                                              "borderWidth": 1,
-                                              "color": "#121314",
-                                              "fontFamily": "Geist Regular",
-                                              "fontSize": 16,
-                                              "fontWeight": "400",
-                                              "height": 24,
-                                              "letterSpacing": 0,
-                                              "opacity": 1,
-                                              "paddingVertical": 0,
-                                            }
-                                          }
-                                          testID="phone-number-input"
-                                          textContentType="telephoneNumber"
-                                          value="(123) 456-7890"
-                                        />
-                                      </View>
-=======
                                         testID="deposit-phone-field-test-id"
                                         value="(234) 567-890"
                                       />
->>>>>>> 6ddee8bf
                                     </View>
                                   </View>
                                 </View>
@@ -2138,28 +2078,6 @@
                                         onPress={[Function]}
                                         style={
                                           {
-<<<<<<< HEAD
-                                            "color": "#121314",
-                                            "fontFamily": "Geist Regular",
-                                            "fontSize": 16,
-                                            "letterSpacing": 0,
-                                            "lineHeight": 24,
-                                            "marginRight": 4,
-                                          }
-                                        }
-                                      >
-                                        🇺🇸
-                                      </Text>
-                                      <Text
-                                        accessibilityRole="text"
-                                        style={
-                                          {
-                                            "color": "#121314",
-                                            "fontFamily": "Geist Regular",
-                                            "fontSize": 14,
-                                            "letterSpacing": 0,
-                                            "lineHeight": 24,
-=======
                                             "alignItems": "center",
                                             "flexDirection": "row",
                                           }
@@ -2170,13 +2088,12 @@
                                           style={
                                             {
                                               "color": "#121314",
-                                              "fontFamily": "CentraNo1-Book",
+                                              "fontFamily": "Geist Regular",
                                               "fontSize": 16,
                                               "fontWeight": "400",
                                               "letterSpacing": 0,
                                               "lineHeight": 24,
                                             }
->>>>>>> 6ddee8bf
                                           }
                                         >
                                           🇺🇸
@@ -2232,46 +2149,9 @@
                                             "paddingVertical": 0,
                                           }
                                         }
-<<<<<<< HEAD
-                                      >
-                                        <TextInput
-                                          autoComplete="tel"
-                                          autoFocus={false}
-                                          editable={true}
-                                          keyboardAppearance="light"
-                                          keyboardType="phone-pad"
-                                          onBlur={[Function]}
-                                          onChangeText={[Function]}
-                                          onFocus={[Function]}
-                                          onSubmitEditing={[Function]}
-                                          placeholder="(234) 567-8910"
-                                          placeholderTextColor="#9ca1af"
-                                          returnKeyType="next"
-                                          style={
-                                            {
-                                              "backgroundColor": "#ffffff",
-                                              "borderColor": "transparent",
-                                              "borderWidth": 1,
-                                              "color": "#121314",
-                                              "fontFamily": "Geist Regular",
-                                              "fontSize": 16,
-                                              "fontWeight": "400",
-                                              "height": 24,
-                                              "letterSpacing": 0,
-                                              "opacity": 1,
-                                              "paddingVertical": 0,
-                                            }
-                                          }
-                                          testID="phone-number-input"
-                                          textContentType="telephoneNumber"
-                                          value=""
-                                        />
-                                      </View>
-=======
                                         testID="deposit-phone-field-test-id"
                                         value=""
                                       />
->>>>>>> 6ddee8bf
                                     </View>
                                   </View>
                                 </View>
@@ -3468,28 +3348,6 @@
                                         onPress={[Function]}
                                         style={
                                           {
-<<<<<<< HEAD
-                                            "color": "#121314",
-                                            "fontFamily": "Geist Regular",
-                                            "fontSize": 16,
-                                            "letterSpacing": 0,
-                                            "lineHeight": 24,
-                                            "marginRight": 4,
-                                          }
-                                        }
-                                      >
-                                        🇺🇸
-                                      </Text>
-                                      <Text
-                                        accessibilityRole="text"
-                                        style={
-                                          {
-                                            "color": "#121314",
-                                            "fontFamily": "Geist Regular",
-                                            "fontSize": 14,
-                                            "letterSpacing": 0,
-                                            "lineHeight": 24,
-=======
                                             "alignItems": "center",
                                             "flexDirection": "row",
                                           }
@@ -3500,13 +3358,12 @@
                                           style={
                                             {
                                               "color": "#121314",
-                                              "fontFamily": "CentraNo1-Book",
+                                              "fontFamily": "Geist Regular",
                                               "fontSize": 16,
                                               "fontWeight": "400",
                                               "letterSpacing": 0,
                                               "lineHeight": 24,
                                             }
->>>>>>> 6ddee8bf
                                           }
                                         >
                                           🇺🇸
@@ -3562,46 +3419,9 @@
                                             "paddingVertical": 0,
                                           }
                                         }
-<<<<<<< HEAD
-                                      >
-                                        <TextInput
-                                          autoComplete="tel"
-                                          autoFocus={false}
-                                          editable={true}
-                                          keyboardAppearance="light"
-                                          keyboardType="phone-pad"
-                                          onBlur={[Function]}
-                                          onChangeText={[Function]}
-                                          onFocus={[Function]}
-                                          onSubmitEditing={[Function]}
-                                          placeholder="(234) 567-8910"
-                                          placeholderTextColor="#9ca1af"
-                                          returnKeyType="next"
-                                          style={
-                                            {
-                                              "backgroundColor": "#ffffff",
-                                              "borderColor": "transparent",
-                                              "borderWidth": 1,
-                                              "color": "#121314",
-                                              "fontFamily": "Geist Regular",
-                                              "fontSize": 16,
-                                              "fontWeight": "400",
-                                              "height": 24,
-                                              "letterSpacing": 0,
-                                              "opacity": 1,
-                                              "paddingVertical": 0,
-                                            }
-                                          }
-                                          testID="phone-number-input"
-                                          textContentType="telephoneNumber"
-                                          value=""
-                                        />
-                                      </View>
-=======
                                         testID="deposit-phone-field-test-id"
                                         value=""
                                       />
->>>>>>> 6ddee8bf
                                     </View>
                                   </View>
                                   <Text
