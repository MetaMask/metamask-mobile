// Jest Snapshot v1, https://goo.gl/fbAQLP

exports[`BasicInfo Component navigates to address page when form is valid and continue is pressed 1`] = `
<View
  style={
    {
      "flex": 1,
    }
  }
>
  <RNCSafeAreaProvider
    onInsetsChange={[Function]}
    style={
      [
        {
          "flex": 1,
        },
        undefined,
      ]
    }
  >
    <View
      collapsable={false}
      pointerEvents="box-none"
      style={
        {
          "zIndex": 1,
        }
      }
    >
      <View
        accessibilityElementsHidden={false}
        importantForAccessibility="auto"
        onLayout={[Function]}
        pointerEvents="box-none"
        style={null}
      >
        <View
          collapsable={false}
          pointerEvents="box-none"
          style={
            {
              "bottom": 0,
              "left": 0,
              "opacity": 1,
              "position": "absolute",
              "right": 0,
              "top": 0,
              "zIndex": 0,
            }
          }
        >
          <View
            collapsable={false}
            style={
              {
                "backgroundColor": "#ffffff",
                "borderBottomColor": "rgb(216, 216, 216)",
                "elevation": 0,
                "flex": 1,
                "shadowColor": "rgb(216, 216, 216)",
                "shadowOffset": {
                  "height": 0.5,
                  "width": 0,
                },
                "shadowOpacity": 0,
                "shadowRadius": 0,
              }
            }
          />
        </View>
        <View
          collapsable={false}
          pointerEvents="box-none"
          style={
            {
              "height": 64,
              "maxHeight": undefined,
              "minHeight": undefined,
              "opacity": undefined,
              "transform": undefined,
            }
          }
        >
          <View
            pointerEvents="none"
            style={
              {
                "height": 20,
              }
            }
          />
          <View
            pointerEvents="box-none"
            style={
              {
                "alignItems": "center",
                "flex": 1,
                "flexDirection": "row",
                "justifyContent": "center",
              }
            }
          >
            <View
              collapsable={false}
              pointerEvents="box-none"
              style={
                {
                  "alignItems": "flex-start",
                  "bottom": 0,
                  "justifyContent": "center",
                  "left": 0,
                  "opacity": 1,
                  "position": "absolute",
                  "top": 0,
                }
              }
            >
              <View
                style={
                  [
                    {
                      "transform": [
                        {
                          "scale": 1,
                        },
                      ],
                    },
                    {
                      "alignItems": "center",
                      "justifyContent": "center",
                    },
                  ]
                }
              >
                <View
                  accessibilityState={
                    {
                      "busy": undefined,
                      "checked": undefined,
                      "disabled": false,
                      "expanded": undefined,
                      "selected": undefined,
                    }
                  }
                  accessibilityValue={
                    {
                      "max": undefined,
                      "min": undefined,
                      "now": undefined,
                      "text": undefined,
                    }
                  }
                  accessible={true}
                  collapsable={false}
                  focusable={true}
                  onBlur={[Function]}
                  onClick={[Function]}
                  onFocus={[Function]}
                  onResponderGrant={[Function]}
                  onResponderMove={[Function]}
                  onResponderRelease={[Function]}
                  onResponderTerminate={[Function]}
                  onResponderTerminationRequest={[Function]}
                  onStartShouldSetResponder={[Function]}
                  style={
                    [
                      {
                        "alignItems": "center",
                        "backgroundColor": "transparent",
                        "borderRadius": 2,
                        "height": 40,
                        "justifyContent": "center",
                        "opacity": 1,
                        "width": 40,
                      },
                      {
                        "marginHorizontal": 16,
                      },
                    ]
                  }
                  testID="button-icon"
                >
                  <SvgMock
                    fill="currentColor"
                    name="ArrowLeft"
                    style={
                      [
                        {
                          "color": "#121314",
                          "height": 24,
                          "width": 24,
                        },
                        undefined,
                      ]
                    }
                  />
                </View>
              </View>
            </View>
            <View
              collapsable={false}
              pointerEvents="box-none"
              style={
                {
                  "marginHorizontal": 72,
                  "opacity": 1,
                }
              }
            >
              <TouchableOpacity
                activeOpacity={1}
                onPress={[Function]}
                style={
                  {
                    "alignItems": "center",
                    "justifyContent": "center",
                  }
                }
              >
                <Text
                  accessibilityRole="text"
                  numberOfLines={1}
                  style={
                    {
                      "color": "#121314",
                      "fontFamily": "Geist Bold",
                      "fontSize": 16,
                      "letterSpacing": 0,
                      "lineHeight": 24,
                    }
                  }
                >
                  Verify your identity
                </Text>
              </TouchableOpacity>
            </View>
            <View
              collapsable={false}
              pointerEvents="box-none"
              style={
                {
                  "alignItems": "flex-end",
                  "bottom": 0,
                  "justifyContent": "center",
                  "opacity": 1,
                  "position": "absolute",
                  "right": 0,
                  "top": 0,
                }
              }
            >
              <View
                style={
                  [
                    {
                      "transform": [
                        {
                          "scale": 1,
                        },
                      ],
                    },
                    {
                      "alignItems": "center",
                      "justifyContent": "center",
                    },
                  ]
                }
              >
                <View
                  accessibilityState={
                    {
                      "busy": undefined,
                      "checked": undefined,
                      "disabled": false,
                      "expanded": undefined,
                      "selected": undefined,
                    }
                  }
                  accessibilityValue={
                    {
                      "max": undefined,
                      "min": undefined,
                      "now": undefined,
                      "text": undefined,
                    }
                  }
                  accessible={true}
                  collapsable={false}
                  focusable={true}
                  onBlur={[Function]}
                  onClick={[Function]}
                  onFocus={[Function]}
                  onResponderGrant={[Function]}
                  onResponderMove={[Function]}
                  onResponderRelease={[Function]}
                  onResponderTerminate={[Function]}
                  onResponderTerminationRequest={[Function]}
                  onStartShouldSetResponder={[Function]}
                  style={
                    [
                      {
                        "alignItems": "center",
                        "backgroundColor": "transparent",
                        "borderRadius": 2,
                        "height": 40,
                        "justifyContent": "center",
                        "opacity": 1,
                        "width": 40,
                      },
                      {
                        "marginHorizontal": 16,
                      },
                    ]
                  }
                  testID="button-icon"
                >
                  <SvgMock
                    fill="currentColor"
                    name="Close"
                    style={
                      [
                        {
                          "color": "#121314",
                          "height": 24,
                          "width": 24,
                        },
                        undefined,
                      ]
                    }
                  />
                </View>
              </View>
            </View>
          </View>
        </View>
      </View>
    </View>
    <RNSScreenContainer
      onLayout={[Function]}
      style={
        {
          "flex": 1,
        }
      }
    >
      <RNSScreen
        activityState={2}
        collapsable={false}
        gestureResponseDistance={
          {
            "bottom": -1,
            "end": -1,
            "start": -1,
            "top": -1,
          }
        }
        onGestureCancel={[Function]}
        pointerEvents="box-none"
        sheetAllowedDetents="large"
        sheetCornerRadius={-1}
        sheetExpandsWhenScrolledToEdge={true}
        sheetGrabberVisible={false}
        sheetLargestUndimmedDetent="all"
        style={
          {
            "bottom": 0,
            "left": 0,
            "position": "absolute",
            "right": 0,
            "top": 0,
            "zIndex": undefined,
          }
        }
      >
        <View
          collapsable={false}
          style={
            {
              "opacity": 1,
            }
          }
        />
        <View
          accessibilityElementsHidden={false}
          closing={false}
          gestureVelocityImpact={0.3}
          importantForAccessibility="auto"
          onClose={[Function]}
          onGestureBegin={[Function]}
          onGestureCanceled={[Function]}
          onGestureEnd={[Function]}
          onOpen={[Function]}
          onTransition={[Function]}
          pointerEvents="box-none"
          style={
            [
              {
                "overflow": undefined,
              },
              {
                "bottom": 0,
                "left": 0,
                "position": "absolute",
                "right": 0,
                "top": 0,
              },
            ]
          }
          transitionSpec={
            {
              "close": {
                "animation": "spring",
                "config": {
                  "damping": 500,
                  "mass": 3,
                  "overshootClamping": true,
                  "restDisplacementThreshold": 10,
                  "restSpeedThreshold": 10,
                  "stiffness": 1000,
                },
              },
              "open": {
                "animation": "spring",
                "config": {
                  "damping": 500,
                  "mass": 3,
                  "overshootClamping": true,
                  "restDisplacementThreshold": 10,
                  "restSpeedThreshold": 10,
                  "stiffness": 1000,
                },
              },
            }
          }
        >
          <View
            collapsable={false}
            needsOffscreenAlphaCompositing={false}
            pointerEvents="box-none"
            style={
              {
                "flex": 1,
              }
            }
          >
            <View
              collapsable={false}
              enabled={false}
              handlerTag={5}
              handlerType="PanGestureHandler"
              onGestureHandlerEvent={[Function]}
              onGestureHandlerStateChange={[Function]}
              style={
                {
                  "flex": 1,
                  "transform": [
                    {
                      "translateX": 0,
                    },
                    {
                      "translateX": 0,
                    },
                  ],
                }
              }
            >
              <View
                collapsable={false}
                pointerEvents="none"
                style={
                  {
                    "backgroundColor": "rgb(242, 242, 242)",
                    "bottom": 0,
                    "left": 0,
                    "position": "absolute",
                    "shadowColor": "#000",
                    "shadowOffset": {
                      "height": 1,
                      "width": -1,
                    },
                    "shadowOpacity": 0.3,
                    "shadowRadius": 5,
                    "top": 0,
                    "width": 3,
                  }
                }
              />
              <View
                style={
                  [
                    {
                      "flex": 1,
                      "overflow": "hidden",
                    },
                    [
                      {
                        "backgroundColor": "rgb(242, 242, 242)",
                      },
                      undefined,
                    ],
                  ]
                }
              >
                <View
                  style={
                    {
                      "flex": 1,
                      "flexDirection": "column-reverse",
                    }
                  }
                >
                  <View
                    style={
                      {
                        "flex": 1,
                      }
                    }
                  >
                    <RNCSafeAreaView
                      edges={
                        {
                          "bottom": "additive",
                          "left": "additive",
                          "right": "additive",
                          "top": "off",
                        }
                      }
                      style={
                        {
                          "flex": 1,
                        }
                      }
                    >
                      <View
                        style={
                          [
                            {
                              "backgroundColor": "#ffffff",
                              "flex": 1,
                            },
                            undefined,
                          ]
                        }
                      >
                        <View
                          style={
                            [
                              {
                                "flex": 1,
                              },
                              undefined,
                            ]
                          }
                        >
                          <RCTScrollView
                            automaticallyAdjustContentInsets={false}
                            contentInset={
                              {
                                "bottom": 0,
                              }
                            }
                            enableAutomaticScroll={true}
                            enableOnAndroid={false}
                            enableResetScrollToCoords={true}
                            extraHeight={75}
                            extraScrollHeight={0}
                            getScrollResponder={[Function]}
                            handleOnScroll={[Function]}
                            keyboardDismissMode="interactive"
                            keyboardOpeningTime={250}
                            keyboardShouldPersistTaps="handled"
                            keyboardSpace={0}
                            onScroll={[Function]}
                            resetKeyboardSpace={[Function]}
                            scrollEventThrottle={1}
                            scrollForExtraHeightOnAndroid={[Function]}
                            scrollIntoView={[Function]}
                            scrollToEnd={[Function]}
                            scrollToFocusedInput={[Function]}
                            scrollToPosition={[Function]}
                            showsVerticalScrollIndicator={false}
                            update={[Function]}
                            viewIsInsideTabBar={false}
                          >
                            <View>
                              <View
                                style={
                                  [
                                    {
                                      "padding": 15,
                                    },
                                    undefined,
                                    undefined,
                                  ]
                                }
                              >
                                <View
                                  style={
                                    {
                                      "alignItems": "center",
                                      "flexDirection": "row",
                                      "justifyContent": "center",
                                      "paddingBottom": 12,
                                      "width": "100%",
                                    }
                                  }
                                  testID="deposit-progress-container"
                                >
                                  <View
                                    style={
                                      [
                                        [
                                          {
                                            "borderRadius": 2,
                                            "flex": 1,
                                            "height": 4,
                                          },
                                          {
                                            "backgroundColor": "#4459ff",
                                          },
                                        ],
                                        {
                                          "marginRight": 10,
                                        },
                                      ]
                                    }
                                    testID="deposit-progress-step-0"
                                  />
                                  <View
                                    style={
                                      [
                                        [
                                          {
                                            "borderRadius": 2,
                                            "flex": 1,
                                            "height": 4,
                                          },
                                          {
                                            "backgroundColor": "#4459ff",
                                          },
                                        ],
                                        {
                                          "marginRight": 10,
                                        },
                                      ]
                                    }
                                    testID="deposit-progress-step-1"
                                  />
                                  <View
                                    style={
                                      [
                                        [
                                          {
                                            "borderRadius": 2,
                                            "flex": 1,
                                            "height": 4,
                                          },
                                          {
                                            "backgroundColor": "#2c3dc5",
                                          },
                                        ],
                                        {
                                          "marginRight": 10,
                                        },
                                      ]
                                    }
                                    testID="deposit-progress-step-2"
                                  />
                                  <View
                                    style={
                                      [
                                        [
                                          {
                                            "borderRadius": 2,
                                            "flex": 1,
                                            "height": 4,
                                          },
                                          {
                                            "backgroundColor": "#b7bbc8",
                                          },
                                        ],
                                        undefined,
                                      ]
                                    }
                                    testID="deposit-progress-step-3"
                                  />
                                </View>
                                <Text
                                  accessibilityRole="text"
                                  style={
                                    {
                                      "color": "#121314",
                                      "fontFamily": "Geist Bold",
                                      "fontSize": 18,
                                      "letterSpacing": 0,
                                      "lineHeight": 24,
                                      "marginBottom": 4,
                                      "marginTop": 24,
                                    }
                                  }
                                >
                                  Enter your basic info
                                </Text>
                                <Text
                                  accessibilityRole="text"
                                  style={
                                    {
                                      "color": "#686e7d",
                                      "fontFamily": "Geist Regular",
                                      "fontSize": 16,
                                      "letterSpacing": 0,
                                      "lineHeight": 24,
                                      "marginBottom": 16,
                                    }
                                  }
                                >
                                  Next, we need some basic information about you.
                                </Text>
                                <View
                                  style={
                                    {
                                      "flexDirection": "row",
                                      "gap": 16,
                                      "justifyContent": "space-between",
                                    }
                                  }
                                >
                                  <View
                                    style={
                                      [
                                        {
                                          "flexDirection": "column",
                                          "marginBottom": 16,
                                        },
                                        {
                                          "flex": 1,
                                        },
                                      ]
                                    }
                                  >
                                    <Text
                                      accessibilityRole="text"
                                      style={
                                        {
                                          "color": "#121314",
                                          "fontFamily": "Geist Regular",
                                          "fontSize": 16,
                                          "letterSpacing": 0,
                                          "lineHeight": 24,
                                          "marginBottom": 6,
                                        }
                                      }
                                      testID="label"
                                    >
                                      First name
                                    </Text>
                                    <View
                                      accessibilityState={
                                        {
                                          "busy": undefined,
                                          "checked": undefined,
                                          "disabled": undefined,
                                          "expanded": undefined,
                                          "selected": undefined,
                                        }
                                      }
                                      accessibilityValue={
                                        {
                                          "max": undefined,
                                          "min": undefined,
                                          "now": undefined,
                                          "text": undefined,
                                        }
                                      }
                                      accessible={true}
                                      collapsable={false}
                                      focusable={true}
                                      onBlur={[Function]}
                                      onClick={[Function]}
                                      onFocus={[Function]}
                                      onResponderGrant={[Function]}
                                      onResponderMove={[Function]}
                                      onResponderRelease={[Function]}
                                      onResponderTerminate={[Function]}
                                      onResponderTerminationRequest={[Function]}
                                      onStartShouldSetResponder={[Function]}
                                      style={
                                        {
                                          "alignItems": "center",
                                          "backgroundColor": "#ffffff",
                                          "borderColor": "#b7bbc8",
                                          "borderRadius": 8,
                                          "borderWidth": 1,
                                          "flexDirection": "row",
                                          "height": 48,
                                          "opacity": 1,
                                          "paddingHorizontal": 16,
                                        }
                                      }
                                      testID="textfield"
                                    >
                                      <View
                                        style={
                                          {
                                            "flex": 1,
                                          }
                                        }
                                      >
                                        <TextInput
                                          autoCapitalize="words"
                                          autoComplete="given-name"
                                          autoFocus={false}
                                          editable={true}
                                          keyboardAppearance="light"
                                          onBlur={[Function]}
                                          onChangeText={[Function]}
                                          onFocus={[Function]}
                                          onSubmitEditing={[Function]}
                                          placeholder="First name"
                                          placeholderTextColor="#b7bbc8"
                                          returnKeyType="next"
                                          style={
                                            {
                                              "backgroundColor": "inherit",
                                              "borderColor": "transparent",
                                              "borderWidth": 1,
                                              "color": "#121314",
                                              "fontFamily": "Geist Regular",
                                              "fontSize": 16,
<<<<<<< HEAD
                                              "fontWeight": "400",
                                              "height": 46,
                                              "letterSpacing": 0,
=======
                                              "height": 46,
                                              "letterSpacing": 0,
                                              "lineHeight": 20,
>>>>>>> 338177c4
                                              "opacity": 1,
                                              "paddingVertical": 2,
                                              "textAlignVertical": "center",
                                            }
                                          }
                                          testID="first-name-input"
                                          textContentType="givenName"
                                          value="John"
                                        />
                                      </View>
                                    </View>
                                  </View>
                                  <View
                                    style={
                                      [
                                        {
                                          "flexDirection": "column",
                                          "marginBottom": 16,
                                        },
                                        {
                                          "flex": 1,
                                        },
                                      ]
                                    }
                                  >
                                    <Text
                                      accessibilityRole="text"
                                      style={
                                        {
                                          "color": "#121314",
                                          "fontFamily": "Geist Regular",
                                          "fontSize": 16,
                                          "letterSpacing": 0,
                                          "lineHeight": 24,
                                          "marginBottom": 6,
                                        }
                                      }
                                      testID="label"
                                    >
                                      Last name
                                    </Text>
                                    <View
                                      accessibilityState={
                                        {
                                          "busy": undefined,
                                          "checked": undefined,
                                          "disabled": undefined,
                                          "expanded": undefined,
                                          "selected": undefined,
                                        }
                                      }
                                      accessibilityValue={
                                        {
                                          "max": undefined,
                                          "min": undefined,
                                          "now": undefined,
                                          "text": undefined,
                                        }
                                      }
                                      accessible={true}
                                      collapsable={false}
                                      focusable={true}
                                      onBlur={[Function]}
                                      onClick={[Function]}
                                      onFocus={[Function]}
                                      onResponderGrant={[Function]}
                                      onResponderMove={[Function]}
                                      onResponderRelease={[Function]}
                                      onResponderTerminate={[Function]}
                                      onResponderTerminationRequest={[Function]}
                                      onStartShouldSetResponder={[Function]}
                                      style={
                                        {
                                          "alignItems": "center",
                                          "backgroundColor": "#ffffff",
                                          "borderColor": "#b7bbc8",
                                          "borderRadius": 8,
                                          "borderWidth": 1,
                                          "flexDirection": "row",
                                          "height": 48,
                                          "opacity": 1,
                                          "paddingHorizontal": 16,
                                        }
                                      }
                                      testID="textfield"
                                    >
                                      <View
                                        style={
                                          {
                                            "flex": 1,
                                          }
                                        }
                                      >
                                        <TextInput
                                          autoCapitalize="words"
                                          autoComplete="family-name"
                                          autoFocus={false}
                                          editable={true}
                                          keyboardAppearance="light"
                                          onBlur={[Function]}
                                          onChangeText={[Function]}
                                          onFocus={[Function]}
                                          onSubmitEditing={[Function]}
                                          placeholder="Last name"
                                          placeholderTextColor="#b7bbc8"
                                          returnKeyType="next"
                                          style={
                                            {
                                              "backgroundColor": "inherit",
                                              "borderColor": "transparent",
                                              "borderWidth": 1,
                                              "color": "#121314",
                                              "fontFamily": "Geist Regular",
                                              "fontSize": 16,
<<<<<<< HEAD
                                              "fontWeight": "400",
                                              "height": 46,
                                              "letterSpacing": 0,
=======
                                              "height": 46,
                                              "letterSpacing": 0,
                                              "lineHeight": 20,
>>>>>>> 338177c4
                                              "opacity": 1,
                                              "paddingVertical": 2,
                                              "textAlignVertical": "center",
                                            }
                                          }
                                          testID="last-name-input"
                                          textContentType="familyName"
                                          value="Smith"
                                        />
                                      </View>
                                    </View>
                                  </View>
                                </View>
                                <View
                                  style={
                                    [
                                      {
                                        "flexDirection": "column",
                                        "marginBottom": 16,
                                      },
                                      undefined,
                                    ]
                                  }
                                >
                                  <Text
                                    accessibilityRole="text"
                                    style={
                                      {
                                        "color": "#121314",
                                        "fontFamily": "Geist Regular",
                                        "fontSize": 16,
                                        "letterSpacing": 0,
                                        "lineHeight": 24,
                                        "marginBottom": 6,
                                      }
                                    }
                                    testID="label"
                                  >
                                    Phone number
                                  </Text>
                                  <View
                                    accessibilityState={
                                      {
                                        "busy": undefined,
                                        "checked": undefined,
                                        "disabled": undefined,
                                        "expanded": undefined,
                                        "selected": undefined,
                                      }
                                    }
                                    accessibilityValue={
                                      {
                                        "max": undefined,
                                        "min": undefined,
                                        "now": undefined,
                                        "text": undefined,
                                      }
                                    }
                                    accessible={true}
                                    collapsable={false}
                                    focusable={true}
                                    onBlur={[Function]}
                                    onClick={[Function]}
                                    onFocus={[Function]}
                                    onResponderGrant={[Function]}
                                    onResponderMove={[Function]}
                                    onResponderRelease={[Function]}
                                    onResponderTerminate={[Function]}
                                    onResponderTerminationRequest={[Function]}
                                    onStartShouldSetResponder={[Function]}
                                    style={
                                      {
                                        "alignItems": "center",
                                        "backgroundColor": "#ffffff",
                                        "borderColor": "#b7bbc8",
                                        "borderRadius": 8,
                                        "borderWidth": 1,
                                        "flexDirection": "row",
                                        "height": 48,
                                        "opacity": 1,
                                        "paddingHorizontal": 16,
                                      }
                                    }
                                    testID="textfield"
                                  >
                                    <View
                                      style={
                                        {
                                          "marginRight": 8,
                                        }
                                      }
                                      testID="textfield-startacccessory"
                                    >
                                      <TouchableOpacity
                                        accessibilityRole="button"
                                        accessible={true}
                                        onPress={[Function]}
                                        style={
                                          {
                                            "alignItems": "center",
                                            "flexDirection": "row",
                                          }
                                        }
                                      >
                                        <Text
                                          accessibilityRole="text"
                                          style={
                                            {
                                              "color": "#121314",
                                              "fontFamily": "Geist Regular",
                                              "fontSize": 16,
                                              "letterSpacing": 0,
                                              "lineHeight": 24,
                                            }
                                          }
                                        >
                                          🇺🇸
                                        </Text>
                                        <Text
                                          accessibilityRole="text"
                                          style={
                                            {
                                              "color": "#b7bbc8",
                                              "fontFamily": "Geist Regular",
                                              "fontSize": 14,
                                              "letterSpacing": 0,
                                              "lineHeight": 24,
                                              "marginLeft": 4,
                                            }
                                          }
                                        >
                                          +1
                                        </Text>
                                      </TouchableOpacity>
                                    </View>
                                    <View
                                      style={
                                        {
                                          "flex": 1,
                                        }
                                      }
                                    >
                                      <TextInput
                                        autoComplete="tel"
                                        autoFocus={false}
                                        editable={true}
                                        keyboardAppearance="light"
                                        keyboardType="phone-pad"
                                        onBlur={[Function]}
                                        onChangeText={[Function]}
                                        onFocus={[Function]}
                                        onSubmitEditing={[Function]}
                                        placeholder="(555) 123-4567"
                                        placeholderTextColor="#b7bbc8"
                                        style={
                                          {
                                            "backgroundColor": "inherit",
                                            "borderColor": "transparent",
                                            "borderWidth": 1,
                                            "color": "#121314",
                                            "fontFamily": "Geist Regular",
                                            "fontSize": 16,
<<<<<<< HEAD
                                            "fontWeight": "400",
                                            "height": 46,
                                            "letterSpacing": 0,
=======
                                            "height": 46,
                                            "letterSpacing": 0,
                                            "lineHeight": 20,
>>>>>>> 338177c4
                                            "opacity": 1,
                                            "paddingVertical": 2,
                                            "textAlignVertical": "center",
                                          }
                                        }
                                        testID="deposit-phone-field-test-id"
                                        textContentType="telephoneNumber"
                                        value="234567890"
                                      />
                                    </View>
                                  </View>
                                </View>
                                <View
                                  style={
                                    [
                                      {
                                        "flexDirection": "column",
                                        "marginBottom": 16,
                                      },
                                      undefined,
                                    ]
                                  }
                                >
                                  <Text
                                    accessibilityRole="text"
                                    style={
                                      {
                                        "color": "#121314",
                                        "fontFamily": "Geist Regular",
                                        "fontSize": 16,
                                        "letterSpacing": 0,
                                        "lineHeight": 24,
                                        "marginBottom": 6,
                                      }
                                    }
                                    testID="label"
                                  >
                                    Date of birth
                                  </Text>
                                  <View
                                    accessibilityState={
                                      {
                                        "busy": undefined,
                                        "checked": undefined,
                                        "disabled": undefined,
                                        "expanded": undefined,
                                        "selected": undefined,
                                      }
                                    }
                                    accessibilityValue={
                                      {
                                        "max": undefined,
                                        "min": undefined,
                                        "now": undefined,
                                        "text": undefined,
                                      }
                                    }
                                    accessible={true}
                                    collapsable={false}
                                    focusable={true}
                                    onBlur={[Function]}
                                    onClick={[Function]}
                                    onFocus={[Function]}
                                    onResponderGrant={[Function]}
                                    onResponderMove={[Function]}
                                    onResponderRelease={[Function]}
                                    onResponderTerminate={[Function]}
                                    onResponderTerminationRequest={[Function]}
                                    onStartShouldSetResponder={[Function]}
                                    style={
                                      {
                                        "alignItems": "center",
                                        "backgroundColor": "#ffffff",
                                        "borderColor": "#b7bbc8",
                                        "borderRadius": 8,
                                        "borderWidth": 1,
                                        "flexDirection": "row",
                                        "height": 48,
                                        "opacity": 1,
                                        "paddingHorizontal": 16,
                                      }
                                    }
                                    testID="textfield"
                                  >
                                    <View
                                      style={
                                        {
                                          "marginRight": 8,
                                        }
                                      }
                                      testID="textfield-startacccessory"
                                    >
                                      <SvgMock
                                        color="#121314"
                                        fill="currentColor"
                                        height={20}
                                        name="Calendar"
                                        style={
                                          {
                                            "height": 20,
                                            "width": 20,
                                          }
                                        }
                                        width={20}
                                      />
                                    </View>
                                    <View
                                      style={
                                        {
                                          "flex": 1,
                                        }
                                      }
                                    >
                                      <TouchableOpacity
                                        activeOpacity={0.7}
                                        onPress={[Function]}
                                        style={
                                          {
                                            "flex": 1,
                                            "height": "100%",
                                          }
                                        }
                                      >
                                        <TextInput
                                          editable={false}
                                          placeholder="01/01/2000"
                                          placeholderTextColor="#b7bbc8"
                                          pointerEvents="none"
                                          style={
                                            {
                                              "color": "#121314",
                                              "flex": 1,
                                              "fontSize": 16,
                                              "height": "100%",
                                              "textAlign": "left",
                                            }
                                          }
                                          testID="date-of-birth-input"
                                          value="01/01/2024"
                                        />
                                      </TouchableOpacity>
                                    </View>
                                  </View>
                                </View>
                                <View
                                  style={
                                    [
                                      {
                                        "flexDirection": "column",
                                        "marginBottom": 16,
                                      },
                                      undefined,
                                    ]
                                  }
                                >
                                  <View
                                    style={
                                      {
                                        "marginBottom": 6,
                                      }
                                    }
                                  >
                                    <View
                                      style={
                                        {
                                          "alignItems": "center",
                                          "flexDirection": "row",
                                          "gap": 8,
                                        }
                                      }
                                    >
                                      <Text
                                        accessibilityRole="text"
                                        style={
                                          {
                                            "color": "#121314",
                                            "fontFamily": "Geist Regular",
                                            "fontSize": 16,
                                            "letterSpacing": 0,
                                            "lineHeight": 24,
                                          }
                                        }
                                      >
                                        Social security number (SSN)
                                      </Text>
                                      <TouchableOpacity
                                        onPress={[Function]}
                                        testID="ssn-info-button"
                                      >
                                        <SvgMock
                                          color="#686e7d"
                                          fill="currentColor"
                                          height={16}
                                          name="Info"
                                          style={
                                            {
                                              "height": 16,
                                              "width": 16,
                                            }
                                          }
                                          width={16}
                                        />
                                      </TouchableOpacity>
                                    </View>
                                  </View>
                                  <View
                                    accessibilityState={
                                      {
                                        "busy": undefined,
                                        "checked": undefined,
                                        "disabled": undefined,
                                        "expanded": undefined,
                                        "selected": undefined,
                                      }
                                    }
                                    accessibilityValue={
                                      {
                                        "max": undefined,
                                        "min": undefined,
                                        "now": undefined,
                                        "text": undefined,
                                      }
                                    }
                                    accessible={true}
                                    collapsable={false}
                                    focusable={true}
                                    onBlur={[Function]}
                                    onClick={[Function]}
                                    onFocus={[Function]}
                                    onResponderGrant={[Function]}
                                    onResponderMove={[Function]}
                                    onResponderRelease={[Function]}
                                    onResponderTerminate={[Function]}
                                    onResponderTerminationRequest={[Function]}
                                    onStartShouldSetResponder={[Function]}
                                    style={
                                      {
                                        "alignItems": "center",
                                        "backgroundColor": "#ffffff",
                                        "borderColor": "#b7bbc8",
                                        "borderRadius": 8,
                                        "borderWidth": 1,
                                        "flexDirection": "row",
                                        "height": 48,
                                        "opacity": 1,
                                        "paddingHorizontal": 16,
                                      }
                                    }
                                    testID="textfield"
                                  >
                                    <View
                                      style={
                                        {
                                          "flex": 1,
                                        }
                                      }
                                    >
                                      <TextInput
                                        autoComplete="off"
                                        autoFocus={false}
                                        editable={true}
                                        keyboardAppearance="light"
                                        keyboardType="number-pad"
                                        maxLength={11}
                                        onBlur={[Function]}
                                        onChangeText={[Function]}
                                        onFocus={[Function]}
                                        onSubmitEditing={[Function]}
                                        placeholder="XXX-XX-XXXX"
                                        placeholderTextColor="#b7bbc8"
                                        returnKeyType="done"
                                        secureTextEntry={true}
                                        style={
                                          {
                                            "backgroundColor": "inherit",
                                            "borderColor": "transparent",
                                            "borderWidth": 1,
                                            "color": "#121314",
                                            "fontFamily": "Geist Regular",
                                            "fontSize": 16,
<<<<<<< HEAD
                                            "fontWeight": "400",
                                            "height": 46,
                                            "letterSpacing": 0,
=======
                                            "height": 46,
                                            "letterSpacing": 0,
                                            "lineHeight": 20,
>>>>>>> 338177c4
                                            "opacity": 1,
                                            "paddingVertical": 2,
                                            "textAlignVertical": "center",
                                          }
                                        }
                                        testID="ssn-input"
                                        textContentType="none"
                                        value="123456789"
                                      />
                                    </View>
                                  </View>
                                </View>
                              </View>
                            </View>
                          </RCTScrollView>
                        </View>
                        <View>
                          <View
                            style={
                              [
                                {
                                  "padding": 15,
                                },
                                undefined,
                                {
                                  "gap": 8,
                                },
                              ]
                            }
                          >
                            <View
                              accessibilityRole="none"
                              accessible={true}
                              style={
                                {
                                  "backgroundColor": "#3c4d9d0f",
                                  "borderRadius": 8,
                                  "marginVertical": 8,
                                  "padding": 16,
                                  "paddingVertical": 8,
                                }
                              }
                            >
                              <View
                                style={
                                  {
                                    "alignItems": "flex-start",
                                    "flexDirection": "row",
                                  }
                                }
                              >
                                <View
                                  style={
                                    {
                                      "flex": -1,
                                    }
                                  }
                                  testID="listitemcolumn"
                                >
                                  <SvgMock
                                    color="#686e7d"
                                    fill="currentColor"
                                    height={24}
                                    name="SecurityKey"
                                    style={
                                      {
                                        "height": 24,
                                        "width": 24,
                                      }
                                    }
                                    width={24}
                                  />
                                </View>
                                <View
                                  accessible={false}
                                  style={
                                    {
                                      "width": 8,
                                    }
                                  }
                                  testID="listitem-gap"
                                />
                                <View
                                  style={
                                    {
                                      "flex": 1,
                                    }
                                  }
                                  testID="listitemcolumn"
                                >
                                  <Text
                                    accessibilityRole="text"
                                    style={
                                      {
                                        "color": "#686e7d",
                                        "fontFamily": "Geist Regular",
                                        "fontSize": 12,
                                        "letterSpacing": 0.25,
                                        "lineHeight": 20,
                                      }
                                    }
                                  >
                                    Transak encrypts and stores this information.
                                  </Text>
                                  <Text
                                    accessibilityRole="text"
                                    style={
                                      {
                                        "color": "#686e7d",
                                        "fontFamily": "Geist Regular",
                                        "fontSize": 12,
                                        "letterSpacing": 0.25,
                                        "lineHeight": 20,
                                      }
                                    }
                                  >
                                    MetaMask never receives or uses your data.
                                  </Text>
                                </View>
                              </View>
                            </View>
                            <TouchableOpacity
                              accessibilityRole="button"
                              accessible={true}
                              activeOpacity={1}
                              disabled={false}
                              loading={false}
                              onPress={[Function]}
                              onPressIn={[Function]}
                              onPressOut={[Function]}
                              style={
                                {
                                  "alignItems": "center",
                                  "alignSelf": "stretch",
                                  "backgroundColor": "#121314",
                                  "borderRadius": 12,
                                  "flexDirection": "row",
                                  "height": 48,
                                  "justifyContent": "center",
                                  "overflow": "hidden",
                                  "paddingHorizontal": 16,
                                }
                              }
                              testID="continue-button"
                            >
                              <Text
                                accessibilityRole="text"
                                style={
                                  {
                                    "color": "#ffffff",
                                    "fontFamily": "Geist Medium",
                                    "fontSize": 16,
                                    "letterSpacing": 0,
                                    "lineHeight": 24,
                                  }
                                }
                              >
                                Continue
                              </Text>
                            </TouchableOpacity>
                            <SvgMock
                              fill="currentColor"
                              name="powered-by-transak-logo"
                              style={
                                {
                                  "color": "#686e7d",
                                  "height": 24,
                                }
                              }
                            />
                          </View>
                        </View>
                      </View>
                    </RNCSafeAreaView>
                  </View>
                </View>
              </View>
            </View>
          </View>
        </View>
      </RNSScreen>
    </RNSScreenContainer>
  </RNCSafeAreaProvider>
</View>
`;

exports[`BasicInfo Component passes regions to DepositPhoneField component 1`] = `
<View
  style={
    {
      "flex": 1,
    }
  }
>
  <RNCSafeAreaProvider
    onInsetsChange={[Function]}
    style={
      [
        {
          "flex": 1,
        },
        undefined,
      ]
    }
  >
    <View
      collapsable={false}
      pointerEvents="box-none"
      style={
        {
          "zIndex": 1,
        }
      }
    >
      <View
        accessibilityElementsHidden={false}
        importantForAccessibility="auto"
        onLayout={[Function]}
        pointerEvents="box-none"
        style={null}
      >
        <View
          collapsable={false}
          pointerEvents="box-none"
          style={
            {
              "bottom": 0,
              "left": 0,
              "opacity": 1,
              "position": "absolute",
              "right": 0,
              "top": 0,
              "zIndex": 0,
            }
          }
        >
          <View
            collapsable={false}
            style={
              {
                "backgroundColor": "#ffffff",
                "borderBottomColor": "rgb(216, 216, 216)",
                "elevation": 0,
                "flex": 1,
                "shadowColor": "rgb(216, 216, 216)",
                "shadowOffset": {
                  "height": 0.5,
                  "width": 0,
                },
                "shadowOpacity": 0,
                "shadowRadius": 0,
              }
            }
          />
        </View>
        <View
          collapsable={false}
          pointerEvents="box-none"
          style={
            {
              "height": 64,
              "maxHeight": undefined,
              "minHeight": undefined,
              "opacity": undefined,
              "transform": undefined,
            }
          }
        >
          <View
            pointerEvents="none"
            style={
              {
                "height": 20,
              }
            }
          />
          <View
            pointerEvents="box-none"
            style={
              {
                "alignItems": "center",
                "flex": 1,
                "flexDirection": "row",
                "justifyContent": "center",
              }
            }
          >
            <View
              collapsable={false}
              pointerEvents="box-none"
              style={
                {
                  "alignItems": "flex-start",
                  "bottom": 0,
                  "justifyContent": "center",
                  "left": 0,
                  "opacity": 1,
                  "position": "absolute",
                  "top": 0,
                }
              }
            >
              <View
                style={
                  [
                    {
                      "transform": [
                        {
                          "scale": 1,
                        },
                      ],
                    },
                    {
                      "alignItems": "center",
                      "justifyContent": "center",
                    },
                  ]
                }
              >
                <View
                  accessibilityState={
                    {
                      "busy": undefined,
                      "checked": undefined,
                      "disabled": false,
                      "expanded": undefined,
                      "selected": undefined,
                    }
                  }
                  accessibilityValue={
                    {
                      "max": undefined,
                      "min": undefined,
                      "now": undefined,
                      "text": undefined,
                    }
                  }
                  accessible={true}
                  collapsable={false}
                  focusable={true}
                  onBlur={[Function]}
                  onClick={[Function]}
                  onFocus={[Function]}
                  onResponderGrant={[Function]}
                  onResponderMove={[Function]}
                  onResponderRelease={[Function]}
                  onResponderTerminate={[Function]}
                  onResponderTerminationRequest={[Function]}
                  onStartShouldSetResponder={[Function]}
                  style={
                    [
                      {
                        "alignItems": "center",
                        "backgroundColor": "transparent",
                        "borderRadius": 2,
                        "height": 40,
                        "justifyContent": "center",
                        "opacity": 1,
                        "width": 40,
                      },
                      {
                        "marginHorizontal": 16,
                      },
                    ]
                  }
                  testID="button-icon"
                >
                  <SvgMock
                    fill="currentColor"
                    name="ArrowLeft"
                    style={
                      [
                        {
                          "color": "#121314",
                          "height": 24,
                          "width": 24,
                        },
                        undefined,
                      ]
                    }
                  />
                </View>
              </View>
            </View>
            <View
              collapsable={false}
              pointerEvents="box-none"
              style={
                {
                  "marginHorizontal": 72,
                  "opacity": 1,
                }
              }
            >
              <TouchableOpacity
                activeOpacity={1}
                onPress={[Function]}
                style={
                  {
                    "alignItems": "center",
                    "justifyContent": "center",
                  }
                }
              >
                <Text
                  accessibilityRole="text"
                  numberOfLines={1}
                  style={
                    {
                      "color": "#121314",
                      "fontFamily": "Geist Bold",
                      "fontSize": 16,
                      "letterSpacing": 0,
                      "lineHeight": 24,
                    }
                  }
                >
                  Verify your identity
                </Text>
              </TouchableOpacity>
            </View>
            <View
              collapsable={false}
              pointerEvents="box-none"
              style={
                {
                  "alignItems": "flex-end",
                  "bottom": 0,
                  "justifyContent": "center",
                  "opacity": 1,
                  "position": "absolute",
                  "right": 0,
                  "top": 0,
                }
              }
            >
              <View
                style={
                  [
                    {
                      "transform": [
                        {
                          "scale": 1,
                        },
                      ],
                    },
                    {
                      "alignItems": "center",
                      "justifyContent": "center",
                    },
                  ]
                }
              >
                <View
                  accessibilityState={
                    {
                      "busy": undefined,
                      "checked": undefined,
                      "disabled": false,
                      "expanded": undefined,
                      "selected": undefined,
                    }
                  }
                  accessibilityValue={
                    {
                      "max": undefined,
                      "min": undefined,
                      "now": undefined,
                      "text": undefined,
                    }
                  }
                  accessible={true}
                  collapsable={false}
                  focusable={true}
                  onBlur={[Function]}
                  onClick={[Function]}
                  onFocus={[Function]}
                  onResponderGrant={[Function]}
                  onResponderMove={[Function]}
                  onResponderRelease={[Function]}
                  onResponderTerminate={[Function]}
                  onResponderTerminationRequest={[Function]}
                  onStartShouldSetResponder={[Function]}
                  style={
                    [
                      {
                        "alignItems": "center",
                        "backgroundColor": "transparent",
                        "borderRadius": 2,
                        "height": 40,
                        "justifyContent": "center",
                        "opacity": 1,
                        "width": 40,
                      },
                      {
                        "marginHorizontal": 16,
                      },
                    ]
                  }
                  testID="button-icon"
                >
                  <SvgMock
                    fill="currentColor"
                    name="Close"
                    style={
                      [
                        {
                          "color": "#121314",
                          "height": 24,
                          "width": 24,
                        },
                        undefined,
                      ]
                    }
                  />
                </View>
              </View>
            </View>
          </View>
        </View>
      </View>
    </View>
    <RNSScreenContainer
      onLayout={[Function]}
      style={
        {
          "flex": 1,
        }
      }
    >
      <RNSScreen
        activityState={2}
        collapsable={false}
        gestureResponseDistance={
          {
            "bottom": -1,
            "end": -1,
            "start": -1,
            "top": -1,
          }
        }
        onGestureCancel={[Function]}
        pointerEvents="box-none"
        sheetAllowedDetents="large"
        sheetCornerRadius={-1}
        sheetExpandsWhenScrolledToEdge={true}
        sheetGrabberVisible={false}
        sheetLargestUndimmedDetent="all"
        style={
          {
            "bottom": 0,
            "left": 0,
            "position": "absolute",
            "right": 0,
            "top": 0,
            "zIndex": undefined,
          }
        }
      >
        <View
          collapsable={false}
          style={
            {
              "opacity": 1,
            }
          }
        />
        <View
          accessibilityElementsHidden={false}
          closing={false}
          gestureVelocityImpact={0.3}
          importantForAccessibility="auto"
          onClose={[Function]}
          onGestureBegin={[Function]}
          onGestureCanceled={[Function]}
          onGestureEnd={[Function]}
          onOpen={[Function]}
          onTransition={[Function]}
          pointerEvents="box-none"
          style={
            [
              {
                "overflow": undefined,
              },
              {
                "bottom": 0,
                "left": 0,
                "position": "absolute",
                "right": 0,
                "top": 0,
              },
            ]
          }
          transitionSpec={
            {
              "close": {
                "animation": "spring",
                "config": {
                  "damping": 500,
                  "mass": 3,
                  "overshootClamping": true,
                  "restDisplacementThreshold": 10,
                  "restSpeedThreshold": 10,
                  "stiffness": 1000,
                },
              },
              "open": {
                "animation": "spring",
                "config": {
                  "damping": 500,
                  "mass": 3,
                  "overshootClamping": true,
                  "restDisplacementThreshold": 10,
                  "restSpeedThreshold": 10,
                  "stiffness": 1000,
                },
              },
            }
          }
        >
          <View
            collapsable={false}
            needsOffscreenAlphaCompositing={false}
            pointerEvents="box-none"
            style={
              {
                "flex": 1,
              }
            }
          >
            <View
              collapsable={false}
              enabled={false}
              handlerTag={13}
              handlerType="PanGestureHandler"
              onGestureHandlerEvent={[Function]}
              onGestureHandlerStateChange={[Function]}
              style={
                {
                  "flex": 1,
                  "transform": [
                    {
                      "translateX": 0,
                    },
                    {
                      "translateX": 0,
                    },
                  ],
                }
              }
            >
              <View
                collapsable={false}
                pointerEvents="none"
                style={
                  {
                    "backgroundColor": "rgb(242, 242, 242)",
                    "bottom": 0,
                    "left": 0,
                    "position": "absolute",
                    "shadowColor": "#000",
                    "shadowOffset": {
                      "height": 1,
                      "width": -1,
                    },
                    "shadowOpacity": 0.3,
                    "shadowRadius": 5,
                    "top": 0,
                    "width": 3,
                  }
                }
              />
              <View
                style={
                  [
                    {
                      "flex": 1,
                      "overflow": "hidden",
                    },
                    [
                      {
                        "backgroundColor": "rgb(242, 242, 242)",
                      },
                      undefined,
                    ],
                  ]
                }
              >
                <View
                  style={
                    {
                      "flex": 1,
                      "flexDirection": "column-reverse",
                    }
                  }
                >
                  <View
                    style={
                      {
                        "flex": 1,
                      }
                    }
                  >
                    <RNCSafeAreaView
                      edges={
                        {
                          "bottom": "additive",
                          "left": "additive",
                          "right": "additive",
                          "top": "off",
                        }
                      }
                      style={
                        {
                          "flex": 1,
                        }
                      }
                    >
                      <View
                        style={
                          [
                            {
                              "backgroundColor": "#ffffff",
                              "flex": 1,
                            },
                            undefined,
                          ]
                        }
                      >
                        <View
                          style={
                            [
                              {
                                "flex": 1,
                              },
                              undefined,
                            ]
                          }
                        >
                          <RCTScrollView
                            automaticallyAdjustContentInsets={false}
                            contentInset={
                              {
                                "bottom": 0,
                              }
                            }
                            enableAutomaticScroll={true}
                            enableOnAndroid={false}
                            enableResetScrollToCoords={true}
                            extraHeight={75}
                            extraScrollHeight={0}
                            getScrollResponder={[Function]}
                            handleOnScroll={[Function]}
                            keyboardDismissMode="interactive"
                            keyboardOpeningTime={250}
                            keyboardShouldPersistTaps="handled"
                            keyboardSpace={0}
                            onScroll={[Function]}
                            resetKeyboardSpace={[Function]}
                            scrollEventThrottle={1}
                            scrollForExtraHeightOnAndroid={[Function]}
                            scrollIntoView={[Function]}
                            scrollToEnd={[Function]}
                            scrollToFocusedInput={[Function]}
                            scrollToPosition={[Function]}
                            showsVerticalScrollIndicator={false}
                            update={[Function]}
                            viewIsInsideTabBar={false}
                          >
                            <View>
                              <View
                                style={
                                  [
                                    {
                                      "padding": 15,
                                    },
                                    undefined,
                                    undefined,
                                  ]
                                }
                              >
                                <View
                                  style={
                                    {
                                      "alignItems": "center",
                                      "flexDirection": "row",
                                      "justifyContent": "center",
                                      "paddingBottom": 12,
                                      "width": "100%",
                                    }
                                  }
                                  testID="deposit-progress-container"
                                >
                                  <View
                                    style={
                                      [
                                        [
                                          {
                                            "borderRadius": 2,
                                            "flex": 1,
                                            "height": 4,
                                          },
                                          {
                                            "backgroundColor": "#4459ff",
                                          },
                                        ],
                                        {
                                          "marginRight": 10,
                                        },
                                      ]
                                    }
                                    testID="deposit-progress-step-0"
                                  />
                                  <View
                                    style={
                                      [
                                        [
                                          {
                                            "borderRadius": 2,
                                            "flex": 1,
                                            "height": 4,
                                          },
                                          {
                                            "backgroundColor": "#4459ff",
                                          },
                                        ],
                                        {
                                          "marginRight": 10,
                                        },
                                      ]
                                    }
                                    testID="deposit-progress-step-1"
                                  />
                                  <View
                                    style={
                                      [
                                        [
                                          {
                                            "borderRadius": 2,
                                            "flex": 1,
                                            "height": 4,
                                          },
                                          {
                                            "backgroundColor": "#2c3dc5",
                                          },
                                        ],
                                        {
                                          "marginRight": 10,
                                        },
                                      ]
                                    }
                                    testID="deposit-progress-step-2"
                                  />
                                  <View
                                    style={
                                      [
                                        [
                                          {
                                            "borderRadius": 2,
                                            "flex": 1,
                                            "height": 4,
                                          },
                                          {
                                            "backgroundColor": "#b7bbc8",
                                          },
                                        ],
                                        undefined,
                                      ]
                                    }
                                    testID="deposit-progress-step-3"
                                  />
                                </View>
                                <Text
                                  accessibilityRole="text"
                                  style={
                                    {
                                      "color": "#121314",
                                      "fontFamily": "Geist Bold",
                                      "fontSize": 18,
                                      "letterSpacing": 0,
                                      "lineHeight": 24,
                                      "marginBottom": 4,
                                      "marginTop": 24,
                                    }
                                  }
                                >
                                  Enter your basic info
                                </Text>
                                <Text
                                  accessibilityRole="text"
                                  style={
                                    {
                                      "color": "#686e7d",
                                      "fontFamily": "Geist Regular",
                                      "fontSize": 16,
                                      "letterSpacing": 0,
                                      "lineHeight": 24,
                                      "marginBottom": 16,
                                    }
                                  }
                                >
                                  Next, we need some basic information about you.
                                </Text>
                                <View
                                  style={
                                    {
                                      "flexDirection": "row",
                                      "gap": 16,
                                      "justifyContent": "space-between",
                                    }
                                  }
                                >
                                  <View
                                    style={
                                      [
                                        {
                                          "flexDirection": "column",
                                          "marginBottom": 16,
                                        },
                                        {
                                          "flex": 1,
                                        },
                                      ]
                                    }
                                  >
                                    <Text
                                      accessibilityRole="text"
                                      style={
                                        {
                                          "color": "#121314",
                                          "fontFamily": "Geist Regular",
                                          "fontSize": 16,
                                          "letterSpacing": 0,
                                          "lineHeight": 24,
                                          "marginBottom": 6,
                                        }
                                      }
                                      testID="label"
                                    >
                                      First name
                                    </Text>
                                    <View
                                      accessibilityState={
                                        {
                                          "busy": undefined,
                                          "checked": undefined,
                                          "disabled": undefined,
                                          "expanded": undefined,
                                          "selected": undefined,
                                        }
                                      }
                                      accessibilityValue={
                                        {
                                          "max": undefined,
                                          "min": undefined,
                                          "now": undefined,
                                          "text": undefined,
                                        }
                                      }
                                      accessible={true}
                                      collapsable={false}
                                      focusable={true}
                                      onBlur={[Function]}
                                      onClick={[Function]}
                                      onFocus={[Function]}
                                      onResponderGrant={[Function]}
                                      onResponderMove={[Function]}
                                      onResponderRelease={[Function]}
                                      onResponderTerminate={[Function]}
                                      onResponderTerminationRequest={[Function]}
                                      onStartShouldSetResponder={[Function]}
                                      style={
                                        {
                                          "alignItems": "center",
                                          "backgroundColor": "#ffffff",
                                          "borderColor": "#b7bbc8",
                                          "borderRadius": 8,
                                          "borderWidth": 1,
                                          "flexDirection": "row",
                                          "height": 48,
                                          "opacity": 1,
                                          "paddingHorizontal": 16,
                                        }
                                      }
                                      testID="textfield"
                                    >
                                      <View
                                        style={
                                          {
                                            "flex": 1,
                                          }
                                        }
                                      >
                                        <TextInput
                                          autoCapitalize="words"
                                          autoComplete="given-name"
                                          autoFocus={false}
                                          editable={true}
                                          keyboardAppearance="light"
                                          onBlur={[Function]}
                                          onChangeText={[Function]}
                                          onFocus={[Function]}
                                          onSubmitEditing={[Function]}
                                          placeholder="First name"
                                          placeholderTextColor="#b7bbc8"
                                          returnKeyType="next"
                                          style={
                                            {
                                              "backgroundColor": "inherit",
                                              "borderColor": "transparent",
                                              "borderWidth": 1,
                                              "color": "#121314",
                                              "fontFamily": "Geist Regular",
                                              "fontSize": 16,
                                              "height": 46,
                                              "letterSpacing": 0,
                                              "lineHeight": 20,
                                              "opacity": 1,
                                              "paddingVertical": 2,
                                              "textAlignVertical": "center",
                                            }
                                          }
                                          testID="first-name-input"
                                          textContentType="givenName"
                                          value="John"
                                        />
                                      </View>
                                    </View>
                                  </View>
                                  <View
                                    style={
                                      [
                                        {
                                          "flexDirection": "column",
                                          "marginBottom": 16,
                                        },
                                        {
                                          "flex": 1,
                                        },
                                      ]
                                    }
                                  >
                                    <Text
                                      accessibilityRole="text"
                                      style={
                                        {
                                          "color": "#121314",
                                          "fontFamily": "Geist Regular",
                                          "fontSize": 16,
                                          "letterSpacing": 0,
                                          "lineHeight": 24,
                                          "marginBottom": 6,
                                        }
                                      }
                                      testID="label"
                                    >
                                      Last name
                                    </Text>
                                    <View
                                      accessibilityState={
                                        {
                                          "busy": undefined,
                                          "checked": undefined,
                                          "disabled": undefined,
                                          "expanded": undefined,
                                          "selected": undefined,
                                        }
                                      }
                                      accessibilityValue={
                                        {
                                          "max": undefined,
                                          "min": undefined,
                                          "now": undefined,
                                          "text": undefined,
                                        }
                                      }
                                      accessible={true}
                                      collapsable={false}
                                      focusable={true}
                                      onBlur={[Function]}
                                      onClick={[Function]}
                                      onFocus={[Function]}
                                      onResponderGrant={[Function]}
                                      onResponderMove={[Function]}
                                      onResponderRelease={[Function]}
                                      onResponderTerminate={[Function]}
                                      onResponderTerminationRequest={[Function]}
                                      onStartShouldSetResponder={[Function]}
                                      style={
                                        {
                                          "alignItems": "center",
                                          "backgroundColor": "#ffffff",
                                          "borderColor": "#b7bbc8",
                                          "borderRadius": 8,
                                          "borderWidth": 1,
                                          "flexDirection": "row",
                                          "height": 48,
                                          "opacity": 1,
                                          "paddingHorizontal": 16,
                                        }
                                      }
                                      testID="textfield"
                                    >
                                      <View
                                        style={
                                          {
                                            "flex": 1,
                                          }
                                        }
                                      >
                                        <TextInput
                                          autoCapitalize="words"
                                          autoComplete="family-name"
                                          autoFocus={false}
                                          editable={true}
                                          keyboardAppearance="light"
                                          onBlur={[Function]}
                                          onChangeText={[Function]}
                                          onFocus={[Function]}
                                          onSubmitEditing={[Function]}
                                          placeholder="Last name"
                                          placeholderTextColor="#b7bbc8"
                                          returnKeyType="next"
                                          style={
                                            {
                                              "backgroundColor": "inherit",
                                              "borderColor": "transparent",
                                              "borderWidth": 1,
                                              "color": "#121314",
                                              "fontFamily": "Geist Regular",
                                              "fontSize": 16,
                                              "height": 46,
                                              "letterSpacing": 0,
                                              "lineHeight": 20,
                                              "opacity": 1,
                                              "paddingVertical": 2,
                                              "textAlignVertical": "center",
                                            }
                                          }
                                          testID="last-name-input"
                                          textContentType="familyName"
                                          value="Doe"
                                        />
                                      </View>
                                    </View>
                                  </View>
                                </View>
                                <View
                                  style={
                                    [
                                      {
                                        "flexDirection": "column",
                                        "marginBottom": 16,
                                      },
                                      undefined,
                                    ]
                                  }
                                >
                                  <Text
                                    accessibilityRole="text"
                                    style={
                                      {
                                        "color": "#121314",
                                        "fontFamily": "Geist Regular",
                                        "fontSize": 16,
                                        "letterSpacing": 0,
                                        "lineHeight": 24,
                                        "marginBottom": 6,
                                      }
                                    }
                                    testID="label"
                                  >
                                    Phone number
                                  </Text>
                                  <View
                                    accessibilityState={
                                      {
                                        "busy": undefined,
                                        "checked": undefined,
                                        "disabled": undefined,
                                        "expanded": undefined,
                                        "selected": undefined,
                                      }
                                    }
                                    accessibilityValue={
                                      {
                                        "max": undefined,
                                        "min": undefined,
                                        "now": undefined,
                                        "text": undefined,
                                      }
                                    }
                                    accessible={true}
                                    collapsable={false}
                                    focusable={true}
                                    onBlur={[Function]}
                                    onClick={[Function]}
                                    onFocus={[Function]}
                                    onResponderGrant={[Function]}
                                    onResponderMove={[Function]}
                                    onResponderRelease={[Function]}
                                    onResponderTerminate={[Function]}
                                    onResponderTerminationRequest={[Function]}
                                    onStartShouldSetResponder={[Function]}
                                    style={
                                      {
                                        "alignItems": "center",
                                        "backgroundColor": "#ffffff",
                                        "borderColor": "#b7bbc8",
                                        "borderRadius": 8,
                                        "borderWidth": 1,
                                        "flexDirection": "row",
                                        "height": 48,
                                        "opacity": 1,
                                        "paddingHorizontal": 16,
                                      }
                                    }
                                    testID="textfield"
                                  >
                                    <View
                                      style={
                                        {
                                          "marginRight": 8,
                                        }
                                      }
                                      testID="textfield-startacccessory"
                                    >
                                      <TouchableOpacity
                                        accessibilityRole="button"
                                        accessible={true}
                                        onPress={[Function]}
                                        style={
                                          {
                                            "alignItems": "center",
                                            "flexDirection": "row",
                                          }
                                        }
                                      >
                                        <Text
                                          accessibilityRole="text"
                                          style={
                                            {
                                              "color": "#121314",
                                              "fontFamily": "Geist Regular",
                                              "fontSize": 16,
                                              "letterSpacing": 0,
                                              "lineHeight": 24,
                                            }
                                          }
                                        >
                                          🇺🇸
                                        </Text>
                                        <Text
                                          accessibilityRole="text"
                                          style={
                                            {
                                              "color": "#b7bbc8",
                                              "fontFamily": "Geist Regular",
                                              "fontSize": 14,
                                              "letterSpacing": 0,
                                              "lineHeight": 24,
                                              "marginLeft": 4,
                                            }
                                          }
                                        >
                                          +1
                                        </Text>
                                      </TouchableOpacity>
                                    </View>
                                    <View
                                      style={
                                        {
                                          "flex": 1,
                                        }
                                      }
                                    >
                                      <TextInput
                                        autoComplete="tel"
                                        autoFocus={false}
                                        editable={true}
                                        keyboardAppearance="light"
                                        keyboardType="phone-pad"
                                        onBlur={[Function]}
                                        onChangeText={[Function]}
                                        onFocus={[Function]}
                                        onSubmitEditing={[Function]}
                                        placeholder="(555) 123-4567"
                                        placeholderTextColor="#b7bbc8"
                                        style={
                                          {
                                            "backgroundColor": "inherit",
                                            "borderColor": "transparent",
                                            "borderWidth": 1,
                                            "color": "#121314",
                                            "fontFamily": "Geist Regular",
                                            "fontSize": 16,
                                            "height": 46,
                                            "letterSpacing": 0,
                                            "lineHeight": 20,
                                            "opacity": 1,
                                            "paddingVertical": 2,
                                            "textAlignVertical": "center",
                                          }
                                        }
                                        testID="deposit-phone-field-test-id"
                                        textContentType="telephoneNumber"
                                        value="234567890"
                                      />
                                    </View>
                                  </View>
                                </View>
                                <View
                                  style={
                                    [
                                      {
                                        "flexDirection": "column",
                                        "marginBottom": 16,
                                      },
                                      undefined,
                                    ]
                                  }
                                >
                                  <Text
                                    accessibilityRole="text"
                                    style={
                                      {
                                        "color": "#121314",
                                        "fontFamily": "Geist Regular",
                                        "fontSize": 16,
                                        "letterSpacing": 0,
                                        "lineHeight": 24,
                                        "marginBottom": 6,
                                      }
                                    }
                                    testID="label"
                                  >
                                    Date of birth
                                  </Text>
                                  <View
                                    accessibilityState={
                                      {
                                        "busy": undefined,
                                        "checked": undefined,
                                        "disabled": undefined,
                                        "expanded": undefined,
                                        "selected": undefined,
                                      }
                                    }
                                    accessibilityValue={
                                      {
                                        "max": undefined,
                                        "min": undefined,
                                        "now": undefined,
                                        "text": undefined,
                                      }
                                    }
                                    accessible={true}
                                    collapsable={false}
                                    focusable={true}
                                    onBlur={[Function]}
                                    onClick={[Function]}
                                    onFocus={[Function]}
                                    onResponderGrant={[Function]}
                                    onResponderMove={[Function]}
                                    onResponderRelease={[Function]}
                                    onResponderTerminate={[Function]}
                                    onResponderTerminationRequest={[Function]}
                                    onStartShouldSetResponder={[Function]}
                                    style={
                                      {
                                        "alignItems": "center",
                                        "backgroundColor": "#ffffff",
                                        "borderColor": "#b7bbc8",
                                        "borderRadius": 8,
                                        "borderWidth": 1,
                                        "flexDirection": "row",
                                        "height": 48,
                                        "opacity": 1,
                                        "paddingHorizontal": 16,
                                      }
                                    }
                                    testID="textfield"
                                  >
                                    <View
                                      style={
                                        {
                                          "marginRight": 8,
                                        }
                                      }
                                      testID="textfield-startacccessory"
                                    >
                                      <SvgMock
                                        color="#121314"
                                        fill="currentColor"
                                        height={20}
                                        name="Calendar"
                                        style={
                                          {
                                            "height": 20,
                                            "width": 20,
                                          }
                                        }
                                        width={20}
                                      />
                                    </View>
                                    <View
                                      style={
                                        {
                                          "flex": 1,
                                        }
                                      }
                                    >
                                      <TouchableOpacity
                                        activeOpacity={0.7}
                                        onPress={[Function]}
                                        style={
                                          {
                                            "flex": 1,
                                            "height": "100%",
                                          }
                                        }
                                      >
                                        <TextInput
                                          editable={false}
                                          placeholder="01/01/2000"
                                          placeholderTextColor="#b7bbc8"
                                          pointerEvents="none"
                                          style={
                                            {
                                              "color": "#121314",
                                              "flex": 1,
                                              "fontSize": 16,
                                              "height": "100%",
                                              "textAlign": "left",
                                            }
                                          }
                                          testID="date-of-birth-input"
                                          value="01/01/2024"
                                        />
                                      </TouchableOpacity>
                                    </View>
                                  </View>
                                </View>
                                <View
                                  style={
                                    [
                                      {
                                        "flexDirection": "column",
                                        "marginBottom": 16,
                                      },
                                      undefined,
                                    ]
                                  }
                                >
                                  <View
                                    style={
                                      {
                                        "marginBottom": 6,
                                      }
                                    }
                                  >
                                    <View
                                      style={
                                        {
                                          "alignItems": "center",
                                          "flexDirection": "row",
                                          "gap": 8,
                                        }
                                      }
                                    >
                                      <Text
                                        accessibilityRole="text"
                                        style={
                                          {
                                            "color": "#121314",
                                            "fontFamily": "Geist Regular",
                                            "fontSize": 16,
                                            "letterSpacing": 0,
                                            "lineHeight": 24,
                                          }
                                        }
                                      >
                                        Social security number (SSN)
                                      </Text>
                                      <TouchableOpacity
                                        onPress={[Function]}
                                        testID="ssn-info-button"
                                      >
                                        <SvgMock
                                          color="#686e7d"
                                          fill="currentColor"
                                          height={16}
                                          name="Info"
                                          style={
                                            {
                                              "height": 16,
                                              "width": 16,
                                            }
                                          }
                                          width={16}
                                        />
                                      </TouchableOpacity>
                                    </View>
                                  </View>
                                  <View
                                    accessibilityState={
                                      {
                                        "busy": undefined,
                                        "checked": undefined,
                                        "disabled": undefined,
                                        "expanded": undefined,
                                        "selected": undefined,
                                      }
                                    }
                                    accessibilityValue={
                                      {
                                        "max": undefined,
                                        "min": undefined,
                                        "now": undefined,
                                        "text": undefined,
                                      }
                                    }
                                    accessible={true}
                                    collapsable={false}
                                    focusable={true}
                                    onBlur={[Function]}
                                    onClick={[Function]}
                                    onFocus={[Function]}
                                    onResponderGrant={[Function]}
                                    onResponderMove={[Function]}
                                    onResponderRelease={[Function]}
                                    onResponderTerminate={[Function]}
                                    onResponderTerminationRequest={[Function]}
                                    onStartShouldSetResponder={[Function]}
                                    style={
                                      {
                                        "alignItems": "center",
                                        "backgroundColor": "#ffffff",
                                        "borderColor": "#b7bbc8",
                                        "borderRadius": 8,
                                        "borderWidth": 1,
                                        "flexDirection": "row",
                                        "height": 48,
                                        "opacity": 1,
                                        "paddingHorizontal": 16,
                                      }
                                    }
                                    testID="textfield"
                                  >
                                    <View
                                      style={
                                        {
                                          "flex": 1,
                                        }
                                      }
                                    >
                                      <TextInput
                                        autoComplete="off"
                                        autoFocus={false}
                                        editable={true}
                                        keyboardAppearance="light"
                                        keyboardType="number-pad"
                                        maxLength={11}
                                        onBlur={[Function]}
                                        onChangeText={[Function]}
                                        onFocus={[Function]}
                                        onSubmitEditing={[Function]}
                                        placeholder="XXX-XX-XXXX"
                                        placeholderTextColor="#b7bbc8"
                                        returnKeyType="done"
                                        secureTextEntry={true}
                                        style={
                                          {
                                            "backgroundColor": "inherit",
                                            "borderColor": "transparent",
                                            "borderWidth": 1,
                                            "color": "#121314",
                                            "fontFamily": "Geist Regular",
                                            "fontSize": 16,
                                            "height": 46,
                                            "letterSpacing": 0,
                                            "lineHeight": 20,
                                            "opacity": 1,
                                            "paddingVertical": 2,
                                            "textAlignVertical": "center",
                                          }
                                        }
                                        testID="ssn-input"
                                        textContentType="none"
                                        value=""
                                      />
                                    </View>
                                  </View>
                                </View>
                              </View>
                            </View>
                          </RCTScrollView>
                        </View>
                        <View>
                          <View
                            style={
                              [
                                {
                                  "padding": 15,
                                },
                                undefined,
                                {
                                  "gap": 8,
                                },
                              ]
                            }
                          >
                            <View
                              accessibilityRole="none"
                              accessible={true}
                              style={
                                {
                                  "backgroundColor": "#3c4d9d0f",
                                  "borderRadius": 8,
                                  "marginVertical": 8,
                                  "padding": 16,
                                  "paddingVertical": 8,
                                }
                              }
                            >
                              <View
                                style={
                                  {
                                    "alignItems": "flex-start",
                                    "flexDirection": "row",
                                  }
                                }
                              >
                                <View
                                  style={
                                    {
                                      "flex": -1,
                                    }
                                  }
                                  testID="listitemcolumn"
                                >
                                  <SvgMock
                                    color="#686e7d"
                                    fill="currentColor"
                                    height={24}
                                    name="SecurityKey"
                                    style={
                                      {
                                        "height": 24,
                                        "width": 24,
                                      }
                                    }
                                    width={24}
                                  />
                                </View>
                                <View
                                  accessible={false}
                                  style={
                                    {
                                      "width": 8,
                                    }
                                  }
                                  testID="listitem-gap"
                                />
                                <View
                                  style={
                                    {
                                      "flex": 1,
                                    }
                                  }
                                  testID="listitemcolumn"
                                >
                                  <Text
                                    accessibilityRole="text"
                                    style={
                                      {
                                        "color": "#686e7d",
                                        "fontFamily": "Geist Regular",
                                        "fontSize": 12,
                                        "letterSpacing": 0.25,
                                        "lineHeight": 20,
                                      }
                                    }
                                  >
                                    Transak encrypts and stores this information.
                                  </Text>
                                  <Text
                                    accessibilityRole="text"
                                    style={
                                      {
                                        "color": "#686e7d",
                                        "fontFamily": "Geist Regular",
                                        "fontSize": 12,
                                        "letterSpacing": 0.25,
                                        "lineHeight": 20,
                                      }
                                    }
                                  >
                                    MetaMask never receives or uses your data.
                                  </Text>
                                </View>
                              </View>
                            </View>
                            <TouchableOpacity
                              accessibilityRole="button"
                              accessible={true}
                              activeOpacity={1}
                              disabled={false}
                              loading={false}
                              onPress={[Function]}
                              onPressIn={[Function]}
                              onPressOut={[Function]}
                              style={
                                {
                                  "alignItems": "center",
                                  "alignSelf": "stretch",
                                  "backgroundColor": "#121314",
                                  "borderRadius": 12,
                                  "flexDirection": "row",
                                  "height": 48,
                                  "justifyContent": "center",
                                  "overflow": "hidden",
                                  "paddingHorizontal": 16,
                                }
                              }
                              testID="continue-button"
                            >
                              <Text
                                accessibilityRole="text"
                                style={
                                  {
                                    "color": "#ffffff",
                                    "fontFamily": "Geist Medium",
                                    "fontSize": 16,
                                    "letterSpacing": 0,
                                    "lineHeight": 24,
                                  }
                                }
                              >
                                Continue
                              </Text>
                            </TouchableOpacity>
                            <SvgMock
                              fill="currentColor"
                              name="powered-by-transak-logo"
                              style={
                                {
                                  "color": "#686e7d",
                                  "height": 24,
                                }
                              }
                            />
                          </View>
                        </View>
                      </View>
                    </RNCSafeAreaView>
                  </View>
                </View>
              </View>
            </View>
          </View>
        </View>
      </RNSScreen>
    </RNSScreenContainer>
  </RNCSafeAreaProvider>
</View>
`;

exports[`BasicInfo Component prefills form data when previousFormData is provided 1`] = `
<View
  style={
    {
      "flex": 1,
    }
  }
>
  <RNCSafeAreaProvider
    onInsetsChange={[Function]}
    style={
      [
        {
          "flex": 1,
        },
        undefined,
      ]
    }
  >
    <View
      collapsable={false}
      pointerEvents="box-none"
      style={
        {
          "zIndex": 1,
        }
      }
    >
      <View
        accessibilityElementsHidden={false}
        importantForAccessibility="auto"
        onLayout={[Function]}
        pointerEvents="box-none"
        style={null}
      >
        <View
          collapsable={false}
          pointerEvents="box-none"
          style={
            {
              "bottom": 0,
              "left": 0,
              "opacity": 1,
              "position": "absolute",
              "right": 0,
              "top": 0,
              "zIndex": 0,
            }
          }
        >
          <View
            collapsable={false}
            style={
              {
                "backgroundColor": "#ffffff",
                "borderBottomColor": "rgb(216, 216, 216)",
                "elevation": 0,
                "flex": 1,
                "shadowColor": "rgb(216, 216, 216)",
                "shadowOffset": {
                  "height": 0.5,
                  "width": 0,
                },
                "shadowOpacity": 0,
                "shadowRadius": 0,
              }
            }
          />
        </View>
        <View
          collapsable={false}
          pointerEvents="box-none"
          style={
            {
              "height": 64,
              "maxHeight": undefined,
              "minHeight": undefined,
              "opacity": undefined,
              "transform": undefined,
            }
          }
        >
          <View
            pointerEvents="none"
            style={
              {
                "height": 20,
              }
            }
          />
          <View
            pointerEvents="box-none"
            style={
              {
                "alignItems": "center",
                "flex": 1,
                "flexDirection": "row",
                "justifyContent": "center",
              }
            }
          >
            <View
              collapsable={false}
              pointerEvents="box-none"
              style={
                {
                  "alignItems": "flex-start",
                  "bottom": 0,
                  "justifyContent": "center",
                  "left": 0,
                  "opacity": 1,
                  "position": "absolute",
                  "top": 0,
                }
              }
            >
              <View
                style={
                  [
                    {
                      "transform": [
                        {
                          "scale": 1,
                        },
                      ],
                    },
                    {
                      "alignItems": "center",
                      "justifyContent": "center",
                    },
                  ]
                }
              >
                <View
                  accessibilityState={
                    {
                      "busy": undefined,
                      "checked": undefined,
                      "disabled": false,
                      "expanded": undefined,
                      "selected": undefined,
                    }
                  }
                  accessibilityValue={
                    {
                      "max": undefined,
                      "min": undefined,
                      "now": undefined,
                      "text": undefined,
                    }
                  }
                  accessible={true}
                  collapsable={false}
                  focusable={true}
                  onBlur={[Function]}
                  onClick={[Function]}
                  onFocus={[Function]}
                  onResponderGrant={[Function]}
                  onResponderMove={[Function]}
                  onResponderRelease={[Function]}
                  onResponderTerminate={[Function]}
                  onResponderTerminationRequest={[Function]}
                  onStartShouldSetResponder={[Function]}
                  style={
                    [
                      {
                        "alignItems": "center",
                        "backgroundColor": "transparent",
                        "borderRadius": 2,
                        "height": 40,
                        "justifyContent": "center",
                        "opacity": 1,
                        "width": 40,
                      },
                      {
                        "marginHorizontal": 16,
                      },
                    ]
                  }
                  testID="button-icon"
                >
                  <SvgMock
                    fill="currentColor"
                    name="ArrowLeft"
                    style={
                      [
                        {
                          "color": "#121314",
                          "height": 24,
                          "width": 24,
                        },
                        undefined,
                      ]
                    }
                  />
                </View>
              </View>
            </View>
            <View
              collapsable={false}
              pointerEvents="box-none"
              style={
                {
                  "marginHorizontal": 72,
                  "opacity": 1,
                }
              }
            >
              <TouchableOpacity
                activeOpacity={1}
                onPress={[Function]}
                style={
                  {
                    "alignItems": "center",
                    "justifyContent": "center",
                  }
                }
              >
                <Text
                  accessibilityRole="text"
                  numberOfLines={1}
                  style={
                    {
                      "color": "#121314",
                      "fontFamily": "Geist Bold",
                      "fontSize": 16,
                      "letterSpacing": 0,
                      "lineHeight": 24,
                    }
                  }
                >
                  Verify your identity
                </Text>
              </TouchableOpacity>
            </View>
            <View
              collapsable={false}
              pointerEvents="box-none"
              style={
                {
                  "alignItems": "flex-end",
                  "bottom": 0,
                  "justifyContent": "center",
                  "opacity": 1,
                  "position": "absolute",
                  "right": 0,
                  "top": 0,
                }
              }
            >
              <View
                style={
                  [
                    {
                      "transform": [
                        {
                          "scale": 1,
                        },
                      ],
                    },
                    {
                      "alignItems": "center",
                      "justifyContent": "center",
                    },
                  ]
                }
              >
                <View
                  accessibilityState={
                    {
                      "busy": undefined,
                      "checked": undefined,
                      "disabled": false,
                      "expanded": undefined,
                      "selected": undefined,
                    }
                  }
                  accessibilityValue={
                    {
                      "max": undefined,
                      "min": undefined,
                      "now": undefined,
                      "text": undefined,
                    }
                  }
                  accessible={true}
                  collapsable={false}
                  focusable={true}
                  onBlur={[Function]}
                  onClick={[Function]}
                  onFocus={[Function]}
                  onResponderGrant={[Function]}
                  onResponderMove={[Function]}
                  onResponderRelease={[Function]}
                  onResponderTerminate={[Function]}
                  onResponderTerminationRequest={[Function]}
                  onStartShouldSetResponder={[Function]}
                  style={
                    [
                      {
                        "alignItems": "center",
                        "backgroundColor": "transparent",
                        "borderRadius": 2,
                        "height": 40,
                        "justifyContent": "center",
                        "opacity": 1,
                        "width": 40,
                      },
                      {
                        "marginHorizontal": 16,
                      },
                    ]
                  }
                  testID="button-icon"
                >
                  <SvgMock
                    fill="currentColor"
                    name="Close"
                    style={
                      [
                        {
                          "color": "#121314",
                          "height": 24,
                          "width": 24,
                        },
                        undefined,
                      ]
                    }
                  />
                </View>
              </View>
            </View>
          </View>
        </View>
      </View>
    </View>
    <RNSScreenContainer
      onLayout={[Function]}
      style={
        {
          "flex": 1,
        }
      }
    >
      <RNSScreen
        activityState={2}
        collapsable={false}
        gestureResponseDistance={
          {
            "bottom": -1,
            "end": -1,
            "start": -1,
            "top": -1,
          }
        }
        onGestureCancel={[Function]}
        pointerEvents="box-none"
        sheetAllowedDetents="large"
        sheetCornerRadius={-1}
        sheetExpandsWhenScrolledToEdge={true}
        sheetGrabberVisible={false}
        sheetLargestUndimmedDetent="all"
        style={
          {
            "bottom": 0,
            "left": 0,
            "position": "absolute",
            "right": 0,
            "top": 0,
            "zIndex": undefined,
          }
        }
      >
        <View
          collapsable={false}
          style={
            {
              "opacity": 1,
            }
          }
        />
        <View
          accessibilityElementsHidden={false}
          closing={false}
          gestureVelocityImpact={0.3}
          importantForAccessibility="auto"
          onClose={[Function]}
          onGestureBegin={[Function]}
          onGestureCanceled={[Function]}
          onGestureEnd={[Function]}
          onOpen={[Function]}
          onTransition={[Function]}
          pointerEvents="box-none"
          style={
            [
              {
                "overflow": undefined,
              },
              {
                "bottom": 0,
                "left": 0,
                "position": "absolute",
                "right": 0,
                "top": 0,
              },
            ]
          }
          transitionSpec={
            {
              "close": {
                "animation": "spring",
                "config": {
                  "damping": 500,
                  "mass": 3,
                  "overshootClamping": true,
                  "restDisplacementThreshold": 10,
                  "restSpeedThreshold": 10,
                  "stiffness": 1000,
                },
              },
              "open": {
                "animation": "spring",
                "config": {
                  "damping": 500,
                  "mass": 3,
                  "overshootClamping": true,
                  "restDisplacementThreshold": 10,
                  "restSpeedThreshold": 10,
                  "stiffness": 1000,
                },
              },
            }
          }
        >
          <View
            collapsable={false}
            needsOffscreenAlphaCompositing={false}
            pointerEvents="box-none"
            style={
              {
                "flex": 1,
              }
            }
          >
            <View
              collapsable={false}
              enabled={false}
              handlerTag={9}
              handlerType="PanGestureHandler"
              onGestureHandlerEvent={[Function]}
              onGestureHandlerStateChange={[Function]}
              style={
                {
                  "flex": 1,
                  "transform": [
                    {
                      "translateX": 0,
                    },
                    {
                      "translateX": 0,
                    },
                  ],
                }
              }
            >
              <View
                collapsable={false}
                pointerEvents="none"
                style={
                  {
                    "backgroundColor": "rgb(242, 242, 242)",
                    "bottom": 0,
                    "left": 0,
                    "position": "absolute",
                    "shadowColor": "#000",
                    "shadowOffset": {
                      "height": 1,
                      "width": -1,
                    },
                    "shadowOpacity": 0.3,
                    "shadowRadius": 5,
                    "top": 0,
                    "width": 3,
                  }
                }
              />
              <View
                style={
                  [
                    {
                      "flex": 1,
                      "overflow": "hidden",
                    },
                    [
                      {
                        "backgroundColor": "rgb(242, 242, 242)",
                      },
                      undefined,
                    ],
                  ]
                }
              >
                <View
                  style={
                    {
                      "flex": 1,
                      "flexDirection": "column-reverse",
                    }
                  }
                >
                  <View
                    style={
                      {
                        "flex": 1,
                      }
                    }
                  >
                    <RNCSafeAreaView
                      edges={
                        {
                          "bottom": "additive",
                          "left": "additive",
                          "right": "additive",
                          "top": "off",
                        }
                      }
                      style={
                        {
                          "flex": 1,
                        }
                      }
                    >
                      <View
                        style={
                          [
                            {
                              "backgroundColor": "#ffffff",
                              "flex": 1,
                            },
                            undefined,
                          ]
                        }
                      >
                        <View
                          style={
                            [
                              {
                                "flex": 1,
                              },
                              undefined,
                            ]
                          }
                        >
                          <RCTScrollView
                            automaticallyAdjustContentInsets={false}
                            contentInset={
                              {
                                "bottom": 0,
                              }
                            }
                            enableAutomaticScroll={true}
                            enableOnAndroid={false}
                            enableResetScrollToCoords={true}
                            extraHeight={75}
                            extraScrollHeight={0}
                            getScrollResponder={[Function]}
                            handleOnScroll={[Function]}
                            keyboardDismissMode="interactive"
                            keyboardOpeningTime={250}
                            keyboardShouldPersistTaps="handled"
                            keyboardSpace={0}
                            onScroll={[Function]}
                            resetKeyboardSpace={[Function]}
                            scrollEventThrottle={1}
                            scrollForExtraHeightOnAndroid={[Function]}
                            scrollIntoView={[Function]}
                            scrollToEnd={[Function]}
                            scrollToFocusedInput={[Function]}
                            scrollToPosition={[Function]}
                            showsVerticalScrollIndicator={false}
                            update={[Function]}
                            viewIsInsideTabBar={false}
                          >
                            <View>
                              <View
                                style={
                                  [
                                    {
                                      "padding": 15,
                                    },
                                    undefined,
                                    undefined,
                                  ]
                                }
                              >
                                <View
                                  style={
                                    {
                                      "alignItems": "center",
                                      "flexDirection": "row",
                                      "justifyContent": "center",
                                      "paddingBottom": 12,
                                      "width": "100%",
                                    }
                                  }
                                  testID="deposit-progress-container"
                                >
                                  <View
                                    style={
                                      [
                                        [
                                          {
                                            "borderRadius": 2,
                                            "flex": 1,
                                            "height": 4,
                                          },
                                          {
                                            "backgroundColor": "#4459ff",
                                          },
                                        ],
                                        {
                                          "marginRight": 10,
                                        },
                                      ]
                                    }
                                    testID="deposit-progress-step-0"
                                  />
                                  <View
                                    style={
                                      [
                                        [
                                          {
                                            "borderRadius": 2,
                                            "flex": 1,
                                            "height": 4,
                                          },
                                          {
                                            "backgroundColor": "#4459ff",
                                          },
                                        ],
                                        {
                                          "marginRight": 10,
                                        },
                                      ]
                                    }
                                    testID="deposit-progress-step-1"
                                  />
                                  <View
                                    style={
                                      [
                                        [
                                          {
                                            "borderRadius": 2,
                                            "flex": 1,
                                            "height": 4,
                                          },
                                          {
                                            "backgroundColor": "#2c3dc5",
                                          },
                                        ],
                                        {
                                          "marginRight": 10,
                                        },
                                      ]
                                    }
                                    testID="deposit-progress-step-2"
                                  />
                                  <View
                                    style={
                                      [
                                        [
                                          {
                                            "borderRadius": 2,
                                            "flex": 1,
                                            "height": 4,
                                          },
                                          {
                                            "backgroundColor": "#b7bbc8",
                                          },
                                        ],
                                        undefined,
                                      ]
                                    }
                                    testID="deposit-progress-step-3"
                                  />
                                </View>
                                <Text
                                  accessibilityRole="text"
                                  style={
                                    {
                                      "color": "#121314",
                                      "fontFamily": "Geist Bold",
                                      "fontSize": 18,
                                      "letterSpacing": 0,
                                      "lineHeight": 24,
                                      "marginBottom": 4,
                                      "marginTop": 24,
                                    }
                                  }
                                >
                                  Enter your basic info
                                </Text>
                                <Text
                                  accessibilityRole="text"
                                  style={
                                    {
                                      "color": "#686e7d",
                                      "fontFamily": "Geist Regular",
                                      "fontSize": 16,
                                      "letterSpacing": 0,
                                      "lineHeight": 24,
                                      "marginBottom": 16,
                                    }
                                  }
                                >
                                  Next, we need some basic information about you.
                                </Text>
                                <View
                                  style={
                                    {
                                      "flexDirection": "row",
                                      "gap": 16,
                                      "justifyContent": "space-between",
                                    }
                                  }
                                >
                                  <View
                                    style={
                                      [
                                        {
                                          "flexDirection": "column",
                                          "marginBottom": 16,
                                        },
                                        {
                                          "flex": 1,
                                        },
                                      ]
                                    }
                                  >
                                    <Text
                                      accessibilityRole="text"
                                      style={
                                        {
                                          "color": "#121314",
                                          "fontFamily": "Geist Regular",
                                          "fontSize": 16,
                                          "letterSpacing": 0,
                                          "lineHeight": 24,
                                          "marginBottom": 6,
                                        }
                                      }
                                      testID="label"
                                    >
                                      First name
                                    </Text>
                                    <View
                                      accessibilityState={
                                        {
                                          "busy": undefined,
                                          "checked": undefined,
                                          "disabled": undefined,
                                          "expanded": undefined,
                                          "selected": undefined,
                                        }
                                      }
                                      accessibilityValue={
                                        {
                                          "max": undefined,
                                          "min": undefined,
                                          "now": undefined,
                                          "text": undefined,
                                        }
                                      }
                                      accessible={true}
                                      collapsable={false}
                                      focusable={true}
                                      onBlur={[Function]}
                                      onClick={[Function]}
                                      onFocus={[Function]}
                                      onResponderGrant={[Function]}
                                      onResponderMove={[Function]}
                                      onResponderRelease={[Function]}
                                      onResponderTerminate={[Function]}
                                      onResponderTerminationRequest={[Function]}
                                      onStartShouldSetResponder={[Function]}
                                      style={
                                        {
                                          "alignItems": "center",
                                          "backgroundColor": "#ffffff",
                                          "borderColor": "#b7bbc8",
                                          "borderRadius": 8,
                                          "borderWidth": 1,
                                          "flexDirection": "row",
                                          "height": 48,
                                          "opacity": 1,
                                          "paddingHorizontal": 16,
                                        }
                                      }
                                      testID="textfield"
                                    >
                                      <View
                                        style={
                                          {
                                            "flex": 1,
                                          }
                                        }
                                      >
                                        <TextInput
                                          autoCapitalize="words"
                                          autoComplete="given-name"
                                          autoFocus={false}
                                          editable={true}
                                          keyboardAppearance="light"
                                          onBlur={[Function]}
                                          onChangeText={[Function]}
                                          onFocus={[Function]}
                                          onSubmitEditing={[Function]}
                                          placeholder="First name"
                                          placeholderTextColor="#b7bbc8"
                                          returnKeyType="next"
                                          style={
                                            {
                                              "backgroundColor": "inherit",
                                              "borderColor": "transparent",
                                              "borderWidth": 1,
                                              "color": "#121314",
                                              "fontFamily": "Geist Regular",
                                              "fontSize": 16,
                                              "height": 46,
                                              "letterSpacing": 0,
                                              "lineHeight": 20,
                                              "opacity": 1,
                                              "paddingVertical": 2,
                                              "textAlignVertical": "center",
                                            }
                                          }
                                          testID="first-name-input"
                                          textContentType="givenName"
                                          value="John"
                                        />
                                      </View>
                                    </View>
                                  </View>
                                  <View
                                    style={
                                      [
                                        {
                                          "flexDirection": "column",
                                          "marginBottom": 16,
                                        },
                                        {
                                          "flex": 1,
                                        },
                                      ]
                                    }
                                  >
                                    <Text
                                      accessibilityRole="text"
                                      style={
                                        {
                                          "color": "#121314",
                                          "fontFamily": "Geist Regular",
                                          "fontSize": 16,
                                          "letterSpacing": 0,
                                          "lineHeight": 24,
                                          "marginBottom": 6,
                                        }
                                      }
                                      testID="label"
                                    >
                                      Last name
                                    </Text>
                                    <View
                                      accessibilityState={
                                        {
                                          "busy": undefined,
                                          "checked": undefined,
                                          "disabled": undefined,
                                          "expanded": undefined,
                                          "selected": undefined,
                                        }
                                      }
                                      accessibilityValue={
                                        {
                                          "max": undefined,
                                          "min": undefined,
                                          "now": undefined,
                                          "text": undefined,
                                        }
                                      }
                                      accessible={true}
                                      collapsable={false}
                                      focusable={true}
                                      onBlur={[Function]}
                                      onClick={[Function]}
                                      onFocus={[Function]}
                                      onResponderGrant={[Function]}
                                      onResponderMove={[Function]}
                                      onResponderRelease={[Function]}
                                      onResponderTerminate={[Function]}
                                      onResponderTerminationRequest={[Function]}
                                      onStartShouldSetResponder={[Function]}
                                      style={
                                        {
                                          "alignItems": "center",
                                          "backgroundColor": "#ffffff",
                                          "borderColor": "#b7bbc8",
                                          "borderRadius": 8,
                                          "borderWidth": 1,
                                          "flexDirection": "row",
                                          "height": 48,
                                          "opacity": 1,
                                          "paddingHorizontal": 16,
                                        }
                                      }
                                      testID="textfield"
                                    >
                                      <View
                                        style={
                                          {
                                            "flex": 1,
                                          }
                                        }
                                      >
                                        <TextInput
                                          autoCapitalize="words"
                                          autoComplete="family-name"
                                          autoFocus={false}
                                          editable={true}
                                          keyboardAppearance="light"
                                          onBlur={[Function]}
                                          onChangeText={[Function]}
                                          onFocus={[Function]}
                                          onSubmitEditing={[Function]}
                                          placeholder="Last name"
                                          placeholderTextColor="#b7bbc8"
                                          returnKeyType="next"
                                          style={
                                            {
                                              "backgroundColor": "inherit",
                                              "borderColor": "transparent",
                                              "borderWidth": 1,
                                              "color": "#121314",
                                              "fontFamily": "Geist Regular",
                                              "fontSize": 16,
                                              "height": 46,
                                              "letterSpacing": 0,
                                              "lineHeight": 20,
                                              "opacity": 1,
                                              "paddingVertical": 2,
                                              "textAlignVertical": "center",
                                            }
                                          }
                                          testID="last-name-input"
                                          textContentType="familyName"
                                          value="Doe"
                                        />
                                      </View>
                                    </View>
                                  </View>
                                </View>
                                <View
                                  style={
                                    [
                                      {
                                        "flexDirection": "column",
                                        "marginBottom": 16,
                                      },
                                      undefined,
                                    ]
                                  }
                                >
                                  <Text
                                    accessibilityRole="text"
                                    style={
                                      {
                                        "color": "#121314",
                                        "fontFamily": "Geist Regular",
                                        "fontSize": 16,
                                        "letterSpacing": 0,
                                        "lineHeight": 24,
                                        "marginBottom": 6,
                                      }
                                    }
                                    testID="label"
                                  >
                                    Phone number
                                  </Text>
                                  <View
                                    accessibilityState={
                                      {
                                        "busy": undefined,
                                        "checked": undefined,
                                        "disabled": undefined,
                                        "expanded": undefined,
                                        "selected": undefined,
                                      }
                                    }
                                    accessibilityValue={
                                      {
                                        "max": undefined,
                                        "min": undefined,
                                        "now": undefined,
                                        "text": undefined,
                                      }
                                    }
                                    accessible={true}
                                    collapsable={false}
                                    focusable={true}
                                    onBlur={[Function]}
                                    onClick={[Function]}
                                    onFocus={[Function]}
                                    onResponderGrant={[Function]}
                                    onResponderMove={[Function]}
                                    onResponderRelease={[Function]}
                                    onResponderTerminate={[Function]}
                                    onResponderTerminationRequest={[Function]}
                                    onStartShouldSetResponder={[Function]}
                                    style={
                                      {
                                        "alignItems": "center",
                                        "backgroundColor": "#ffffff",
                                        "borderColor": "#b7bbc8",
                                        "borderRadius": 8,
                                        "borderWidth": 1,
                                        "flexDirection": "row",
                                        "height": 48,
                                        "opacity": 1,
                                        "paddingHorizontal": 16,
                                      }
                                    }
                                    testID="textfield"
                                  >
                                    <View
                                      style={
                                        {
                                          "marginRight": 8,
                                        }
                                      }
                                      testID="textfield-startacccessory"
                                    >
                                      <TouchableOpacity
                                        accessibilityRole="button"
                                        accessible={true}
                                        onPress={[Function]}
                                        style={
                                          {
                                            "alignItems": "center",
                                            "flexDirection": "row",
                                          }
                                        }
                                      >
                                        <Text
                                          accessibilityRole="text"
                                          style={
                                            {
                                              "color": "#121314",
                                              "fontFamily": "Geist Regular",
                                              "fontSize": 16,
                                              "letterSpacing": 0,
                                              "lineHeight": 24,
                                            }
                                          }
                                        >
                                          🇺🇸
                                        </Text>
                                        <Text
                                          accessibilityRole="text"
                                          style={
                                            {
                                              "color": "#b7bbc8",
                                              "fontFamily": "Geist Regular",
                                              "fontSize": 14,
                                              "letterSpacing": 0,
                                              "lineHeight": 24,
                                              "marginLeft": 4,
                                            }
                                          }
                                        >
                                          +1
                                        </Text>
                                      </TouchableOpacity>
                                    </View>
                                    <View
                                      style={
                                        {
                                          "flex": 1,
                                        }
                                      }
                                    >
                                      <TextInput
                                        autoComplete="tel"
                                        autoFocus={false}
                                        editable={true}
                                        keyboardAppearance="light"
                                        keyboardType="phone-pad"
                                        onBlur={[Function]}
                                        onChangeText={[Function]}
                                        onFocus={[Function]}
                                        onSubmitEditing={[Function]}
                                        placeholder="(555) 123-4567"
                                        placeholderTextColor="#b7bbc8"
                                        style={
                                          {
                                            "backgroundColor": "inherit",
                                            "borderColor": "transparent",
                                            "borderWidth": 1,
                                            "color": "#121314",
                                            "fontFamily": "Geist Regular",
                                            "fontSize": 16,
                                            "height": 46,
                                            "letterSpacing": 0,
                                            "lineHeight": 20,
                                            "opacity": 1,
                                            "paddingVertical": 2,
                                            "textAlignVertical": "center",
                                          }
                                        }
                                        testID="deposit-phone-field-test-id"
                                        textContentType="telephoneNumber"
                                        value="234567890"
                                      />
                                    </View>
                                  </View>
                                </View>
                                <View
                                  style={
                                    [
                                      {
                                        "flexDirection": "column",
                                        "marginBottom": 16,
                                      },
                                      undefined,
                                    ]
                                  }
                                >
                                  <Text
                                    accessibilityRole="text"
                                    style={
                                      {
                                        "color": "#121314",
                                        "fontFamily": "Geist Regular",
                                        "fontSize": 16,
                                        "letterSpacing": 0,
                                        "lineHeight": 24,
                                        "marginBottom": 6,
                                      }
                                    }
                                    testID="label"
                                  >
                                    Date of birth
                                  </Text>
                                  <View
                                    accessibilityState={
                                      {
                                        "busy": undefined,
                                        "checked": undefined,
                                        "disabled": undefined,
                                        "expanded": undefined,
                                        "selected": undefined,
                                      }
                                    }
                                    accessibilityValue={
                                      {
                                        "max": undefined,
                                        "min": undefined,
                                        "now": undefined,
                                        "text": undefined,
                                      }
                                    }
                                    accessible={true}
                                    collapsable={false}
                                    focusable={true}
                                    onBlur={[Function]}
                                    onClick={[Function]}
                                    onFocus={[Function]}
                                    onResponderGrant={[Function]}
                                    onResponderMove={[Function]}
                                    onResponderRelease={[Function]}
                                    onResponderTerminate={[Function]}
                                    onResponderTerminationRequest={[Function]}
                                    onStartShouldSetResponder={[Function]}
                                    style={
                                      {
                                        "alignItems": "center",
                                        "backgroundColor": "#ffffff",
                                        "borderColor": "#b7bbc8",
                                        "borderRadius": 8,
                                        "borderWidth": 1,
                                        "flexDirection": "row",
                                        "height": 48,
                                        "opacity": 1,
                                        "paddingHorizontal": 16,
                                      }
                                    }
                                    testID="textfield"
                                  >
                                    <View
                                      style={
                                        {
                                          "marginRight": 8,
                                        }
                                      }
                                      testID="textfield-startacccessory"
                                    >
                                      <SvgMock
                                        color="#121314"
                                        fill="currentColor"
                                        height={20}
                                        name="Calendar"
                                        style={
                                          {
                                            "height": 20,
                                            "width": 20,
                                          }
                                        }
                                        width={20}
                                      />
                                    </View>
                                    <View
                                      style={
                                        {
                                          "flex": 1,
                                        }
                                      }
                                    >
                                      <TouchableOpacity
                                        activeOpacity={0.7}
                                        onPress={[Function]}
                                        style={
                                          {
                                            "flex": 1,
                                            "height": "100%",
                                          }
                                        }
                                      >
                                        <TextInput
                                          editable={false}
                                          placeholder="01/01/2000"
                                          placeholderTextColor="#b7bbc8"
                                          pointerEvents="none"
                                          style={
                                            {
                                              "color": "#121314",
                                              "flex": 1,
                                              "fontSize": 16,
                                              "height": "100%",
                                              "textAlign": "left",
                                            }
                                          }
                                          testID="date-of-birth-input"
                                          value="01/01/2024"
                                        />
                                      </TouchableOpacity>
                                    </View>
                                  </View>
                                </View>
                                <View
                                  style={
                                    [
                                      {
                                        "flexDirection": "column",
                                        "marginBottom": 16,
                                      },
                                      undefined,
                                    ]
                                  }
                                >
                                  <View
                                    style={
                                      {
                                        "marginBottom": 6,
                                      }
                                    }
                                  >
                                    <View
                                      style={
                                        {
                                          "alignItems": "center",
                                          "flexDirection": "row",
                                          "gap": 8,
                                        }
                                      }
                                    >
                                      <Text
                                        accessibilityRole="text"
                                        style={
                                          {
                                            "color": "#121314",
                                            "fontFamily": "Geist Regular",
                                            "fontSize": 16,
                                            "letterSpacing": 0,
                                            "lineHeight": 24,
                                          }
                                        }
                                      >
                                        Social security number (SSN)
                                      </Text>
                                      <TouchableOpacity
                                        onPress={[Function]}
                                        testID="ssn-info-button"
                                      >
                                        <SvgMock
                                          color="#686e7d"
                                          fill="currentColor"
                                          height={16}
                                          name="Info"
                                          style={
                                            {
                                              "height": 16,
                                              "width": 16,
                                            }
                                          }
                                          width={16}
                                        />
                                      </TouchableOpacity>
                                    </View>
                                  </View>
                                  <View
                                    accessibilityState={
                                      {
                                        "busy": undefined,
                                        "checked": undefined,
                                        "disabled": undefined,
                                        "expanded": undefined,
                                        "selected": undefined,
                                      }
                                    }
                                    accessibilityValue={
                                      {
                                        "max": undefined,
                                        "min": undefined,
                                        "now": undefined,
                                        "text": undefined,
                                      }
                                    }
                                    accessible={true}
                                    collapsable={false}
                                    focusable={true}
                                    onBlur={[Function]}
                                    onClick={[Function]}
                                    onFocus={[Function]}
                                    onResponderGrant={[Function]}
                                    onResponderMove={[Function]}
                                    onResponderRelease={[Function]}
                                    onResponderTerminate={[Function]}
                                    onResponderTerminationRequest={[Function]}
                                    onStartShouldSetResponder={[Function]}
                                    style={
                                      {
                                        "alignItems": "center",
                                        "backgroundColor": "#ffffff",
                                        "borderColor": "#b7bbc8",
                                        "borderRadius": 8,
                                        "borderWidth": 1,
                                        "flexDirection": "row",
                                        "height": 48,
                                        "opacity": 1,
                                        "paddingHorizontal": 16,
                                      }
                                    }
                                    testID="textfield"
                                  >
                                    <View
                                      style={
                                        {
                                          "flex": 1,
                                        }
                                      }
                                    >
                                      <TextInput
                                        autoComplete="off"
                                        autoFocus={false}
                                        editable={true}
                                        keyboardAppearance="light"
                                        keyboardType="number-pad"
                                        maxLength={11}
                                        onBlur={[Function]}
                                        onChangeText={[Function]}
                                        onFocus={[Function]}
                                        onSubmitEditing={[Function]}
                                        placeholder="XXX-XX-XXXX"
                                        placeholderTextColor="#b7bbc8"
                                        returnKeyType="done"
                                        secureTextEntry={true}
                                        style={
                                          {
                                            "backgroundColor": "inherit",
                                            "borderColor": "transparent",
                                            "borderWidth": 1,
                                            "color": "#121314",
                                            "fontFamily": "Geist Regular",
                                            "fontSize": 16,
                                            "height": 46,
                                            "letterSpacing": 0,
                                            "lineHeight": 20,
                                            "opacity": 1,
                                            "paddingVertical": 2,
                                            "textAlignVertical": "center",
                                          }
                                        }
                                        testID="ssn-input"
                                        textContentType="none"
                                        value=""
                                      />
                                    </View>
                                  </View>
                                </View>
                              </View>
                            </View>
                          </RCTScrollView>
                        </View>
                        <View>
                          <View
                            style={
                              [
                                {
                                  "padding": 15,
                                },
                                undefined,
                                {
                                  "gap": 8,
                                },
                              ]
                            }
                          >
                            <View
                              accessibilityRole="none"
                              accessible={true}
                              style={
                                {
                                  "backgroundColor": "#3c4d9d0f",
                                  "borderRadius": 8,
                                  "marginVertical": 8,
                                  "padding": 16,
                                  "paddingVertical": 8,
                                }
                              }
                            >
                              <View
                                style={
                                  {
                                    "alignItems": "flex-start",
                                    "flexDirection": "row",
                                  }
                                }
                              >
                                <View
                                  style={
                                    {
                                      "flex": -1,
                                    }
                                  }
                                  testID="listitemcolumn"
                                >
                                  <SvgMock
                                    color="#686e7d"
                                    fill="currentColor"
                                    height={24}
                                    name="SecurityKey"
                                    style={
                                      {
                                        "height": 24,
                                        "width": 24,
                                      }
                                    }
                                    width={24}
                                  />
                                </View>
                                <View
                                  accessible={false}
                                  style={
                                    {
                                      "width": 8,
                                    }
                                  }
                                  testID="listitem-gap"
                                />
                                <View
                                  style={
                                    {
                                      "flex": 1,
                                    }
                                  }
                                  testID="listitemcolumn"
                                >
                                  <Text
                                    accessibilityRole="text"
                                    style={
                                      {
                                        "color": "#686e7d",
                                        "fontFamily": "Geist Regular",
                                        "fontSize": 12,
                                        "letterSpacing": 0.25,
                                        "lineHeight": 20,
                                      }
                                    }
                                  >
                                    Transak encrypts and stores this information.
                                  </Text>
                                  <Text
                                    accessibilityRole="text"
                                    style={
                                      {
                                        "color": "#686e7d",
                                        "fontFamily": "Geist Regular",
                                        "fontSize": 12,
                                        "letterSpacing": 0.25,
                                        "lineHeight": 20,
                                      }
                                    }
                                  >
                                    MetaMask never receives or uses your data.
                                  </Text>
                                </View>
                              </View>
                            </View>
                            <TouchableOpacity
                              accessibilityRole="button"
                              accessible={true}
                              activeOpacity={1}
                              disabled={false}
                              loading={false}
                              onPress={[Function]}
                              onPressIn={[Function]}
                              onPressOut={[Function]}
                              style={
                                {
                                  "alignItems": "center",
                                  "alignSelf": "stretch",
                                  "backgroundColor": "#121314",
                                  "borderRadius": 12,
                                  "flexDirection": "row",
                                  "height": 48,
                                  "justifyContent": "center",
                                  "overflow": "hidden",
                                  "paddingHorizontal": 16,
                                }
                              }
                              testID="continue-button"
                            >
                              <Text
                                accessibilityRole="text"
                                style={
                                  {
                                    "color": "#ffffff",
                                    "fontFamily": "Geist Medium",
                                    "fontSize": 16,
                                    "letterSpacing": 0,
                                    "lineHeight": 24,
                                  }
                                }
                              >
                                Continue
                              </Text>
                            </TouchableOpacity>
                            <SvgMock
                              fill="currentColor"
                              name="powered-by-transak-logo"
                              style={
                                {
                                  "color": "#686e7d",
                                  "height": 24,
                                }
                              }
                            />
                          </View>
                        </View>
                      </View>
                    </RNCSafeAreaView>
                  </View>
                </View>
              </View>
            </View>
          </View>
        </View>
      </RNSScreen>
    </RNSScreenContainer>
  </RNCSafeAreaProvider>
</View>
`;

exports[`BasicInfo Component render matches snapshot 1`] = `
<View
  style={
    {
      "flex": 1,
    }
  }
>
  <RNCSafeAreaProvider
    onInsetsChange={[Function]}
    style={
      [
        {
          "flex": 1,
        },
        undefined,
      ]
    }
  >
    <View
      collapsable={false}
      pointerEvents="box-none"
      style={
        {
          "zIndex": 1,
        }
      }
    >
      <View
        accessibilityElementsHidden={false}
        importantForAccessibility="auto"
        onLayout={[Function]}
        pointerEvents="box-none"
        style={null}
      >
        <View
          collapsable={false}
          pointerEvents="box-none"
          style={
            {
              "bottom": 0,
              "left": 0,
              "opacity": 1,
              "position": "absolute",
              "right": 0,
              "top": 0,
              "zIndex": 0,
            }
          }
        >
          <View
            collapsable={false}
            style={
              {
                "backgroundColor": "#ffffff",
                "borderBottomColor": "rgb(216, 216, 216)",
                "elevation": 0,
                "flex": 1,
                "shadowColor": "rgb(216, 216, 216)",
                "shadowOffset": {
                  "height": 0.5,
                  "width": 0,
                },
                "shadowOpacity": 0,
                "shadowRadius": 0,
              }
            }
          />
        </View>
        <View
          collapsable={false}
          pointerEvents="box-none"
          style={
            {
              "height": 64,
              "maxHeight": undefined,
              "minHeight": undefined,
              "opacity": undefined,
              "transform": undefined,
            }
          }
        >
          <View
            pointerEvents="none"
            style={
              {
                "height": 20,
              }
            }
          />
          <View
            pointerEvents="box-none"
            style={
              {
                "alignItems": "center",
                "flex": 1,
                "flexDirection": "row",
                "justifyContent": "center",
              }
            }
          >
            <View
              collapsable={false}
              pointerEvents="box-none"
              style={
                {
                  "alignItems": "flex-start",
                  "bottom": 0,
                  "justifyContent": "center",
                  "left": 0,
                  "opacity": 1,
                  "position": "absolute",
                  "top": 0,
                }
              }
            >
              <View
                style={
                  [
                    {
                      "transform": [
                        {
                          "scale": 1,
                        },
                      ],
                    },
                    {
                      "alignItems": "center",
                      "justifyContent": "center",
                    },
                  ]
                }
              >
                <View
                  accessibilityState={
                    {
                      "busy": undefined,
                      "checked": undefined,
                      "disabled": false,
                      "expanded": undefined,
                      "selected": undefined,
                    }
                  }
                  accessibilityValue={
                    {
                      "max": undefined,
                      "min": undefined,
                      "now": undefined,
                      "text": undefined,
                    }
                  }
                  accessible={true}
                  collapsable={false}
                  focusable={true}
                  onBlur={[Function]}
                  onClick={[Function]}
                  onFocus={[Function]}
                  onResponderGrant={[Function]}
                  onResponderMove={[Function]}
                  onResponderRelease={[Function]}
                  onResponderTerminate={[Function]}
                  onResponderTerminationRequest={[Function]}
                  onStartShouldSetResponder={[Function]}
                  style={
                    [
                      {
                        "alignItems": "center",
                        "backgroundColor": "transparent",
                        "borderRadius": 2,
                        "height": 40,
                        "justifyContent": "center",
                        "opacity": 1,
                        "width": 40,
                      },
                      {
                        "marginHorizontal": 16,
                      },
                    ]
                  }
                  testID="button-icon"
                >
                  <SvgMock
                    fill="currentColor"
                    name="ArrowLeft"
                    style={
                      [
                        {
                          "color": "#121314",
                          "height": 24,
                          "width": 24,
                        },
                        undefined,
                      ]
                    }
                  />
                </View>
              </View>
            </View>
            <View
              collapsable={false}
              pointerEvents="box-none"
              style={
                {
                  "marginHorizontal": 72,
                  "opacity": 1,
                }
              }
            >
              <TouchableOpacity
                activeOpacity={1}
                onPress={[Function]}
                style={
                  {
                    "alignItems": "center",
                    "justifyContent": "center",
                  }
                }
              >
                <Text
                  accessibilityRole="text"
                  numberOfLines={1}
                  style={
                    {
                      "color": "#121314",
                      "fontFamily": "Geist Bold",
                      "fontSize": 16,
                      "letterSpacing": 0,
                      "lineHeight": 24,
                    }
                  }
                >
                  Verify your identity
                </Text>
              </TouchableOpacity>
            </View>
            <View
              collapsable={false}
              pointerEvents="box-none"
              style={
                {
                  "alignItems": "flex-end",
                  "bottom": 0,
                  "justifyContent": "center",
                  "opacity": 1,
                  "position": "absolute",
                  "right": 0,
                  "top": 0,
                }
              }
            >
              <View
                style={
                  [
                    {
                      "transform": [
                        {
                          "scale": 1,
                        },
                      ],
                    },
                    {
                      "alignItems": "center",
                      "justifyContent": "center",
                    },
                  ]
                }
              >
                <View
                  accessibilityState={
                    {
                      "busy": undefined,
                      "checked": undefined,
                      "disabled": false,
                      "expanded": undefined,
                      "selected": undefined,
                    }
                  }
                  accessibilityValue={
                    {
                      "max": undefined,
                      "min": undefined,
                      "now": undefined,
                      "text": undefined,
                    }
                  }
                  accessible={true}
                  collapsable={false}
                  focusable={true}
                  onBlur={[Function]}
                  onClick={[Function]}
                  onFocus={[Function]}
                  onResponderGrant={[Function]}
                  onResponderMove={[Function]}
                  onResponderRelease={[Function]}
                  onResponderTerminate={[Function]}
                  onResponderTerminationRequest={[Function]}
                  onStartShouldSetResponder={[Function]}
                  style={
                    [
                      {
                        "alignItems": "center",
                        "backgroundColor": "transparent",
                        "borderRadius": 2,
                        "height": 40,
                        "justifyContent": "center",
                        "opacity": 1,
                        "width": 40,
                      },
                      {
                        "marginHorizontal": 16,
                      },
                    ]
                  }
                  testID="button-icon"
                >
                  <SvgMock
                    fill="currentColor"
                    name="Close"
                    style={
                      [
                        {
                          "color": "#121314",
                          "height": 24,
                          "width": 24,
                        },
                        undefined,
                      ]
                    }
                  />
                </View>
              </View>
            </View>
          </View>
        </View>
      </View>
    </View>
    <RNSScreenContainer
      onLayout={[Function]}
      style={
        {
          "flex": 1,
        }
      }
    >
      <RNSScreen
        activityState={2}
        collapsable={false}
        gestureResponseDistance={
          {
            "bottom": -1,
            "end": -1,
            "start": -1,
            "top": -1,
          }
        }
        onGestureCancel={[Function]}
        pointerEvents="box-none"
        sheetAllowedDetents="large"
        sheetCornerRadius={-1}
        sheetExpandsWhenScrolledToEdge={true}
        sheetGrabberVisible={false}
        sheetLargestUndimmedDetent="all"
        style={
          {
            "bottom": 0,
            "left": 0,
            "position": "absolute",
            "right": 0,
            "top": 0,
            "zIndex": undefined,
          }
        }
      >
        <View
          collapsable={false}
          style={
            {
              "opacity": 1,
            }
          }
        />
        <View
          accessibilityElementsHidden={false}
          closing={false}
          gestureVelocityImpact={0.3}
          importantForAccessibility="auto"
          onClose={[Function]}
          onGestureBegin={[Function]}
          onGestureCanceled={[Function]}
          onGestureEnd={[Function]}
          onOpen={[Function]}
          onTransition={[Function]}
          pointerEvents="box-none"
          style={
            [
              {
                "overflow": undefined,
              },
              {
                "bottom": 0,
                "left": 0,
                "position": "absolute",
                "right": 0,
                "top": 0,
              },
            ]
          }
          transitionSpec={
            {
              "close": {
                "animation": "spring",
                "config": {
                  "damping": 500,
                  "mass": 3,
                  "overshootClamping": true,
                  "restDisplacementThreshold": 10,
                  "restSpeedThreshold": 10,
                  "stiffness": 1000,
                },
              },
              "open": {
                "animation": "spring",
                "config": {
                  "damping": 500,
                  "mass": 3,
                  "overshootClamping": true,
                  "restDisplacementThreshold": 10,
                  "restSpeedThreshold": 10,
                  "stiffness": 1000,
                },
              },
            }
          }
        >
          <View
            collapsable={false}
            needsOffscreenAlphaCompositing={false}
            pointerEvents="box-none"
            style={
              {
                "flex": 1,
              }
            }
          >
            <View
              collapsable={false}
              enabled={false}
              handlerTag={1}
              handlerType="PanGestureHandler"
              onGestureHandlerEvent={[Function]}
              onGestureHandlerStateChange={[Function]}
              style={
                {
                  "flex": 1,
                  "transform": [
                    {
                      "translateX": 0,
                    },
                    {
                      "translateX": 0,
                    },
                  ],
                }
              }
            >
              <View
                collapsable={false}
                pointerEvents="none"
                style={
                  {
                    "backgroundColor": "rgb(242, 242, 242)",
                    "bottom": 0,
                    "left": 0,
                    "position": "absolute",
                    "shadowColor": "#000",
                    "shadowOffset": {
                      "height": 1,
                      "width": -1,
                    },
                    "shadowOpacity": 0.3,
                    "shadowRadius": 5,
                    "top": 0,
                    "width": 3,
                  }
                }
              />
              <View
                style={
                  [
                    {
                      "flex": 1,
                      "overflow": "hidden",
                    },
                    [
                      {
                        "backgroundColor": "rgb(242, 242, 242)",
                      },
                      undefined,
                    ],
                  ]
                }
              >
                <View
                  style={
                    {
                      "flex": 1,
                      "flexDirection": "column-reverse",
                    }
                  }
                >
                  <View
                    style={
                      {
                        "flex": 1,
                      }
                    }
                  >
                    <RNCSafeAreaView
                      edges={
                        {
                          "bottom": "additive",
                          "left": "additive",
                          "right": "additive",
                          "top": "off",
                        }
                      }
                      style={
                        {
                          "flex": 1,
                        }
                      }
                    >
                      <View
                        style={
                          [
                            {
                              "backgroundColor": "#ffffff",
                              "flex": 1,
                            },
                            undefined,
                          ]
                        }
                      >
                        <View
                          style={
                            [
                              {
                                "flex": 1,
                              },
                              undefined,
                            ]
                          }
                        >
                          <RCTScrollView
                            automaticallyAdjustContentInsets={false}
                            contentInset={
                              {
                                "bottom": 0,
                              }
                            }
                            enableAutomaticScroll={true}
                            enableOnAndroid={false}
                            enableResetScrollToCoords={true}
                            extraHeight={75}
                            extraScrollHeight={0}
                            getScrollResponder={[Function]}
                            handleOnScroll={[Function]}
                            keyboardDismissMode="interactive"
                            keyboardOpeningTime={250}
                            keyboardShouldPersistTaps="handled"
                            keyboardSpace={0}
                            onScroll={[Function]}
                            resetKeyboardSpace={[Function]}
                            scrollEventThrottle={1}
                            scrollForExtraHeightOnAndroid={[Function]}
                            scrollIntoView={[Function]}
                            scrollToEnd={[Function]}
                            scrollToFocusedInput={[Function]}
                            scrollToPosition={[Function]}
                            showsVerticalScrollIndicator={false}
                            update={[Function]}
                            viewIsInsideTabBar={false}
                          >
                            <View>
                              <View
                                style={
                                  [
                                    {
                                      "padding": 15,
                                    },
                                    undefined,
                                    undefined,
                                  ]
                                }
                              >
                                <View
                                  style={
                                    {
                                      "alignItems": "center",
                                      "flexDirection": "row",
                                      "justifyContent": "center",
                                      "paddingBottom": 12,
                                      "width": "100%",
                                    }
                                  }
                                  testID="deposit-progress-container"
                                >
                                  <View
                                    style={
                                      [
                                        [
                                          {
                                            "borderRadius": 2,
                                            "flex": 1,
                                            "height": 4,
                                          },
                                          {
                                            "backgroundColor": "#4459ff",
                                          },
                                        ],
                                        {
                                          "marginRight": 10,
                                        },
                                      ]
                                    }
                                    testID="deposit-progress-step-0"
                                  />
                                  <View
                                    style={
                                      [
                                        [
                                          {
                                            "borderRadius": 2,
                                            "flex": 1,
                                            "height": 4,
                                          },
                                          {
                                            "backgroundColor": "#4459ff",
                                          },
                                        ],
                                        {
                                          "marginRight": 10,
                                        },
                                      ]
                                    }
                                    testID="deposit-progress-step-1"
                                  />
                                  <View
                                    style={
                                      [
                                        [
                                          {
                                            "borderRadius": 2,
                                            "flex": 1,
                                            "height": 4,
                                          },
                                          {
                                            "backgroundColor": "#2c3dc5",
                                          },
                                        ],
                                        {
                                          "marginRight": 10,
                                        },
                                      ]
                                    }
                                    testID="deposit-progress-step-2"
                                  />
                                  <View
                                    style={
                                      [
                                        [
                                          {
                                            "borderRadius": 2,
                                            "flex": 1,
                                            "height": 4,
                                          },
                                          {
                                            "backgroundColor": "#b7bbc8",
                                          },
                                        ],
                                        undefined,
                                      ]
                                    }
                                    testID="deposit-progress-step-3"
                                  />
                                </View>
                                <Text
                                  accessibilityRole="text"
                                  style={
                                    {
                                      "color": "#121314",
                                      "fontFamily": "Geist Bold",
                                      "fontSize": 18,
                                      "letterSpacing": 0,
                                      "lineHeight": 24,
                                      "marginBottom": 4,
                                      "marginTop": 24,
                                    }
                                  }
                                >
                                  Enter your basic info
                                </Text>
                                <Text
                                  accessibilityRole="text"
                                  style={
                                    {
                                      "color": "#686e7d",
                                      "fontFamily": "Geist Regular",
                                      "fontSize": 16,
                                      "letterSpacing": 0,
                                      "lineHeight": 24,
                                      "marginBottom": 16,
                                    }
                                  }
                                >
                                  Next, we need some basic information about you.
                                </Text>
                                <View
                                  style={
                                    {
                                      "flexDirection": "row",
                                      "gap": 16,
                                      "justifyContent": "space-between",
                                    }
                                  }
                                >
                                  <View
                                    style={
                                      [
                                        {
                                          "flexDirection": "column",
                                          "marginBottom": 16,
                                        },
                                        {
                                          "flex": 1,
                                        },
                                      ]
                                    }
                                  >
                                    <Text
                                      accessibilityRole="text"
                                      style={
                                        {
                                          "color": "#121314",
                                          "fontFamily": "Geist Regular",
                                          "fontSize": 16,
                                          "letterSpacing": 0,
                                          "lineHeight": 24,
                                          "marginBottom": 6,
                                        }
                                      }
                                      testID="label"
                                    >
                                      First name
                                    </Text>
                                    <View
                                      accessibilityState={
                                        {
                                          "busy": undefined,
                                          "checked": undefined,
                                          "disabled": undefined,
                                          "expanded": undefined,
                                          "selected": undefined,
                                        }
                                      }
                                      accessibilityValue={
                                        {
                                          "max": undefined,
                                          "min": undefined,
                                          "now": undefined,
                                          "text": undefined,
                                        }
                                      }
                                      accessible={true}
                                      collapsable={false}
                                      focusable={true}
                                      onBlur={[Function]}
                                      onClick={[Function]}
                                      onFocus={[Function]}
                                      onResponderGrant={[Function]}
                                      onResponderMove={[Function]}
                                      onResponderRelease={[Function]}
                                      onResponderTerminate={[Function]}
                                      onResponderTerminationRequest={[Function]}
                                      onStartShouldSetResponder={[Function]}
                                      style={
                                        {
                                          "alignItems": "center",
                                          "backgroundColor": "#ffffff",
                                          "borderColor": "#b7bbc8",
                                          "borderRadius": 8,
                                          "borderWidth": 1,
                                          "flexDirection": "row",
                                          "height": 48,
                                          "opacity": 1,
                                          "paddingHorizontal": 16,
                                        }
                                      }
                                      testID="textfield"
                                    >
                                      <View
                                        style={
                                          {
                                            "flex": 1,
                                          }
                                        }
                                      >
                                        <TextInput
                                          autoCapitalize="words"
                                          autoComplete="given-name"
                                          autoFocus={false}
                                          editable={true}
                                          keyboardAppearance="light"
                                          onBlur={[Function]}
                                          onChangeText={[Function]}
                                          onFocus={[Function]}
                                          onSubmitEditing={[Function]}
                                          placeholder="First name"
                                          placeholderTextColor="#b7bbc8"
                                          returnKeyType="next"
                                          style={
                                            {
                                              "backgroundColor": "inherit",
                                              "borderColor": "transparent",
                                              "borderWidth": 1,
                                              "color": "#121314",
                                              "fontFamily": "Geist Regular",
                                              "fontSize": 16,
                                              "height": 46,
                                              "letterSpacing": 0,
                                              "lineHeight": 20,
                                              "opacity": 1,
                                              "paddingVertical": 2,
                                              "textAlignVertical": "center",
                                            }
                                          }
                                          testID="first-name-input"
                                          textContentType="givenName"
                                          value=""
                                        />
                                      </View>
                                    </View>
                                  </View>
                                  <View
                                    style={
                                      [
                                        {
                                          "flexDirection": "column",
                                          "marginBottom": 16,
                                        },
                                        {
                                          "flex": 1,
                                        },
                                      ]
                                    }
                                  >
                                    <Text
                                      accessibilityRole="text"
                                      style={
                                        {
                                          "color": "#121314",
                                          "fontFamily": "Geist Regular",
                                          "fontSize": 16,
                                          "letterSpacing": 0,
                                          "lineHeight": 24,
                                          "marginBottom": 6,
                                        }
                                      }
                                      testID="label"
                                    >
                                      Last name
                                    </Text>
                                    <View
                                      accessibilityState={
                                        {
                                          "busy": undefined,
                                          "checked": undefined,
                                          "disabled": undefined,
                                          "expanded": undefined,
                                          "selected": undefined,
                                        }
                                      }
                                      accessibilityValue={
                                        {
                                          "max": undefined,
                                          "min": undefined,
                                          "now": undefined,
                                          "text": undefined,
                                        }
                                      }
                                      accessible={true}
                                      collapsable={false}
                                      focusable={true}
                                      onBlur={[Function]}
                                      onClick={[Function]}
                                      onFocus={[Function]}
                                      onResponderGrant={[Function]}
                                      onResponderMove={[Function]}
                                      onResponderRelease={[Function]}
                                      onResponderTerminate={[Function]}
                                      onResponderTerminationRequest={[Function]}
                                      onStartShouldSetResponder={[Function]}
                                      style={
                                        {
                                          "alignItems": "center",
                                          "backgroundColor": "#ffffff",
                                          "borderColor": "#b7bbc8",
                                          "borderRadius": 8,
                                          "borderWidth": 1,
                                          "flexDirection": "row",
                                          "height": 48,
                                          "opacity": 1,
                                          "paddingHorizontal": 16,
                                        }
                                      }
                                      testID="textfield"
                                    >
                                      <View
                                        style={
                                          {
                                            "flex": 1,
                                          }
                                        }
                                      >
                                        <TextInput
                                          autoCapitalize="words"
                                          autoComplete="family-name"
                                          autoFocus={false}
                                          editable={true}
                                          keyboardAppearance="light"
                                          onBlur={[Function]}
                                          onChangeText={[Function]}
                                          onFocus={[Function]}
                                          onSubmitEditing={[Function]}
                                          placeholder="Last name"
                                          placeholderTextColor="#b7bbc8"
                                          returnKeyType="next"
                                          style={
                                            {
                                              "backgroundColor": "inherit",
                                              "borderColor": "transparent",
                                              "borderWidth": 1,
                                              "color": "#121314",
                                              "fontFamily": "Geist Regular",
                                              "fontSize": 16,
                                              "height": 46,
                                              "letterSpacing": 0,
                                              "lineHeight": 20,
                                              "opacity": 1,
                                              "paddingVertical": 2,
                                              "textAlignVertical": "center",
                                            }
                                          }
                                          testID="last-name-input"
                                          textContentType="familyName"
                                          value=""
                                        />
                                      </View>
                                    </View>
                                  </View>
                                </View>
                                <View
                                  style={
                                    [
                                      {
                                        "flexDirection": "column",
                                        "marginBottom": 16,
                                      },
                                      undefined,
                                    ]
                                  }
                                >
                                  <Text
                                    accessibilityRole="text"
                                    style={
                                      {
                                        "color": "#121314",
                                        "fontFamily": "Geist Regular",
                                        "fontSize": 16,
                                        "letterSpacing": 0,
                                        "lineHeight": 24,
                                        "marginBottom": 6,
                                      }
                                    }
                                    testID="label"
                                  >
                                    Phone number
                                  </Text>
                                  <View
                                    accessibilityState={
                                      {
                                        "busy": undefined,
                                        "checked": undefined,
                                        "disabled": undefined,
                                        "expanded": undefined,
                                        "selected": undefined,
                                      }
                                    }
                                    accessibilityValue={
                                      {
                                        "max": undefined,
                                        "min": undefined,
                                        "now": undefined,
                                        "text": undefined,
                                      }
                                    }
                                    accessible={true}
                                    collapsable={false}
                                    focusable={true}
                                    onBlur={[Function]}
                                    onClick={[Function]}
                                    onFocus={[Function]}
                                    onResponderGrant={[Function]}
                                    onResponderMove={[Function]}
                                    onResponderRelease={[Function]}
                                    onResponderTerminate={[Function]}
                                    onResponderTerminationRequest={[Function]}
                                    onStartShouldSetResponder={[Function]}
                                    style={
                                      {
                                        "alignItems": "center",
                                        "backgroundColor": "#ffffff",
                                        "borderColor": "#b7bbc8",
                                        "borderRadius": 8,
                                        "borderWidth": 1,
                                        "flexDirection": "row",
                                        "height": 48,
                                        "opacity": 1,
                                        "paddingHorizontal": 16,
                                      }
                                    }
                                    testID="textfield"
                                  >
                                    <View
                                      style={
                                        {
                                          "marginRight": 8,
                                        }
                                      }
                                      testID="textfield-startacccessory"
                                    >
                                      <TouchableOpacity
                                        accessibilityRole="button"
                                        accessible={true}
                                        onPress={[Function]}
                                        style={
                                          {
                                            "alignItems": "center",
                                            "flexDirection": "row",
                                          }
                                        }
                                      >
                                        <Text
                                          accessibilityRole="text"
                                          style={
                                            {
                                              "color": "#121314",
                                              "fontFamily": "Geist Regular",
                                              "fontSize": 16,
                                              "letterSpacing": 0,
                                              "lineHeight": 24,
                                            }
                                          }
                                        >
                                          🇺🇸
                                        </Text>
                                        <Text
                                          accessibilityRole="text"
                                          style={
                                            {
                                              "color": "#b7bbc8",
                                              "fontFamily": "Geist Regular",
                                              "fontSize": 14,
                                              "letterSpacing": 0,
                                              "lineHeight": 24,
                                              "marginLeft": 4,
                                            }
                                          }
                                        >
                                          +1
                                        </Text>
                                      </TouchableOpacity>
                                    </View>
                                    <View
                                      style={
                                        {
                                          "flex": 1,
                                        }
                                      }
                                    >
                                      <TextInput
                                        autoComplete="tel"
                                        autoFocus={false}
                                        editable={true}
                                        keyboardAppearance="light"
                                        keyboardType="phone-pad"
                                        onBlur={[Function]}
                                        onChangeText={[Function]}
                                        onFocus={[Function]}
                                        onSubmitEditing={[Function]}
                                        placeholder="(555) 123-4567"
                                        placeholderTextColor="#b7bbc8"
                                        style={
                                          {
                                            "backgroundColor": "inherit",
                                            "borderColor": "transparent",
                                            "borderWidth": 1,
                                            "color": "#121314",
                                            "fontFamily": "Geist Regular",
                                            "fontSize": 16,
                                            "height": 46,
                                            "letterSpacing": 0,
                                            "lineHeight": 20,
                                            "opacity": 1,
                                            "paddingVertical": 2,
                                            "textAlignVertical": "center",
                                          }
                                        }
                                        testID="deposit-phone-field-test-id"
                                        textContentType="telephoneNumber"
                                        value=""
                                      />
                                    </View>
                                  </View>
                                </View>
                                <View
                                  style={
                                    [
                                      {
                                        "flexDirection": "column",
                                        "marginBottom": 16,
                                      },
                                      undefined,
                                    ]
                                  }
                                >
                                  <Text
                                    accessibilityRole="text"
                                    style={
                                      {
                                        "color": "#121314",
                                        "fontFamily": "Geist Regular",
                                        "fontSize": 16,
                                        "letterSpacing": 0,
                                        "lineHeight": 24,
                                        "marginBottom": 6,
                                      }
                                    }
                                    testID="label"
                                  >
                                    Date of birth
                                  </Text>
                                  <View
                                    accessibilityState={
                                      {
                                        "busy": undefined,
                                        "checked": undefined,
                                        "disabled": undefined,
                                        "expanded": undefined,
                                        "selected": undefined,
                                      }
                                    }
                                    accessibilityValue={
                                      {
                                        "max": undefined,
                                        "min": undefined,
                                        "now": undefined,
                                        "text": undefined,
                                      }
                                    }
                                    accessible={true}
                                    collapsable={false}
                                    focusable={true}
                                    onBlur={[Function]}
                                    onClick={[Function]}
                                    onFocus={[Function]}
                                    onResponderGrant={[Function]}
                                    onResponderMove={[Function]}
                                    onResponderRelease={[Function]}
                                    onResponderTerminate={[Function]}
                                    onResponderTerminationRequest={[Function]}
                                    onStartShouldSetResponder={[Function]}
                                    style={
                                      {
                                        "alignItems": "center",
                                        "backgroundColor": "#ffffff",
                                        "borderColor": "#b7bbc8",
                                        "borderRadius": 8,
                                        "borderWidth": 1,
                                        "flexDirection": "row",
                                        "height": 48,
                                        "opacity": 1,
                                        "paddingHorizontal": 16,
                                      }
                                    }
                                    testID="textfield"
                                  >
                                    <View
                                      style={
                                        {
                                          "marginRight": 8,
                                        }
                                      }
                                      testID="textfield-startacccessory"
                                    >
                                      <SvgMock
                                        color="#121314"
                                        fill="currentColor"
                                        height={20}
                                        name="Calendar"
                                        style={
                                          {
                                            "height": 20,
                                            "width": 20,
                                          }
                                        }
                                        width={20}
                                      />
                                    </View>
                                    <View
                                      style={
                                        {
                                          "flex": 1,
                                        }
                                      }
                                    >
                                      <TouchableOpacity
                                        activeOpacity={0.7}
                                        onPress={[Function]}
                                        style={
                                          {
                                            "flex": 1,
                                            "height": "100%",
                                          }
                                        }
                                      >
                                        <TextInput
                                          editable={false}
                                          placeholder="01/01/2000"
                                          placeholderTextColor="#b7bbc8"
                                          pointerEvents="none"
                                          style={
                                            {
                                              "color": "#121314",
                                              "flex": 1,
                                              "fontSize": 16,
                                              "height": "100%",
                                              "textAlign": "left",
                                            }
                                          }
                                          testID="date-of-birth-input"
                                          value="01/01/2024"
                                        />
                                      </TouchableOpacity>
                                    </View>
                                  </View>
                                </View>
                                <View
                                  style={
                                    [
                                      {
                                        "flexDirection": "column",
                                        "marginBottom": 16,
                                      },
                                      undefined,
                                    ]
                                  }
                                >
                                  <View
                                    style={
                                      {
                                        "marginBottom": 6,
                                      }
                                    }
                                  >
                                    <View
                                      style={
                                        {
                                          "alignItems": "center",
                                          "flexDirection": "row",
                                          "gap": 8,
                                        }
                                      }
                                    >
                                      <Text
                                        accessibilityRole="text"
                                        style={
                                          {
                                            "color": "#121314",
                                            "fontFamily": "Geist Regular",
                                            "fontSize": 16,
                                            "letterSpacing": 0,
                                            "lineHeight": 24,
                                          }
                                        }
                                      >
                                        Social security number (SSN)
                                      </Text>
                                      <TouchableOpacity
                                        onPress={[Function]}
                                        testID="ssn-info-button"
                                      >
                                        <SvgMock
                                          color="#686e7d"
                                          fill="currentColor"
                                          height={16}
                                          name="Info"
                                          style={
                                            {
                                              "height": 16,
                                              "width": 16,
                                            }
                                          }
                                          width={16}
                                        />
                                      </TouchableOpacity>
                                    </View>
                                  </View>
                                  <View
                                    accessibilityState={
                                      {
                                        "busy": undefined,
                                        "checked": undefined,
                                        "disabled": undefined,
                                        "expanded": undefined,
                                        "selected": undefined,
                                      }
                                    }
                                    accessibilityValue={
                                      {
                                        "max": undefined,
                                        "min": undefined,
                                        "now": undefined,
                                        "text": undefined,
                                      }
                                    }
                                    accessible={true}
                                    collapsable={false}
                                    focusable={true}
                                    onBlur={[Function]}
                                    onClick={[Function]}
                                    onFocus={[Function]}
                                    onResponderGrant={[Function]}
                                    onResponderMove={[Function]}
                                    onResponderRelease={[Function]}
                                    onResponderTerminate={[Function]}
                                    onResponderTerminationRequest={[Function]}
                                    onStartShouldSetResponder={[Function]}
                                    style={
                                      {
                                        "alignItems": "center",
                                        "backgroundColor": "#ffffff",
                                        "borderColor": "#b7bbc8",
                                        "borderRadius": 8,
                                        "borderWidth": 1,
                                        "flexDirection": "row",
                                        "height": 48,
                                        "opacity": 1,
                                        "paddingHorizontal": 16,
                                      }
                                    }
                                    testID="textfield"
                                  >
                                    <View
                                      style={
                                        {
                                          "flex": 1,
                                        }
                                      }
                                    >
                                      <TextInput
                                        autoComplete="off"
                                        autoFocus={false}
                                        editable={true}
                                        keyboardAppearance="light"
                                        keyboardType="number-pad"
                                        maxLength={11}
                                        onBlur={[Function]}
                                        onChangeText={[Function]}
                                        onFocus={[Function]}
                                        onSubmitEditing={[Function]}
                                        placeholder="XXX-XX-XXXX"
                                        placeholderTextColor="#b7bbc8"
                                        returnKeyType="done"
                                        secureTextEntry={true}
                                        style={
                                          {
                                            "backgroundColor": "inherit",
                                            "borderColor": "transparent",
                                            "borderWidth": 1,
                                            "color": "#121314",
                                            "fontFamily": "Geist Regular",
                                            "fontSize": 16,
                                            "height": 46,
                                            "letterSpacing": 0,
                                            "lineHeight": 20,
                                            "opacity": 1,
                                            "paddingVertical": 2,
                                            "textAlignVertical": "center",
                                          }
                                        }
                                        testID="ssn-input"
                                        textContentType="none"
                                        value=""
                                      />
                                    </View>
                                  </View>
                                </View>
                              </View>
                            </View>
                          </RCTScrollView>
                        </View>
                        <View>
                          <View
                            style={
                              [
                                {
                                  "padding": 15,
                                },
                                undefined,
                                {
                                  "gap": 8,
                                },
                              ]
                            }
                          >
                            <View
                              accessibilityRole="none"
                              accessible={true}
                              style={
                                {
                                  "backgroundColor": "#3c4d9d0f",
                                  "borderRadius": 8,
                                  "marginVertical": 8,
                                  "padding": 16,
                                  "paddingVertical": 8,
                                }
                              }
                            >
                              <View
                                style={
                                  {
                                    "alignItems": "flex-start",
                                    "flexDirection": "row",
                                  }
                                }
                              >
                                <View
                                  style={
                                    {
                                      "flex": -1,
                                    }
                                  }
                                  testID="listitemcolumn"
                                >
                                  <SvgMock
                                    color="#686e7d"
                                    fill="currentColor"
                                    height={24}
                                    name="SecurityKey"
                                    style={
                                      {
                                        "height": 24,
                                        "width": 24,
                                      }
                                    }
                                    width={24}
                                  />
                                </View>
                                <View
                                  accessible={false}
                                  style={
                                    {
                                      "width": 8,
                                    }
                                  }
                                  testID="listitem-gap"
                                />
                                <View
                                  style={
                                    {
                                      "flex": 1,
                                    }
                                  }
                                  testID="listitemcolumn"
                                >
                                  <Text
                                    accessibilityRole="text"
                                    style={
                                      {
                                        "color": "#686e7d",
                                        "fontFamily": "Geist Regular",
                                        "fontSize": 12,
                                        "letterSpacing": 0.25,
                                        "lineHeight": 20,
                                      }
                                    }
                                  >
                                    Transak encrypts and stores this information.
                                  </Text>
                                  <Text
                                    accessibilityRole="text"
                                    style={
                                      {
                                        "color": "#686e7d",
                                        "fontFamily": "Geist Regular",
                                        "fontSize": 12,
                                        "letterSpacing": 0.25,
                                        "lineHeight": 20,
                                      }
                                    }
                                  >
                                    MetaMask never receives or uses your data.
                                  </Text>
                                </View>
                              </View>
                            </View>
                            <TouchableOpacity
                              accessibilityRole="button"
                              accessible={true}
                              activeOpacity={1}
                              disabled={false}
                              loading={false}
                              onPress={[Function]}
                              onPressIn={[Function]}
                              onPressOut={[Function]}
                              style={
                                {
                                  "alignItems": "center",
                                  "alignSelf": "stretch",
                                  "backgroundColor": "#121314",
                                  "borderRadius": 12,
                                  "flexDirection": "row",
                                  "height": 48,
                                  "justifyContent": "center",
                                  "overflow": "hidden",
                                  "paddingHorizontal": 16,
                                }
                              }
                              testID="continue-button"
                            >
                              <Text
                                accessibilityRole="text"
                                style={
                                  {
                                    "color": "#ffffff",
                                    "fontFamily": "Geist Medium",
                                    "fontSize": 16,
                                    "letterSpacing": 0,
                                    "lineHeight": 24,
                                  }
                                }
                              >
                                Continue
                              </Text>
                            </TouchableOpacity>
                            <SvgMock
                              fill="currentColor"
                              name="powered-by-transak-logo"
                              style={
                                {
                                  "color": "#686e7d",
                                  "height": 24,
                                }
                              }
                            />
                          </View>
                        </View>
                      </View>
                    </RNCSafeAreaView>
                  </View>
                </View>
              </View>
            </View>
          </View>
        </View>
      </RNSScreen>
    </RNSScreenContainer>
  </RNCSafeAreaProvider>
</View>
`;

exports[`BasicInfo Component snapshot matches validation errors when continue is pressed with empty fields 1`] = `
<View
  style={
    {
      "flex": 1,
    }
  }
>
  <RNCSafeAreaProvider
    onInsetsChange={[Function]}
    style={
      [
        {
          "flex": 1,
        },
        undefined,
      ]
    }
  >
    <View
      collapsable={false}
      pointerEvents="box-none"
      style={
        {
          "zIndex": 1,
        }
      }
    >
      <View
        accessibilityElementsHidden={false}
        importantForAccessibility="auto"
        onLayout={[Function]}
        pointerEvents="box-none"
        style={null}
      >
        <View
          collapsable={false}
          pointerEvents="box-none"
          style={
            {
              "bottom": 0,
              "left": 0,
              "opacity": 1,
              "position": "absolute",
              "right": 0,
              "top": 0,
              "zIndex": 0,
            }
          }
        >
          <View
            collapsable={false}
            style={
              {
                "backgroundColor": "#ffffff",
                "borderBottomColor": "rgb(216, 216, 216)",
                "elevation": 0,
                "flex": 1,
                "shadowColor": "rgb(216, 216, 216)",
                "shadowOffset": {
                  "height": 0.5,
                  "width": 0,
                },
                "shadowOpacity": 0,
                "shadowRadius": 0,
              }
            }
          />
        </View>
        <View
          collapsable={false}
          pointerEvents="box-none"
          style={
            {
              "height": 64,
              "maxHeight": undefined,
              "minHeight": undefined,
              "opacity": undefined,
              "transform": undefined,
            }
          }
        >
          <View
            pointerEvents="none"
            style={
              {
                "height": 20,
              }
            }
          />
          <View
            pointerEvents="box-none"
            style={
              {
                "alignItems": "center",
                "flex": 1,
                "flexDirection": "row",
                "justifyContent": "center",
              }
            }
          >
            <View
              collapsable={false}
              pointerEvents="box-none"
              style={
                {
                  "alignItems": "flex-start",
                  "bottom": 0,
                  "justifyContent": "center",
                  "left": 0,
                  "opacity": 1,
                  "position": "absolute",
                  "top": 0,
                }
              }
            >
              <View
                style={
                  [
                    {
                      "transform": [
                        {
                          "scale": 1,
                        },
                      ],
                    },
                    {
                      "alignItems": "center",
                      "justifyContent": "center",
                    },
                  ]
                }
              >
                <View
                  accessibilityState={
                    {
                      "busy": undefined,
                      "checked": undefined,
                      "disabled": false,
                      "expanded": undefined,
                      "selected": undefined,
                    }
                  }
                  accessibilityValue={
                    {
                      "max": undefined,
                      "min": undefined,
                      "now": undefined,
                      "text": undefined,
                    }
                  }
                  accessible={true}
                  collapsable={false}
                  focusable={true}
                  onBlur={[Function]}
                  onClick={[Function]}
                  onFocus={[Function]}
                  onResponderGrant={[Function]}
                  onResponderMove={[Function]}
                  onResponderRelease={[Function]}
                  onResponderTerminate={[Function]}
                  onResponderTerminationRequest={[Function]}
                  onStartShouldSetResponder={[Function]}
                  style={
                    [
                      {
                        "alignItems": "center",
                        "backgroundColor": "transparent",
                        "borderRadius": 2,
                        "height": 40,
                        "justifyContent": "center",
                        "opacity": 1,
                        "width": 40,
                      },
                      {
                        "marginHorizontal": 16,
                      },
                    ]
                  }
                  testID="button-icon"
                >
                  <SvgMock
                    fill="currentColor"
                    name="ArrowLeft"
                    style={
                      [
                        {
                          "color": "#121314",
                          "height": 24,
                          "width": 24,
                        },
                        undefined,
                      ]
                    }
                  />
                </View>
              </View>
            </View>
            <View
              collapsable={false}
              pointerEvents="box-none"
              style={
                {
                  "marginHorizontal": 72,
                  "opacity": 1,
                }
              }
            >
              <TouchableOpacity
                activeOpacity={1}
                onPress={[Function]}
                style={
                  {
                    "alignItems": "center",
                    "justifyContent": "center",
                  }
                }
              >
                <Text
                  accessibilityRole="text"
                  numberOfLines={1}
                  style={
                    {
                      "color": "#121314",
                      "fontFamily": "Geist Bold",
                      "fontSize": 16,
                      "letterSpacing": 0,
                      "lineHeight": 24,
                    }
                  }
                >
                  Verify your identity
                </Text>
              </TouchableOpacity>
            </View>
            <View
              collapsable={false}
              pointerEvents="box-none"
              style={
                {
                  "alignItems": "flex-end",
                  "bottom": 0,
                  "justifyContent": "center",
                  "opacity": 1,
                  "position": "absolute",
                  "right": 0,
                  "top": 0,
                }
              }
            >
              <View
                style={
                  [
                    {
                      "transform": [
                        {
                          "scale": 1,
                        },
                      ],
                    },
                    {
                      "alignItems": "center",
                      "justifyContent": "center",
                    },
                  ]
                }
              >
                <View
                  accessibilityState={
                    {
                      "busy": undefined,
                      "checked": undefined,
                      "disabled": false,
                      "expanded": undefined,
                      "selected": undefined,
                    }
                  }
                  accessibilityValue={
                    {
                      "max": undefined,
                      "min": undefined,
                      "now": undefined,
                      "text": undefined,
                    }
                  }
                  accessible={true}
                  collapsable={false}
                  focusable={true}
                  onBlur={[Function]}
                  onClick={[Function]}
                  onFocus={[Function]}
                  onResponderGrant={[Function]}
                  onResponderMove={[Function]}
                  onResponderRelease={[Function]}
                  onResponderTerminate={[Function]}
                  onResponderTerminationRequest={[Function]}
                  onStartShouldSetResponder={[Function]}
                  style={
                    [
                      {
                        "alignItems": "center",
                        "backgroundColor": "transparent",
                        "borderRadius": 2,
                        "height": 40,
                        "justifyContent": "center",
                        "opacity": 1,
                        "width": 40,
                      },
                      {
                        "marginHorizontal": 16,
                      },
                    ]
                  }
                  testID="button-icon"
                >
                  <SvgMock
                    fill="currentColor"
                    name="Close"
                    style={
                      [
                        {
                          "color": "#121314",
                          "height": 24,
                          "width": 24,
                        },
                        undefined,
                      ]
                    }
                  />
                </View>
              </View>
            </View>
          </View>
        </View>
      </View>
    </View>
    <RNSScreenContainer
      onLayout={[Function]}
      style={
        {
          "flex": 1,
        }
      }
    >
      <RNSScreen
        activityState={2}
        collapsable={false}
        gestureResponseDistance={
          {
            "bottom": -1,
            "end": -1,
            "start": -1,
            "top": -1,
          }
        }
        onGestureCancel={[Function]}
        pointerEvents="box-none"
        sheetAllowedDetents="large"
        sheetCornerRadius={-1}
        sheetExpandsWhenScrolledToEdge={true}
        sheetGrabberVisible={false}
        sheetLargestUndimmedDetent="all"
        style={
          {
            "bottom": 0,
            "left": 0,
            "position": "absolute",
            "right": 0,
            "top": 0,
            "zIndex": undefined,
          }
        }
      >
        <View
          collapsable={false}
          style={
            {
              "opacity": 1,
            }
          }
        />
        <View
          accessibilityElementsHidden={false}
          closing={false}
          gestureVelocityImpact={0.3}
          importantForAccessibility="auto"
          onClose={[Function]}
          onGestureBegin={[Function]}
          onGestureCanceled={[Function]}
          onGestureEnd={[Function]}
          onOpen={[Function]}
          onTransition={[Function]}
          pointerEvents="box-none"
          style={
            [
              {
                "overflow": undefined,
              },
              {
                "bottom": 0,
                "left": 0,
                "position": "absolute",
                "right": 0,
                "top": 0,
              },
            ]
          }
          transitionSpec={
            {
              "close": {
                "animation": "spring",
                "config": {
                  "damping": 500,
                  "mass": 3,
                  "overshootClamping": true,
                  "restDisplacementThreshold": 10,
                  "restSpeedThreshold": 10,
                  "stiffness": 1000,
                },
              },
              "open": {
                "animation": "spring",
                "config": {
                  "damping": 500,
                  "mass": 3,
                  "overshootClamping": true,
                  "restDisplacementThreshold": 10,
                  "restSpeedThreshold": 10,
                  "stiffness": 1000,
                },
              },
            }
          }
        >
          <View
            collapsable={false}
            needsOffscreenAlphaCompositing={false}
            pointerEvents="box-none"
            style={
              {
                "flex": 1,
              }
            }
          >
            <View
              collapsable={false}
              enabled={false}
              handlerTag={2}
              handlerType="PanGestureHandler"
              onGestureHandlerEvent={[Function]}
              onGestureHandlerStateChange={[Function]}
              style={
                {
                  "flex": 1,
                  "transform": [
                    {
                      "translateX": 0,
                    },
                    {
                      "translateX": 0,
                    },
                  ],
                }
              }
            >
              <View
                collapsable={false}
                pointerEvents="none"
                style={
                  {
                    "backgroundColor": "rgb(242, 242, 242)",
                    "bottom": 0,
                    "left": 0,
                    "position": "absolute",
                    "shadowColor": "#000",
                    "shadowOffset": {
                      "height": 1,
                      "width": -1,
                    },
                    "shadowOpacity": 0.3,
                    "shadowRadius": 5,
                    "top": 0,
                    "width": 3,
                  }
                }
              />
              <View
                style={
                  [
                    {
                      "flex": 1,
                      "overflow": "hidden",
                    },
                    [
                      {
                        "backgroundColor": "rgb(242, 242, 242)",
                      },
                      undefined,
                    ],
                  ]
                }
              >
                <View
                  style={
                    {
                      "flex": 1,
                      "flexDirection": "column-reverse",
                    }
                  }
                >
                  <View
                    style={
                      {
                        "flex": 1,
                      }
                    }
                  >
                    <RNCSafeAreaView
                      edges={
                        {
                          "bottom": "additive",
                          "left": "additive",
                          "right": "additive",
                          "top": "off",
                        }
                      }
                      style={
                        {
                          "flex": 1,
                        }
                      }
                    >
                      <View
                        style={
                          [
                            {
                              "backgroundColor": "#ffffff",
                              "flex": 1,
                            },
                            undefined,
                          ]
                        }
                      >
                        <View
                          style={
                            [
                              {
                                "flex": 1,
                              },
                              undefined,
                            ]
                          }
                        >
                          <RCTScrollView
                            automaticallyAdjustContentInsets={false}
                            contentInset={
                              {
                                "bottom": 0,
                              }
                            }
                            enableAutomaticScroll={true}
                            enableOnAndroid={false}
                            enableResetScrollToCoords={true}
                            extraHeight={75}
                            extraScrollHeight={0}
                            getScrollResponder={[Function]}
                            handleOnScroll={[Function]}
                            keyboardDismissMode="interactive"
                            keyboardOpeningTime={250}
                            keyboardShouldPersistTaps="handled"
                            keyboardSpace={0}
                            onScroll={[Function]}
                            resetKeyboardSpace={[Function]}
                            scrollEventThrottle={1}
                            scrollForExtraHeightOnAndroid={[Function]}
                            scrollIntoView={[Function]}
                            scrollToEnd={[Function]}
                            scrollToFocusedInput={[Function]}
                            scrollToPosition={[Function]}
                            showsVerticalScrollIndicator={false}
                            update={[Function]}
                            viewIsInsideTabBar={false}
                          >
                            <View>
                              <View
                                style={
                                  [
                                    {
                                      "padding": 15,
                                    },
                                    undefined,
                                    undefined,
                                  ]
                                }
                              >
                                <View
                                  style={
                                    {
                                      "alignItems": "center",
                                      "flexDirection": "row",
                                      "justifyContent": "center",
                                      "paddingBottom": 12,
                                      "width": "100%",
                                    }
                                  }
                                  testID="deposit-progress-container"
                                >
                                  <View
                                    style={
                                      [
                                        [
                                          {
                                            "borderRadius": 2,
                                            "flex": 1,
                                            "height": 4,
                                          },
                                          {
                                            "backgroundColor": "#4459ff",
                                          },
                                        ],
                                        {
                                          "marginRight": 10,
                                        },
                                      ]
                                    }
                                    testID="deposit-progress-step-0"
                                  />
                                  <View
                                    style={
                                      [
                                        [
                                          {
                                            "borderRadius": 2,
                                            "flex": 1,
                                            "height": 4,
                                          },
                                          {
                                            "backgroundColor": "#4459ff",
                                          },
                                        ],
                                        {
                                          "marginRight": 10,
                                        },
                                      ]
                                    }
                                    testID="deposit-progress-step-1"
                                  />
                                  <View
                                    style={
                                      [
                                        [
                                          {
                                            "borderRadius": 2,
                                            "flex": 1,
                                            "height": 4,
                                          },
                                          {
                                            "backgroundColor": "#2c3dc5",
                                          },
                                        ],
                                        {
                                          "marginRight": 10,
                                        },
                                      ]
                                    }
                                    testID="deposit-progress-step-2"
                                  />
                                  <View
                                    style={
                                      [
                                        [
                                          {
                                            "borderRadius": 2,
                                            "flex": 1,
                                            "height": 4,
                                          },
                                          {
                                            "backgroundColor": "#b7bbc8",
                                          },
                                        ],
                                        undefined,
                                      ]
                                    }
                                    testID="deposit-progress-step-3"
                                  />
                                </View>
                                <Text
                                  accessibilityRole="text"
                                  style={
                                    {
                                      "color": "#121314",
                                      "fontFamily": "Geist Bold",
                                      "fontSize": 18,
                                      "letterSpacing": 0,
                                      "lineHeight": 24,
                                      "marginBottom": 4,
                                      "marginTop": 24,
                                    }
                                  }
                                >
                                  Enter your basic info
                                </Text>
                                <Text
                                  accessibilityRole="text"
                                  style={
                                    {
                                      "color": "#686e7d",
                                      "fontFamily": "Geist Regular",
                                      "fontSize": 16,
                                      "letterSpacing": 0,
                                      "lineHeight": 24,
                                      "marginBottom": 16,
                                    }
                                  }
                                >
                                  Next, we need some basic information about you.
                                </Text>
                                <View
                                  style={
                                    {
                                      "flexDirection": "row",
                                      "gap": 16,
                                      "justifyContent": "space-between",
                                    }
                                  }
                                >
                                  <View
                                    style={
                                      [
                                        {
                                          "flexDirection": "column",
                                          "marginBottom": 16,
                                        },
                                        {
                                          "flex": 1,
                                        },
                                      ]
                                    }
                                  >
                                    <Text
                                      accessibilityRole="text"
                                      style={
                                        {
                                          "color": "#121314",
                                          "fontFamily": "Geist Regular",
                                          "fontSize": 16,
                                          "letterSpacing": 0,
                                          "lineHeight": 24,
                                          "marginBottom": 6,
                                        }
                                      }
                                      testID="label"
                                    >
                                      First name
                                    </Text>
                                    <View
                                      accessibilityState={
                                        {
                                          "busy": undefined,
                                          "checked": undefined,
                                          "disabled": undefined,
                                          "expanded": undefined,
                                          "selected": undefined,
                                        }
                                      }
                                      accessibilityValue={
                                        {
                                          "max": undefined,
                                          "min": undefined,
                                          "now": undefined,
                                          "text": undefined,
                                        }
                                      }
                                      accessible={true}
                                      collapsable={false}
                                      focusable={true}
                                      onBlur={[Function]}
                                      onClick={[Function]}
                                      onFocus={[Function]}
                                      onResponderGrant={[Function]}
                                      onResponderMove={[Function]}
                                      onResponderRelease={[Function]}
                                      onResponderTerminate={[Function]}
                                      onResponderTerminationRequest={[Function]}
                                      onStartShouldSetResponder={[Function]}
                                      style={
                                        {
                                          "alignItems": "center",
                                          "backgroundColor": "#ffffff",
                                          "borderColor": "#b7bbc8",
                                          "borderRadius": 8,
                                          "borderWidth": 1,
                                          "flexDirection": "row",
                                          "height": 48,
                                          "opacity": 1,
                                          "paddingHorizontal": 16,
                                        }
                                      }
                                      testID="textfield"
                                    >
                                      <View
                                        style={
                                          {
                                            "flex": 1,
                                          }
                                        }
                                      >
                                        <TextInput
                                          autoCapitalize="words"
                                          autoComplete="given-name"
                                          autoFocus={false}
                                          editable={true}
                                          keyboardAppearance="light"
                                          onBlur={[Function]}
                                          onChangeText={[Function]}
                                          onFocus={[Function]}
                                          onSubmitEditing={[Function]}
                                          placeholder="First name"
                                          placeholderTextColor="#b7bbc8"
                                          returnKeyType="next"
                                          style={
                                            {
                                              "backgroundColor": "inherit",
                                              "borderColor": "transparent",
                                              "borderWidth": 1,
                                              "color": "#121314",
                                              "fontFamily": "Geist Regular",
                                              "fontSize": 16,
                                              "height": 46,
                                              "letterSpacing": 0,
                                              "lineHeight": 20,
                                              "opacity": 1,
                                              "paddingVertical": 2,
                                              "textAlignVertical": "center",
                                            }
                                          }
                                          testID="first-name-input"
                                          textContentType="givenName"
                                          value=""
                                        />
                                      </View>
                                    </View>
                                    <Text
                                      accessibilityRole="text"
                                      style={
                                        {
                                          "color": "#ca3542",
                                          "fontFamily": "Geist Regular",
                                          "fontSize": 12,
                                          "letterSpacing": 0,
                                          "lineHeight": 24,
                                          "marginTop": 4,
                                        }
                                      }
                                    >
                                      First name is required
                                    </Text>
                                  </View>
                                  <View
                                    style={
                                      [
                                        {
                                          "flexDirection": "column",
                                          "marginBottom": 16,
                                        },
                                        {
                                          "flex": 1,
                                        },
                                      ]
                                    }
                                  >
                                    <Text
                                      accessibilityRole="text"
                                      style={
                                        {
                                          "color": "#121314",
                                          "fontFamily": "Geist Regular",
                                          "fontSize": 16,
                                          "letterSpacing": 0,
                                          "lineHeight": 24,
                                          "marginBottom": 6,
                                        }
                                      }
                                      testID="label"
                                    >
                                      Last name
                                    </Text>
                                    <View
                                      accessibilityState={
                                        {
                                          "busy": undefined,
                                          "checked": undefined,
                                          "disabled": undefined,
                                          "expanded": undefined,
                                          "selected": undefined,
                                        }
                                      }
                                      accessibilityValue={
                                        {
                                          "max": undefined,
                                          "min": undefined,
                                          "now": undefined,
                                          "text": undefined,
                                        }
                                      }
                                      accessible={true}
                                      collapsable={false}
                                      focusable={true}
                                      onBlur={[Function]}
                                      onClick={[Function]}
                                      onFocus={[Function]}
                                      onResponderGrant={[Function]}
                                      onResponderMove={[Function]}
                                      onResponderRelease={[Function]}
                                      onResponderTerminate={[Function]}
                                      onResponderTerminationRequest={[Function]}
                                      onStartShouldSetResponder={[Function]}
                                      style={
                                        {
                                          "alignItems": "center",
                                          "backgroundColor": "#ffffff",
                                          "borderColor": "#b7bbc8",
                                          "borderRadius": 8,
                                          "borderWidth": 1,
                                          "flexDirection": "row",
                                          "height": 48,
                                          "opacity": 1,
                                          "paddingHorizontal": 16,
                                        }
                                      }
                                      testID="textfield"
                                    >
                                      <View
                                        style={
                                          {
                                            "flex": 1,
                                          }
                                        }
                                      >
                                        <TextInput
                                          autoCapitalize="words"
                                          autoComplete="family-name"
                                          autoFocus={false}
                                          editable={true}
                                          keyboardAppearance="light"
                                          onBlur={[Function]}
                                          onChangeText={[Function]}
                                          onFocus={[Function]}
                                          onSubmitEditing={[Function]}
                                          placeholder="Last name"
                                          placeholderTextColor="#b7bbc8"
                                          returnKeyType="next"
                                          style={
                                            {
                                              "backgroundColor": "inherit",
                                              "borderColor": "transparent",
                                              "borderWidth": 1,
                                              "color": "#121314",
                                              "fontFamily": "Geist Regular",
                                              "fontSize": 16,
                                              "height": 46,
                                              "letterSpacing": 0,
                                              "lineHeight": 20,
                                              "opacity": 1,
                                              "paddingVertical": 2,
                                              "textAlignVertical": "center",
                                            }
                                          }
                                          testID="last-name-input"
                                          textContentType="familyName"
                                          value=""
                                        />
                                      </View>
                                    </View>
                                    <Text
                                      accessibilityRole="text"
                                      style={
                                        {
                                          "color": "#ca3542",
                                          "fontFamily": "Geist Regular",
                                          "fontSize": 12,
                                          "letterSpacing": 0,
                                          "lineHeight": 24,
                                          "marginTop": 4,
                                        }
                                      }
                                    >
                                      Last name is required
                                    </Text>
                                  </View>
                                </View>
                                <View
                                  style={
                                    [
                                      {
                                        "flexDirection": "column",
                                        "marginBottom": 16,
                                      },
                                      undefined,
                                    ]
                                  }
                                >
                                  <Text
                                    accessibilityRole="text"
                                    style={
                                      {
                                        "color": "#121314",
                                        "fontFamily": "Geist Regular",
                                        "fontSize": 16,
                                        "letterSpacing": 0,
                                        "lineHeight": 24,
                                        "marginBottom": 6,
                                      }
                                    }
                                    testID="label"
                                  >
                                    Phone number
                                  </Text>
                                  <View
                                    accessibilityState={
                                      {
                                        "busy": undefined,
                                        "checked": undefined,
                                        "disabled": undefined,
                                        "expanded": undefined,
                                        "selected": undefined,
                                      }
                                    }
                                    accessibilityValue={
                                      {
                                        "max": undefined,
                                        "min": undefined,
                                        "now": undefined,
                                        "text": undefined,
                                      }
                                    }
                                    accessible={true}
                                    collapsable={false}
                                    focusable={true}
                                    onBlur={[Function]}
                                    onClick={[Function]}
                                    onFocus={[Function]}
                                    onResponderGrant={[Function]}
                                    onResponderMove={[Function]}
                                    onResponderRelease={[Function]}
                                    onResponderTerminate={[Function]}
                                    onResponderTerminationRequest={[Function]}
                                    onStartShouldSetResponder={[Function]}
                                    style={
                                      {
                                        "alignItems": "center",
                                        "backgroundColor": "#ffffff",
                                        "borderColor": "#b7bbc8",
                                        "borderRadius": 8,
                                        "borderWidth": 1,
                                        "flexDirection": "row",
                                        "height": 48,
                                        "opacity": 1,
                                        "paddingHorizontal": 16,
                                      }
                                    }
                                    testID="textfield"
                                  >
                                    <View
                                      style={
                                        {
                                          "marginRight": 8,
                                        }
                                      }
                                      testID="textfield-startacccessory"
                                    >
                                      <TouchableOpacity
                                        accessibilityRole="button"
                                        accessible={true}
                                        onPress={[Function]}
                                        style={
                                          {
                                            "alignItems": "center",
                                            "flexDirection": "row",
                                          }
                                        }
                                      >
                                        <Text
                                          accessibilityRole="text"
                                          style={
                                            {
                                              "color": "#121314",
                                              "fontFamily": "Geist Regular",
                                              "fontSize": 16,
                                              "letterSpacing": 0,
                                              "lineHeight": 24,
                                            }
                                          }
                                        >
                                          🇺🇸
                                        </Text>
                                        <Text
                                          accessibilityRole="text"
                                          style={
                                            {
                                              "color": "#b7bbc8",
                                              "fontFamily": "Geist Regular",
                                              "fontSize": 14,
                                              "letterSpacing": 0,
                                              "lineHeight": 24,
                                              "marginLeft": 4,
                                            }
                                          }
                                        >
                                          +1
                                        </Text>
                                      </TouchableOpacity>
                                    </View>
                                    <View
                                      style={
                                        {
                                          "flex": 1,
                                        }
                                      }
                                    >
                                      <TextInput
                                        autoComplete="tel"
                                        autoFocus={false}
                                        editable={true}
                                        keyboardAppearance="light"
                                        keyboardType="phone-pad"
                                        onBlur={[Function]}
                                        onChangeText={[Function]}
                                        onFocus={[Function]}
                                        onSubmitEditing={[Function]}
                                        placeholder="(555) 123-4567"
                                        placeholderTextColor="#b7bbc8"
                                        style={
                                          {
                                            "backgroundColor": "inherit",
                                            "borderColor": "transparent",
                                            "borderWidth": 1,
                                            "color": "#121314",
                                            "fontFamily": "Geist Regular",
                                            "fontSize": 16,
                                            "height": 46,
                                            "letterSpacing": 0,
                                            "lineHeight": 20,
                                            "opacity": 1,
                                            "paddingVertical": 2,
                                            "textAlignVertical": "center",
                                          }
                                        }
                                        testID="deposit-phone-field-test-id"
                                        textContentType="telephoneNumber"
                                        value=""
                                      />
                                    </View>
                                  </View>
                                  <Text
                                    accessibilityRole="text"
                                    style={
                                      {
                                        "color": "#ca3542",
                                        "fontFamily": "Geist Regular",
                                        "fontSize": 12,
                                        "letterSpacing": 0,
                                        "lineHeight": 24,
                                        "marginTop": 4,
                                      }
                                    }
                                  >
                                    Phone number is required
                                  </Text>
                                </View>
                                <View
                                  style={
                                    [
                                      {
                                        "flexDirection": "column",
                                        "marginBottom": 16,
                                      },
                                      undefined,
                                    ]
                                  }
                                >
                                  <Text
                                    accessibilityRole="text"
                                    style={
                                      {
                                        "color": "#121314",
                                        "fontFamily": "Geist Regular",
                                        "fontSize": 16,
                                        "letterSpacing": 0,
                                        "lineHeight": 24,
                                        "marginBottom": 6,
                                      }
                                    }
                                    testID="label"
                                  >
                                    Date of birth
                                  </Text>
                                  <View
                                    accessibilityState={
                                      {
                                        "busy": undefined,
                                        "checked": undefined,
                                        "disabled": undefined,
                                        "expanded": undefined,
                                        "selected": undefined,
                                      }
                                    }
                                    accessibilityValue={
                                      {
                                        "max": undefined,
                                        "min": undefined,
                                        "now": undefined,
                                        "text": undefined,
                                      }
                                    }
                                    accessible={true}
                                    collapsable={false}
                                    focusable={true}
                                    onBlur={[Function]}
                                    onClick={[Function]}
                                    onFocus={[Function]}
                                    onResponderGrant={[Function]}
                                    onResponderMove={[Function]}
                                    onResponderRelease={[Function]}
                                    onResponderTerminate={[Function]}
                                    onResponderTerminationRequest={[Function]}
                                    onStartShouldSetResponder={[Function]}
                                    style={
                                      {
                                        "alignItems": "center",
                                        "backgroundColor": "#ffffff",
                                        "borderColor": "#b7bbc8",
                                        "borderRadius": 8,
                                        "borderWidth": 1,
                                        "flexDirection": "row",
                                        "height": 48,
                                        "opacity": 1,
                                        "paddingHorizontal": 16,
                                      }
                                    }
                                    testID="textfield"
                                  >
                                    <View
                                      style={
                                        {
                                          "marginRight": 8,
                                        }
                                      }
                                      testID="textfield-startacccessory"
                                    >
                                      <SvgMock
                                        color="#121314"
                                        fill="currentColor"
                                        height={20}
                                        name="Calendar"
                                        style={
                                          {
                                            "height": 20,
                                            "width": 20,
                                          }
                                        }
                                        width={20}
                                      />
                                    </View>
                                    <View
                                      style={
                                        {
                                          "flex": 1,
                                        }
                                      }
                                    >
                                      <TouchableOpacity
                                        activeOpacity={0.7}
                                        onPress={[Function]}
                                        style={
                                          {
                                            "flex": 1,
                                            "height": "100%",
                                          }
                                        }
                                      >
                                        <TextInput
                                          editable={false}
                                          placeholder="01/01/2000"
                                          placeholderTextColor="#b7bbc8"
                                          pointerEvents="none"
                                          style={
                                            {
                                              "color": "#121314",
                                              "flex": 1,
                                              "fontSize": 16,
                                              "height": "100%",
                                              "textAlign": "left",
                                            }
                                          }
                                          testID="date-of-birth-input"
                                          value="01/01/2024"
                                        />
                                      </TouchableOpacity>
                                    </View>
                                  </View>
                                </View>
                                <View
                                  style={
                                    [
                                      {
                                        "flexDirection": "column",
                                        "marginBottom": 16,
                                      },
                                      undefined,
                                    ]
                                  }
                                >
                                  <View
                                    style={
                                      {
                                        "marginBottom": 6,
                                      }
                                    }
                                  >
                                    <View
                                      style={
                                        {
                                          "alignItems": "center",
                                          "flexDirection": "row",
                                          "gap": 8,
                                        }
                                      }
                                    >
                                      <Text
                                        accessibilityRole="text"
                                        style={
                                          {
                                            "color": "#121314",
                                            "fontFamily": "Geist Regular",
                                            "fontSize": 16,
                                            "letterSpacing": 0,
                                            "lineHeight": 24,
                                          }
                                        }
                                      >
                                        Social security number (SSN)
                                      </Text>
                                      <TouchableOpacity
                                        onPress={[Function]}
                                        testID="ssn-info-button"
                                      >
                                        <SvgMock
                                          color="#686e7d"
                                          fill="currentColor"
                                          height={16}
                                          name="Info"
                                          style={
                                            {
                                              "height": 16,
                                              "width": 16,
                                            }
                                          }
                                          width={16}
                                        />
                                      </TouchableOpacity>
                                    </View>
                                  </View>
                                  <View
                                    accessibilityState={
                                      {
                                        "busy": undefined,
                                        "checked": undefined,
                                        "disabled": undefined,
                                        "expanded": undefined,
                                        "selected": undefined,
                                      }
                                    }
                                    accessibilityValue={
                                      {
                                        "max": undefined,
                                        "min": undefined,
                                        "now": undefined,
                                        "text": undefined,
                                      }
                                    }
                                    accessible={true}
                                    collapsable={false}
                                    focusable={true}
                                    onBlur={[Function]}
                                    onClick={[Function]}
                                    onFocus={[Function]}
                                    onResponderGrant={[Function]}
                                    onResponderMove={[Function]}
                                    onResponderRelease={[Function]}
                                    onResponderTerminate={[Function]}
                                    onResponderTerminationRequest={[Function]}
                                    onStartShouldSetResponder={[Function]}
                                    style={
                                      {
                                        "alignItems": "center",
                                        "backgroundColor": "#ffffff",
                                        "borderColor": "#b7bbc8",
                                        "borderRadius": 8,
                                        "borderWidth": 1,
                                        "flexDirection": "row",
                                        "height": 48,
                                        "opacity": 1,
                                        "paddingHorizontal": 16,
                                      }
                                    }
                                    testID="textfield"
                                  >
                                    <View
                                      style={
                                        {
                                          "flex": 1,
                                        }
                                      }
                                    >
                                      <TextInput
                                        autoComplete="off"
                                        autoFocus={false}
                                        editable={true}
                                        keyboardAppearance="light"
                                        keyboardType="number-pad"
                                        maxLength={11}
                                        onBlur={[Function]}
                                        onChangeText={[Function]}
                                        onFocus={[Function]}
                                        onSubmitEditing={[Function]}
                                        placeholder="XXX-XX-XXXX"
                                        placeholderTextColor="#b7bbc8"
                                        returnKeyType="done"
                                        secureTextEntry={true}
                                        style={
                                          {
                                            "backgroundColor": "inherit",
                                            "borderColor": "transparent",
                                            "borderWidth": 1,
                                            "color": "#121314",
                                            "fontFamily": "Geist Regular",
                                            "fontSize": 16,
                                            "height": 46,
                                            "letterSpacing": 0,
                                            "lineHeight": 20,
                                            "opacity": 1,
                                            "paddingVertical": 2,
                                            "textAlignVertical": "center",
                                          }
                                        }
                                        testID="ssn-input"
                                        textContentType="none"
                                        value=""
                                      />
                                    </View>
                                  </View>
                                  <Text
                                    accessibilityRole="text"
                                    style={
                                      {
                                        "color": "#ca3542",
                                        "fontFamily": "Geist Regular",
                                        "fontSize": 12,
                                        "letterSpacing": 0,
                                        "lineHeight": 24,
                                        "marginTop": 4,
                                      }
                                    }
                                  >
                                    Social security number is required
                                  </Text>
                                </View>
                              </View>
                            </View>
                          </RCTScrollView>
                        </View>
                        <View>
                          <View
                            style={
                              [
                                {
                                  "padding": 15,
                                },
                                undefined,
                                {
                                  "gap": 8,
                                },
                              ]
                            }
                          >
                            <View
                              accessibilityRole="none"
                              accessible={true}
                              style={
                                {
                                  "backgroundColor": "#3c4d9d0f",
                                  "borderRadius": 8,
                                  "marginVertical": 8,
                                  "padding": 16,
                                  "paddingVertical": 8,
                                }
                              }
                            >
                              <View
                                style={
                                  {
                                    "alignItems": "flex-start",
                                    "flexDirection": "row",
                                  }
                                }
                              >
                                <View
                                  style={
                                    {
                                      "flex": -1,
                                    }
                                  }
                                  testID="listitemcolumn"
                                >
                                  <SvgMock
                                    color="#686e7d"
                                    fill="currentColor"
                                    height={24}
                                    name="SecurityKey"
                                    style={
                                      {
                                        "height": 24,
                                        "width": 24,
                                      }
                                    }
                                    width={24}
                                  />
                                </View>
                                <View
                                  accessible={false}
                                  style={
                                    {
                                      "width": 8,
                                    }
                                  }
                                  testID="listitem-gap"
                                />
                                <View
                                  style={
                                    {
                                      "flex": 1,
                                    }
                                  }
                                  testID="listitemcolumn"
                                >
                                  <Text
                                    accessibilityRole="text"
                                    style={
                                      {
                                        "color": "#686e7d",
                                        "fontFamily": "Geist Regular",
                                        "fontSize": 12,
                                        "letterSpacing": 0.25,
                                        "lineHeight": 20,
                                      }
                                    }
                                  >
                                    Transak encrypts and stores this information.
                                  </Text>
                                  <Text
                                    accessibilityRole="text"
                                    style={
                                      {
                                        "color": "#686e7d",
                                        "fontFamily": "Geist Regular",
                                        "fontSize": 12,
                                        "letterSpacing": 0.25,
                                        "lineHeight": 20,
                                      }
                                    }
                                  >
                                    MetaMask never receives or uses your data.
                                  </Text>
                                </View>
                              </View>
                            </View>
                            <TouchableOpacity
                              accessibilityRole="button"
                              accessible={true}
                              activeOpacity={1}
                              disabled={false}
                              loading={false}
                              onPress={[Function]}
                              onPressIn={[Function]}
                              onPressOut={[Function]}
                              style={
                                {
                                  "alignItems": "center",
                                  "alignSelf": "stretch",
                                  "backgroundColor": "#121314",
                                  "borderRadius": 12,
                                  "flexDirection": "row",
                                  "height": 48,
                                  "justifyContent": "center",
                                  "overflow": "hidden",
                                  "paddingHorizontal": 16,
                                }
                              }
                              testID="continue-button"
                            >
                              <Text
                                accessibilityRole="text"
                                style={
                                  {
                                    "color": "#ffffff",
                                    "fontFamily": "Geist Medium",
                                    "fontSize": 16,
                                    "letterSpacing": 0,
                                    "lineHeight": 24,
                                  }
                                }
                              >
                                Continue
                              </Text>
                            </TouchableOpacity>
                            <SvgMock
                              fill="currentColor"
                              name="powered-by-transak-logo"
                              style={
                                {
                                  "color": "#686e7d",
                                  "height": 24,
                                }
                              }
                            />
                          </View>
                        </View>
                      </View>
                    </RNCSafeAreaView>
                  </View>
                </View>
              </View>
            </View>
          </View>
        </View>
      </RNSScreen>
    </RNSScreenContainer>
  </RNCSafeAreaProvider>
</View>
`;

exports[`BasicInfo Component snapshot matches validation errors when continue is pressed with invalid format fields 1`] = `
<View
  style={
    {
      "flex": 1,
    }
  }
>
  <RNCSafeAreaProvider
    onInsetsChange={[Function]}
    style={
      [
        {
          "flex": 1,
        },
        undefined,
      ]
    }
  >
    <View
      collapsable={false}
      pointerEvents="box-none"
      style={
        {
          "zIndex": 1,
        }
      }
    >
      <View
        accessibilityElementsHidden={false}
        importantForAccessibility="auto"
        onLayout={[Function]}
        pointerEvents="box-none"
        style={null}
      >
        <View
          collapsable={false}
          pointerEvents="box-none"
          style={
            {
              "bottom": 0,
              "left": 0,
              "opacity": 1,
              "position": "absolute",
              "right": 0,
              "top": 0,
              "zIndex": 0,
            }
          }
        >
          <View
            collapsable={false}
            style={
              {
                "backgroundColor": "#ffffff",
                "borderBottomColor": "rgb(216, 216, 216)",
                "elevation": 0,
                "flex": 1,
                "shadowColor": "rgb(216, 216, 216)",
                "shadowOffset": {
                  "height": 0.5,
                  "width": 0,
                },
                "shadowOpacity": 0,
                "shadowRadius": 0,
              }
            }
          />
        </View>
        <View
          collapsable={false}
          pointerEvents="box-none"
          style={
            {
              "height": 64,
              "maxHeight": undefined,
              "minHeight": undefined,
              "opacity": undefined,
              "transform": undefined,
            }
          }
        >
          <View
            pointerEvents="none"
            style={
              {
                "height": 20,
              }
            }
          />
          <View
            pointerEvents="box-none"
            style={
              {
                "alignItems": "center",
                "flex": 1,
                "flexDirection": "row",
                "justifyContent": "center",
              }
            }
          >
            <View
              collapsable={false}
              pointerEvents="box-none"
              style={
                {
                  "alignItems": "flex-start",
                  "bottom": 0,
                  "justifyContent": "center",
                  "left": 0,
                  "opacity": 1,
                  "position": "absolute",
                  "top": 0,
                }
              }
            >
              <View
                style={
                  [
                    {
                      "transform": [
                        {
                          "scale": 1,
                        },
                      ],
                    },
                    {
                      "alignItems": "center",
                      "justifyContent": "center",
                    },
                  ]
                }
              >
                <View
                  accessibilityState={
                    {
                      "busy": undefined,
                      "checked": undefined,
                      "disabled": false,
                      "expanded": undefined,
                      "selected": undefined,
                    }
                  }
                  accessibilityValue={
                    {
                      "max": undefined,
                      "min": undefined,
                      "now": undefined,
                      "text": undefined,
                    }
                  }
                  accessible={true}
                  collapsable={false}
                  focusable={true}
                  onBlur={[Function]}
                  onClick={[Function]}
                  onFocus={[Function]}
                  onResponderGrant={[Function]}
                  onResponderMove={[Function]}
                  onResponderRelease={[Function]}
                  onResponderTerminate={[Function]}
                  onResponderTerminationRequest={[Function]}
                  onStartShouldSetResponder={[Function]}
                  style={
                    [
                      {
                        "alignItems": "center",
                        "backgroundColor": "transparent",
                        "borderRadius": 2,
                        "height": 40,
                        "justifyContent": "center",
                        "opacity": 1,
                        "width": 40,
                      },
                      {
                        "marginHorizontal": 16,
                      },
                    ]
                  }
                  testID="button-icon"
                >
                  <SvgMock
                    fill="currentColor"
                    name="ArrowLeft"
                    style={
                      [
                        {
                          "color": "#121314",
                          "height": 24,
                          "width": 24,
                        },
                        undefined,
                      ]
                    }
                  />
                </View>
              </View>
            </View>
            <View
              collapsable={false}
              pointerEvents="box-none"
              style={
                {
                  "marginHorizontal": 72,
                  "opacity": 1,
                }
              }
            >
              <TouchableOpacity
                activeOpacity={1}
                onPress={[Function]}
                style={
                  {
                    "alignItems": "center",
                    "justifyContent": "center",
                  }
                }
              >
                <Text
                  accessibilityRole="text"
                  numberOfLines={1}
                  style={
                    {
                      "color": "#121314",
                      "fontFamily": "Geist Bold",
                      "fontSize": 16,
                      "letterSpacing": 0,
                      "lineHeight": 24,
                    }
                  }
                >
                  Verify your identity
                </Text>
              </TouchableOpacity>
            </View>
            <View
              collapsable={false}
              pointerEvents="box-none"
              style={
                {
                  "alignItems": "flex-end",
                  "bottom": 0,
                  "justifyContent": "center",
                  "opacity": 1,
                  "position": "absolute",
                  "right": 0,
                  "top": 0,
                }
              }
            >
              <View
                style={
                  [
                    {
                      "transform": [
                        {
                          "scale": 1,
                        },
                      ],
                    },
                    {
                      "alignItems": "center",
                      "justifyContent": "center",
                    },
                  ]
                }
              >
                <View
                  accessibilityState={
                    {
                      "busy": undefined,
                      "checked": undefined,
                      "disabled": false,
                      "expanded": undefined,
                      "selected": undefined,
                    }
                  }
                  accessibilityValue={
                    {
                      "max": undefined,
                      "min": undefined,
                      "now": undefined,
                      "text": undefined,
                    }
                  }
                  accessible={true}
                  collapsable={false}
                  focusable={true}
                  onBlur={[Function]}
                  onClick={[Function]}
                  onFocus={[Function]}
                  onResponderGrant={[Function]}
                  onResponderMove={[Function]}
                  onResponderRelease={[Function]}
                  onResponderTerminate={[Function]}
                  onResponderTerminationRequest={[Function]}
                  onStartShouldSetResponder={[Function]}
                  style={
                    [
                      {
                        "alignItems": "center",
                        "backgroundColor": "transparent",
                        "borderRadius": 2,
                        "height": 40,
                        "justifyContent": "center",
                        "opacity": 1,
                        "width": 40,
                      },
                      {
                        "marginHorizontal": 16,
                      },
                    ]
                  }
                  testID="button-icon"
                >
                  <SvgMock
                    fill="currentColor"
                    name="Close"
                    style={
                      [
                        {
                          "color": "#121314",
                          "height": 24,
                          "width": 24,
                        },
                        undefined,
                      ]
                    }
                  />
                </View>
              </View>
            </View>
          </View>
        </View>
      </View>
    </View>
    <RNSScreenContainer
      onLayout={[Function]}
      style={
        {
          "flex": 1,
        }
      }
    >
      <RNSScreen
        activityState={2}
        collapsable={false}
        gestureResponseDistance={
          {
            "bottom": -1,
            "end": -1,
            "start": -1,
            "top": -1,
          }
        }
        onGestureCancel={[Function]}
        pointerEvents="box-none"
        sheetAllowedDetents="large"
        sheetCornerRadius={-1}
        sheetExpandsWhenScrolledToEdge={true}
        sheetGrabberVisible={false}
        sheetLargestUndimmedDetent="all"
        style={
          {
            "bottom": 0,
            "left": 0,
            "position": "absolute",
            "right": 0,
            "top": 0,
            "zIndex": undefined,
          }
        }
      >
        <View
          collapsable={false}
          style={
            {
              "opacity": 1,
            }
          }
        />
        <View
          accessibilityElementsHidden={false}
          closing={false}
          gestureVelocityImpact={0.3}
          importantForAccessibility="auto"
          onClose={[Function]}
          onGestureBegin={[Function]}
          onGestureCanceled={[Function]}
          onGestureEnd={[Function]}
          onOpen={[Function]}
          onTransition={[Function]}
          pointerEvents="box-none"
          style={
            [
              {
                "overflow": undefined,
              },
              {
                "bottom": 0,
                "left": 0,
                "position": "absolute",
                "right": 0,
                "top": 0,
              },
            ]
          }
          transitionSpec={
            {
              "close": {
                "animation": "spring",
                "config": {
                  "damping": 500,
                  "mass": 3,
                  "overshootClamping": true,
                  "restDisplacementThreshold": 10,
                  "restSpeedThreshold": 10,
                  "stiffness": 1000,
                },
              },
              "open": {
                "animation": "spring",
                "config": {
                  "damping": 500,
                  "mass": 3,
                  "overshootClamping": true,
                  "restDisplacementThreshold": 10,
                  "restSpeedThreshold": 10,
                  "stiffness": 1000,
                },
              },
            }
          }
        >
          <View
            collapsable={false}
            needsOffscreenAlphaCompositing={false}
            pointerEvents="box-none"
            style={
              {
                "flex": 1,
              }
            }
          >
            <View
              collapsable={false}
              enabled={false}
              handlerTag={3}
              handlerType="PanGestureHandler"
              onGestureHandlerEvent={[Function]}
              onGestureHandlerStateChange={[Function]}
              style={
                {
                  "flex": 1,
                  "transform": [
                    {
                      "translateX": 0,
                    },
                    {
                      "translateX": 0,
                    },
                  ],
                }
              }
            >
              <View
                collapsable={false}
                pointerEvents="none"
                style={
                  {
                    "backgroundColor": "rgb(242, 242, 242)",
                    "bottom": 0,
                    "left": 0,
                    "position": "absolute",
                    "shadowColor": "#000",
                    "shadowOffset": {
                      "height": 1,
                      "width": -1,
                    },
                    "shadowOpacity": 0.3,
                    "shadowRadius": 5,
                    "top": 0,
                    "width": 3,
                  }
                }
              />
              <View
                style={
                  [
                    {
                      "flex": 1,
                      "overflow": "hidden",
                    },
                    [
                      {
                        "backgroundColor": "rgb(242, 242, 242)",
                      },
                      undefined,
                    ],
                  ]
                }
              >
                <View
                  style={
                    {
                      "flex": 1,
                      "flexDirection": "column-reverse",
                    }
                  }
                >
                  <View
                    style={
                      {
                        "flex": 1,
                      }
                    }
                  >
                    <RNCSafeAreaView
                      edges={
                        {
                          "bottom": "additive",
                          "left": "additive",
                          "right": "additive",
                          "top": "off",
                        }
                      }
                      style={
                        {
                          "flex": 1,
                        }
                      }
                    >
                      <View
                        style={
                          [
                            {
                              "backgroundColor": "#ffffff",
                              "flex": 1,
                            },
                            undefined,
                          ]
                        }
                      >
                        <View
                          style={
                            [
                              {
                                "flex": 1,
                              },
                              undefined,
                            ]
                          }
                        >
                          <RCTScrollView
                            automaticallyAdjustContentInsets={false}
                            contentInset={
                              {
                                "bottom": 0,
                              }
                            }
                            enableAutomaticScroll={true}
                            enableOnAndroid={false}
                            enableResetScrollToCoords={true}
                            extraHeight={75}
                            extraScrollHeight={0}
                            getScrollResponder={[Function]}
                            handleOnScroll={[Function]}
                            keyboardDismissMode="interactive"
                            keyboardOpeningTime={250}
                            keyboardShouldPersistTaps="handled"
                            keyboardSpace={0}
                            onScroll={[Function]}
                            resetKeyboardSpace={[Function]}
                            scrollEventThrottle={1}
                            scrollForExtraHeightOnAndroid={[Function]}
                            scrollIntoView={[Function]}
                            scrollToEnd={[Function]}
                            scrollToFocusedInput={[Function]}
                            scrollToPosition={[Function]}
                            showsVerticalScrollIndicator={false}
                            update={[Function]}
                            viewIsInsideTabBar={false}
                          >
                            <View>
                              <View
                                style={
                                  [
                                    {
                                      "padding": 15,
                                    },
                                    undefined,
                                    undefined,
                                  ]
                                }
                              >
                                <View
                                  style={
                                    {
                                      "alignItems": "center",
                                      "flexDirection": "row",
                                      "justifyContent": "center",
                                      "paddingBottom": 12,
                                      "width": "100%",
                                    }
                                  }
                                  testID="deposit-progress-container"
                                >
                                  <View
                                    style={
                                      [
                                        [
                                          {
                                            "borderRadius": 2,
                                            "flex": 1,
                                            "height": 4,
                                          },
                                          {
                                            "backgroundColor": "#4459ff",
                                          },
                                        ],
                                        {
                                          "marginRight": 10,
                                        },
                                      ]
                                    }
                                    testID="deposit-progress-step-0"
                                  />
                                  <View
                                    style={
                                      [
                                        [
                                          {
                                            "borderRadius": 2,
                                            "flex": 1,
                                            "height": 4,
                                          },
                                          {
                                            "backgroundColor": "#4459ff",
                                          },
                                        ],
                                        {
                                          "marginRight": 10,
                                        },
                                      ]
                                    }
                                    testID="deposit-progress-step-1"
                                  />
                                  <View
                                    style={
                                      [
                                        [
                                          {
                                            "borderRadius": 2,
                                            "flex": 1,
                                            "height": 4,
                                          },
                                          {
                                            "backgroundColor": "#2c3dc5",
                                          },
                                        ],
                                        {
                                          "marginRight": 10,
                                        },
                                      ]
                                    }
                                    testID="deposit-progress-step-2"
                                  />
                                  <View
                                    style={
                                      [
                                        [
                                          {
                                            "borderRadius": 2,
                                            "flex": 1,
                                            "height": 4,
                                          },
                                          {
                                            "backgroundColor": "#b7bbc8",
                                          },
                                        ],
                                        undefined,
                                      ]
                                    }
                                    testID="deposit-progress-step-3"
                                  />
                                </View>
                                <Text
                                  accessibilityRole="text"
                                  style={
                                    {
                                      "color": "#121314",
                                      "fontFamily": "Geist Bold",
                                      "fontSize": 18,
                                      "letterSpacing": 0,
                                      "lineHeight": 24,
                                      "marginBottom": 4,
                                      "marginTop": 24,
                                    }
                                  }
                                >
                                  Enter your basic info
                                </Text>
                                <Text
                                  accessibilityRole="text"
                                  style={
                                    {
                                      "color": "#686e7d",
                                      "fontFamily": "Geist Regular",
                                      "fontSize": 16,
                                      "letterSpacing": 0,
                                      "lineHeight": 24,
                                      "marginBottom": 16,
                                    }
                                  }
                                >
                                  Next, we need some basic information about you.
                                </Text>
                                <View
                                  style={
                                    {
                                      "flexDirection": "row",
                                      "gap": 16,
                                      "justifyContent": "space-between",
                                    }
                                  }
                                >
                                  <View
                                    style={
                                      [
                                        {
                                          "flexDirection": "column",
                                          "marginBottom": 16,
                                        },
                                        {
                                          "flex": 1,
                                        },
                                      ]
                                    }
                                  >
                                    <Text
                                      accessibilityRole="text"
                                      style={
                                        {
                                          "color": "#121314",
                                          "fontFamily": "Geist Regular",
                                          "fontSize": 16,
                                          "letterSpacing": 0,
                                          "lineHeight": 24,
                                          "marginBottom": 6,
                                        }
                                      }
                                      testID="label"
                                    >
                                      First name
                                    </Text>
                                    <View
                                      accessibilityState={
                                        {
                                          "busy": undefined,
                                          "checked": undefined,
                                          "disabled": undefined,
                                          "expanded": undefined,
                                          "selected": undefined,
                                        }
                                      }
                                      accessibilityValue={
                                        {
                                          "max": undefined,
                                          "min": undefined,
                                          "now": undefined,
                                          "text": undefined,
                                        }
                                      }
                                      accessible={true}
                                      collapsable={false}
                                      focusable={true}
                                      onBlur={[Function]}
                                      onClick={[Function]}
                                      onFocus={[Function]}
                                      onResponderGrant={[Function]}
                                      onResponderMove={[Function]}
                                      onResponderRelease={[Function]}
                                      onResponderTerminate={[Function]}
                                      onResponderTerminationRequest={[Function]}
                                      onStartShouldSetResponder={[Function]}
                                      style={
                                        {
                                          "alignItems": "center",
                                          "backgroundColor": "#ffffff",
                                          "borderColor": "#b7bbc8",
                                          "borderRadius": 8,
                                          "borderWidth": 1,
                                          "flexDirection": "row",
                                          "height": 48,
                                          "opacity": 1,
                                          "paddingHorizontal": 16,
                                        }
                                      }
                                      testID="textfield"
                                    >
                                      <View
                                        style={
                                          {
                                            "flex": 1,
                                          }
                                        }
                                      >
                                        <TextInput
                                          autoCapitalize="words"
                                          autoComplete="given-name"
                                          autoFocus={false}
                                          editable={true}
                                          keyboardAppearance="light"
                                          onBlur={[Function]}
                                          onChangeText={[Function]}
                                          onFocus={[Function]}
                                          onSubmitEditing={[Function]}
                                          placeholder="First name"
                                          placeholderTextColor="#b7bbc8"
                                          returnKeyType="next"
                                          style={
                                            {
                                              "backgroundColor": "inherit",
                                              "borderColor": "transparent",
                                              "borderWidth": 1,
                                              "color": "#121314",
                                              "fontFamily": "Geist Regular",
                                              "fontSize": 16,
                                              "height": 46,
                                              "letterSpacing": 0,
                                              "lineHeight": 20,
                                              "opacity": 1,
                                              "paddingVertical": 2,
                                              "textAlignVertical": "center",
                                            }
                                          }
                                          testID="first-name-input"
                                          textContentType="givenName"
                                          value="   "
                                        />
                                      </View>
                                    </View>
                                    <Text
                                      accessibilityRole="text"
                                      style={
                                        {
                                          "color": "#ca3542",
                                          "fontFamily": "Geist Regular",
                                          "fontSize": 12,
                                          "letterSpacing": 0,
                                          "lineHeight": 24,
                                          "marginTop": 4,
                                        }
                                      }
                                    >
                                      First name is required
                                    </Text>
                                  </View>
                                  <View
                                    style={
                                      [
                                        {
                                          "flexDirection": "column",
                                          "marginBottom": 16,
                                        },
                                        {
                                          "flex": 1,
                                        },
                                      ]
                                    }
                                  >
                                    <Text
                                      accessibilityRole="text"
                                      style={
                                        {
                                          "color": "#121314",
                                          "fontFamily": "Geist Regular",
                                          "fontSize": 16,
                                          "letterSpacing": 0,
                                          "lineHeight": 24,
                                          "marginBottom": 6,
                                        }
                                      }
                                      testID="label"
                                    >
                                      Last name
                                    </Text>
                                    <View
                                      accessibilityState={
                                        {
                                          "busy": undefined,
                                          "checked": undefined,
                                          "disabled": undefined,
                                          "expanded": undefined,
                                          "selected": undefined,
                                        }
                                      }
                                      accessibilityValue={
                                        {
                                          "max": undefined,
                                          "min": undefined,
                                          "now": undefined,
                                          "text": undefined,
                                        }
                                      }
                                      accessible={true}
                                      collapsable={false}
                                      focusable={true}
                                      onBlur={[Function]}
                                      onClick={[Function]}
                                      onFocus={[Function]}
                                      onResponderGrant={[Function]}
                                      onResponderMove={[Function]}
                                      onResponderRelease={[Function]}
                                      onResponderTerminate={[Function]}
                                      onResponderTerminationRequest={[Function]}
                                      onStartShouldSetResponder={[Function]}
                                      style={
                                        {
                                          "alignItems": "center",
                                          "backgroundColor": "#ffffff",
                                          "borderColor": "#b7bbc8",
                                          "borderRadius": 8,
                                          "borderWidth": 1,
                                          "flexDirection": "row",
                                          "height": 48,
                                          "opacity": 1,
                                          "paddingHorizontal": 16,
                                        }
                                      }
                                      testID="textfield"
                                    >
                                      <View
                                        style={
                                          {
                                            "flex": 1,
                                          }
                                        }
                                      >
                                        <TextInput
                                          autoCapitalize="words"
                                          autoComplete="family-name"
                                          autoFocus={false}
                                          editable={true}
                                          keyboardAppearance="light"
                                          onBlur={[Function]}
                                          onChangeText={[Function]}
                                          onFocus={[Function]}
                                          onSubmitEditing={[Function]}
                                          placeholder="Last name"
                                          placeholderTextColor="#b7bbc8"
                                          returnKeyType="next"
                                          style={
                                            {
                                              "backgroundColor": "inherit",
                                              "borderColor": "transparent",
                                              "borderWidth": 1,
                                              "color": "#121314",
                                              "fontFamily": "Geist Regular",
                                              "fontSize": 16,
                                              "height": 46,
                                              "letterSpacing": 0,
                                              "lineHeight": 20,
                                              "opacity": 1,
                                              "paddingVertical": 2,
                                              "textAlignVertical": "center",
                                            }
                                          }
                                          testID="last-name-input"
                                          textContentType="familyName"
                                          value="AAAAAAAAAAAAAAAAAAAAAAAAAAAAAAAAAAAA"
                                        />
                                      </View>
                                    </View>
                                    <Text
                                      accessibilityRole="text"
                                      style={
                                        {
                                          "color": "#ca3542",
                                          "fontFamily": "Geist Regular",
                                          "fontSize": 12,
                                          "letterSpacing": 0,
                                          "lineHeight": 24,
                                          "marginTop": 4,
                                        }
                                      }
                                    >
                                      Please enter a valid last name
                                    </Text>
                                  </View>
                                </View>
                                <View
                                  style={
                                    [
                                      {
                                        "flexDirection": "column",
                                        "marginBottom": 16,
                                      },
                                      undefined,
                                    ]
                                  }
                                >
                                  <Text
                                    accessibilityRole="text"
                                    style={
                                      {
                                        "color": "#121314",
                                        "fontFamily": "Geist Regular",
                                        "fontSize": 16,
                                        "letterSpacing": 0,
                                        "lineHeight": 24,
                                        "marginBottom": 6,
                                      }
                                    }
                                    testID="label"
                                  >
                                    Phone number
                                  </Text>
                                  <View
                                    accessibilityState={
                                      {
                                        "busy": undefined,
                                        "checked": undefined,
                                        "disabled": undefined,
                                        "expanded": undefined,
                                        "selected": undefined,
                                      }
                                    }
                                    accessibilityValue={
                                      {
                                        "max": undefined,
                                        "min": undefined,
                                        "now": undefined,
                                        "text": undefined,
                                      }
                                    }
                                    accessible={true}
                                    collapsable={false}
                                    focusable={true}
                                    onBlur={[Function]}
                                    onClick={[Function]}
                                    onFocus={[Function]}
                                    onResponderGrant={[Function]}
                                    onResponderMove={[Function]}
                                    onResponderRelease={[Function]}
                                    onResponderTerminate={[Function]}
                                    onResponderTerminationRequest={[Function]}
                                    onStartShouldSetResponder={[Function]}
                                    style={
                                      {
                                        "alignItems": "center",
                                        "backgroundColor": "#ffffff",
                                        "borderColor": "#b7bbc8",
                                        "borderRadius": 8,
                                        "borderWidth": 1,
                                        "flexDirection": "row",
                                        "height": 48,
                                        "opacity": 1,
                                        "paddingHorizontal": 16,
                                      }
                                    }
                                    testID="textfield"
                                  >
                                    <View
                                      style={
                                        {
                                          "marginRight": 8,
                                        }
                                      }
                                      testID="textfield-startacccessory"
                                    >
                                      <TouchableOpacity
                                        accessibilityRole="button"
                                        accessible={true}
                                        onPress={[Function]}
                                        style={
                                          {
                                            "alignItems": "center",
                                            "flexDirection": "row",
                                          }
                                        }
                                      >
                                        <Text
                                          accessibilityRole="text"
                                          style={
                                            {
                                              "color": "#121314",
                                              "fontFamily": "Geist Regular",
                                              "fontSize": 16,
                                              "letterSpacing": 0,
                                              "lineHeight": 24,
                                            }
                                          }
                                        >
                                          🇺🇸
                                        </Text>
                                        <Text
                                          accessibilityRole="text"
                                          style={
                                            {
                                              "color": "#b7bbc8",
                                              "fontFamily": "Geist Regular",
                                              "fontSize": 14,
                                              "letterSpacing": 0,
                                              "lineHeight": 24,
                                              "marginLeft": 4,
                                            }
                                          }
                                        >
                                          +1
                                        </Text>
                                      </TouchableOpacity>
                                    </View>
                                    <View
                                      style={
                                        {
                                          "flex": 1,
                                        }
                                      }
                                    >
                                      <TextInput
                                        autoComplete="tel"
                                        autoFocus={false}
                                        editable={true}
                                        keyboardAppearance="light"
                                        keyboardType="phone-pad"
                                        onBlur={[Function]}
                                        onChangeText={[Function]}
                                        onFocus={[Function]}
                                        onSubmitEditing={[Function]}
                                        placeholder="(555) 123-4567"
                                        placeholderTextColor="#b7bbc8"
                                        style={
                                          {
                                            "backgroundColor": "inherit",
                                            "borderColor": "transparent",
                                            "borderWidth": 1,
                                            "color": "#121314",
                                            "fontFamily": "Geist Regular",
                                            "fontSize": 16,
                                            "height": 46,
                                            "letterSpacing": 0,
                                            "lineHeight": 20,
                                            "opacity": 1,
                                            "paddingVertical": 2,
                                            "textAlignVertical": "center",
                                          }
                                        }
                                        testID="deposit-phone-field-test-id"
                                        textContentType="telephoneNumber"
                                        value="123456789"
                                      />
                                    </View>
                                  </View>
                                </View>
                                <View
                                  style={
                                    [
                                      {
                                        "flexDirection": "column",
                                        "marginBottom": 16,
                                      },
                                      undefined,
                                    ]
                                  }
                                >
                                  <Text
                                    accessibilityRole="text"
                                    style={
                                      {
                                        "color": "#121314",
                                        "fontFamily": "Geist Regular",
                                        "fontSize": 16,
                                        "letterSpacing": 0,
                                        "lineHeight": 24,
                                        "marginBottom": 6,
                                      }
                                    }
                                    testID="label"
                                  >
                                    Date of birth
                                  </Text>
                                  <View
                                    accessibilityState={
                                      {
                                        "busy": undefined,
                                        "checked": undefined,
                                        "disabled": undefined,
                                        "expanded": undefined,
                                        "selected": undefined,
                                      }
                                    }
                                    accessibilityValue={
                                      {
                                        "max": undefined,
                                        "min": undefined,
                                        "now": undefined,
                                        "text": undefined,
                                      }
                                    }
                                    accessible={true}
                                    collapsable={false}
                                    focusable={true}
                                    onBlur={[Function]}
                                    onClick={[Function]}
                                    onFocus={[Function]}
                                    onResponderGrant={[Function]}
                                    onResponderMove={[Function]}
                                    onResponderRelease={[Function]}
                                    onResponderTerminate={[Function]}
                                    onResponderTerminationRequest={[Function]}
                                    onStartShouldSetResponder={[Function]}
                                    style={
                                      {
                                        "alignItems": "center",
                                        "backgroundColor": "#ffffff",
                                        "borderColor": "#b7bbc8",
                                        "borderRadius": 8,
                                        "borderWidth": 1,
                                        "flexDirection": "row",
                                        "height": 48,
                                        "opacity": 1,
                                        "paddingHorizontal": 16,
                                      }
                                    }
                                    testID="textfield"
                                  >
                                    <View
                                      style={
                                        {
                                          "marginRight": 8,
                                        }
                                      }
                                      testID="textfield-startacccessory"
                                    >
                                      <SvgMock
                                        color="#121314"
                                        fill="currentColor"
                                        height={20}
                                        name="Calendar"
                                        style={
                                          {
                                            "height": 20,
                                            "width": 20,
                                          }
                                        }
                                        width={20}
                                      />
                                    </View>
                                    <View
                                      style={
                                        {
                                          "flex": 1,
                                        }
                                      }
                                    >
                                      <TouchableOpacity
                                        activeOpacity={0.7}
                                        onPress={[Function]}
                                        style={
                                          {
                                            "flex": 1,
                                            "height": "100%",
                                          }
                                        }
                                      >
                                        <TextInput
                                          editable={false}
                                          placeholder="01/01/2000"
                                          placeholderTextColor="#b7bbc8"
                                          pointerEvents="none"
                                          style={
                                            {
                                              "color": "#121314",
                                              "flex": 1,
                                              "fontSize": 16,
                                              "height": "100%",
                                              "textAlign": "left",
                                            }
                                          }
                                          testID="date-of-birth-input"
                                          value="01/01/2024"
                                        />
                                      </TouchableOpacity>
                                    </View>
                                  </View>
                                </View>
                                <View
                                  style={
                                    [
                                      {
                                        "flexDirection": "column",
                                        "marginBottom": 16,
                                      },
                                      undefined,
                                    ]
                                  }
                                >
                                  <View
                                    style={
                                      {
                                        "marginBottom": 6,
                                      }
                                    }
                                  >
                                    <View
                                      style={
                                        {
                                          "alignItems": "center",
                                          "flexDirection": "row",
                                          "gap": 8,
                                        }
                                      }
                                    >
                                      <Text
                                        accessibilityRole="text"
                                        style={
                                          {
                                            "color": "#121314",
                                            "fontFamily": "Geist Regular",
                                            "fontSize": 16,
                                            "letterSpacing": 0,
                                            "lineHeight": 24,
                                          }
                                        }
                                      >
                                        Social security number (SSN)
                                      </Text>
                                      <TouchableOpacity
                                        onPress={[Function]}
                                        testID="ssn-info-button"
                                      >
                                        <SvgMock
                                          color="#686e7d"
                                          fill="currentColor"
                                          height={16}
                                          name="Info"
                                          style={
                                            {
                                              "height": 16,
                                              "width": 16,
                                            }
                                          }
                                          width={16}
                                        />
                                      </TouchableOpacity>
                                    </View>
                                  </View>
                                  <View
                                    accessibilityState={
                                      {
                                        "busy": undefined,
                                        "checked": undefined,
                                        "disabled": undefined,
                                        "expanded": undefined,
                                        "selected": undefined,
                                      }
                                    }
                                    accessibilityValue={
                                      {
                                        "max": undefined,
                                        "min": undefined,
                                        "now": undefined,
                                        "text": undefined,
                                      }
                                    }
                                    accessible={true}
                                    collapsable={false}
                                    focusable={true}
                                    onBlur={[Function]}
                                    onClick={[Function]}
                                    onFocus={[Function]}
                                    onResponderGrant={[Function]}
                                    onResponderMove={[Function]}
                                    onResponderRelease={[Function]}
                                    onResponderTerminate={[Function]}
                                    onResponderTerminationRequest={[Function]}
                                    onStartShouldSetResponder={[Function]}
                                    style={
                                      {
                                        "alignItems": "center",
                                        "backgroundColor": "#ffffff",
                                        "borderColor": "#b7bbc8",
                                        "borderRadius": 8,
                                        "borderWidth": 1,
                                        "flexDirection": "row",
                                        "height": 48,
                                        "opacity": 1,
                                        "paddingHorizontal": 16,
                                      }
                                    }
                                    testID="textfield"
                                  >
                                    <View
                                      style={
                                        {
                                          "flex": 1,
                                        }
                                      }
                                    >
                                      <TextInput
                                        autoComplete="off"
                                        autoFocus={false}
                                        editable={true}
                                        keyboardAppearance="light"
                                        keyboardType="number-pad"
                                        maxLength={11}
                                        onBlur={[Function]}
                                        onChangeText={[Function]}
                                        onFocus={[Function]}
                                        onSubmitEditing={[Function]}
                                        placeholder="XXX-XX-XXXX"
                                        placeholderTextColor="#b7bbc8"
                                        returnKeyType="done"
                                        secureTextEntry={true}
                                        style={
                                          {
                                            "backgroundColor": "inherit",
                                            "borderColor": "transparent",
                                            "borderWidth": 1,
                                            "color": "#121314",
                                            "fontFamily": "Geist Regular",
                                            "fontSize": 16,
                                            "height": 46,
                                            "letterSpacing": 0,
                                            "lineHeight": 20,
                                            "opacity": 1,
                                            "paddingVertical": 2,
                                            "textAlignVertical": "center",
                                          }
                                        }
                                        testID="ssn-input"
                                        textContentType="none"
                                        value=""
                                      />
                                    </View>
                                  </View>
                                  <Text
                                    accessibilityRole="text"
                                    style={
                                      {
                                        "color": "#ca3542",
                                        "fontFamily": "Geist Regular",
                                        "fontSize": 12,
                                        "letterSpacing": 0,
                                        "lineHeight": 24,
                                        "marginTop": 4,
                                      }
                                    }
                                  >
                                    Social security number is required
                                  </Text>
                                </View>
                              </View>
                            </View>
                          </RCTScrollView>
                        </View>
                        <View>
                          <View
                            style={
                              [
                                {
                                  "padding": 15,
                                },
                                undefined,
                                {
                                  "gap": 8,
                                },
                              ]
                            }
                          >
                            <View
                              accessibilityRole="none"
                              accessible={true}
                              style={
                                {
                                  "backgroundColor": "#3c4d9d0f",
                                  "borderRadius": 8,
                                  "marginVertical": 8,
                                  "padding": 16,
                                  "paddingVertical": 8,
                                }
                              }
                            >
                              <View
                                style={
                                  {
                                    "alignItems": "flex-start",
                                    "flexDirection": "row",
                                  }
                                }
                              >
                                <View
                                  style={
                                    {
                                      "flex": -1,
                                    }
                                  }
                                  testID="listitemcolumn"
                                >
                                  <SvgMock
                                    color="#686e7d"
                                    fill="currentColor"
                                    height={24}
                                    name="SecurityKey"
                                    style={
                                      {
                                        "height": 24,
                                        "width": 24,
                                      }
                                    }
                                    width={24}
                                  />
                                </View>
                                <View
                                  accessible={false}
                                  style={
                                    {
                                      "width": 8,
                                    }
                                  }
                                  testID="listitem-gap"
                                />
                                <View
                                  style={
                                    {
                                      "flex": 1,
                                    }
                                  }
                                  testID="listitemcolumn"
                                >
                                  <Text
                                    accessibilityRole="text"
                                    style={
                                      {
                                        "color": "#686e7d",
                                        "fontFamily": "Geist Regular",
                                        "fontSize": 12,
                                        "letterSpacing": 0.25,
                                        "lineHeight": 20,
                                      }
                                    }
                                  >
                                    Transak encrypts and stores this information.
                                  </Text>
                                  <Text
                                    accessibilityRole="text"
                                    style={
                                      {
                                        "color": "#686e7d",
                                        "fontFamily": "Geist Regular",
                                        "fontSize": 12,
                                        "letterSpacing": 0.25,
                                        "lineHeight": 20,
                                      }
                                    }
                                  >
                                    MetaMask never receives or uses your data.
                                  </Text>
                                </View>
                              </View>
                            </View>
                            <TouchableOpacity
                              accessibilityRole="button"
                              accessible={true}
                              activeOpacity={1}
                              disabled={false}
                              loading={false}
                              onPress={[Function]}
                              onPressIn={[Function]}
                              onPressOut={[Function]}
                              style={
                                {
                                  "alignItems": "center",
                                  "alignSelf": "stretch",
                                  "backgroundColor": "#121314",
                                  "borderRadius": 12,
                                  "flexDirection": "row",
                                  "height": 48,
                                  "justifyContent": "center",
                                  "overflow": "hidden",
                                  "paddingHorizontal": 16,
                                }
                              }
                              testID="continue-button"
                            >
                              <Text
                                accessibilityRole="text"
                                style={
                                  {
                                    "color": "#ffffff",
                                    "fontFamily": "Geist Medium",
                                    "fontSize": 16,
                                    "letterSpacing": 0,
                                    "lineHeight": 24,
                                  }
                                }
                              >
                                Continue
                              </Text>
                            </TouchableOpacity>
                            <SvgMock
                              fill="currentColor"
                              name="powered-by-transak-logo"
                              style={
                                {
                                  "color": "#686e7d",
                                  "height": 24,
                                }
                              }
                            />
                          </View>
                        </View>
                      </View>
                    </RNCSafeAreaView>
                  </View>
                </View>
              </View>
            </View>
          </View>
        </View>
      </RNSScreen>
    </RNSScreenContainer>
  </RNCSafeAreaProvider>
</View>
`;

exports[`BasicInfo Component snapshot matches validation errors when continue is pressed with invalid format fields for non-US region 1`] = `
<View
  style={
    {
      "flex": 1,
    }
  }
>
  <RNCSafeAreaProvider
    onInsetsChange={[Function]}
    style={
      [
        {
          "flex": 1,
        },
        undefined,
      ]
    }
  >
    <View
      collapsable={false}
      pointerEvents="box-none"
      style={
        {
          "zIndex": 1,
        }
      }
    >
      <View
        accessibilityElementsHidden={false}
        importantForAccessibility="auto"
        onLayout={[Function]}
        pointerEvents="box-none"
        style={null}
      >
        <View
          collapsable={false}
          pointerEvents="box-none"
          style={
            {
              "bottom": 0,
              "left": 0,
              "opacity": 1,
              "position": "absolute",
              "right": 0,
              "top": 0,
              "zIndex": 0,
            }
          }
        >
          <View
            collapsable={false}
            style={
              {
                "backgroundColor": "#ffffff",
                "borderBottomColor": "rgb(216, 216, 216)",
                "elevation": 0,
                "flex": 1,
                "shadowColor": "rgb(216, 216, 216)",
                "shadowOffset": {
                  "height": 0.5,
                  "width": 0,
                },
                "shadowOpacity": 0,
                "shadowRadius": 0,
              }
            }
          />
        </View>
        <View
          collapsable={false}
          pointerEvents="box-none"
          style={
            {
              "height": 64,
              "maxHeight": undefined,
              "minHeight": undefined,
              "opacity": undefined,
              "transform": undefined,
            }
          }
        >
          <View
            pointerEvents="none"
            style={
              {
                "height": 20,
              }
            }
          />
          <View
            pointerEvents="box-none"
            style={
              {
                "alignItems": "center",
                "flex": 1,
                "flexDirection": "row",
                "justifyContent": "center",
              }
            }
          >
            <View
              collapsable={false}
              pointerEvents="box-none"
              style={
                {
                  "alignItems": "flex-start",
                  "bottom": 0,
                  "justifyContent": "center",
                  "left": 0,
                  "opacity": 1,
                  "position": "absolute",
                  "top": 0,
                }
              }
            >
              <View
                style={
                  [
                    {
                      "transform": [
                        {
                          "scale": 1,
                        },
                      ],
                    },
                    {
                      "alignItems": "center",
                      "justifyContent": "center",
                    },
                  ]
                }
              >
                <View
                  accessibilityState={
                    {
                      "busy": undefined,
                      "checked": undefined,
                      "disabled": false,
                      "expanded": undefined,
                      "selected": undefined,
                    }
                  }
                  accessibilityValue={
                    {
                      "max": undefined,
                      "min": undefined,
                      "now": undefined,
                      "text": undefined,
                    }
                  }
                  accessible={true}
                  collapsable={false}
                  focusable={true}
                  onBlur={[Function]}
                  onClick={[Function]}
                  onFocus={[Function]}
                  onResponderGrant={[Function]}
                  onResponderMove={[Function]}
                  onResponderRelease={[Function]}
                  onResponderTerminate={[Function]}
                  onResponderTerminationRequest={[Function]}
                  onStartShouldSetResponder={[Function]}
                  style={
                    [
                      {
                        "alignItems": "center",
                        "backgroundColor": "transparent",
                        "borderRadius": 2,
                        "height": 40,
                        "justifyContent": "center",
                        "opacity": 1,
                        "width": 40,
                      },
                      {
                        "marginHorizontal": 16,
                      },
                    ]
                  }
                  testID="button-icon"
                >
                  <SvgMock
                    fill="currentColor"
                    name="ArrowLeft"
                    style={
                      [
                        {
                          "color": "#121314",
                          "height": 24,
                          "width": 24,
                        },
                        undefined,
                      ]
                    }
                  />
                </View>
              </View>
            </View>
            <View
              collapsable={false}
              pointerEvents="box-none"
              style={
                {
                  "marginHorizontal": 72,
                  "opacity": 1,
                }
              }
            >
              <TouchableOpacity
                activeOpacity={1}
                onPress={[Function]}
                style={
                  {
                    "alignItems": "center",
                    "justifyContent": "center",
                  }
                }
              >
                <Text
                  accessibilityRole="text"
                  numberOfLines={1}
                  style={
                    {
                      "color": "#121314",
                      "fontFamily": "Geist Bold",
                      "fontSize": 16,
                      "letterSpacing": 0,
                      "lineHeight": 24,
                    }
                  }
                >
                  Verify your identity
                </Text>
              </TouchableOpacity>
            </View>
            <View
              collapsable={false}
              pointerEvents="box-none"
              style={
                {
                  "alignItems": "flex-end",
                  "bottom": 0,
                  "justifyContent": "center",
                  "opacity": 1,
                  "position": "absolute",
                  "right": 0,
                  "top": 0,
                }
              }
            >
              <View
                style={
                  [
                    {
                      "transform": [
                        {
                          "scale": 1,
                        },
                      ],
                    },
                    {
                      "alignItems": "center",
                      "justifyContent": "center",
                    },
                  ]
                }
              >
                <View
                  accessibilityState={
                    {
                      "busy": undefined,
                      "checked": undefined,
                      "disabled": false,
                      "expanded": undefined,
                      "selected": undefined,
                    }
                  }
                  accessibilityValue={
                    {
                      "max": undefined,
                      "min": undefined,
                      "now": undefined,
                      "text": undefined,
                    }
                  }
                  accessible={true}
                  collapsable={false}
                  focusable={true}
                  onBlur={[Function]}
                  onClick={[Function]}
                  onFocus={[Function]}
                  onResponderGrant={[Function]}
                  onResponderMove={[Function]}
                  onResponderRelease={[Function]}
                  onResponderTerminate={[Function]}
                  onResponderTerminationRequest={[Function]}
                  onStartShouldSetResponder={[Function]}
                  style={
                    [
                      {
                        "alignItems": "center",
                        "backgroundColor": "transparent",
                        "borderRadius": 2,
                        "height": 40,
                        "justifyContent": "center",
                        "opacity": 1,
                        "width": 40,
                      },
                      {
                        "marginHorizontal": 16,
                      },
                    ]
                  }
                  testID="button-icon"
                >
                  <SvgMock
                    fill="currentColor"
                    name="Close"
                    style={
                      [
                        {
                          "color": "#121314",
                          "height": 24,
                          "width": 24,
                        },
                        undefined,
                      ]
                    }
                  />
                </View>
              </View>
            </View>
          </View>
        </View>
      </View>
    </View>
    <RNSScreenContainer
      onLayout={[Function]}
      style={
        {
          "flex": 1,
        }
      }
    >
      <RNSScreen
        activityState={2}
        collapsable={false}
        gestureResponseDistance={
          {
            "bottom": -1,
            "end": -1,
            "start": -1,
            "top": -1,
          }
        }
        onGestureCancel={[Function]}
        pointerEvents="box-none"
        sheetAllowedDetents="large"
        sheetCornerRadius={-1}
        sheetExpandsWhenScrolledToEdge={true}
        sheetGrabberVisible={false}
        sheetLargestUndimmedDetent="all"
        style={
          {
            "bottom": 0,
            "left": 0,
            "position": "absolute",
            "right": 0,
            "top": 0,
            "zIndex": undefined,
          }
        }
      >
        <View
          collapsable={false}
          style={
            {
              "opacity": 1,
            }
          }
        />
        <View
          accessibilityElementsHidden={false}
          closing={false}
          gestureVelocityImpact={0.3}
          importantForAccessibility="auto"
          onClose={[Function]}
          onGestureBegin={[Function]}
          onGestureCanceled={[Function]}
          onGestureEnd={[Function]}
          onOpen={[Function]}
          onTransition={[Function]}
          pointerEvents="box-none"
          style={
            [
              {
                "overflow": undefined,
              },
              {
                "bottom": 0,
                "left": 0,
                "position": "absolute",
                "right": 0,
                "top": 0,
              },
            ]
          }
          transitionSpec={
            {
              "close": {
                "animation": "spring",
                "config": {
                  "damping": 500,
                  "mass": 3,
                  "overshootClamping": true,
                  "restDisplacementThreshold": 10,
                  "restSpeedThreshold": 10,
                  "stiffness": 1000,
                },
              },
              "open": {
                "animation": "spring",
                "config": {
                  "damping": 500,
                  "mass": 3,
                  "overshootClamping": true,
                  "restDisplacementThreshold": 10,
                  "restSpeedThreshold": 10,
                  "stiffness": 1000,
                },
              },
            }
          }
        >
          <View
            collapsable={false}
            needsOffscreenAlphaCompositing={false}
            pointerEvents="box-none"
            style={
              {
                "flex": 1,
              }
            }
          >
            <View
              collapsable={false}
              enabled={false}
              handlerTag={4}
              handlerType="PanGestureHandler"
              onGestureHandlerEvent={[Function]}
              onGestureHandlerStateChange={[Function]}
              style={
                {
                  "flex": 1,
                  "transform": [
                    {
                      "translateX": 0,
                    },
                    {
                      "translateX": 0,
                    },
                  ],
                }
              }
            >
              <View
                collapsable={false}
                pointerEvents="none"
                style={
                  {
                    "backgroundColor": "rgb(242, 242, 242)",
                    "bottom": 0,
                    "left": 0,
                    "position": "absolute",
                    "shadowColor": "#000",
                    "shadowOffset": {
                      "height": 1,
                      "width": -1,
                    },
                    "shadowOpacity": 0.3,
                    "shadowRadius": 5,
                    "top": 0,
                    "width": 3,
                  }
                }
              />
              <View
                style={
                  [
                    {
                      "flex": 1,
                      "overflow": "hidden",
                    },
                    [
                      {
                        "backgroundColor": "rgb(242, 242, 242)",
                      },
                      undefined,
                    ],
                  ]
                }
              >
                <View
                  style={
                    {
                      "flex": 1,
                      "flexDirection": "column-reverse",
                    }
                  }
                >
                  <View
                    style={
                      {
                        "flex": 1,
                      }
                    }
                  >
                    <RNCSafeAreaView
                      edges={
                        {
                          "bottom": "additive",
                          "left": "additive",
                          "right": "additive",
                          "top": "off",
                        }
                      }
                      style={
                        {
                          "flex": 1,
                        }
                      }
                    >
                      <View
                        style={
                          [
                            {
                              "backgroundColor": "#ffffff",
                              "flex": 1,
                            },
                            undefined,
                          ]
                        }
                      >
                        <View
                          style={
                            [
                              {
                                "flex": 1,
                              },
                              undefined,
                            ]
                          }
                        >
                          <RCTScrollView
                            automaticallyAdjustContentInsets={false}
                            contentInset={
                              {
                                "bottom": 0,
                              }
                            }
                            enableAutomaticScroll={true}
                            enableOnAndroid={false}
                            enableResetScrollToCoords={true}
                            extraHeight={75}
                            extraScrollHeight={0}
                            getScrollResponder={[Function]}
                            handleOnScroll={[Function]}
                            keyboardDismissMode="interactive"
                            keyboardOpeningTime={250}
                            keyboardShouldPersistTaps="handled"
                            keyboardSpace={0}
                            onScroll={[Function]}
                            resetKeyboardSpace={[Function]}
                            scrollEventThrottle={1}
                            scrollForExtraHeightOnAndroid={[Function]}
                            scrollIntoView={[Function]}
                            scrollToEnd={[Function]}
                            scrollToFocusedInput={[Function]}
                            scrollToPosition={[Function]}
                            showsVerticalScrollIndicator={false}
                            update={[Function]}
                            viewIsInsideTabBar={false}
                          >
                            <View>
                              <View
                                style={
                                  [
                                    {
                                      "padding": 15,
                                    },
                                    undefined,
                                    undefined,
                                  ]
                                }
                              >
                                <View
                                  style={
                                    {
                                      "alignItems": "center",
                                      "flexDirection": "row",
                                      "justifyContent": "center",
                                      "paddingBottom": 12,
                                      "width": "100%",
                                    }
                                  }
                                  testID="deposit-progress-container"
                                >
                                  <View
                                    style={
                                      [
                                        [
                                          {
                                            "borderRadius": 2,
                                            "flex": 1,
                                            "height": 4,
                                          },
                                          {
                                            "backgroundColor": "#4459ff",
                                          },
                                        ],
                                        {
                                          "marginRight": 10,
                                        },
                                      ]
                                    }
                                    testID="deposit-progress-step-0"
                                  />
                                  <View
                                    style={
                                      [
                                        [
                                          {
                                            "borderRadius": 2,
                                            "flex": 1,
                                            "height": 4,
                                          },
                                          {
                                            "backgroundColor": "#4459ff",
                                          },
                                        ],
                                        {
                                          "marginRight": 10,
                                        },
                                      ]
                                    }
                                    testID="deposit-progress-step-1"
                                  />
                                  <View
                                    style={
                                      [
                                        [
                                          {
                                            "borderRadius": 2,
                                            "flex": 1,
                                            "height": 4,
                                          },
                                          {
                                            "backgroundColor": "#2c3dc5",
                                          },
                                        ],
                                        {
                                          "marginRight": 10,
                                        },
                                      ]
                                    }
                                    testID="deposit-progress-step-2"
                                  />
                                  <View
                                    style={
                                      [
                                        [
                                          {
                                            "borderRadius": 2,
                                            "flex": 1,
                                            "height": 4,
                                          },
                                          {
                                            "backgroundColor": "#b7bbc8",
                                          },
                                        ],
                                        undefined,
                                      ]
                                    }
                                    testID="deposit-progress-step-3"
                                  />
                                </View>
                                <Text
                                  accessibilityRole="text"
                                  style={
                                    {
                                      "color": "#121314",
                                      "fontFamily": "Geist Bold",
                                      "fontSize": 18,
                                      "letterSpacing": 0,
                                      "lineHeight": 24,
                                      "marginBottom": 4,
                                      "marginTop": 24,
                                    }
                                  }
                                >
                                  Enter your basic info
                                </Text>
                                <Text
                                  accessibilityRole="text"
                                  style={
                                    {
                                      "color": "#686e7d",
                                      "fontFamily": "Geist Regular",
                                      "fontSize": 16,
                                      "letterSpacing": 0,
                                      "lineHeight": 24,
                                      "marginBottom": 16,
                                    }
                                  }
                                >
                                  Next, we need some basic information about you.
                                </Text>
                                <View
                                  style={
                                    {
                                      "flexDirection": "row",
                                      "gap": 16,
                                      "justifyContent": "space-between",
                                    }
                                  }
                                >
                                  <View
                                    style={
                                      [
                                        {
                                          "flexDirection": "column",
                                          "marginBottom": 16,
                                        },
                                        {
                                          "flex": 1,
                                        },
                                      ]
                                    }
                                  >
                                    <Text
                                      accessibilityRole="text"
                                      style={
                                        {
                                          "color": "#121314",
                                          "fontFamily": "Geist Regular",
                                          "fontSize": 16,
                                          "letterSpacing": 0,
                                          "lineHeight": 24,
                                          "marginBottom": 6,
                                        }
                                      }
                                      testID="label"
                                    >
                                      First name
                                    </Text>
                                    <View
                                      accessibilityState={
                                        {
                                          "busy": undefined,
                                          "checked": undefined,
                                          "disabled": undefined,
                                          "expanded": undefined,
                                          "selected": undefined,
                                        }
                                      }
                                      accessibilityValue={
                                        {
                                          "max": undefined,
                                          "min": undefined,
                                          "now": undefined,
                                          "text": undefined,
                                        }
                                      }
                                      accessible={true}
                                      collapsable={false}
                                      focusable={true}
                                      onBlur={[Function]}
                                      onClick={[Function]}
                                      onFocus={[Function]}
                                      onResponderGrant={[Function]}
                                      onResponderMove={[Function]}
                                      onResponderRelease={[Function]}
                                      onResponderTerminate={[Function]}
                                      onResponderTerminationRequest={[Function]}
                                      onStartShouldSetResponder={[Function]}
                                      style={
                                        {
                                          "alignItems": "center",
                                          "backgroundColor": "#ffffff",
                                          "borderColor": "#b7bbc8",
                                          "borderRadius": 8,
                                          "borderWidth": 1,
                                          "flexDirection": "row",
                                          "height": 48,
                                          "opacity": 1,
                                          "paddingHorizontal": 16,
                                        }
                                      }
                                      testID="textfield"
                                    >
                                      <View
                                        style={
                                          {
                                            "flex": 1,
                                          }
                                        }
                                      >
                                        <TextInput
                                          autoCapitalize="words"
                                          autoComplete="given-name"
                                          autoFocus={false}
                                          editable={true}
                                          keyboardAppearance="light"
                                          onBlur={[Function]}
                                          onChangeText={[Function]}
                                          onFocus={[Function]}
                                          onSubmitEditing={[Function]}
                                          placeholder="First name"
                                          placeholderTextColor="#b7bbc8"
                                          returnKeyType="next"
                                          style={
                                            {
                                              "backgroundColor": "inherit",
                                              "borderColor": "transparent",
                                              "borderWidth": 1,
                                              "color": "#121314",
                                              "fontFamily": "Geist Regular",
                                              "fontSize": 16,
                                              "height": 46,
                                              "letterSpacing": 0,
                                              "lineHeight": 20,
                                              "opacity": 1,
                                              "paddingVertical": 2,
                                              "textAlignVertical": "center",
                                            }
                                          }
                                          testID="first-name-input"
                                          textContentType="givenName"
                                          value="   "
                                        />
                                      </View>
                                    </View>
                                    <Text
                                      accessibilityRole="text"
                                      style={
                                        {
                                          "color": "#ca3542",
                                          "fontFamily": "Geist Regular",
                                          "fontSize": 12,
                                          "letterSpacing": 0,
                                          "lineHeight": 24,
                                          "marginTop": 4,
                                        }
                                      }
                                    >
                                      First name is required
                                    </Text>
                                  </View>
                                  <View
                                    style={
                                      [
                                        {
                                          "flexDirection": "column",
                                          "marginBottom": 16,
                                        },
                                        {
                                          "flex": 1,
                                        },
                                      ]
                                    }
                                  >
                                    <Text
                                      accessibilityRole="text"
                                      style={
                                        {
                                          "color": "#121314",
                                          "fontFamily": "Geist Regular",
                                          "fontSize": 16,
                                          "letterSpacing": 0,
                                          "lineHeight": 24,
                                          "marginBottom": 6,
                                        }
                                      }
                                      testID="label"
                                    >
                                      Last name
                                    </Text>
                                    <View
                                      accessibilityState={
                                        {
                                          "busy": undefined,
                                          "checked": undefined,
                                          "disabled": undefined,
                                          "expanded": undefined,
                                          "selected": undefined,
                                        }
                                      }
                                      accessibilityValue={
                                        {
                                          "max": undefined,
                                          "min": undefined,
                                          "now": undefined,
                                          "text": undefined,
                                        }
                                      }
                                      accessible={true}
                                      collapsable={false}
                                      focusable={true}
                                      onBlur={[Function]}
                                      onClick={[Function]}
                                      onFocus={[Function]}
                                      onResponderGrant={[Function]}
                                      onResponderMove={[Function]}
                                      onResponderRelease={[Function]}
                                      onResponderTerminate={[Function]}
                                      onResponderTerminationRequest={[Function]}
                                      onStartShouldSetResponder={[Function]}
                                      style={
                                        {
                                          "alignItems": "center",
                                          "backgroundColor": "#ffffff",
                                          "borderColor": "#b7bbc8",
                                          "borderRadius": 8,
                                          "borderWidth": 1,
                                          "flexDirection": "row",
                                          "height": 48,
                                          "opacity": 1,
                                          "paddingHorizontal": 16,
                                        }
                                      }
                                      testID="textfield"
                                    >
                                      <View
                                        style={
                                          {
                                            "flex": 1,
                                          }
                                        }
                                      >
                                        <TextInput
                                          autoCapitalize="words"
                                          autoComplete="family-name"
                                          autoFocus={false}
                                          editable={true}
                                          keyboardAppearance="light"
                                          onBlur={[Function]}
                                          onChangeText={[Function]}
                                          onFocus={[Function]}
                                          onSubmitEditing={[Function]}
                                          placeholder="Last name"
                                          placeholderTextColor="#b7bbc8"
                                          returnKeyType="next"
                                          style={
                                            {
                                              "backgroundColor": "inherit",
                                              "borderColor": "transparent",
                                              "borderWidth": 1,
                                              "color": "#121314",
                                              "fontFamily": "Geist Regular",
                                              "fontSize": 16,
                                              "height": 46,
                                              "letterSpacing": 0,
                                              "lineHeight": 20,
                                              "opacity": 1,
                                              "paddingVertical": 2,
                                              "textAlignVertical": "center",
                                            }
                                          }
                                          testID="last-name-input"
                                          textContentType="familyName"
                                          value="AAAAAAAAAAAAAAAAAAAAAAAAAAAAAAAAAAAA"
                                        />
                                      </View>
                                    </View>
                                    <Text
                                      accessibilityRole="text"
                                      style={
                                        {
                                          "color": "#ca3542",
                                          "fontFamily": "Geist Regular",
                                          "fontSize": 12,
                                          "letterSpacing": 0,
                                          "lineHeight": 24,
                                          "marginTop": 4,
                                        }
                                      }
                                    >
                                      Please enter a valid last name
                                    </Text>
                                  </View>
                                </View>
                                <View
                                  style={
                                    [
                                      {
                                        "flexDirection": "column",
                                        "marginBottom": 16,
                                      },
                                      undefined,
                                    ]
                                  }
                                >
                                  <Text
                                    accessibilityRole="text"
                                    style={
                                      {
                                        "color": "#121314",
                                        "fontFamily": "Geist Regular",
                                        "fontSize": 16,
                                        "letterSpacing": 0,
                                        "lineHeight": 24,
                                        "marginBottom": 6,
                                      }
                                    }
                                    testID="label"
                                  >
                                    Phone number
                                  </Text>
                                  <View
                                    accessibilityState={
                                      {
                                        "busy": undefined,
                                        "checked": undefined,
                                        "disabled": undefined,
                                        "expanded": undefined,
                                        "selected": undefined,
                                      }
                                    }
                                    accessibilityValue={
                                      {
                                        "max": undefined,
                                        "min": undefined,
                                        "now": undefined,
                                        "text": undefined,
                                      }
                                    }
                                    accessible={true}
                                    collapsable={false}
                                    focusable={true}
                                    onBlur={[Function]}
                                    onClick={[Function]}
                                    onFocus={[Function]}
                                    onResponderGrant={[Function]}
                                    onResponderMove={[Function]}
                                    onResponderRelease={[Function]}
                                    onResponderTerminate={[Function]}
                                    onResponderTerminationRequest={[Function]}
                                    onStartShouldSetResponder={[Function]}
                                    style={
                                      {
                                        "alignItems": "center",
                                        "backgroundColor": "#ffffff",
                                        "borderColor": "#b7bbc8",
                                        "borderRadius": 8,
                                        "borderWidth": 1,
                                        "flexDirection": "row",
                                        "height": 48,
                                        "opacity": 1,
                                        "paddingHorizontal": 16,
                                      }
                                    }
                                    testID="textfield"
                                  >
                                    <View
                                      style={
                                        {
                                          "marginRight": 8,
                                        }
                                      }
                                      testID="textfield-startacccessory"
                                    >
                                      <TouchableOpacity
                                        accessibilityRole="button"
                                        accessible={true}
                                        onPress={[Function]}
                                        style={
                                          {
                                            "alignItems": "center",
                                            "flexDirection": "row",
                                          }
                                        }
                                      >
                                        <Text
                                          accessibilityRole="text"
                                          style={
                                            {
                                              "color": "#121314",
                                              "fontFamily": "Geist Regular",
                                              "fontSize": 16,
                                              "letterSpacing": 0,
                                              "lineHeight": 24,
                                            }
                                          }
                                        >
                                          🇨🇦
                                        </Text>
                                        <Text
                                          accessibilityRole="text"
                                          style={
                                            {
                                              "color": "#b7bbc8",
                                              "fontFamily": "Geist Regular",
                                              "fontSize": 14,
                                              "letterSpacing": 0,
                                              "lineHeight": 24,
                                              "marginLeft": 4,
                                            }
                                          }
                                        >
                                          +1
                                        </Text>
                                      </TouchableOpacity>
                                    </View>
                                    <View
                                      style={
                                        {
                                          "flex": 1,
                                        }
                                      }
                                    >
                                      <TextInput
                                        autoComplete="tel"
                                        autoFocus={false}
                                        editable={true}
                                        keyboardAppearance="light"
                                        keyboardType="phone-pad"
                                        onBlur={[Function]}
                                        onChangeText={[Function]}
                                        onFocus={[Function]}
                                        onSubmitEditing={[Function]}
                                        placeholder="(555) 123-4567"
                                        placeholderTextColor="#b7bbc8"
                                        style={
                                          {
                                            "backgroundColor": "inherit",
                                            "borderColor": "transparent",
                                            "borderWidth": 1,
                                            "color": "#121314",
                                            "fontFamily": "Geist Regular",
                                            "fontSize": 16,
                                            "height": 46,
                                            "letterSpacing": 0,
                                            "lineHeight": 20,
                                            "opacity": 1,
                                            "paddingVertical": 2,
                                            "textAlignVertical": "center",
                                          }
                                        }
                                        testID="deposit-phone-field-test-id"
                                        textContentType="telephoneNumber"
                                        value="123456789"
                                      />
                                    </View>
                                  </View>
                                </View>
                                <View
                                  style={
                                    [
                                      {
                                        "flexDirection": "column",
                                        "marginBottom": 16,
                                      },
                                      undefined,
                                    ]
                                  }
                                >
                                  <Text
                                    accessibilityRole="text"
                                    style={
                                      {
                                        "color": "#121314",
                                        "fontFamily": "Geist Regular",
                                        "fontSize": 16,
                                        "letterSpacing": 0,
                                        "lineHeight": 24,
                                        "marginBottom": 6,
                                      }
                                    }
                                    testID="label"
                                  >
                                    Date of birth
                                  </Text>
                                  <View
                                    accessibilityState={
                                      {
                                        "busy": undefined,
                                        "checked": undefined,
                                        "disabled": undefined,
                                        "expanded": undefined,
                                        "selected": undefined,
                                      }
                                    }
                                    accessibilityValue={
                                      {
                                        "max": undefined,
                                        "min": undefined,
                                        "now": undefined,
                                        "text": undefined,
                                      }
                                    }
                                    accessible={true}
                                    collapsable={false}
                                    focusable={true}
                                    onBlur={[Function]}
                                    onClick={[Function]}
                                    onFocus={[Function]}
                                    onResponderGrant={[Function]}
                                    onResponderMove={[Function]}
                                    onResponderRelease={[Function]}
                                    onResponderTerminate={[Function]}
                                    onResponderTerminationRequest={[Function]}
                                    onStartShouldSetResponder={[Function]}
                                    style={
                                      {
                                        "alignItems": "center",
                                        "backgroundColor": "#ffffff",
                                        "borderColor": "#b7bbc8",
                                        "borderRadius": 8,
                                        "borderWidth": 1,
                                        "flexDirection": "row",
                                        "height": 48,
                                        "opacity": 1,
                                        "paddingHorizontal": 16,
                                      }
                                    }
                                    testID="textfield"
                                  >
                                    <View
                                      style={
                                        {
                                          "marginRight": 8,
                                        }
                                      }
                                      testID="textfield-startacccessory"
                                    >
                                      <SvgMock
                                        color="#121314"
                                        fill="currentColor"
                                        height={20}
                                        name="Calendar"
                                        style={
                                          {
                                            "height": 20,
                                            "width": 20,
                                          }
                                        }
                                        width={20}
                                      />
                                    </View>
                                    <View
                                      style={
                                        {
                                          "flex": 1,
                                        }
                                      }
                                    >
                                      <TouchableOpacity
                                        activeOpacity={0.7}
                                        onPress={[Function]}
                                        style={
                                          {
                                            "flex": 1,
                                            "height": "100%",
                                          }
                                        }
                                      >
                                        <TextInput
                                          editable={false}
                                          placeholder="01/01/2000"
                                          placeholderTextColor="#b7bbc8"
                                          pointerEvents="none"
                                          style={
                                            {
                                              "color": "#121314",
                                              "flex": 1,
                                              "fontSize": 16,
                                              "height": "100%",
                                              "textAlign": "left",
                                            }
                                          }
                                          testID="date-of-birth-input"
                                          value="01/01/2024"
                                        />
                                      </TouchableOpacity>
                                    </View>
                                  </View>
                                </View>
                              </View>
                            </View>
                          </RCTScrollView>
                        </View>
                        <View>
                          <View
                            style={
                              [
                                {
                                  "padding": 15,
                                },
                                undefined,
                                {
                                  "gap": 8,
                                },
                              ]
                            }
                          >
                            <View
                              accessibilityRole="none"
                              accessible={true}
                              style={
                                {
                                  "backgroundColor": "#3c4d9d0f",
                                  "borderRadius": 8,
                                  "marginVertical": 8,
                                  "padding": 16,
                                  "paddingVertical": 8,
                                }
                              }
                            >
                              <View
                                style={
                                  {
                                    "alignItems": "flex-start",
                                    "flexDirection": "row",
                                  }
                                }
                              >
                                <View
                                  style={
                                    {
                                      "flex": -1,
                                    }
                                  }
                                  testID="listitemcolumn"
                                >
                                  <SvgMock
                                    color="#686e7d"
                                    fill="currentColor"
                                    height={24}
                                    name="SecurityKey"
                                    style={
                                      {
                                        "height": 24,
                                        "width": 24,
                                      }
                                    }
                                    width={24}
                                  />
                                </View>
                                <View
                                  accessible={false}
                                  style={
                                    {
                                      "width": 8,
                                    }
                                  }
                                  testID="listitem-gap"
                                />
                                <View
                                  style={
                                    {
                                      "flex": 1,
                                    }
                                  }
                                  testID="listitemcolumn"
                                >
                                  <Text
                                    accessibilityRole="text"
                                    style={
                                      {
                                        "color": "#686e7d",
                                        "fontFamily": "Geist Regular",
                                        "fontSize": 12,
                                        "letterSpacing": 0.25,
                                        "lineHeight": 20,
                                      }
                                    }
                                  >
                                    Transak encrypts and stores this information.
                                  </Text>
                                  <Text
                                    accessibilityRole="text"
                                    style={
                                      {
                                        "color": "#686e7d",
                                        "fontFamily": "Geist Regular",
                                        "fontSize": 12,
                                        "letterSpacing": 0.25,
                                        "lineHeight": 20,
                                      }
                                    }
                                  >
                                    MetaMask never receives or uses your data.
                                  </Text>
                                </View>
                              </View>
                            </View>
                            <TouchableOpacity
                              accessibilityRole="button"
                              accessible={true}
                              activeOpacity={1}
                              disabled={false}
                              loading={false}
                              onPress={[Function]}
                              onPressIn={[Function]}
                              onPressOut={[Function]}
                              style={
                                {
                                  "alignItems": "center",
                                  "alignSelf": "stretch",
                                  "backgroundColor": "#121314",
                                  "borderRadius": 12,
                                  "flexDirection": "row",
                                  "height": 48,
                                  "justifyContent": "center",
                                  "overflow": "hidden",
                                  "paddingHorizontal": 16,
                                }
                              }
                              testID="continue-button"
                            >
                              <Text
                                accessibilityRole="text"
                                style={
                                  {
                                    "color": "#ffffff",
                                    "fontFamily": "Geist Medium",
                                    "fontSize": 16,
                                    "letterSpacing": 0,
                                    "lineHeight": 24,
                                  }
                                }
                              >
                                Continue
                              </Text>
                            </TouchableOpacity>
                            <SvgMock
                              fill="currentColor"
                              name="powered-by-transak-logo"
                              style={
                                {
                                  "color": "#686e7d",
                                  "height": 24,
                                }
                              }
                            />
                          </View>
                        </View>
                      </View>
                    </RNCSafeAreaView>
                  </View>
                </View>
              </View>
            </View>
          </View>
        </View>
      </RNSScreen>
    </RNSScreenContainer>
  </RNCSafeAreaProvider>
</View>
`;<|MERGE_RESOLUTION|>--- conflicted
+++ resolved
@@ -828,15 +828,9 @@
                                               "color": "#121314",
                                               "fontFamily": "Geist Regular",
                                               "fontSize": 16,
-<<<<<<< HEAD
-                                              "fontWeight": "400",
-                                              "height": 46,
-                                              "letterSpacing": 0,
-=======
                                               "height": 46,
                                               "letterSpacing": 0,
                                               "lineHeight": 20,
->>>>>>> 338177c4
                                               "opacity": 1,
                                               "paddingVertical": 2,
                                               "textAlignVertical": "center",
@@ -951,15 +945,9 @@
                                               "color": "#121314",
                                               "fontFamily": "Geist Regular",
                                               "fontSize": 16,
-<<<<<<< HEAD
-                                              "fontWeight": "400",
-                                              "height": 46,
-                                              "letterSpacing": 0,
-=======
                                               "height": 46,
                                               "letterSpacing": 0,
                                               "lineHeight": 20,
->>>>>>> 338177c4
                                               "opacity": 1,
                                               "paddingVertical": 2,
                                               "textAlignVertical": "center",
@@ -1122,15 +1110,9 @@
                                             "color": "#121314",
                                             "fontFamily": "Geist Regular",
                                             "fontSize": 16,
-<<<<<<< HEAD
-                                            "fontWeight": "400",
-                                            "height": 46,
-                                            "letterSpacing": 0,
-=======
                                             "height": 46,
                                             "letterSpacing": 0,
                                             "lineHeight": 20,
->>>>>>> 338177c4
                                             "opacity": 1,
                                             "paddingVertical": 2,
                                             "textAlignVertical": "center",
@@ -1411,15 +1393,9 @@
                                             "color": "#121314",
                                             "fontFamily": "Geist Regular",
                                             "fontSize": 16,
-<<<<<<< HEAD
-                                            "fontWeight": "400",
-                                            "height": 46,
-                                            "letterSpacing": 0,
-=======
                                             "height": 46,
                                             "letterSpacing": 0,
                                             "lineHeight": 20,
->>>>>>> 338177c4
                                             "opacity": 1,
                                             "paddingVertical": 2,
                                             "textAlignVertical": "center",
