--- conflicted
+++ resolved
@@ -110,10 +110,7 @@
       expect(mockNavigate).toHaveBeenCalledWith(Routes.DEPOSIT.OTP_CODE, {
         email: 'test@example.com',
         stateToken: 'mock-state-token',
-<<<<<<< HEAD
-=======
         redirectToRootAfterAuth: false,
->>>>>>> 563aa199
       });
     });
   });
@@ -168,8 +165,6 @@
       ).toBeOnTheScreen();
     });
   });
-<<<<<<< HEAD
-=======
 
   describe('when redirectToRootAfterAuth is true', () => {
     beforeEach(() => {
@@ -194,5 +189,4 @@
       });
     });
   });
->>>>>>> 563aa199
 });