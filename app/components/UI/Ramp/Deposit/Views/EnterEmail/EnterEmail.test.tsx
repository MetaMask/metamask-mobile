--- conflicted
+++ resolved
@@ -105,11 +105,8 @@
     fireEvent.press(screen.getByRole('button', { name: 'Send email' }));
     await waitFor(() => {
       expect(mockNavigate).toHaveBeenCalledWith(Routes.DEPOSIT.OTP_CODE, {
-<<<<<<< HEAD
         email: 'test@example.com',
-=======
         quote: mockQuote,
->>>>>>> fa16a486
       });
     });
   });
