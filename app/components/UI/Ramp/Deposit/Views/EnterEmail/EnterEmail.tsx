import React, { useCallback, useEffect, useRef, useState } from 'react';
import { TextInput, View } from 'react-native';
import Text, {
  TextVariant,
} from '../../../../../../component-library/components/Texts/Text';
import { useStyles } from '../../../../../../component-library/hooks';
import styleSheet from './EnterEmail.styles';
import StyledButton from '../../../../StyledButton';
import ScreenLayout from '../../../Aggregator/components/ScreenLayout';
import {
  createNavigationDetails,
  useParams,
} from '../../../../../../util/navigation/navUtils';
import Routes from '../../../../../../constants/navigation/Routes';
import { useNavigation } from '@react-navigation/native';
import { strings } from '../../../../../../../locales/i18n';
import Label from '../../../../../../component-library/components/Form/Label';
import TextField, {
  TextFieldSize,
} from '../../../../../../component-library/components/Form/TextField';
import Row from '../../../Aggregator/components/Row';
import { getDepositNavbarOptions } from '../../../../Navbar';
import { useDepositSdkMethod } from '../../hooks/useDepositSdkMethod';
import { createOtpCodeNavDetails } from '../OtpCode/OtpCode';
import { validateEmail } from '../../utils';
import DepositProgressBar from '../../components/DepositProgressBar/DepositProgressBar';
import { BuyQuote } from '@consensys/native-ramps-sdk';

export interface EnterEmailParams {
  quote: BuyQuote;
}

export const createEnterEmailNavDetails =
  createNavigationDetails<EnterEmailParams>(Routes.DEPOSIT.ENTER_EMAIL);

const EnterEmail = () => {
  const navigation = useNavigation();
  const [email, setEmail] = useState('');
  const [validationError, setValidationError] = useState(false);
  const { quote } = useParams<EnterEmailParams>();

  const { styles, theme } = useStyles(styleSheet, {});

  useEffect(() => {
    navigation.setOptions(
      getDepositNavbarOptions(
        navigation,
        { title: strings('deposit.enter_email.title') },
        theme,
      ),
    );
  }, [navigation, theme]);

  const [{ error, isFetching: loading }, submitEmail] = useDepositSdkMethod(
    { method: 'sendUserOtp', onMount: false },
    email,
  );

  const emailInputRef = useRef<TextInput>(null);

  const handleSubmit = useCallback(async () => {
    try {
      if (validateEmail(email)) {
        setValidationError(false);
        await submitEmail();

        if (!error) {
<<<<<<< HEAD
          navigation.navigate(...createOtpCodeNavDetails({ email }));
=======
          navigation.navigate(...createOtpCodeNavDetails({ quote }));
>>>>>>> fa16a486
        }
      } else {
        setValidationError(true);
      }
    } catch (e) {
      console.error('Error submitting email');
    }
  }, [email, error, navigation, submitEmail, quote]);

  return (
    <ScreenLayout>
      <ScreenLayout.Body>
        <ScreenLayout.Content grow>
          <DepositProgressBar steps={4} currentStep={0} />
          <Row style={styles.subtitle}>
            <Text>{strings('deposit.enter_email.description')}</Text>
          </Row>

          <View style={styles.field}>
            <Label variant={TextVariant.HeadingSMRegular} style={styles.label}>
              {strings('deposit.enter_email.input_label')}
            </Label>
            <TextField
              size={TextFieldSize.Lg}
              placeholder={strings('deposit.enter_email.input_placeholder')}
              placeholderTextColor={theme.colors.text.muted}
              returnKeyType={'done'}
              autoCapitalize="none"
              ref={emailInputRef}
              onChangeText={setEmail}
              value={email}
              keyboardAppearance={theme.themeAppearance}
              isDisabled={loading}
            />
            {validationError && (
              <Text style={{ color: theme.colors.error.default }}>
                {strings('deposit.enter_email.validation_error')}
              </Text>
            )}

            {error && (
              <Text style={{ color: theme.colors.error.default }}>{error}</Text>
            )}
          </View>
        </ScreenLayout.Content>
      </ScreenLayout.Body>

      <ScreenLayout.Footer>
        <ScreenLayout.Content>
          <StyledButton
            type="confirm"
            onPress={handleSubmit}
            accessibilityRole="button"
            accessible
            disabled={loading}
          >
            {loading
              ? strings('deposit.enter_email.loading')
              : strings('deposit.enter_email.submit_button')}
          </StyledButton>
        </ScreenLayout.Content>
      </ScreenLayout.Footer>
    </ScreenLayout>
  );
};

export default EnterEmail;<|MERGE_RESOLUTION|>--- conflicted
+++ resolved
@@ -65,11 +65,7 @@
         await submitEmail();
 
         if (!error) {
-<<<<<<< HEAD
-          navigation.navigate(...createOtpCodeNavDetails({ email }));
-=======
-          navigation.navigate(...createOtpCodeNavDetails({ quote }));
->>>>>>> fa16a486
+          navigation.navigate(...createOtpCodeNavDetails({ quote, email }));
         }
       } else {
         setValidationError(true);
