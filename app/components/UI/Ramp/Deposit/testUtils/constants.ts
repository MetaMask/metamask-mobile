import { FIAT_ORDER_STATES } from '../../../../../constants/on-ramp';
import {
  DepositOrderType,
  BuyQuote,
  DepositOrder,
  type DepositRegion,
  type DepositPaymentMethod,
  DepositPaymentMethodDuration,
  NativeTransakUserDetails,
  NativeTransakUserDetailsKycDetails,
} from '@consensys/native-ramps-sdk';
import { IconName } from '../../../../../component-library/components/Icons/Icon';
import type { DepositSDK } from '../sdk';
<<<<<<< HEAD
=======
import {
  MOCK_USDC_TOKEN,
  MOCK_USDT_TOKEN,
  MOCK_BTC_TOKEN,
  MOCK_ETH_TOKEN,
  MOCK_USDC_SOLANA_TOKEN,
  MOCK_CRYPTOCURRENCIES,
} from '../constants/mockCryptoCurrencies';
>>>>>>> f4e8f8d0

export const MOCK_US_REGION: DepositRegion = {
  isoCode: 'US',
  flag: '🇺🇸',
  name: 'United States',
  currency: 'USD',
  phone: {
    prefix: '+1',
    placeholder: '(555) 123-4567',
    template: '(###) ###-####',
  },
  supported: true,
};

export const MOCK_EUR_REGION: DepositRegion = {
  isoCode: 'DE',
  flag: '🇩🇪',
  name: 'Germany',
  currency: 'EUR',
  phone: {
    prefix: '+49',
    placeholder: '30 12345678',
    template: '## ########',
  },
  supported: true,
};

export const MOCK_CA_REGION: DepositRegion = {
  isoCode: 'CA',
  flag: '🇨🇦',
  name: 'Canada',
  currency: 'CAD',
  phone: {
    prefix: '+1',
    placeholder: '(555) 123-4567',
    template: '(###) ###-####',
  },
  supported: true,
};

export const MOCK_UNSUPPORTED_REGION: DepositRegion = {
  isoCode: 'XX',
  flag: '🏳️',
  name: 'Unsupported Country',
  currency: 'USD',
  supported: false,
  phone: {
    prefix: '+1',
    placeholder: '(555) 123-4567',
    template: '(###) ###-####',
  },
};

export const MOCK_FR_REGION: DepositRegion = {
  isoCode: 'FR',
  flag: '🇫🇷',
  name: 'France',
  phone: {
    prefix: '+33',
    placeholder: '1 23 45 67 89',
    template: 'X XX XX XX XX',
  },
  currency: 'EUR',
  supported: true,
};

export const MOCK_REGIONS: DepositRegion[] = [MOCK_US_REGION, MOCK_EUR_REGION];

export const MOCK_REGIONS_EXTENDED: DepositRegion[] = [
  { ...MOCK_US_REGION, recommended: true },
  MOCK_EUR_REGION,
  { ...MOCK_CA_REGION, supported: false },
  MOCK_FR_REGION,
];

// ====== CRYPTOCURRENCIES ======
// Re-exported from constants/mockCryptoCurrencies.ts
export {
  MOCK_USDC_TOKEN,
  MOCK_USDT_TOKEN,
  MOCK_BTC_TOKEN,
  MOCK_ETH_TOKEN,
  MOCK_USDC_SOLANA_TOKEN,
  MOCK_CRYPTOCURRENCIES,
};

export const MOCK_CREDIT_DEBIT_CARD: DepositPaymentMethod = {
  id: 'credit_debit_card',
  name: 'Debit or Credit',
  duration: DepositPaymentMethodDuration.instant,
  icon: IconName.Card,
};

export const MOCK_SEPA_BANK_TRANSFER_PAYMENT_METHOD: DepositPaymentMethod = {
  id: 'sepa_bank_transfer',
  name: 'SEPA Bank Transfer',
  shortName: 'SEPA',
  duration: DepositPaymentMethodDuration.oneToTwoDays,
  icon: IconName.Bank,
};

export const MOCK_APPLE_PAY: DepositPaymentMethod = {
  id: 'apple_pay',
  name: 'Apple Pay',
  duration: DepositPaymentMethodDuration.instant,
  icon: IconName.Apple,
  iconColor: {
    light: 'var(--color-icon-default)',
    dark: 'var(--color-icon-default)',
  },
};

export const MOCK_PAYMENT_METHODS: DepositPaymentMethod[] = [
  MOCK_CREDIT_DEBIT_CARD,
  MOCK_APPLE_PAY,
];

export const MOCK_BUY_QUOTE: BuyQuote = {
  quoteId: 'test-quote-id',
  conversionPrice: 2000,
  marketConversionPrice: 2000,
  slippage: 0.01,
  fiatCurrency: 'USD',
  cryptoCurrency: 'USDC',
  paymentMethod: 'credit_debit_card',
  fiatAmount: 100,
  cryptoAmount: 0.05,
  isBuyOrSell: 'buy',
  network: 'eip155:1',
  feeDecimal: 0.025,
  totalFee: 2.5,
  feeBreakdown: [],
  nonce: 12345,
  cryptoLiquidityProvider: 'test-provider',
  notes: [],
};

export const MOCK_DEPOSIT_ORDER: Partial<DepositOrder> = {
  id: 'test-order-id',
  provider: 'test-provider',
  createdAt: 1673886669608,
  fiatAmount: 100,
  totalFeesFiat: 2.5,
  cryptoAmount: 0.05,
  cryptoCurrency: MOCK_USDC_TOKEN,
  fiatCurrency: 'USD',
  network: { chainId: 'eip155:1', name: 'Ethereum' },
  status: 'COMPLETED',
  orderType: DepositOrderType.Deposit,
  walletAddress: '0x1234567890123456789012345678901234567890',
  txHash: '0x987654321',
  exchangeRate: 2000,
  networkFees: 1.25,
  partnerFees: 1.25,
  paymentMethod: MOCK_CREDIT_DEBIT_CARD,
};

export const MOCK_BANK_DETAILS_ORDER = {
  id: 'test-order-id',
  state: FIAT_ORDER_STATES.CREATED,
  data: {
    id: 'deposit-order-id',
    provider: 'test-provider',
    createdAt: Date.now(),
    fiatAmount: 100,
    fiatCurrency: 'USD',
    cryptoCurrency: MOCK_USDC_TOKEN,
    network: { chainId: 'eip155:1', name: 'Ethereum' },
    status: 'created',
    orderType: 'buy',
    walletAddress: '0x123...',
    paymentMethod: {
      id: 'sepa_bank_transfer',
      name: 'SEPA Bank Transfer',
      duration: DepositPaymentMethodDuration.oneToTwoDays,
      icon: IconName.Bank,
    },
    paymentDetails: [
      {
        fiatCurrency: 'USD',
        paymentMethod: 'sepa_bank_transfer',
        fields: [
          { name: 'Amount', value: '$100.00', id: 'amount' },
          { name: 'First Name (Beneficiary)', value: 'john', id: 'firstName' },
          { name: 'Last Name (Beneficiary)', value: 'doe', id: 'lastName' },
          { name: 'Account Number', value: '1234567890', id: 'accountNumber' },
          { name: 'Bank Name', value: 'test bank', id: 'bankName' },
          {
            name: 'Recipient Address',
            value: '456 recipient street',
            id: 'recipientAddress',
          },
          { name: 'Bank Address', value: '123 bank street', id: 'bankAddress' },
        ],
      },
    ],
  },
};

export const createMockSDKReturn = (overrides = {}): DepositSDK => ({
  sdk: undefined,
  sdkError: undefined,
  providerApiKey: null,
  isAuthenticated: false,
  authToken: undefined,
  setAuthToken: jest.fn().mockResolvedValue(true),
  logoutFromProvider: jest.fn().mockResolvedValue(undefined),
  checkExistingToken: jest.fn().mockResolvedValue(false),
<<<<<<< HEAD
  getStarted: false,
  setGetStarted: jest.fn(),
=======
>>>>>>> f4e8f8d0
  selectedWalletAddress: '0x1234567890123456789012345678901234567890',
  selectedRegion: MOCK_US_REGION,
  setSelectedRegion: jest.fn(),
  selectedPaymentMethod: MOCK_CREDIT_DEBIT_CARD,
  setSelectedPaymentMethod: jest.fn(),
  selectedCryptoCurrency: MOCK_USDC_TOKEN,
  setSelectedCryptoCurrency: jest.fn(),
  intent: undefined,
  setIntent: jest.fn(),
  ...overrides,
});

export const MOCK_USE_REGIONS_RETURN = {
  userRegionLocked: false,
  regions: MOCK_REGIONS,
  error: null,
  isFetching: false,
  retryFetchRegions: jest.fn(),
};

export const MOCK_USE_CRYPTOCURRENCIES_RETURN = {
  cryptoCurrencies: MOCK_CRYPTOCURRENCIES,
  error: null,
  isFetching: false,
  retryFetchCryptoCurrencies: jest.fn(),
};

export const MOCK_USE_PAYMENT_METHODS_RETURN = {
  paymentMethods: MOCK_PAYMENT_METHODS,
  error: null,
  isFetching: false,
  retryFetchPaymentMethods: jest.fn(),
};

export const MOCK_USE_DEPOSIT_TOKEN_EXCHANGE_RETURN = {
  tokenAmount: '0.05',
  isLoadingTokenAmount: false,
  errorLoadingTokenAmount: null,
};

export const MOCK_USE_ACCOUNT_TOKEN_COMPATIBLE_RETURN = {
  isAccountTokenCompatible: true,
  isLoadingAccountTokenCompatible: false,
  errorLoadingAccountTokenCompatible: null,
};

export const MOCK_USE_DEPOSIT_SDK_METHOD_RETURN = {
  data: null,
  error: null as string | null,
  isFetching: false,
};

export const MOCK_ANALYTICS_DEPOSIT_ORDER = {
  id: '123',
  provider: 'DEPOSIT',
  createdAt: Date.now(),
  account: '0x1234567890123456789012345678901234567890',
  excludeFromPurchases: false,
  orderType: DepositOrderType.Deposit,
  amount: '100',
  currency: 'USD',
  cryptoAmount: '0.05',
  cryptocurrency: 'USDC',
  fee: '2.50',
  state: FIAT_ORDER_STATES.COMPLETED,
  network: 'eip155:1',
  data: {
    cryptoCurrency: MOCK_USDC_TOKEN,
    network: { chainId: 'eip155:1', name: 'Ethereum' },
    fiatAmount: '100',
    exchangeRate: '2000',
    totalFeesFiat: '2.50',
    networkFees: '1.25',
    partnerFees: '1.25',
    paymentMethod: MOCK_CREDIT_DEBIT_CARD,
    fiatCurrency: 'USD',
  },
};

export const FIXED_DATE = new Date(2024, 0, 1);
export const FIXED_TIMESTAMP = FIXED_DATE.getTime();

export const DEFAULT_WALLET_ADDRESS =
  '0x1234567890123456789012345678901234567890';
export const TEST_QUOTE_ID = 'test-quote-id';
export const TEST_ORDER_ID = 'test-order-id';
export const TEST_PROVIDER = 'test-provider';

export const MOCK_USE_REGIONS_ERROR = {
  userRegionLocked: false,
  regions: null,
  error: 'Failed to fetch regions',
  isFetching: false,
  retryFetchRegions: jest.fn(),
};

export const MOCK_USE_CRYPTOCURRENCIES_ERROR = {
  cryptoCurrencies: null,
  error: 'Failed to fetch cryptos',
  isFetching: false,
  retryFetchCryptoCurrencies: jest.fn(),
};

export const MOCK_USE_PAYMENT_METHODS_ERROR = {
  paymentMethods: null,
  error: 'Failed to fetch payment methods',
  isFetching: false,
  retryFetchPaymentMethods: jest.fn(),
};

export const MOCK_USE_REGIONS_LOADING = {
  userRegionLocked: false,
  regions: null,
  error: null,
  isFetching: true,
  retryFetchRegions: jest.fn(),
};

export const MOCK_USE_CRYPTOCURRENCIES_LOADING = {
  cryptoCurrencies: null,
  error: null,
  isFetching: true,
  retryFetchCryptoCurrencies: jest.fn(),
};

export const MOCK_USE_PAYMENT_METHODS_LOADING = {
  paymentMethods: null,
  error: null,
  isFetching: true,
  retryFetchPaymentMethods: jest.fn(),
};

export const MOCK_USE_REGIONS_EMPTY = {
  userRegionLocked: false,
  regions: [],
  error: null,
  isFetching: false,
  retryFetchRegions: jest.fn(),
};

export const MOCK_USE_CRYPTOCURRENCIES_EMPTY = {
  cryptoCurrencies: [],
  error: null,
  isFetching: false,
  retryFetchCryptoCurrencies: jest.fn(),
};

export const MOCK_USE_PAYMENT_METHODS_EMPTY = {
  paymentMethods: [],
  error: null,
  isFetching: false,
  retryFetchPaymentMethods: jest.fn(),
};

export const MOCK_USER_DETAILS_DEFAULT = {
  id: 'user-id',
  firstName: 'Test',
  lastName: 'User',
  email: 'test@example.com',
  mobileNumber: '1234567890',
  status: 'active',
  dob: '1990-01-01',
  kyc: {
    l1: {
      status: 'APPROVED',
      type: 'BASIC',
      updatedAt: '2023-01-01',
      kycSubmittedAt: '2023-01-01',
    },
  } as unknown as NativeTransakUserDetailsKycDetails,
  createdAt: '2023-01-01',
  isKycApproved: jest.fn().mockReturnValue(true),
};

export const MOCK_USER_DETAILS_US = {
  ...MOCK_USER_DETAILS_DEFAULT,
  id: 'user-id-us',
  address: {
    addressLine1: '123 Main St',
    addressLine2: '',
    state: 'CA',
    city: 'San Francisco',
    postCode: '94101',
    country: 'United States',
    countryCode: 'US',
  },
} as NativeTransakUserDetails;

export const MOCK_USER_DETAILS_FR = {
  ...MOCK_USER_DETAILS_DEFAULT,
  id: 'user-id-fr',
  address: {
    addressLine1: '123 Rue de la Paix',
    addressLine2: '',
    state: 'Île-de-France',
    city: 'Paris',
    postCode: '75001',
    country: 'France',
    countryCode: 'FR',
  },
} as NativeTransakUserDetails;

export const MOCK_USE_DEPOSIT_USER_RETURN = {
  userDetails: null,
  error: null,
  isFetching: false,
  fetchUserDetails: jest.fn(),
};

export const MOCK_USE_DEPOSIT_USER_ERROR = {
  userDetails: null,
  error: 'Failed to fetch user details',
  isFetching: false,
  fetchUserDetails: jest.fn(),
};<|MERGE_RESOLUTION|>--- conflicted
+++ resolved
@@ -11,8 +11,6 @@
 } from '@consensys/native-ramps-sdk';
 import { IconName } from '../../../../../component-library/components/Icons/Icon';
 import type { DepositSDK } from '../sdk';
-<<<<<<< HEAD
-=======
 import {
   MOCK_USDC_TOKEN,
   MOCK_USDT_TOKEN,
@@ -21,7 +19,6 @@
   MOCK_USDC_SOLANA_TOKEN,
   MOCK_CRYPTOCURRENCIES,
 } from '../constants/mockCryptoCurrencies';
->>>>>>> f4e8f8d0
 
 export const MOCK_US_REGION: DepositRegion = {
   isoCode: 'US',
@@ -230,11 +227,6 @@
   setAuthToken: jest.fn().mockResolvedValue(true),
   logoutFromProvider: jest.fn().mockResolvedValue(undefined),
   checkExistingToken: jest.fn().mockResolvedValue(false),
-<<<<<<< HEAD
-  getStarted: false,
-  setGetStarted: jest.fn(),
-=======
->>>>>>> f4e8f8d0
   selectedWalletAddress: '0x1234567890123456789012345678901234567890',
   selectedRegion: MOCK_US_REGION,
   setSelectedRegion: jest.fn(),
