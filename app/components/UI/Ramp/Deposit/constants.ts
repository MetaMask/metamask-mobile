import { CaipChainId } from '@metamask/utils';
import {
  IconColor,
  IconName,
} from '../../../../component-library/components/Icons/Icon';
import { brandColor } from '@metamask/design-tokens';
import { AppThemeKey } from '../../../../util/theme/models';

export const FIAT_CURRENCIES = ['USD', 'EUR'];

export interface DepositCryptoCurrency {
  assetId: string;
  logo: string;
  name: string;
  chainId: CaipChainId;
  address: string;
  decimals: number;
  iconUrl: string;
  symbol: string;
}

export interface DepositPaymentMethod {
  id: string;
  name: string;
  duration: 'instant' | '1_to_2_days';
  icon: IconName;
  iconColor?:
    | string
    | IconColor
    | { [AppThemeKey.light]: string; [AppThemeKey.dark]: string };
}

export interface DepositFiatCurrency {
  id: string;
  name: string;
  symbol: string;
  emoji: string;
}

export interface DepositRegion {
  isoCode: string;
  flag: string;
  name: string;
  phone: {
    prefix: string;
    placeholder: string;
    template: string;
  };
  currency: string;
  supported: boolean;
  recommended?: boolean;
}

export const USDC_TOKEN: DepositCryptoCurrency = {
  assetId: 'eip155:1/erc20:0xA0b86991c6218b36c1d19D4a2e9Eb0cE3606eB48',
  chainId: 'eip155:1',
  name: 'USD Coin',
  symbol: 'USDC',
  decimals: 6,
  iconUrl:
    'https://static.cx.metamask.io/api/v2/tokenIcons/assets/eip155/1/erc20/0xA0b86991c6218b36c1d19D4a2e9Eb0cE3606eB48.png',
  address: '0xA0b86991c6218b36c1d19D4a2e9Eb0cE3606eB48',
  logo: 'https://static.cx.metamask.io/api/v2/tokenIcons/assets/eip155/1/erc20/0xA0b86991c6218b36c1d19D4a2e9Eb0cE3606eB48.png',
};

export const USDT_TOKEN: DepositCryptoCurrency = {
  assetId: 'eip155:1/erc20:0xdAC17F958D2ee523a2206206994597C13D831ec7',
  chainId: 'eip155:1',
  name: 'Tether USD',
  symbol: 'USDT',
  decimals: 6,
  iconUrl:
    'https://static.cx.metamask.io/api/v2/tokenIcons/assets/eip155/1/erc20/0xdAC17F958D2ee523a2206206994597C13D831ec7.png',
  address: '0xdAC17F958D2ee523a2206206994597C13D831ec7',
  logo: 'https://static.cx.metamask.io/api/v2/tokenIcons/assets/eip155/1/erc20/0xdAC17F958D2ee523a2206206994597C13D831ec7.png',
};

export const SUPPORTED_DEPOSIT_TOKENS: DepositCryptoCurrency[] = [
  USDC_TOKEN,
  USDT_TOKEN,
];

export const DEBIT_CREDIT_PAYMENT_METHOD: DepositPaymentMethod = {
  id: 'credit_debit_card',
  name: 'Debit or Credit',
  duration: 'instant',
  icon: IconName.Card,
};

export const SEPA_PAYMENT_METHOD: DepositPaymentMethod = {
  id: 'sepa_bank_transfer',
  name: 'SEPA Bank Transfer',
  duration: '1_to_2_days',
  icon: IconName.Bank,
};

<<<<<<< HEAD
export const WIRE_TRANSFER_PAYMENT_METHOD: DepositPaymentMethod = {
  id: 'pm_wire',
  name: 'Wire Transfer',
  duration: '1_to_2_days',
  icon: IconName.Bank,
};

=======
>>>>>>> f27ffcb2
export const APPLE_PAY_PAYMENT_METHOD: DepositPaymentMethod = {
  id: 'apple_pay',
  name: 'Apple Pay',
  duration: 'instant',
  icon: IconName.Apple,
  iconColor: {
    light: brandColor.black,
    dark: brandColor.white,
  },
};

export const MANUAL_BANK_TRANSFER_PAYMENT_METHODS: DepositPaymentMethod[] = [
  SEPA_PAYMENT_METHOD,
  WIRE_TRANSFER_PAYMENT_METHOD,
];

export const SUPPORTED_PAYMENT_METHODS: DepositPaymentMethod[] = [
  DEBIT_CREDIT_PAYMENT_METHOD,
  APPLE_PAY_PAYMENT_METHOD,
  SEPA_PAYMENT_METHOD,
<<<<<<< HEAD
  WIRE_TRANSFER_PAYMENT_METHOD,
=======
>>>>>>> f27ffcb2
];

export const USD_CURRENCY: DepositFiatCurrency = {
  id: 'USD',
  name: 'US Dollar',
  symbol: '$',
  emoji: '🇺🇸',
};

export const EUR_CURRENCY: DepositFiatCurrency = {
  id: 'EUR',
  name: 'Euro',
  symbol: '€',
  emoji: '🇪🇺',
};

export const TRANSAK_NETWORKS: Record<string, CaipChainId> = {
  ethereum: 'eip155:1',
};

export const DEPOSIT_REGIONS: DepositRegion[] = [
  {
    isoCode: 'AD',
    flag: '🇦🇩',
    name: 'Andorra',
    phone: {
      prefix: '+376',
      placeholder: '123 456',
      template: 'XXX XXX',
    },
    currency: 'EUR',
    supported: true,
  },
  {
    isoCode: 'AT',
    flag: '🇦🇹',
    name: 'Austria',
    phone: {
      prefix: '+43',
      placeholder: '123 456 7890',
      template: 'XXX XXX XXXX',
    },
    currency: 'EUR',
    supported: true,
  },
  {
    isoCode: 'BE',
    flag: '🇧🇪',
    name: 'Belgium',
    phone: {
      prefix: '+32',
      placeholder: '123 456 789',
      template: 'XXX XXX XXX',
    },
    currency: 'EUR',
    supported: true,
  },
  {
    isoCode: 'CZ',
    flag: '🇨🇿',
    name: 'Czech Republic',
    phone: {
      prefix: '+420',
      placeholder: '123 456 789',
      template: 'XXX XXX XXX',
    },
    currency: 'CZK',
    supported: true,
  },
  {
    isoCode: 'DK',
    flag: '🇩🇰',
    name: 'Denmark',
    phone: {
      prefix: '+45',
      placeholder: '12 34 56 78',
      template: 'XX XX XX XX',
    },
    currency: 'DKK',
    supported: true,
  },
  {
    isoCode: 'EE',
    flag: '🇪🇪',
    name: 'Estonia',
    phone: {
      prefix: '+372',
      placeholder: '1234 5678',
      template: 'XXXX XXXX',
    },
    currency: 'EUR',
    supported: true,
  },
  {
    isoCode: 'FI',
    flag: '🇫🇮',
    name: 'Finland',
    phone: {
      prefix: '+358',
      placeholder: '123 456 789',
      template: 'XXX XXX XXX',
    },
    currency: 'EUR',
    supported: true,
  },
  {
    isoCode: 'FR',
    flag: '🇫🇷',
    name: 'France',
    phone: {
      prefix: '+33',
      placeholder: '6 12 34 56 78',
      template: 'X XX XX XX XX',
    },
    currency: 'EUR',
    supported: true,
  },
  {
    isoCode: 'DE',
    flag: '🇩🇪',
    name: 'Germany',
    phone: {
      prefix: '+49',
      placeholder: '123 456 7890',
      template: 'XXX XXX XXXX',
    },
    currency: 'EUR',
    supported: true,
  },
  {
    isoCode: 'GR',
    flag: '🇬🇷',
    name: 'Greece',
    phone: {
      prefix: '+30',
      placeholder: '123 456 7890',
      template: 'XXX XXX XXXX',
    },
    currency: 'EUR',
    supported: true,
  },
  {
    isoCode: 'HU',
    flag: '🇭🇺',
    name: 'Hungary',
    phone: {
      prefix: '+36',
      placeholder: '123 456 789',
      template: 'XXX XXX XXX',
    },
    currency: 'HUF',
    supported: true,
  },
  {
    isoCode: 'IS',
    flag: '🇮🇸',
    name: 'Iceland',
    phone: {
      prefix: '+354',
      placeholder: '123 4567',
      template: 'XXX XXXX',
    },
    currency: 'EUR',
    supported: true,
  },
  {
    isoCode: 'IE',
    flag: '🇮🇪',
    name: 'Ireland',
    phone: {
      prefix: '+353',
      placeholder: '123 456 789',
      template: 'XXX XXX XXX',
    },
    currency: 'EUR',
    supported: true,
  },
  {
    isoCode: 'IT',
    flag: '🇮🇹',
    name: 'Italy',
    phone: {
      prefix: '+39',
      placeholder: '123 456 7890',
      template: 'XXX XXX XXXX',
    },
    currency: 'EUR',
    supported: true,
  },
  {
    isoCode: 'LV',
    flag: '🇱🇻',
    name: 'Latvia',
    phone: {
      prefix: '+371',
      placeholder: '1234 5678',
      template: 'XXXX XXXX',
    },
    currency: 'EUR',
    supported: true,
  },
  {
    isoCode: 'LT',
    flag: '🇱🇹',
    name: 'Lithuania',
    phone: {
      prefix: '+370',
      placeholder: '123 45678',
      template: 'XXX XXXXX',
    },
    currency: 'EUR',
    supported: true,
  },
  {
    isoCode: 'LU',
    flag: '🇱🇺',
    name: 'Luxembourg',
    phone: {
      prefix: '+352',
      placeholder: '123 456 789',
      template: 'XXX XXX XXX',
    },
    currency: 'EUR',
    supported: true,
  },
  {
    isoCode: 'MT',
    flag: '🇲🇹',
    name: 'Malta',
    phone: {
      prefix: '+356',
      placeholder: '1234 5678',
      template: 'XXXX XXXX',
    },
    currency: 'EUR',
    supported: true,
  },
  {
    isoCode: 'ME',
    flag: '🇲🇪',
    name: 'Montenegro',
    phone: {
      prefix: '+382',
      placeholder: '123 45678',
      template: 'XXX XXXXX',
    },
    currency: 'EUR',
    supported: true,
  },
  {
    isoCode: 'NL',
    flag: '🇳🇱',
    name: 'Netherlands',
    phone: {
      prefix: '+31',
      placeholder: '123 456 789',
      template: 'XXX XXX XXX',
    },
    currency: 'EUR',
    supported: true,
  },
  {
    isoCode: 'NO',
    flag: '🇳🇴',
    name: 'Norway',
    phone: {
      prefix: '+47',
      placeholder: '123 45 678',
      template: 'XXX XX XXX',
    },
    currency: 'NOK',
    supported: true,
  },
  {
    isoCode: 'PL',
    flag: '🇵🇱',
    name: 'Poland',
    phone: {
      prefix: '+48',
      placeholder: '123 456 789',
      template: 'XXX XXX XXX',
    },
    currency: 'PLN',
    supported: true,
  },
  {
    isoCode: 'PT',
    flag: '🇵🇹',
    name: 'Portugal',
    phone: {
      prefix: '+351',
      placeholder: '123 456 789',
      template: 'XXX XXX XXX',
    },
    currency: 'EUR',
    supported: true,
  },
  {
    isoCode: 'RO',
    flag: '🇷🇴',
    name: 'Romania',
    phone: {
      prefix: '+40',
      placeholder: '123 456 789',
      template: 'XXX XXX XXX',
    },
    currency: 'RON',
    supported: true,
  },
  {
    isoCode: 'RS',
    flag: '🇷🇸',
    name: 'Serbia',
    phone: {
      prefix: '+381',
      placeholder: '123 45678',
      template: 'XXX XXXXX',
    },
    currency: 'RSD',
    supported: true,
  },
  {
    isoCode: 'SK',
    flag: '🇸🇰',
    name: 'Slovakia',
    phone: {
      prefix: '+421',
      placeholder: '123 456 789',
      template: 'XXX XXX XXX',
    },
    currency: 'EUR',
    supported: true,
  },
  {
    isoCode: 'SI',
    flag: '🇸🇮',
    name: 'Slovenia',
    phone: {
      prefix: '+386',
      placeholder: '123 45678',
      template: 'XXX XXXXX',
    },
    currency: 'EUR',
    supported: true,
  },
  {
    isoCode: 'ES',
    flag: '🇪🇸',
    name: 'Spain',
    phone: {
      prefix: '+34',
      placeholder: '123 456 789',
      template: 'XXX XXX XXX',
    },
    currency: 'EUR',
    supported: true,
  },
  {
    isoCode: 'SE',
    flag: '🇸🇪',
    name: 'Sweden',
    phone: {
      prefix: '+46',
      placeholder: '123 456 789',
      template: 'XXX XXX XXX',
    },
    currency: 'SEK',
    supported: true,
  },
  {
    isoCode: 'CH',
    flag: '🇨🇭',
    name: 'Switzerland',
    phone: {
      prefix: '+41',
      placeholder: '123 456 789',
      template: 'XXX XXX XXX',
    },
    currency: 'CHF',
    supported: true,
  },
  {
    isoCode: 'GB',
    flag: '🇬🇧',
    name: 'United Kingdom',
    phone: {
      prefix: '+44',
      placeholder: '12345 67890',
      template: 'XXXXX XXXXX',
    },
    currency: 'GBP',
    supported: true,
  },
  {
    isoCode: 'AX',
    flag: '🇦🇽',
    name: 'Åland Islands',
    phone: {
      prefix: '+358',
      placeholder: '123 456 789',
      template: 'XXX XXX XXX',
    },
    currency: 'EUR',
    supported: true,
  },
  {
    isoCode: 'CY',
    flag: '🇨🇾',
    name: 'Cyprus',
    phone: {
      prefix: '+357',
      placeholder: '1234 5678',
      template: 'XXXX XXXX',
    },
    currency: 'EUR',
    supported: true,
  },
  {
    isoCode: 'US',
    flag: '🇺🇸',
    name: 'United States',
    phone: {
      prefix: '+1',
      placeholder: '(555) 555-1234',
      template: '(XXX) XXX-XXXX',
    },
    currency: 'USD',
    recommended: true,
    supported: true,
  },
  {
    isoCode: 'BM',
    flag: '🇧🇲',
    name: 'Bermuda',
    phone: {
      prefix: '+1',
      placeholder: '(441) 555-1234',
      template: '(441) XXX-XXXX',
    },
    currency: 'BMD',
    supported: false,
  },
  {
    isoCode: 'CA',
    flag: '🇨🇦',
    name: 'Canada',
    phone: {
      prefix: '+1',
      placeholder: '(555) 555-1234',
      template: '(XXX) XXX-XXXX',
    },
    currency: 'CAD',
    supported: false,
  },
  {
    isoCode: 'GP',
    flag: '🇬🇵',
    name: 'Guadeloupe',
    phone: {
      prefix: '+590',
      placeholder: '123 456 789',
      template: 'XXX XXX XXX',
    },
    currency: 'EUR',
    supported: false,
  },
  {
    isoCode: 'MQ',
    flag: '🇲🇶',
    name: 'Martinique',
    phone: {
      prefix: '+596',
      placeholder: '123 456 789',
      template: 'XXX XXX XXX',
    },
    currency: 'EUR',
    supported: false,
  },
  {
    isoCode: 'MX',
    flag: '🇲🇽',
    name: 'Mexico',
    phone: {
      prefix: '+52',
      placeholder: '123 456 7890',
      template: 'XXX XXX XXXX',
    },
    currency: 'MXN',
    supported: false,
  },
  {
    isoCode: 'PR',
    flag: '🇵🇷',
    name: 'Puerto Rico',
    phone: {
      prefix: '+1',
      placeholder: '(787) 555-1234',
      template: '(787) XXX-XXXX',
    },
    currency: 'USD',
    supported: false,
  },
  {
    isoCode: 'MF',
    flag: '🇲🇫',
    name: 'Saint Martin',
    phone: {
      prefix: '+590',
      placeholder: '123 456 789',
      template: 'XXX XXX XXX',
    },
    currency: 'EUR',
    supported: false,
  },
  {
    isoCode: 'GE',
    flag: '🇬🇪',
    name: 'Georgia',
    phone: {
      prefix: '+995',
      placeholder: '123 456 789',
      template: 'XXX XXX XXX',
    },
    currency: 'GEL',
    supported: false,
  },
  {
    isoCode: 'HK',
    flag: '🇭🇰',
    name: 'Hong Kong',
    phone: {
      prefix: '+852',
      placeholder: '1234 5678',
      template: 'XXXX XXXX',
    },
    currency: 'HKD',
    supported: false,
  },
  {
    isoCode: 'IN',
    flag: '🇮🇳',
    name: 'India',
    phone: {
      prefix: '+91',
      placeholder: '12345 67890',
      template: 'XXXXX XXXXX',
    },
    currency: 'INR',
    supported: false,
  },
  {
    isoCode: 'IL',
    flag: '🇮🇱',
    name: 'Israel',
    phone: {
      prefix: '+972',
      placeholder: '123 456 789',
      template: 'XXX XXX XXX',
    },
    currency: 'ILS',
    supported: false,
  },
  {
    isoCode: 'KW',
    flag: '🇰🇼',
    name: 'Kuwait',
    phone: {
      prefix: '+965',
      placeholder: '1234 5678',
      template: 'XXXX XXXX',
    },
    currency: 'KWD',
    supported: false,
  },
  {
    isoCode: 'MY',
    flag: '🇲🇾',
    name: 'Malaysia',
    phone: {
      prefix: '+60',
      placeholder: '123 456 789',
      template: 'XXX XXX XXX',
    },
    currency: 'MYR',
    supported: false,
  },
  {
    isoCode: 'PH',
    flag: '🇵🇭',
    name: 'Philippines',
    phone: {
      prefix: '+63',
      placeholder: '123 456 789',
      template: 'XXX XXX XXX',
    },
    currency: 'PHP',
    supported: false,
  },
  {
    isoCode: 'BR',
    flag: '🇧🇷',
    name: 'Brazil',
    phone: {
      prefix: '+55',
      placeholder: '11 12345 6789',
      template: 'XX XXXXX XXXX',
    },
    currency: 'BRL',
    supported: false,
  },
  {
    isoCode: 'GF',
    flag: '🇬🇫',
    name: 'French Guiana',
    phone: {
      prefix: '+594',
      placeholder: '123 456 789',
      template: 'XXX XXX XXX',
    },
    currency: 'EUR',
    supported: false,
  },
  {
    isoCode: 'AU',
    flag: '🇦🇺',
    name: 'Australia',
    phone: {
      prefix: '+61',
      placeholder: '123 456 789',
      template: 'XXX XXX XXX',
    },
    currency: 'AUD',
    supported: false,
  },
  {
    isoCode: 'GU',
    flag: '🇬🇺',
    name: 'Guam',
    phone: {
      prefix: '+1',
      placeholder: '(671) 555-1234',
      template: '(671) XXX-XXXX',
    },
    currency: 'USD',
    supported: false,
  },
  {
    isoCode: 'NZ',
    flag: '🇳🇿',
    name: 'New Zealand',
    phone: {
      prefix: '+64',
      placeholder: '123 456 789',
      template: 'XXX XXX XXX',
    },
    currency: 'NZD',
    supported: false,
  },
  {
    isoCode: 'YT',
    flag: '🇾🇹',
    name: 'Mayotte',
    phone: {
      prefix: '+262',
      placeholder: '123 456 789',
      template: 'XXX XXX XXX',
    },
    currency: 'EUR',
    supported: false,
  },
  {
    isoCode: 'RE',
    flag: '🇷🇪',
    name: 'Réunion',
    phone: {
      prefix: '+262',
      placeholder: '123 456 789',
      template: 'XXX XXX XXX',
    },
    currency: 'EUR',
    supported: false,
  },
];

export const TRANSAK_SUPPORT_URL = 'https://support.transak.com';<|MERGE_RESOLUTION|>--- conflicted
+++ resolved
@@ -94,7 +94,6 @@
   icon: IconName.Bank,
 };
 
-<<<<<<< HEAD
 export const WIRE_TRANSFER_PAYMENT_METHOD: DepositPaymentMethod = {
   id: 'pm_wire',
   name: 'Wire Transfer',
@@ -102,8 +101,6 @@
   icon: IconName.Bank,
 };
 
-=======
->>>>>>> f27ffcb2
 export const APPLE_PAY_PAYMENT_METHOD: DepositPaymentMethod = {
   id: 'apple_pay',
   name: 'Apple Pay',
@@ -124,10 +121,7 @@
   DEBIT_CREDIT_PAYMENT_METHOD,
   APPLE_PAY_PAYMENT_METHOD,
   SEPA_PAYMENT_METHOD,
-<<<<<<< HEAD
   WIRE_TRANSFER_PAYMENT_METHOD,
-=======
->>>>>>> f27ffcb2
 ];
 
 export const USD_CURRENCY: DepositFiatCurrency = {
