import React from 'react';
import { render, fireEvent, act } from '@testing-library/react-native';
import DepositPhoneField from './DepositPhoneField';
import { DepositRegion } from '@consensys/native-ramps-sdk';
import {
  MOCK_US_REGION,
  MOCK_EUR_REGION,
  MOCK_CA_REGION,
  MOCK_UNSUPPORTED_REGION,
} from '../../testUtils/constants';

const mockSetSelectedRegion = jest.fn();
const mockNavigation = {
  navigate: jest.fn(),
};

const mockUseDepositSDK = jest.fn(() => ({
  selectedRegion: MOCK_US_REGION,
  setSelectedRegion: mockSetSelectedRegion,
}));

jest.mock('../../sdk', () => ({
  useDepositSDK: () => mockUseDepositSDK(),
}));

jest.mock('@react-navigation/native', () => ({
  useNavigation: () => mockNavigation,
}));

describe('DepositPhoneField', () => {
  const mockOnChangeText = jest.fn();

  const defaultProps = {
    label: 'Phone Number',
    onChangeText: mockOnChangeText,
    value: '',
    regions: [] as DepositRegion[],
  };

  beforeEach(() => {
    jest.clearAllMocks();
  });

  it('renders correctly with default props', () => {
    const { toJSON } = render(
      <DepositPhoneField
        label="Phone Number"
        onChangeText={mockOnChangeText}
        value=""
        regions={[]}
      />,
    );

    expect(toJSON()).toMatchSnapshot();
  });

  it('renders correctly with error message', () => {
    const { toJSON } = render(
      <DepositPhoneField
        label="Phone Number"
        onChangeText={mockOnChangeText}
        value=""
        error="Invalid phone number"
        regions={[]}
      />,
    );

    expect(toJSON()).toMatchSnapshot();
  });

  it('renders correctly with value', () => {
    const { toJSON } = render(
      <DepositPhoneField
        label="Phone Number"
        onChangeText={mockOnChangeText}
        value="+15551234567"
        regions={[]}
      />,
    );

    expect(toJSON()).toMatchSnapshot();
  });

  it('renders correctly with different region', () => {
    mockUseDepositSDK.mockReturnValue({
      selectedRegion: MOCK_EUR_REGION,
      setSelectedRegion: mockSetSelectedRegion,
    });

    const { toJSON } = render(<DepositPhoneField {...defaultProps} />);

    expect(toJSON()).toMatchSnapshot();
  });

  it('renders correctly after input change', () => {
    const { getByTestId, toJSON } = render(
      <DepositPhoneField
        label="Phone Number"
        onChangeText={mockOnChangeText}
        value=""
        regions={[]}
      />,
    );

    const input = getByTestId('deposit-phone-field-test-id');
    fireEvent.changeText(input, '5551234567');

    expect(toJSON()).toMatchSnapshot();
  });

  it('renders correctly after flag button press', () => {
    const { getByRole, toJSON } = render(
      <DepositPhoneField {...defaultProps} />,
    );

    const flagButton = getByRole('button');
    fireEvent.press(flagButton);

    expect(toJSON()).toMatchSnapshot();
  });

  it('opens region selector modal when flag is pressed', () => {
    const testRegions = [MOCK_US_REGION, MOCK_EUR_REGION];

    (mockUseDepositSDK as jest.Mock).mockReturnValue({
      selectedRegion: MOCK_US_REGION,
      setSelectedRegion: mockSetSelectedRegion,
    });

    const { getByRole } = render(
      <DepositPhoneField {...defaultProps} regions={testRegions} />,
    );

    const flagButton = getByRole('button');
    fireEvent.press(flagButton);

    expect(mockNavigation.navigate).toHaveBeenCalledWith('DepositModals', {
      screen: 'DepositRegionSelectorModal',
      params: {
        regions: testRegions,
        onRegionSelect: expect.any(Function),
        selectedRegion: MOCK_US_REGION,
        allRegionsSelectable: true,
        updateGlobalRegion: false,
        trackSelection: false,
      },
    });
  });

  it('updates phone region when region is selected from modal', () => {
    const testRegions = [MOCK_US_REGION, MOCK_EUR_REGION];
    let capturedOnRegionSelect: ((region: DepositRegion) => void) | undefined;

    mockNavigation.navigate.mockImplementation((_, params) => {
      if (params?.params?.onRegionSelect) {
        capturedOnRegionSelect = params.params.onRegionSelect;
      }
    });

    const { getByRole, toJSON } = render(
      <DepositPhoneField {...defaultProps} regions={testRegions} />,
    );

    const flagButton = getByRole('button');
    fireEvent.press(flagButton);

    act(() => {
      if (capturedOnRegionSelect) {
        capturedOnRegionSelect(MOCK_EUR_REGION);
      }
    });

    expect(toJSON()).toMatchSnapshot();
  });

  it('renders correctly with onSubmitEditing callback', () => {
    const mockOnSubmitEditing = jest.fn();
    const { toJSON } = render(
      <DepositPhoneField
        label="Phone Number"
        onChangeText={mockOnChangeText}
        value=""
        onSubmitEditing={mockOnSubmitEditing}
        regions={[]}
      />,
    );

    expect(toJSON()).toMatchSnapshot();
  });

  it('renders correctly with unsupported region', () => {
    mockUseDepositSDK.mockReturnValue({
      selectedRegion: MOCK_UNSUPPORTED_REGION,
      setSelectedRegion: mockSetSelectedRegion,
    });

    const { toJSON } = render(<DepositPhoneField {...defaultProps} />);

    expect(toJSON()).toMatchSnapshot();
  });

  it('renders correctly with long phone number', () => {
    const { toJSON } = render(
      <DepositPhoneField
        label="Phone Number"
        onChangeText={mockOnChangeText}
        value="+155512345678901234"
        regions={[]}
      />,
    );

    expect(toJSON()).toMatchSnapshot();
  });

  it('renders correctly with special characters in phone number', () => {
    const { toJSON } = render(
      <DepositPhoneField
        label="Phone Number"
        onChangeText={mockOnChangeText}
        value="+1(555)123-4567"
        regions={[]}
      />,
    );

    expect(toJSON()).toMatchSnapshot();
  });

  describe('undefined region handling', () => {
    it('handles input when selectedRegion is null', () => {
      (mockUseDepositSDK as jest.Mock).mockReturnValue({
        selectedRegion: null,
        setSelectedRegion: mockSetSelectedRegion,
      });

      const { getByTestId } = render(<DepositPhoneField {...defaultProps} />);
      const input = getByTestId('deposit-phone-field-test-id');

      fireEvent.changeText(input, '5551234567');

      expect(mockOnChangeText).toHaveBeenCalledWith('5551234567');
    });

    it('handles input when selectedRegion is undefined', () => {
      (mockUseDepositSDK as jest.Mock).mockReturnValue({
        selectedRegion: undefined,
        setSelectedRegion: mockSetSelectedRegion,
      });

      const { getByTestId } = render(<DepositPhoneField {...defaultProps} />);
      const input = getByTestId('deposit-phone-field-test-id');

      fireEvent.changeText(input, '5551234567');

      expect(mockOnChangeText).toHaveBeenCalledWith('5551234567');
    });

    it('displays fallback flag and text when region is null', () => {
      (mockUseDepositSDK as jest.Mock).mockReturnValue({
        selectedRegion: null,
        setSelectedRegion: mockSetSelectedRegion,
      });

      const { getByText } = render(<DepositPhoneField {...defaultProps} />);

      expect(getByText('🌍')).toBeOnTheScreen();
      expect(getByText('Select region')).toBeOnTheScreen();
    });

    it('displays fallback flag and text when region is undefined', () => {
      (mockUseDepositSDK as jest.Mock).mockReturnValue({
        selectedRegion: undefined,
        setSelectedRegion: mockSetSelectedRegion,
      });

      const { getByText } = render(<DepositPhoneField {...defaultProps} />);

      expect(getByText('🌍')).toBeOnTheScreen();
      expect(getByText('Select region')).toBeOnTheScreen();
    });

    it('uses default template when region phone template is missing', () => {
      (mockUseDepositSDK as jest.Mock).mockReturnValue({
        selectedRegion: {
          ...MOCK_US_REGION,
          phone: {
            ...MOCK_US_REGION.phone,
            template: '',
          },
        } as DepositRegion,
        setSelectedRegion: mockSetSelectedRegion,
      });

      const { getByTestId } = render(<DepositPhoneField {...defaultProps} />);
      const input = getByTestId('deposit-phone-field-test-id');

      fireEvent.changeText(input, '5551234567');

      expect(mockOnChangeText).toHaveBeenCalledWith('+15551234567');
    });

    it('handles input with non-numeric characters when region is null', () => {
      (mockUseDepositSDK as jest.Mock).mockReturnValue({
        selectedRegion: null,
        setSelectedRegion: mockSetSelectedRegion,
      });

      const { getByTestId } = render(<DepositPhoneField {...defaultProps} />);
      const input = getByTestId('deposit-phone-field-test-id');

      fireEvent.changeText(input, '(555) 123-4567');

      expect(mockOnChangeText).toHaveBeenCalledWith('5551234567');
    });

    it('handles empty input when region is null', () => {
      (mockUseDepositSDK as jest.Mock).mockReturnValue({
        selectedRegion: null,
        setSelectedRegion: mockSetSelectedRegion,
      });

      const { getByTestId } = render(<DepositPhoneField {...defaultProps} />);
      const input = getByTestId('deposit-phone-field-test-id');

      fireEvent.changeText(input, '');

      expect(mockOnChangeText).toHaveBeenCalledWith('');
    });
  });

  describe('region selection', () => {
    it('navigates to region selector when flag is pressed', () => {
      const testRegions = [MOCK_US_REGION];

      (mockUseDepositSDK as jest.Mock).mockReturnValue({
        selectedRegion: testRegions[0],
        setSelectedRegion: mockSetSelectedRegion,
      });

      const { getByRole } = render(
        <DepositPhoneField {...defaultProps} regions={testRegions} />,
      );
      const flagButton = getByRole('button');

      fireEvent.press(flagButton);

      expect(mockNavigation.navigate).toHaveBeenCalledWith('DepositModals', {
        screen: 'DepositRegionSelectorModal',
        params: {
          regions: testRegions,
<<<<<<< HEAD
=======
          onRegionSelect: expect.any(Function),
          selectedRegion: testRegions[0],
          allRegionsSelectable: true,
          updateGlobalRegion: false,
          trackSelection: false,
>>>>>>> 338177c4
        },
      });
    });

    it('passes regions prop to region selector modal when flag is pressed', () => {
      const testRegions = [MOCK_US_REGION, MOCK_CA_REGION];

      (mockUseDepositSDK as jest.Mock).mockReturnValue({
        selectedRegion: testRegions[0],
        setSelectedRegion: mockSetSelectedRegion,
      });

      const { getByRole } = render(
        <DepositPhoneField {...defaultProps} regions={testRegions} />,
      );

      const flagButton = getByRole('button');
      fireEvent.press(flagButton);

      expect(mockNavigation.navigate).toHaveBeenCalledWith('DepositModals', {
        screen: 'DepositRegionSelectorModal',
        params: {
          regions: testRegions,
<<<<<<< HEAD
=======
          onRegionSelect: expect.any(Function),
          selectedRegion: testRegions[0],
          allRegionsSelectable: true,
          updateGlobalRegion: false,
          trackSelection: false,
>>>>>>> 338177c4
        },
      });
    });

    it('clears input and updates region when new region is selected', () => {
      (mockUseDepositSDK as jest.Mock).mockReturnValue({
        selectedRegion: null,
        setSelectedRegion: mockSetSelectedRegion,
      });

      render(<DepositPhoneField {...defaultProps} value="+15551234567" />);

      mockSetSelectedRegion(MOCK_EUR_REGION);

      expect(mockSetSelectedRegion).toHaveBeenCalledWith(MOCK_EUR_REGION);
    });
  });

  describe('input formatting', () => {
    it('formats input correctly with US region template', () => {
      (mockUseDepositSDK as jest.Mock).mockReturnValue({
        selectedRegion: MOCK_US_REGION,
        setSelectedRegion: mockSetSelectedRegion,
      });
      const { getByTestId } = render(<DepositPhoneField {...defaultProps} />);
      const input = getByTestId('deposit-phone-field-test-id');

      fireEvent.changeText(input, '5551234567');

      expect(mockOnChangeText).toHaveBeenCalledWith('+15551234567');
    });

    it('formats input correctly with German region template', () => {
      (mockUseDepositSDK as jest.Mock).mockReturnValue({
        selectedRegion: MOCK_EUR_REGION,
        setSelectedRegion: mockSetSelectedRegion,
      });

      const { getByTestId } = render(<DepositPhoneField {...defaultProps} />);
      const input = getByTestId('deposit-phone-field-test-id');

      fireEvent.changeText(input, '1234567890');

      expect(mockOnChangeText).toHaveBeenCalledWith('+491234567890');
    });

    it('handles input with existing prefix in value', () => {
      (mockUseDepositSDK as jest.Mock).mockReturnValue({
        selectedRegion: MOCK_US_REGION,
        setSelectedRegion: mockSetSelectedRegion,
      });
      const { getByTestId } = render(
        <DepositPhoneField {...defaultProps} value="+15551234567" />,
      );
      const input = getByTestId('deposit-phone-field-test-id');

      fireEvent.changeText(input, '5551234567');

      expect(mockOnChangeText).toHaveBeenCalledWith('+15551234567');
    });

    it('strips non-numeric characters from input', () => {
      (mockUseDepositSDK as jest.Mock).mockReturnValue({
        selectedRegion: MOCK_US_REGION,
        setSelectedRegion: mockSetSelectedRegion,
      });
      const { getByTestId } = render(<DepositPhoneField {...defaultProps} />);
      const input = getByTestId('deposit-phone-field-test-id');

      fireEvent.changeText(input, '(555) 123-4567 ext. 123');

      expect(mockOnChangeText).toHaveBeenCalledWith('+15551234567123');
    });
  });
});<|MERGE_RESOLUTION|>--- conflicted
+++ resolved
@@ -347,14 +347,11 @@
         screen: 'DepositRegionSelectorModal',
         params: {
           regions: testRegions,
-<<<<<<< HEAD
-=======
           onRegionSelect: expect.any(Function),
           selectedRegion: testRegions[0],
           allRegionsSelectable: true,
           updateGlobalRegion: false,
           trackSelection: false,
->>>>>>> 338177c4
         },
       });
     });
@@ -378,14 +375,11 @@
         screen: 'DepositRegionSelectorModal',
         params: {
           regions: testRegions,
-<<<<<<< HEAD
-=======
           onRegionSelect: expect.any(Function),
           selectedRegion: testRegions[0],
           allRegionsSelectable: true,
           updateGlobalRegion: false,
           trackSelection: false,
->>>>>>> 338177c4
         },
       });
     });
