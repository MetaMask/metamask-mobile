// Jest Snapshot v1, https://goo.gl/fbAQLP

exports[`DepositOrderContent Component renders bank transfer state correctly 1`] = `
[
  <View
    style={
      {
        "alignItems": "center",
        "marginBottom": 24,
      }
    }
  >
    <View
      style={
        {
          "alignItems": "center",
          "flexDirection": "row",
          "gap": 16,
          "marginBottom": 20,
        }
      }
    >
      <View
        style={
          {
            "alignItems": "center",
            "height": 40,
            "justifyContent": "center",
            "padding": 4,
            "width": 40,
          }
        }
      >
        <View
          style={
            {
              "alignItems": "center",
              "backgroundColor": "#ffffff",
              "bottom": 0,
              "justifyContent": "center",
              "left": 0,
              "position": "absolute",
              "right": 0,
              "top": 0,
            }
          }
        >
          <ActivityIndicator
            color="#4459ff"
            size="large"
          />
        </View>
      </View>
      <View
        onLayout={[Function]}
        style={
          {
            "alignSelf": "flex-start",
            "position": "relative",
          }
        }
        testID="badge-wrapper-badge"
      >
        <View>
          <View
            style={
              {
                "backgroundColor": "#ffffff",
                "borderRadius": 20,
                "height": 40,
                "overflow": "hidden",
                "width": 40,
              }
            }
          >
            <Image
              onError={[Function]}
              resizeMode="contain"
              source={
                {
                  "uri": "https://static.cx.metamask.io/api/v2/tokenIcons/assets/eip155/1/erc20/0xA0b86991c6218b36c1d19D4a2e9Eb0cE3606eB48.png",
                }
              }
              style={
                {
                  "flex": 1,
                  "height": undefined,
                  "width": undefined,
                }
              }
              testID="token-avatar-image"
            />
          </View>
        </View>
        <View
          style={
            {
              "alignItems": "center",
              "aspectRatio": 1,
              "bottom": 0,
              "height": 0,
              "justifyContent": "center",
              "position": "absolute",
              "right": 0,
              "transform": [
                {
                  "translateX": 0,
                },
                {
                  "translateY": 0,
                },
              ],
            }
          }
        >
          <View
            onLayout={[Function]}
            style={
              {
                "alignItems": "center",
                "aspectRatio": 1,
                "height": "50%",
                "justifyContent": "center",
                "maxHeight": 24,
                "minHeight": 8,
                "opacity": 0,
              }
            }
            testID="badgenetwork"
          >
            <View
              style={
                {
                  "alignItems": "center",
                  "backgroundColor": "#ffffff",
                  "borderColor": "#ffffff",
                  "borderRadius": 8,
                  "borderWidth": 2,
                  "height": 32,
                  "justifyContent": "center",
                  "overflow": "hidden",
                  "shadowColor": "#0000001a",
                  "shadowOffset": {
                    "height": 2,
                    "width": 0,
                  },
                  "shadowOpacity": 1,
                  "shadowRadius": 4,
                  "transform": [
                    {
                      "scale": 1,
                    },
                  ],
                  "width": 32,
                }
              }
            >
              <Image
                onError={[Function]}
                resizeMode="contain"
                source={1}
                style={
                  {
                    "height": 32,
                    "width": 32,
                  }
                }
                testID="network-avatar-image"
              />
            </View>
          </View>
        </View>
      </View>
    </View>
    <Text
      accessibilityRole="text"
      style={
        {
          "color": "#121314",
          "fontFamily": "Geist Bold",
          "fontSize": 40,
          "letterSpacing": 0,
          "lineHeight": 40,
          "marginBottom": 16,
          "textAlign": "center",
        }
      }
    >
      0.05
       
      USDC
    </Text>
    <Text
      accessibilityRole="text"
      style={
        {
          "color": "#686e7d",
          "fontFamily": "Geist Regular",
          "fontSize": 14,
          "letterSpacing": 0,
          "lineHeight": 22,
          "textAlign": "center",
        }
      }
    >
      Bank transfers typically take a few business days
    </Text>
  </View>,
  <View
    style={
      {
        "backgroundColor": "#ffffff",
        "borderColor": "#b7bbc866",
        "borderRadius": 8,
        "borderWidth": 1,
        "marginBottom": 16,
        "paddingHorizontal": 16,
        "paddingVertical": 8,
      }
    }
  >
    <View
      style={
        {
          "alignItems": "center",
          "flexDirection": "row",
          "justifyContent": "space-between",
          "marginVertical": 8,
        }
      }
    >
      <Text
        accessibilityRole="text"
        style={
          {
            "color": "#686e7d",
            "fontFamily": "Geist Regular",
            "fontSize": 16,
            "letterSpacing": 0,
            "lineHeight": 24,
          }
        }
      >
        Account
      </Text>
      <View
        style={
          {
            "alignItems": "center",
            "backgroundColor": "#3c4d9d1a",
            "borderRadius": 36,
            "flexDirection": "row",
            "gap": 4,
            "paddingLeft": 4,
            "paddingRight": 8,
          }
        }
      >
        <Text
          accessibilityRole="text"
          style={
            {
              "color": "#121314",
              "fontFamily": "Geist Regular",
              "fontSize": 16,
              "letterSpacing": 0,
              "lineHeight": 24,
            }
          }
        />
      </View>
    </View>
    <View
      style={
        {
          "alignItems": "center",
          "flexDirection": "row",
          "justifyContent": "space-between",
          "marginVertical": 8,
        }
      }
    >
      <Text
        accessibilityRole="text"
        style={
          {
            "color": "#686e7d",
            "fontFamily": "Geist Regular",
            "fontSize": 16,
            "letterSpacing": 0,
            "lineHeight": 24,
          }
        }
      >
        Network
      </Text>
      <View
        style={
          {
            "alignItems": "center",
            "flexDirection": "row",
            "gap": 4,
          }
        }
      >
        <Image
          source={1}
          style={
            {
              "alignItems": "center",
              "borderRadius": 10,
              "height": 16,
              "justifyContent": "center",
              "width": 16,
            }
          }
        />
        <Text
          accessibilityRole="text"
          style={
            {
              "color": "#121314",
              "fontFamily": "Geist Regular",
              "fontSize": 16,
              "letterSpacing": 0,
              "lineHeight": 24,
            }
          }
        />
      </View>
    </View>
    <View
      style={
        {
          "alignItems": "center",
          "flexDirection": "row",
          "justifyContent": "space-between",
          "marginVertical": 8,
        }
      }
    >
      <Text
        accessibilityRole="text"
        style={
          {
            "color": "#686e7d",
            "fontFamily": "Geist Regular",
            "fontSize": 16,
            "letterSpacing": 0,
            "lineHeight": 24,
          }
        }
      >
        Order ID
      </Text>
      <TouchableOpacity
        onPress={[Function]}
        style={
          {
            "alignItems": "center",
            "flexDirection": "row",
            "gap": 3,
          }
        }
      >
        <Text
          accessibilityRole="text"
          style={
            {
              "color": "#121314",
              "fontFamily": "Geist Regular",
              "fontSize": 16,
              "letterSpacing": 0,
              "lineHeight": 24,
            }
          }
        >
          ..
          123456
        </Text>
        <SvgMock
          color="#121314"
          fill="currentColor"
          height={24}
          name="Copy"
          style={
            {
              "height": 24,
              "width": 24,
            }
          }
          width={24}
        />
      </TouchableOpacity>
    </View>
    <View
      style={
        {
          "backgroundColor": "#b7bbc866",
          "height": 1,
          "marginHorizontal": -16,
          "marginVertical": 8,
        }
      }
    />
    <View
      style={
        {
          "alignItems": "center",
          "flexDirection": "row",
          "justifyContent": "space-between",
          "marginVertical": 8,
        }
      }
    >
      <Text
        accessibilityRole="text"
        style={
          {
            "color": "#686e7d",
            "fontFamily": "Geist Regular",
            "fontSize": 16,
            "letterSpacing": 0,
            "lineHeight": 24,
          }
        }
      >
        Fees
      </Text>
      <Text
        accessibilityRole="text"
        style={
          {
            "color": "#121314",
            "fontFamily": "Geist Regular",
            "fontSize": 16,
            "letterSpacing": 0,
            "lineHeight": 24,
          }
        }
      >
        $2.50
      </Text>
    </View>
    <View
      style={
        {
          "alignItems": "center",
          "flexDirection": "row",
          "justifyContent": "space-between",
          "marginVertical": 8,
        }
      }
    >
      <Text
        accessibilityRole="text"
        style={
          {
            "color": "#686e7d",
            "fontFamily": "Geist Regular",
            "fontSize": 16,
            "letterSpacing": 0,
            "lineHeight": 24,
          }
        }
      >
        Total
      </Text>
      <Text
        accessibilityRole="text"
        style={
          {
            "color": "#121314",
            "fontFamily": "Geist Regular",
            "fontSize": 16,
            "letterSpacing": 0,
            "lineHeight": 24,
          }
        }
      >
        $102.50
      </Text>
    </View>
  </View>,
]
`;

exports[`DepositOrderContent Component renders cancelled state correctly 1`] = `
[
  <View
    style={
      {
        "alignItems": "center",
        "marginBottom": 24,
      }
    }
  >
    <View
      style={
        {
          "alignItems": "center",
          "flexDirection": "row",
          "gap": 16,
          "marginBottom": 20,
        }
      }
    >
      <View
        style={
          {
            "alignItems": "center",
            "backgroundColor": "#ca35421a",
            "borderRadius": 20,
            "height": 40,
            "justifyContent": "center",
            "padding": 4,
            "width": 40,
          }
        }
      >
        <SvgMock
          color="#ca3542"
          fill="currentColor"
          height={32}
          name="Close"
          style={
            {
              "height": 32,
              "width": 32,
            }
          }
          width={32}
        />
      </View>
      <View
        onLayout={[Function]}
        style={
          {
            "alignSelf": "flex-start",
            "position": "relative",
          }
        }
        testID="badge-wrapper-badge"
      >
        <View>
          <View
            style={
              {
                "backgroundColor": "#ffffff",
                "borderRadius": 20,
                "height": 40,
                "overflow": "hidden",
                "width": 40,
              }
            }
          >
            <Image
              onError={[Function]}
              resizeMode="contain"
              source={
                {
                  "uri": "https://static.cx.metamask.io/api/v2/tokenIcons/assets/eip155/1/erc20/0xA0b86991c6218b36c1d19D4a2e9Eb0cE3606eB48.png",
                }
              }
              style={
                {
                  "flex": 1,
                  "height": undefined,
                  "width": undefined,
                }
              }
              testID="token-avatar-image"
            />
          </View>
        </View>
        <View
          style={
            {
              "alignItems": "center",
              "aspectRatio": 1,
              "bottom": 0,
              "height": 0,
              "justifyContent": "center",
              "position": "absolute",
              "right": 0,
              "transform": [
                {
                  "translateX": 0,
                },
                {
                  "translateY": 0,
                },
              ],
            }
          }
        >
          <View
            onLayout={[Function]}
            style={
              {
                "alignItems": "center",
                "aspectRatio": 1,
                "height": "50%",
                "justifyContent": "center",
                "maxHeight": 24,
                "minHeight": 8,
                "opacity": 0,
              }
            }
            testID="badgenetwork"
          >
            <View
              style={
                {
                  "alignItems": "center",
                  "backgroundColor": "#ffffff",
                  "borderColor": "#ffffff",
                  "borderRadius": 8,
                  "borderWidth": 2,
                  "height": 32,
                  "justifyContent": "center",
                  "overflow": "hidden",
                  "shadowColor": "#0000001a",
                  "shadowOffset": {
                    "height": 2,
                    "width": 0,
                  },
                  "shadowOpacity": 1,
                  "shadowRadius": 4,
                  "transform": [
                    {
                      "scale": 1,
                    },
                  ],
                  "width": 32,
                }
              }
            >
              <Image
                onError={[Function]}
                resizeMode="contain"
                source={1}
                style={
                  {
                    "height": 32,
                    "width": 32,
                  }
                }
                testID="network-avatar-image"
              />
            </View>
          </View>
        </View>
      </View>
    </View>
    <Text
      accessibilityRole="text"
      style={
        {
          "color": "#121314",
          "fontFamily": "Geist Bold",
          "fontSize": 40,
          "letterSpacing": 0,
          "lineHeight": 40,
          "marginBottom": 16,
          "textAlign": "center",
        }
      }
    >
      0.05
       
      USDC
    </Text>
    <Text
      accessibilityRole="text"
      style={
        {
          "color": "#686e7d",
          "fontFamily": "Geist Regular",
          "fontSize": 14,
          "letterSpacing": 0,
          "lineHeight": 22,
          "textAlign": "center",
        }
      }
    >
      You requested a cancellation of your deposit.
    </Text>
  </View>,
  <View
    style={
      {
        "backgroundColor": "#ffffff",
        "borderColor": "#b7bbc866",
        "borderRadius": 8,
        "borderWidth": 1,
        "marginBottom": 16,
        "paddingHorizontal": 16,
        "paddingVertical": 8,
      }
    }
  >
    <View
      style={
        {
          "alignItems": "center",
          "flexDirection": "row",
          "justifyContent": "space-between",
          "marginVertical": 8,
        }
      }
    >
      <Text
        accessibilityRole="text"
        style={
          {
            "color": "#686e7d",
            "fontFamily": "Geist Regular",
            "fontSize": 16,
            "letterSpacing": 0,
            "lineHeight": 24,
          }
        }
      >
        Account
      </Text>
      <View
        style={
          {
            "alignItems": "center",
            "backgroundColor": "#3c4d9d1a",
            "borderRadius": 36,
            "flexDirection": "row",
            "gap": 4,
            "paddingLeft": 4,
            "paddingRight": 8,
          }
        }
      >
        <Text
          accessibilityRole="text"
          style={
            {
              "color": "#121314",
              "fontFamily": "Geist Regular",
              "fontSize": 16,
              "letterSpacing": 0,
              "lineHeight": 24,
            }
          }
        />
      </View>
    </View>
    <View
      style={
        {
          "alignItems": "center",
          "flexDirection": "row",
          "justifyContent": "space-between",
          "marginVertical": 8,
        }
      }
    >
      <Text
        accessibilityRole="text"
        style={
          {
            "color": "#686e7d",
            "fontFamily": "Geist Regular",
            "fontSize": 16,
            "letterSpacing": 0,
            "lineHeight": 24,
          }
        }
      >
        Network
      </Text>
      <View
        style={
          {
            "alignItems": "center",
            "flexDirection": "row",
            "gap": 4,
          }
        }
      >
        <Image
          source={1}
          style={
            {
              "alignItems": "center",
              "borderRadius": 10,
              "height": 16,
              "justifyContent": "center",
              "width": 16,
            }
          }
        />
        <Text
          accessibilityRole="text"
          style={
            {
              "color": "#121314",
              "fontFamily": "Geist Regular",
              "fontSize": 16,
              "letterSpacing": 0,
              "lineHeight": 24,
            }
          }
        />
      </View>
    </View>
    <View
      style={
        {
          "alignItems": "center",
          "flexDirection": "row",
          "justifyContent": "space-between",
          "marginVertical": 8,
        }
      }
    >
      <Text
        accessibilityRole="text"
        style={
          {
            "color": "#686e7d",
            "fontFamily": "Geist Regular",
            "fontSize": 16,
            "letterSpacing": 0,
            "lineHeight": 24,
          }
        }
      >
        Order ID
      </Text>
      <TouchableOpacity
        onPress={[Function]}
        style={
          {
            "alignItems": "center",
            "flexDirection": "row",
            "gap": 3,
          }
        }
      >
        <Text
          accessibilityRole="text"
          style={
            {
              "color": "#121314",
              "fontFamily": "Geist Regular",
              "fontSize": 16,
              "letterSpacing": 0,
              "lineHeight": 24,
            }
          }
        >
          ..
          123456
        </Text>
        <SvgMock
          color="#121314"
          fill="currentColor"
          height={24}
          name="Copy"
          style={
            {
              "height": 24,
              "width": 24,
            }
          }
          width={24}
        />
      </TouchableOpacity>
    </View>
    <View
      style={
        {
          "backgroundColor": "#b7bbc866",
          "height": 1,
          "marginHorizontal": -16,
          "marginVertical": 8,
        }
      }
    />
    <View
      style={
        {
          "alignItems": "center",
          "flexDirection": "row",
          "justifyContent": "space-between",
          "marginVertical": 8,
        }
      }
    >
      <Text
        accessibilityRole="text"
        style={
          {
            "color": "#686e7d",
            "fontFamily": "Geist Regular",
            "fontSize": 16,
            "letterSpacing": 0,
            "lineHeight": 24,
          }
        }
      >
        Fees
      </Text>
      <Text
        accessibilityRole="text"
        style={
          {
            "color": "#121314",
            "fontFamily": "Geist Regular",
            "fontSize": 16,
            "letterSpacing": 0,
            "lineHeight": 24,
          }
        }
      >
        $2.50
      </Text>
    </View>
    <View
      style={
        {
          "alignItems": "center",
          "flexDirection": "row",
          "justifyContent": "space-between",
          "marginVertical": 8,
        }
      }
    >
      <Text
        accessibilityRole="text"
        style={
          {
            "color": "#686e7d",
            "fontFamily": "Geist Regular",
            "fontSize": 16,
            "letterSpacing": 0,
            "lineHeight": 24,
          }
        }
      >
        Total
      </Text>
      <Text
        accessibilityRole="text"
        style={
          {
            "color": "#121314",
            "fontFamily": "Geist Regular",
            "fontSize": 16,
            "letterSpacing": 0,
            "lineHeight": 24,
          }
        }
      >
        $102.50
      </Text>
    </View>
  </View>,
]
`;

exports[`DepositOrderContent Component renders error state correctly 1`] = `
[
  <View
    style={
      {
        "alignItems": "center",
        "marginBottom": 24,
      }
    }
  >
    <View
      style={
        {
          "alignItems": "center",
          "flexDirection": "row",
          "gap": 16,
          "marginBottom": 20,
        }
      }
    >
      <View
        style={
          {
            "alignItems": "center",
            "backgroundColor": "#ca35421a",
            "borderRadius": 20,
            "height": 40,
            "justifyContent": "center",
            "padding": 4,
            "width": 40,
          }
        }
      >
        <SvgMock
          color="#ca3542"
          fill="currentColor"
          height={32}
          name="Close"
          style={
            {
              "height": 32,
              "width": 32,
            }
          }
          width={32}
        />
      </View>
      <View
        onLayout={[Function]}
        style={
          {
            "alignSelf": "flex-start",
            "position": "relative",
          }
        }
        testID="badge-wrapper-badge"
      >
        <View>
          <View
            style={
              {
                "backgroundColor": "#ffffff",
                "borderRadius": 20,
                "height": 40,
                "overflow": "hidden",
                "width": 40,
              }
            }
          >
            <Image
              onError={[Function]}
              resizeMode="contain"
              source={
                {
                  "uri": "https://static.cx.metamask.io/api/v2/tokenIcons/assets/eip155/1/erc20/0xA0b86991c6218b36c1d19D4a2e9Eb0cE3606eB48.png",
                }
              }
              style={
                {
                  "flex": 1,
                  "height": undefined,
                  "width": undefined,
                }
              }
              testID="token-avatar-image"
            />
          </View>
        </View>
        <View
          style={
            {
              "alignItems": "center",
              "aspectRatio": 1,
              "bottom": 0,
              "height": 0,
              "justifyContent": "center",
              "position": "absolute",
              "right": 0,
              "transform": [
                {
                  "translateX": 0,
                },
                {
                  "translateY": 0,
                },
              ],
            }
          }
        >
          <View
            onLayout={[Function]}
            style={
              {
                "alignItems": "center",
                "aspectRatio": 1,
                "height": "50%",
                "justifyContent": "center",
                "maxHeight": 24,
                "minHeight": 8,
                "opacity": 0,
              }
            }
            testID="badgenetwork"
          >
            <View
              style={
                {
                  "alignItems": "center",
                  "backgroundColor": "#ffffff",
                  "borderColor": "#ffffff",
                  "borderRadius": 8,
                  "borderWidth": 2,
                  "height": 32,
                  "justifyContent": "center",
                  "overflow": "hidden",
                  "shadowColor": "#0000001a",
                  "shadowOffset": {
                    "height": 2,
                    "width": 0,
                  },
                  "shadowOpacity": 1,
                  "shadowRadius": 4,
                  "transform": [
                    {
                      "scale": 1,
                    },
                  ],
                  "width": 32,
                }
              }
            >
              <Image
                onError={[Function]}
                resizeMode="contain"
                source={1}
                style={
                  {
                    "height": 32,
                    "width": 32,
                  }
                }
                testID="network-avatar-image"
              />
            </View>
          </View>
        </View>
      </View>
    </View>
    <Text
      accessibilityRole="text"
      style={
        {
          "color": "#121314",
          "fontFamily": "Geist Bold",
          "fontSize": 40,
          "letterSpacing": 0,
          "lineHeight": 40,
          "marginBottom": 16,
          "textAlign": "center",
        }
      }
    >
      0.05
       
      USDC
    </Text>
    <Text
      accessibilityRole="text"
      style={
        {
          "color": "#686e7d",
          "fontFamily": "Geist Regular",
          "fontSize": 14,
          "letterSpacing": 0,
          "lineHeight": 22,
          "textAlign": "center",
        }
      }
    >
      We were unable to complete your deposit
    </Text>
  </View>,
  <View
    style={
      {
        "backgroundColor": "#ffffff",
        "borderColor": "#b7bbc866",
        "borderRadius": 8,
        "borderWidth": 1,
        "marginBottom": 16,
        "paddingHorizontal": 16,
        "paddingVertical": 8,
      }
    }
  >
    <View
      style={
        {
          "alignItems": "center",
          "flexDirection": "row",
          "justifyContent": "space-between",
          "marginVertical": 8,
        }
      }
    >
      <Text
        accessibilityRole="text"
        style={
          {
            "color": "#686e7d",
            "fontFamily": "Geist Regular",
            "fontSize": 16,
            "letterSpacing": 0,
            "lineHeight": 24,
          }
        }
      >
        Account
      </Text>
      <View
        style={
          {
            "alignItems": "center",
            "backgroundColor": "#3c4d9d1a",
            "borderRadius": 36,
            "flexDirection": "row",
            "gap": 4,
            "paddingLeft": 4,
            "paddingRight": 8,
          }
        }
      >
        <Text
          accessibilityRole="text"
          style={
            {
              "color": "#121314",
              "fontFamily": "Geist Regular",
              "fontSize": 16,
              "letterSpacing": 0,
              "lineHeight": 24,
            }
          }
        />
      </View>
    </View>
    <View
      style={
        {
          "alignItems": "center",
          "flexDirection": "row",
          "justifyContent": "space-between",
          "marginVertical": 8,
        }
      }
    >
      <Text
        accessibilityRole="text"
        style={
          {
            "color": "#686e7d",
            "fontFamily": "Geist Regular",
            "fontSize": 16,
            "letterSpacing": 0,
            "lineHeight": 24,
          }
        }
      >
        Network
      </Text>
      <View
        style={
          {
            "alignItems": "center",
            "flexDirection": "row",
            "gap": 4,
          }
        }
      >
        <Image
          source={1}
          style={
            {
              "alignItems": "center",
              "borderRadius": 10,
              "height": 16,
              "justifyContent": "center",
              "width": 16,
            }
          }
        />
        <Text
          accessibilityRole="text"
          style={
            {
              "color": "#121314",
              "fontFamily": "Geist Regular",
              "fontSize": 16,
              "letterSpacing": 0,
              "lineHeight": 24,
            }
          }
        />
      </View>
    </View>
    <View
      style={
        {
          "alignItems": "center",
          "flexDirection": "row",
          "justifyContent": "space-between",
          "marginVertical": 8,
        }
      }
    >
      <Text
        accessibilityRole="text"
        style={
          {
            "color": "#686e7d",
            "fontFamily": "Geist Regular",
            "fontSize": 16,
            "letterSpacing": 0,
            "lineHeight": 24,
          }
        }
      >
        Order ID
      </Text>
      <TouchableOpacity
        onPress={[Function]}
        style={
          {
            "alignItems": "center",
            "flexDirection": "row",
            "gap": 3,
          }
        }
      >
        <Text
          accessibilityRole="text"
          style={
            {
              "color": "#121314",
              "fontFamily": "Geist Regular",
              "fontSize": 16,
              "letterSpacing": 0,
              "lineHeight": 24,
            }
          }
        >
          ..
          123456
        </Text>
        <SvgMock
          color="#121314"
          fill="currentColor"
          height={24}
          name="Copy"
          style={
            {
              "height": 24,
              "width": 24,
            }
          }
          width={24}
        />
      </TouchableOpacity>
    </View>
    <View
      style={
        {
          "backgroundColor": "#b7bbc866",
          "height": 1,
          "marginHorizontal": -16,
          "marginVertical": 8,
        }
      }
    />
    <View
      style={
        {
          "alignItems": "center",
          "flexDirection": "row",
          "justifyContent": "space-between",
          "marginVertical": 8,
        }
      }
    >
      <Text
        accessibilityRole="text"
        style={
          {
            "color": "#686e7d",
            "fontFamily": "Geist Regular",
            "fontSize": 16,
            "letterSpacing": 0,
            "lineHeight": 24,
          }
        }
      >
        Fees
      </Text>
      <Text
        accessibilityRole="text"
        style={
          {
            "color": "#121314",
            "fontFamily": "Geist Regular",
            "fontSize": 16,
            "letterSpacing": 0,
            "lineHeight": 24,
          }
        }
      >
        $2.50
      </Text>
    </View>
    <View
      style={
        {
          "alignItems": "center",
          "flexDirection": "row",
          "justifyContent": "space-between",
          "marginVertical": 8,
        }
      }
    >
      <Text
        accessibilityRole="text"
        style={
          {
            "color": "#686e7d",
            "fontFamily": "Geist Regular",
            "fontSize": 16,
            "letterSpacing": 0,
            "lineHeight": 24,
          }
        }
      >
        Total
      </Text>
      <Text
        accessibilityRole="text"
        style={
          {
            "color": "#121314",
            "fontFamily": "Geist Regular",
            "fontSize": 16,
            "letterSpacing": 0,
            "lineHeight": 24,
          }
        }
      >
        $102.50
      </Text>
    </View>
  </View>,
]
`;

exports[`DepositOrderContent Component renders processing state correctly 1`] = `
[
  <View
    style={
      {
        "alignItems": "center",
        "marginBottom": 24,
      }
    }
  >
    <View
      style={
        {
          "alignItems": "center",
          "flexDirection": "row",
          "gap": 16,
          "marginBottom": 20,
        }
      }
    >
      <View
        style={
          {
            "alignItems": "center",
            "height": 40,
            "justifyContent": "center",
            "padding": 4,
            "width": 40,
          }
        }
      >
        <View
          style={
            {
              "alignItems": "center",
              "backgroundColor": "#ffffff",
              "bottom": 0,
              "justifyContent": "center",
              "left": 0,
              "position": "absolute",
              "right": 0,
              "top": 0,
            }
          }
        >
          <ActivityIndicator
            color="#4459ff"
            size="large"
          />
        </View>
      </View>
      <View
        onLayout={[Function]}
        style={
          {
            "alignSelf": "flex-start",
            "position": "relative",
          }
        }
        testID="badge-wrapper-badge"
      >
        <View>
          <View
            style={
              {
                "backgroundColor": "#ffffff",
                "borderRadius": 20,
                "height": 40,
                "overflow": "hidden",
                "width": 40,
              }
            }
          >
            <Image
              onError={[Function]}
              resizeMode="contain"
              source={
                {
                  "uri": "https://static.cx.metamask.io/api/v2/tokenIcons/assets/eip155/1/erc20/0xA0b86991c6218b36c1d19D4a2e9Eb0cE3606eB48.png",
                }
              }
              style={
                {
                  "flex": 1,
                  "height": undefined,
                  "width": undefined,
                }
              }
              testID="token-avatar-image"
            />
          </View>
        </View>
        <View
          style={
            {
              "alignItems": "center",
              "aspectRatio": 1,
              "bottom": 0,
              "height": 0,
              "justifyContent": "center",
              "position": "absolute",
              "right": 0,
              "transform": [
                {
                  "translateX": 0,
                },
                {
                  "translateY": 0,
                },
              ],
            }
          }
        >
          <View
            onLayout={[Function]}
            style={
              {
                "alignItems": "center",
                "aspectRatio": 1,
                "height": "50%",
                "justifyContent": "center",
                "maxHeight": 24,
                "minHeight": 8,
                "opacity": 0,
              }
            }
            testID="badgenetwork"
          >
            <View
              style={
                {
                  "alignItems": "center",
                  "backgroundColor": "#ffffff",
                  "borderColor": "#ffffff",
                  "borderRadius": 8,
                  "borderWidth": 2,
                  "height": 32,
                  "justifyContent": "center",
                  "overflow": "hidden",
                  "shadowColor": "#0000001a",
                  "shadowOffset": {
                    "height": 2,
                    "width": 0,
                  },
                  "shadowOpacity": 1,
                  "shadowRadius": 4,
                  "transform": [
                    {
                      "scale": 1,
                    },
                  ],
                  "width": 32,
                }
              }
            >
              <Image
                onError={[Function]}
                resizeMode="contain"
                source={1}
                style={
                  {
                    "height": 32,
                    "width": 32,
                  }
                }
                testID="network-avatar-image"
              />
            </View>
          </View>
        </View>
      </View>
    </View>
    <Text
      accessibilityRole="text"
      style={
        {
          "color": "#121314",
          "fontFamily": "Geist Bold",
          "fontSize": 40,
          "letterSpacing": 0,
          "lineHeight": 40,
          "marginBottom": 16,
          "textAlign": "center",
        }
      }
    >
      0.05
       
      USDC
    </Text>
    <Text
      accessibilityRole="text"
      style={
        {
          "color": "#686e7d",
          "fontFamily": "Geist Regular",
          "fontSize": 14,
          "letterSpacing": 0,
          "lineHeight": 22,
          "textAlign": "center",
        }
      }
    >
      Card purchases typically take a few minutes
    </Text>
  </View>,
  <View
    style={
      {
        "backgroundColor": "#ffffff",
        "borderColor": "#b7bbc866",
        "borderRadius": 8,
        "borderWidth": 1,
        "marginBottom": 16,
        "paddingHorizontal": 16,
        "paddingVertical": 8,
      }
    }
  >
    <View
      style={
        {
          "alignItems": "center",
          "flexDirection": "row",
          "justifyContent": "space-between",
          "marginVertical": 8,
        }
      }
    >
      <Text
        accessibilityRole="text"
        style={
          {
            "color": "#686e7d",
            "fontFamily": "Geist Regular",
            "fontSize": 16,
            "letterSpacing": 0,
            "lineHeight": 24,
          }
        }
      >
        Account
      </Text>
      <View
        style={
          {
            "alignItems": "center",
            "backgroundColor": "#3c4d9d1a",
            "borderRadius": 36,
            "flexDirection": "row",
            "gap": 4,
            "paddingLeft": 4,
            "paddingRight": 8,
          }
        }
      >
        <Text
          accessibilityRole="text"
          style={
            {
              "color": "#121314",
              "fontFamily": "Geist Regular",
              "fontSize": 16,
              "letterSpacing": 0,
              "lineHeight": 24,
            }
          }
        />
      </View>
    </View>
    <View
      style={
        {
          "alignItems": "center",
          "flexDirection": "row",
          "justifyContent": "space-between",
          "marginVertical": 8,
        }
      }
    >
      <Text
        accessibilityRole="text"
        style={
          {
            "color": "#686e7d",
            "fontFamily": "Geist Regular",
            "fontSize": 16,
            "letterSpacing": 0,
            "lineHeight": 24,
          }
        }
      >
        Network
      </Text>
      <View
        style={
          {
            "alignItems": "center",
            "flexDirection": "row",
            "gap": 4,
          }
        }
      >
        <Image
          source={1}
          style={
            {
              "alignItems": "center",
              "borderRadius": 10,
              "height": 16,
              "justifyContent": "center",
              "width": 16,
            }
          }
        />
        <Text
          accessibilityRole="text"
          style={
            {
              "color": "#121314",
              "fontFamily": "Geist Regular",
              "fontSize": 16,
              "letterSpacing": 0,
              "lineHeight": 24,
            }
          }
        />
      </View>
    </View>
    <View
      style={
        {
          "alignItems": "center",
          "flexDirection": "row",
          "justifyContent": "space-between",
          "marginVertical": 8,
        }
      }
    >
      <Text
        accessibilityRole="text"
        style={
          {
            "color": "#686e7d",
            "fontFamily": "Geist Regular",
            "fontSize": 16,
            "letterSpacing": 0,
            "lineHeight": 24,
          }
        }
      >
        Order ID
      </Text>
      <TouchableOpacity
        onPress={[Function]}
        style={
          {
            "alignItems": "center",
            "flexDirection": "row",
            "gap": 3,
          }
        }
      >
        <Text
          accessibilityRole="text"
          style={
            {
              "color": "#121314",
              "fontFamily": "Geist Regular",
              "fontSize": 16,
              "letterSpacing": 0,
              "lineHeight": 24,
            }
          }
        >
          ..
          123456
        </Text>
        <SvgMock
          color="#121314"
          fill="currentColor"
          height={24}
          name="Copy"
          style={
            {
              "height": 24,
              "width": 24,
            }
          }
          width={24}
        />
      </TouchableOpacity>
    </View>
    <View
      style={
        {
          "backgroundColor": "#b7bbc866",
          "height": 1,
          "marginHorizontal": -16,
          "marginVertical": 8,
        }
      }
    />
    <View
      style={
        {
          "alignItems": "center",
          "flexDirection": "row",
          "justifyContent": "space-between",
          "marginVertical": 8,
        }
      }
    >
      <Text
        accessibilityRole="text"
        style={
          {
            "color": "#686e7d",
            "fontFamily": "Geist Regular",
            "fontSize": 16,
            "letterSpacing": 0,
            "lineHeight": 24,
          }
        }
      >
        Fees
      </Text>
      <Text
        accessibilityRole="text"
        style={
          {
            "color": "#121314",
            "fontFamily": "Geist Regular",
            "fontSize": 16,
            "letterSpacing": 0,
            "lineHeight": 24,
          }
        }
      >
        $2.50
      </Text>
    </View>
    <View
      style={
        {
          "alignItems": "center",
          "flexDirection": "row",
          "justifyContent": "space-between",
          "marginVertical": 8,
        }
      }
    >
      <Text
        accessibilityRole="text"
        style={
          {
            "color": "#686e7d",
            "fontFamily": "Geist Regular",
            "fontSize": 16,
            "letterSpacing": 0,
            "lineHeight": 24,
          }
        }
      >
        Total
      </Text>
      <Text
        accessibilityRole="text"
        style={
          {
            "color": "#121314",
            "fontFamily": "Geist Regular",
            "fontSize": 16,
            "letterSpacing": 0,
            "lineHeight": 24,
          }
        }
      >
        $102.50
      </Text>
    </View>
  </View>,
]
`;

exports[`DepositOrderContent Component renders success state correctly 1`] = `
[
  <View
    style={
      {
        "alignItems": "center",
        "marginBottom": 24,
      }
    }
  >
    <View
      style={
        {
          "alignItems": "center",
          "flexDirection": "row",
          "gap": 16,
          "marginBottom": 20,
        }
      }
    >
      <View
        style={
          {
            "alignItems": "center",
            "backgroundColor": "#1c7e331a",
            "borderRadius": 20,
            "height": 40,
            "justifyContent": "center",
            "padding": 4,
            "width": 40,
          }
        }
      >
        <SvgMock
          color="#1c7e33"
          fill="currentColor"
          height={32}
          name="CheckBold"
          style={
            {
              "height": 32,
              "width": 32,
            }
          }
          width={32}
        />
      </View>
      <View
        onLayout={[Function]}
        style={
          {
            "alignSelf": "flex-start",
            "position": "relative",
          }
        }
        testID="badge-wrapper-badge"
      >
        <View>
          <View
            style={
              {
                "backgroundColor": "#ffffff",
                "borderRadius": 20,
                "height": 40,
                "overflow": "hidden",
                "width": 40,
              }
            }
          >
            <Image
              onError={[Function]}
              resizeMode="contain"
              source={
                {
                  "uri": "https://static.cx.metamask.io/api/v2/tokenIcons/assets/eip155/1/erc20/0xA0b86991c6218b36c1d19D4a2e9Eb0cE3606eB48.png",
                }
              }
              style={
                {
                  "flex": 1,
                  "height": undefined,
                  "width": undefined,
                }
              }
              testID="token-avatar-image"
            />
          </View>
        </View>
        <View
          style={
            {
              "alignItems": "center",
              "aspectRatio": 1,
              "bottom": 0,
              "height": 0,
              "justifyContent": "center",
              "position": "absolute",
              "right": 0,
              "transform": [
                {
                  "translateX": 0,
                },
                {
                  "translateY": 0,
                },
              ],
            }
          }
        >
          <View
            onLayout={[Function]}
            style={
              {
                "alignItems": "center",
                "aspectRatio": 1,
                "height": "50%",
                "justifyContent": "center",
                "maxHeight": 24,
                "minHeight": 8,
                "opacity": 0,
              }
            }
            testID="badgenetwork"
          >
            <View
              style={
                {
                  "alignItems": "center",
                  "backgroundColor": "#ffffff",
                  "borderColor": "#ffffff",
                  "borderRadius": 8,
                  "borderWidth": 2,
                  "height": 32,
                  "justifyContent": "center",
                  "overflow": "hidden",
                  "shadowColor": "#0000001a",
                  "shadowOffset": {
                    "height": 2,
                    "width": 0,
                  },
                  "shadowOpacity": 1,
                  "shadowRadius": 4,
                  "transform": [
                    {
                      "scale": 1,
                    },
                  ],
                  "width": 32,
                }
              }
            >
              <Image
                onError={[Function]}
                resizeMode="contain"
                source={1}
                style={
                  {
                    "height": 32,
                    "width": 32,
                  }
                }
                testID="network-avatar-image"
              />
            </View>
          </View>
        </View>
      </View>
    </View>
    <Text
      accessibilityRole="text"
      style={
        {
          "color": "#121314",
          "fontFamily": "Geist Bold",
          "fontSize": 40,
          "letterSpacing": 0,
          "lineHeight": 40,
          "marginBottom": 16,
          "textAlign": "center",
        }
      }
    >
      0.05
       
      USDC
    </Text>
    <Text
      accessibilityRole="text"
      style={
        {
          "color": "#686e7d",
          "fontFamily": "Geist Regular",
          "fontSize": 14,
          "letterSpacing": 0,
          "lineHeight": 22,
          "textAlign": "center",
        }
      }
    >
      Your deposit of 100 USD was successful!
    </Text>
  </View>,
  <View
    style={
      {
        "backgroundColor": "#ffffff",
        "borderColor": "#b7bbc866",
        "borderRadius": 8,
        "borderWidth": 1,
        "marginBottom": 16,
        "paddingHorizontal": 16,
        "paddingVertical": 8,
      }
    }
  >
    <View
      style={
        {
          "alignItems": "center",
          "flexDirection": "row",
          "justifyContent": "space-between",
          "marginVertical": 8,
        }
      }
    >
      <Text
        accessibilityRole="text"
        style={
          {
            "color": "#686e7d",
            "fontFamily": "Geist Regular",
            "fontSize": 16,
            "letterSpacing": 0,
            "lineHeight": 24,
          }
        }
      >
        Account
      </Text>
      <View
        style={
          {
            "alignItems": "center",
            "backgroundColor": "#3c4d9d1a",
            "borderRadius": 36,
            "flexDirection": "row",
            "gap": 4,
            "paddingLeft": 4,
            "paddingRight": 8,
          }
        }
      >
        <Text
          accessibilityRole="text"
          style={
            {
              "color": "#121314",
              "fontFamily": "Geist Regular",
              "fontSize": 16,
              "letterSpacing": 0,
              "lineHeight": 24,
            }
          }
        />
      </View>
    </View>
    <View
      style={
        {
          "alignItems": "center",
          "flexDirection": "row",
          "justifyContent": "space-between",
          "marginVertical": 8,
        }
      }
    >
      <Text
        accessibilityRole="text"
        style={
          {
            "color": "#686e7d",
            "fontFamily": "Geist Regular",
            "fontSize": 16,
            "letterSpacing": 0,
            "lineHeight": 24,
          }
        }
      >
        Network
      </Text>
      <View
        style={
          {
            "alignItems": "center",
            "flexDirection": "row",
            "gap": 4,
          }
        }
      >
        <Image
          source={1}
          style={
            {
              "alignItems": "center",
              "borderRadius": 10,
              "height": 16,
              "justifyContent": "center",
              "width": 16,
            }
          }
        />
        <Text
          accessibilityRole="text"
          style={
            {
              "color": "#121314",
              "fontFamily": "Geist Regular",
              "fontSize": 16,
              "letterSpacing": 0,
              "lineHeight": 24,
            }
          }
        />
      </View>
    </View>
    <View
      style={
        {
          "alignItems": "center",
          "flexDirection": "row",
          "justifyContent": "space-between",
          "marginVertical": 8,
        }
      }
    >
      <Text
        accessibilityRole="text"
        style={
          {
            "color": "#686e7d",
            "fontFamily": "Geist Regular",
            "fontSize": 16,
            "letterSpacing": 0,
            "lineHeight": 24,
          }
        }
      >
        Order ID
      </Text>
      <TouchableOpacity
        onPress={[Function]}
        style={
          {
            "alignItems": "center",
            "flexDirection": "row",
            "gap": 3,
          }
        }
      >
        <Text
          accessibilityRole="text"
          style={
            {
              "color": "#121314",
              "fontFamily": "Geist Regular",
              "fontSize": 16,
              "letterSpacing": 0,
              "lineHeight": 24,
            }
          }
        >
          ..
          123456
        </Text>
        <SvgMock
          color="#121314"
          fill="currentColor"
          height={24}
          name="Copy"
          style={
            {
              "height": 24,
              "width": 24,
            }
          }
          width={24}
        />
      </TouchableOpacity>
    </View>
    <View
      style={
        {
          "backgroundColor": "#b7bbc866",
          "height": 1,
          "marginHorizontal": -16,
          "marginVertical": 8,
        }
      }
    />
    <View
      style={
        {
          "alignItems": "center",
          "flexDirection": "row",
          "justifyContent": "space-between",
          "marginVertical": 8,
        }
      }
    >
      <Text
        accessibilityRole="text"
        style={
          {
            "color": "#686e7d",
            "fontFamily": "Geist Regular",
            "fontSize": 16,
            "letterSpacing": 0,
            "lineHeight": 24,
          }
        }
      >
        Fees
      </Text>
      <Text
        accessibilityRole="text"
        style={
          {
            "color": "#121314",
            "fontFamily": "Geist Regular",
            "fontSize": 16,
            "letterSpacing": 0,
            "lineHeight": 24,
          }
        }
      >
        $2.50
      </Text>
    </View>
    <View
      style={
        {
          "alignItems": "center",
          "flexDirection": "row",
          "justifyContent": "space-between",
          "marginVertical": 8,
        }
      }
    >
      <Text
        accessibilityRole="text"
        style={
          {
            "color": "#686e7d",
            "fontFamily": "Geist Regular",
            "fontSize": 16,
            "letterSpacing": 0,
            "lineHeight": 24,
          }
        }
      >
        Total
      </Text>
      <Text
        accessibilityRole="text"
        style={
          {
            "color": "#121314",
            "fontFamily": "Geist Regular",
            "fontSize": 16,
            "letterSpacing": 0,
            "lineHeight": 24,
          }
        }
      >
        $102.50
      </Text>
    </View>
  </View>,
]
`;

exports[`DepositOrderContent Component renders with crypto fee when regular fee is not provided 1`] = `
[
  <View
    style={
      {
        "alignItems": "center",
        "marginBottom": 24,
      }
    }
  >
    <View
      style={
        {
          "alignItems": "center",
          "flexDirection": "row",
          "gap": 16,
          "marginBottom": 20,
        }
      }
    >
      <View
        style={
          {
            "alignItems": "center",
            "backgroundColor": "#1c7e331a",
            "borderRadius": 20,
            "height": 40,
            "justifyContent": "center",
            "padding": 4,
            "width": 40,
          }
        }
      >
        <SvgMock
          color="#1c7e33"
          fill="currentColor"
          height={32}
          name="CheckBold"
          style={
            {
              "height": 32,
              "width": 32,
            }
          }
          width={32}
        />
      </View>
      <View
        onLayout={[Function]}
        style={
          {
            "alignSelf": "flex-start",
            "position": "relative",
          }
        }
        testID="badge-wrapper-badge"
      >
        <View>
          <View
            style={
              {
                "backgroundColor": "#ffffff",
                "borderRadius": 20,
                "height": 40,
                "overflow": "hidden",
                "width": 40,
              }
            }
          >
            <Image
              onError={[Function]}
              resizeMode="contain"
              source={
                {
                  "uri": "https://static.cx.metamask.io/api/v2/tokenIcons/assets/eip155/1/erc20/0xA0b86991c6218b36c1d19D4a2e9Eb0cE3606eB48.png",
                }
              }
              style={
                {
                  "flex": 1,
                  "height": undefined,
                  "width": undefined,
                }
              }
              testID="token-avatar-image"
            />
          </View>
        </View>
        <View
          style={
            {
              "alignItems": "center",
              "aspectRatio": 1,
              "bottom": 0,
              "height": 0,
              "justifyContent": "center",
              "position": "absolute",
              "right": 0,
              "transform": [
                {
                  "translateX": 0,
                },
                {
                  "translateY": 0,
                },
              ],
            }
          }
        >
          <View
            onLayout={[Function]}
            style={
              {
                "alignItems": "center",
                "aspectRatio": 1,
                "height": "50%",
                "justifyContent": "center",
                "maxHeight": 24,
                "minHeight": 8,
                "opacity": 0,
              }
            }
            testID="badgenetwork"
          >
            <View
              style={
                {
                  "alignItems": "center",
                  "backgroundColor": "#ffffff",
                  "borderColor": "#ffffff",
                  "borderRadius": 8,
                  "borderWidth": 2,
                  "height": 32,
                  "justifyContent": "center",
                  "overflow": "hidden",
                  "shadowColor": "#0000001a",
                  "shadowOffset": {
                    "height": 2,
                    "width": 0,
                  },
                  "shadowOpacity": 1,
                  "shadowRadius": 4,
                  "transform": [
                    {
                      "scale": 1,
                    },
                  ],
                  "width": 32,
                }
              }
            >
              <Image
                onError={[Function]}
                resizeMode="contain"
                source={1}
                style={
                  {
                    "height": 32,
                    "width": 32,
                  }
                }
                testID="network-avatar-image"
              />
            </View>
          </View>
        </View>
      </View>
    </View>
    <Text
      accessibilityRole="text"
      style={
        {
          "color": "#121314",
          "fontFamily": "Geist Bold",
          "fontSize": 40,
          "letterSpacing": 0,
          "lineHeight": 40,
          "marginBottom": 16,
          "textAlign": "center",
        }
      }
    >
      0.05
       
      USDC
    </Text>
    <Text
      accessibilityRole="text"
      style={
        {
          "color": "#686e7d",
          "fontFamily": "Geist Regular",
          "fontSize": 14,
          "letterSpacing": 0,
          "lineHeight": 22,
          "textAlign": "center",
        }
      }
    >
      Your deposit of 100 USD was successful!
    </Text>
  </View>,
  <View
    style={
      {
        "backgroundColor": "#ffffff",
        "borderColor": "#b7bbc866",
        "borderRadius": 8,
        "borderWidth": 1,
        "marginBottom": 16,
        "paddingHorizontal": 16,
        "paddingVertical": 8,
      }
    }
  >
    <View
      style={
        {
          "alignItems": "center",
          "flexDirection": "row",
          "justifyContent": "space-between",
          "marginVertical": 8,
        }
      }
    >
      <Text
        accessibilityRole="text"
        style={
          {
            "color": "#686e7d",
            "fontFamily": "Geist Regular",
            "fontSize": 16,
            "letterSpacing": 0,
            "lineHeight": 24,
          }
        }
      >
        Account
      </Text>
      <View
        style={
          {
            "alignItems": "center",
            "backgroundColor": "#3c4d9d1a",
            "borderRadius": 36,
            "flexDirection": "row",
            "gap": 4,
            "paddingLeft": 4,
            "paddingRight": 8,
          }
        }
      >
        <Text
          accessibilityRole="text"
          style={
            {
              "color": "#121314",
              "fontFamily": "Geist Regular",
              "fontSize": 16,
              "letterSpacing": 0,
              "lineHeight": 24,
            }
          }
        />
      </View>
    </View>
    <View
      style={
        {
          "alignItems": "center",
          "flexDirection": "row",
          "justifyContent": "space-between",
          "marginVertical": 8,
        }
      }
    >
      <Text
        accessibilityRole="text"
        style={
          {
            "color": "#686e7d",
            "fontFamily": "Geist Regular",
            "fontSize": 16,
            "letterSpacing": 0,
            "lineHeight": 24,
          }
        }
      >
        Network
      </Text>
      <View
        style={
          {
            "alignItems": "center",
            "flexDirection": "row",
            "gap": 4,
          }
        }
      >
        <Image
          source={1}
          style={
            {
              "alignItems": "center",
              "borderRadius": 10,
              "height": 16,
              "justifyContent": "center",
              "width": 16,
            }
          }
        />
        <Text
          accessibilityRole="text"
          style={
            {
              "color": "#121314",
              "fontFamily": "Geist Regular",
              "fontSize": 16,
              "letterSpacing": 0,
              "lineHeight": 24,
            }
          }
        />
      </View>
    </View>
    <View
      style={
        {
          "alignItems": "center",
          "flexDirection": "row",
          "justifyContent": "space-between",
          "marginVertical": 8,
        }
      }
    >
      <Text
        accessibilityRole="text"
        style={
          {
            "color": "#686e7d",
            "fontFamily": "Geist Regular",
            "fontSize": 16,
            "letterSpacing": 0,
            "lineHeight": 24,
          }
        }
      >
        Order ID
      </Text>
      <TouchableOpacity
        onPress={[Function]}
        style={
          {
            "alignItems": "center",
            "flexDirection": "row",
            "gap": 3,
          }
        }
      >
        <Text
          accessibilityRole="text"
          style={
            {
              "color": "#121314",
              "fontFamily": "Geist Regular",
              "fontSize": 16,
              "letterSpacing": 0,
              "lineHeight": 24,
            }
          }
        >
          ..
          123456
        </Text>
        <SvgMock
          color="#121314"
          fill="currentColor"
          height={24}
          name="Copy"
          style={
            {
              "height": 24,
              "width": 24,
            }
          }
          width={24}
        />
      </TouchableOpacity>
    </View>
    <View
      style={
        {
          "backgroundColor": "#b7bbc866",
          "height": 1,
          "marginHorizontal": -16,
          "marginVertical": 8,
        }
      }
    />
    <View
      style={
        {
          "alignItems": "center",
          "flexDirection": "row",
          "justifyContent": "space-between",
          "marginVertical": 8,
        }
      }
    >
      <Text
        accessibilityRole="text"
        style={
          {
            "color": "#686e7d",
            "fontFamily": "Geist Regular",
            "fontSize": 16,
            "letterSpacing": 0,
            "lineHeight": 24,
          }
        }
      >
        Fees
      </Text>
      <Text
        accessibilityRole="text"
        style={
          {
            "color": "#121314",
            "fontFamily": "Geist Regular",
            "fontSize": 16,
            "letterSpacing": 0,
            "lineHeight": 24,
          }
        }
      >
        $0.00
      </Text>
    </View>
    <View
      style={
        {
          "alignItems": "center",
          "flexDirection": "row",
          "justifyContent": "space-between",
          "marginVertical": 8,
        }
      }
    >
      <Text
        accessibilityRole="text"
        style={
          {
            "color": "#686e7d",
            "fontFamily": "Geist Regular",
            "fontSize": 16,
            "letterSpacing": 0,
            "lineHeight": 24,
          }
        }
      >
        Total
      </Text>
      <Text
        accessibilityRole="text"
        style={
          {
            "color": "#121314",
            "fontFamily": "Geist Regular",
            "fontSize": 16,
            "letterSpacing": 0,
            "lineHeight": 24,
          }
        }
      >
        $100.00
      </Text>
    </View>
  </View>,
]
`;

exports[`DepositOrderContent Component renders without fee when fee is not provided 1`] = `
[
  <View
    style={
      {
        "alignItems": "center",
        "marginBottom": 24,
      }
    }
  >
    <View
      style={
        {
          "alignItems": "center",
          "flexDirection": "row",
          "gap": 16,
          "marginBottom": 20,
        }
      }
    >
      <View
        style={
          {
            "alignItems": "center",
            "backgroundColor": "#1c7e331a",
            "borderRadius": 20,
            "height": 40,
            "justifyContent": "center",
            "padding": 4,
            "width": 40,
          }
        }
      >
        <SvgMock
          color="#1c7e33"
          fill="currentColor"
          height={32}
          name="CheckBold"
          style={
            {
              "height": 32,
              "width": 32,
            }
          }
          width={32}
        />
      </View>
      <View
        onLayout={[Function]}
        style={
          {
            "alignSelf": "flex-start",
            "position": "relative",
          }
        }
        testID="badge-wrapper-badge"
      >
        <View>
          <View
            style={
              {
                "backgroundColor": "#ffffff",
                "borderRadius": 20,
                "height": 40,
                "overflow": "hidden",
                "width": 40,
              }
            }
          >
            <Image
              onError={[Function]}
              resizeMode="contain"
              source={
                {
                  "uri": "https://static.cx.metamask.io/api/v2/tokenIcons/assets/eip155/1/erc20/0xA0b86991c6218b36c1d19D4a2e9Eb0cE3606eB48.png",
                }
              }
              style={
                {
                  "flex": 1,
                  "height": undefined,
                  "width": undefined,
                }
              }
              testID="token-avatar-image"
            />
          </View>
        </View>
        <View
          style={
            {
              "alignItems": "center",
              "aspectRatio": 1,
              "bottom": 0,
              "height": 0,
              "justifyContent": "center",
              "position": "absolute",
              "right": 0,
              "transform": [
                {
                  "translateX": 0,
                },
                {
                  "translateY": 0,
                },
              ],
            }
          }
        >
          <View
            onLayout={[Function]}
            style={
              {
                "alignItems": "center",
                "aspectRatio": 1,
                "height": "50%",
                "justifyContent": "center",
                "maxHeight": 24,
                "minHeight": 8,
                "opacity": 0,
              }
            }
            testID="badgenetwork"
          >
            <View
              style={
                {
                  "alignItems": "center",
                  "backgroundColor": "#ffffff",
                  "borderColor": "#ffffff",
                  "borderRadius": 8,
                  "borderWidth": 2,
                  "height": 32,
                  "justifyContent": "center",
                  "overflow": "hidden",
                  "shadowColor": "#0000001a",
                  "shadowOffset": {
                    "height": 2,
                    "width": 0,
                  },
                  "shadowOpacity": 1,
                  "shadowRadius": 4,
                  "transform": [
                    {
                      "scale": 1,
                    },
                  ],
                  "width": 32,
                }
              }
            >
              <Image
                onError={[Function]}
                resizeMode="contain"
                source={1}
                style={
                  {
                    "height": 32,
                    "width": 32,
                  }
                }
                testID="network-avatar-image"
              />
            </View>
          </View>
        </View>
      </View>
    </View>
    <Text
      accessibilityRole="text"
      style={
        {
          "color": "#121314",
          "fontFamily": "Geist Bold",
          "fontSize": 40,
          "letterSpacing": 0,
          "lineHeight": 40,
          "marginBottom": 16,
          "textAlign": "center",
        }
      }
    >
      0.05
       
      USDC
    </Text>
    <Text
      accessibilityRole="text"
      style={
        {
          "color": "#686e7d",
          "fontFamily": "Geist Regular",
          "fontSize": 14,
          "letterSpacing": 0,
          "lineHeight": 22,
          "textAlign": "center",
        }
      }
    >
      Your deposit of 100 USD was successful!
    </Text>
  </View>,
  <View
    style={
      {
        "backgroundColor": "#ffffff",
        "borderColor": "#b7bbc866",
        "borderRadius": 8,
        "borderWidth": 1,
        "marginBottom": 16,
        "paddingHorizontal": 16,
        "paddingVertical": 8,
      }
    }
  >
    <View
      style={
        {
          "alignItems": "center",
          "flexDirection": "row",
          "justifyContent": "space-between",
          "marginVertical": 8,
        }
      }
    >
      <Text
        accessibilityRole="text"
        style={
          {
            "color": "#686e7d",
            "fontFamily": "Geist Regular",
            "fontSize": 16,
            "letterSpacing": 0,
            "lineHeight": 24,
          }
        }
      >
        Account
      </Text>
      <View
        style={
          {
            "alignItems": "center",
            "backgroundColor": "#3c4d9d1a",
            "borderRadius": 36,
            "flexDirection": "row",
            "gap": 4,
            "paddingLeft": 4,
            "paddingRight": 8,
          }
        }
      >
        <Text
          accessibilityRole="text"
          style={
            {
              "color": "#121314",
              "fontFamily": "Geist Regular",
              "fontSize": 16,
              "letterSpacing": 0,
              "lineHeight": 24,
            }
          }
        />
      </View>
    </View>
    <View
      style={
        {
          "alignItems": "center",
          "flexDirection": "row",
          "justifyContent": "space-between",
          "marginVertical": 8,
        }
      }
    >
      <Text
        accessibilityRole="text"
        style={
          {
            "color": "#686e7d",
            "fontFamily": "Geist Regular",
            "fontSize": 16,
            "letterSpacing": 0,
            "lineHeight": 24,
          }
        }
      >
        Network
      </Text>
      <View
        style={
          {
            "alignItems": "center",
            "flexDirection": "row",
            "gap": 4,
          }
        }
      >
        <Image
          source={1}
          style={
            {
              "alignItems": "center",
              "borderRadius": 10,
              "height": 16,
              "justifyContent": "center",
              "width": 16,
            }
          }
        />
        <Text
          accessibilityRole="text"
          style={
            {
              "color": "#121314",
              "fontFamily": "Geist Regular",
              "fontSize": 16,
              "letterSpacing": 0,
              "lineHeight": 24,
            }
          }
        />
      </View>
    </View>
    <View
      style={
        {
          "alignItems": "center",
          "flexDirection": "row",
          "justifyContent": "space-between",
          "marginVertical": 8,
        }
      }
    >
      <Text
        accessibilityRole="text"
        style={
          {
            "color": "#686e7d",
            "fontFamily": "Geist Regular",
            "fontSize": 16,
            "letterSpacing": 0,
            "lineHeight": 24,
          }
        }
      >
        Order ID
      </Text>
      <TouchableOpacity
        onPress={[Function]}
        style={
          {
            "alignItems": "center",
            "flexDirection": "row",
            "gap": 3,
          }
        }
      >
        <Text
          accessibilityRole="text"
          style={
            {
              "color": "#121314",
              "fontFamily": "Geist Regular",
              "fontSize": 16,
              "letterSpacing": 0,
              "lineHeight": 24,
            }
          }
        >
          ..
          123456
        </Text>
        <SvgMock
          color="#121314"
          fill="currentColor"
          height={24}
          name="Copy"
          style={
            {
              "height": 24,
              "width": 24,
            }
          }
          width={24}
        />
      </TouchableOpacity>
    </View>
    <View
      style={
        {
          "backgroundColor": "#b7bbc866",
          "height": 1,
          "marginHorizontal": -16,
          "marginVertical": 8,
        }
      }
    />
    <View
      style={
        {
          "alignItems": "center",
          "flexDirection": "row",
          "justifyContent": "space-between",
          "marginVertical": 8,
        }
      }
    >
      <Text
        accessibilityRole="text"
        style={
          {
            "color": "#686e7d",
            "fontFamily": "Geist Regular",
            "fontSize": 16,
            "letterSpacing": 0,
            "lineHeight": 24,
          }
        }
      >
        Fees
      </Text>
      <Text
        accessibilityRole="text"
        style={
          {
            "color": "#121314",
            "fontFamily": "Geist Regular",
            "fontSize": 16,
            "letterSpacing": 0,
            "lineHeight": 24,
          }
        }
      >
        $0.00
      </Text>
    </View>
    <View
      style={
        {
          "alignItems": "center",
          "flexDirection": "row",
          "justifyContent": "space-between",
          "marginVertical": 8,
        }
      }
    >
      <Text
        accessibilityRole="text"
        style={
          {
            "color": "#686e7d",
            "fontFamily": "Geist Regular",
            "fontSize": 16,
            "letterSpacing": 0,
            "lineHeight": 24,
          }
        }
      >
        Total
      </Text>
      <Text
        accessibilityRole="text"
        style={
          {
            "color": "#121314",
            "fontFamily": "Geist Regular",
            "fontSize": 16,
            "letterSpacing": 0,
            "lineHeight": 24,
          }
        }
      >
        $100.00
      </Text>
    </View>
  </View>,
<<<<<<< HEAD
  <TouchableOpacity
    onPress={[Function]}
    style={
      {
        "alignItems": "center",
        "flexDirection": "row",
        "gap": 8,
        "justifyContent": "center",
      }
    }
  >
    <Text
      accessibilityRole="text"
      style={
        {
          "color": "#4459ff",
          "fontFamily": "Geist Regular",
          "fontSize": 16,
          "letterSpacing": 0,
          "lineHeight": 24,
        }
      }
    >
      View order details in Transak
    </Text>
    <SvgMock
      color="#4459ff"
      fill="currentColor"
      height={16}
      name="Export"
      style={
        {
          "height": 16,
          "width": 16,
        }
      }
      width={16}
    />
  </TouchableOpacity>,
]
`;

exports[`DepositOrderContent Component renders without provider link when not available 1`] = `
[
  <View
    style={
      {
        "alignItems": "center",
        "marginBottom": 24,
      }
    }
  >
    <View
      style={
        {
          "alignItems": "center",
          "flexDirection": "row",
          "gap": 16,
          "marginBottom": 20,
        }
      }
    >
      <View
        style={
          {
            "alignItems": "center",
            "backgroundColor": "#1c7e331a",
            "borderRadius": 20,
            "height": 40,
            "justifyContent": "center",
            "padding": 4,
            "width": 40,
          }
        }
      >
        <SvgMock
          color="#1c7e33"
          fill="currentColor"
          height={32}
          name="CheckBold"
          style={
            {
              "height": 32,
              "width": 32,
            }
          }
          width={32}
        />
      </View>
      <View
        onLayout={[Function]}
        style={
          {
            "alignSelf": "flex-start",
            "position": "relative",
          }
        }
        testID="badge-wrapper-badge"
      >
        <View>
          <View
            style={
              {
                "backgroundColor": "#ffffff",
                "borderRadius": 20,
                "height": 40,
                "overflow": "hidden",
                "width": 40,
              }
            }
          >
            <Image
              onError={[Function]}
              resizeMode="contain"
              source={
                {
                  "uri": "https://static.cx.metamask.io/api/v2/tokenIcons/assets/eip155/1/erc20/0xA0b86991c6218b36c1d19D4a2e9Eb0cE3606eB48.png",
                }
              }
              style={
                {
                  "flex": 1,
                  "height": undefined,
                  "width": undefined,
                }
              }
              testID="token-avatar-image"
            />
          </View>
        </View>
        <View
          style={
            {
              "alignItems": "center",
              "aspectRatio": 1,
              "bottom": 0,
              "height": 0,
              "justifyContent": "center",
              "position": "absolute",
              "right": 0,
              "transform": [
                {
                  "translateX": 0,
                },
                {
                  "translateY": 0,
                },
              ],
            }
          }
        >
          <View
            onLayout={[Function]}
            style={
              {
                "alignItems": "center",
                "aspectRatio": 1,
                "height": "50%",
                "justifyContent": "center",
                "maxHeight": 24,
                "minHeight": 8,
                "opacity": 0,
              }
            }
            testID="badgenetwork"
          >
            <View
              style={
                {
                  "alignItems": "center",
                  "backgroundColor": "#ffffff",
                  "borderColor": "#ffffff",
                  "borderRadius": 8,
                  "borderWidth": 2,
                  "height": 32,
                  "justifyContent": "center",
                  "overflow": "hidden",
                  "shadowColor": "#0000001a",
                  "shadowOffset": {
                    "height": 2,
                    "width": 0,
                  },
                  "shadowOpacity": 1,
                  "shadowRadius": 4,
                  "transform": [
                    {
                      "scale": 1,
                    },
                  ],
                  "width": 32,
                }
              }
            >
              <Image
                onError={[Function]}
                resizeMode="contain"
                source={1}
                style={
                  {
                    "height": 32,
                    "width": 32,
                  }
                }
                testID="network-avatar-image"
              />
            </View>
          </View>
        </View>
      </View>
    </View>
    <Text
      accessibilityRole="text"
      style={
        {
          "color": "#121314",
          "fontFamily": "Geist Bold",
          "fontSize": 40,
          "letterSpacing": 0,
          "lineHeight": 40,
          "marginBottom": 16,
          "textAlign": "center",
        }
      }
    >
      0.05
       
      USDC
    </Text>
    <Text
      accessibilityRole="text"
      style={
        {
          "color": "#686e7d",
          "fontFamily": "Geist Regular",
          "fontSize": 14,
          "letterSpacing": 0,
          "lineHeight": 22,
          "textAlign": "center",
        }
      }
    >
      Your deposit of 100 USD was successful!
    </Text>
  </View>,
  <View
    style={
      {
        "backgroundColor": "#ffffff",
        "borderColor": "#b7bbc866",
        "borderRadius": 8,
        "borderWidth": 1,
        "marginBottom": 16,
        "paddingHorizontal": 16,
        "paddingVertical": 8,
      }
    }
  >
    <View
      style={
        {
          "alignItems": "center",
          "flexDirection": "row",
          "justifyContent": "space-between",
          "marginVertical": 8,
        }
      }
    >
      <Text
        accessibilityRole="text"
        style={
          {
            "color": "#686e7d",
            "fontFamily": "Geist Regular",
            "fontSize": 16,
            "letterSpacing": 0,
            "lineHeight": 24,
          }
        }
      >
        Account
      </Text>
      <View
        style={
          {
            "alignItems": "center",
            "backgroundColor": "#3c4d9d1a",
            "borderRadius": 36,
            "flexDirection": "row",
            "gap": 4,
            "paddingLeft": 4,
            "paddingRight": 8,
          }
        }
      >
        <Text
          accessibilityRole="text"
          style={
            {
              "color": "#121314",
              "fontFamily": "Geist Regular",
              "fontSize": 16,
              "letterSpacing": 0,
              "lineHeight": 24,
            }
          }
        />
      </View>
    </View>
    <View
      style={
        {
          "alignItems": "center",
          "flexDirection": "row",
          "justifyContent": "space-between",
          "marginVertical": 8,
        }
      }
    >
      <Text
        accessibilityRole="text"
        style={
          {
            "color": "#686e7d",
            "fontFamily": "Geist Regular",
            "fontSize": 16,
            "letterSpacing": 0,
            "lineHeight": 24,
          }
        }
      >
        Network
      </Text>
      <View
        style={
          {
            "alignItems": "center",
            "flexDirection": "row",
            "gap": 4,
          }
        }
      >
        <Image
          source={1}
          style={
            {
              "alignItems": "center",
              "borderRadius": 10,
              "height": 16,
              "justifyContent": "center",
              "width": 16,
            }
          }
        />
        <Text
          accessibilityRole="text"
          style={
            {
              "color": "#121314",
              "fontFamily": "Geist Regular",
              "fontSize": 16,
              "letterSpacing": 0,
              "lineHeight": 24,
            }
          }
        />
      </View>
    </View>
    <View
      style={
        {
          "alignItems": "center",
          "flexDirection": "row",
          "justifyContent": "space-between",
          "marginVertical": 8,
        }
      }
    >
      <Text
        accessibilityRole="text"
        style={
          {
            "color": "#686e7d",
            "fontFamily": "Geist Regular",
            "fontSize": 16,
            "letterSpacing": 0,
            "lineHeight": 24,
          }
        }
      >
        Order ID
      </Text>
      <TouchableOpacity
        onPress={[Function]}
        style={
          {
            "alignItems": "center",
            "flexDirection": "row",
            "gap": 3,
          }
        }
      >
        <Text
          accessibilityRole="text"
          style={
            {
              "color": "#121314",
              "fontFamily": "Geist Regular",
              "fontSize": 16,
              "letterSpacing": 0,
              "lineHeight": 24,
            }
          }
        >
          ..
          123456
        </Text>
        <SvgMock
          color="#121314"
          fill="currentColor"
          height={24}
          name="Copy"
          style={
            {
              "height": 24,
              "width": 24,
            }
          }
          width={24}
        />
      </TouchableOpacity>
    </View>
    <View
      style={
        {
          "backgroundColor": "#b7bbc866",
          "height": 1,
          "marginHorizontal": -16,
          "marginVertical": 8,
        }
      }
    />
    <View
      style={
        {
          "alignItems": "center",
          "flexDirection": "row",
          "justifyContent": "space-between",
          "marginVertical": 8,
        }
      }
    >
      <Text
        accessibilityRole="text"
        style={
          {
            "color": "#686e7d",
            "fontFamily": "Geist Regular",
            "fontSize": 16,
            "letterSpacing": 0,
            "lineHeight": 24,
          }
        }
      >
        Fees
      </Text>
      <Text
        accessibilityRole="text"
        style={
          {
            "color": "#121314",
            "fontFamily": "Geist Regular",
            "fontSize": 16,
            "letterSpacing": 0,
            "lineHeight": 24,
          }
        }
      >
        $2.50
      </Text>
    </View>
    <View
      style={
        {
          "alignItems": "center",
          "flexDirection": "row",
          "justifyContent": "space-between",
          "marginVertical": 8,
        }
      }
    >
      <Text
        accessibilityRole="text"
        style={
          {
            "color": "#686e7d",
            "fontFamily": "Geist Regular",
            "fontSize": 16,
            "letterSpacing": 0,
            "lineHeight": 24,
          }
        }
      >
        Total
      </Text>
      <Text
        accessibilityRole="text"
        style={
          {
            "color": "#121314",
            "fontFamily": "Geist Regular",
            "fontSize": 16,
            "letterSpacing": 0,
            "lineHeight": 24,
          }
        }
      >
        $102.50
      </Text>
    </View>
  </View>,
=======
>>>>>>> b55400d8
]
`;<|MERGE_RESOLUTION|>--- conflicted
+++ resolved
@@ -3372,7 +3372,6 @@
       </Text>
     </View>
   </View>,
-<<<<<<< HEAD
   <TouchableOpacity
     onPress={[Function]}
     style={
@@ -3893,7 +3892,5 @@
       </Text>
     </View>
   </View>,
-=======
->>>>>>> b55400d8
 ]
 `;