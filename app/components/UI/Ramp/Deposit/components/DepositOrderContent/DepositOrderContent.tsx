import React, { useCallback } from 'react';
import { View, TouchableOpacity, Image, Linking } from 'react-native';
import Clipboard from '@react-native-clipboard/clipboard';
import { useSelector } from 'react-redux';
import { useStyles } from '../../../../../../component-library/hooks';
import Text, {
  TextVariant,
  TextColor,
} from '../../../../../../component-library/components/Texts/Text';
import { RootState } from '../../../../../../reducers';
import Icon, {
  IconName,
  IconSize,
  IconColor,
} from '../../../../../../component-library/components/Icons/Icon';
import { strings } from '../../../../../../../locales/i18n';
import {
  formatCurrency,
  getCryptoCurrencyFromTransakId,
  hasDepositOrderField,
} from '../../utils';
import { selectNetworkConfigurationsByCaipChainId } from '../../../../../../selectors/networkController';
import { getNetworkImageSource } from '../../../../../../util/networks';
import { useAccountName } from '../../../../../hooks/useAccountName';
import Avatar, {
  AvatarAccountType,
  AvatarSize,
  AvatarVariant,
} from '../../../../../../component-library/components/Avatars/Avatar';
import AvatarToken from '../../../../../../component-library/components/Avatars/Avatar/variants/AvatarToken';
import BadgeNetwork from '../../../../../../component-library/components/Badges/Badge/variants/BadgeNetwork';
import BadgeWrapper, {
  BadgePosition,
} from '../../../../../../component-library/components/Badges/BadgeWrapper';
import Loader from '../../../../../../component-library/components-temp/Loader/Loader';
import { selectSelectedInternalAccountFormattedAddress } from '../../../../../../selectors/accountsController';
import { FiatOrder } from '../../../../../../reducers/fiatOrders';
import { FIAT_ORDER_STATES } from '../../../../../../constants/on-ramp';
import styleSheet from './DepositOrderContent.styles';
<<<<<<< HEAD
import { MANUAL_BANK_TRANSFER_PAYMENT_METHODS } from '../../constants';
=======
import { SEPA_PAYMENT_METHOD } from '../../constants';
import { DepositOrder } from '@consensys/native-ramps-sdk';
>>>>>>> 8b382ea6

interface DepositOrderContentProps {
  order: FiatOrder;
}

const DepositOrderContent: React.FC<DepositOrderContentProps> = ({ order }) => {
  const { styles, theme } = useStyles(styleSheet, {});
  const accountName = useAccountName();
  const selectedAddress = useSelector(
    selectSelectedInternalAccountFormattedAddress,
  );

  const accountAvatarType = useSelector((state: RootState) =>
    state.settings.useBlockieIcon
      ? AvatarAccountType.Blockies
      : AvatarAccountType.JazzIcon,
  );

  const getCryptoToken = () => {
    if (!hasDepositOrderField(order?.data, 'cryptoCurrency')) {
      return null;
    }
    return getCryptoCurrencyFromTransakId(order.data.cryptoCurrency);
  };

  const cryptoToken = getCryptoToken();

  const allNetworkConfigurations = useSelector(
    selectNetworkConfigurationsByCaipChainId,
  );
  const networkName =
    allNetworkConfigurations[order.network as `${string}:${string}`]?.name;
  const networkImageSource = getNetworkImageSource({
    chainId: cryptoToken?.chainId ?? '',
  });

  const getIconContainerStyle = () => {
    if (order.state === FIAT_ORDER_STATES.COMPLETED) {
      return styles.successIconContainer;
    }
    if (
      order.state === FIAT_ORDER_STATES.CANCELLED ||
      order.state === FIAT_ORDER_STATES.FAILED
    ) {
      return styles.errorIconContainer;
    }
    return styles.processingIconContainer;
  };

  const providerOrderId = (order.data as DepositOrder).providerOrderId;

  const handleCopyOrderId = useCallback(() => {
<<<<<<< HEAD
    if (hasDepositOrderField(order?.data, 'providerOrderId')) {
      Clipboard.setString(order.data.providerOrderId);
    }
  }, [order?.data]);
=======
    if (providerOrderId) {
      Clipboard.setString(providerOrderId);
    }
  }, [providerOrderId]);
>>>>>>> 8b382ea6

  const handleViewInTransak = useCallback(() => {
    if (
      hasDepositOrderField(order?.data, 'providerOrderLink') &&
      order.data.providerOrderLink
    ) {
      Linking.openURL(order.data.providerOrderLink);
    }
  }, [order?.data]);

  const shortOrderId = providerOrderId?.slice(-6) ?? order.id.slice(-6);
  const totalAmount =
    order.amount && order.fee
      ? (
          parseFloat(order.amount.toString()) + parseFloat(order.fee.toString())
        ).toString()
      : order.amount;

  const orderFee = formatCurrency(
    order.fee || order.cryptoFee || 0,
    order.currency,
  );

  let subtitle = strings('deposit.order_processing.description');

  if (order.state === FIAT_ORDER_STATES.COMPLETED) {
    subtitle = strings('deposit.order_processing.success_description', {
      amount: order.amount,
      currency: order.currency,
    });
  } else if (order.state === FIAT_ORDER_STATES.FAILED) {
    subtitle = strings('deposit.order_processing.error_description');
  } else if (order.state === FIAT_ORDER_STATES.CANCELLED) {
    subtitle = strings('deposit.order_processing.cancel_order_description');
  } else if (
    order.state === FIAT_ORDER_STATES.PENDING &&
    hasDepositOrderField(order.data, 'paymentMethod')
  ) {
    const paymentMethodId = order.data.paymentMethod;
    const isManualBankTransfer = MANUAL_BANK_TRANSFER_PAYMENT_METHODS.some(
      (method) => method.id === paymentMethodId,
    );

    if (isManualBankTransfer) {
      subtitle = strings('deposit.order_processing.bank_transfer_description');
    }
  }

  return (
    <>
      <View style={styles.mainSection}>
        <View style={styles.iconRow}>
          <View style={getIconContainerStyle()}>
            {order.state === FIAT_ORDER_STATES.PENDING ||
            order.state === FIAT_ORDER_STATES.CREATED ? (
              <Loader size="large" color={theme.colors.primary.default} />
            ) : order.state === FIAT_ORDER_STATES.COMPLETED ? (
              <Icon
                name={IconName.CheckBold}
                size={IconSize.Xl}
                color={IconColor.Success}
              />
            ) : (
              <Icon
                name={IconName.Close}
                size={IconSize.Xl}
                color={IconColor.Error}
              />
            )}
          </View>
          {cryptoToken ? (
            <BadgeWrapper
              badgePosition={BadgePosition.BottomRight}
              badgeElement={
                <BadgeNetwork
                  name={networkName}
                  imageSource={networkImageSource}
                />
              }
            >
              <AvatarToken
                name={cryptoToken.name}
                imageSource={{ uri: cryptoToken.iconUrl }}
                size={AvatarSize.Lg}
              />
            </BadgeWrapper>
          ) : null}
        </View>

        <Text variant={TextVariant.DisplayMD} style={styles.mainAmount}>
          {order.cryptoAmount} {order.cryptocurrency}
        </Text>

        <Text
          variant={TextVariant.BodySM}
          color={TextColor.Alternative}
          style={styles.subtitle}
        >
          {subtitle}
        </Text>
      </View>

      <View style={styles.detailsContainer}>
        <View style={styles.detailRow}>
          <Text variant={TextVariant.BodyMD} color={TextColor.Alternative}>
            {strings('deposit.order_processing.account')}
          </Text>
          <View style={styles.accountInfo}>
            {selectedAddress ? (
              <Avatar
                variant={AvatarVariant.Account}
                type={accountAvatarType}
                accountAddress={selectedAddress}
                size={AvatarSize.Xs}
              />
            ) : null}
            <Text variant={TextVariant.BodyMD}>{accountName}</Text>
          </View>
        </View>

        <View style={styles.detailRow}>
          <Text variant={TextVariant.BodyMD} color={TextColor.Alternative}>
            {strings('deposit.order_processing.network')}
          </Text>
          <View style={styles.networkInfo}>
            {networkImageSource ? (
              <Image source={networkImageSource} style={styles.networkIcon} />
            ) : null}
            <Text variant={TextVariant.BodyMD}>{networkName}</Text>
          </View>
        </View>

        <View style={styles.detailRow}>
          <Text variant={TextVariant.BodyMD} color={TextColor.Alternative}>
            {strings('deposit.order_processing.order_id')}
          </Text>
          <TouchableOpacity
            style={styles.orderIdContainer}
            onPress={handleCopyOrderId}
          >
            <Text variant={TextVariant.BodyMD}>..{shortOrderId}</Text>
            <Icon
              name={IconName.Copy}
              size={IconSize.Lg}
              color={theme.colors.icon.default}
            />
          </TouchableOpacity>
        </View>

        <View style={styles.separator} />

        {Boolean(orderFee) && (
          <View style={styles.detailRow}>
            <Text variant={TextVariant.BodyMD} color={TextColor.Alternative}>
              {strings('deposit.order_processing.fees')}
            </Text>
            <Text variant={TextVariant.BodyMD}>{orderFee}</Text>
          </View>
        )}

        <View style={styles.detailRow}>
          <Text variant={TextVariant.BodyMD} color={TextColor.Alternative}>
            {strings('deposit.order_processing.total')}
          </Text>
          <Text variant={TextVariant.BodyMD}>
            {formatCurrency(totalAmount || order.amount, order.currency)}
          </Text>
        </View>
      </View>

      {hasDepositOrderField(order.data, 'providerOrderLink') &&
      order.data.providerOrderLink ? (
        <TouchableOpacity
          style={styles.transakLink}
          onPress={handleViewInTransak}
        >
          <Text variant={TextVariant.BodyMD} color={TextColor.Primary}>
            {strings('deposit.order_processing.view_order_details_in_transak')}
          </Text>
          <Icon
            name={IconName.Export}
            size={IconSize.Sm}
            color={theme.colors.primary.default}
          />
        </TouchableOpacity>
      ) : null}
    </>
  );
};

export default DepositOrderContent;<|MERGE_RESOLUTION|>--- conflicted
+++ resolved
@@ -37,12 +37,8 @@
 import { FiatOrder } from '../../../../../../reducers/fiatOrders';
 import { FIAT_ORDER_STATES } from '../../../../../../constants/on-ramp';
 import styleSheet from './DepositOrderContent.styles';
-<<<<<<< HEAD
 import { MANUAL_BANK_TRANSFER_PAYMENT_METHODS } from '../../constants';
-=======
-import { SEPA_PAYMENT_METHOD } from '../../constants';
 import { DepositOrder } from '@consensys/native-ramps-sdk';
->>>>>>> 8b382ea6
 
 interface DepositOrderContentProps {
   order: FiatOrder;
@@ -95,17 +91,10 @@
   const providerOrderId = (order.data as DepositOrder).providerOrderId;
 
   const handleCopyOrderId = useCallback(() => {
-<<<<<<< HEAD
-    if (hasDepositOrderField(order?.data, 'providerOrderId')) {
-      Clipboard.setString(order.data.providerOrderId);
-    }
-  }, [order?.data]);
-=======
     if (providerOrderId) {
       Clipboard.setString(providerOrderId);
     }
   }, [providerOrderId]);
->>>>>>> 8b382ea6
 
   const handleViewInTransak = useCallback(() => {
     if (
