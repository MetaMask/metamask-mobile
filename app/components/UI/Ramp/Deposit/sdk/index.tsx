import React, {
  ProviderProps,
  createContext,
  useContext,
  useMemo,
  useState,
  useEffect,
  useCallback,
} from 'react';
import { Platform } from 'react-native';
import { useDispatch, useSelector } from 'react-redux';
import { selectDepositProviderApiKey } from '../../../../../selectors/featureFlagController/deposit';
import { selectSelectedInternalAccountFormattedAddress } from '../../../../../selectors/accountsController';
import {
  NativeRampsSdk,
  NativeTransakAccessToken,
  SdkEnvironment,
  Context,
} from '@consensys/native-ramps-sdk';
import {
  getProviderToken,
  resetProviderToken,
  storeProviderToken,
} from '../utils/ProviderTokenVault';
import {
  fiatOrdersGetStartedDeposit,
  setFiatOrdersGetStartedDeposit,
  fiatOrdersRegionSelectorDeposit,
  setFiatOrdersRegionDeposit,
} from '../../../../../reducers/fiatOrders';
import { DepositRegion, DEPOSIT_REGIONS, DEFAULT_REGION } from '../constants';
import Logger from '../../../../../util/Logger';
import { strings } from '../../../../../../locales/i18n';

export interface DepositSDK {
  sdk?: NativeRampsSdk;
  sdkError?: Error;
  providerApiKey: string | null;
  isAuthenticated: boolean;
  authToken?: NativeTransakAccessToken;
  setAuthToken: (token: NativeTransakAccessToken) => Promise<boolean>;
  logoutFromProvider: (requireServerInvalidation?: boolean) => Promise<void>;
  checkExistingToken: () => Promise<boolean>;
  getStarted: boolean;
  setGetStarted: (seen: boolean) => void;
  selectedWalletAddress?: string;
  selectedRegion: DepositRegion | null;
  setSelectedRegion: (region: DepositRegion | null) => void;
}

const isDevelopment =
  process.env.NODE_ENV !== 'production' ||
  process.env.RAMP_DEV_BUILD === 'true';
const isInternalBuild = process.env.RAMP_INTERNAL_BUILD === 'true';
const isDevelopmentOrInternalBuild = isDevelopment || isInternalBuild;

let environment = SdkEnvironment.Production;
if (isDevelopmentOrInternalBuild) {
  environment = SdkEnvironment.Staging;
}

export const DEPOSIT_ENVIRONMENT = environment;
export const DepositSDKNoAuth = new NativeRampsSdk(
  {
    context: Platform.OS === 'ios' ? Context.MobileIOS : Context.MobileAndroid,
  },
  environment,
);

export const DepositSDKContext = createContext<DepositSDK | undefined>(
  undefined,
);

export const DepositSDKProvider = ({
  value,
  ...props
}: Partial<ProviderProps<DepositSDK>>) => {
  const dispatch = useDispatch();
  const providerApiKey = useSelector(selectDepositProviderApiKey);
  const selectedWalletAddress = useSelector(
    selectSelectedInternalAccountFormattedAddress,
  );
  const [sdk, setSdk] = useState<NativeRampsSdk>();
  const [sdkError, setSdkError] = useState<Error>();
  const [isAuthenticated, setIsAuthenticated] = useState<boolean>(false);
  const [authToken, setAuthToken] = useState<NativeTransakAccessToken>();

  const INITIAL_GET_STARTED = useSelector(fiatOrdersGetStartedDeposit);
  const INITIAL_SELECTED_REGION: DepositRegion | null = useSelector(
    fiatOrdersRegionSelectorDeposit,
  );
  const [getStarted, setGetStarted] = useState<boolean>(INITIAL_GET_STARTED);

  const [selectedRegion, setSelectedRegion] = useState<DepositRegion | null>(
    INITIAL_SELECTED_REGION,
  );

  const setGetStartedCallback = useCallback(
    (getStartedFlag: boolean) => {
      setGetStarted(getStartedFlag);
      dispatch(setFiatOrdersGetStartedDeposit(getStartedFlag));
    },
    [dispatch],
  );

  const setSelectedRegionCallback = useCallback(
    (region: DepositRegion | null) => {
      setSelectedRegion(region);
      dispatch(setFiatOrdersRegionDeposit(region));
    },
    [dispatch],
  );

  useEffect(() => {
    async function setRegionByGeolocation() {
      if (selectedRegion === null) {
        try {
          const geo = await DepositSDKNoAuth.getGeolocation();
          const region = DEPOSIT_REGIONS.find(
            (r) => r.isoCode === geo?.ipCountryCode,
          );
          if (region) {
            setSelectedRegionCallback(region);
          } else {
            setSelectedRegionCallback(DEFAULT_REGION);
          }
        } catch (error) {
          Logger.error(error as Error, 'Error setting region by geolocation:');
          setSelectedRegionCallback(DEFAULT_REGION);
        }
      }
    }
    setRegionByGeolocation();
  }, [selectedRegion, setSelectedRegionCallback]);

  useEffect(() => {
    try {
      if (!providerApiKey) {
        throw new Error('Deposit SDK requires valid API key');
      }

      const sdkInstance = new NativeRampsSdk(
        {
          apiKey: providerApiKey,
<<<<<<< HEAD
          verbose: true,
=======
          context:
            Platform.OS === 'ios' ? Context.MobileIOS : Context.MobileAndroid,
>>>>>>> 77ff0dbb
        },
        environment,
      );

      setSdk(sdkInstance);
    } catch (error) {
      setSdkError(error as Error);
    }
  }, [providerApiKey]);

  useEffect(() => {
    if (sdk && authToken) {
      sdk.setAccessToken(authToken);
      setIsAuthenticated(true);
    }
  }, [sdk, authToken]);

  const checkExistingToken = useCallback(async () => {
    try {
      const tokenResponse = await getProviderToken();

      if (
        tokenResponse.success &&
        tokenResponse.token &&
        tokenResponse.token?.accessToken
      ) {
        setAuthToken(tokenResponse.token);
        return true;
      }
      return false;
    } catch (error) {
      console.error('Error checking existing token:', error);
      return false;
    }
  }, []);

  const setAuthTokenCallback = useCallback(
    async (token: NativeTransakAccessToken): Promise<boolean> => {
      try {
        const storeResult = await storeProviderToken(token);
        if (storeResult.success) {
          setAuthToken(token);
          setIsAuthenticated(true);
          if (sdk) {
            sdk.setAccessToken(token);
          }
          return true;
        }
        return false;
      } catch (error) {
        console.error('Error setting auth token:', error);
        return false;
      }
    },
    [sdk],
  );

  const logoutFromProvider = useCallback(
    async (requireServerInvalidation = true) => {
      if (!sdk) {
        throw new Error(
          strings('deposit.configuration_modal.error_sdk_not_initialized'),
        );
      }

      requireServerInvalidation
        ? await sdk.logout()
        : await sdk
            .logout()
            .catch((error) =>
              Logger.error(
                error as Error,
                'SDK logout failed but invalidation was not required. Error:',
              ),
            );

      await resetProviderToken();
      setAuthToken(undefined);
      setIsAuthenticated(false);
    },
    [sdk],
  );

  const contextValue = useMemo(
    (): DepositSDK => ({
      sdk,
      sdkError,
      providerApiKey,
      isAuthenticated,
      authToken,
      setAuthToken: setAuthTokenCallback,
      logoutFromProvider,
      checkExistingToken,
      getStarted,
      setGetStarted: setGetStartedCallback,
      selectedWalletAddress,
      selectedRegion,
      setSelectedRegion: setSelectedRegionCallback,
    }),
    [
      sdk,
      sdkError,
      providerApiKey,
      isAuthenticated,
      authToken,
      setAuthTokenCallback,
      logoutFromProvider,
      checkExistingToken,
      getStarted,
      setGetStartedCallback,
      selectedWalletAddress,
      selectedRegion,
      setSelectedRegionCallback,
    ],
  );

  return (
    <DepositSDKContext.Provider value={value ?? contextValue} {...props} />
  );
};

export const useDepositSDK = () => {
  const contextValue = useContext(DepositSDKContext);
  if (!contextValue) {
    throw new Error('useDepositSDK must be used within a DepositSDKProvider');
  }
  return contextValue;
};

// TODO: Replace "any" with type
// eslint-disable-next-line @typescript-eslint/no-explicit-any
export const withDepositSDK = (Component: React.FC) => (props: any) =>
  (
    <DepositSDKProvider>
      <Component {...props} />
    </DepositSDKProvider>
  );<|MERGE_RESOLUTION|>--- conflicted
+++ resolved
@@ -142,12 +142,8 @@
       const sdkInstance = new NativeRampsSdk(
         {
           apiKey: providerApiKey,
-<<<<<<< HEAD
-          verbose: true,
-=======
           context:
             Platform.OS === 'ios' ? Context.MobileIOS : Context.MobileAndroid,
->>>>>>> 77ff0dbb
         },
         environment,
       );
@@ -171,7 +167,6 @@
 
       if (
         tokenResponse.success &&
-        tokenResponse.token &&
         tokenResponse.token?.accessToken
       ) {
         setAuthToken(tokenResponse.token);
