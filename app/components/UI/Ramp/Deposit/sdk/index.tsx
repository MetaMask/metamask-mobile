--- conflicted
+++ resolved
@@ -42,11 +42,8 @@
   getStarted: boolean;
   setGetStarted: (seen: boolean) => void;
   selectedWalletAddress?: string;
-<<<<<<< HEAD
-=======
   selectedRegion: DepositRegion | null;
   setSelectedRegion: (region: DepositRegion | null) => void;
->>>>>>> f27ffcb2
 }
 
 const isDevelopment =
@@ -189,11 +186,8 @@
       getStarted,
       setGetStarted: setGetStartedCallback,
       selectedWalletAddress,
-<<<<<<< HEAD
-=======
       selectedRegion,
       setSelectedRegion: setSelectedRegionCallback,
->>>>>>> f27ffcb2
     }),
     [
       sdk,
@@ -208,11 +202,8 @@
       getStarted,
       setGetStartedCallback,
       selectedWalletAddress,
-<<<<<<< HEAD
-=======
       selectedRegion,
       setSelectedRegionCallback,
->>>>>>> f27ffcb2
     ],
   );
 
