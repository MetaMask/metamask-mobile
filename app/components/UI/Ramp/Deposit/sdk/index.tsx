import React, {
  ProviderProps,
  createContext,
  useContext,
  useMemo,
  useState,
  useEffect,
  useCallback,
} from 'react';
import { useDispatch, useSelector } from 'react-redux';
import {
  selectDepositProviderFrontendAuth,
  selectDepositProviderApiKey,
} from '../../../../../selectors/featureFlagController/deposit';
import { selectSelectedInternalAccountFormattedAddress } from '../../../../../selectors/accountsController';
import {
  NativeRampsSdk,
  NativeTransakAccessToken,
  TransakEnvironment,
} from '@consensys/native-ramps-sdk';
import {
  getProviderToken,
  resetProviderToken,
  storeProviderToken,
} from '../utils/ProviderTokenVault';
import {
  fiatOrdersGetStartedDeposit,
  setFiatOrdersGetStartedDeposit,
  fiatOrdersRegionSelectorDeposit,
  setFiatOrdersRegionDeposit,
} from '../../../../../reducers/fiatOrders';
import { DepositRegion, DEPOSIT_REGIONS } from '../constants';
import Logger from '../../../../../util/Logger';

export interface DepositSDK {
  sdk?: NativeRampsSdk;
  sdkError?: Error;
  providerApiKey: string | null;
  providerFrontendAuth: string | null;
  isAuthenticated: boolean;
  authToken?: NativeTransakAccessToken;
  setAuthToken: (token: NativeTransakAccessToken) => Promise<boolean>;
  clearAuthToken: () => Promise<void>;
  checkExistingToken: () => Promise<boolean>;
  getStarted: boolean;
  setGetStarted: (seen: boolean) => void;
  selectedWalletAddress?: string;
  selectedRegion: DepositRegion | null;
  setSelectedRegion: (region: DepositRegion | null) => void;
}

const isDevelopment =
  process.env.NODE_ENV !== 'production' ||
  process.env.RAMP_DEV_BUILD === 'true';
const isInternalBuild = process.env.RAMP_INTERNAL_BUILD === 'true';
const isDevelopmentOrInternalBuild = isDevelopment || isInternalBuild;

let environment = TransakEnvironment.Production;
if (isDevelopmentOrInternalBuild) {
  environment = TransakEnvironment.Staging;
}

<<<<<<< HEAD
export const DepositSDKNoAuth = new NativeRampsSdk({}, environment);
=======
export const DEPOSIT_ENVIRONMENT = environment;
export const DepositSDKOrders = new NativeRampsSdk({}, environment);
>>>>>>> a8bb1b39

export const DepositSDKContext = createContext<DepositSDK | undefined>(
  undefined,
);

export const DepositSDKProvider = ({
  value,
  ...props
}: Partial<ProviderProps<DepositSDK>>) => {
  const dispatch = useDispatch();
  const providerApiKey = useSelector(selectDepositProviderApiKey);
  const providerFrontendAuth = useSelector(selectDepositProviderFrontendAuth);
  const selectedWalletAddress = useSelector(
    selectSelectedInternalAccountFormattedAddress,
  );
  const [sdk, setSdk] = useState<NativeRampsSdk>();
  const [sdkError, setSdkError] = useState<Error>();
  const [isAuthenticated, setIsAuthenticated] = useState<boolean>(false);
  const [authToken, setAuthToken] = useState<NativeTransakAccessToken>();

  const INITIAL_GET_STARTED = useSelector(fiatOrdersGetStartedDeposit);
  const INITIAL_SELECTED_REGION: DepositRegion | null = useSelector(
    fiatOrdersRegionSelectorDeposit,
  );
  const [getStarted, setGetStarted] = useState<boolean>(INITIAL_GET_STARTED);

  const defaultRegion =
    DEPOSIT_REGIONS.find((region) => region.isoCode === 'US') || null;

  const [selectedRegion, setSelectedRegion] = useState<DepositRegion | null>(
    INITIAL_SELECTED_REGION || defaultRegion,
  );

  const setGetStartedCallback = useCallback(
    (getStartedFlag: boolean) => {
      setGetStarted(getStartedFlag);
      dispatch(setFiatOrdersGetStartedDeposit(getStartedFlag));
    },
    [dispatch],
  );

  const setSelectedRegionCallback = useCallback(
    (region: DepositRegion | null) => {
      setSelectedRegion(region);
      dispatch(setFiatOrdersRegionDeposit(region));
    },
    [dispatch],
  );

  useEffect(() => {
    async function setRegionByGeolocation() {
      if (INITIAL_SELECTED_REGION === null) {
        try {
          const geo = await DepositSDKNoAuth.getGeolocation();
          const region = DEPOSIT_REGIONS.find(
            (r) => r.isoCode === geo?.ipCountryCode && r.supported,
          );
          if (region) {
            setSelectedRegionCallback(region);
          } else if (defaultRegion) {
            setSelectedRegionCallback(defaultRegion);
          }
        } catch (error) {
          Logger.error(error as Error, 'Error setting region by geolocation:');
          if (defaultRegion) {
            setSelectedRegionCallback(defaultRegion);
          }
        }
      }
    }
    setRegionByGeolocation();
    // eslint-disable-next-line react-hooks/exhaustive-deps
  }, []);

  useEffect(() => {
    setSelectedRegion(INITIAL_SELECTED_REGION || defaultRegion);
  }, [INITIAL_SELECTED_REGION, defaultRegion]);

  useEffect(() => {
    try {
      if (!providerApiKey || !providerFrontendAuth) {
        throw new Error('Deposit SDK requires valid API key and frontend auth');
      }

      const sdkInstance = new NativeRampsSdk(
        {
          partnerApiKey: providerApiKey,
          frontendAuth: providerFrontendAuth,
        },
        environment,
      );

      setSdk(sdkInstance);
    } catch (error) {
      setSdkError(error as Error);
    }
  }, [providerApiKey, providerFrontendAuth]);

  useEffect(() => {
    if (sdk && authToken) {
      sdk.setAccessToken(authToken);
      setIsAuthenticated(true);
    }
  }, [sdk, authToken]);

  const checkExistingToken = useCallback(async () => {
    try {
      const tokenResponse = await getProviderToken();
      if (tokenResponse.success && tokenResponse.token) {
        setAuthToken(tokenResponse.token);
        return true;
      }
      return false;
    } catch (error) {
      console.error('Error checking existing token:', error);
      return false;
    }
  }, []);

  const setAuthTokenCallback = useCallback(
    async (token: NativeTransakAccessToken): Promise<boolean> => {
      try {
        const storeResult = await storeProviderToken(token);
        if (storeResult.success) {
          setAuthToken(token);
          setIsAuthenticated(true);
          if (sdk) {
            sdk.setAccessToken(token);
          }
          return true;
        }
        return false;
      } catch (error) {
        console.error('Error setting auth token:', error);
        return false;
      }
    },
    [sdk],
  );

  const clearAuthToken = useCallback(async () => {
    await resetProviderToken();
    setAuthToken(undefined);
    setIsAuthenticated(false);
    if (sdk) {
      sdk.clearAccessToken();
    }
  }, [sdk]);

  const contextValue = useMemo(
    (): DepositSDK => ({
      sdk,
      sdkError,
      providerApiKey,
      providerFrontendAuth,
      isAuthenticated,
      authToken,
      setAuthToken: setAuthTokenCallback,
      clearAuthToken,
      checkExistingToken,
      getStarted,
      setGetStarted: setGetStartedCallback,
      selectedWalletAddress,
      selectedRegion,
      setSelectedRegion: setSelectedRegionCallback,
    }),
    [
      sdk,
      sdkError,
      providerApiKey,
      providerFrontendAuth,
      isAuthenticated,
      authToken,
      setAuthTokenCallback,
      clearAuthToken,
      checkExistingToken,
      getStarted,
      setGetStartedCallback,
      selectedWalletAddress,
      selectedRegion,
      setSelectedRegionCallback,
    ],
  );

  return (
    <DepositSDKContext.Provider value={value ?? contextValue} {...props} />
  );
};

export const useDepositSDK = () => {
  const contextValue = useContext(DepositSDKContext);
  if (!contextValue) {
    throw new Error('useDepositSDK must be used within a DepositSDKProvider');
  }
  return contextValue;
};

// TODO: Replace "any" with type
// eslint-disable-next-line @typescript-eslint/no-explicit-any
export const withDepositSDK = (Component: React.FC) => (props: any) =>
  (
    <DepositSDKProvider>
      <Component {...props} />
    </DepositSDKProvider>
  );<|MERGE_RESOLUTION|>--- conflicted
+++ resolved
@@ -60,12 +60,8 @@
   environment = TransakEnvironment.Staging;
 }
 
-<<<<<<< HEAD
+export const DEPOSIT_ENVIRONMENT = environment;
 export const DepositSDKNoAuth = new NativeRampsSdk({}, environment);
-=======
-export const DEPOSIT_ENVIRONMENT = environment;
-export const DepositSDKOrders = new NativeRampsSdk({}, environment);
->>>>>>> a8bb1b39
 
 export const DepositSDKContext = createContext<DepositSDK | undefined>(
   undefined,
