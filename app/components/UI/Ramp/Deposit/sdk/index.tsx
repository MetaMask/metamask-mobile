import React, {
  ProviderProps,
  createContext,
  useContext,
  useMemo,
  useState,
  useEffect,
  useCallback,
} from 'react';
import { useDispatch, useSelector } from 'react-redux';
import {
  selectDepositProviderFrontendAuth,
  selectDepositProviderApiKey,
} from '../../../../../selectors/featureFlagController/deposit';
import {
  NativeRampsSdk,
  NativeTransakAccessToken,
  TransakEnvironment,
} from '@consensys/native-ramps-sdk';
import {
  getProviderToken,
  resetProviderToken,
  storeProviderToken,
} from '../utils/ProviderTokenVault';
import {
  fiatOrdersGetStartedDeposit,
  setFiatOrdersGetStartedDeposit,
} from '../../../../../reducers/fiatOrders';

export interface DepositSDK {
  sdk?: NativeRampsSdk;
  sdkError?: Error;
  providerApiKey: string | null;
  providerFrontendAuth: string | null;
  email: string;
  setEmail: (email: string) => void;
  isAuthenticated: boolean;
  authToken?: NativeTransakAccessToken;
  setAuthToken: (token: NativeTransakAccessToken) => Promise<boolean>;
  clearAuthToken: () => Promise<void>;
  checkExistingToken: () => Promise<boolean>;
  getStarted: boolean;
  setGetStarted: (seen: boolean) => void;
}

const isDevelopment =
  process.env.NODE_ENV !== 'production' ||
  process.env.RAMP_DEV_BUILD === 'true';
const isInternalBuild = process.env.RAMP_INTERNAL_BUILD === 'true';
const isDevelopmentOrInternalBuild = isDevelopment || isInternalBuild;

let environment = TransakEnvironment.Production;
if (isDevelopmentOrInternalBuild) {
  environment = TransakEnvironment.Staging;
}

export const DepositSDKContext = createContext<DepositSDK | undefined>(
  undefined,
);

export const DepositSDKProvider = ({
  value,
  ...props
}: Partial<ProviderProps<DepositSDK>>) => {
  const dispatch = useDispatch();
  const providerApiKey = useSelector(selectDepositProviderApiKey);
  const providerFrontendAuth = useSelector(selectDepositProviderFrontendAuth);
  const [sdk, setSdk] = useState<NativeRampsSdk>();
  const [sdkError, setSdkError] = useState<Error>();
  const [email, setEmail] = useState<string>('');
  const [isAuthenticated, setIsAuthenticated] = useState<boolean>(false);
  const [authToken, setAuthToken] = useState<NativeTransakAccessToken>();

  const INITIAL_GET_STARTED = useSelector(fiatOrdersGetStartedDeposit);
  const [getStarted, setGetStarted] = useState<boolean>(INITIAL_GET_STARTED);

  const setGetStartedCallback = useCallback(
    (getStartedFlag: boolean) => {
      setGetStarted(getStartedFlag);
      dispatch(setFiatOrdersGetStartedDeposit(getStartedFlag));
    },
    [dispatch],
  );

  useEffect(() => {
    try {
      if (!providerApiKey || !providerFrontendAuth) {
        throw new Error('Deposit SDK requires valid API key and frontend auth');
      }

      const sdkInstance = new NativeRampsSdk(
        {
          partnerApiKey: providerApiKey,
          frontendAuth: providerFrontendAuth,
        },
        environment,
      );

      setSdk(sdkInstance);
    } catch (error) {
      setSdkError(error as Error);
    }
  }, [providerApiKey, providerFrontendAuth]);

  useEffect(() => {
    if (sdk && authToken) {
      sdk.setAccessToken(authToken);
      setIsAuthenticated(true);
    }
  }, [sdk, authToken]);

  const checkExistingToken = useCallback(async () => {
    try {
      const tokenResponse = await getProviderToken();
      if (tokenResponse.success && tokenResponse.token) {
        setAuthToken(tokenResponse.token);
        return true;
      }
      return false;
    } catch (error) {
      console.error('Error checking existing token:', error);
      return false;
    }
  }, []);

  const setAuthTokenCallback = useCallback(
    async (token: NativeTransakAccessToken): Promise<boolean> => {
      try {
        const storeResult = await storeProviderToken(token);
        if (storeResult.success) {
          setAuthToken(token);
          setIsAuthenticated(true);
          if (sdk) {
            sdk.setAccessToken(token);
          }
          return true;
        }
        return false;
      } catch (error) {
        console.error('Error setting auth token:', error);
        return false;
      }
    },
    [sdk],
  );

  const clearAuthToken = useCallback(async () => {
    await resetProviderToken();
    setAuthToken(undefined);
    setIsAuthenticated(false);
    if (sdk) {
      sdk.clearAccessToken();
    }
  }, [sdk]);

  const contextValue = useMemo(
    (): DepositSDK => ({
      sdk,
      sdkError,
      providerApiKey,
      providerFrontendAuth,
      email,
      setEmail,
      isAuthenticated,
      authToken,
      setAuthToken: setAuthTokenCallback,
      clearAuthToken,
      checkExistingToken,
      getStarted,
      setGetStarted: setGetStartedCallback,
    }),
    [
      sdk,
      sdkError,
      providerApiKey,
      providerFrontendAuth,
      email,
      isAuthenticated,
      authToken,
<<<<<<< HEAD
      setAuthToken,
      getStarted,
      setGetStartedCallback,
=======
      setAuthTokenCallback,
      clearAuthToken,
      checkExistingToken,
>>>>>>> 7937df2a
    ],
  );

  return (
    <DepositSDKContext.Provider value={value ?? contextValue} {...props} />
  );
};

export const useDepositSDK = () => {
  const contextValue = useContext(DepositSDKContext);
  if (!contextValue) {
    throw new Error('useDepositSDK must be used within a DepositSDKProvider');
  }
  return contextValue;
};

// TODO: Replace "any" with type
// eslint-disable-next-line @typescript-eslint/no-explicit-any
export const withDepositSDK = (Component: React.FC) => (props: any) =>
  (
    <DepositSDKProvider>
      <Component {...props} />
    </DepositSDKProvider>
  );<|MERGE_RESOLUTION|>--- conflicted
+++ resolved
@@ -177,15 +177,11 @@
       email,
       isAuthenticated,
       authToken,
-<<<<<<< HEAD
-      setAuthToken,
-      getStarted,
-      setGetStartedCallback,
-=======
       setAuthTokenCallback,
       clearAuthToken,
       checkExistingToken,
->>>>>>> 7937df2a
+      getStarted,
+      setGetStartedCallback,
     ],
   );
 
