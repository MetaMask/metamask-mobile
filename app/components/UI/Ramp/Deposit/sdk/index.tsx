--- conflicted
+++ resolved
@@ -111,7 +111,6 @@
   );
 
   useEffect(() => {
-<<<<<<< HEAD
     async function setRegionByGeolocation() {
       if (INITIAL_SELECTED_REGION === null) {
         try {
@@ -132,11 +131,13 @@
       }
     }
     setRegionByGeolocation();
-=======
+    // eslint-disable-next-line react-hooks/exhaustive-deps
+  }, []);
+
+  useEffect(() => {
     if (INITIAL_SELECTED_REGION === null && defaultRegion) {
       dispatch(setFiatOrdersRegionDeposit(defaultRegion));
     }
->>>>>>> 50efcb45
     // eslint-disable-next-line react-hooks/exhaustive-deps
   }, []);
 
