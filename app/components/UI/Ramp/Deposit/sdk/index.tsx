--- conflicted
+++ resolved
@@ -41,12 +41,9 @@
   checkExistingToken: () => Promise<boolean>;
   getStarted: boolean;
   setGetStarted: (seen: boolean) => void;
-<<<<<<< HEAD
   selectedWalletAddress?: string;
-=======
   selectedRegion: DepositRegion | null;
   setSelectedRegion: (region: DepositRegion | null) => void;
->>>>>>> 6ddee8bf
 }
 
 const isDevelopment =
@@ -97,9 +94,12 @@
     [dispatch],
   );
 
-  const setSelectedRegionCallback = useCallback((region: DepositRegion | null) => {
-    setSelectedRegion(region);
-  }, []);
+  const setSelectedRegionCallback = useCallback(
+    (region: DepositRegion | null) => {
+      setSelectedRegion(region);
+    },
+    [],
+  );
 
   useEffect(() => {
     try {
@@ -185,12 +185,9 @@
       checkExistingToken,
       getStarted,
       setGetStarted: setGetStartedCallback,
-<<<<<<< HEAD
       selectedWalletAddress,
-=======
       selectedRegion,
       setSelectedRegion: setSelectedRegionCallback,
->>>>>>> 6ddee8bf
     }),
     [
       sdk,
@@ -204,12 +201,9 @@
       checkExistingToken,
       getStarted,
       setGetStartedCallback,
-<<<<<<< HEAD
       selectedWalletAddress,
-=======
       selectedRegion,
       setSelectedRegionCallback,
->>>>>>> 6ddee8bf
     ],
   );
 
