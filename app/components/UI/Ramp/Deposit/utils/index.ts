--- conflicted
+++ resolved
@@ -5,10 +5,7 @@
   DepositCryptoCurrency,
   DepositFiatCurrency,
   DepositPaymentMethod,
-<<<<<<< HEAD
-=======
   ETH_TOKEN,
->>>>>>> de227863
   MUSD_LINEA_TOKEN,
   MUSD_TOKEN,
   USDC_BASE_TOKEN,
@@ -46,10 +43,7 @@
 };
 
 const TRANSAK_CRYPTO_IDS: Record<string, string> = {
-<<<<<<< HEAD
-=======
   [ETH_TOKEN.assetId]: 'ETH',
->>>>>>> de227863
   [MUSD_TOKEN.assetId]: 'MUSD',
   [MUSD_LINEA_TOKEN.assetId]: 'MUSD',
   [USDC_TOKEN.assetId]: 'USDC',
@@ -257,10 +251,7 @@
   `${string}/${string}`,
   CaipAssetReference
 > = {
-<<<<<<< HEAD
-=======
   'ethereum/eth': ETH_TOKEN.assetId,
->>>>>>> de227863
   'ethereum/musd': MUSD_TOKEN.assetId,
   'linea/musd': MUSD_LINEA_TOKEN.assetId,
   'ethereum/usdc': USDC_TOKEN.assetId,
