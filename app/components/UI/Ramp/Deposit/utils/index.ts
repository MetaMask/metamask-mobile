'use strict';

const emailRegex =
  /^[-!#$%&'*+/0-9=?A-Z^_a-z`{|}~](\.?[-!#$%&'*+/0-9=?A-Z^_a-z`{|}~])*@[a-zA-Z0-9](-*\.?[a-zA-Z0-9])*\.[a-zA-Z](-?[a-zA-Z0-9])+$/;

export const validateEmail = function (email: string) {
  if (!email || email.split('@').length !== 2) return false;
  return emailRegex.test(email);
};

export const formatUSPhoneNumber = (text: string) => {
  const cleaned = text.replace(/\D/g, '');
  if (cleaned.length === 0) return '';
  if (cleaned.length <= 3) {
    return `(${cleaned}`;
  } else if (cleaned.length <= 6) {
    return `(${cleaned.slice(0, 3)}) ${cleaned.slice(3)}`;
  }
  return `(${cleaned.slice(0, 3)}) ${cleaned.slice(3, 6)}-${cleaned.slice(
    6,
    10,
  )}`;
};

import {
  DepositCryptoCurrency,
  DepositFiatCurrency,
  DepositPaymentMethod,
  SUPPORTED_DEPOSIT_TOKENS,
} from '../constants';
import { FiatOrder } from '../../../../../reducers/fiatOrders';
import { FIAT_ORDER_STATES } from '../../../../../constants/on-ramp';
import { renderNumber } from '../../../../../util/number';
import { getIntlNumberFormatter } from '../../../../../util/intl';
import I18n, { strings } from '../../../../../../locales/i18n';
import { DepositOrder } from '@consensys/native-ramps-sdk';

const TRANSAK_CRYPTO_IDS: Record<string, string> = {
  'eip155:1/erc20:0xA0b86991c6218b36c1d19D4a2e9Eb0cE3606eB48': 'USDC',
  'eip155:1/erc20:0xdAC17F958D2ee523a2206206994597C13D831ec7': 'USDT',
};

const TRANSAK_FIAT_IDS: Record<string, string> = {
  USD: 'USD',
  EUR: 'EUR',
};

const TRANSAK_CHAIN_IDS: Record<string, string> = {
  'eip155:1': 'ethereum',
};

const TRANSAK_PAYMENT_METHOD_IDS: Record<string, string> = {
  credit_debit_card: 'credit_debit_card',
<<<<<<< HEAD
  sepa_bank_transfer: 'sepa_bank_transfer',
=======
  apple_pay: 'apple_pay',
>>>>>>> 86633c59
};

/**
 * Transforms our internal crypto currency ID to Transak crypto currency ID
 * @param cryptoCurrency - The crypto currency object
 * @returns The Transak crypto currency ID
 */
export function getTransakCryptoCurrencyId(
  cryptoCurrency: DepositCryptoCurrency,
): string {
  const transakId = TRANSAK_CRYPTO_IDS[cryptoCurrency.assetId];
  if (!transakId) {
    throw new Error(`Unsupported crypto currency: ${cryptoCurrency.assetId}`);
  }
  return transakId;
}

/**
 * Transforms our internal fiat currency ID to Transak fiat currency ID
 * @param fiatCurrency - The fiat currency object
 * @returns The Transak fiat currency ID
 */
export function getTransakFiatCurrencyId(
  fiatCurrency: DepositFiatCurrency,
): string {
  const transakId = TRANSAK_FIAT_IDS[fiatCurrency.id];
  if (!transakId) {
    throw new Error(`Unsupported fiat currency: ${fiatCurrency.id}`);
  }
  return transakId;
}

/**
 * Transforms our internal chain ID to Transak chain ID
 * @param chainId - The chain ID
 * @returns The Transak chain ID
 */
export function getTransakChainId(chainId: string): string {
  const transakId = TRANSAK_CHAIN_IDS[chainId];
  if (!transakId) {
    throw new Error(`Unsupported chain: ${chainId}`);
  }
  return transakId;
}

/**
 * Transforms our internal payment method ID to Transak payment method ID
 * @param paymentMethod - The payment method object
 * @returns The Transak payment method ID
 */
export function getTransakPaymentMethodId(
  paymentMethod: DepositPaymentMethod,
): string {
  const transakId = TRANSAK_PAYMENT_METHOD_IDS[paymentMethod.id];
  if (!transakId) {
    throw new Error(`Unsupported payment method: ${paymentMethod.id}`);
  }
  return transakId;
}

/**
 * Formats currency amounts using the device's locale
 * @param amount - The amount to format (number or string)
 * @param currency - The currency code (e.g., 'USD', 'EUR')
 * @param options - Additional formatting options
 * @returns Formatted currency string
 */
export function formatCurrency(
  amount: number | string,
  currency: string,
  options?: Intl.NumberFormatOptions,
): string {
  try {
    const numAmount = typeof amount === 'string' ? parseFloat(amount) : amount;
    const defaultOptions: Intl.NumberFormatOptions = {
      style: 'currency',
      currency: currency || 'USD',
      currencyDisplay: 'symbol',
    };

    return getIntlNumberFormatter(I18n.locale, {
      ...defaultOptions,
      ...options,
    }).format(numAmount);
  } catch (error) {
    console.error('Error formatting currency:', error);
    return amount.toString();
  }
}

const NOTIFICATION_DURATION = 5000;

const baseNotificationDetails = {
  duration: NOTIFICATION_DURATION,
};

/**
 * Get notification details for deposit orders
 * @param {FiatOrder} fiatOrder
 */
export const getNotificationDetails = (fiatOrder: FiatOrder) => {
  switch (fiatOrder.state) {
    case FIAT_ORDER_STATES.FAILED: {
      return {
        ...baseNotificationDetails,
        title: strings('deposit.notifications.deposit_failed_title', {
          currency: fiatOrder.cryptocurrency,
        }),
        description: strings(
          'deposit.notifications.deposit_failed_description',
        ),
        status: 'error',
      };
    }
    case FIAT_ORDER_STATES.CANCELLED: {
      return {
        ...baseNotificationDetails,
        title: strings('deposit.notifications.deposit_cancelled_title'),
        description: strings(
          'deposit.notifications.deposit_cancelled_description',
        ),
        status: 'cancelled',
      };
    }
    case FIAT_ORDER_STATES.COMPLETED: {
      return {
        ...baseNotificationDetails,
        title: strings('deposit.notifications.deposit_completed_title', {
          amount: renderNumber(String(fiatOrder.cryptoAmount)),
          currency: fiatOrder.cryptocurrency,
        }),
        description: strings(
          'deposit.notifications.deposit_completed_description',
          {
            currency: fiatOrder.cryptocurrency,
          },
        ),
        status: 'success',
      };
    }
    case FIAT_ORDER_STATES.CREATED: {
      return null;
    }
    case FIAT_ORDER_STATES.PENDING:
    default: {
      return {
        ...baseNotificationDetails,
        title: strings('deposit.notifications.deposit_pending_title', {
          currency: fiatOrder.cryptocurrency,
        }),
        description: strings(
          'deposit.notifications.deposit_pending_description',
        ),
        status: 'pending',
      };
    }
  }
};

const TRANSAK_ID_TO_ASSET_ID: Record<string, string> = Object.fromEntries(
  Object.entries(TRANSAK_CRYPTO_IDS).map(([assetId, transakId]) => [
    transakId,
    assetId,
  ]),
);

/**
 * Transforms Transak crypto currency ID back to our internal crypto currency object
 * @param transakCryptoId - The Transak crypto currency ID (e.g., 'USDC', 'USDT')
 * @returns The internal DepositCryptoCurrency object
 */
export function getCryptoCurrencyFromTransakId(
  transakCryptoId: string,
): DepositCryptoCurrency | null {
  const assetId = TRANSAK_ID_TO_ASSET_ID[transakCryptoId];

  if (!assetId) {
    return null;
  }

  return (
    SUPPORTED_DEPOSIT_TOKENS.find((token) => token.assetId === assetId) || null
  );
}

/**
 * Type guard to check if data object is a DepositOrder
 * @param data - The data to check
 * @returns True if data object is a DepositOrder, false otherwise
 */
export const isDepositOrder = (data: unknown): data is DepositOrder =>
  data !== null && typeof data === 'object';<|MERGE_RESOLUTION|>--- conflicted
+++ resolved
@@ -51,11 +51,8 @@
 
 const TRANSAK_PAYMENT_METHOD_IDS: Record<string, string> = {
   credit_debit_card: 'credit_debit_card',
-<<<<<<< HEAD
   sepa_bank_transfer: 'sepa_bank_transfer',
-=======
   apple_pay: 'apple_pay',
->>>>>>> 86633c59
 };
 
 /**
