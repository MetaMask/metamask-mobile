--- conflicted
+++ resolved
@@ -243,7 +243,6 @@
   return field in depositOrder && depositOrder[field] !== undefined;
 };
 
-<<<<<<< HEAD
 export const generateThemeParameters = (
   themeAppearance: AppThemeKey,
   colors: Colors,
@@ -276,7 +275,8 @@
     primaryButtonTextColor: colors.icon.inverse,
     surfaceFillColor: colors.background.muted,
   };
-=======
+};
+
 /**
  * Transforms a timestamp to a Transak format
  * @param timestamp - The timestamp to transform
@@ -289,5 +289,4 @@
   const year = transakDate.getFullYear();
 
   return `${day}-${month}-${year}`;
->>>>>>> 2fb50708
 };