import { CaipAssetReference, CaipChainId } from '@metamask/utils';
import {
  BASE_MAINNET,
  BSC_MAINNET,
  ETHEREUM_MAINNET,
  LINEA_MAINNET,
  SOLANA_MAINNET,
} from './networks';

export interface DepositCryptoCurrency {
  assetId: CaipAssetReference;
  name: string;
  chainId: CaipChainId;
  decimals: number;
  iconUrl: string;
  symbol: string;
}

export const MUSD_TOKEN: DepositCryptoCurrency = {
  assetId: 'eip155:1/erc20:0xacA92E438df0B2401fF60dA7E4337B687a2435DA',
  chainId: ETHEREUM_MAINNET.chainId,
  name: 'MetaMask USD',
  symbol: 'mUSD',
  decimals: 6,
  iconUrl:
    'https://static.cx.metamask.io/api/v2/tokenIcons/assets/eip155/1/erc20/0xaca92e438df0b2401ff60da7e4337b687a2435da.png',
};

export const MUSD_LINEA_TOKEN: DepositCryptoCurrency = {
  assetId: 'eip155:59144/erc20:0xacA92E438df0B2401fF60dA7E4337B687a2435DA',
  chainId: LINEA_MAINNET.chainId,
  name: 'MetaMask USD',
  symbol: 'mUSD',
  decimals: 6,
  iconUrl:
    'https://static.cx.metamask.io/api/v2/tokenIcons/assets/eip155/59144/erc20/0xaca92e438df0b2401ff60da7e4337b687a2435da.png',
};

export const USDC_TOKEN: DepositCryptoCurrency = {
  assetId: 'eip155:1/erc20:0xA0b86991c6218b36c1d19D4a2e9Eb0cE3606eB48',
  chainId: ETHEREUM_MAINNET.chainId,
  name: 'USD Coin',
  symbol: 'USDC',
  decimals: 6,
  iconUrl:
    'https://static.cx.metamask.io/api/v2/tokenIcons/assets/eip155/1/erc20/0xA0b86991c6218b36c1d19D4a2e9Eb0cE3606eB48.png',
};

export const USDC_LINEA_TOKEN: DepositCryptoCurrency = {
  assetId: 'eip155:59144/erc20:0x176211869ca2b568f2a7d4ee941e073a821ee1ff',
  chainId: LINEA_MAINNET.chainId,
  decimals: 6,
  name: 'USD Coin',
  symbol: 'USDC',
  iconUrl:
    'https://static.cx.metamask.io/api/v2/tokenIcons/assets/eip155/59144/erc20/0x176211869ca2b568f2a7d4ee941e073a821ee1ff.png',
};

export const USDC_BASE_TOKEN: DepositCryptoCurrency = {
  assetId: 'eip155:8453/erc20:0x833589fcd6edb6e08f4c7c32d4f71b54bda02913',
  chainId: BASE_MAINNET.chainId,
  decimals: 6,
  name: 'USD Coin',
  symbol: 'USDC',
  iconUrl:
    'https://static.cx.metamask.io/api/v2/tokenIcons/assets/eip155/8453/erc20/0x833589fcd6edb6e08f4c7c32d4f71b54bda02913.png',
};

export const USDC_BSC_TOKEN: DepositCryptoCurrency = {
  assetId: 'eip155:56/erc20:0x8ac76a51cc950d9822d68b83fe1ad97b32cd580d',
  chainId: BSC_MAINNET.chainId,
  decimals: 18,
  name: 'USD Coin',
  symbol: 'USDC',
  iconUrl:
    'https://static.cx.metamask.io/api/v2/tokenIcons/assets/eip155/56/erc20/0x8ac76a51cc950d9822d68b83fe1ad97b32cd580d.png',
};

export const USDC_SOLANA_TOKEN: DepositCryptoCurrency = {
  assetId:
    'solana:5eykt4UsFv8P8NJdTREpY1vzqKqZKvdp/token:EPjFWdd5AufqSSqeM2qN1xzybapC8G4wEGGkZwyTDt1v',
  chainId: SOLANA_MAINNET.chainId,
  decimals: 6,
  name: 'USD Coin',
  symbol: 'USDC',
  iconUrl:
    'https://static.cx.metamask.io/api/v2/tokenIcons/assets/solana/5eykt4UsFv8P8NJdTREpY1vzqKqZKvdp/token/EPjFWdd5AufqSSqeM2qN1xzybapC8G4wEGGkZwyTDt1v.png',
};

export const USDT_TOKEN: DepositCryptoCurrency = {
  assetId: 'eip155:1/erc20:0xdAC17F958D2ee523a2206206994597C13D831ec7',
  chainId: ETHEREUM_MAINNET.chainId,
  name: 'Tether USD',
  symbol: 'USDT',
  decimals: 6,
  iconUrl:
    'https://static.cx.metamask.io/api/v2/tokenIcons/assets/eip155/1/erc20/0xdAC17F958D2ee523a2206206994597C13D831ec7.png',
};

export const USDT_LINEA_TOKEN: DepositCryptoCurrency = {
  assetId: 'eip155:59144/erc20:0xa219439258ca9da29e9cc4ce5596924745e12b93',
  chainId: LINEA_MAINNET.chainId,
  decimals: 6,
  name: 'Tether USD',
  symbol: 'USDT',
  iconUrl:
    'https://static.cx.metamask.io/api/v2/tokenIcons/assets/eip155/59144/erc20/0xa219439258ca9da29e9cc4ce5596924745e12b93.png',
};

export const USDT_BASE_TOKEN: DepositCryptoCurrency = {
  assetId: 'eip155:8453/erc20:0xfde4c96c8593536e31f229ea8f37b2ada2699bb2',
  chainId: BASE_MAINNET.chainId,
  decimals: 6,
  name: 'Tether USD',
  symbol: 'USDT',
  iconUrl:
    'https://static.cx.metamask.io/api/v2/tokenIcons/assets/eip155/8453/erc20/0xfde4c96c8593536e31f229ea8f37b2ada2699bb2.png',
};

export const USDT_BSC_TOKEN: DepositCryptoCurrency = {
  assetId: 'eip155:56/erc20:0x55d398326f99059ff775485246999027b3197955',
  chainId: BSC_MAINNET.chainId,
  decimals: 18,
  name: 'Tether USD',
  symbol: 'USDT',
  iconUrl:
    'https://static.cx.metamask.io/api/v2/tokenIcons/assets/eip155/56/erc20/0x55d398326f99059ff775485246999027b3197955.png',
};

export const USDT_SOLANA_TOKEN: DepositCryptoCurrency = {
  assetId:
    'solana:5eykt4UsFv8P8NJdTREpY1vzqKqZKvdp/token:Es9vMFrzaCERmJfrF4H2FYD4KCoNkY11McCe8BenwNYB',
  chainId: SOLANA_MAINNET.chainId,
  decimals: 6,
  name: 'Tether USD',
  symbol: 'USDT',
  iconUrl:
    'https://static.cx.metamask.io/api/v2/tokenIcons/assets/solana/5eykt4UsFv8P8NJdTREpY1vzqKqZKvdp/token/Es9vMFrzaCERmJfrF4H2FYD4KCoNkY11McCe8BenwNYB.png',
};

export const ETH_TOKEN: DepositCryptoCurrency = {
  assetId: 'eip155:1/slip44:60',
  chainId: ETHEREUM_MAINNET.chainId,
  name: 'Ethereum',
  symbol: 'ETH',
  decimals: 18,
  iconUrl:
    'https://static.cx.metamask.io/api/v2/tokenIcons/assets/eip155/1/slip44/60.png',
};

export const ALL_DEPOSIT_TOKENS: DepositCryptoCurrency[] = [
  MUSD_TOKEN,
<<<<<<< HEAD
  MUSD_LINEA_TOKEN,
=======
  ETH_TOKEN,
>>>>>>> de227863
  USDC_TOKEN,
  USDT_TOKEN,
  MUSD_LINEA_TOKEN,
  USDC_LINEA_TOKEN,
  USDT_LINEA_TOKEN,
  USDC_BSC_TOKEN,
  USDT_BSC_TOKEN,
  USDC_BASE_TOKEN,
  USDT_BASE_TOKEN,
  USDC_SOLANA_TOKEN,
  USDT_SOLANA_TOKEN,
];

export const CONDITIONALLY_SUPPORTED_DEPOSIT_TOKENS: DepositCryptoCurrency[] = [
  USDC_LINEA_TOKEN,
  USDC_BASE_TOKEN,
  USDC_SOLANA_TOKEN,
  //USDT_LINEA_TOKEN,
  //USDT_BASE_TOKEN,
  USDT_SOLANA_TOKEN,
];

export const SUPPORTED_DEPOSIT_TOKENS: DepositCryptoCurrency[] = [
  // MUSD_TOKEN,
  // MUSD_LINEA_TOKEN,
  USDC_TOKEN,
  ETH_TOKEN,
  // USDC_LINEA_TOKEN,
  // USDC_BASE_TOKEN,
  USDC_BSC_TOKEN,
  // USDC_SOLANA_TOKEN,
  USDT_TOKEN,
  // USDT_LINEA_TOKEN,
  // USDT_BASE_TOKEN,
  USDT_BSC_TOKEN,
  // USDT_SOLANA_TOKEN, // currently not supported on Transak
];<|MERGE_RESOLUTION|>--- conflicted
+++ resolved
@@ -150,11 +150,7 @@
 
 export const ALL_DEPOSIT_TOKENS: DepositCryptoCurrency[] = [
   MUSD_TOKEN,
-<<<<<<< HEAD
-  MUSD_LINEA_TOKEN,
-=======
   ETH_TOKEN,
->>>>>>> de227863
   USDC_TOKEN,
   USDT_TOKEN,
   MUSD_LINEA_TOKEN,
@@ -172,8 +168,8 @@
   USDC_LINEA_TOKEN,
   USDC_BASE_TOKEN,
   USDC_SOLANA_TOKEN,
-  //USDT_LINEA_TOKEN,
-  //USDT_BASE_TOKEN,
+  USDT_LINEA_TOKEN,
+  USDT_BASE_TOKEN,
   USDT_SOLANA_TOKEN,
 ];
 
