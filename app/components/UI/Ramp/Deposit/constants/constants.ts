import { CaipChainId } from '@metamask/utils';

export interface DepositFiatCurrency {
  id: string;
  name: string;
  symbol: string;
  emoji: string;
}

export const USD_CURRENCY: DepositFiatCurrency = {
  id: 'USD',
  name: 'US Dollar',
  symbol: '$',
  emoji: '🇺🇸',
};

export const EUR_CURRENCY: DepositFiatCurrency = {
  id: 'EUR',
  name: 'Euro',
  symbol: '€',
  emoji: '🇪🇺',
};

export const TRANSAK_NETWORKS: Record<string, CaipChainId> = {
  ethereum: 'eip155:1',
  linea: 'eip155:59144',
  base: 'eip155:8453',
  solana: 'solana:5eykt4UsFv8P8NJdTREpY1vzqKqZKvdp',
  bsc: 'eip155:56',
};

export const TRANSAK_SUPPORT_URL = 'https://support.transak.com';
export const TRANSAK_URL = 'https://www.transak.com';
export const CONSENSYS_PRIVACY_POLICY_URL =
  'https://consensys.net/privacy-policy';
export const TRANSAK_TERMS_URL_US =
  'https://www.transak.com/terms-of-service-us';
export const TRANSAK_TERMS_URL_WORLD =
  'https://www.transak.com/terms-of-service';

export enum KycStatus {
  NOT_SUBMITTED = 'NOT_SUBMITTED',
  SUBMITTED = 'SUBMITTED',
  APPROVED = 'APPROVED',
  REJECTED = 'REJECTED',
}

export const VALIDATION_REGEX = {
  firstName: /^(?!\s+$).{1,35}$/,
  lastName: /^(?!\s+$).{1,35}$/,
  mobileNumber: /^\+(?:[0-9]){6,14}[0-9]$/,
  dateOfBirth:
    /^(?:(?:31(\/|-|\.)(?:0?[13578]|1[02]))\1|(?:(?:29|30)(\/|-|\.)(?:0?[13-9]|1[0-2])\2))(?:(?:1[6-9]|[2-9]\d)?\d{2})$|^(?:29(\/|-|\.)0?2\3(?:(?:(?:1[6-9]|[2-9]\d)?(?:0[48]|[2468][048]|[13579][26])|(?:(?:16|[2468][048]|[3579][26])00))))$|^(?:0?[1-9]|1\d|2[0-8])(\/|-|\.)(?:(?:0?[1-9])|(?:1[0-2]))\4(?:(?:1[6-9]|[2-9]\d)?\d{2})$/,
  addressLine1: /^(?!\s+$)(?=.*[a-zA-Z]).{3,50}$/,
  addressLine2: /^(?=.*[a-zA-Z]).{0,50}$|^\s*$/,
  city: /^(?!\s+$)(?=.*[a-zA-Z]).{2,25}$/,
  state: /^(?!\s+$)(?=.*[a-zA-Z]).{2,100}$/,
  postCode: /^(?!\s*$).+/,
};

<<<<<<< HEAD
export const REDIRECTION_URL = 'https://metamask.io/';

export enum TransakFormId {
  ID_PROOF = 'idProof',
  PURPOSE_OF_USAGE = 'purposeOfUsage',
  PERSONAL_DETAILS = 'personalDetails',
  ADDRESS = 'address',
  US_SSN = 'usSSN',
}
=======
export const REDIRECTION_URL =
  'https://on-ramp-content.api.cx.metamask.io/regions/fake-callback';
>>>>>>> 4f751a45
<|MERGE_RESOLUTION|>--- conflicted
+++ resolved
@@ -58,8 +58,8 @@
   postCode: /^(?!\s*$).+/,
 };
 
-<<<<<<< HEAD
-export const REDIRECTION_URL = 'https://metamask.io/';
+export const REDIRECTION_URL =
+  'https://on-ramp-content.api.cx.metamask.io/regions/fake-callback';
 
 export enum TransakFormId {
   ID_PROOF = 'idProof',
@@ -67,8 +67,4 @@
   PERSONAL_DETAILS = 'personalDetails',
   ADDRESS = 'address',
   US_SSN = 'usSSN',
-}
-=======
-export const REDIRECTION_URL =
-  'https://on-ramp-content.api.cx.metamask.io/regions/fake-callback';
->>>>>>> 4f751a45
+}