--- conflicted
+++ resolved
@@ -44,16 +44,11 @@
   addressLine2: /^(?=.*[a-zA-Z]).{0,50}$|^\s*$/,
   city: /^(?!\s+$)(?=.*[a-zA-Z]).{2,25}$/,
   state: /^(?!\s+$)(?=.*[a-zA-Z]).{2,100}$/,
-<<<<<<< HEAD
-  postCode: /^(?!s*$).+/,
+  postCode: /^(?!\s*$).+/,
 };
 
 export const TRANSAK_GEOLOCATION_ENDPOINT = 'fiat/public/v1/get/country';
 
 export const TRANSAK_API_URL = 'https://api.transak.com';
-=======
-  postCode: /^(?!\s*$).+/,
-};
 
-export const REDIRECTION_URL = 'https://metamask.io/';
->>>>>>> cb8cf3cc
+export const REDIRECTION_URL = 'https://metamask.io/';