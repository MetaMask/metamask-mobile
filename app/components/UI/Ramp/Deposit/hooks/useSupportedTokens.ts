--- conflicted
+++ resolved
@@ -30,13 +30,7 @@
       initialSupportedTokens.push(MUSD_TOKEN, MUSD_LINEA_TOKEN);
     }
 
-<<<<<<< HEAD
-    return initialSupportedTokens.sort((a, b) =>
-      a.symbol.toUpperCase().localeCompare(b.symbol.toUpperCase()),
-    );
-=======
     return initialSupportedTokens;
->>>>>>> de227863
   }, [chainIdsWithBalance, isCardholder, metamaskUsdEnabled]);
 
   return supportedTokens;
