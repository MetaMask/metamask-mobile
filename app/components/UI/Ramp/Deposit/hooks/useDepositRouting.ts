--- conflicted
+++ resolved
@@ -240,8 +240,6 @@
               };
 
               await handleNewOrder(processedOrder);
-<<<<<<< HEAD
-=======
 
               trackEvent('RAMPS_TRANSACTION_CONFIRMED', {
                 ramp_type: 'DEPOSIT',
@@ -264,7 +262,6 @@
               navigateToOrderProcessingCallback({
                 orderId: order.id,
               });
->>>>>>> da6370ba
             } catch (error) {
               throw new Error(
                 error instanceof Error && error.message
