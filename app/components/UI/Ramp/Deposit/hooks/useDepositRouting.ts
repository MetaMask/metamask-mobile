import { useCallback } from 'react';
import { useNavigation } from '@react-navigation/native';
import { BuyQuote, OrderIdTransformer } from '@consensys/native-ramps-sdk';
import type { AxiosError } from 'axios';
import { strings } from '../../../../../../locales/i18n';
import { useTheme } from '../../../../../util/theme';
import { endTrace, TraceName } from '../../../../../util/trace';

import { useDepositSdkMethod } from './useDepositSdkMethod';
import { REDIRECTION_URL } from '../constants';
import { depositOrderToFiatOrder } from '../orderProcessor';
import useHandleNewOrder from './useHandleNewOrder';
import { generateThemeParameters } from '../utils';

import { createKycProcessingNavDetails } from '../Views/KycProcessing/KycProcessing';
import {
  BasicInfoFormData,
  createBasicInfoNavDetails,
} from '../Views/BasicInfo/BasicInfo';
import { createBankDetailsNavDetails } from '../Views/BankDetails/BankDetails';
import { createWebviewModalNavigationDetails } from '../Views/Modals/WebviewModal/WebviewModal';
import { createKycWebviewModalNavigationDetails } from '../Views/Modals/WebviewModal/KycWebviewModal';
import { createOrderProcessingNavDetails } from '../Views/OrderProcessing/OrderProcessing';
import { useDepositSDK, DEPOSIT_ENVIRONMENT } from '../sdk';
import { createVerifyIdentityNavDetails } from '../Views/VerifyIdentity/VerifyIdentity';
import useAnalytics from '../../hooks/useAnalytics';
import { createAdditionalVerificationNavDetails } from '../Views/AdditionalVerification/AdditionalVerification';
import Logger from '../../../../../../app/util/Logger';
import { AddressFormData } from '../Views/EnterAddress/EnterAddress';
import { createEnterEmailNavDetails } from '../Views/EnterEmail/EnterEmail';
import Routes from '../../../../../constants/navigation/Routes';
import { useDepositUser } from './useDepositUser';
import { useDepositOrderNetworkName } from './useDepositOrderNetworkName';

class LimitExceededError extends Error {
  constructor(message: string) {
    super(message);
    this.name = 'LimitExceededError';
  }
}

interface UseDepositRoutingConfig {
  screenLocation: string;
}

export const useDepositRouting = (config?: UseDepositRoutingConfig) => {
  const { screenLocation = '' } = config || {};
  const navigation = useNavigation();
  const handleNewOrder = useHandleNewOrder();
  const {
    selectedRegion,
    selectedPaymentMethod,
    logoutFromProvider,
    selectedWalletAddress,
  } = useDepositSDK();
  const { themeAppearance, colors } = useTheme();
  const trackEvent = useAnalytics();

<<<<<<< HEAD
=======
  const getDepositOrderNetworkName = useDepositOrderNetworkName();

>>>>>>> a9319786
  const { fetchUserDetails } = useDepositUser({
    screenLocation,
    shouldTrackFetch: true,
    fetchOnMount: false,
  });

  const [, getKycRequirement] = useDepositSdkMethod({
    method: 'getKycRequirement',
    onMount: false,
    throws: true,
  });

  const [, getAdditionalRequirements] = useDepositSdkMethod({
    method: 'getAdditionalRequirements',
    onMount: false,
    throws: true,
  });

  const [, createOrder] = useDepositSdkMethod({
    method: 'createOrder',
    onMount: false,
    throws: true,
  });

  const [, submitPurposeOfUsage] = useDepositSdkMethod({
    method: 'submitPurposeOfUsageForm',
    onMount: false,
    throws: true,
  });

  const [, requestOtt] = useDepositSdkMethod({
    method: 'requestOtt',
    onMount: false,
    throws: true,
  });

  const [, generatePaymentUrl] = useDepositSdkMethod({
    method: 'generatePaymentWidgetUrl',
    onMount: false,
    throws: true,
  });

  const [, getOrder] = useDepositSdkMethod({
    method: 'getOrder',
    onMount: false,
    throws: true,
  });

  const [, getUserLimits] = useDepositSdkMethod({
    method: 'getUserLimits',
    onMount: false,
    throws: true,
  });

  const popToBuildQuote = useCallback(() => {
    navigation.dispatch((state) => {
      const buildQuoteIndex = state.routes.findIndex(
        (route) => route.name === 'BuildQuote',
      );

      return {
        payload: {
          count: state.routes.length - buildQuoteIndex - 1,
          params: {
            animationEnabled: false,
          },
        },
        type: 'POP',
      };
    });
  }, [navigation]);

  const checkUserLimits = useCallback(
    async (quote: BuyQuote, kycType: string) => {
      try {
        const userLimits = await getUserLimits(
          selectedRegion?.currency || '',
          selectedPaymentMethod?.id || '',
          kycType,
        );

        if (!userLimits?.remaining) {
          return;
        }

        const { remaining } = userLimits;
        const dailyLimit = remaining['1'];
        const monthlyLimit = remaining['30'];
        const yearlyLimit = remaining['365'];

        if (
          dailyLimit === undefined ||
          monthlyLimit === undefined ||
          yearlyLimit === undefined
        ) {
          return;
        }

        const depositAmount = quote.fiatAmount;
        const currency = selectedRegion?.currency || '';

        if (depositAmount > dailyLimit) {
          throw new LimitExceededError(
            strings('deposit.buildQuote.limitExceeded', {
              period: 'daily',
              remaining: `${dailyLimit} ${currency}`,
            }),
          );
        }

        if (depositAmount > monthlyLimit) {
          throw new LimitExceededError(
            strings('deposit.buildQuote.limitExceeded', {
              period: 'monthly',
              remaining: `${monthlyLimit} ${currency}`,
            }),
          );
        }

        if (depositAmount > yearlyLimit) {
          throw new LimitExceededError(
            strings('deposit.buildQuote.limitExceeded', {
              period: 'yearly',
              remaining: `${yearlyLimit} ${currency}`,
            }),
          );
        }
      } catch (error) {
        if (error instanceof LimitExceededError) {
          throw error;
        }

        Logger.error(error as Error, 'Failed to check user limits');
      }
    },
    [getUserLimits, selectedRegion?.currency, selectedPaymentMethod?.id],
  );

  const navigateToVerifyIdentityCallback = useCallback(
    ({ quote }: { quote: BuyQuote }) => {
      popToBuildQuote();
      navigation.navigate(
        ...createVerifyIdentityNavDetails({
          quote,
        }),
      );
    },
    [navigation, popToBuildQuote],
  );

  const navigateToBasicInfoCallback = useCallback(
    ({
      quote,
      previousFormData,
    }: {
      quote: BuyQuote;
      previousFormData?: BasicInfoFormData & AddressFormData;
    }) => {
      popToBuildQuote();
      navigation.navigate(
        ...createBasicInfoNavDetails({ quote, previousFormData }),
      );
    },
    [navigation, popToBuildQuote],
  );

  const navigateToBankDetailsCallback = useCallback(
    ({
      orderId,
      shouldUpdate,
    }: {
      orderId: string;
      shouldUpdate?: boolean;
    }) => {
      const [name, params] = createBankDetailsNavDetails({
        orderId,
        shouldUpdate,
      });
      navigation.reset({
        index: 0,
        routes: [{ name, params }],
      });
    },
    [navigation],
  );

  const navigateToOrderProcessingCallback = useCallback(
    ({ orderId }: { orderId: string }) => {
      popToBuildQuote();
      navigation.navigate(
        ...createOrderProcessingNavDetails({
          orderId,
        }),
      );
    },
    [navigation, popToBuildQuote],
  );

  const navigateToAdditionalVerificationCallback = useCallback(
    ({
      quote,
      kycUrl,
      workFlowRunId,
    }: {
      quote: BuyQuote;
      kycUrl: string;
      workFlowRunId: string;
    }) => {
      popToBuildQuote();
      navigation.navigate(
        ...createAdditionalVerificationNavDetails({
          quote,
          kycUrl,
          workFlowRunId,
        }),
      );
    },
    [navigation, popToBuildQuote],
  );

  const handleNavigationStateChange = useCallback(
    async ({ url }: { url: string }) => {
      if (url.startsWith(REDIRECTION_URL)) {
        try {
          const urlObj = new URL(url);
          const orderId = urlObj.searchParams.get('orderId');

          if (orderId) {
            try {
              const transformedOrderId =
                OrderIdTransformer.transakOrderIdToDepositOrderId(
                  orderId,
                  DEPOSIT_ENVIRONMENT,
                );

              navigateToOrderProcessingCallback({
                orderId: transformedOrderId,
              });

              const order = await getOrder(orderId, selectedWalletAddress);

              if (!order) {
                throw new Error('Missing order');
              }

              const processedOrder = {
                ...depositOrderToFiatOrder(order),
                account: selectedWalletAddress || order.walletAddress,
              };

              await handleNewOrder(processedOrder);

              trackEvent('RAMPS_TRANSACTION_CONFIRMED', {
                ramp_type: 'DEPOSIT',
                amount_source: Number(order.fiatAmount),
                amount_destination: Number(order.cryptoAmount),
                exchange_rate: Number(order.exchangeRate),
                gas_fee: order.networkFees ? Number(order.networkFees) : 0,
                processing_fee: order.partnerFees
                  ? Number(order.partnerFees)
                  : 0,
                total_fee: Number(order.totalFeesFiat),
                payment_method_id: order.paymentMethod.id,
                country: selectedRegion?.isoCode || '',
                chain_id: order.network?.chainId || '',
                currency_destination: order.cryptoCurrency.assetId || '',
                currency_destination_symbol: order.cryptoCurrency.symbol,
                currency_destination_network: getDepositOrderNetworkName(order),
                currency_source: order.fiatCurrency,
              });
            } catch (error) {
              throw new Error(
                error instanceof Error && error.message
                  ? error.message
                  : 'Failed to process order from navigation',
              );
            }
          }
        } catch (e) {
          console.error('Error extracting orderId from URL:', e);
        }
      }
    },
    [
      getOrder,
      selectedWalletAddress,
      handleNewOrder,
      navigateToOrderProcessingCallback,
      selectedRegion?.isoCode,
      trackEvent,
      getDepositOrderNetworkName,
    ],
  );

  const navigateToWebviewModalCallback = useCallback(
    ({ paymentUrl }: { paymentUrl: string }) => {
      endTrace({
        name: TraceName.DepositContinueFlow,
        data: {
          destination: Routes.DEPOSIT.MODALS.WEBVIEW,
          isPaymentWebview: true,
        },
      });

      endTrace({
        name: TraceName.DepositInputOtp,
        data: {
          destination: Routes.DEPOSIT.MODALS.WEBVIEW,
        },
      });

      popToBuildQuote();
      navigation.navigate(
        ...createWebviewModalNavigationDetails({
          sourceUrl: paymentUrl,
          handleNavigationStateChange,
        }),
      );
    },
    [navigation, popToBuildQuote, handleNavigationStateChange],
  );

  const navigateToKycProcessingCallback = useCallback(
    ({ quote }: { quote: BuyQuote }) => {
      popToBuildQuote();
      navigation.navigate(...createKycProcessingNavDetails({ quote }));
    },
    [navigation, popToBuildQuote],
  );

  const navigateToKycWebviewCallback = useCallback(
    ({
      quote,
      kycUrl,
      workFlowRunId,
    }: {
      quote: BuyQuote;
      kycUrl: string;
      workFlowRunId: string;
    }) => {
      popToBuildQuote();
      navigation.navigate(
        ...createKycWebviewModalNavigationDetails({
          quote,
          sourceUrl: kycUrl,
          workFlowRunId,
        }),
      );
    },
    [navigation, popToBuildQuote],
  );

  const routeAfterAuthentication = useCallback(
    async (quote: BuyQuote, depth = 0) => {
      try {
        const userDetails = await fetchUserDetails();
        const previousFormData = {
          firstName: userDetails?.firstName || '',
          lastName: userDetails?.lastName || '',
          mobileNumber: userDetails?.mobileNumber || '',
          dob: userDetails?.dob || '',
          addressLine1: userDetails?.address?.addressLine1 || '',
          addressLine2: userDetails?.address?.addressLine2 || '',
          city: userDetails?.address?.city || '',
          state: userDetails?.address?.state || '',
          postCode: userDetails?.address?.postCode || '',
          countryCode: userDetails?.address?.countryCode || '',
        };

        const requirements = await getKycRequirement(quote.quoteId);

        if (!requirements) {
          throw new Error('Missing KYC requirements');
        }

        switch (requirements.status) {
          case 'APPROVED': {
            try {
              if (!userDetails) {
                throw new Error('Missing user details');
              }

              await checkUserLimits(quote, requirements.kycType);

              if (selectedPaymentMethod?.isManualBankTransfer) {
                const order = await createOrder(
                  quote,
                  selectedWalletAddress,
                  selectedPaymentMethod.id,
                );

                if (!order) {
                  throw new Error('Missing order');
                }

                const processedOrder = {
                  ...depositOrderToFiatOrder(order),
                  account: selectedWalletAddress || order.walletAddress,
                };

                await handleNewOrder(processedOrder);

                navigateToBankDetailsCallback({
                  orderId: order.id,
                  shouldUpdate: false,
                });
              } else {
                const ottResponse = await requestOtt();

                if (!ottResponse) {
                  throw new Error('Failed to get OTT token');
                }

                const paymentUrl = await generatePaymentUrl(
                  ottResponse.ott,
                  quote,
                  selectedWalletAddress,
                  generateThemeParameters(themeAppearance, colors),
                );

                if (!paymentUrl) {
                  throw new Error('Failed to generate payment URL');
                }

                navigateToWebviewModalCallback({ paymentUrl });
              }
              return true;
            } catch (error) {
              throw new Error(
                error instanceof Error && error.message
                  ? error.message
                  : 'Failed to process KYC flow',
              );
            }
          }

          case 'NOT_SUBMITTED':
            trackEvent('RAMPS_KYC_STARTED', {
              ramp_type: 'DEPOSIT',
              kyc_type: requirements.kycType || '',
              region: selectedRegion?.isoCode || '',
            });

            navigateToBasicInfoCallback({ quote, previousFormData });
            return;

          case 'ADDITIONAL_FORMS_REQUIRED': {
            const additionalRequirements = await getAdditionalRequirements(
              quote.quoteId,
            );
            const formsRequired = additionalRequirements?.formsRequired || [];

            const purposeOfUsageForm = formsRequired.find(
              (f) => f.type === 'PURPOSE_OF_USAGE',
            );

            if (purposeOfUsageForm) {
              if (depth < 5) {
                await submitPurposeOfUsage([
                  'Buying/selling crypto for investments',
                ]);
                await routeAfterAuthentication(quote, depth + 1);
              } else {
                Logger.error(
                  new Error(`Submit of purpose depth exceeded: ${depth}`),
                );
              }
              return;
            }
            const idProofForm = formsRequired.find((f) => f.type === 'IDPROOF');

            if (idProofForm) {
              const { metadata } = idProofForm;
              if (!metadata) {
                throw new Error('Missing ID proof metadata');
              }

              navigateToAdditionalVerificationCallback({
                quote,
                kycUrl: metadata.kycUrl,
                workFlowRunId: metadata.workFlowRunId,
              });
              return;
            }

            // If no additional forms are required, route to KYC processing
            navigateToKycProcessingCallback({ quote });
            return;
          }

          case 'SUBMITTED': {
            navigateToKycProcessingCallback({ quote });
            return;
          }

          default:
            throw new Error(strings('deposit.buildQuote.unexpectedError'));
        }
      } catch (error) {
        if ((error as AxiosError).status === 401) {
          await logoutFromProvider(false);
          popToBuildQuote();
          navigation.navigate(...createEnterEmailNavDetails({}));
          return;
        }
        throw error;
      }
    },
    [
      popToBuildQuote,
      navigation,
      getKycRequirement,
      getAdditionalRequirements,
      fetchUserDetails,
      selectedRegion?.isoCode,
      selectedPaymentMethod?.isManualBankTransfer,
      selectedPaymentMethod?.id,
      handleNewOrder,
      navigateToBankDetailsCallback,
      navigateToWebviewModalCallback,
      navigateToKycProcessingCallback,
      submitPurposeOfUsage,
      logoutFromProvider,
      navigateToBasicInfoCallback,
      trackEvent,
      navigateToAdditionalVerificationCallback,
      createOrder,
      requestOtt,
      generatePaymentUrl,
      checkUserLimits,
      selectedWalletAddress,
      themeAppearance,
      colors,
    ],
  );

  return {
    routeAfterAuthentication,
    navigateToKycWebview: navigateToKycWebviewCallback,
    navigateToVerifyIdentity: navigateToVerifyIdentityCallback,
  };
};<|MERGE_RESOLUTION|>--- conflicted
+++ resolved
@@ -56,11 +56,8 @@
   const { themeAppearance, colors } = useTheme();
   const trackEvent = useAnalytics();
 
-<<<<<<< HEAD
-=======
   const getDepositOrderNetworkName = useDepositOrderNetworkName();
 
->>>>>>> a9319786
   const { fetchUserDetails } = useDepositUser({
     screenLocation,
     shouldTrackFetch: true,
