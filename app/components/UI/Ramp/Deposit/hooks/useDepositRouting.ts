import { useCallback } from 'react';
import { useNavigation } from '@react-navigation/native';
import { BuyQuote } from '@consensys/native-ramps-sdk';
import type { AxiosError } from 'axios';
import { strings } from '../../../../../../locales/i18n';
import { useTheme } from '../../../../../util/theme';

import { useDepositSdkMethod } from './useDepositSdkMethod';
import {
  MANUAL_BANK_TRANSFER_PAYMENT_METHODS,
  KycStatus,
  REDIRECTION_URL,
} from '../constants';
import { depositOrderToFiatOrder } from '../orderProcessor';
import useHandleNewOrder from './useHandleNewOrder';
import {
  generateThemeParameters,
  getCryptoCurrencyFromTransakId,
} from '../utils';

import { createKycProcessingNavDetails } from '../Views/KycProcessing/KycProcessing';
import { createBasicInfoNavDetails } from '../Views/BasicInfo/BasicInfo';
import { createBankDetailsNavDetails } from '../Views/BankDetails/BankDetails';
import { createEnterEmailNavDetails } from '../Views/EnterEmail/EnterEmail';
import { createWebviewModalNavigationDetails } from '../Views/Modals/WebviewModal/WebviewModal';
import { createKycWebviewModalNavigationDetails } from '../Views/Modals/WebviewModal/KycWebviewModal';
import { createOrderProcessingNavDetails } from '../Views/OrderProcessing/OrderProcessing';
import { useDepositSDK } from '../sdk';
import { createVerifyIdentityNavDetails } from '../Views/VerifyIdentity/VerifyIdentity';

export interface UseDepositRoutingParams {
  cryptoCurrencyChainId: string;
  paymentMethodId: string;
}

export const useDepositRouting = ({
  cryptoCurrencyChainId,
  paymentMethodId,
}: UseDepositRoutingParams) => {
  const navigation = useNavigation();
  const handleNewOrder = useHandleNewOrder();
  const { selectedRegion, clearAuthToken, selectedWalletAddress } =
    useDepositSDK();
  const { themeAppearance, colors } = useTheme();

  const [, fetchKycForms] = useDepositSdkMethod({
    method: 'getKYCForms',
    onMount: false,
    throws: true,
  });

  const [, fetchKycFormData] = useDepositSdkMethod({
    method: 'getKycForm',
    onMount: false,
    throws: true,
  });

  const [, fetchUserDetails] = useDepositSdkMethod({
    method: 'getUserDetails',
    onMount: false,
    throws: true,
  });

  const [, createReservation] = useDepositSdkMethod({
    method: 'walletReserve',
    onMount: false,
    throws: true,
  });

  const [, createOrder] = useDepositSdkMethod({
    method: 'createOrder',
    onMount: false,
    throws: true,
  });

  const [, submitPurposeOfUsage] = useDepositSdkMethod({
    method: 'submitPurposeOfUsageForm',
    onMount: false,
    throws: true,
  });

  const [, requestOtt] = useDepositSdkMethod({
    method: 'requestOtt',
    onMount: false,
    throws: true,
  });

  const [, generatePaymentUrl] = useDepositSdkMethod({
    method: 'generatePaymentWidgetUrl',
    onMount: false,
    throws: true,
  });

  const [, getOrder] = useDepositSdkMethod({
    method: 'getOrder',
    onMount: false,
    throws: true,
  });

  const popToBuildQuote = useCallback(() => {
    navigation.dispatch((state) => {
      const buildQuoteIndex = state.routes.findIndex(
        (route) => route.name === 'BuildQuote',
      );

      return {
        payload: {
          count: state.routes.length - buildQuoteIndex - 1,
          params: {
            animationEnabled: false,
          },
        },
        type: 'POP',
      };
    });
  }, [navigation]);

  const navigateToVerifyIdentityCallback = useCallback(
    ({ quote }: { quote: BuyQuote }) => {
      popToBuildQuote();
      navigation.navigate(
        ...createVerifyIdentityNavDetails({
          quote,
          cryptoCurrencyChainId,
          paymentMethodId,
        }),
      );
    },
    [navigation, popToBuildQuote, cryptoCurrencyChainId, paymentMethodId],
  );

  const navigateToEnterEmailCallback = useCallback(
    ({ quote }: { quote: BuyQuote }) => {
      popToBuildQuote();
      navigation.navigate(
        ...createEnterEmailNavDetails({
          quote,
          paymentMethodId,
          cryptoCurrencyChainId,
        }),
      );
    },
    [navigation, paymentMethodId, cryptoCurrencyChainId, popToBuildQuote],
  );

  const navigateToBasicInfoCallback = useCallback(
    ({ quote, kycUrl }: { quote: BuyQuote; kycUrl?: string }) => {
      popToBuildQuote();
      navigation.navigate(...createBasicInfoNavDetails({ quote, kycUrl }));
    },
    [navigation, popToBuildQuote],
  );

  const navigateToKycProcessingCallback = useCallback(
    ({ quote, kycUrl }: { quote: BuyQuote; kycUrl?: string }) => {
      popToBuildQuote();
      navigation.navigate(...createKycProcessingNavDetails({ quote, kycUrl }));
    },
    [navigation, popToBuildQuote],
  );

  const navigateToBankDetailsCallback = useCallback(
    ({
      orderId,
      shouldUpdate,
    }: {
      orderId: string;
      shouldUpdate?: boolean;
    }) => {
      popToBuildQuote();
      navigation.navigate(
        ...createBankDetailsNavDetails({ orderId, shouldUpdate }),
      );
    },
    [navigation, popToBuildQuote],
  );

  const handleNavigationStateChange = useCallback(
    async ({ url }: { url: string }) => {
      if (url.startsWith(REDIRECTION_URL)) {
        try {
          const urlObj = new URL(url);
          const orderId = urlObj.searchParams.get('orderId');

          if (orderId) {
            try {
              const order = await getOrder(orderId, selectedWalletAddress);

              if (!order) {
                throw new Error('Missing order');
              }

              const cryptoCurrency = getCryptoCurrencyFromTransakId(
                order.cryptoCurrency,
              );
              const processedOrder = {
                ...depositOrderToFiatOrder(order),
                account: selectedWalletAddress || order.walletAddress,
                network: cryptoCurrency?.chainId || order.network,
              };

              await handleNewOrder(processedOrder);

              navigation.navigate(
                ...createOrderProcessingNavDetails({
                  orderId: order.id,
                }),
              );
            } catch (error) {
              throw new Error(
                error instanceof Error && error.message
                  ? error.message
                  : 'Failed to process order from navigation',
              );
            }
          }
        } catch (e) {
          console.error('Error extracting orderId from URL:', e);
        }
      }
    },
    [getOrder, selectedWalletAddress, handleNewOrder, navigation],
  );

  const navigateToWebviewModalCallback = useCallback(
    ({ paymentUrl }: { paymentUrl: string }) => {
      popToBuildQuote();
      navigation.navigate(
        ...createWebviewModalNavigationDetails({
          sourceUrl: paymentUrl,
          handleNavigationStateChange,
        }),
      );
    },
    [navigation, popToBuildQuote, handleNavigationStateChange],
  );

  const handleApprovedKycFlow = useCallback(
    async (quote: BuyQuote) => {
      try {
        const userDetails = await fetchUserDetails();
        if (!userDetails) {
          throw new Error('Missing user details');
        }

        if (userDetails?.kyc?.l1?.status === KycStatus.APPROVED) {
          const isManualBankTransfer =
            MANUAL_BANK_TRANSFER_PAYMENT_METHODS.some(
              (method) => method.id === paymentMethodId,
            );
          if (isManualBankTransfer) {
            const reservation = await createReservation(
              quote,
              selectedWalletAddress,
            );

            if (!reservation) {
              throw new Error('Missing reservation');
            }

            const order = await createOrder(reservation);

            if (!order) {
              throw new Error('Missing order');
            }

            const processedOrder = {
              ...depositOrderToFiatOrder(order),
              account: selectedWalletAddress || order.walletAddress,
              network: cryptoCurrencyChainId,
            };

            await handleNewOrder(processedOrder);

<<<<<<< HEAD
            navigation.navigate(
              ...createBankDetailsNavDetails({
                orderId: order.id,
                shouldUpdate: false,
              }),
            );
          } else {
            const ottResponse = await requestOtt();
=======
          navigateToBankDetailsCallback({
            orderId: order.id,
            shouldUpdate: false,
          });
        } else {
          const ottResponse = await requestOtt();
>>>>>>> 68c3be1d

            if (!ottResponse) {
              throw new Error('Failed to get OTT token');
            }

            const paymentUrl = await generatePaymentUrl(
              ottResponse.token,
              quote,
              selectedWalletAddress,
              { ...generateThemeParameters(themeAppearance, colors) },
            );

            if (!paymentUrl) {
              throw new Error('Failed to generate payment URL');
            }

<<<<<<< HEAD
            navigation.navigate(
              ...createWebviewModalNavigationDetails({
                sourceUrl: paymentUrl,
                handleNavigationStateChange,
              }),
            );
          }
          return true;
=======
          navigateToWebviewModalCallback({ paymentUrl });
>>>>>>> 68c3be1d
        }

<<<<<<< HEAD
        navigation.navigate(...createKycProcessingNavDetails({ quote }));
        return false;
      } catch (error) {
        throw new Error(
          error instanceof Error && error.message
            ? error.message
            : 'Failed to process KYC flow',
        );
      }
=======
      navigateToKycProcessingCallback({ quote });
      return false;
>>>>>>> 68c3be1d
    },
    [
      fetchUserDetails,
      paymentMethodId,
      createReservation,
      createOrder,
      selectedWalletAddress,
      handleNewOrder,
      cryptoCurrencyChainId,
      requestOtt,
      generatePaymentUrl,
      navigateToKycProcessingCallback,
      navigateToBankDetailsCallback,
      navigateToWebviewModalCallback,
      themeAppearance,
      colors,
    ],
  );

  const navigateToKycWebviewCallback = useCallback(
    ({ quote, kycUrl }: { quote: BuyQuote; kycUrl: string }) => {
      popToBuildQuote();
      navigation.navigate(
        ...createKycWebviewModalNavigationDetails({ quote, sourceUrl: kycUrl }),
      );
    },
    [navigation, popToBuildQuote],
  );

  const routeAfterAuthentication = useCallback(
    async (quote: BuyQuote) => {
      try {
        const forms = await fetchKycForms(quote);
        const { forms: requiredForms } = forms || {};
        if (requiredForms?.length === 0) {
          await handleApprovedKycFlow(quote);
          return;
        }

        const personalDetailsKycForm = requiredForms?.find(
          (form) => form.id === 'personalDetails',
        );

        const addressKycForm = requiredForms?.find(
          (form) => form.id === 'address',
        );

        const idProofKycForm = requiredForms?.find(
          (form) => form.id === 'idProof',
        );

        const ssnKycForm = requiredForms?.find((form) => form.id === 'usSSN');

        const purposeOfUsageKycForm = requiredForms?.find(
          (form) => form.id === 'purposeOfUsage',
        );

        // Auto submit the Purpose of Usage form if it's the only remaining form
        if (purposeOfUsageKycForm && requiredForms?.length === 1) {
          await submitPurposeOfUsage(['Buying/selling crypto for investments']);
          await routeAfterAuthentication(quote);
          return;
        }

        const idProofData = idProofKycForm
          ? await fetchKycFormData(quote, idProofKycForm)
          : null;

        const shouldShowSsnForm =
          ssnKycForm && selectedRegion?.isoCode === 'US';

        if (personalDetailsKycForm || addressKycForm || shouldShowSsnForm) {
          navigateToBasicInfoCallback({
            quote,
            kycUrl: idProofData?.data?.kycUrl,
          });
          return;
        } else if (idProofData?.data?.kycUrl) {
          // should we show a welcome screen here?
          // right now it is possible to go straight from build quote to verify identity
          // jarring UX - camera access poppup right after build quote
          navigateToKycWebviewCallback({
            quote,
            kycUrl: idProofData.data.kycUrl,
          });
          return;
        }
        throw new Error(strings('deposit.buildQuote.unexpectedError'));
      } catch (error) {
        if ((error as AxiosError).status === 401) {
          clearAuthToken();
          navigateToEnterEmailCallback({ quote });
          return;
        }
        throw error;
      }
    },
    [
      fetchKycForms,
      fetchKycFormData,
      selectedRegion?.isoCode,
      handleApprovedKycFlow,
      submitPurposeOfUsage,
      clearAuthToken,
      navigateToKycWebviewCallback,
      navigateToEnterEmailCallback,
      navigateToBasicInfoCallback,
    ],
  );

  return {
    routeAfterAuthentication,
    navigateToKycWebview: navigateToKycWebviewCallback,
    navigateToVerifyIdentity: navigateToVerifyIdentityCallback,
    navigateToBasicInfo: navigateToBasicInfoCallback,
    navigateToEnterEmail: navigateToEnterEmailCallback,
    handleApprovedKycFlow,
  };
};<|MERGE_RESOLUTION|>--- conflicted
+++ resolved
@@ -272,26 +272,15 @@
 
             await handleNewOrder(processedOrder);
 
-<<<<<<< HEAD
-            navigation.navigate(
-              ...createBankDetailsNavDetails({
-                orderId: order.id,
-                shouldUpdate: false,
-              }),
-            );
+            navigateToBankDetailsCallback({
+              orderId: order.id,
+              shouldUpdate: false,
+            });
           } else {
             const ottResponse = await requestOtt();
-=======
-          navigateToBankDetailsCallback({
-            orderId: order.id,
-            shouldUpdate: false,
-          });
-        } else {
-          const ottResponse = await requestOtt();
->>>>>>> 68c3be1d
 
             if (!ottResponse) {
-              throw new Error('Failed to get OTT token');
+              throw new Error('Missing reservation');
             }
 
             const paymentUrl = await generatePaymentUrl(
@@ -302,25 +291,15 @@
             );
 
             if (!paymentUrl) {
-              throw new Error('Failed to generate payment URL');
+              throw new Error('Missing reservation');
             }
 
-<<<<<<< HEAD
-            navigation.navigate(
-              ...createWebviewModalNavigationDetails({
-                sourceUrl: paymentUrl,
-                handleNavigationStateChange,
-              }),
-            );
+            navigateToWebviewModalCallback({ paymentUrl });
           }
           return true;
-=======
-          navigateToWebviewModalCallback({ paymentUrl });
->>>>>>> 68c3be1d
-        }
-
-<<<<<<< HEAD
-        navigation.navigate(...createKycProcessingNavDetails({ quote }));
+        }
+
+        navigateToKycProcessingCallback({ quote });
         return false;
       } catch (error) {
         throw new Error(
@@ -329,10 +308,6 @@
             : 'Failed to process KYC flow',
         );
       }
-=======
-      navigateToKycProcessingCallback({ quote });
-      return false;
->>>>>>> 68c3be1d
     },
     [
       fetchUserDetails,
