import { AxiosError } from 'axios';
import { renderHook } from '@testing-library/react-hooks';
import { useDepositRouting } from './useDepositRouting';
import { BuyQuote } from '@consensys/native-ramps-sdk';
import { SEPA_PAYMENT_METHOD } from '../constants';
import useHandleNewOrder from './useHandleNewOrder';

jest.mock('@react-navigation/compat', () => ({
  withNavigation: jest.fn((component) => component),
}));

const mockUseDepositSdkMethodInitialState = {
  data: null,
  error: null as string | null,
  isFetching: false,
};

let mockFetchKycForms = jest.fn().mockResolvedValue({ forms: [] });
let mockFetchKycFormData = jest
  .fn()
  .mockResolvedValue({ data: { kycUrl: 'test-kyc-url' } });
let mockFetchUserDetails = jest
  .fn()
  .mockResolvedValue({ kyc: { l1: { status: 'APPROVED' } } });
let mockCreateReservation = jest
  .fn()
  .mockResolvedValue({ id: 'reservation-id' });
let mockCreateOrder = jest
  .fn()
  .mockResolvedValue({ id: 'order-id', walletAddress: '0x123' });
let mockSubmitPurposeOfUsage = jest.fn().mockResolvedValue(undefined);
let mockRequestOtt = jest.fn().mockResolvedValue({ token: 'test-ott-token' });
let mockGeneratePaymentUrl = jest.fn().mockResolvedValue('https://payment.url');
let mockGetOrder = jest.fn().mockResolvedValue({
  id: 'order-id',
  walletAddress: '0x123',
  cryptoCurrency: 'USDC',
  network: 'ethereum',
});

const mockNavigate = jest.fn();
const mockStartPolling = jest.fn();
const mockStopPolling = jest.fn();

jest.mock('./useDepositSdkMethod', () => ({
  useDepositSdkMethod: jest.fn((config) => {
    if (config?.method === 'getKYCForms') {
      return [mockUseDepositSdkMethodInitialState, mockFetchKycForms];
    }
    if (config?.method === 'getKycForm') {
      return [mockUseDepositSdkMethodInitialState, mockFetchKycFormData];
    }
    if (config?.method === 'getUserDetails') {
      return [mockUseDepositSdkMethodInitialState, mockFetchUserDetails];
    }
    if (config?.method === 'walletReserve') {
      return [mockUseDepositSdkMethodInitialState, mockCreateReservation];
    }
    if (config?.method === 'createOrder') {
      return [mockUseDepositSdkMethodInitialState, mockCreateOrder];
    }
    if (config?.method === 'submitPurposeOfUsageForm') {
      return [mockUseDepositSdkMethodInitialState, mockSubmitPurposeOfUsage];
    }
    if (config?.method === 'requestOtt') {
      return [mockUseDepositSdkMethodInitialState, mockRequestOtt];
    }
    if (config?.method === 'generatePaymentWidgetUrl') {
      return [mockUseDepositSdkMethodInitialState, mockGeneratePaymentUrl];
    }
    if (config?.method === 'getOrder') {
      return [mockUseDepositSdkMethodInitialState, mockGetOrder];
    }
    return [mockUseDepositSdkMethodInitialState, jest.fn()];
  }),
}));

const mockClearAuthToken = jest.fn();
<<<<<<< HEAD
jest.mock('./useUserDetailsPolling', () =>
  jest.fn(() => ({
    userDetails: null,
    error: null,
    startPolling: mockStartPolling,
    stopPolling: mockStopPolling,
  })),
);
=======
>>>>>>> 0385ea0f

jest.mock('../sdk', () => ({
  useDepositSDK: jest.fn(() => ({
    selectedRegion: { isoCode: 'US' },
    clearAuthToken: mockClearAuthToken,
  })),
}));

jest.mock('./useHandleNewOrder');

jest.mock('react-redux', () => ({
  ...jest.requireActual('react-redux'),
  useSelector: jest.fn(() => '0x123'),
}));

jest.mock('@react-navigation/native', () => ({
  useNavigation: () => ({
    navigate: mockNavigate,
  }),
}));

jest.mock('../orderProcessor', () => ({
  depositOrderToFiatOrder: jest.fn((order) => order),
}));

const mockUseHandleNewOrder = jest.mocked(useHandleNewOrder);

describe('useDepositRouting', () => {
  beforeEach(() => {
    jest.clearAllMocks();

    mockFetchKycForms = jest.fn().mockResolvedValue({ forms: [] });
    mockFetchKycFormData = jest
      .fn()
      .mockResolvedValue({ data: { kycUrl: 'test-kyc-url' } });
    mockFetchUserDetails = jest
      .fn()
      .mockResolvedValue({ kyc: { l1: { status: 'APPROVED' } } });
    mockCreateReservation = jest
      .fn()
      .mockResolvedValue({ id: 'reservation-id' });
    mockCreateOrder = jest
      .fn()
      .mockResolvedValue({ id: 'order-id', walletAddress: '0x123' });
    mockSubmitPurposeOfUsage = jest.fn().mockResolvedValue(undefined);
    mockRequestOtt = jest.fn().mockResolvedValue({ token: 'test-ott-token' });
    mockGeneratePaymentUrl = jest.fn().mockResolvedValue('https://payment.url');
    mockGetOrder = jest.fn().mockResolvedValue({
      id: 'order-id',
      walletAddress: '0x123',
      cryptoCurrency: 'USDC',
      network: 'ethereum',
    });

    mockUseHandleNewOrder.mockReturnValue(
      jest.fn().mockResolvedValue(undefined),
    );
  });

  it('should create the hook with correct parameters', () => {
    const mockParams = {
      selectedWalletAddress: '0x123',
      cryptoCurrencyChainId: 'eip155:1',
      paymentMethodId: SEPA_PAYMENT_METHOD.id,
    };

    const { result } = renderHook(() => useDepositRouting(mockParams));

    expect(result.current.routeAfterAuthentication).toBeDefined();
    expect(result.current.navigateToKycWebview).toBeDefined();
    expect(result.current.handleApprovedKycFlow).toBeDefined();
    expect(typeof result.current.routeAfterAuthentication).toBe('function');
    expect(typeof result.current.navigateToKycWebview).toBe('function');
    expect(typeof result.current.handleApprovedKycFlow).toBe('function');
  });

  describe('SEPA payment method routing', () => {
    it('should navigate to BankDetails when SEPA payment method is used and KYC is approved', async () => {
      const mockQuote = {} as BuyQuote;
      const mockParams = {
        selectedWalletAddress: '0x123',
        cryptoCurrencyChainId: 'eip155:1',
        paymentMethodId: SEPA_PAYMENT_METHOD.id,
      };

      const { result } = renderHook(() => useDepositRouting(mockParams));

      await expect(
        result.current.routeAfterAuthentication(mockQuote),
      ).resolves.not.toThrow();

      expect(mockFetchKycForms).toHaveBeenCalledWith(mockQuote);
      expect(mockFetchUserDetails).toHaveBeenCalled();
      expect(mockCreateReservation).toHaveBeenCalledWith(mockQuote, '0x123');
      expect(mockCreateOrder).toHaveBeenCalledWith({ id: 'reservation-id' });
      expect(mockNavigate).toHaveBeenCalledWith('BankDetails', {
        orderId: 'order-id',
        shouldUpdate: false,
      });
    });

    it('should throw error when SEPA reservation fails', async () => {
      const mockQuote = {} as BuyQuote;
      const mockParams = {
        selectedWalletAddress: '0x123',
        cryptoCurrencyChainId: 'eip155:1',
        paymentMethodId: SEPA_PAYMENT_METHOD.id,
      };

      mockCreateReservation = jest.fn().mockResolvedValue(null);

      const { result } = renderHook(() => useDepositRouting(mockParams));

      await expect(
        result.current.routeAfterAuthentication(mockQuote),
      ).rejects.toThrow('Missing reservation');
    });
<<<<<<< HEAD
  });

  describe('Non-SEPA payment method routing', () => {
    it('should navigate to WebviewModal when non-SEPA payment method is used and KYC is approved', async () => {
=======

    it('should throw error when SEPA order creation fails', async () => {
>>>>>>> 0385ea0f
      const mockQuote = {} as BuyQuote;
      const mockParams = {
        selectedWalletAddress: '0x123',
        cryptoCurrencyChainId: 'eip155:1',
<<<<<<< HEAD
        paymentMethodId: 'credit_debit_card',
      };

      const { result } = renderHook(() => useDepositRouting(mockParams));

      await expect(
        result.current.routeAfterAuthentication(mockQuote),
      ).resolves.not.toThrow();

      expect(mockFetchKycForms).toHaveBeenCalledWith(mockQuote);
      expect(mockFetchUserDetails).toHaveBeenCalled();
      expect(mockRequestOtt).toHaveBeenCalled();
      expect(mockGeneratePaymentUrl).toHaveBeenCalledWith(
        'test-ott-token',
        mockQuote,
        '0x123',
      );
      expect(mockNavigate).toHaveBeenCalledWith('DepositModals', {
        screen: 'DepositWebviewModal',
        params: {
          sourceUrl: 'https://payment.url',
          handleNavigationStateChange: expect.any(Function),
        },
      });
=======
        paymentMethodId: SEPA_PAYMENT_METHOD.id,
      };
      mockCreateOrder = jest.fn().mockResolvedValue(null);
      const { result } = renderHook(() => useDepositRouting(mockParams));
      await expect(
        result.current.routeAfterAuthentication(mockQuote),
      ).rejects.toThrow('Missing order');
>>>>>>> 0385ea0f
    });
  });

  describe('KYC forms routing', () => {
    it('should navigate to BasicInfo when personalDetails form is required', async () => {
      const mockQuote = {} as BuyQuote;
      const mockParams = {
        selectedWalletAddress: '0x123',
        cryptoCurrencyChainId: 'eip155:1',
        paymentMethodId: 'credit_debit_card',
      };

      mockFetchKycForms = jest.fn().mockResolvedValue({
        forms: [{ id: 'personalDetails' }, { id: 'idProof' }],
      });

      const { result } = renderHook(() => useDepositRouting(mockParams));

      await expect(
        result.current.routeAfterAuthentication(mockQuote),
      ).resolves.not.toThrow();

      expect(mockFetchKycForms).toHaveBeenCalledWith(mockQuote);
      expect(mockFetchKycFormData).toHaveBeenCalledWith(mockQuote, {
        id: 'idProof',
      });
      expect(mockNavigate).toHaveBeenCalledWith('BasicInfo', {
        quote: mockQuote,
        kycUrl: 'test-kyc-url',
      });
    });

    it('should navigate to BasicInfo when address form is required', async () => {
      const mockQuote = {} as BuyQuote;
      const mockParams = {
        selectedWalletAddress: '0x123',
        cryptoCurrencyChainId: 'eip155:1',
        paymentMethodId: 'credit_debit_card',
      };

      mockFetchKycForms = jest.fn().mockResolvedValue({
        forms: [{ id: 'address' }, { id: 'idProof' }],
      });

      const { result } = renderHook(() => useDepositRouting(mockParams));

      await expect(
        result.current.routeAfterAuthentication(mockQuote),
      ).resolves.not.toThrow();

      expect(mockFetchKycForms).toHaveBeenCalledWith(mockQuote);
      expect(mockFetchKycFormData).toHaveBeenCalledWith(mockQuote, {
        id: 'idProof',
      });
      expect(mockNavigate).toHaveBeenCalledWith('BasicInfo', {
        quote: mockQuote,
        kycUrl: 'test-kyc-url',
      });
    });

    it('should navigate to BasicInfo when SSN form is required for US user', async () => {
      const mockQuote = {} as BuyQuote;
      const mockParams = {
        selectedWalletAddress: '0x123',
        cryptoCurrencyChainId: 'eip155:1',
        paymentMethodId: 'credit_debit_card',
      };

      mockFetchKycForms = jest.fn().mockResolvedValue({
        forms: [{ id: 'usSSN' }],
      });

      const { result } = renderHook(() => useDepositRouting(mockParams));

      await expect(
        result.current.routeAfterAuthentication(mockQuote),
      ).resolves.not.toThrow();

      expect(mockFetchKycForms).toHaveBeenCalledWith(mockQuote);
      expect(mockNavigate).toHaveBeenCalledWith('BasicInfo', {
        quote: mockQuote,
        kycUrl: undefined,
      });
    });

    it('should auto-submit purpose of usage form when it is the only remaining form', async () => {
      const mockQuote = {} as BuyQuote;
      const mockParams = {
        selectedWalletAddress: '0x123',
        cryptoCurrencyChainId: 'eip155:1',
        paymentMethodId: 'credit_debit_card',
      };

      mockFetchKycForms = jest
        .fn()
        .mockResolvedValueOnce({
          forms: [{ id: 'purposeOfUsage' }],
        })
        .mockResolvedValueOnce({
          forms: [],
        });

      const { result } = renderHook(() => useDepositRouting(mockParams));

      await expect(
        result.current.routeAfterAuthentication(mockQuote),
      ).resolves.not.toThrow();

      expect(mockSubmitPurposeOfUsage).toHaveBeenCalledWith([
        'Buying/selling crypto for investments',
      ]);
      expect(mockFetchKycForms).toHaveBeenCalledTimes(2);
      expect(mockRequestOtt).toHaveBeenCalled();
      expect(mockGeneratePaymentUrl).toHaveBeenCalled();
      expect(mockNavigate).toHaveBeenCalledWith('DepositModals', {
        screen: 'DepositWebviewModal',
        params: expect.objectContaining({
          sourceUrl: 'https://payment.url',
        }),
      });
    });

    it('should navigate to WebviewModal when only idProof form is required', async () => {
      const mockQuote = {} as BuyQuote;
      const mockParams = {
        selectedWalletAddress: '0x123',
        cryptoCurrencyChainId: 'eip155:1',
        paymentMethodId: 'credit_debit_card',
      };

      mockFetchKycForms = jest.fn().mockResolvedValue({
        forms: [{ id: 'idProof' }],
      });

      const { result } = renderHook(() => useDepositRouting(mockParams));

      await expect(
        result.current.routeAfterAuthentication(mockQuote),
      ).resolves.not.toThrow();

      expect(mockFetchKycForms).toHaveBeenCalledWith(mockQuote);
      expect(mockFetchKycFormData).toHaveBeenCalledWith(mockQuote, {
        id: 'idProof',
      });
      expect(mockStartPolling).toHaveBeenCalled();
      expect(mockNavigate).toHaveBeenCalledWith('DepositModals', {
        screen: 'DepositWebviewModal',
        params: {
          sourceUrl: 'test-kyc-url',
        },
      });
    });

    it('should throw error when idProof form exists but no form data is returned', async () => {
      const mockQuote = {} as BuyQuote;
      const mockParams = {
        selectedWalletAddress: '0x123',
        cryptoCurrencyChainId: 'eip155:1',
        paymentMethodId: 'credit_debit_card',
      };

      mockFetchKycForms = jest.fn().mockResolvedValue({
        forms: [{ id: 'idProof' }],
      });
      mockFetchKycFormData = jest.fn().mockResolvedValue(null);

      const { result } = renderHook(() => useDepositRouting(mockParams));

      await expect(
        result.current.routeAfterAuthentication(mockQuote),
      ).rejects.toThrow('An unexpected error occurred.');
    });
  });

  describe('navigateToKycWebview method', () => {
    it('should start polling and navigate to WebviewModal', () => {
      const mockQuote = {} as BuyQuote;
      const mockParams = {
        selectedWalletAddress: '0x123',
        cryptoCurrencyChainId: 'eip155:1',
        paymentMethodId: 'credit_debit_card',
      };

      const { result } = renderHook(() => useDepositRouting(mockParams));

      result.current.navigateToKycWebview(mockQuote, 'test-kyc-url');

      expect(mockStartPolling).toHaveBeenCalled();
      expect(mockNavigate).toHaveBeenCalledWith('DepositModals', {
        screen: 'DepositWebviewModal',
        params: {
          sourceUrl: 'test-kyc-url',
        },
      });
    });
  });

  describe('handleApprovedKycFlow method', () => {
    it('should handle SEPA payment flow correctly', async () => {
      const mockQuote = {} as BuyQuote;
      const mockParams = {
        selectedWalletAddress: '0x123',
        cryptoCurrencyChainId: 'eip155:1',
        paymentMethodId: SEPA_PAYMENT_METHOD.id,
      };

      const { result } = renderHook(() => useDepositRouting(mockParams));

      const success = await result.current.handleApprovedKycFlow(mockQuote);

      expect(success).toBe(true);
      expect(mockCreateReservation).toHaveBeenCalledWith(mockQuote, '0x123');
      expect(mockCreateOrder).toHaveBeenCalled();
      expect(mockNavigate).toHaveBeenCalledWith('BankDetails', {
        orderId: 'order-id',
        shouldUpdate: false,
      });
    });

    it('should handle non-SEPA payment flow correctly', async () => {
      const mockQuote = {} as BuyQuote;
      const mockParams = {
        selectedWalletAddress: '0x123',
        cryptoCurrencyChainId: 'eip155:1',
        paymentMethodId: 'credit_debit_card',
      };

      const { result } = renderHook(() => useDepositRouting(mockParams));

      const success = await result.current.handleApprovedKycFlow(mockQuote);

      expect(success).toBe(true);
      expect(mockRequestOtt).toHaveBeenCalled();
      expect(mockGeneratePaymentUrl).toHaveBeenCalledWith(
        'test-ott-token',
        mockQuote,
        '0x123',
      );
      expect(mockNavigate).toHaveBeenCalledWith('DepositModals', {
        screen: 'DepositWebviewModal',
        params: expect.objectContaining({
          sourceUrl: 'https://payment.url',
          handleNavigationStateChange: expect.any(Function),
        }),
      });
    });

    it('should navigate to KycProcessing when KYC is not approved', async () => {
      const mockQuote = {} as BuyQuote;
      const mockParams = {
        selectedWalletAddress: '0x123',
        cryptoCurrencyChainId: 'eip155:1',
        paymentMethodId: 'credit_debit_card',
      };

      mockFetchUserDetails = jest
        .fn()
        .mockResolvedValue({ kyc: { l1: { status: 'PENDING' } } });

      const { result } = renderHook(() => useDepositRouting(mockParams));

      const success = await result.current.handleApprovedKycFlow(mockQuote);

      expect(success).toBe(false);
      expect(mockNavigate).toHaveBeenCalledWith('KycProcessing', {
        quote: mockQuote,
      });
    });
  });

  describe('Error handling', () => {
    it('should throw error when user details are missing', async () => {
      const mockQuote = {} as BuyQuote;
      const mockParams = {
        selectedWalletAddress: '0x123',
        cryptoCurrencyChainId: 'eip155:1',
        paymentMethodId: 'credit_debit_card',
      };
      mockFetchUserDetails = jest.fn().mockResolvedValue(null);
      const { result } = renderHook(() => useDepositRouting(mockParams));
      await expect(
        result.current.routeAfterAuthentication(mockQuote),
      ).rejects.toThrow('Missing user details');
    });

    it('should throw error when KYC forms fetch fails', async () => {
      const mockQuote = {} as BuyQuote;
      const mockParams = {
        selectedWalletAddress: '0x123',
        cryptoCurrencyChainId: 'eip155:1',
        paymentMethodId: 'credit_debit_card',
      };

      mockFetchKycForms = jest
        .fn()
        .mockRejectedValue(new Error('KYC forms fetch failed'));

      const { result } = renderHook(() => useDepositRouting(mockParams));

      await expect(
        result.current.routeAfterAuthentication(mockQuote),
      ).rejects.toThrow('KYC forms fetch failed');
    });

    it('should throw error when payment URL generation fails', async () => {
      const mockQuote = {} as BuyQuote;
      const mockParams = {
        selectedWalletAddress: '0x123',
        cryptoCurrencyChainId: 'eip155:1',
        paymentMethodId: 'credit_debit_card',
      };

      mockGeneratePaymentUrl = jest.fn().mockResolvedValue(null);

      const { result } = renderHook(() => useDepositRouting(mockParams));

      await expect(
        result.current.routeAfterAuthentication(mockQuote),
      ).rejects.toThrow('An unexpected error occurred.');
    });
  });

  describe('401 Unauthorized handling', () => {
    it('navigates to Login when user is unauthorized', async () => {
      const mockQuote = {} as BuyQuote;

      const mockParams = {
        selectedWalletAddress: '0x123',
        cryptoCurrencyChainId: 'eip155:1',
        paymentMethodId: 'credit_debit_card',
      };
      mockFetchKycForms = jest.fn().mockImplementation(() => {
        const error = new Error('Unauthorized');
        (error as AxiosError).status = 401;
        throw error;
      });
      const { result } = renderHook(() => useDepositRouting(mockParams));
      await result.current.routeAfterAuthentication(mockQuote);
      expect(mockClearAuthToken).toHaveBeenCalled();
      expect(mockNavigate.mock.calls).toMatchInlineSnapshot(`
        [
          [
            "EnterEmail",
            {
              "cryptoCurrencyChainId": "eip155:1",
              "paymentMethodId": "credit_debit_card",
              "quote": {},
            },
          ],
        ]
      `);
    });
  });

  describe('401 Unauthorized handling', () => {
    it('navigates to Login when user is unauthorized', async () => {
      const mockQuote = {} as BuyQuote;

      const mockParams = {
        selectedWalletAddress: '0x123',
        cryptoCurrencyChainId: 'eip155:1',
        paymentMethodId: 'credit_debit_card',
      };
      mockFetchKycForms = jest.fn().mockImplementation(() => {
        const error = new Error('Unauthorized');
        (error as AxiosError).status = 401;
        throw error;
      });
      const { result } = renderHook(() => useDepositRouting(mockParams));
      await result.current.routeAfterAuthentication(mockQuote);
      expect(mockClearAuthToken).toHaveBeenCalled();
      expect(mockNavigate.mock.calls).toMatchInlineSnapshot(`
        [
          [
            "EnterEmail",
            {
              "cryptoCurrencyChainId": "eip155:1",
              "paymentMethodId": "credit_debit_card",
              "quote": {},
            },
          ],
        ]
      `);
    });
  });
});<|MERGE_RESOLUTION|>--- conflicted
+++ resolved
@@ -76,7 +76,6 @@
 }));
 
 const mockClearAuthToken = jest.fn();
-<<<<<<< HEAD
 jest.mock('./useUserDetailsPolling', () =>
   jest.fn(() => ({
     userDetails: null,
@@ -85,8 +84,6 @@
     stopPolling: mockStopPolling,
   })),
 );
-=======
->>>>>>> 0385ea0f
 
 jest.mock('../sdk', () => ({
   useDepositSDK: jest.fn(() => ({
@@ -204,20 +201,14 @@
         result.current.routeAfterAuthentication(mockQuote),
       ).rejects.toThrow('Missing reservation');
     });
-<<<<<<< HEAD
   });
 
   describe('Non-SEPA payment method routing', () => {
     it('should navigate to WebviewModal when non-SEPA payment method is used and KYC is approved', async () => {
-=======
-
-    it('should throw error when SEPA order creation fails', async () => {
->>>>>>> 0385ea0f
-      const mockQuote = {} as BuyQuote;
-      const mockParams = {
-        selectedWalletAddress: '0x123',
-        cryptoCurrencyChainId: 'eip155:1',
-<<<<<<< HEAD
+      const mockQuote = {} as BuyQuote;
+      const mockParams = {
+        selectedWalletAddress: '0x123',
+        cryptoCurrencyChainId: 'eip155:1',
         paymentMethodId: 'credit_debit_card',
       };
 
@@ -242,15 +233,6 @@
           handleNavigationStateChange: expect.any(Function),
         },
       });
-=======
-        paymentMethodId: SEPA_PAYMENT_METHOD.id,
-      };
-      mockCreateOrder = jest.fn().mockResolvedValue(null);
-      const { result } = renderHook(() => useDepositRouting(mockParams));
-      await expect(
-        result.current.routeAfterAuthentication(mockQuote),
-      ).rejects.toThrow('Missing order');
->>>>>>> 0385ea0f
     });
   });
 
