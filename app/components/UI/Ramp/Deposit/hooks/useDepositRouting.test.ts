import { AxiosError } from 'axios';
import { renderHook } from '@testing-library/react-hooks';
import { useDepositRouting } from './useDepositRouting';
import { BuyQuote } from '@consensys/native-ramps-sdk';
import { WIRE_TRANSFER_PAYMENT_METHOD } from '../constants';
import useHandleNewOrder from './useHandleNewOrder';

jest.mock('@react-navigation/compat', () => ({
  withNavigation: jest.fn((component) => component),
}));

const mockUseDepositSdkMethodInitialState = {
  data: null,
  error: null as string | null,
  isFetching: false,
};

let mockFetchKycForms = jest.fn().mockResolvedValue({ forms: [] });
let mockFetchKycFormData = jest
  .fn()
  .mockResolvedValue({ data: { kycUrl: 'test-kyc-url' } });
let mockFetchUserDetails = jest
  .fn()
  .mockResolvedValue({ kyc: { l1: { status: 'APPROVED' } } });
let mockCreateReservation = jest
  .fn()
  .mockResolvedValue({ id: 'reservation-id' });
let mockCreateOrder = jest
  .fn()
  .mockResolvedValue({ id: 'order-id', walletAddress: '0x123' });
let mockSubmitPurposeOfUsage = jest.fn().mockResolvedValue(undefined);
let mockRequestOtt = jest.fn().mockResolvedValue({ token: 'test-ott-token' });
let mockGeneratePaymentUrl = jest.fn().mockResolvedValue('https://payment.url');
let mockGetOrder = jest.fn().mockResolvedValue({
  id: 'order-id',
  walletAddress: '0x123',
  cryptoCurrency: 'USDC',
  network: 'ethereum',
});

const mockNavigate = jest.fn();

jest.mock('./useDepositSdkMethod', () => ({
  useDepositSdkMethod: jest.fn((config) => {
    if (config?.method === 'getKYCForms') {
      return [mockUseDepositSdkMethodInitialState, mockFetchKycForms];
    }
    if (config?.method === 'getKycForm') {
      return [mockUseDepositSdkMethodInitialState, mockFetchKycFormData];
    }
    if (config?.method === 'getUserDetails') {
      return [mockUseDepositSdkMethodInitialState, mockFetchUserDetails];
    }
    if (config?.method === 'walletReserve') {
      return [mockUseDepositSdkMethodInitialState, mockCreateReservation];
    }
    if (config?.method === 'createOrder') {
      return [mockUseDepositSdkMethodInitialState, mockCreateOrder];
    }
    if (config?.method === 'submitPurposeOfUsageForm') {
      return [mockUseDepositSdkMethodInitialState, mockSubmitPurposeOfUsage];
    }
    if (config?.method === 'requestOtt') {
      return [mockUseDepositSdkMethodInitialState, mockRequestOtt];
    }
    if (config?.method === 'generatePaymentWidgetUrl') {
      return [mockUseDepositSdkMethodInitialState, mockGeneratePaymentUrl];
    }
    if (config?.method === 'getOrder') {
      return [mockUseDepositSdkMethodInitialState, mockGetOrder];
    }
    return [mockUseDepositSdkMethodInitialState, jest.fn()];
  }),
}));

const mockClearAuthToken = jest.fn();

jest.mock('../sdk', () => ({
  useDepositSDK: jest.fn(() => ({
    selectedRegion: { isoCode: 'US' },
    clearAuthToken: mockClearAuthToken,
    selectedWalletAddress: '0x123',
  })),
}));

jest.mock('./useHandleNewOrder');

jest.mock('react-redux', () => ({
  ...jest.requireActual('react-redux'),
  useSelector: jest.fn(() => '0x123'),
}));

jest.mock('@react-navigation/native', () => ({
  useNavigation: () => ({
    navigate: mockNavigate,
  }),
}));

jest.mock('../orderProcessor', () => ({
  depositOrderToFiatOrder: jest.fn((order) => order),
}));

const mockUseHandleNewOrder = jest.mocked(useHandleNewOrder);

describe('useDepositRouting', () => {
  beforeEach(() => {
    jest.clearAllMocks();

    mockFetchKycForms = jest.fn().mockResolvedValue({ forms: [] });
    mockFetchKycFormData = jest
      .fn()
      .mockResolvedValue({ data: { kycUrl: 'test-kyc-url' } });
    mockFetchUserDetails = jest
      .fn()
      .mockResolvedValue({ kyc: { l1: { status: 'APPROVED' } } });
    mockCreateReservation = jest
      .fn()
      .mockResolvedValue({ id: 'reservation-id' });
    mockCreateOrder = jest
      .fn()
      .mockResolvedValue({ id: 'order-id', walletAddress: '0x123' });
    mockSubmitPurposeOfUsage = jest.fn().mockResolvedValue(undefined);
    mockRequestOtt = jest.fn().mockResolvedValue({ token: 'test-ott-token' });
    mockGeneratePaymentUrl = jest.fn().mockResolvedValue('https://payment.url');
    mockGetOrder = jest.fn().mockResolvedValue({
      id: 'order-id',
      walletAddress: '0x123',
      cryptoCurrency: 'USDC',
      network: 'ethereum',
    });

    mockUseHandleNewOrder.mockReturnValue(
      jest.fn().mockResolvedValue(undefined),
    );
  });

  it('should create the hook with correct parameters', () => {
    const mockParams = {
      cryptoCurrencyChainId: 'eip155:1',
      paymentMethodId: WIRE_TRANSFER_PAYMENT_METHOD.id,
    };

    const { result } = renderHook(() => useDepositRouting(mockParams));

    expect(result.current.routeAfterAuthentication).toBeDefined();
    expect(result.current.navigateToKycWebview).toBeDefined();
    expect(result.current.handleApprovedKycFlow).toBeDefined();
    expect(typeof result.current.routeAfterAuthentication).toBe('function');
    expect(typeof result.current.navigateToKycWebview).toBe('function');
    expect(typeof result.current.handleApprovedKycFlow).toBe('function');
  });

  describe('Manual bank transfer payment method routing', () => {
    it('should navigate to BankDetails when manual bank transfer payment method is used and KYC is approved', async () => {
      const mockQuote = {} as BuyQuote;
      const mockParams = {
        cryptoCurrencyChainId: 'eip155:1',
        paymentMethodId: WIRE_TRANSFER_PAYMENT_METHOD.id,
      };

      const { result } = renderHook(() => useDepositRouting(mockParams));

      await expect(
        result.current.routeAfterAuthentication(mockQuote),
      ).resolves.not.toThrow();

      expect(mockFetchKycForms).toHaveBeenCalledWith(mockQuote);
      expect(mockFetchUserDetails).toHaveBeenCalled();
      expect(mockCreateReservation).toHaveBeenCalledWith(mockQuote, '0x123');
      expect(mockCreateOrder).toHaveBeenCalledWith({ id: 'reservation-id' });
      expect(mockNavigate).toHaveBeenCalledWith('BankDetails', {
        orderId: 'order-id',
        shouldUpdate: false,
      });
    });

    it('should throw error when manual bank transfer reservation fails', async () => {
      const mockQuote = {} as BuyQuote;
      const mockParams = {
        cryptoCurrencyChainId: 'eip155:1',
        paymentMethodId: WIRE_TRANSFER_PAYMENT_METHOD.id,
      };

      mockCreateReservation = jest.fn().mockResolvedValue(null);

      const { result } = renderHook(() => useDepositRouting(mockParams));

      await expect(
        result.current.routeAfterAuthentication(mockQuote),
      ).rejects.toThrow('Missing reservation');
    });
  });

<<<<<<< HEAD
    it('should throw error when manual bank transfer order creation fails', async () => {
=======
  describe('Non-SEPA payment method routing', () => {
    it('should navigate to WebviewModal when non-SEPA payment method is used and KYC is approved', async () => {
>>>>>>> cde005d5
      const mockQuote = {} as BuyQuote;
      const mockParams = {
        cryptoCurrencyChainId: 'eip155:1',
<<<<<<< HEAD
        paymentMethodId: WIRE_TRANSFER_PAYMENT_METHOD.id,
=======
        paymentMethodId: 'credit_debit_card',
>>>>>>> cde005d5
      };

      const { result } = renderHook(() => useDepositRouting(mockParams));

      await expect(
        result.current.routeAfterAuthentication(mockQuote),
      ).resolves.not.toThrow();

      expect(mockFetchKycForms).toHaveBeenCalledWith(mockQuote);
      expect(mockFetchUserDetails).toHaveBeenCalled();
      expect(mockRequestOtt).toHaveBeenCalled();
      expect(mockGeneratePaymentUrl).toHaveBeenCalledWith(
        'test-ott-token',
        mockQuote,
        '0x123',
      );
      expect(mockNavigate).toHaveBeenCalledWith('DepositModals', {
        screen: 'DepositWebviewModal',
        params: {
          sourceUrl: 'https://payment.url',
          handleNavigationStateChange: expect.any(Function),
        },
      });
    });
  });

  describe('KYC forms routing', () => {
    it('should navigate to BasicInfo when personalDetails form is required', async () => {
      const mockQuote = {} as BuyQuote;
      const mockParams = {
        cryptoCurrencyChainId: 'eip155:1',
        paymentMethodId: 'credit_debit_card',
      };

      mockFetchKycForms = jest.fn().mockResolvedValue({
        forms: [{ id: 'personalDetails' }, { id: 'idProof' }],
      });

      const { result } = renderHook(() => useDepositRouting(mockParams));

      await expect(
        result.current.routeAfterAuthentication(mockQuote),
      ).resolves.not.toThrow();

      expect(mockFetchKycForms).toHaveBeenCalledWith(mockQuote);
      expect(mockFetchKycFormData).toHaveBeenCalledWith(mockQuote, {
        id: 'idProof',
      });
      expect(mockNavigate).toHaveBeenCalledWith('BasicInfo', {
        quote: mockQuote,
        kycUrl: 'test-kyc-url',
      });
    });

    it('should navigate to BasicInfo when address form is required', async () => {
      const mockQuote = {} as BuyQuote;
      const mockParams = {
        cryptoCurrencyChainId: 'eip155:1',
        paymentMethodId: 'credit_debit_card',
      };

      mockFetchKycForms = jest.fn().mockResolvedValue({
        forms: [{ id: 'address' }, { id: 'idProof' }],
      });

      const { result } = renderHook(() => useDepositRouting(mockParams));

      await expect(
        result.current.routeAfterAuthentication(mockQuote),
      ).resolves.not.toThrow();

      expect(mockFetchKycForms).toHaveBeenCalledWith(mockQuote);
      expect(mockFetchKycFormData).toHaveBeenCalledWith(mockQuote, {
        id: 'idProof',
      });
      expect(mockNavigate).toHaveBeenCalledWith('BasicInfo', {
        quote: mockQuote,
        kycUrl: 'test-kyc-url',
      });
    });

    it('should navigate to BasicInfo when SSN form is required for US user', async () => {
      const mockQuote = {} as BuyQuote;
      const mockParams = {
        cryptoCurrencyChainId: 'eip155:1',
        paymentMethodId: 'credit_debit_card',
      };

      mockFetchKycForms = jest.fn().mockResolvedValue({
        forms: [{ id: 'usSSN' }],
      });

      const { result } = renderHook(() => useDepositRouting(mockParams));

      await expect(
        result.current.routeAfterAuthentication(mockQuote),
      ).resolves.not.toThrow();

      expect(mockFetchKycForms).toHaveBeenCalledWith(mockQuote);
      expect(mockNavigate).toHaveBeenCalledWith('BasicInfo', {
        quote: mockQuote,
        kycUrl: undefined,
      });
    });

    it('should auto-submit purpose of usage form when it is the only remaining form', async () => {
      const mockQuote = {} as BuyQuote;
      const mockParams = {
        cryptoCurrencyChainId: 'eip155:1',
        paymentMethodId: 'credit_debit_card',
      };

      mockFetchKycForms = jest
        .fn()
        .mockResolvedValueOnce({
          forms: [{ id: 'purposeOfUsage' }],
        })
        .mockResolvedValueOnce({
          forms: [],
        });

      const { result } = renderHook(() => useDepositRouting(mockParams));

      await expect(
        result.current.routeAfterAuthentication(mockQuote),
      ).resolves.not.toThrow();

      expect(mockSubmitPurposeOfUsage).toHaveBeenCalledWith([
        'Buying/selling crypto for investments',
      ]);
      expect(mockFetchKycForms).toHaveBeenCalledTimes(2);
      expect(mockRequestOtt).toHaveBeenCalled();
      expect(mockGeneratePaymentUrl).toHaveBeenCalled();
      expect(mockNavigate).toHaveBeenCalledWith('DepositModals', {
        screen: 'DepositWebviewModal',
        params: expect.objectContaining({
          sourceUrl: 'https://payment.url',
        }),
      });
    });

    it('should navigate to KYC webview when only idProof form is required', async () => {
      const mockQuote = {} as BuyQuote;
      const mockParams = {
        cryptoCurrencyChainId: 'eip155:1',
        paymentMethodId: 'credit_debit_card',
      };

      mockFetchKycForms = jest.fn().mockResolvedValue({
        forms: [{ id: 'idProof' }],
      });

      const { result } = renderHook(() => useDepositRouting(mockParams));

      await expect(
        result.current.routeAfterAuthentication(mockQuote),
      ).resolves.not.toThrow();

      expect(mockFetchKycForms).toHaveBeenCalledWith(mockQuote);
      expect(mockFetchKycFormData).toHaveBeenCalledWith(mockQuote, {
        id: 'idProof',
      });
      expect(mockNavigate).toHaveBeenCalledWith('DepositModals', {
        screen: 'DepositKycWebviewModal',
        params: {
          quote: mockQuote,
          sourceUrl: 'test-kyc-url',
        },
      });
    });

    it('should throw error when idProof form exists but no form data is returned', async () => {
      const mockQuote = {} as BuyQuote;
      const mockParams = {
        cryptoCurrencyChainId: 'eip155:1',
        paymentMethodId: 'credit_debit_card',
      };

      mockFetchKycForms = jest.fn().mockResolvedValue({
        forms: [{ id: 'idProof' }],
      });
      mockFetchKycFormData = jest.fn().mockResolvedValue(null);

      const { result } = renderHook(() => useDepositRouting(mockParams));

      await expect(
        result.current.routeAfterAuthentication(mockQuote),
      ).rejects.toThrow('An unexpected error occurred.');
    });
  });

  describe('handleApprovedKycFlow method', () => {
    it('should handle SEPA payment flow correctly', async () => {
      const mockQuote = {} as BuyQuote;
      const mockParams = {
        cryptoCurrencyChainId: 'eip155:1',
        paymentMethodId: SEPA_PAYMENT_METHOD.id,
      };

      const { result } = renderHook(() => useDepositRouting(mockParams));

      const success = await result.current.handleApprovedKycFlow(mockQuote);

      expect(success).toBe(true);
      expect(mockCreateReservation).toHaveBeenCalledWith(mockQuote, '0x123');
      expect(mockCreateOrder).toHaveBeenCalled();
      expect(mockNavigate).toHaveBeenCalledWith('BankDetails', {
        orderId: 'order-id',
        shouldUpdate: false,
      });
    });

    it('should handle non-SEPA payment flow correctly', async () => {
      const mockQuote = {} as BuyQuote;
      const mockParams = {
        cryptoCurrencyChainId: 'eip155:1',
        paymentMethodId: 'credit_debit_card',
      };

      const { result } = renderHook(() => useDepositRouting(mockParams));

      const success = await result.current.handleApprovedKycFlow(mockQuote);

      expect(success).toBe(true);
      expect(mockRequestOtt).toHaveBeenCalled();
      expect(mockGeneratePaymentUrl).toHaveBeenCalledWith(
        'test-ott-token',
        mockQuote,
        '0x123',
      );
      expect(mockNavigate).toHaveBeenCalledWith('DepositModals', {
        screen: 'DepositWebviewModal',
        params: expect.objectContaining({
          sourceUrl: 'https://payment.url',
          handleNavigationStateChange: expect.any(Function),
        }),
      });
    });

    it('should navigate to KycProcessing when KYC is not approved', async () => {
      const mockQuote = {} as BuyQuote;
      const mockParams = {
        cryptoCurrencyChainId: 'eip155:1',
        paymentMethodId: 'credit_debit_card',
      };

      mockFetchUserDetails = jest
        .fn()
        .mockResolvedValue({ kyc: { l1: { status: 'PENDING' } } });

      const { result } = renderHook(() => useDepositRouting(mockParams));

      const success = await result.current.handleApprovedKycFlow(mockQuote);

      expect(success).toBe(false);
      expect(mockNavigate).toHaveBeenCalledWith('KycProcessing', {
        quote: mockQuote,
      });
    });
  });

  describe('Error handling', () => {
    it('should throw error when user details are missing', async () => {
      const mockQuote = {} as BuyQuote;
      const mockParams = {
        cryptoCurrencyChainId: 'eip155:1',
        paymentMethodId: 'credit_debit_card',
      };
      mockFetchUserDetails = jest.fn().mockResolvedValue(null);
      const { result } = renderHook(() => useDepositRouting(mockParams));
      await expect(
        result.current.routeAfterAuthentication(mockQuote),
      ).rejects.toThrow('Missing user details');
    });

    it('should throw error when KYC forms fetch fails', async () => {
      const mockQuote = {} as BuyQuote;
      const mockParams = {
        cryptoCurrencyChainId: 'eip155:1',
        paymentMethodId: 'credit_debit_card',
      };

      mockFetchKycForms = jest
        .fn()
        .mockRejectedValue(new Error('KYC forms fetch failed'));

      const { result } = renderHook(() => useDepositRouting(mockParams));

      await expect(
        result.current.routeAfterAuthentication(mockQuote),
      ).rejects.toThrow('KYC forms fetch failed');
    });

    it('should throw error when payment URL generation fails', async () => {
      const mockQuote = {} as BuyQuote;
      const mockParams = {
        cryptoCurrencyChainId: 'eip155:1',
        paymentMethodId: 'credit_debit_card',
      };

      mockGeneratePaymentUrl = jest.fn().mockResolvedValue(null);

      const { result } = renderHook(() => useDepositRouting(mockParams));

      await expect(
        result.current.routeAfterAuthentication(mockQuote),
      ).rejects.toThrow('An unexpected error occurred.');
    });
  });

  describe('401 Unauthorized handling', () => {
    it('navigates to Login when user is unauthorized', async () => {
      const mockQuote = {} as BuyQuote;

      const mockParams = {
        selectedWalletAddress: '0x123',
        cryptoCurrencyChainId: 'eip155:1',
        paymentMethodId: 'credit_debit_card',
      };
      mockFetchKycForms = jest.fn().mockImplementation(() => {
        const error = new Error('Unauthorized');
        (error as AxiosError).status = 401;
        throw error;
      });
      const { result } = renderHook(() => useDepositRouting(mockParams));
      await result.current.routeAfterAuthentication(mockQuote);
      expect(mockClearAuthToken).toHaveBeenCalled();
      expect(mockNavigate.mock.calls).toMatchInlineSnapshot(`
        [
          [
            "EnterEmail",
            {
              "cryptoCurrencyChainId": "eip155:1",
              "paymentMethodId": "credit_debit_card",
              "quote": {},
            },
          ],
        ]
      `);
    });
  });

  describe('401 Unauthorized handling', () => {
    it('navigates to Login when user is unauthorized', async () => {
      const mockQuote = {} as BuyQuote;

      const mockParams = {
        selectedWalletAddress: '0x123',
        cryptoCurrencyChainId: 'eip155:1',
        paymentMethodId: 'credit_debit_card',
      };
      mockFetchKycForms = jest.fn().mockImplementation(() => {
        const error = new Error('Unauthorized');
        (error as AxiosError).status = 401;
        throw error;
      });
      const { result } = renderHook(() => useDepositRouting(mockParams));
      await result.current.routeAfterAuthentication(mockQuote);
      expect(mockClearAuthToken).toHaveBeenCalled();
      expect(mockNavigate.mock.calls).toMatchInlineSnapshot(`
        [
          [
            "EnterEmail",
            {
              "cryptoCurrencyChainId": "eip155:1",
              "paymentMethodId": "credit_debit_card",
              "quote": {},
            },
          ],
        ]
      `);
    });
  });

  describe('handleNavigationStateChange', () => {
    it('processes order and navigates when URL contains orderId', async () => {
      const mockParams = {
        cryptoCurrencyChainId: 'eip155:1',
        paymentMethodId: 'credit_debit_card',
      };
      const mockHandleNewOrder = jest.fn().mockResolvedValue(undefined);
      mockUseHandleNewOrder.mockReturnValue(mockHandleNewOrder);

      const { result } = renderHook(() => useDepositRouting(mockParams));

      const mockQuote = {} as BuyQuote;
      await result.current.handleApprovedKycFlow(mockQuote);

      const navigateCall = mockNavigate.mock.calls.find(
        (call) =>
          call[0] === 'DepositModals' &&
          call[1]?.params?.handleNavigationStateChange,
      );
      const handler = navigateCall?.[1]?.params?.handleNavigationStateChange;

      expect(handler).toBeDefined();

      await handler({
        url: 'https://metamask.io/success?orderId=test-order-id',
      });

      expect(mockGetOrder).toHaveBeenCalledWith('test-order-id', '0x123');
      expect(mockHandleNewOrder).toHaveBeenCalled();
      expect(mockNavigate).toHaveBeenCalledWith('OrderProcessing', {
        orderId: 'order-id',
      });
    });

    it('does nothing when URL does not start with metamask.io', async () => {
      const mockParams = {
        cryptoCurrencyChainId: 'eip155:1',
        paymentMethodId: 'credit_debit_card',
      };

      const { result } = renderHook(() => useDepositRouting(mockParams));

      const mockQuote = {} as BuyQuote;
      await result.current.handleApprovedKycFlow(mockQuote);

      const navigateCall = mockNavigate.mock.calls.find(
        (call) =>
          call[0] === 'DepositModals' &&
          call[1]?.params?.handleNavigationStateChange,
      );
      const handler = navigateCall?.[1]?.params?.handleNavigationStateChange;

      jest.clearAllMocks();

      await handler({
        url: 'https://example.com/success?orderId=test-order-id',
      });

      expect(mockGetOrder).not.toHaveBeenCalled();
      expect(mockNavigate).not.toHaveBeenCalled();
    });

    it('does nothing when metamask.io URL has no orderId', async () => {
      const mockParams = {
        cryptoCurrencyChainId: 'eip155:1',
        paymentMethodId: 'credit_debit_card',
      };

      const { result } = renderHook(() => useDepositRouting(mockParams));

      const mockQuote = {} as BuyQuote;
      await result.current.handleApprovedKycFlow(mockQuote);

      const navigateCall = mockNavigate.mock.calls.find(
        (call) =>
          call[0] === 'DepositModals' &&
          call[1]?.params?.handleNavigationStateChange,
      );
      const handler = navigateCall?.[1]?.params?.handleNavigationStateChange;

      jest.clearAllMocks();

      await handler({ url: 'https://metamask.io/success' });

      expect(mockGetOrder).not.toHaveBeenCalled();
      expect(mockNavigate).not.toHaveBeenCalled();
    });
  });
});<|MERGE_RESOLUTION|>--- conflicted
+++ resolved
@@ -2,7 +2,10 @@
 import { renderHook } from '@testing-library/react-hooks';
 import { useDepositRouting } from './useDepositRouting';
 import { BuyQuote } from '@consensys/native-ramps-sdk';
-import { WIRE_TRANSFER_PAYMENT_METHOD } from '../constants';
+import {
+  WIRE_TRANSFER_PAYMENT_METHOD,
+  SEPA_PAYMENT_METHOD,
+} from '../constants';
 import useHandleNewOrder from './useHandleNewOrder';
 
 jest.mock('@react-navigation/compat', () => ({
@@ -191,20 +194,12 @@
     });
   });
 
-<<<<<<< HEAD
-    it('should throw error when manual bank transfer order creation fails', async () => {
-=======
   describe('Non-SEPA payment method routing', () => {
     it('should navigate to WebviewModal when non-SEPA payment method is used and KYC is approved', async () => {
->>>>>>> cde005d5
-      const mockQuote = {} as BuyQuote;
-      const mockParams = {
-        cryptoCurrencyChainId: 'eip155:1',
-<<<<<<< HEAD
-        paymentMethodId: WIRE_TRANSFER_PAYMENT_METHOD.id,
-=======
-        paymentMethodId: 'credit_debit_card',
->>>>>>> cde005d5
+      const mockQuote = {} as BuyQuote;
+      const mockParams = {
+        cryptoCurrencyChainId: 'eip155:1',
+        paymentMethodId: 'credit_debit_card',
       };
 
       const { result } = renderHook(() => useDepositRouting(mockParams));
