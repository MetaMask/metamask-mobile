--- conflicted
+++ resolved
@@ -143,25 +143,18 @@
       const wrappedGetOrder = (...customParams: unknown[]) =>
         mockGetOrder(...wrapParams(customParams, params));
       return [mockUseDepositSdkMethodInitialState, wrappedGetOrder];
-<<<<<<< HEAD
-=======
     }
     if (config?.method === 'getUserLimits') {
       const wrappedGetUserLimits = (...customParams: unknown[]) =>
         mockGetUserLimits(...wrapParams(customParams, params));
       return [mockUseDepositSdkMethodInitialState, wrappedGetUserLimits];
->>>>>>> d5ca588d
     }
     return [mockUseDepositSdkMethodInitialState, jest.fn()];
   }),
 }));
 
 const mockLogoutFromProvider = jest.fn();
-<<<<<<< HEAD
-const mockSelectedRegion = { isoCode: 'US' };
-=======
 const mockSelectedRegion = { isoCode: 'US', currency: 'USD' };
->>>>>>> d5ca588d
 let mockSelectedPaymentMethod = {
   isManualBankTransfer: false,
   id: 'credit_debit_card',
