import { renderHook, act } from '@testing-library/react-hooks';
import useUserDetailsPolling from './useUserDetailsPolling';
<<<<<<< HEAD
import {
  DepositSdkMethodState,
  useDepositSdkMethod,
} from './useDepositSdkMethod';
import { useDepositSDK } from '../sdk';
import {
  NativeRampsSdk,
  NativeTransakAccessToken,
} from '@consensys/native-ramps-sdk';
import {
  MOCK_USDC_TOKEN,
  MOCK_CREDIT_DEBIT_CARD,
  MOCK_US_REGION,
} from '../testUtils/constants';

jest.mock('./useDepositSdkMethod');
jest.mock('../sdk');

const mockUseDepositSdkMethod = useDepositSdkMethod as jest.MockedFunction<
  typeof useDepositSdkMethod
>;
=======
import { useDepositUser } from './useDepositUser';

jest.mock('./useDepositUser');
>>>>>>> d5ca588d

const mockUseDepositUser = useDepositUser as jest.MockedFunction<
  typeof useDepositUser
>;

const mockFetchUserDetails = jest.fn();
const mockUserState = {
  userDetails: null as ReturnType<typeof useDepositUser>['userDetails'],
  error: null as string | null,
  isFetching: false,
  fetchUserDetails: mockFetchUserDetails,
};

jest.useFakeTimers();

describe('useUserDetailsPolling', () => {
  beforeEach(() => {
    jest.clearAllMocks();
<<<<<<< HEAD
    mockSdkResponse.data = null;
    mockSdkResponse.error = null;
    mockSdkResponse.isFetching = false;
    mockUseDepositSdkMethod.mockReturnValue([
      mockSdkResponse,
      mockFetchUserDetails,
    ]);
    mockUseDepositSDK.mockReturnValue({
      sdk: {} as NativeRampsSdk,
      sdkError: undefined,
      providerApiKey: 'test-key',
      isAuthenticated: true,
      authToken: {
        accessToken: 'test-token',
        ttl: 3600,
        created: new Date(),
      } as NativeTransakAccessToken,
      setAuthToken: jest.fn(),
      checkExistingToken: jest.fn(),
      logoutFromProvider: jest.fn(),
      getStarted: true,
      setGetStarted: jest.fn(),
      selectedRegion: MOCK_US_REGION,
      setSelectedRegion: jest.fn(),
      selectedPaymentMethod: MOCK_CREDIT_DEBIT_CARD,
      setSelectedPaymentMethod: jest.fn(),
      selectedCryptoCurrency: MOCK_USDC_TOKEN,
      setSelectedCryptoCurrency: jest.fn(),
      selectedWalletAddress: '0x1234567890123456789012345678901234567890',
    });
=======
    mockUserState.userDetails = null;
    mockUserState.error = null;
    mockUserState.isFetching = false;
    mockFetchUserDetails.mockResolvedValue(undefined);
    mockUseDepositUser.mockReturnValue(mockUserState);
>>>>>>> d5ca588d
  });

  afterEach(() => {
    jest.clearAllTimers();
  });

  it('should start polling automatically by default', () => {
    renderHook(() => useUserDetailsPolling(10000, true, 30));

    // Should call immediately
    expect(mockFetchUserDetails).toHaveBeenCalledTimes(1);

    // Should call again after interval
    act(() => {
      jest.advanceTimersByTime(10000);
    });
    expect(mockFetchUserDetails).toHaveBeenCalledTimes(2);
  });

  it('should not start polling when autoStart is false', () => {
    renderHook(() => useUserDetailsPolling(10000, false, 30));

    expect(mockFetchUserDetails).not.toHaveBeenCalled();

    act(() => {
      jest.advanceTimersByTime(10000);
    });
    expect(mockFetchUserDetails).not.toHaveBeenCalled();
  });

  it('should use custom polling interval', () => {
    renderHook(() => useUserDetailsPolling(2000, true, 30));

    expect(mockFetchUserDetails).toHaveBeenCalledTimes(1);

    // Should call after custom interval
    act(() => {
      jest.advanceTimersByTime(2000);
    });
    expect(mockFetchUserDetails).toHaveBeenCalledTimes(2);
  });

  it('should return userDetails and status', () => {
    mockUserState.userDetails = {
      id: 'id',
      firstName: 'First',
      lastName: 'Last',
      email: 'test@example.com',
      mobileNumber: '+1234567890',
      status: 'active',
      dob: '1990-01-01',
      address: {
        addressLine1: '123 Main St',
        addressLine2: 'Apt 4',
        city: 'Test City',
        state: 'TS',
        country: 'US',
        countryCode: 'US',
        postCode: '12345',
      },
      createdAt: '2023-01-01T00:00:00Z',
      kyc: {
        status: 'APPROVED',
        type: 'L1',
        workFlowRunId: 'test-workflow-id',
        attempts: [],
        highestApprovedKYCType: 'L1',
        kycMarkedBy: null,
        kycResult: null,
        rejectionDetails: null,
        userId: 'test-user',
      },
    };

    const { result } = renderHook(() => useUserDetailsPolling(10000, true, 30));

    expect(result.current.userDetails).toEqual({
      id: 'id',
      firstName: 'First',
      lastName: 'Last',
      email: 'test@example.com',
      mobileNumber: '+1234567890',
      status: 'active',
      dob: '1990-01-01',
      address: {
        addressLine1: '123 Main St',
        addressLine2: 'Apt 4',
        city: 'Test City',
        state: 'TS',
        country: 'US',
        countryCode: 'US',
        postCode: '12345',
      },
      createdAt: '2023-01-01T00:00:00Z',
      kyc: {
        status: 'APPROVED',
        type: 'L1',
        workFlowRunId: 'test-workflow-id',
        attempts: [],
        highestApprovedKYCType: 'L1',
        kycMarkedBy: null,
        kycResult: null,
        rejectionDetails: null,
        userId: 'test-user',
      },
    });
  });

  it('should stop polling when status is not NOT_SUBMITTED or SUBMITTED', () => {
    const { rerender } = renderHook(() =>
      useUserDetailsPolling(10000, true, 30),
    );

    expect(mockFetchUserDetails).toHaveBeenCalledTimes(1);

    mockUserState.userDetails = {
      id: 'id',
      firstName: 'First',
      lastName: 'Last',
      email: 'test@example.com',
      mobileNumber: '+1234567890',
      status: 'active',
      dob: '1990-01-01',
      address: {
        addressLine1: '123 Main St',
        addressLine2: 'Apt 4',
        city: 'Test City',
        state: 'TS',
        country: 'US',
        countryCode: 'US',
        postCode: '12345',
      },
      createdAt: '2023-01-01T00:00:00Z',
      kyc: {
        status: 'APPROVED',
        type: 'L1',
        workFlowRunId: 'test-workflow-id',
        attempts: [],
        highestApprovedKYCType: 'L1',
        kycMarkedBy: null,
        kycResult: null,
        rejectionDetails: null,
        userId: 'test-user',
      },
    };
    rerender();

    // Should not continue polling
    act(() => {
      jest.advanceTimersByTime(10000);
    });
    expect(mockFetchUserDetails).toHaveBeenCalledTimes(1);
  });

  it('should allow manual start and stop of polling', () => {
    const { result } = renderHook(() =>
      useUserDetailsPolling(10000, false, 30),
    );

    expect(mockFetchUserDetails).not.toHaveBeenCalled();

    act(() => {
      result.current.startPolling();
    });
    expect(mockFetchUserDetails).toHaveBeenCalledTimes(1);

    act(() => {
      result.current.stopPolling();
    });

    act(() => {
      jest.advanceTimersByTime(10000);
    });
    expect(mockFetchUserDetails).toHaveBeenCalledTimes(1);
  });

  it('should cleanup polling on unmount', () => {
    const { unmount } = renderHook(() =>
      useUserDetailsPolling(10000, true, 30),
    );

    expect(mockFetchUserDetails).toHaveBeenCalledTimes(1);

    unmount();

    // Should not continue polling after unmount
    act(() => {
      jest.advanceTimersByTime(10000);
    });
    expect(mockFetchUserDetails).toHaveBeenCalledTimes(1);
  });

  it('should pass through loading and error states', () => {
    mockUserState.isFetching = true;
    mockUserState.error = 'Network error';

    const { result } = renderHook(() => useUserDetailsPolling(10000, true, 30));

    expect(result.current.loading).toBe(true);
    expect(result.current.error).toBe('Network error');
  });

  it('should stop polling after max attempts', () => {
    const { result } = renderHook(() => useUserDetailsPolling(1000, true, 2));

    expect(mockFetchUserDetails).toHaveBeenCalledTimes(1);

    // First interval call
    act(() => {
      jest.advanceTimersByTime(1000);
    });
    expect(mockFetchUserDetails).toHaveBeenCalledTimes(2);

    // Second interval call should stop and set error without calling fetchUserDetails
    act(() => {
      jest.advanceTimersByTime(1000);
    });
    expect(mockFetchUserDetails).toHaveBeenCalledTimes(2);
    expect(result.current.error).toContain(
      'User details polling reached maximum attempts',
    );
  });

  it('should poll indefinitely when maxPollingAttempts is 0', () => {
    const { result } = renderHook(() => useUserDetailsPolling(1000, true, 0));

    expect(mockFetchUserDetails).toHaveBeenCalledTimes(1);

    for (let i = 0; i < 50; i++) {
      act(() => {
        jest.advanceTimersByTime(1000);
      });
    }

    expect(mockFetchUserDetails).toHaveBeenCalledTimes(51);
    expect(result.current.error).toBeNull();
  });
});<|MERGE_RESOLUTION|>--- conflicted
+++ resolved
@@ -1,32 +1,8 @@
 import { renderHook, act } from '@testing-library/react-hooks';
 import useUserDetailsPolling from './useUserDetailsPolling';
-<<<<<<< HEAD
-import {
-  DepositSdkMethodState,
-  useDepositSdkMethod,
-} from './useDepositSdkMethod';
-import { useDepositSDK } from '../sdk';
-import {
-  NativeRampsSdk,
-  NativeTransakAccessToken,
-} from '@consensys/native-ramps-sdk';
-import {
-  MOCK_USDC_TOKEN,
-  MOCK_CREDIT_DEBIT_CARD,
-  MOCK_US_REGION,
-} from '../testUtils/constants';
-
-jest.mock('./useDepositSdkMethod');
-jest.mock('../sdk');
-
-const mockUseDepositSdkMethod = useDepositSdkMethod as jest.MockedFunction<
-  typeof useDepositSdkMethod
->;
-=======
 import { useDepositUser } from './useDepositUser';
 
 jest.mock('./useDepositUser');
->>>>>>> d5ca588d
 
 const mockUseDepositUser = useDepositUser as jest.MockedFunction<
   typeof useDepositUser
@@ -45,44 +21,11 @@
 describe('useUserDetailsPolling', () => {
   beforeEach(() => {
     jest.clearAllMocks();
-<<<<<<< HEAD
-    mockSdkResponse.data = null;
-    mockSdkResponse.error = null;
-    mockSdkResponse.isFetching = false;
-    mockUseDepositSdkMethod.mockReturnValue([
-      mockSdkResponse,
-      mockFetchUserDetails,
-    ]);
-    mockUseDepositSDK.mockReturnValue({
-      sdk: {} as NativeRampsSdk,
-      sdkError: undefined,
-      providerApiKey: 'test-key',
-      isAuthenticated: true,
-      authToken: {
-        accessToken: 'test-token',
-        ttl: 3600,
-        created: new Date(),
-      } as NativeTransakAccessToken,
-      setAuthToken: jest.fn(),
-      checkExistingToken: jest.fn(),
-      logoutFromProvider: jest.fn(),
-      getStarted: true,
-      setGetStarted: jest.fn(),
-      selectedRegion: MOCK_US_REGION,
-      setSelectedRegion: jest.fn(),
-      selectedPaymentMethod: MOCK_CREDIT_DEBIT_CARD,
-      setSelectedPaymentMethod: jest.fn(),
-      selectedCryptoCurrency: MOCK_USDC_TOKEN,
-      setSelectedCryptoCurrency: jest.fn(),
-      selectedWalletAddress: '0x1234567890123456789012345678901234567890',
-    });
-=======
     mockUserState.userDetails = null;
     mockUserState.error = null;
     mockUserState.isFetching = false;
     mockFetchUserDetails.mockResolvedValue(undefined);
     mockUseDepositUser.mockReturnValue(mockUserState);
->>>>>>> d5ca588d
   });
 
   afterEach(() => {
