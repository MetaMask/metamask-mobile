--- conflicted
+++ resolved
@@ -20,11 +20,8 @@
 import OrderProcessing from '../Views/OrderProcessing';
 
 import TokenSelectorModal from '../Views/Modals/TokenSelectorModal';
-<<<<<<< HEAD
 import RegionSelectorModal from '../Views/Modals/RegionSelectorModal';
-=======
 import PaymentMethodSelectorModal from '../Views/Modals/PaymentMethodSelectorModal';
->>>>>>> cc45a25e
 
 import Routes from '../../../../../constants/navigation/Routes';
 
@@ -128,13 +125,12 @@
       component={TokenSelectorModal}
     />
     <ModalsStack.Screen
-<<<<<<< HEAD
+      name={Routes.DEPOSIT.MODALS.PAYMENT_METHOD_SELECTOR}
+      component={PaymentMethodSelectorModal}
+    />
+    <ModalsStack.Screen
       name={Routes.DEPOSIT.MODALS.REGION_SELECTOR}
       component={RegionSelectorModal}
-=======
-      name={Routes.DEPOSIT.MODALS.PAYMENT_METHOD_SELECTOR}
-      component={PaymentMethodSelectorModal}
->>>>>>> cc45a25e
     />
   </ModalsStack.Navigator>
 );
