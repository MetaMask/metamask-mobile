--- conflicted
+++ resolved
@@ -13,11 +13,8 @@
 import VerifyIdentity from '../Views/VerifyIdentity';
 import BasicInfo from '../Views/BasicInfo';
 import EnterAddress from '../Views/EnterAddress';
-<<<<<<< HEAD
 import KycProcessing from '../Views/KycProcessing';
-=======
 import ProviderWebview from '../Views/ProviderWebview';
->>>>>>> 80039a31
 
 interface DepositParamList {
   [key: string]:
@@ -76,13 +73,13 @@
         options={getAnimationOptions}
       />
       <Stack.Screen
-<<<<<<< HEAD
         name={Routes.DEPOSIT.KYC_PROCESSING}
         component={KycProcessing}
-=======
+        options={getAnimationOptions}
+      />
+      <Stack.Screen
         name={Routes.DEPOSIT.PROVIDER_WEBVIEW}
         component={ProviderWebview}
->>>>>>> 80039a31
         options={getAnimationOptions}
       />
     </Stack.Navigator>
