--- conflicted
+++ resolved
@@ -15,10 +15,7 @@
 import EnterAddress from '../Views/EnterAddress';
 import KycProcessing from '../Views/KycProcessing';
 import ProviderWebview from '../Views/ProviderWebview';
-<<<<<<< HEAD
-=======
 import { BuyQuote } from '@consensys/native-ramps-sdk';
->>>>>>> a8e6daed
 
 interface DepositParamList {
   [key: string]:
