import React from 'react';
import {
  createStackNavigator,
  StackNavigationOptions,
} from '@react-navigation/stack';
import { RouteProp } from '@react-navigation/native';
import { BuyQuote } from '@consensys/native-ramps-sdk';
import { DepositSDKProvider } from '../sdk';

import Root from '../Views/Root';
import BuildQuote from '../Views/BuildQuote';
import EnterEmail from '../Views/EnterEmail';
import OtpCode from '../Views/OtpCode';
import VerifyIdentity from '../Views/VerifyIdentity';
import BasicInfo from '../Views/BasicInfo';
import EnterAddress from '../Views/EnterAddress';
import KycProcessing from '../Views/KycProcessing';
import ProviderWebview from '../Views/ProviderWebview';
import KycWebview from '../Views/KycWebview';
import OrderProcessing from '../Views/OrderProcessing';

import TokenSelectorModal from '../Views/Modals/TokenSelectorModal';
import RegionSelectorModal from '../Views/Modals/RegionSelectorModal';
<<<<<<< HEAD
=======
import PaymentMethodSelectorModal from '../Views/Modals/PaymentMethodSelectorModal';
>>>>>>> 65d866c2

import Routes from '../../../../../constants/navigation/Routes';

interface DepositParamList {
  [key: string]:
    | {
        animationEnabled?: boolean;
        quote?: BuyQuote;
      }
    | undefined;
}

const Stack = createStackNavigator<DepositParamList>();
const ModalsStack = createStackNavigator();

const getAnimationOptions = ({
  route,
}: {
  route: RouteProp<DepositParamList, string>;
}): StackNavigationOptions => ({
  animationEnabled: route.params?.animationEnabled !== false,
});

const DepositRoutes = () => (
  <DepositSDKProvider>
    <Stack.Navigator initialRouteName={Routes.DEPOSIT.ROOT}>
      <Stack.Screen
        name={Routes.DEPOSIT.ROOT}
        component={Root}
        options={{ animationEnabled: false }}
      />
      <Stack.Screen
        name={Routes.DEPOSIT.BUILD_QUOTE}
        component={BuildQuote}
        options={getAnimationOptions}
      />
      <Stack.Screen
        name={Routes.DEPOSIT.ENTER_EMAIL}
        component={EnterEmail}
        options={getAnimationOptions}
      />
      <Stack.Screen
        name={Routes.DEPOSIT.OTP_CODE}
        component={OtpCode}
        options={getAnimationOptions}
      />
      <Stack.Screen
        name={Routes.DEPOSIT.VERIFY_IDENTITY}
        component={VerifyIdentity}
        options={getAnimationOptions}
      />
      <Stack.Screen
        name={Routes.DEPOSIT.BASIC_INFO}
        component={BasicInfo}
        options={getAnimationOptions}
      />
      <Stack.Screen
        name={Routes.DEPOSIT.ENTER_ADDRESS}
        component={EnterAddress}
        options={getAnimationOptions}
      />
      <Stack.Screen
        name={Routes.DEPOSIT.KYC_WEBVIEW}
        component={KycWebview}
        options={getAnimationOptions}
      />
      <Stack.Screen
        name={Routes.DEPOSIT.KYC_PROCESSING}
        component={KycProcessing}
        options={getAnimationOptions}
      />
      <Stack.Screen
        name={Routes.DEPOSIT.PROVIDER_WEBVIEW}
        component={ProviderWebview}
        options={getAnimationOptions}
      />
      <Stack.Screen
        name={Routes.DEPOSIT.ORDER_PROCESSING}
        component={OrderProcessing}
        options={getAnimationOptions}
      />
    </Stack.Navigator>
  </DepositSDKProvider>
);

const clearStackNavigatorOptions = {
  headerShown: false,
  cardStyle: {
    backgroundColor: 'transparent',
  },
  animationEnabled: false,
};

export const DepositModalsRoutes = () => (
  <ModalsStack.Navigator
    mode="modal"
    screenOptions={clearStackNavigatorOptions}
  >
    <ModalsStack.Screen
      name={Routes.DEPOSIT.MODALS.TOKEN_SELECTOR}
      component={TokenSelectorModal}
    />
    <ModalsStack.Screen
<<<<<<< HEAD
=======
      name={Routes.DEPOSIT.MODALS.PAYMENT_METHOD_SELECTOR}
      component={PaymentMethodSelectorModal}
    />
    <ModalsStack.Screen
>>>>>>> 65d866c2
      name={Routes.DEPOSIT.MODALS.REGION_SELECTOR}
      component={RegionSelectorModal}
    />
  </ModalsStack.Navigator>
);

export default DepositRoutes;<|MERGE_RESOLUTION|>--- conflicted
+++ resolved
@@ -21,10 +21,7 @@
 
 import TokenSelectorModal from '../Views/Modals/TokenSelectorModal';
 import RegionSelectorModal from '../Views/Modals/RegionSelectorModal';
-<<<<<<< HEAD
-=======
 import PaymentMethodSelectorModal from '../Views/Modals/PaymentMethodSelectorModal';
->>>>>>> 65d866c2
 
 import Routes from '../../../../../constants/navigation/Routes';
 
@@ -128,13 +125,10 @@
       component={TokenSelectorModal}
     />
     <ModalsStack.Screen
-<<<<<<< HEAD
-=======
       name={Routes.DEPOSIT.MODALS.PAYMENT_METHOD_SELECTOR}
       component={PaymentMethodSelectorModal}
     />
     <ModalsStack.Screen
->>>>>>> 65d866c2
       name={Routes.DEPOSIT.MODALS.REGION_SELECTOR}
       component={RegionSelectorModal}
     />
