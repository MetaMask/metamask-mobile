import React from 'react';
import {
  createStackNavigator,
  StackNavigationOptions,
} from '@react-navigation/stack';
import { RouteProp } from '@react-navigation/native';
import { BuyQuote } from '@consensys/native-ramps-sdk';
import { DepositSDKProvider } from '../sdk';

import Root from '../Views/Root';
import BuildQuote from '../Views/BuildQuote';
import EnterEmail from '../Views/EnterEmail';
import OtpCode from '../Views/OtpCode';
import VerifyIdentity from '../Views/VerifyIdentity';
import BasicInfo from '../Views/BasicInfo';
import EnterAddress from '../Views/EnterAddress';
import KycProcessing from '../Views/KycProcessing';
import OrderProcessing from '../Views/OrderProcessing';
import BankDetails from '../Views/BankDetails';
import AdditionalVerification from '../Views/AdditionalVerification';

import TokenSelectorModal from '../Views/Modals/TokenSelectorModal';
import RegionSelectorModal from '../Views/Modals/RegionSelectorModal';
import PaymentMethodSelectorModal from '../Views/Modals/PaymentMethodSelectorModal';
import UnsupportedRegionModal from '../Views/Modals/UnsupportedRegionModal';
import StateSelectorModal from '../Views/Modals/StateSelectorModal';
import WebviewModal, { KycWebviewModal } from '../Views/Modals/WebviewModal';
<<<<<<< HEAD
import IncompatibleAccountTokenModal from '../Views/Modals/IncompatibleAccountTokenModal';
=======
import ConfigurationModal from '../Views/Modals/ConfigurationModal';
>>>>>>> a8bb1b39

import Routes from '../../../../../constants/navigation/Routes';

interface DepositParamList {
  [key: string]:
    | {
        animationEnabled?: boolean;
        quote?: BuyQuote;
      }
    | undefined;
}

const clearStackNavigatorOptions = {
  headerShown: false,
  cardStyle: {
    backgroundColor: 'transparent',
  },
  animationEnabled: false,
};

const RootStack = createStackNavigator();
const Stack = createStackNavigator<DepositParamList>();
const ModalsStack = createStackNavigator();

const getAnimationOptions = ({
  route,
}: {
  route: RouteProp<DepositParamList, string>;
}): StackNavigationOptions => ({
  animationEnabled: route.params?.animationEnabled !== false,
});

const MainRoutes = () => (
  <Stack.Navigator initialRouteName={Routes.DEPOSIT.ROOT} headerMode="screen">
    <Stack.Screen
      name={Routes.DEPOSIT.ROOT}
      component={Root}
      options={{ animationEnabled: false }}
    />
    <Stack.Screen
      name={Routes.DEPOSIT.BUILD_QUOTE}
      component={BuildQuote}
      options={getAnimationOptions}
    />
    <Stack.Screen
      name={Routes.DEPOSIT.ENTER_EMAIL}
      component={EnterEmail}
      options={getAnimationOptions}
    />
    <Stack.Screen
      name={Routes.DEPOSIT.OTP_CODE}
      component={OtpCode}
      options={getAnimationOptions}
    />
    <Stack.Screen
      name={Routes.DEPOSIT.VERIFY_IDENTITY}
      component={VerifyIdentity}
      options={getAnimationOptions}
    />
    <Stack.Screen
      name={Routes.DEPOSIT.BASIC_INFO}
      component={BasicInfo}
      options={getAnimationOptions}
    />
    <Stack.Screen
      name={Routes.DEPOSIT.ENTER_ADDRESS}
      component={EnterAddress}
      options={getAnimationOptions}
    />
    <Stack.Screen
      name={Routes.DEPOSIT.KYC_PROCESSING}
      component={KycProcessing}
      options={getAnimationOptions}
    />
    <Stack.Screen
      name={Routes.DEPOSIT.ORDER_PROCESSING}
      component={OrderProcessing}
      options={getAnimationOptions}
    />
    <Stack.Screen
      name={Routes.DEPOSIT.BANK_DETAILS}
      component={BankDetails}
      options={getAnimationOptions}
    />
    <Stack.Screen
      name={Routes.DEPOSIT.ADDITIONAL_VERIFICATION}
      component={AdditionalVerification}
      options={getAnimationOptions}
    />
  </Stack.Navigator>
);

const DepositModalsRoutes = () => (
  <ModalsStack.Navigator
    mode="modal"
    screenOptions={clearStackNavigatorOptions}
  >
    <ModalsStack.Screen
      name={Routes.DEPOSIT.MODALS.TOKEN_SELECTOR}
      component={TokenSelectorModal}
    />
    <ModalsStack.Screen
      name={Routes.DEPOSIT.MODALS.PAYMENT_METHOD_SELECTOR}
      component={PaymentMethodSelectorModal}
    />
    <ModalsStack.Screen
      name={Routes.DEPOSIT.MODALS.REGION_SELECTOR}
      component={RegionSelectorModal}
    />
    <ModalsStack.Screen
      name={Routes.DEPOSIT.MODALS.UNSUPPORTED_REGION}
      component={UnsupportedRegionModal}
    />
    <ModalsStack.Screen
      name={Routes.DEPOSIT.MODALS.STATE_SELECTOR}
      component={StateSelectorModal}
    />
    <ModalsStack.Screen
      name={Routes.DEPOSIT.MODALS.WEBVIEW}
      component={WebviewModal}
    />
    <ModalsStack.Screen
      name={Routes.DEPOSIT.MODALS.KYC_WEBVIEW}
      component={KycWebviewModal}
    />
    <ModalsStack.Screen
<<<<<<< HEAD
      name={Routes.DEPOSIT.MODALS.INCOMPATIBLE_ACCOUNT_TOKEN}
      component={IncompatibleAccountTokenModal}
=======
      name={Routes.DEPOSIT.MODALS.CONFIGURATION}
      component={ConfigurationModal}
>>>>>>> a8bb1b39
    />
  </ModalsStack.Navigator>
);

const DepositRoutes = () => (
  <DepositSDKProvider>
    <RootStack.Navigator
      initialRouteName={Routes.DEPOSIT.ROOT}
      headerMode="none"
    >
      <RootStack.Screen name={Routes.DEPOSIT.ROOT} component={MainRoutes} />
      <RootStack.Screen
        name={Routes.DEPOSIT.MODALS.ID}
        component={DepositModalsRoutes}
        options={{
          ...clearStackNavigatorOptions,
          detachPreviousScreen: false,
        }}
      />
    </RootStack.Navigator>
  </DepositSDKProvider>
);
export default DepositRoutes;<|MERGE_RESOLUTION|>--- conflicted
+++ resolved
@@ -25,11 +25,8 @@
 import UnsupportedRegionModal from '../Views/Modals/UnsupportedRegionModal';
 import StateSelectorModal from '../Views/Modals/StateSelectorModal';
 import WebviewModal, { KycWebviewModal } from '../Views/Modals/WebviewModal';
-<<<<<<< HEAD
 import IncompatibleAccountTokenModal from '../Views/Modals/IncompatibleAccountTokenModal';
-=======
 import ConfigurationModal from '../Views/Modals/ConfigurationModal';
->>>>>>> a8bb1b39
 
 import Routes from '../../../../../constants/navigation/Routes';
 
@@ -156,13 +153,12 @@
       component={KycWebviewModal}
     />
     <ModalsStack.Screen
-<<<<<<< HEAD
       name={Routes.DEPOSIT.MODALS.INCOMPATIBLE_ACCOUNT_TOKEN}
       component={IncompatibleAccountTokenModal}
-=======
+    />
+    <ModalsStack.Screen
       name={Routes.DEPOSIT.MODALS.CONFIGURATION}
       component={ConfigurationModal}
->>>>>>> a8bb1b39
     />
   </ModalsStack.Navigator>
 );
