--- conflicted
+++ resolved
@@ -22,11 +22,8 @@
 import RegionSelectorModal from '../Views/Modals/RegionSelectorModal';
 import PaymentMethodSelectorModal from '../Views/Modals/PaymentMethodSelectorModal';
 import UnsupportedRegionModal from '../Views/Modals/UnsupportedRegionModal';
-<<<<<<< HEAD
 import StateSelectorModal from '../Views/Modals/StateSelectorModal';
-=======
 import WebviewModal, { KycWebviewModal } from '../Views/Modals/WebviewModal';
->>>>>>> 986898d4
 
 import Routes from '../../../../../constants/navigation/Routes';
 
@@ -136,17 +133,16 @@
       component={UnsupportedRegionModal}
     />
     <ModalsStack.Screen
-<<<<<<< HEAD
       name={Routes.DEPOSIT.MODALS.STATE_SELECTOR}
       component={StateSelectorModal}
-=======
+    />
+    <ModalsStack.Screen
       name={Routes.DEPOSIT.MODALS.WEBVIEW}
       component={WebviewModal}
     />
     <ModalsStack.Screen
       name={Routes.DEPOSIT.MODALS.KYC_WEBVIEW}
       component={KycWebviewModal}
->>>>>>> 986898d4
     />
   </ModalsStack.Navigator>
 );
