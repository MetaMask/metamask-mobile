--- conflicted
+++ resolved
@@ -189,34 +189,7 @@
               }
             }
           >
-<<<<<<< HEAD
-            <SvgMock
-              color="#686e7d"
-              fill="currentColor"
-              height={20}
-              name="Data"
-              style={
-                {
-                  "height": 20,
-                  "width": 20,
-                }
-              }
-              width={20}
-            />
-          </View>
-          <View
-            style={
-              {
-                "flex": 1,
-                "marginLeft": 12,
-              }
-            }
-          >
-            <Text
-              accessibilityRole="text"
-=======
             <View
->>>>>>> 961a5281
               style={
                 {
                   "alignItems": "center",
