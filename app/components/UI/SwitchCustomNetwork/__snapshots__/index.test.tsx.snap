// Jest Snapshot v1, https://goo.gl/fbAQLP

exports[`SwitchCustomNetwork should render correctly 1`] = `
<RCTSafeAreaView
  style={
    {
      "backgroundColor": "#f3f5f9",
    }
  }
>
  <View
    style={
      [
        {
          "backgroundColor": "#f3f5f9",
          "borderTopLeftRadius": 20,
          "borderTopRightRadius": 20,
          "height": 325,
          "justifyContent": "flex-start",
          "paddingTop": 16,
        },
        {
          "minHeight": 0,
        },
      ]
    }
  >
    <View
      style={
        {
          "flex": 1,
        }
      }
    >
      <View
        style={
          {
            "alignItems": "center",
            "flexDirection": "row",
            "justifyContent": "space-between",
          }
        }
      >
        <View
          style={
            {
              "flex": 1,
              "paddingLeft": 16,
            }
          }
        />
        <View
          style={
            [
              {
                "alignItems": "center",
                "flex": 1,
                "justifyContent": "center",
              },
              false,
            ]
          }
        >
          <View
            style={
              {
                "alignItems": "center",
                "borderRadius": 10,
                "justifyContent": "center",
              }
            }
          >
            <View
              style={
                [
                  {
                    "alignContent": "center",
                    "backgroundColor": "#ffffff",
                    "borderRadius": 27,
                    "height": 54,
                    "justifyContent": "center",
                    "width": 54,
                  },
                  {
                    "borderRadius": 16,
                    "height": 32,
                    "width": 32,
                  },
                ]
              }
            >
              <Text
                style={
                  [
                    {
                      "color": "#121314",
                      "fontFamily": "CentraNo1-Book",
                      "fontSize": 24,
                      "fontWeight": "400",
                      "textAlign": "center",
                      "textTransform": "uppercase",
                    },
                    undefined,
                  ]
                }
              >
                a
              </Text>
            </View>
          </View>
        </View>
        <View
          style={
            {
              "alignItems": "flex-end",
              "flex": 1,
              "paddingRight": 16,
            }
          }
        />
      </View>
      <View
        style={
          {
            "alignSelf": "center",
            "marginBottom": 16,
            "marginLeft": 24,
            "marginRight": 24,
            "marginTop": 8,
          }
        }
        testID="permission-network-permissions-container"
      >
        <Text
          accessibilityRole="text"
          style={
            {
              "color": "#121314",
<<<<<<< HEAD
              "fontFamily": "CentraNo1-Bold",
              "fontSize": 18,
              "fontWeight": "700",
=======
              "fontFamily": "Geist Bold",
              "fontSize": 18,
>>>>>>> 05d3e30f
              "letterSpacing": 0,
              "lineHeight": 24,
              "textAlign": "center",
            }
          }
        >
          app.uniswap.org
        </Text>
        <Text
          accessibilityRole="text"
          style={
            {
              "color": "#121314",
<<<<<<< HEAD
              "fontFamily": "CentraNo1-Book",
              "fontSize": 16,
              "fontWeight": "400",
=======
              "fontFamily": "Geist Regular",
              "fontSize": 16,
>>>>>>> 05d3e30f
              "letterSpacing": 0,
              "lineHeight": 24,
            }
          }
        >
          Connect this website with MetaMask
        </Text>
      </View>
      <View
        style={
          {
            "backgroundColor": "#ffffff",
            "borderRadius": 16,
            "marginHorizontal": 16,
            "marginTop": 16,
            "paddingTop": 8,
          }
        }
      >
        <TouchableOpacity
          onPress={[Function]}
          testID="navigate_to_edit_networks_permissions_button"
        >
          <View
            style={
              {
                "alignItems": "center",
                "flexDirection": "row",
                "marginBottom": 16,
                "marginHorizontal": 24,
                "marginTop": 8,
              }
            }
          >
            <View
              style={
                {
                  "alignItems": "center",
                  "alignSelf": "flex-start",
                  "backgroundColor": "#0000001a",
                  "borderRadius": 16,
                  "height": 32,
                  "justifyContent": "center",
                  "overflow": "hidden",
                  "width": 32,
                }
              }
            >
              <SvgMock
                color="#686e7d"
                fill="currentColor"
                height={20}
                name="Data"
                style={
                  {
                    "height": 20,
                    "width": 20,
                  }
                }
                width={20}
              />
            </View>
            <View
              style={
                {
                  "flex": 1,
                  "marginLeft": 12,
                }
              }
            >
              <Text
                accessibilityRole="text"
                style={
                  {
                    "color": "#121314",
<<<<<<< HEAD
                    "fontFamily": "CentraNo1-Book",
                    "fontSize": 16,
                    "fontWeight": "400",
=======
                    "fontFamily": "Geist Regular",
                    "fontSize": 16,
>>>>>>> 05d3e30f
                    "letterSpacing": 0,
                    "lineHeight": 24,
                  }
                }
              >
                Use your enabled networks
              </Text>
              <View
                style={
                  {
                    "alignItems": "center",
                    "flexDirection": "row",
                  }
                }
              >
                <View
                  style={
                    {
                      "marginRight": 4,
                      "maxWidth": "75%",
                    }
                  }
                >
                  <Text
                    accessibilityRole="text"
                    ellipsizeMode="tail"
                    numberOfLines={1}
                    style={
                      {
                        "color": "#121314",
<<<<<<< HEAD
                        "fontFamily": "CentraNo1-Book",
                        "fontSize": 16,
                        "fontWeight": "400",
=======
                        "fontFamily": "Geist Regular",
                        "fontSize": 16,
>>>>>>> 05d3e30f
                        "letterSpacing": 0,
                        "lineHeight": 24,
                      }
                    }
                  >
                    <Text
                      accessibilityRole="text"
                      style={
                        {
                          "color": "#121314",
<<<<<<< HEAD
                          "fontFamily": "CentraNo1-Book",
                          "fontSize": 14,
                          "fontWeight": "400",
=======
                          "fontFamily": "Geist Regular",
                          "fontSize": 14,
>>>>>>> 05d3e30f
                          "letterSpacing": 0,
                          "lineHeight": 22,
                        }
                      }
                    >
                      Requesting for 
                    </Text>
                    <Text
                      accessibilityRole="text"
                      style={
                        {
                          "color": "#121314",
<<<<<<< HEAD
                          "fontFamily": "CentraNo1-Medium",
                          "fontSize": 14,
                          "fontWeight": "500",
=======
                          "fontFamily": "Geist Medium",
                          "fontSize": 14,
>>>>>>> 05d3e30f
                          "letterSpacing": 0,
                          "lineHeight": 22,
                        }
                      }
                    />
                  </Text>
                </View>
                <View
                  style={
                    {
                      "alignItems": "center",
                      "backgroundColor": "#f3f5f9",
                      "borderRadius": 8,
                      "borderWidth": 1,
                      "height": 16,
                      "justifyContent": "center",
                      "overflow": "hidden",
                      "width": 16,
                    }
                  }
                >
                  <Text
                    accessibilityRole="text"
                    style={
                      {
                        "color": "#121314",
<<<<<<< HEAD
                        "fontFamily": "CentraNo1-Book",
                        "fontSize": 10,
                        "fontWeight": "400",
=======
                        "fontFamily": "Geist Regular",
                        "fontSize": 10,
>>>>>>> 05d3e30f
                        "letterSpacing": 0,
                        "lineHeight": undefined,
                      }
                    }
                  >
                    ?
                  </Text>
                </View>
              </View>
            </View>
          </View>
        </TouchableOpacity>
      </View>
    </View>
    <View
      style={
        {
          "marginTop": 8,
        }
      }
    >
      <View
        style={
          {
            "flex": 0,
            "flexDirection": "row",
            "marginBottom": 0,
            "marginTop": 8,
            "paddingHorizontal": 16,
          }
        }
      >
        <TouchableOpacity
          accessibilityRole="button"
          accessible={true}
          activeOpacity={0.2}
          onPress={[Function]}
          style={
            [
              [
                {
                  "borderRadius": 12,
                  "justifyContent": "center",
                  "padding": 15,
                },
                {
                  "backgroundColor": "#ffffff",
                  "borderColor": "#686e7d",
                  "borderWidth": 1,
                },
                [
                  {
                    "flex": 1,
                  },
                  {
                    "marginRight": 8,
                  },
                ],
              ],
              null,
            ]
          }
          testID="cancel-button"
        >
          <Text
            style={
              [
                {
                  "color": "#007aff",
                  "fontSize": 17,
                  "fontWeight": "500",
                  "textAlign": "center",
                },
                null,
                [
                  {
                    "fontFamily": "CentraNo1-Bold",
                    "fontSize": 14,
                    "fontWeight": "600",
                    "textAlign": "center",
                  },
                  {
                    "color": "#686e7d",
                  },
                  undefined,
                ],
                null,
              ]
            }
          >
            Cancel
          </Text>
        </TouchableOpacity>
        <TouchableOpacity
          accessibilityRole="button"
          accessible={true}
          activeOpacity={0.2}
          disabled={false}
          onPress={[Function]}
          style={
            [
              [
                {
                  "borderRadius": 12,
                  "justifyContent": "center",
                  "padding": 15,
                },
                {
                  "backgroundColor": "#4459ff",
                  "minHeight": 50,
                },
                [
                  {
                    "flex": 1,
                  },
                  {
                    "marginLeft": 8,
                  },
                ],
              ],
              null,
            ]
          }
          testID="connect-button"
        >
          <Text
            style={
              [
                {
                  "color": "#007aff",
                  "fontSize": 17,
                  "fontWeight": "500",
                  "textAlign": "center",
                },
                null,
                [
                  {
                    "fontFamily": "CentraNo1-Bold",
                    "fontSize": 14,
                    "fontWeight": "600",
                    "textAlign": "center",
                  },
                  {
                    "color": "#ffffff",
                  },
                  undefined,
                ],
                null,
              ]
            }
          >
            Confirm
          </Text>
        </TouchableOpacity>
      </View>
    </View>
  </View>
</RCTSafeAreaView>
`;<|MERGE_RESOLUTION|>--- conflicted
+++ resolved
@@ -136,14 +136,8 @@
           style={
             {
               "color": "#121314",
-<<<<<<< HEAD
-              "fontFamily": "CentraNo1-Bold",
-              "fontSize": 18,
-              "fontWeight": "700",
-=======
               "fontFamily": "Geist Bold",
               "fontSize": 18,
->>>>>>> 05d3e30f
               "letterSpacing": 0,
               "lineHeight": 24,
               "textAlign": "center",
@@ -157,14 +151,8 @@
           style={
             {
               "color": "#121314",
-<<<<<<< HEAD
-              "fontFamily": "CentraNo1-Book",
-              "fontSize": 16,
-              "fontWeight": "400",
-=======
               "fontFamily": "Geist Regular",
               "fontSize": 16,
->>>>>>> 05d3e30f
               "letterSpacing": 0,
               "lineHeight": 24,
             }
@@ -240,14 +228,8 @@
                 style={
                   {
                     "color": "#121314",
-<<<<<<< HEAD
-                    "fontFamily": "CentraNo1-Book",
-                    "fontSize": 16,
-                    "fontWeight": "400",
-=======
                     "fontFamily": "Geist Regular",
                     "fontSize": 16,
->>>>>>> 05d3e30f
                     "letterSpacing": 0,
                     "lineHeight": 24,
                   }
@@ -278,14 +260,8 @@
                     style={
                       {
                         "color": "#121314",
-<<<<<<< HEAD
-                        "fontFamily": "CentraNo1-Book",
-                        "fontSize": 16,
-                        "fontWeight": "400",
-=======
                         "fontFamily": "Geist Regular",
                         "fontSize": 16,
->>>>>>> 05d3e30f
                         "letterSpacing": 0,
                         "lineHeight": 24,
                       }
@@ -296,14 +272,8 @@
                       style={
                         {
                           "color": "#121314",
-<<<<<<< HEAD
-                          "fontFamily": "CentraNo1-Book",
-                          "fontSize": 14,
-                          "fontWeight": "400",
-=======
                           "fontFamily": "Geist Regular",
                           "fontSize": 14,
->>>>>>> 05d3e30f
                           "letterSpacing": 0,
                           "lineHeight": 22,
                         }
@@ -316,14 +286,8 @@
                       style={
                         {
                           "color": "#121314",
-<<<<<<< HEAD
-                          "fontFamily": "CentraNo1-Medium",
-                          "fontSize": 14,
-                          "fontWeight": "500",
-=======
                           "fontFamily": "Geist Medium",
                           "fontSize": 14,
->>>>>>> 05d3e30f
                           "letterSpacing": 0,
                           "lineHeight": 22,
                         }
@@ -350,14 +314,8 @@
                     style={
                       {
                         "color": "#121314",
-<<<<<<< HEAD
-                        "fontFamily": "CentraNo1-Book",
-                        "fontSize": 10,
-                        "fontWeight": "400",
-=======
                         "fontFamily": "Geist Regular",
                         "fontSize": 10,
->>>>>>> 05d3e30f
                         "letterSpacing": 0,
                         "lineHeight": undefined,
                       }
