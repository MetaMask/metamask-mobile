--- conflicted
+++ resolved
@@ -480,30 +480,12 @@
                         <View
                           style={
                             {
-<<<<<<< HEAD
                               "color": "#141618",
                               "fontFamily": "EuclidCircularB-Regular",
                               "fontSize": 16,
                               "fontWeight": "400",
                               "letterSpacing": 0,
                               "lineHeight": 24,
-=======
-                              "alignItems": "center",
-                              "aspectRatio": 1,
-                              "height": 0,
-                              "justifyContent": "center",
-                              "position": "absolute",
-                              "right": 0,
-                              "top": 0,
-                              "transform": [
-                                {
-                                  "translateX": 0,
-                                },
-                                {
-                                  "translateY": -0,
-                                },
-                              ],
->>>>>>> e4adfc0a
                             }
                           }
                         >
