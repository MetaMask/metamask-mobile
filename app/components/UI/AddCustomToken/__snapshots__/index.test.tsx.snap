--- conflicted
+++ resolved
@@ -139,83 +139,6 @@
           }
         }
       >
-<<<<<<< HEAD
-        <TouchableOpacity
-          onLongPress={[Function]}
-          onPress={[Function]}
-          style={
-            {
-              "alignItems": "center",
-              "borderColor": "#b7bbc8",
-              "borderRadius": 8,
-              "borderWidth": 1,
-              "flexDirection": "row",
-              "marginBottom": 16,
-              "marginTop": 4,
-              "padding": 16,
-            }
-          }
-        >
-          <Text
-            style={
-              {
-                "color": "#121314",
-                "fontFamily": "Geist Regular",
-                "fontSize": 16,
-              }
-            }
-          >
-            Select a network
-          </Text>
-          <View
-            style={
-              {
-                "alignItems": "center",
-                "flexDirection": "row",
-                "paddingHorizontal": 16,
-                "position": "absolute",
-                "right": 0,
-              }
-            }
-          >
-            <TouchableOpacity
-              accessibilityRole="button"
-              accessible={true}
-              activeOpacity={1}
-              disabled={false}
-              onPress={[Function]}
-              onPressIn={[Function]}
-              onPressOut={[Function]}
-              style={
-                {
-                  "alignItems": "center",
-                  "borderRadius": 8,
-                  "height": 28,
-                  "justifyContent": "center",
-                  "opacity": 1,
-                  "width": 28,
-                }
-              }
-              testID="select-network-button"
-            >
-              <SvgMock
-                color="#121314"
-                fill="currentColor"
-                height={20}
-                name="ArrowDown"
-                style={
-                  {
-                    "height": 20,
-                    "width": 20,
-                  }
-                }
-                width={20}
-              />
-            </TouchableOpacity>
-          </View>
-        </TouchableOpacity>
-=======
->>>>>>> 338177c4
         <Text
           style={
             {
