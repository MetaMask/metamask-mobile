--- conflicted
+++ resolved
@@ -13,24 +13,15 @@
 import Engine from '../../../core/Engine';
 import { MetaMetricsEvents } from '../../../core/Analytics';
 import NotificationManager from '../../../core/NotificationManager';
-import AppConstants from '../../../core/AppConstants';
 import ActionView from '../ActionView';
 import { isSmartContractAddress } from '../../../util/transactions';
-<<<<<<< HEAD
 import { trackEvent } from '../../../util/analyticsV2';
-=======
-import { MetaMetricsEvents } from '../../../core/Analytics';
-import AnalyticsV2 from '../../../util/analyticsV2';
-
 import AppConstants from '../../../core/AppConstants';
->>>>>>> db9007ba
 import Alert, { AlertType } from '../../Base/Alert';
 import WarningMessage from '../../Views/SendFlow/WarningMessage';
 import { ThemeContext, mockTheme } from '../../../util/theme';
-<<<<<<< HEAD
 import { strings } from '../../../../locales/i18n';
 import { fontStyles } from '../../../styles/common';
-=======
 import generateTestId from '../../../../wdio/utils/generateTestId';
 import {
   CUSTOM_TOKEN_CONTAINER_ID,
@@ -41,7 +32,6 @@
   TOKEN_PRECISION_WARNING_MESSAGE_ID,
 } from '../../../../wdio/features/testIDs/Screens/AddCustomToken.testIds';
 import { NFT_IDENTIFIER_INPUT_BOX_ID } from '../../../../wdio/features/testIDs/Screens/NFTImportScreen.testIds';
->>>>>>> db9007ba
 
 const createStyles = (colors) =>
   StyleSheet.create({
@@ -124,14 +114,7 @@
     const { address, symbol, decimals } = this.state;
     await TokensController.addToken(address, symbol, decimals);
 
-<<<<<<< HEAD
     trackEvent(MetaMetricsEvents.TOKEN_ADDED, this.getAnalyticsParams());
-=======
-    AnalyticsV2.trackEvent(
-      MetaMetricsEvents.TOKEN_ADDED,
-      this.getAnalyticsParams(),
-    );
->>>>>>> db9007ba
 
     // Clear state before closing
     this.setState(
