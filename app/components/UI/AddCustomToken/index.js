import React, { PureComponent } from 'react';
import { Text, TextInput, View, StyleSheet, InteractionManager } from 'react-native';
import { colors, fontStyles } from '../../../styles/common';
import Engine from '../../../core/Engine';
import PropTypes from 'prop-types';
import { strings } from '../../../../locales/i18n';
import { isValidAddress } from 'ethereumjs-util';
import ActionView from '../ActionView';
import { isSmartContractAddress } from '../../../util/transactions';
import AnalyticsV2 from '../../../util/analyticsV2';
import WarningMessage from '../../Views/SendFlow/WarningMessage';
import AppConstants from '../../../core/AppConstants';

const styles = StyleSheet.create({
	wrapper: {
		backgroundColor: colors.white,
		flex: 1,
	},
	rowWrapper: {
		padding: 20,
	},
	textInput: {
		borderWidth: 1,
		borderRadius: 4,
		borderColor: colors.grey100,
		padding: 16,
		...fontStyles.normal,
	},
	warningText: {
		marginTop: 15,
		color: colors.red,
<<<<<<< HEAD
		...fontStyles.normal
	},
	warningContainer: { marginHorizontal: 20, marginTop: 20, paddingRight: 0 }
=======
		...fontStyles.normal,
	},
>>>>>>> 8f5da8fc
});

/**
 * Copmonent that provides ability to add custom tokens.
 */
export default class AddCustomToken extends PureComponent {
	state = {
		address: '',
		symbol: '',
		decimals: '',
		warningAddress: '',
		warningSymbol: '',
		warningDecimals: '',
	};

	static propTypes = {
		/**
		/* navigation object required to push new views
		*/
		navigation: PropTypes.object,
	};

	getAnalyticsParams = () => {
		try {
			const { NetworkController } = Engine.context;
			const { chainId, type } = NetworkController?.state?.provider || {};
			const { address, symbol } = this.state;
			return {
				token_address: address,
				token_symbol: symbol,
				network_name: type,
				chain_id: chainId,
				source: 'Custom token',
			};
		} catch (error) {
			return {};
		}
	};

	addToken = async () => {
		if (!(await this.validateCustomToken())) return;
		const { TokensController } = Engine.context;
		const { address, symbol, decimals } = this.state;
		await TokensController.addToken(address, symbol, decimals);

		AnalyticsV2.trackEvent(AnalyticsV2.ANALYTICS_EVENTS.TOKEN_ADDED, this.getAnalyticsParams());

		// Clear state before closing
		this.setState(
			{
				address: '',
				symbol: '',
				decimals: '',
				warningAddress: '',
				warningSymbol: '',
				warningDecimals: '',
			},
			() => {
				InteractionManager.runAfterInteractions(() => {
					this.props.navigation.goBack();
				});
			}
		);
	};

	cancelAddToken = () => {
		this.props.navigation.goBack();
	};

	onAddressChange = (address) => {
		this.setState({ address });
	};

	onSymbolChange = (symbol) => {
		this.setState({ symbol });
	};

	onDecimalsChange = (decimals) => {
		this.setState({ decimals });
	};

	onAddressBlur = async () => {
		const validated = await this.validateCustomTokenAddress();
		if (validated) {
			const address = this.state.address;
			const { AssetsContractController } = Engine.context;
			const decimals = await AssetsContractController.getTokenDecimals(address);
			const symbol = await AssetsContractController.getAssetSymbol(address);
			this.setState({ decimals: String(decimals), symbol });
		}
	};

	validateCustomTokenAddress = async () => {
		let validated = true;
		const address = this.state.address;
		const isValidTokenAddress = isValidAddress(address);
		const { NetworkController } = Engine.context;
		const { chainId } = NetworkController?.state?.provider || {};
		const toSmartContract = isValidTokenAddress && (await isSmartContractAddress(address, chainId));
		if (address.length === 0) {
			this.setState({ warningAddress: strings('token.address_cant_be_empty') });
			validated = false;
		} else if (!isValidTokenAddress) {
			this.setState({ warningAddress: strings('token.address_must_be_valid') });
			validated = false;
		} else if (!toSmartContract) {
			this.setState({ warningAddress: strings('token.address_must_be_smart_contract') });
			validated = false;
		} else {
			this.setState({ warningAddress: `` });
		}
		return validated;
	};

	validateCustomTokenSymbol = () => {
		let validated = true;
		const symbol = this.state.symbol;
		if (symbol.length === 0) {
			this.setState({ warningSymbol: strings('token.symbol_cant_be_empty') });
			validated = false;
		} else {
			this.setState({ warningSymbol: `` });
		}
		return validated;
	};

	validateCustomTokenDecimals = () => {
		let validated = true;
		const decimals = this.state.decimals;
		if (decimals.length === 0) {
			this.setState({ warningDecimals: strings('token.decimals_cant_be_empty') });
			validated = false;
		} else {
			this.setState({ warningDecimals: `` });
		}
		return validated;
	};

	validateCustomToken = async () => {
		const validatedAddress = await this.validateCustomTokenAddress();
		const validatedSymbol = this.validateCustomTokenSymbol();
		const validatedDecimals = this.validateCustomTokenDecimals();
		return validatedAddress && validatedSymbol && validatedDecimals;
	};

	assetSymbolInput = React.createRef();
	assetPrecisionInput = React.createRef();

	jumpToAssetSymbol = () => {
		const { current } = this.assetSymbolInput;
		current && current.focus();
	};

	jumpToAssetPrecision = () => {
		const { current } = this.assetPrecisionInput;
		current && current.focus();
	};

	renderWarning = () => (
		<WarningMessage
			style={styles.warningContainer}
			warningMessage={
				<>
					{strings('add_asset.warning_body_description')}
					<Text
						suppressHighlighting
						onPress={() => {
							// TODO: This functionality exists in a bunch of other places. We need to unify this into a utils function
							this.props.navigation.navigate('Webview', {
								screen: 'SimpleWebview',
								params: {
									url: AppConstants.URLS.SECURITY,
									title: strings('add_asset.security_tips')
								}
							});
						}}
						style={{ color: colors.blue }}
					>
						{strings('add_asset.warning_link')}
					</Text>
				</>
			}
		/>
	);

	render = () => {
		const { address, symbol, decimals } = this.state;
		return (
			<View style={styles.wrapper} testID={'add-custom-token-screen'}>
				<ActionView
					cancelTestID={'add-custom-asset-cancel-button'}
					confirmTestID={'add-custom-asset-confirm-button'}
					cancelText={strings('add_asset.tokens.cancel_add_token')}
					confirmText={strings('add_asset.tokens.add_token')}
					onCancelPress={this.cancelAddToken}
					testID={'add-asset-cancel-button'}
					onConfirmPress={this.addToken}
					confirmDisabled={!(address && symbol && decimals)}
				>
					<View>
						{this.renderWarning()}
						<View style={styles.rowWrapper}>
							<Text style={fontStyles.normal}>{strings('token.token_address')}</Text>
							<TextInput
								style={styles.textInput}
								placeholder={'0x...'}
								placeholderTextColor={colors.grey100}
								value={this.state.address}
								onChangeText={this.onAddressChange}
								onBlur={this.onAddressBlur}
								testID={'input-token-address'}
								onSubmitEditing={this.jumpToAssetSymbol}
								returnKeyType={'next'}
							/>
							<Text style={styles.warningText} testID={'token-address-warning'}>
								{this.state.warningAddress}
							</Text>
						</View>
						<View style={styles.rowWrapper}>
							<Text style={fontStyles.normal}>{strings('token.token_symbol')}</Text>
							<TextInput
								style={styles.textInput}
								placeholder={'GNO'}
								placeholderTextColor={colors.grey100}
								value={this.state.symbol}
								onChangeText={this.onSymbolChange}
								onBlur={this.validateCustomTokenSymbol}
								testID={'input-token-symbol'}
								ref={this.assetSymbolInput}
								onSubmitEditing={this.jumpToAssetPrecision}
								returnKeyType={'next'}
							/>
							<Text style={styles.warningText}>{this.state.warningSymbol}</Text>
						</View>
						<View style={styles.rowWrapper}>
							<Text style={fontStyles.normal}>{strings('token.token_precision')}</Text>
							<TextInput
								style={styles.textInput}
								value={this.state.decimals}
								keyboardType="numeric"
								maxLength={2}
								placeholder={'18'}
								placeholderTextColor={colors.grey100}
								onChangeText={this.onDecimalsChange}
								onBlur={this.validateCustomTokenDecimals}
								testID={'input-token-decimals'}
								ref={this.assetPrecisionInput}
								onSubmitEditing={this.addToken}
								returnKeyType={'done'}
							/>
							<Text style={styles.warningText} testID={'token-decimals-warning'}>
								{this.state.warningDecimals}
							</Text>
						</View>
					</View>
				</ActionView>
			</View>
		);
	};
}<|MERGE_RESOLUTION|>--- conflicted
+++ resolved
@@ -29,14 +29,9 @@
 	warningText: {
 		marginTop: 15,
 		color: colors.red,
-<<<<<<< HEAD
-		...fontStyles.normal
-	},
-	warningContainer: { marginHorizontal: 20, marginTop: 20, paddingRight: 0 }
-=======
 		...fontStyles.normal,
 	},
->>>>>>> 8f5da8fc
+	warningContainer: { marginHorizontal: 20, marginTop: 20, paddingRight: 0 },
 });
 
 /**
@@ -209,8 +204,8 @@
 								screen: 'SimpleWebview',
 								params: {
 									url: AppConstants.URLS.SECURITY,
-									title: strings('add_asset.security_tips')
-								}
+									title: strings('add_asset.security_tips'),
+								},
 							});
 						}}
 						style={{ color: colors.blue }}
