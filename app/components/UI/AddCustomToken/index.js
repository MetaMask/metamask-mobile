--- conflicted
+++ resolved
@@ -63,13 +63,8 @@
 
   static propTypes = {
     /**
-<<<<<<< HEAD
-		/* navigation object required to push new views
-		*/
-=======
     /* navigation object required to push new views
     */
->>>>>>> 161c5a35
     navigation: PropTypes.object,
   };
 
