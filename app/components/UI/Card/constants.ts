--- conflicted
+++ resolved
@@ -4,12 +4,8 @@
 export const BALANCE_SCANNER_ABI =
   balanceScannerAbi as ethers.ContractInterface;
 export const ARBITRARY_ALLOWANCE = 100000000000;
-<<<<<<< HEAD
-export const DEPOSIT_SUPPORTED_TOKENS = ['USDC', 'USDT', 'mUSD'];
-=======
 export const DEPOSIT_SUPPORTED_TOKENS = ['USDC', 'USDT', 'mUSD'];
 export const BAANX_MAX_LIMIT = '2199023255551';
 export const AUTHENTICATED_CACHE_DURATION = 60 * 1000;
 export const UNAUTHENTICATED_CACHE_DURATION = 5 * 60 * 1000;
-export const SUPPORTED_ASSET_NETWORKS = ['linea', 'linea-us', 'solana'];
->>>>>>> 338177c4
+export const SUPPORTED_ASSET_NETWORKS = ['linea', 'linea-us', 'solana'];