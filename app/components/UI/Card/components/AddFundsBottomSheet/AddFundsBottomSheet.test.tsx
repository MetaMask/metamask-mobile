--- conflicted
+++ resolved
@@ -10,20 +10,17 @@
 import { CardTokenAllowance, AllowanceState } from '../../types';
 import { renderScreen } from '../../../../../util/test/renderWithProvider';
 import { backgroundState } from '../../../../../util/test/initial-root-state';
-<<<<<<< HEAD
 import {
   useRampNavigation,
   RampMode,
 } from '../../../Ramp/hooks/useRampNavigation';
-=======
-import { createDepositNavigationDetails } from '../../../Ramp/Deposit/routes/utils';
 import { CardHomeSelectors } from '../../../../../../e2e/selectors/Card/CardHome.selectors';
 
 // Mock hooks first - must be hoisted before imports
 const mockUseParams = jest.fn();
 const mockGoBack = jest.fn();
 const mockNavigate = jest.fn();
->>>>>>> 61d7fe8c
+const mockGoToRamps = jest.fn();
 
 // Mock dependencies
 jest.mock('../../../Ramp/hooks/useRampNavigation');
@@ -108,11 +105,6 @@
 }
 
 describe('AddFundsBottomSheet', () => {
-<<<<<<< HEAD
-  const mockNavigate = jest.fn();
-  const mockGoToRamps = jest.fn();
-=======
->>>>>>> 61d7fe8c
   const mockOpenSwaps = jest.fn();
   const mockTrackEvent = jest.fn();
   const mockCreateEventBuilder = jest.fn();
