--- conflicted
+++ resolved
@@ -1,9 +1,5 @@
 import React, { useCallback, useRef } from 'react';
 import { useSelector } from 'react-redux';
-<<<<<<< HEAD
-import { useNavigation } from '@react-navigation/native';
-=======
->>>>>>> f4e8f8d0
 import BottomSheet, {
   BottomSheetRef,
 } from '../../../../../component-library/components/BottomSheets/BottomSheet';
@@ -65,10 +61,7 @@
   });
   const { trackEvent, createEventBuilder } = useMetrics();
   const rampGeodetectedRegion = useSelector(getDetectedGeolocation);
-<<<<<<< HEAD
-=======
   const { goToDeposit } = useRampNavigation();
->>>>>>> f4e8f8d0
 
   const closeBottomSheetAndNavigate = useCallback(
     (navigateFunc: () => void) => {
