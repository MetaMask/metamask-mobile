--- conflicted
+++ resolved
@@ -1,8 +1,5 @@
 import React, { useCallback, useRef } from 'react';
-<<<<<<< HEAD
-=======
 import { useSelector } from 'react-redux';
->>>>>>> 206c5c62
 import { useNavigation } from '@react-navigation/native';
 import BottomSheet, {
   BottomSheetRef,
@@ -36,10 +33,7 @@
 import { CardHomeSelectors } from '../../../../../../e2e/selectors/Card/CardHome.selectors';
 import { createDepositNavigationDetails } from '../../../Ramp/Deposit/routes/utils';
 import { safeFormatChainIdToHex } from '../../util/safeFormatChainIdToHex';
-<<<<<<< HEAD
-=======
 import { getDetectedGeolocation } from '../../../../../reducers/fiatOrders';
->>>>>>> 206c5c62
 import {
   createNavigationDetails,
   useParams,
