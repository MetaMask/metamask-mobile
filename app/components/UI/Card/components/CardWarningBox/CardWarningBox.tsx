import React, { useMemo } from 'react';
import { View } from 'react-native';
import Button, {
  ButtonVariants,
} from '../../../../../component-library/components/Buttons/Button';
import Text, {
  TextVariant,
} from '../../../../../component-library/components/Texts/Text';
import Icon, {
  IconName,
  IconSize,
} from '../../../../../component-library/components/Icons/Icon';
import { useTheme } from '../../../../../util/theme';
import createStyles from './CardWarningBox.styles';
import { CardWarning as CardWarningType } from '../../types';
import { strings } from '../../../../../../locales/i18n';

interface CardWarningBoxProps {
  warning: CardWarningType;
  onConfirm?: () => void;
  onConfirmLoading?: boolean;
  onDismiss?: () => void;
}

const CardWarningBox = ({
  warning,
  onConfirm,
  onConfirmLoading,
  onDismiss,
}: CardWarningBoxProps) => {
  const theme = useTheme();
  const styles = createStyles(theme);

  const warningTexts: Record<
    CardWarningType,
    { title: string; description: string; confirmButtonLabel?: string }
  > = {
    [CardWarningType.CloseSpendingLimit]: {
      title: strings('card.card_home.warnings.close_spending_limit.title'),
      description: strings(
        'card.card_home.warnings.close_spending_limit.description',
      ),
      confirmButtonLabel: strings(
        'card.card_home.warnings.close_spending_limit.confirm_button_label',
      ),
    },
    [CardWarningType.NeedDelegation]: {
      title: strings('card.card_home.warnings.need_delegation.title'),
      description: strings(
        'card.card_home.warnings.need_delegation.description',
      ),
      confirmButtonLabel: strings(
        'card.card_home.warnings.need_delegation.confirm_button_label',
      ),
    },
    [CardWarningType.Frozen]: {
      title: strings('card.card_home.warnings.frozen.title'),
      description: strings('card.card_home.warnings.frozen.description'),
    },
    [CardWarningType.Blocked]: {
      title: strings('card.card_home.warnings.blocked.title'),
      description: strings('card.card_home.warnings.blocked.description'),
    },
    [CardWarningType.NoCard]: {
      title: strings('card.card_home.warnings.no_card.title'),
      description: strings('card.card_home.warnings.no_card.description'),
    },
  };

  const isWarningWithoutBox = useMemo(
    () =>
      [CardWarningType.NoCard, CardWarningType.NeedDelegation].includes(
        warning,
      ),
    [warning],
  );

  if (isWarningWithoutBox) {
    return null;
  }

  return (
    <View style={styles.container}>
      <Icon
        name={IconName.Danger}
        size={IconSize.Xl}
        color={theme.colors.warning.default}
        testID="icon"
      />
      <View style={styles.contentContainer}>
        <View style={styles.textsContainer}>
          <Text variant={TextVariant.BodyMDBold}>
            {warningTexts[warning].title}
          </Text>
          <Text variant={TextVariant.BodyMD}>
            {warningTexts[warning].description}
          </Text>
        </View>

        <View
          style={[
            styles.buttonsContainer,
            !(onConfirm || onDismiss) ? styles.isHidden : undefined,
          ]}
        >
          {onDismiss && (
            <Button
              variant={ButtonVariants.Secondary}
              onPress={onDismiss}
<<<<<<< HEAD
              label={strings('card.card_home.warnings.dismiss_button_label')}
=======
              label={strings('card.card_spending_limit.dismiss')}
>>>>>>> 4e9972e7
              testID="dismiss-button"
            />
          )}
          {warningTexts[warning].confirmButtonLabel && onConfirm ? (
            <Button
              variant={ButtonVariants.Primary}
              onPress={onConfirm}
              loading={onConfirmLoading}
              label={warningTexts[warning].confirmButtonLabel}
              testID="confirm-button"
            />
          ) : null}
        </View>
      </View>
    </View>
  );
};

export default CardWarningBox;<|MERGE_RESOLUTION|>--- conflicted
+++ resolved
@@ -107,11 +107,7 @@
             <Button
               variant={ButtonVariants.Secondary}
               onPress={onDismiss}
-<<<<<<< HEAD
-              label={strings('card.card_home.warnings.dismiss_button_label')}
-=======
               label={strings('card.card_spending_limit.dismiss')}
->>>>>>> 4e9972e7
               testID="dismiss-button"
             />
           )}
