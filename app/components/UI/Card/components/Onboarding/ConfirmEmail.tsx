import React, { useCallback, useState, useEffect, useContext } from 'react';
import { useNavigation } from '@react-navigation/native';
import { Box, Text, TextVariant } from '@metamask/design-system-react-native';
import Button, {
  ButtonSize,
  ButtonVariants,
  ButtonWidthTypes,
} from '../../../../../component-library/components/Buttons/Button';
import TextField, {
  TextFieldSize,
} from '../../../../../component-library/components/Form/TextField';
import Label from '../../../../../component-library/components/Form/Label';
import Routes from '../../../../../constants/navigation/Routes';
import { strings } from '../../../../../../locales/i18n';
import OnboardingStep from './OnboardingStep';
import { useParams } from '../../../../../util/navigation/navUtils';
import useEmailVerificationVerify from '../../hooks/useEmailVerificationVerify';
import { CardError } from '../../types';
import {
  selectContactVerificationId,
  selectSelectedCountry,
  setContactVerificationId,
  setOnboardingId,
} from '../../../../../core/redux/slices/card';
import { useDispatch, useSelector } from 'react-redux';
import useEmailVerificationSend from '../../hooks/useEmailVerificationSend';
<<<<<<< HEAD
import { OnboardingActions, OnboardingScreens } from '../../util/metrics';
import { MetaMetricsEvents, useMetrics } from '../../../../hooks/useMetrics';
=======
import {
  ToastContext,
  ToastVariants,
} from '../../../../../component-library/components/Toast';
import { IconName } from '../../../../../component-library/components/Icons/Icon';
import { useTheme } from '../../../../../util/theme';
>>>>>>> a172652f

const ConfirmEmail = () => {
  const navigation = useNavigation();
  const dispatch = useDispatch();
  const [confirmCode, setConfirmCode] = useState('');
  const [resendCooldown, setResendCooldown] = useState(0);
  const selectedCountry = useSelector(selectSelectedCountry);
  const contactVerificationId = useSelector(selectContactVerificationId);
<<<<<<< HEAD
  const { trackEvent, createEventBuilder } = useMetrics();
=======
  const { toastRef } = useContext(ToastContext);
  const theme = useTheme();
>>>>>>> a172652f

  const { email, password } = useParams<{
    email: string;
    password: string;
  }>();

  const {
    sendEmailVerification,
    isLoading: emailVerificationIsLoading,
    isError: emailVerificationIsError,
    error: emailVerificationError,
  } = useEmailVerificationSend();

  const {
    verifyEmailVerification,
    isLoading: verifyLoading,
    isError: verifyIsError,
    error: verifyError,
    reset: resetVerifyEmailVerification,
  } = useEmailVerificationVerify();

  const handleConfirmCodeChange = useCallback(
    (text: string) => {
      resetVerifyEmailVerification();
      setConfirmCode(text);
    },
    [resetVerifyEmailVerification],
  );

  useEffect(() => {
    trackEvent(
      createEventBuilder(MetaMetricsEvents.CARD_ONBOARDING_PAGE_VIEWED)
        .addProperties({
          page: OnboardingScreens.CONFIRM_EMAIL,
        })
        .build(),
    );
  }, [trackEvent, createEventBuilder]);

  // Cooldown timer effect
  useEffect(() => {
    let timer: NodeJS.Timeout;
    if (resendCooldown > 0) {
      timer = setTimeout(() => {
        setResendCooldown(resendCooldown - 1);
      }, 1000);
    }
    return () => {
      if (timer) clearTimeout(timer);
    };
  }, [resendCooldown]);

  const handleResendVerification = useCallback(async () => {
    if (resendCooldown > 0 || !email) return;

    trackEvent(
      createEventBuilder(MetaMetricsEvents.CARD_ONBOARDING_BUTTON_CLICKED)
        .addProperties({
          action: OnboardingActions.CONFIRM_EMAIL_RESEND_BUTTON_CLICKED,
        })
        .build(),
    );
    try {
      const { contactVerificationId } = await sendEmailVerification(email);
      dispatch(setContactVerificationId(contactVerificationId));
      setResendCooldown(60); // 1 minute cooldown
    } catch {
      // Allow error message to display
    }
  }, [
    dispatch,
    email,
    resendCooldown,
    sendEmailVerification,
    trackEvent,
    createEventBuilder,
  ]);

  const handleContinue = useCallback(async () => {
    if (
      !selectedCountry ||
      !email ||
      !password ||
      !confirmCode ||
      !contactVerificationId
    ) {
      return;
    }
    try {
      trackEvent(
        createEventBuilder(MetaMetricsEvents.CARD_ONBOARDING_BUTTON_CLICKED)
          .addProperties({
            action: OnboardingActions.CONFIRM_EMAIL_BUTTON_CLICKED,
          })
          .build(),
      );
      const { onboardingId, hasAccount } = await verifyEmailVerification({
        email,
        password,
        verificationCode: confirmCode,
        contactVerificationId,
        countryOfResidence: selectedCountry,
        allowMarketing: true,
        allowSms: true,
      });

      if (onboardingId) {
        dispatch(setOnboardingId(onboardingId));
        navigation.navigate(Routes.CARD.ONBOARDING.SET_PHONE_NUMBER);
      } else if (hasAccount) {
        navigation.navigate(Routes.CARD.AUTHENTICATION);
        toastRef?.current?.showToast({
          variant: ToastVariants.Icon,
          hasNoTimeout: false,
          iconName: IconName.Info,
          iconColor: theme.colors.info.default,
          labelOptions: [
            {
              label: strings(
                'card.card_onboarding.confirm_email.account_exists',
              ),
              isBold: true,
            },
          ],
        });
      }
    } catch (error) {
      if (
        error instanceof CardError &&
        error.message.includes('Invalid or expired contact verification ID')
      ) {
        // navigate back and restart the flow
        navigation.navigate(Routes.CARD.ONBOARDING.SIGN_UP);
      }
    }
  }, [
    confirmCode,
    contactVerificationId,
    dispatch,
    email,
    navigation,
    theme,
    password,
    selectedCountry,
    verifyEmailVerification,
<<<<<<< HEAD
    trackEvent,
    createEventBuilder,
=======
    toastRef,
>>>>>>> a172652f
  ]);

  const isDisabled =
    verifyLoading ||
    verifyIsError ||
    !selectedCountry ||
    !email ||
    !password ||
    !confirmCode ||
    !contactVerificationId;

  const renderFormFields = () => (
    <>
      <Box>
        <Label>
          {strings('card.card_onboarding.confirm_email.confirm_code_label')}
        </Label>
        <TextField
          autoCapitalize={'none'}
          onChangeText={handleConfirmCodeChange}
          placeholder={strings(
            'card.card_onboarding.confirm_email.confirm_code_placeholder',
          )}
          numberOfLines={1}
          size={TextFieldSize.Lg}
          value={confirmCode}
          keyboardType="numeric"
          maxLength={255}
          accessibilityLabel={strings(
            'card.card_onboarding.confirm_email.confirm_code_label',
          )}
          testID="confirm-code-input"
        />
        {verifyIsError && (
          <Text
            testID="confirm-code-error-text"
            variant={TextVariant.BodySm}
            twClassName="text-error-default"
          >
            {verifyError}
          </Text>
        )}
      </Box>

      {/* Resend verification */}
      <Box>
        <Text
          variant={TextVariant.BodySm}
          twClassName={`${
            resendCooldown > 0
              ? 'text-text-muted'
              : 'text-primary-default cursor-pointer'
          }`}
          onPress={resendCooldown > 0 ? undefined : handleResendVerification}
          disabled={
            resendCooldown > 0 ||
            !email ||
            !selectedCountry ||
            emailVerificationIsLoading
          }
          testID="resend-verification-text"
        >
          {resendCooldown > 0
            ? strings('card.card_onboarding.confirm_email.resend_cooldown', {
                seconds: resendCooldown,
              })
            : strings('card.card_onboarding.confirm_email.resend_verification')}
        </Text>
        {emailVerificationIsError && (
          <Text
            testID="confirm-email-error-text"
            variant={TextVariant.BodySm}
            twClassName="text-error-default"
          >
            {emailVerificationError}
          </Text>
        )}
      </Box>
    </>
  );

  const renderActions = () => (
    <Button
      variant={ButtonVariants.Primary}
      label={strings('card.card_onboarding.continue_button')}
      size={ButtonSize.Lg}
      onPress={handleContinue}
      width={ButtonWidthTypes.Full}
      isDisabled={isDisabled}
      testID="confirm-email-continue-button"
    />
  );

  return (
    <OnboardingStep
      title={strings('card.card_onboarding.confirm_email.title')}
      description={strings('card.card_onboarding.confirm_email.description', {
        email,
      })}
      formFields={renderFormFields()}
      actions={renderActions()}
    />
  );
};

export default ConfirmEmail;<|MERGE_RESOLUTION|>--- conflicted
+++ resolved
@@ -24,17 +24,14 @@
 } from '../../../../../core/redux/slices/card';
 import { useDispatch, useSelector } from 'react-redux';
 import useEmailVerificationSend from '../../hooks/useEmailVerificationSend';
-<<<<<<< HEAD
 import { OnboardingActions, OnboardingScreens } from '../../util/metrics';
 import { MetaMetricsEvents, useMetrics } from '../../../../hooks/useMetrics';
-=======
 import {
   ToastContext,
   ToastVariants,
 } from '../../../../../component-library/components/Toast';
 import { IconName } from '../../../../../component-library/components/Icons/Icon';
 import { useTheme } from '../../../../../util/theme';
->>>>>>> a172652f
 
 const ConfirmEmail = () => {
   const navigation = useNavigation();
@@ -43,12 +40,9 @@
   const [resendCooldown, setResendCooldown] = useState(0);
   const selectedCountry = useSelector(selectSelectedCountry);
   const contactVerificationId = useSelector(selectContactVerificationId);
-<<<<<<< HEAD
   const { trackEvent, createEventBuilder } = useMetrics();
-=======
   const { toastRef } = useContext(ToastContext);
   const theme = useTheme();
->>>>>>> a172652f
 
   const { email, password } = useParams<{
     email: string;
@@ -194,12 +188,9 @@
     password,
     selectedCountry,
     verifyEmailVerification,
-<<<<<<< HEAD
     trackEvent,
     createEventBuilder,
-=======
     toastRef,
->>>>>>> a172652f
   ]);
 
   const isDisabled =
