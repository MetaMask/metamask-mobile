--- conflicted
+++ resolved
@@ -1,17 +1,10 @@
 import React from 'react';
-<<<<<<< HEAD
-import { Image } from 'react-native';
-=======
 import { Image, Platform } from 'react-native';
->>>>>>> 4e9972e7
 import { useTailwind } from '@metamask/design-system-twrnc-preset';
 import { Box, Text, TextVariant } from '@metamask/design-system-react-native';
 import MM_CARD_MOCKUP from '../../../../../images/mm-card-mockup.png';
 import { KeyboardAwareScrollView } from 'react-native-keyboard-aware-scroll-view';
-<<<<<<< HEAD
-=======
 import { SafeAreaView } from 'react-native-safe-area-context';
->>>>>>> 4e9972e7
 
 interface OnboardingStepProps {
   title: string;
@@ -29,52 +22,6 @@
   const tw = useTailwind();
 
   return (
-<<<<<<< HEAD
-    <KeyboardAwareScrollView
-      contentContainerStyle={tw.style('flex-grow p-4')}
-      showsVerticalScrollIndicator={false}
-      alwaysBounceVertical={false}
-    >
-      <Box twClassName="flex-1 items-stretch gap-4 mb-6">
-        {/* Card Mockup Image */}
-        <Box twClassName="items-center">
-          <Image
-            source={MM_CARD_MOCKUP}
-            style={tw.style('w-full h-52')}
-            resizeMode="contain"
-          />
-        </Box>
-        <Box twClassName="gap-2">
-          {/* Title */}
-          <Text
-            variant={TextVariant.HeadingMd}
-            testID="onboarding-step-title"
-            twClassName="text-center text-default"
-          >
-            {title}
-          </Text>
-
-          {/* Description */}
-          <Text
-            variant={TextVariant.BodyMd}
-            testID="onboarding-step-description"
-            twClassName="text-center"
-          >
-            {description}
-          </Text>
-        </Box>
-        {/* Form */}
-        <Box testID="onboarding-step-form" twClassName="gap-4 flex-1">
-          {formFields}
-        </Box>
-
-        {/* Actions */}
-        <Box testID="onboarding-step-actions" twClassName="mt-2">
-          {actions}
-        </Box>
-      </Box>
-    </KeyboardAwareScrollView>
-=======
     <SafeAreaView
       style={tw.style('flex-1 bg-background-default')}
       edges={['bottom']}
@@ -127,7 +74,6 @@
         </Box>
       </KeyboardAwareScrollView>
     </SafeAreaView>
->>>>>>> 4e9972e7
   );
 };
 
