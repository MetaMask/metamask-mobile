import React, { useEffect, useState } from 'react';
import { useNavigation } from '@react-navigation/native';
import OnboardingStep from './OnboardingStep';
import { strings } from '../../../../../../locales/i18n';
import Button, {
  ButtonSize,
  ButtonVariants,
  ButtonWidthTypes,
} from '../../../../../component-library/components/Buttons/Button';
import Routes from '../../../../../constants/navigation/Routes';
import { resetOnboardingState } from '../../../../../core/redux/slices/card';
import { useDispatch } from 'react-redux';
import { MetaMetricsEvents, useMetrics } from '../../../../hooks/useMetrics';
<<<<<<< HEAD
import { CardActions, CardScreens } from '../../util/metrics';
=======
import { OnboardingActions, OnboardingScreens } from '../../util/metrics';
import { getCardBaanxToken } from '../../util/cardTokenVault';
import Logger from '../../../../../util/Logger';
>>>>>>> c835647f

const Complete = () => {
  const navigation = useNavigation();
  const dispatch = useDispatch();
  const [isLoading, setIsLoading] = useState(false);
  const { trackEvent, createEventBuilder } = useMetrics();

  useEffect(() => {
    trackEvent(
      createEventBuilder(MetaMetricsEvents.CARD_VIEWED)
        .addProperties({
          screen: CardScreens.COMPLETE,
        })
        .build(),
    );
  }, [trackEvent, createEventBuilder]);

  const handleContinue = async () => {
    setIsLoading(true);
    trackEvent(
      createEventBuilder(MetaMetricsEvents.CARD_BUTTON_CLICKED)
        .addProperties({
          action: CardActions.COMPLETE_BUTTON,
        })
        .build(),
    );

    try {
      const token = await getCardBaanxToken();
      if (token.success && token.tokenData?.accessToken) {
        navigation.navigate(Routes.CARD.HOME);
      } else {
        navigation.navigate(Routes.CARD.AUTHENTICATION);
      }
      dispatch(resetOnboardingState());
    } catch (error) {
      Logger.log('Complete::handleContinue error', error);
    } finally {
      setIsLoading(false);
    }
  };

  const renderFormFields = () => null;

  const renderActions = () => (
    <Button
      variant={ButtonVariants.Primary}
      label={strings('card.card_onboarding.confirm_button')}
      size={ButtonSize.Lg}
      onPress={handleContinue}
      disabled={isLoading}
      loading={isLoading}
      width={ButtonWidthTypes.Full}
      testID="complete-confirm-button"
    />
  );

  return (
    <OnboardingStep
      title={strings('card.card_onboarding.complete.title')}
      description={strings('card.card_onboarding.complete.description')}
      formFields={renderFormFields()}
      actions={renderActions()}
    />
  );
};

export default Complete;<|MERGE_RESOLUTION|>--- conflicted
+++ resolved
@@ -11,13 +11,9 @@
 import { resetOnboardingState } from '../../../../../core/redux/slices/card';
 import { useDispatch } from 'react-redux';
 import { MetaMetricsEvents, useMetrics } from '../../../../hooks/useMetrics';
-<<<<<<< HEAD
 import { CardActions, CardScreens } from '../../util/metrics';
-=======
-import { OnboardingActions, OnboardingScreens } from '../../util/metrics';
 import { getCardBaanxToken } from '../../util/cardTokenVault';
 import Logger from '../../../../../util/Logger';
->>>>>>> c835647f
 
 const Complete = () => {
   const navigation = useNavigation();
