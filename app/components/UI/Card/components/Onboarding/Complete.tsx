--- conflicted
+++ resolved
@@ -11,11 +11,7 @@
 import { resetOnboardingState } from '../../../../../core/redux/slices/card';
 import { useDispatch } from 'react-redux';
 import { MetaMetricsEvents, useMetrics } from '../../../../hooks/useMetrics';
-<<<<<<< HEAD
 import { CardActions, CardScreens } from '../../util/metrics';
-=======
-import { OnboardingActions, OnboardingScreens } from '../../util/metrics';
->>>>>>> 90ac0d08
 import { getCardBaanxToken } from '../../util/cardTokenVault';
 import Logger from '../../../../../util/Logger';
 
@@ -48,20 +44,11 @@
     try {
       const token = await getCardBaanxToken();
       if (token.success && token.tokenData?.accessToken) {
-<<<<<<< HEAD
-        dispatch(resetOnboardingState());
-        navigation.navigate(Routes.CARD.HOME);
-      } else {
-        dispatch(resetOnboardingState());
-        navigation.navigate(Routes.CARD.AUTHENTICATION);
-      }
-=======
         navigation.navigate(Routes.CARD.HOME);
       } else {
         navigation.navigate(Routes.CARD.AUTHENTICATION);
       }
       dispatch(resetOnboardingState());
->>>>>>> 90ac0d08
     } catch (error) {
       Logger.log('Complete::handleContinue error', error);
     } finally {
