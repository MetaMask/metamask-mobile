--- conflicted
+++ resolved
@@ -11,10 +11,7 @@
 import { AddressFields } from './PhysicalAddress';
 import {
   resetOnboardingState,
-<<<<<<< HEAD
-=======
   selectConsentSetId,
->>>>>>> 4e9972e7
   selectOnboardingId,
   selectSelectedCountry,
   setIsAuthenticatedCard,
@@ -24,10 +21,7 @@
 import useRegisterMailingAddress from '../../hooks/useRegisterMailingAddress';
 import { Box, Text, TextVariant } from '@metamask/design-system-react-native';
 import { CardError } from '../../types';
-<<<<<<< HEAD
-=======
 import useRegisterUserConsent from '../../hooks/useRegisterUserConsent';
->>>>>>> 4e9972e7
 import { storeCardBaanxToken } from '../../util/cardTokenVault';
 import { mapCountryToLocation } from '../../util/mapCountryToLocation';
 import { extractTokenExpiration } from '../../util/extractTokenExpiration';
@@ -41,16 +35,11 @@
   const { setUser } = useCardSDK();
   const onboardingId = useSelector(selectOnboardingId);
   const selectedCountry = useSelector(selectSelectedCountry);
-<<<<<<< HEAD
-  const { trackEvent, createEventBuilder } = useMetrics();
-
-=======
   const consentSetId = useSelector(selectConsentSetId);
   const { trackEvent, createEventBuilder } = useMetrics();
 
   const { linkUserToConsent } = useRegisterUserConsent();
 
->>>>>>> 4e9972e7
   const [addressLine1, setAddressLine1] = useState('');
   const [addressLine2, setAddressLine2] = useState('');
   const [city, setCity] = useState('');
@@ -168,11 +157,7 @@
         setUser(updatedUser);
       }
 
-<<<<<<< HEAD
-      if (accessToken) {
-=======
       if (accessToken && updatedUser?.id) {
->>>>>>> 4e9972e7
         // Store the access token for immediate authentication
         const location = mapCountryToLocation(selectedCountry);
         const accessTokenExpiresIn = extractTokenExpiration(accessToken);
@@ -189,15 +174,12 @@
           dispatch(setUserCardLocation(location));
         }
 
-<<<<<<< HEAD
-=======
         // Step 10: Link consent to user (complete audit trail)
         // This should only happen if we have a consentSetId from the PhysicalAddress step
         if (consentSetId) {
           await linkUserToConsent(consentSetId, updatedUser.id);
         }
 
->>>>>>> 4e9972e7
         // Registration complete
         navigation.navigate(Routes.CARD.ONBOARDING.COMPLETE);
       }
