--- conflicted
+++ resolved
@@ -40,10 +40,6 @@
         source={{ uri: url }}
         onNavigationStateChange={handleNavigationStateChange}
         mediaPlaybackRequiresUserAction={false}
-<<<<<<< HEAD
-        mediaCapturePermissionGrantType="grantIfSameHostElsePrompt"
-=======
->>>>>>> 206c5c62
         geolocationEnabled
         javaScriptEnabled
         domStorageEnabled
