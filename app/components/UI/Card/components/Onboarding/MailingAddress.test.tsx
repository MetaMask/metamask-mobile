/* eslint-disable @typescript-eslint/no-explicit-any */
import React from 'react';
<<<<<<< HEAD
import { render, fireEvent } from '@testing-library/react-native';
=======
import { render, fireEvent, waitFor, act } from '@testing-library/react-native';
>>>>>>> 4e9972e7
import { useNavigation } from '@react-navigation/native';
import { Provider } from 'react-redux';
import { configureStore } from '@reduxjs/toolkit';
import MailingAddress from './MailingAddress';
import useRegisterMailingAddress from '../../hooks/useRegisterMailingAddress';
import useRegistrationSettings from '../../hooks/useRegistrationSettings';
import { useCardSDK } from '../../sdk';

// Mock navigation
jest.mock('@react-navigation/native', () => ({
  useNavigation: jest.fn(),
}));

// Mock hooks
jest.mock('../../hooks/useRegisterMailingAddress');
jest.mock('../../hooks/useRegisterUserConsent');
jest.mock('../../hooks/useRegistrationSettings');
jest.mock('../../sdk');
<<<<<<< HEAD
=======
import useRegisterUserConsent from '../../hooks/useRegisterUserConsent';

// Mock useMetrics
jest.mock('../../../../hooks/useMetrics', () => ({
  useMetrics: jest.fn(() => ({
    trackEvent: jest.fn(),
    createEventBuilder: jest.fn(() => ({
      addProperties: jest.fn().mockReturnThis(),
      build: jest.fn(),
    })),
  })),
  MetaMetricsEvents: {
    CARD_VIEWED: 'card_viewed',
    CARD_BUTTON_CLICKED: 'card_button_clicked',
  },
}));
>>>>>>> 4e9972e7

// Mock OnboardingStep component
jest.mock('./OnboardingStep', () => {
  const React = jest.requireActual('react');
  const { View } = jest.requireActual('react-native');

  return ({
    title,
    description,
    formFields,
    actions,
  }: {
    title: string;
    description: string;
    formFields: React.ReactNode;
    actions: React.ReactNode;
  }) =>
    React.createElement(
      View,
      { testID: 'onboarding-step' },
      React.createElement(View, { testID: 'onboarding-step-title' }, title),
      React.createElement(
        View,
        { testID: 'onboarding-step-description' },
        description,
      ),
      React.createElement(
        View,
        { testID: 'onboarding-step-form-fields' },
        formFields,
      ),
      React.createElement(View, { testID: 'onboarding-step-actions' }, actions),
    );
});

// Mock design system components
jest.mock('@metamask/design-system-react-native', () => {
  const React = jest.requireActual('react');
  const { View, Text: RNText } = jest.requireActual('react-native');

  const Box = ({
    children,
    ...props
  }: React.PropsWithChildren<Record<string, unknown>>) =>
    React.createElement(View, props, children);

  const Text = ({
    children,
    ...props
  }: React.PropsWithChildren<Record<string, unknown>>) =>
    React.createElement(RNText, props, children);

  return {
    Box,
    Text,
    TextVariant: {
      BodySm: 'BodySm',
    },
  };
});

// Mock Tailwind
jest.mock('@metamask/design-system-twrnc-preset', () => ({
  useTailwind: jest.fn(() => ({
    style: jest.fn((styles) => styles),
  })),
}));

// Mock TextField
jest.mock('../../../../../component-library/components/Form/TextField', () => {
  const React = jest.requireActual('react');
  const { TextInput } = jest.requireActual('react-native');

  const TextFieldSize = {
    Lg: 'lg',
  };

  const MockTextField = ({
    testID,
    onChangeText,
    value,
    placeholder,
    accessibilityLabel,
    keyboardType,
    maxLength,
  }: {
    testID?: string;
    onChangeText?: (text: string) => void;
    value?: string;
    placeholder?: string;
    accessibilityLabel?: string;
    keyboardType?: string;
    maxLength?: number;
  }) =>
    React.createElement(TextInput, {
      testID,
      onChangeText,
      value,
      placeholder,
      accessibilityLabel,
      keyboardType,
      maxLength,
    });

  MockTextField.displayName = 'TextField';

  return {
    __esModule: true,
    default: MockTextField,
    TextFieldSize,
  };
});

// Mock Label
jest.mock('../../../../../component-library/components/Form/Label', () => {
  const React = jest.requireActual('react');
  const { Text } = jest.requireActual('react-native');

  return ({
    children,
    ...props
  }: React.PropsWithChildren<Record<string, unknown>>) =>
    React.createElement(Text, props, children);
});

// Mock Checkbox
jest.mock('../../../../../component-library/components/Checkbox', () => {
  const React = jest.requireActual('react');
  const { TouchableOpacity, Text } = jest.requireActual('react-native');

  return ({
    label,
    isChecked,
    onPress,
    testID,
  }: {
    label: string;
    isChecked: boolean;
    onPress: () => void;
    testID?: string;
  }) => {
    const [checked, setChecked] = React.useState(isChecked);

    const handlePress = () => {
      setChecked(!checked);
      onPress?.();
    };

    return React.createElement(
      TouchableOpacity,
      {
        testID,
        onPress: handlePress,
      },
      React.createElement(Text, { testID: `${testID}-text` }, label),
      React.createElement(
        Text,
        { testID: `${testID}-status` },
        checked ? 'checked' : 'unchecked',
      ),
    );
  };
});

// Mock Button
jest.mock('../../../../../component-library/components/Buttons/Button', () => {
  const React = jest.requireActual('react');
  const { TouchableOpacity, Text } = jest.requireActual('react-native');

  const ButtonVariants = {
    Primary: 'primary',
  };

  const ButtonSize = {
    Lg: 'lg',
  };

  const ButtonWidthTypes = {
    Full: 'full',
  };

  const MockButton = ({
    label,
    onPress,
    isDisabled,
    testID,
    _variant,
    _size,
    _width,
  }: {
    label: string;
    onPress: () => void;
    isDisabled?: boolean;
    testID?: string;
    _variant?: string;
    _size?: string;
    _width?: string;
  }) =>
    React.createElement(
      TouchableOpacity,
      {
        testID,
        onPress: isDisabled ? undefined : onPress,
        disabled: isDisabled,
      },
      React.createElement(Text, { testID: 'button-text' }, label),
    );

  MockButton.displayName = 'Button';

  return {
    __esModule: true,
    default: MockButton,
    ButtonVariants,
    ButtonSize,
    ButtonWidthTypes,
  };
});

// Mock SelectComponent
jest.mock('../../../SelectComponent', () => {
  const React = jest.requireActual('react');
  const { TouchableOpacity, Text } = jest.requireActual('react-native');

  return ({
    testID,
    onValueChange,
    options,
    selectedValue,
    defaultValue,
  }: {
    testID?: string;
    onValueChange?: (value: string) => void;
    options?: { key: string; value: string; label: string }[];
    selectedValue?: string;
    defaultValue?: string;
  }) => {
    const handlePress = () => {
      if (options && options.length > 0 && onValueChange) {
        onValueChange(options[0].value);
      }
    };

    return React.createElement(
      TouchableOpacity,
      {
        testID,
        onPress: handlePress,
      },
      React.createElement(Text, {}, selectedValue || defaultValue || 'Select'),
    );
  };
});

// Mock utility functions
jest.mock('../../util/cardTokenVault');
jest.mock('../../util/mapCountryToLocation');
jest.mock('../../util/extractTokenExpiration');
jest.mock('../../../../../util/Logger');

// Mock Routes
jest.mock('../../../../../constants/navigation/Routes', () => ({
  CARD: {
    ONBOARDING: {
      COMPLETE: 'CardOnboardingComplete',
      SIGN_UP: 'CardOnboardingSignUp',
    },
  },
}));

// Mock CardError
jest.mock('../../types', () => ({
  CardError: class CardError extends Error {
    constructor(message: string) {
      super(message);
      this.name = 'CardError';
    }
  },
}));

// Mock i18n
jest.mock('../../../../../../locales/i18n', () => ({
  strings: jest.fn((key: string) => {
    const translations: Record<string, string> = {
      'card.card_onboarding.mailing_address.title': 'Mailing Address',
      'card.card_onboarding.mailing_address.description':
        'Enter your Mailing address information',
      'card.card_onboarding.mailing_address.address_line_1_label':
        'Address Line 1',
      'card.card_onboarding.mailing_address.address_line_1_placeholder':
        'Enter address line 1',
      'card.card_onboarding.mailing_address.address_line_2_label':
        'Address Line 2',
      'card.card_onboarding.mailing_address.address_line_2_placeholder':
        'Enter address line 2 (optional)',
      'card.card_onboarding.mailing_address.city_label': 'City',
      'card.card_onboarding.mailing_address.city_placeholder': 'Enter city',
      'card.card_onboarding.mailing_address.state_label': 'State',
      'card.card_onboarding.mailing_address.state_placeholder': 'Select state',
      'card.card_onboarding.mailing_address.zip_code_label': 'ZIP Code',
      'card.card_onboarding.mailing_address.zip_code_placeholder':
        'Enter ZIP code',
      'card.card_onboarding.mailing_address.same_mailing_address_label':
        'Use same address for mailing',
      'card.card_onboarding.mailing_address.electronic_consent_label':
        'I consent to electronic communications',
      'card.card_onboarding.continue_button': 'Continue',
    };
    return translations[key] || key;
  }),
}));

// Mock Redux selector and dispatch
jest.mock('react-redux', () => ({
  ...jest.requireActual('react-redux'),
  useSelector: jest.fn(),
  useDispatch: jest.fn(),
}));

// Create test store
const createTestStore = (initialState = {}) =>
  configureStore({
    reducer: {
      card: (
        state = {
          onboarding: {
            selectedCountry: 'US',
            onboardingId: 'test-id',
            contactVerificationId: 'contact-id',
            user: {
              id: 'user-id',
              email: 'test@example.com',
            },
          },
          userCardLocation: 'us',
          ...initialState,
        },
        action = { type: '', payload: null },
      ) => {
        switch (action.type) {
          case 'card/setOnboardingData':
            return {
              ...state,
              onboarding: {
                ...state.onboarding,
                ...action.payload,
              },
            };
          default:
            return state;
        }
      },
    },
  });

// Mock functions
const mockNavigate = jest.fn();
const mockUseNavigation = useNavigation as jest.MockedFunction<
  typeof useNavigation
>;
const mockUseRegisterMailingAddress =
  useRegisterMailingAddress as jest.MockedFunction<
    typeof useRegisterMailingAddress
  >;
<<<<<<< HEAD
=======
const mockUseRegisterUserConsent =
  useRegisterUserConsent as jest.MockedFunction<typeof useRegisterUserConsent>;
>>>>>>> 4e9972e7
const mockUseRegistrationSettings =
  useRegistrationSettings as jest.MockedFunction<
    typeof useRegistrationSettings
  >;
const mockSetUser = jest.fn();
const mockUseCardSDK = useCardSDK as jest.MockedFunction<typeof useCardSDK>;

describe('MailingAddress Component', () => {
  let store: ReturnType<typeof createTestStore>;

  beforeEach(() => {
    jest.clearAllMocks();
    store = createTestStore();

    // Mock navigation
    mockUseNavigation.mockReturnValue({
      navigate: mockNavigate,
    } as unknown as ReturnType<typeof useNavigation>);

    // Mock useRegisterMailingAddress
    mockUseRegisterMailingAddress.mockReturnValue({
      registerAddress: jest.fn(),
      isLoading: false,
      isSuccess: false,
      isError: false,
      error: null,
      clearError: jest.fn(),
      reset: jest.fn(),
<<<<<<< HEAD
    });

    // Mock useRegistrationSettings
    mockUseRegistrationSettings.mockReturnValue({
      data: {
        countries: [
          {
            id: '1',
            name: 'United States',
            iso3166alpha2: 'US',
            callingCode: '+1',
            canSignUp: true,
          },
          {
            id: '2',
            name: 'Canada',
            iso3166alpha2: 'CA',
            callingCode: '+1',
            canSignUp: true,
          },
        ],
        usStates: [
          {
            id: '1',
            name: 'California',
            postalAbbreviation: 'CA',
            canSignUp: true,
          },
          {
            id: '2',
            name: 'New York',
            postalAbbreviation: 'NY',
            canSignUp: true,
          },
        ],
        links: {
          us: {
            termsAndConditions: '',
            accountOpeningDisclosure: '',
            noticeOfPrivacy: '',
            eSignConsentDisclosure: '',
          },
          intl: { termsAndConditions: '', rightToInformation: '' },
        },
        config: {
          us: {
            emailSpecialCharactersDomainsException: '',
            consentSmsNumber: '',
            supportEmail: '',
          },
          intl: {
            emailSpecialCharactersDomainsException: '',
            consentSmsNumber: '',
            supportEmail: '',
          },
        },
      },
      isLoading: false,
      error: false,
      fetchData: jest.fn(),
    });

    // Mock useCardSDK
    mockUseCardSDK.mockReturnValue({
      sdk: null,
      isLoading: false,
      user: {
        id: 'user-id',
        email: 'test@example.com',
      },
      setUser: mockSetUser,
      logoutFromProvider: jest.fn(),
    });

    // Mock useSelector
    const { useSelector } = jest.requireMock('react-redux');
    useSelector.mockImplementation((selector: any) =>
      selector({
        card: {
          onboarding: {
            selectedCountry: 'US',
            onboardingId: 'test-id',
            user: {
              id: 'user-id',
              email: 'test@example.com',
            },
          },
        },
      }),
    );
  });

  describe('Initial Render', () => {
    it('renders the component successfully', () => {
=======
    });

    // Mock useRegisterUserConsent
    mockUseRegisterUserConsent.mockReturnValue({
      createOnboardingConsent: jest.fn(),
      linkUserToConsent: jest.fn(),
      isLoading: false,
      isSuccess: false,
      isError: false,
      error: null,
      consentSetId: null,
      clearError: jest.fn(),
      reset: jest.fn(),
    });

    // Mock useRegistrationSettings
    mockUseRegistrationSettings.mockReturnValue({
      data: {
        countries: [
          {
            id: '1',
            name: 'United States',
            iso3166alpha2: 'US',
            callingCode: '+1',
            canSignUp: true,
          },
          {
            id: '2',
            name: 'Canada',
            iso3166alpha2: 'CA',
            callingCode: '+1',
            canSignUp: true,
          },
        ],
        usStates: [
          {
            id: '1',
            name: 'California',
            postalAbbreviation: 'CA',
            canSignUp: true,
          },
          {
            id: '2',
            name: 'New York',
            postalAbbreviation: 'NY',
            canSignUp: true,
          },
        ],
        links: {
          us: {
            termsAndConditions: '',
            accountOpeningDisclosure: '',
            noticeOfPrivacy: '',
            eSignConsentDisclosure: '',
          },
          intl: { termsAndConditions: '', rightToInformation: '' },
        },
        config: {
          us: {
            emailSpecialCharactersDomainsException: '',
            consentSmsNumber: '',
            supportEmail: '',
          },
          intl: {
            emailSpecialCharactersDomainsException: '',
            consentSmsNumber: '',
            supportEmail: '',
          },
        },
      },
      isLoading: false,
      error: false,
      fetchData: jest.fn(),
    });

    // Mock useCardSDK
    mockUseCardSDK.mockReturnValue({
      sdk: null,
      isLoading: false,
      user: {
        id: 'user-id',
        email: 'test@example.com',
      },
      setUser: mockSetUser,
      logoutFromProvider: jest.fn(),
    });

    // Mock useSelector
    const { useSelector } = jest.requireMock('react-redux');
    useSelector.mockImplementation((selector: any) =>
      selector({
        card: {
          onboarding: {
            selectedCountry: 'US',
            onboardingId: 'test-id',
            user: {
              id: 'user-id',
              email: 'test@example.com',
            },
          },
        },
      }),
    );
  });

  describe('Initial Render', () => {
    it('renders the component successfully', () => {
      const { getByTestId } = render(
        <Provider store={store}>
          <MailingAddress />
        </Provider>,
      );

      expect(getByTestId('onboarding-step')).toBeTruthy();
    });

    it('displays correct title and description', () => {
      const { getByTestId } = render(
        <Provider store={store}>
          <MailingAddress />
        </Provider>,
      );

      const title = getByTestId('onboarding-step-title');
      const description = getByTestId('onboarding-step-description');

      expect(title.props.children).toBe('Mailing Address');
      expect(description.props.children).toBe(
        'Enter your Mailing address information',
      );
    });

    it('renders all required form fields', () => {
>>>>>>> 4e9972e7
      const { getByTestId } = render(
        <Provider store={store}>
          <MailingAddress />
        </Provider>,
      );

<<<<<<< HEAD
      expect(getByTestId('onboarding-step')).toBeTruthy();
    });

    it('displays correct title and description', () => {
=======
      expect(getByTestId('address-line-1-input')).toBeTruthy();
      expect(getByTestId('address-line-2-input')).toBeTruthy();
      expect(getByTestId('city-input')).toBeTruthy();
      expect(getByTestId('zip-code-input')).toBeTruthy();
    });

    it('renders state field for US users', () => {
>>>>>>> 4e9972e7
      const { getByTestId } = render(
        <Provider store={store}>
          <MailingAddress />
        </Provider>,
      );
<<<<<<< HEAD

      const title = getByTestId('onboarding-step-title');
      const description = getByTestId('onboarding-step-description');

      expect(title.props.children).toBe('Mailing Address');
      expect(description.props.children).toBe(
        'Enter your Mailing address information',
      );
    });

    it('renders all required form fields', () => {
=======

      expect(getByTestId('state-select')).toBeTruthy();
    });

    it('renders continue button', () => {
      const { getByTestId } = render(
        <Provider store={store}>
          <MailingAddress />
        </Provider>,
      );

      expect(getByTestId('mailing-address-continue-button')).toBeTruthy();
    });
  });

  describe('Form Input Handling', () => {
    it('handles address line 1 input', () => {
      const { getByTestId } = render(
        <Provider store={store}>
          <MailingAddress />
        </Provider>,
      );

      const input = getByTestId('address-line-1-input');
      fireEvent.changeText(input, '123 Main St');

      expect(input.props.value).toBe('123 Main St');
    });

    it('handles address line 2 input', () => {
>>>>>>> 4e9972e7
      const { getByTestId } = render(
        <Provider store={store}>
          <MailingAddress />
        </Provider>,
      );

<<<<<<< HEAD
      expect(getByTestId('address-line-1-input')).toBeTruthy();
      expect(getByTestId('address-line-2-input')).toBeTruthy();
      expect(getByTestId('city-input')).toBeTruthy();
      expect(getByTestId('zip-code-input')).toBeTruthy();
    });

    it('renders state field for US users', () => {
=======
      const input = getByTestId('address-line-2-input');
      fireEvent.changeText(input, 'Apt 4B');

      expect(input.props.value).toBe('Apt 4B');
    });

    it('handles city input', () => {
>>>>>>> 4e9972e7
      const { getByTestId } = render(
        <Provider store={store}>
          <MailingAddress />
        </Provider>,
      );
<<<<<<< HEAD

      expect(getByTestId('state-select')).toBeTruthy();
    });

    it('renders continue button', () => {
=======

      const input = getByTestId('city-input');
      fireEvent.changeText(input, 'San Francisco');

      expect(input.props.value).toBe('San Francisco');
    });

    it('handles ZIP code input with numeric filtering', () => {
>>>>>>> 4e9972e7
      const { getByTestId } = render(
        <Provider store={store}>
          <MailingAddress />
        </Provider>,
      );
<<<<<<< HEAD

      expect(getByTestId('mailing-address-continue-button')).toBeTruthy();
    });
  });

  describe('Form Input Handling', () => {
    it('handles address line 1 input', () => {
=======

      const input = getByTestId('zip-code-input');
      fireEvent.changeText(input, 'abc12345def');

      // The implementation doesn't filter, so it should keep the full input
      expect(input.props.value).toBe('abc12345def');
    });

    it('handles state selection', () => {
      const { getByTestId } = render(
        <Provider store={store}>
          <MailingAddress />
        </Provider>,
      );

      const select = getByTestId('state-select');
      fireEvent.press(select);

      // Verify the select component is interactive
      expect(select).toBeTruthy();
    });
  });

  describe('Form Validation', () => {
    it('disables continue button when required fields are empty', () => {
>>>>>>> 4e9972e7
      const { getByTestId } = render(
        <Provider store={store}>
          <MailingAddress />
        </Provider>,
      );

<<<<<<< HEAD
      const input = getByTestId('address-line-1-input');
      fireEvent.changeText(input, '123 Main St');

      expect(input.props.value).toBe('123 Main St');
    });

    it('handles address line 2 input', () => {
=======
      const button = getByTestId('mailing-address-continue-button');
      expect(button.props.disabled).toBe(true);
    });

    it('enables continue button when all required fields are filled', async () => {
>>>>>>> 4e9972e7
      const { getByTestId } = render(
        <Provider store={store}>
          <MailingAddress />
        </Provider>,
      );

<<<<<<< HEAD
      const input = getByTestId('address-line-2-input');
      fireEvent.changeText(input, 'Apt 4B');

      expect(input.props.value).toBe('Apt 4B');
=======
      fireEvent.changeText(getByTestId('address-line-1-input'), '123 Main St');
      fireEvent.changeText(getByTestId('city-input'), 'San Francisco');
      fireEvent.changeText(getByTestId('zip-code-input'), '12345');
      fireEvent.press(getByTestId('state-select'));

      await waitFor(() => {
        const button = getByTestId('mailing-address-continue-button');
        expect(button.props.disabled).toBe(false);
      });
>>>>>>> 4e9972e7
    });
  });

  describe('Error Handling', () => {
    it('displays registration error when present', () => {
      mockUseRegisterMailingAddress.mockReturnValue({
        registerAddress: jest.fn(),
        isLoading: false,
        isSuccess: false,
        isError: true,
        error: 'Registration failed',
        clearError: jest.fn(),
        reset: jest.fn(),
      });

<<<<<<< HEAD
    it('handles city input', () => {
      const { getByTestId } = render(
=======
      const { getByText } = render(
>>>>>>> 4e9972e7
        <Provider store={store}>
          <MailingAddress />
        </Provider>,
      );

<<<<<<< HEAD
      const input = getByTestId('city-input');
      fireEvent.changeText(input, 'San Francisco');

      expect(input.props.value).toBe('San Francisco');
    });

    it('handles ZIP code input with numeric filtering', () => {
=======
      expect(getByText('Registration failed')).toBeTruthy();
    });
  });

  describe('Loading States', () => {
    it('disables button during registration loading', () => {
      mockUseRegisterMailingAddress.mockReturnValue({
        registerAddress: jest.fn(),
        isLoading: true,
        isSuccess: false,
        isError: false,
        error: null,
        clearError: jest.fn(),
        reset: jest.fn(),
      });

>>>>>>> 4e9972e7
      const { getByTestId } = render(
        <Provider store={store}>
          <MailingAddress />
        </Provider>,
      );
<<<<<<< HEAD

      const input = getByTestId('zip-code-input');
      fireEvent.changeText(input, 'abc12345def');

      // The implementation doesn't filter, so it should keep the full input
      expect(input.props.value).toBe('abc12345def');
    });

    it('handles state selection', () => {
=======

      const button = getByTestId('mailing-address-continue-button');
      expect(button.props.disabled).toBe(true);
    });
  });

  describe('Conditional Rendering', () => {
    it('shows state field for US users', () => {
      const { useSelector } = jest.requireMock('react-redux');
      useSelector.mockImplementation((selector: any) =>
        selector({
          card: {
            onboarding: {
              selectedCountry: 'US',
              onboardingId: 'test-id',
            },
          },
        }),
      );

      const { getByTestId } = render(
        <Provider store={store}>
          <MailingAddress />
        </Provider>,
      );

      expect(getByTestId('state-select')).toBeTruthy();
    });

    it('hides state field for non-US users', () => {
      const { useSelector } = jest.requireMock('react-redux');
      useSelector.mockImplementation((selector: any) =>
        selector({
          card: {
            onboarding: {
              selectedCountry: 'CA',
              onboardingId: 'test-id',
            },
          },
        }),
      );

      const { queryByTestId } = render(
        <Provider store={store}>
          <MailingAddress />
        </Provider>,
      );

      expect(queryByTestId('state-select')).toBeFalsy();
    });
  });

  describe('Redux Integration', () => {
    it('reads selected country from Redux state', () => {
      const { useSelector } = jest.requireMock('react-redux');
      const mockSelector = jest.fn();
      useSelector.mockImplementation(mockSelector);

      render(
        <Provider store={store}>
          <MailingAddress />
        </Provider>,
      );

      expect(mockSelector).toHaveBeenCalled();
    });

    it('reads onboarding ID from Redux state', () => {
      const { useSelector } = jest.requireMock('react-redux');
      useSelector.mockImplementation((selector: any) =>
        selector({
          card: {
            onboarding: {
              selectedCountry: 'US',
              onboardingId: 'test-onboarding-id',
            },
          },
        }),
      );

      render(
        <Provider store={store}>
          <MailingAddress />
        </Provider>,
      );

      // Component should render without errors when onboarding ID is present
      expect(true).toBe(true);
    });
  });

  describe('Edge Cases', () => {
    it('handles empty Redux state gracefully', () => {
      const { useSelector } = jest.requireMock('react-redux');
      useSelector.mockImplementation(() => ({}));

      const { getByTestId } = render(
        <Provider store={store}>
          <MailingAddress />
        </Provider>,
      );

      expect(getByTestId('onboarding-step')).toBeTruthy();
    });

    it('handles missing registration settings', () => {
      mockUseRegistrationSettings.mockReturnValue({
        data: null,
        isLoading: false,
        error: false,
        fetchData: jest.fn(),
      });

>>>>>>> 4e9972e7
      const { getByTestId } = render(
        <Provider store={store}>
          <MailingAddress />
        </Provider>,
      );

<<<<<<< HEAD
      const select = getByTestId('state-select');
      fireEvent.press(select);

      // Verify the select component is interactive
      expect(select).toBeTruthy();
    });
  });

  describe('Form Validation', () => {
    it('disables continue button when required fields are empty', () => {
      const { getByTestId } = render(
        <Provider store={store}>
          <MailingAddress />
        </Provider>,
      );

      const button = getByTestId('mailing-address-continue-button');
      expect(button.props.disabled).toBe(true);
    });

    it('enables continue button when all required fields are filled', async () => {
      const { getByTestId } = render(
        <Provider store={store}>
          <MailingAddress />
        </Provider>,
      );

      // Fill required fields
      fireEvent.changeText(getByTestId('address-line-1-input'), '123 Main St');
      fireEvent.changeText(getByTestId('city-input'), 'San Francisco');
      fireEvent.changeText(getByTestId('zip-code-input'), '12345');
      fireEvent.press(getByTestId('state-select'));

      // Wait for state updates
      await new Promise((resolve) => setTimeout(resolve, 50));

      const button = getByTestId('mailing-address-continue-button');
      expect(button.props.disabled).toBe(false);
    });
  });

  describe('Error Handling', () => {
    it('displays registration error when present', () => {
      mockUseRegisterMailingAddress.mockReturnValue({
        registerAddress: jest.fn(),
        isLoading: false,
        isSuccess: false,
        isError: true,
        error: 'Registration failed',
        clearError: jest.fn(),
        reset: jest.fn(),
      });

      const { getByText } = render(
=======
      expect(getByTestId('onboarding-step')).toBeTruthy();
    });

    it('handles loading registration settings', () => {
      mockUseRegistrationSettings.mockReturnValue({
        data: null,
        isLoading: true,
        error: false,
        fetchData: jest.fn(),
      });

      const { getByTestId } = render(
        <Provider store={store}>
          <MailingAddress />
        </Provider>,
      );

      expect(getByTestId('onboarding-step')).toBeTruthy();
    });
  });

  describe('i18n Integration', () => {
    it('uses correct translation keys for all text elements', () => {
      const { strings } = jest.requireMock('../../../../../../locales/i18n');

      render(
        <Provider store={store}>
          <MailingAddress />
        </Provider>,
      );

      expect(strings).toHaveBeenCalledWith(
        'card.card_onboarding.mailing_address.title',
      );
      expect(strings).toHaveBeenCalledWith(
        'card.card_onboarding.mailing_address.description',
      );
      expect(strings).toHaveBeenCalledWith(
        'card.card_onboarding.continue_button',
      );
    });

    it('displays translated text correctly', () => {
      const { getByTestId } = render(
>>>>>>> 4e9972e7
        <Provider store={store}>
          <MailingAddress />
        </Provider>,
      );
<<<<<<< HEAD

      expect(getByText('Registration failed')).toBeTruthy();
    });
  });

  describe('Loading States', () => {
    it('disables button during registration loading', () => {
      mockUseRegisterMailingAddress.mockReturnValue({
        registerAddress: jest.fn(),
        isLoading: true,
=======

      const title = getByTestId('onboarding-step-title');
      const description = getByTestId('onboarding-step-description');
      const buttonText = getByTestId('button-text');

      expect(title.props.children).toBe('Mailing Address');
      expect(description.props.children).toBe(
        'Enter your Mailing address information',
      );
      expect(buttonText.props.children).toBe('Continue');
    });
  });

  describe('handleContinue', () => {
    let mockRegisterAddress: jest.Mock;
    let mockStoreCardBaanxToken: jest.Mock;
    let mockMapCountryToLocation: jest.Mock;
    let mockExtractTokenExpiration: jest.Mock;
    let mockDispatch: jest.Mock;

    beforeEach(() => {
      mockRegisterAddress = jest.fn();
      mockStoreCardBaanxToken = jest.fn();
      mockMapCountryToLocation = jest.fn();
      mockExtractTokenExpiration = jest.fn();
      mockDispatch = jest.fn();

      // Mock the utility functions
      const cardTokenVault = jest.requireMock('../../util/cardTokenVault');
      cardTokenVault.storeCardBaanxToken = mockStoreCardBaanxToken;

      const mapCountry = jest.requireMock('../../util/mapCountryToLocation');
      mapCountry.mapCountryToLocation = mockMapCountryToLocation;

      const extractToken = jest.requireMock(
        '../../util/extractTokenExpiration',
      );
      extractToken.extractTokenExpiration = mockExtractTokenExpiration;

      // Mock react-redux dispatch
      const { useDispatch } = jest.requireMock('react-redux');
      useDispatch.mockReturnValue(mockDispatch);
    });

    it('returns early when onboarding ID is missing', async () => {
      const { useSelector } = jest.requireMock('react-redux');
      useSelector.mockImplementation((selector: any) =>
        selector({
          card: {
            onboarding: {
              selectedCountry: 'US',
              onboardingId: null,
            },
          },
        }),
      );

      mockUseRegisterMailingAddress.mockReturnValue({
        registerAddress: mockRegisterAddress,
        isLoading: false,
>>>>>>> 4e9972e7
        isSuccess: false,
        isError: false,
        error: null,
        clearError: jest.fn(),
        reset: jest.fn(),
      });

      const { getByTestId } = render(
        <Provider store={store}>
          <MailingAddress />
        </Provider>,
      );

<<<<<<< HEAD
      const button = getByTestId('mailing-address-continue-button');
      expect(button.props.disabled).toBe(true);
=======
      fireEvent.changeText(getByTestId('address-line-1-input'), '123 Main St');
      fireEvent.changeText(getByTestId('city-input'), 'San Francisco');
      fireEvent.changeText(getByTestId('zip-code-input'), '12345');

      const button = getByTestId('mailing-address-continue-button');
      fireEvent.press(button);

      expect(mockRegisterAddress).not.toHaveBeenCalled();
>>>>>>> 4e9972e7
    });
  });

<<<<<<< HEAD
  describe('Conditional Rendering', () => {
    it('shows state field for US users', () => {
      const { useSelector } = jest.requireMock('react-redux');
      useSelector.mockImplementation((selector: any) =>
        selector({
          card: {
            onboarding: {
              selectedCountry: 'US',
              onboardingId: 'test-id',
            },
          },
        }),
      );

      const { getByTestId } = render(
        <Provider store={store}>
          <MailingAddress />
        </Provider>,
      );

      expect(getByTestId('state-select')).toBeTruthy();
    });

    it('hides state field for non-US users', () => {
      const { useSelector } = jest.requireMock('react-redux');
      useSelector.mockImplementation((selector: any) =>
        selector({
          card: {
            onboarding: {
              selectedCountry: 'CA',
              onboardingId: 'test-id',
            },
          },
        }),
      );

      const { queryByTestId } = render(
        <Provider store={store}>
          <MailingAddress />
        </Provider>,
      );

      expect(queryByTestId('state-select')).toBeFalsy();
=======
    it('returns early when address line 1 is missing', async () => {
      mockUseRegisterMailingAddress.mockReturnValue({
        registerAddress: mockRegisterAddress,
        isLoading: false,
        isSuccess: false,
        isError: false,
        error: null,
        clearError: jest.fn(),
        reset: jest.fn(),
      });

      const { getByTestId } = render(
        <Provider store={store}>
          <MailingAddress />
        </Provider>,
      );

      fireEvent.changeText(getByTestId('city-input'), 'San Francisco');
      fireEvent.changeText(getByTestId('zip-code-input'), '12345');
      fireEvent.press(getByTestId('state-select'));

      const button = getByTestId('mailing-address-continue-button');
      fireEvent.press(button);

      expect(mockRegisterAddress).not.toHaveBeenCalled();
    });

    it('returns early when city is missing', async () => {
      mockUseRegisterMailingAddress.mockReturnValue({
        registerAddress: mockRegisterAddress,
        isLoading: false,
        isSuccess: false,
        isError: false,
        error: null,
        clearError: jest.fn(),
        reset: jest.fn(),
      });

      const { getByTestId } = render(
        <Provider store={store}>
          <MailingAddress />
        </Provider>,
      );

      fireEvent.changeText(getByTestId('address-line-1-input'), '123 Main St');
      fireEvent.changeText(getByTestId('zip-code-input'), '12345');
      fireEvent.press(getByTestId('state-select'));

      const button = getByTestId('mailing-address-continue-button');
      fireEvent.press(button);

      expect(mockRegisterAddress).not.toHaveBeenCalled();
    });

    it('returns early when state is missing for US users', async () => {
      mockUseRegisterMailingAddress.mockReturnValue({
        registerAddress: mockRegisterAddress,
        isLoading: false,
        isSuccess: false,
        isError: false,
        error: null,
        clearError: jest.fn(),
        reset: jest.fn(),
      });

      const { getByTestId } = render(
        <Provider store={store}>
          <MailingAddress />
        </Provider>,
      );

      fireEvent.changeText(getByTestId('address-line-1-input'), '123 Main St');
      fireEvent.changeText(getByTestId('city-input'), 'San Francisco');
      fireEvent.changeText(getByTestId('zip-code-input'), '12345');

      const button = getByTestId('mailing-address-continue-button');
      fireEvent.press(button);

      expect(mockRegisterAddress).not.toHaveBeenCalled();
>>>>>>> 4e9972e7
    });
  });

<<<<<<< HEAD
  describe('Redux Integration', () => {
    it('reads selected country from Redux state', () => {
      const { useSelector } = jest.requireMock('react-redux');
      const mockSelector = jest.fn();
      useSelector.mockImplementation(mockSelector);

      render(
=======
    it('returns early when zip code is missing', async () => {
      mockUseRegisterMailingAddress.mockReturnValue({
        registerAddress: mockRegisterAddress,
        isLoading: false,
        isSuccess: false,
        isError: false,
        error: null,
        clearError: jest.fn(),
        reset: jest.fn(),
      });

      const { getByTestId } = render(
>>>>>>> 4e9972e7
        <Provider store={store}>
          <MailingAddress />
        </Provider>,
      );

<<<<<<< HEAD
      expect(mockSelector).toHaveBeenCalled();
    });

    it('reads onboarding ID from Redux state', () => {
      const { useSelector } = jest.requireMock('react-redux');
      useSelector.mockImplementation((selector: any) =>
        selector({
          card: {
            onboarding: {
              selectedCountry: 'US',
              onboardingId: 'test-onboarding-id',
            },
          },
        }),
      );

      render(
        <Provider store={store}>
          <MailingAddress />
        </Provider>,
      );

      // Component should render without errors when onboarding ID is present
      expect(true).toBe(true);
    });
  });

  describe('Edge Cases', () => {
    it('handles empty Redux state gracefully', () => {
      const { useSelector } = jest.requireMock('react-redux');
      useSelector.mockImplementation(() => ({}));

      const { getByTestId } = render(
        <Provider store={store}>
          <MailingAddress />
        </Provider>,
      );

      expect(getByTestId('onboarding-step')).toBeTruthy();
    });

    it('handles missing registration settings', () => {
      mockUseRegistrationSettings.mockReturnValue({
        data: null,
        isLoading: false,
        error: false,
        fetchData: jest.fn(),
      });

=======
      fireEvent.changeText(getByTestId('address-line-1-input'), '123 Main St');
      fireEvent.changeText(getByTestId('city-input'), 'San Francisco');
      fireEvent.press(getByTestId('state-select'));

      const button = getByTestId('mailing-address-continue-button');
      fireEvent.press(button);

      expect(mockRegisterAddress).not.toHaveBeenCalled();
    });

    it('calls registerAddress with correct parameters for US users', async () => {
      mockUseRegisterMailingAddress.mockReturnValue({
        registerAddress: mockRegisterAddress,
        isLoading: false,
        isSuccess: false,
        isError: false,
        error: null,
        clearError: jest.fn(),
        reset: jest.fn(),
      });

      mockRegisterAddress.mockResolvedValue({
        accessToken: 'test-token',
        user: { id: 'user-123', email: 'test@example.com' },
      });

      mockMapCountryToLocation.mockReturnValue('us');
      mockExtractTokenExpiration.mockReturnValue(3600000);
      mockStoreCardBaanxToken.mockResolvedValue({ success: true });

>>>>>>> 4e9972e7
      const { getByTestId } = render(
        <Provider store={store}>
          <MailingAddress />
        </Provider>,
      );
<<<<<<< HEAD

      expect(getByTestId('onboarding-step')).toBeTruthy();
    });

    it('handles loading registration settings', () => {
      mockUseRegistrationSettings.mockReturnValue({
        data: null,
        isLoading: true,
        error: false,
        fetchData: jest.fn(),
=======

      fireEvent.changeText(getByTestId('address-line-1-input'), '123 Main St');
      fireEvent.changeText(getByTestId('address-line-2-input'), 'Apt 4B');
      fireEvent.changeText(getByTestId('city-input'), 'San Francisco');
      fireEvent.changeText(getByTestId('zip-code-input'), '94102');
      fireEvent.press(getByTestId('state-select'));

      const button = getByTestId('mailing-address-continue-button');

      await act(async () => {
        fireEvent.press(button);
      });

      await waitFor(() => {
        expect(mockRegisterAddress).toHaveBeenCalledWith({
          onboardingId: 'test-id',
          addressLine1: '123 Main St',
          addressLine2: 'Apt 4B',
          city: 'San Francisco',
          usState: 'CA',
          zip: '94102',
        });
>>>>>>> 4e9972e7
      });

      const { getByTestId } = render(
        <Provider store={store}>
          <MailingAddress />
        </Provider>,
      );

      expect(getByTestId('onboarding-step')).toBeTruthy();
    });
  });

<<<<<<< HEAD
  describe('i18n Integration', () => {
    it('uses correct translation keys for all text elements', () => {
      const { strings } = jest.requireMock('../../../../../../locales/i18n');

      render(
        <Provider store={store}>
          <MailingAddress />
        </Provider>,
      );

      expect(strings).toHaveBeenCalledWith(
        'card.card_onboarding.mailing_address.title',
      );
      expect(strings).toHaveBeenCalledWith(
        'card.card_onboarding.mailing_address.description',
      );
      expect(strings).toHaveBeenCalledWith(
        'card.card_onboarding.continue_button',
      );
    });

    it('displays translated text correctly', () => {
      const { getByTestId } = render(
        <Provider store={store}>
          <MailingAddress />
        </Provider>,
      );

      const title = getByTestId('onboarding-step-title');
      const description = getByTestId('onboarding-step-description');
      const buttonText = getByTestId('button-text');

      expect(title.props.children).toBe('Mailing Address');
      expect(description.props.children).toBe(
        'Enter your Mailing address information',
      );
      expect(buttonText.props.children).toBe('Continue');
    });
  });

  describe('handleContinue', () => {
    let mockRegisterAddress: jest.Mock;
    let mockStoreCardBaanxToken: jest.Mock;
    let mockMapCountryToLocation: jest.Mock;
    let mockExtractTokenExpiration: jest.Mock;
    let mockDispatch: jest.Mock;

    beforeEach(() => {
      mockRegisterAddress = jest.fn();
      mockStoreCardBaanxToken = jest.fn();
      mockMapCountryToLocation = jest.fn();
      mockExtractTokenExpiration = jest.fn();
      mockDispatch = jest.fn();

      // Mock the utility functions
      const cardTokenVault = jest.requireMock('../../util/cardTokenVault');
      cardTokenVault.storeCardBaanxToken = mockStoreCardBaanxToken;

      const mapCountry = jest.requireMock('../../util/mapCountryToLocation');
      mapCountry.mapCountryToLocation = mockMapCountryToLocation;

      const extractToken = jest.requireMock(
        '../../util/extractTokenExpiration',
      );
      extractToken.extractTokenExpiration = mockExtractTokenExpiration;

      // Mock react-redux dispatch
      const { useDispatch } = jest.requireMock('react-redux');
      useDispatch.mockReturnValue(mockDispatch);
    });

    it('returns early when onboarding ID is missing', async () => {
      const { useSelector } = jest.requireMock('react-redux');
      useSelector.mockImplementation((selector: any) =>
        selector({
          card: {
            onboarding: {
              selectedCountry: 'US',
              onboardingId: null,
            },
          },
        }),
      );

      mockUseRegisterMailingAddress.mockReturnValue({
        registerAddress: mockRegisterAddress,
        isLoading: false,
        isSuccess: false,
        isError: false,
        error: null,
        clearError: jest.fn(),
        reset: jest.fn(),
      });

      const { getByTestId } = render(
        <Provider store={store}>
          <MailingAddress />
        </Provider>,
      );

      fireEvent.changeText(getByTestId('address-line-1-input'), '123 Main St');
      fireEvent.changeText(getByTestId('city-input'), 'San Francisco');
      fireEvent.changeText(getByTestId('zip-code-input'), '12345');

      const button = getByTestId('mailing-address-continue-button');
      fireEvent.press(button);

      expect(mockRegisterAddress).not.toHaveBeenCalled();
    });

    it('returns early when address line 1 is missing', async () => {
      mockUseRegisterMailingAddress.mockReturnValue({
        registerAddress: mockRegisterAddress,
        isLoading: false,
        isSuccess: false,
        isError: false,
        error: null,
        clearError: jest.fn(),
        reset: jest.fn(),
      });

      const { getByTestId } = render(
        <Provider store={store}>
          <MailingAddress />
        </Provider>,
      );

      fireEvent.changeText(getByTestId('city-input'), 'San Francisco');
      fireEvent.changeText(getByTestId('zip-code-input'), '12345');
      fireEvent.press(getByTestId('state-select'));

      const button = getByTestId('mailing-address-continue-button');
      fireEvent.press(button);

      expect(mockRegisterAddress).not.toHaveBeenCalled();
    });

    it('returns early when city is missing', async () => {
      mockUseRegisterMailingAddress.mockReturnValue({
        registerAddress: mockRegisterAddress,
        isLoading: false,
        isSuccess: false,
        isError: false,
        error: null,
        clearError: jest.fn(),
        reset: jest.fn(),
      });

=======
    it('calls registerAddress without state for non-US users', async () => {
      const { useSelector } = jest.requireMock('react-redux');
      useSelector.mockImplementation((selector: any) =>
        selector({
          card: {
            onboarding: {
              selectedCountry: 'CA',
              onboardingId: 'test-id',
            },
          },
        }),
      );

      mockUseRegisterMailingAddress.mockReturnValue({
        registerAddress: mockRegisterAddress,
        isLoading: false,
        isSuccess: false,
        isError: false,
        error: null,
        clearError: jest.fn(),
        reset: jest.fn(),
      });

      mockRegisterAddress.mockResolvedValue({
        accessToken: 'test-token',
        user: { id: 'user-123', email: 'test@example.com' },
      });

      mockMapCountryToLocation.mockReturnValue('intl');
      mockExtractTokenExpiration.mockReturnValue(3600000);
      mockStoreCardBaanxToken.mockResolvedValue({ success: true });

      const { getByTestId } = render(
        <Provider store={store}>
          <MailingAddress />
        </Provider>,
      );

      fireEvent.changeText(getByTestId('address-line-1-input'), '123 Main St');
      fireEvent.changeText(getByTestId('city-input'), 'Toronto');
      fireEvent.changeText(getByTestId('zip-code-input'), 'M5H 2N2');

      const button = getByTestId('mailing-address-continue-button');

      await act(async () => {
        fireEvent.press(button);
      });

      await waitFor(() => {
        expect(mockRegisterAddress).toHaveBeenCalledWith({
          onboardingId: 'test-id',
          addressLine1: '123 Main St',
          addressLine2: '',
          city: 'Toronto',
          usState: undefined,
          zip: 'M5H 2N2',
        });
      });
    });

    it('updates user via setUser when registration returns updated user', async () => {
      const updatedUser = { id: 'user-123', email: 'updated@example.com' };

      mockUseRegisterMailingAddress.mockReturnValue({
        registerAddress: mockRegisterAddress,
        isLoading: false,
        isSuccess: false,
        isError: false,
        error: null,
        clearError: jest.fn(),
        reset: jest.fn(),
      });

      mockRegisterAddress.mockResolvedValue({
        accessToken: 'test-token',
        user: updatedUser,
      });

      mockMapCountryToLocation.mockReturnValue('us');
      mockExtractTokenExpiration.mockReturnValue(3600000);
      mockStoreCardBaanxToken.mockResolvedValue({ success: true });

>>>>>>> 4e9972e7
      const { getByTestId } = render(
        <Provider store={store}>
          <MailingAddress />
        </Provider>,
      );
<<<<<<< HEAD

      fireEvent.changeText(getByTestId('address-line-1-input'), '123 Main St');
      fireEvent.changeText(getByTestId('zip-code-input'), '12345');
      fireEvent.press(getByTestId('state-select'));

      const button = getByTestId('mailing-address-continue-button');
      fireEvent.press(button);

      expect(mockRegisterAddress).not.toHaveBeenCalled();
    });

    it('returns early when state is missing for US users', async () => {
      mockUseRegisterMailingAddress.mockReturnValue({
        registerAddress: mockRegisterAddress,
        isLoading: false,
        isSuccess: false,
        isError: false,
        error: null,
        clearError: jest.fn(),
        reset: jest.fn(),
=======

      fireEvent.changeText(getByTestId('address-line-1-input'), '123 Main St');
      fireEvent.changeText(getByTestId('city-input'), 'San Francisco');
      fireEvent.changeText(getByTestId('zip-code-input'), '94102');
      fireEvent.press(getByTestId('state-select'));

      const button = getByTestId('mailing-address-continue-button');

      await act(async () => {
        fireEvent.press(button);
      });

      await waitFor(() => {
        expect(mockSetUser).toHaveBeenCalledWith(updatedUser);
>>>>>>> 4e9972e7
      });

      const { getByTestId } = render(
        <Provider store={store}>
          <MailingAddress />
        </Provider>,
      );

      fireEvent.changeText(getByTestId('address-line-1-input'), '123 Main St');
      fireEvent.changeText(getByTestId('city-input'), 'San Francisco');
      fireEvent.changeText(getByTestId('zip-code-input'), '12345');

      const button = getByTestId('mailing-address-continue-button');
      fireEvent.press(button);

      expect(mockRegisterAddress).not.toHaveBeenCalled();
    });

<<<<<<< HEAD
    it('returns early when zip code is missing', async () => {
=======
    it('stores access token and dispatches Redux actions on success', async () => {
>>>>>>> 4e9972e7
      mockUseRegisterMailingAddress.mockReturnValue({
        registerAddress: mockRegisterAddress,
        isLoading: false,
        isSuccess: false,
        isError: false,
        error: null,
        clearError: jest.fn(),
        reset: jest.fn(),
      });
<<<<<<< HEAD

      const { getByTestId } = render(
        <Provider store={store}>
          <MailingAddress />
        </Provider>,
      );

      fireEvent.changeText(getByTestId('address-line-1-input'), '123 Main St');
      fireEvent.changeText(getByTestId('city-input'), 'San Francisco');
      fireEvent.press(getByTestId('state-select'));

      const button = getByTestId('mailing-address-continue-button');
      fireEvent.press(button);

      expect(mockRegisterAddress).not.toHaveBeenCalled();
    });

    it('calls registerAddress with correct parameters for US users', async () => {
      mockUseRegisterMailingAddress.mockReturnValue({
        registerAddress: mockRegisterAddress,
        isLoading: false,
        isSuccess: false,
        isError: false,
        error: null,
        clearError: jest.fn(),
        reset: jest.fn(),
      });

      mockRegisterAddress.mockResolvedValue({
        accessToken: 'test-token',
        user: { id: 'user-123', email: 'test@example.com' },
      });

      mockMapCountryToLocation.mockReturnValue('us');
      mockExtractTokenExpiration.mockReturnValue(3600000);
      mockStoreCardBaanxToken.mockResolvedValue({ success: true });

=======

      mockRegisterAddress.mockResolvedValue({
        accessToken: 'test-access-token',
        user: { id: 'user-123', email: 'test@example.com' },
      });

      mockMapCountryToLocation.mockReturnValue('us');
      mockExtractTokenExpiration.mockReturnValue(3600000);
      mockStoreCardBaanxToken.mockResolvedValue({ success: true });

>>>>>>> 4e9972e7
      const { getByTestId } = render(
        <Provider store={store}>
          <MailingAddress />
        </Provider>,
      );

      fireEvent.changeText(getByTestId('address-line-1-input'), '123 Main St');
<<<<<<< HEAD
      fireEvent.changeText(getByTestId('address-line-2-input'), 'Apt 4B');
      fireEvent.changeText(getByTestId('city-input'), 'San Francisco');
      fireEvent.changeText(getByTestId('zip-code-input'), '94102');
      fireEvent.press(getByTestId('state-select'));

      const button = getByTestId('mailing-address-continue-button');
      fireEvent.press(button);

      await new Promise((resolve) => setTimeout(resolve, 50));

      expect(mockRegisterAddress).toHaveBeenCalledWith({
        onboardingId: 'test-id',
        addressLine1: '123 Main St',
        addressLine2: 'Apt 4B',
        city: 'San Francisco',
        usState: 'CA',
        zip: '94102',
      });
    });

    it('calls registerAddress without state for non-US users', async () => {
      const { useSelector } = jest.requireMock('react-redux');
      useSelector.mockImplementation((selector: any) =>
        selector({
          card: {
            onboarding: {
              selectedCountry: 'CA',
              onboardingId: 'test-id',
            },
          },
        }),
      );

=======
      fireEvent.changeText(getByTestId('city-input'), 'San Francisco');
      fireEvent.changeText(getByTestId('zip-code-input'), '94102');
      fireEvent.press(getByTestId('state-select'));

      const button = getByTestId('mailing-address-continue-button');

      await act(async () => {
        fireEvent.press(button);
      });

      await waitFor(() => {
        expect(mockStoreCardBaanxToken).toHaveBeenCalledWith({
          accessToken: 'test-access-token',
          accessTokenExpiresAt: 3600000,
          location: 'us',
        });
      });
    });

    it('navigates to complete screen after successful registration', async () => {
>>>>>>> 4e9972e7
      mockUseRegisterMailingAddress.mockReturnValue({
        registerAddress: mockRegisterAddress,
        isLoading: false,
        isSuccess: false,
        isError: false,
        error: null,
        clearError: jest.fn(),
        reset: jest.fn(),
      });
<<<<<<< HEAD

      mockRegisterAddress.mockResolvedValue({
        accessToken: 'test-token',
        user: { id: 'user-123', email: 'test@example.com' },
      });

      mockMapCountryToLocation.mockReturnValue('intl');
      mockExtractTokenExpiration.mockReturnValue(3600000);
      mockStoreCardBaanxToken.mockResolvedValue({ success: true });

      const { getByTestId } = render(
        <Provider store={store}>
          <MailingAddress />
        </Provider>,
      );

      fireEvent.changeText(getByTestId('address-line-1-input'), '123 Main St');
      fireEvent.changeText(getByTestId('city-input'), 'Toronto');
      fireEvent.changeText(getByTestId('zip-code-input'), 'M5H 2N2');

      const button = getByTestId('mailing-address-continue-button');
      fireEvent.press(button);

      await new Promise((resolve) => setTimeout(resolve, 50));

      expect(mockRegisterAddress).toHaveBeenCalledWith({
        onboardingId: 'test-id',
        addressLine1: '123 Main St',
        addressLine2: '',
        city: 'Toronto',
        usState: undefined,
        zip: 'M5H 2N2',
      });
    });

    it('updates user via setUser when registration returns updated user', async () => {
      const updatedUser = { id: 'user-123', email: 'updated@example.com' };

      mockUseRegisterMailingAddress.mockReturnValue({
        registerAddress: mockRegisterAddress,
        isLoading: false,
        isSuccess: false,
        isError: false,
        error: null,
        clearError: jest.fn(),
        reset: jest.fn(),
      });

      mockRegisterAddress.mockResolvedValue({
        accessToken: 'test-token',
        user: updatedUser,
      });

      mockMapCountryToLocation.mockReturnValue('us');
      mockExtractTokenExpiration.mockReturnValue(3600000);
      mockStoreCardBaanxToken.mockResolvedValue({ success: true });

      const { getByTestId } = render(
        <Provider store={store}>
          <MailingAddress />
        </Provider>,
      );

=======

      mockRegisterAddress.mockResolvedValue({
        accessToken: 'test-token',
        user: { id: 'user-123', email: 'test@example.com' },
      });

      mockMapCountryToLocation.mockReturnValue('us');
      mockExtractTokenExpiration.mockReturnValue(3600000);
      mockStoreCardBaanxToken.mockResolvedValue({ success: true });

      const { getByTestId } = render(
        <Provider store={store}>
          <MailingAddress />
        </Provider>,
      );

>>>>>>> 4e9972e7
      fireEvent.changeText(getByTestId('address-line-1-input'), '123 Main St');
      fireEvent.changeText(getByTestId('city-input'), 'San Francisco');
      fireEvent.changeText(getByTestId('zip-code-input'), '94102');
      fireEvent.press(getByTestId('state-select'));
<<<<<<< HEAD

      const button = getByTestId('mailing-address-continue-button');
      fireEvent.press(button);

      await new Promise((resolve) => setTimeout(resolve, 50));

      expect(mockSetUser).toHaveBeenCalledWith(updatedUser);
    });

    it('stores access token and dispatches Redux actions on success', async () => {
      mockUseRegisterMailingAddress.mockReturnValue({
        registerAddress: mockRegisterAddress,
        isLoading: false,
        isSuccess: false,
        isError: false,
        error: null,
        clearError: jest.fn(),
        reset: jest.fn(),
      });

      mockRegisterAddress.mockResolvedValue({
        accessToken: 'test-access-token',
        user: { id: 'user-123', email: 'test@example.com' },
      });

      mockMapCountryToLocation.mockReturnValue('us');
      mockExtractTokenExpiration.mockReturnValue(3600000);
      mockStoreCardBaanxToken.mockResolvedValue({ success: true });

      const { getByTestId } = render(
        <Provider store={store}>
          <MailingAddress />
        </Provider>,
      );

      fireEvent.changeText(getByTestId('address-line-1-input'), '123 Main St');
      fireEvent.changeText(getByTestId('city-input'), 'San Francisco');
      fireEvent.changeText(getByTestId('zip-code-input'), '94102');
      fireEvent.press(getByTestId('state-select'));

      const button = getByTestId('mailing-address-continue-button');
      fireEvent.press(button);

      await new Promise((resolve) => setTimeout(resolve, 50));

      expect(mockStoreCardBaanxToken).toHaveBeenCalledWith({
        accessToken: 'test-access-token',
        accessTokenExpiresAt: 3600000,
        location: 'us',
      });
    });

    it('navigates to complete screen after successful registration', async () => {
=======

      const button = getByTestId('mailing-address-continue-button');

      await act(async () => {
        fireEvent.press(button);
      });

      await waitFor(() => {
        expect(mockNavigate).toHaveBeenCalledWith('CardOnboardingComplete');
      });
    });

    it('navigates to sign up when Onboarding ID not found error occurs', async () => {
      const { CardError } = jest.requireMock('../../types');

>>>>>>> 4e9972e7
      mockUseRegisterMailingAddress.mockReturnValue({
        registerAddress: mockRegisterAddress,
        isLoading: false,
        isSuccess: false,
        isError: false,
        error: null,
        clearError: jest.fn(),
        reset: jest.fn(),
      });

<<<<<<< HEAD
      mockRegisterAddress.mockResolvedValue({
        accessToken: 'test-token',
        user: { id: 'user-123', email: 'test@example.com' },
      });

      mockMapCountryToLocation.mockReturnValue('us');
      mockExtractTokenExpiration.mockReturnValue(3600000);
      mockStoreCardBaanxToken.mockResolvedValue({ success: true });

=======
      mockRegisterAddress.mockRejectedValue(
        new CardError('Onboarding ID not found'),
      );

>>>>>>> 4e9972e7
      const { getByTestId } = render(
        <Provider store={store}>
          <MailingAddress />
        </Provider>,
      );

      fireEvent.changeText(getByTestId('address-line-1-input'), '123 Main St');
      fireEvent.changeText(getByTestId('city-input'), 'San Francisco');
      fireEvent.changeText(getByTestId('zip-code-input'), '94102');
      fireEvent.press(getByTestId('state-select'));
<<<<<<< HEAD

      const button = getByTestId('mailing-address-continue-button');
      fireEvent.press(button);

      await new Promise((resolve) => setTimeout(resolve, 50));

      expect(mockNavigate).toHaveBeenCalledWith('CardOnboardingComplete');
    });

    it('navigates to sign up when Onboarding ID not found error occurs', async () => {
      const { CardError } = jest.requireMock('../../types');

      mockUseRegisterMailingAddress.mockReturnValue({
        registerAddress: mockRegisterAddress,
        isLoading: false,
        isSuccess: false,
        isError: false,
        error: null,
        clearError: jest.fn(),
        reset: jest.fn(),
      });

      mockRegisterAddress.mockRejectedValue(
        new CardError('Onboarding ID not found'),
      );

      const { getByTestId } = render(
        <Provider store={store}>
          <MailingAddress />
        </Provider>,
      );

      fireEvent.changeText(getByTestId('address-line-1-input'), '123 Main St');
      fireEvent.changeText(getByTestId('city-input'), 'San Francisco');
      fireEvent.changeText(getByTestId('zip-code-input'), '94102');
      fireEvent.press(getByTestId('state-select'));

      const button = getByTestId('mailing-address-continue-button');
      fireEvent.press(button);

      await new Promise((resolve) => setTimeout(resolve, 50));

      expect(mockNavigate).toHaveBeenCalledWith('CardOnboardingSignUp');
=======

      const button = getByTestId('mailing-address-continue-button');

      await act(async () => {
        fireEvent.press(button);
      });

      await waitFor(() => {
        expect(mockNavigate).toHaveBeenCalledWith('CardOnboardingSignUp');
      });
>>>>>>> 4e9972e7
    });

    it('allows error display for general registration errors', async () => {
      mockUseRegisterMailingAddress.mockReturnValue({
        registerAddress: mockRegisterAddress,
        isLoading: false,
        isSuccess: false,
        isError: false,
        error: null,
        clearError: jest.fn(),
        reset: jest.fn(),
      });

      mockRegisterAddress.mockRejectedValue(new Error('Network error'));

      const { getByTestId } = render(
        <Provider store={store}>
          <MailingAddress />
        </Provider>,
      );

      fireEvent.changeText(getByTestId('address-line-1-input'), '123 Main St');
      fireEvent.changeText(getByTestId('city-input'), 'San Francisco');
      fireEvent.changeText(getByTestId('zip-code-input'), '94102');
      fireEvent.press(getByTestId('state-select'));

      const button = getByTestId('mailing-address-continue-button');
<<<<<<< HEAD
      fireEvent.press(button);

      await new Promise((resolve) => setTimeout(resolve, 50));

      // Should not navigate on general errors
      expect(mockNavigate).not.toHaveBeenCalled();
=======

      await act(async () => {
        fireEvent.press(button);
      });

      await waitFor(() => {
        expect(mockNavigate).not.toHaveBeenCalled();
      });
>>>>>>> 4e9972e7
    });
  });

  describe('Input Change Handler Error Resets', () => {
    let mockReset: jest.Mock;

    beforeEach(() => {
      mockReset = jest.fn();
      mockUseRegisterMailingAddress.mockReturnValue({
        registerAddress: jest.fn(),
        isLoading: false,
        isSuccess: false,
        isError: false,
        error: null,
        clearError: jest.fn(),
        reset: mockReset,
      });
    });
<<<<<<< HEAD

    it('calls reset when address line 1 changes', () => {
      const { getByTestId } = render(
        <Provider store={store}>
          <MailingAddress />
        </Provider>,
      );

      const input = getByTestId('address-line-1-input');
      fireEvent.changeText(input, '123 Main St');

      expect(mockReset).toHaveBeenCalled();
    });

=======

    it('calls reset when address line 1 changes', () => {
      const { getByTestId } = render(
        <Provider store={store}>
          <MailingAddress />
        </Provider>,
      );

      const input = getByTestId('address-line-1-input');
      fireEvent.changeText(input, '123 Main St');

      expect(mockReset).toHaveBeenCalled();
    });

>>>>>>> 4e9972e7
    it('calls reset when address line 2 changes', () => {
      const { getByTestId } = render(
        <Provider store={store}>
          <MailingAddress />
        </Provider>,
      );

      const input = getByTestId('address-line-2-input');
      fireEvent.changeText(input, 'Apt 4B');

      expect(mockReset).toHaveBeenCalled();
    });

    it('calls reset when city changes', () => {
      const { getByTestId } = render(
        <Provider store={store}>
          <MailingAddress />
        </Provider>,
      );

      const input = getByTestId('city-input');
      fireEvent.changeText(input, 'San Francisco');

      expect(mockReset).toHaveBeenCalled();
    });

    it('calls reset when state changes', () => {
      const { getByTestId } = render(
        <Provider store={store}>
          <MailingAddress />
        </Provider>,
      );

      const input = getByTestId('state-select');
      fireEvent.press(input);

      expect(mockReset).toHaveBeenCalled();
    });

    it('calls reset when zip code changes', () => {
      const { getByTestId } = render(
        <Provider store={store}>
          <MailingAddress />
        </Provider>,
      );
<<<<<<< HEAD

      const input = getByTestId('zip-code-input');
      fireEvent.changeText(input, '94102');

=======

      const input = getByTestId('zip-code-input');
      fireEvent.changeText(input, '94102');

>>>>>>> 4e9972e7
      expect(mockReset).toHaveBeenCalled();
    });
  });

  describe('Additional Validation Edge Cases', () => {
    it('disables button when onboarding ID is missing', () => {
      const { useSelector } = jest.requireMock('react-redux');
      useSelector.mockImplementation((selector: any) =>
        selector({
          card: {
            onboarding: {
              selectedCountry: 'US',
              onboardingId: null,
            },
          },
        }),
      );

      const { getByTestId } = render(
        <Provider store={store}>
          <MailingAddress />
        </Provider>,
      );

      fireEvent.changeText(getByTestId('address-line-1-input'), '123 Main St');
      fireEvent.changeText(getByTestId('city-input'), 'San Francisco');
      fireEvent.changeText(getByTestId('zip-code-input'), '94102');
      fireEvent.press(getByTestId('state-select'));

      const button = getByTestId('mailing-address-continue-button');
      expect(button.props.disabled).toBe(true);
    });

    it('enables button for non-US users without state field', async () => {
      const { useSelector } = jest.requireMock('react-redux');
      useSelector.mockImplementation((selector: any) =>
        selector({
          card: {
            onboarding: {
              selectedCountry: 'CA',
              onboardingId: 'test-id',
            },
          },
        }),
      );

      const { getByTestId } = render(
        <Provider store={store}>
          <MailingAddress />
        </Provider>,
      );

      fireEvent.changeText(getByTestId('address-line-1-input'), '123 Main St');
      fireEvent.changeText(getByTestId('city-input'), 'Toronto');
      fireEvent.changeText(getByTestId('zip-code-input'), 'M5H 2N2');

<<<<<<< HEAD
      await new Promise((resolve) => setTimeout(resolve, 50));

      const button = getByTestId('mailing-address-continue-button');
      expect(button.props.disabled).toBe(false);
    });

    it('disables button when registration is in error state', () => {
      mockUseRegisterMailingAddress.mockReturnValue({
        registerAddress: jest.fn(),
        isLoading: false,
        isSuccess: false,
        isError: true,
        error: 'Registration failed',
        clearError: jest.fn(),
        reset: jest.fn(),
=======
      await waitFor(() => {
        const button = getByTestId('mailing-address-continue-button');
        expect(button.props.disabled).toBe(false);
>>>>>>> 4e9972e7
      });
    });

<<<<<<< HEAD
=======
    it('disables button when registration is in error state', () => {
      mockUseRegisterMailingAddress.mockReturnValue({
        registerAddress: jest.fn(),
        isLoading: false,
        isSuccess: false,
        isError: true,
        error: 'Registration failed',
        clearError: jest.fn(),
        reset: jest.fn(),
      });

>>>>>>> 4e9972e7
      const { getByTestId } = render(
        <Provider store={store}>
          <MailingAddress />
        </Provider>,
      );

      fireEvent.changeText(getByTestId('address-line-1-input'), '123 Main St');
      fireEvent.changeText(getByTestId('city-input'), 'San Francisco');
      fireEvent.changeText(getByTestId('zip-code-input'), '94102');
      fireEvent.press(getByTestId('state-select'));

      const button = getByTestId('mailing-address-continue-button');
      expect(button.props.disabled).toBe(true);
    });

    it('hides error message when no registration error exists', () => {
      const { queryByTestId } = render(
        <Provider store={store}>
          <MailingAddress />
        </Provider>,
      );

      expect(queryByTestId('mailing-address-error')).toBeFalsy();
    });
  });
});<|MERGE_RESOLUTION|>--- conflicted
+++ resolved
@@ -1,10 +1,6 @@
 /* eslint-disable @typescript-eslint/no-explicit-any */
 import React from 'react';
-<<<<<<< HEAD
-import { render, fireEvent } from '@testing-library/react-native';
-=======
 import { render, fireEvent, waitFor, act } from '@testing-library/react-native';
->>>>>>> 4e9972e7
 import { useNavigation } from '@react-navigation/native';
 import { Provider } from 'react-redux';
 import { configureStore } from '@reduxjs/toolkit';
@@ -23,8 +19,6 @@
 jest.mock('../../hooks/useRegisterUserConsent');
 jest.mock('../../hooks/useRegistrationSettings');
 jest.mock('../../sdk');
-<<<<<<< HEAD
-=======
 import useRegisterUserConsent from '../../hooks/useRegisterUserConsent';
 
 // Mock useMetrics
@@ -41,7 +35,6 @@
     CARD_BUTTON_CLICKED: 'card_button_clicked',
   },
 }));
->>>>>>> 4e9972e7
 
 // Mock OnboardingStep component
 jest.mock('./OnboardingStep', () => {
@@ -406,11 +399,8 @@
   useRegisterMailingAddress as jest.MockedFunction<
     typeof useRegisterMailingAddress
   >;
-<<<<<<< HEAD
-=======
 const mockUseRegisterUserConsent =
   useRegisterUserConsent as jest.MockedFunction<typeof useRegisterUserConsent>;
->>>>>>> 4e9972e7
 const mockUseRegistrationSettings =
   useRegistrationSettings as jest.MockedFunction<
     typeof useRegistrationSettings
@@ -439,7 +429,19 @@
       error: null,
       clearError: jest.fn(),
       reset: jest.fn(),
-<<<<<<< HEAD
+    });
+
+    // Mock useRegisterUserConsent
+    mockUseRegisterUserConsent.mockReturnValue({
+      createOnboardingConsent: jest.fn(),
+      linkUserToConsent: jest.fn(),
+      isLoading: false,
+      isSuccess: false,
+      isError: false,
+      error: null,
+      consentSetId: null,
+      clearError: jest.fn(),
+      reset: jest.fn(),
     });
 
     // Mock useRegistrationSettings
@@ -534,114 +536,6 @@
 
   describe('Initial Render', () => {
     it('renders the component successfully', () => {
-=======
-    });
-
-    // Mock useRegisterUserConsent
-    mockUseRegisterUserConsent.mockReturnValue({
-      createOnboardingConsent: jest.fn(),
-      linkUserToConsent: jest.fn(),
-      isLoading: false,
-      isSuccess: false,
-      isError: false,
-      error: null,
-      consentSetId: null,
-      clearError: jest.fn(),
-      reset: jest.fn(),
-    });
-
-    // Mock useRegistrationSettings
-    mockUseRegistrationSettings.mockReturnValue({
-      data: {
-        countries: [
-          {
-            id: '1',
-            name: 'United States',
-            iso3166alpha2: 'US',
-            callingCode: '+1',
-            canSignUp: true,
-          },
-          {
-            id: '2',
-            name: 'Canada',
-            iso3166alpha2: 'CA',
-            callingCode: '+1',
-            canSignUp: true,
-          },
-        ],
-        usStates: [
-          {
-            id: '1',
-            name: 'California',
-            postalAbbreviation: 'CA',
-            canSignUp: true,
-          },
-          {
-            id: '2',
-            name: 'New York',
-            postalAbbreviation: 'NY',
-            canSignUp: true,
-          },
-        ],
-        links: {
-          us: {
-            termsAndConditions: '',
-            accountOpeningDisclosure: '',
-            noticeOfPrivacy: '',
-            eSignConsentDisclosure: '',
-          },
-          intl: { termsAndConditions: '', rightToInformation: '' },
-        },
-        config: {
-          us: {
-            emailSpecialCharactersDomainsException: '',
-            consentSmsNumber: '',
-            supportEmail: '',
-          },
-          intl: {
-            emailSpecialCharactersDomainsException: '',
-            consentSmsNumber: '',
-            supportEmail: '',
-          },
-        },
-      },
-      isLoading: false,
-      error: false,
-      fetchData: jest.fn(),
-    });
-
-    // Mock useCardSDK
-    mockUseCardSDK.mockReturnValue({
-      sdk: null,
-      isLoading: false,
-      user: {
-        id: 'user-id',
-        email: 'test@example.com',
-      },
-      setUser: mockSetUser,
-      logoutFromProvider: jest.fn(),
-    });
-
-    // Mock useSelector
-    const { useSelector } = jest.requireMock('react-redux');
-    useSelector.mockImplementation((selector: any) =>
-      selector({
-        card: {
-          onboarding: {
-            selectedCountry: 'US',
-            onboardingId: 'test-id',
-            user: {
-              id: 'user-id',
-              email: 'test@example.com',
-            },
-          },
-        },
-      }),
-    );
-  });
-
-  describe('Initial Render', () => {
-    it('renders the component successfully', () => {
       const { getByTestId } = render(
         <Provider store={store}>
           <MailingAddress />
@@ -668,19 +562,12 @@
     });
 
     it('renders all required form fields', () => {
->>>>>>> 4e9972e7
-      const { getByTestId } = render(
-        <Provider store={store}>
-          <MailingAddress />
-        </Provider>,
-      );
-
-<<<<<<< HEAD
-      expect(getByTestId('onboarding-step')).toBeTruthy();
-    });
-
-    it('displays correct title and description', () => {
-=======
+      const { getByTestId } = render(
+        <Provider store={store}>
+          <MailingAddress />
+        </Provider>,
+      );
+
       expect(getByTestId('address-line-1-input')).toBeTruthy();
       expect(getByTestId('address-line-2-input')).toBeTruthy();
       expect(getByTestId('city-input')).toBeTruthy();
@@ -688,25 +575,11 @@
     });
 
     it('renders state field for US users', () => {
->>>>>>> 4e9972e7
-      const { getByTestId } = render(
-        <Provider store={store}>
-          <MailingAddress />
-        </Provider>,
-      );
-<<<<<<< HEAD
-
-      const title = getByTestId('onboarding-step-title');
-      const description = getByTestId('onboarding-step-description');
-
-      expect(title.props.children).toBe('Mailing Address');
-      expect(description.props.children).toBe(
-        'Enter your Mailing address information',
-      );
-    });
-
-    it('renders all required form fields', () => {
-=======
+      const { getByTestId } = render(
+        <Provider store={store}>
+          <MailingAddress />
+        </Provider>,
+      );
 
       expect(getByTestId('state-select')).toBeTruthy();
     });
@@ -737,22 +610,12 @@
     });
 
     it('handles address line 2 input', () => {
->>>>>>> 4e9972e7
-      const { getByTestId } = render(
-        <Provider store={store}>
-          <MailingAddress />
-        </Provider>,
-      );
-
-<<<<<<< HEAD
-      expect(getByTestId('address-line-1-input')).toBeTruthy();
-      expect(getByTestId('address-line-2-input')).toBeTruthy();
-      expect(getByTestId('city-input')).toBeTruthy();
-      expect(getByTestId('zip-code-input')).toBeTruthy();
-    });
-
-    it('renders state field for US users', () => {
-=======
+      const { getByTestId } = render(
+        <Provider store={store}>
+          <MailingAddress />
+        </Provider>,
+      );
+
       const input = getByTestId('address-line-2-input');
       fireEvent.changeText(input, 'Apt 4B');
 
@@ -760,19 +623,11 @@
     });
 
     it('handles city input', () => {
->>>>>>> 4e9972e7
-      const { getByTestId } = render(
-        <Provider store={store}>
-          <MailingAddress />
-        </Provider>,
-      );
-<<<<<<< HEAD
-
-      expect(getByTestId('state-select')).toBeTruthy();
-    });
-
-    it('renders continue button', () => {
-=======
+      const { getByTestId } = render(
+        <Provider store={store}>
+          <MailingAddress />
+        </Provider>,
+      );
 
       const input = getByTestId('city-input');
       fireEvent.changeText(input, 'San Francisco');
@@ -781,21 +636,11 @@
     });
 
     it('handles ZIP code input with numeric filtering', () => {
->>>>>>> 4e9972e7
-      const { getByTestId } = render(
-        <Provider store={store}>
-          <MailingAddress />
-        </Provider>,
-      );
-<<<<<<< HEAD
-
-      expect(getByTestId('mailing-address-continue-button')).toBeTruthy();
-    });
-  });
-
-  describe('Form Input Handling', () => {
-    it('handles address line 1 input', () => {
-=======
+      const { getByTestId } = render(
+        <Provider store={store}>
+          <MailingAddress />
+        </Provider>,
+      );
 
       const input = getByTestId('zip-code-input');
       fireEvent.changeText(input, 'abc12345def');
@@ -821,40 +666,23 @@
 
   describe('Form Validation', () => {
     it('disables continue button when required fields are empty', () => {
->>>>>>> 4e9972e7
-      const { getByTestId } = render(
-        <Provider store={store}>
-          <MailingAddress />
-        </Provider>,
-      );
-
-<<<<<<< HEAD
-      const input = getByTestId('address-line-1-input');
-      fireEvent.changeText(input, '123 Main St');
-
-      expect(input.props.value).toBe('123 Main St');
-    });
-
-    it('handles address line 2 input', () => {
-=======
+      const { getByTestId } = render(
+        <Provider store={store}>
+          <MailingAddress />
+        </Provider>,
+      );
+
       const button = getByTestId('mailing-address-continue-button');
       expect(button.props.disabled).toBe(true);
     });
 
     it('enables continue button when all required fields are filled', async () => {
->>>>>>> 4e9972e7
-      const { getByTestId } = render(
-        <Provider store={store}>
-          <MailingAddress />
-        </Provider>,
-      );
-
-<<<<<<< HEAD
-      const input = getByTestId('address-line-2-input');
-      fireEvent.changeText(input, 'Apt 4B');
-
-      expect(input.props.value).toBe('Apt 4B');
-=======
+      const { getByTestId } = render(
+        <Provider store={store}>
+          <MailingAddress />
+        </Provider>,
+      );
+
       fireEvent.changeText(getByTestId('address-line-1-input'), '123 Main St');
       fireEvent.changeText(getByTestId('city-input'), 'San Francisco');
       fireEvent.changeText(getByTestId('zip-code-input'), '12345');
@@ -864,7 +692,6 @@
         const button = getByTestId('mailing-address-continue-button');
         expect(button.props.disabled).toBe(false);
       });
->>>>>>> 4e9972e7
     });
   });
 
@@ -880,26 +707,12 @@
         reset: jest.fn(),
       });
 
-<<<<<<< HEAD
-    it('handles city input', () => {
-      const { getByTestId } = render(
-=======
       const { getByText } = render(
->>>>>>> 4e9972e7
-        <Provider store={store}>
-          <MailingAddress />
-        </Provider>,
-      );
-
-<<<<<<< HEAD
-      const input = getByTestId('city-input');
-      fireEvent.changeText(input, 'San Francisco');
-
-      expect(input.props.value).toBe('San Francisco');
-    });
-
-    it('handles ZIP code input with numeric filtering', () => {
-=======
+        <Provider store={store}>
+          <MailingAddress />
+        </Provider>,
+      );
+
       expect(getByText('Registration failed')).toBeTruthy();
     });
   });
@@ -916,23 +729,11 @@
         reset: jest.fn(),
       });
 
->>>>>>> 4e9972e7
-      const { getByTestId } = render(
-        <Provider store={store}>
-          <MailingAddress />
-        </Provider>,
-      );
-<<<<<<< HEAD
-
-      const input = getByTestId('zip-code-input');
-      fireEvent.changeText(input, 'abc12345def');
-
-      // The implementation doesn't filter, so it should keep the full input
-      expect(input.props.value).toBe('abc12345def');
-    });
-
-    it('handles state selection', () => {
-=======
+      const { getByTestId } = render(
+        <Provider store={store}>
+          <MailingAddress />
+        </Provider>,
+      );
 
       const button = getByTestId('mailing-address-continue-button');
       expect(button.props.disabled).toBe(true);
@@ -1046,69 +847,12 @@
         fetchData: jest.fn(),
       });
 
->>>>>>> 4e9972e7
-      const { getByTestId } = render(
-        <Provider store={store}>
-          <MailingAddress />
-        </Provider>,
-      );
-
-<<<<<<< HEAD
-      const select = getByTestId('state-select');
-      fireEvent.press(select);
-
-      // Verify the select component is interactive
-      expect(select).toBeTruthy();
-    });
-  });
-
-  describe('Form Validation', () => {
-    it('disables continue button when required fields are empty', () => {
-      const { getByTestId } = render(
-        <Provider store={store}>
-          <MailingAddress />
-        </Provider>,
-      );
-
-      const button = getByTestId('mailing-address-continue-button');
-      expect(button.props.disabled).toBe(true);
-    });
-
-    it('enables continue button when all required fields are filled', async () => {
-      const { getByTestId } = render(
-        <Provider store={store}>
-          <MailingAddress />
-        </Provider>,
-      );
-
-      // Fill required fields
-      fireEvent.changeText(getByTestId('address-line-1-input'), '123 Main St');
-      fireEvent.changeText(getByTestId('city-input'), 'San Francisco');
-      fireEvent.changeText(getByTestId('zip-code-input'), '12345');
-      fireEvent.press(getByTestId('state-select'));
-
-      // Wait for state updates
-      await new Promise((resolve) => setTimeout(resolve, 50));
-
-      const button = getByTestId('mailing-address-continue-button');
-      expect(button.props.disabled).toBe(false);
-    });
-  });
-
-  describe('Error Handling', () => {
-    it('displays registration error when present', () => {
-      mockUseRegisterMailingAddress.mockReturnValue({
-        registerAddress: jest.fn(),
-        isLoading: false,
-        isSuccess: false,
-        isError: true,
-        error: 'Registration failed',
-        clearError: jest.fn(),
-        reset: jest.fn(),
-      });
-
-      const { getByText } = render(
-=======
+      const { getByTestId } = render(
+        <Provider store={store}>
+          <MailingAddress />
+        </Provider>,
+      );
+
       expect(getByTestId('onboarding-step')).toBeTruthy();
     });
 
@@ -1153,23 +897,10 @@
 
     it('displays translated text correctly', () => {
       const { getByTestId } = render(
->>>>>>> 4e9972e7
-        <Provider store={store}>
-          <MailingAddress />
-        </Provider>,
-      );
-<<<<<<< HEAD
-
-      expect(getByText('Registration failed')).toBeTruthy();
-    });
-  });
-
-  describe('Loading States', () => {
-    it('disables button during registration loading', () => {
-      mockUseRegisterMailingAddress.mockReturnValue({
-        registerAddress: jest.fn(),
-        isLoading: true,
-=======
+        <Provider store={store}>
+          <MailingAddress />
+        </Provider>,
+      );
 
       const title = getByTestId('onboarding-step-title');
       const description = getByTestId('onboarding-step-description');
@@ -1230,7 +961,6 @@
       mockUseRegisterMailingAddress.mockReturnValue({
         registerAddress: mockRegisterAddress,
         isLoading: false,
->>>>>>> 4e9972e7
         isSuccess: false,
         isError: false,
         error: null,
@@ -1244,10 +974,6 @@
         </Provider>,
       );
 
-<<<<<<< HEAD
-      const button = getByTestId('mailing-address-continue-button');
-      expect(button.props.disabled).toBe(true);
-=======
       fireEvent.changeText(getByTestId('address-line-1-input'), '123 Main St');
       fireEvent.changeText(getByTestId('city-input'), 'San Francisco');
       fireEvent.changeText(getByTestId('zip-code-input'), '12345');
@@ -1256,55 +982,8 @@
       fireEvent.press(button);
 
       expect(mockRegisterAddress).not.toHaveBeenCalled();
->>>>>>> 4e9972e7
-    });
-  });
-
-<<<<<<< HEAD
-  describe('Conditional Rendering', () => {
-    it('shows state field for US users', () => {
-      const { useSelector } = jest.requireMock('react-redux');
-      useSelector.mockImplementation((selector: any) =>
-        selector({
-          card: {
-            onboarding: {
-              selectedCountry: 'US',
-              onboardingId: 'test-id',
-            },
-          },
-        }),
-      );
-
-      const { getByTestId } = render(
-        <Provider store={store}>
-          <MailingAddress />
-        </Provider>,
-      );
-
-      expect(getByTestId('state-select')).toBeTruthy();
-    });
-
-    it('hides state field for non-US users', () => {
-      const { useSelector } = jest.requireMock('react-redux');
-      useSelector.mockImplementation((selector: any) =>
-        selector({
-          card: {
-            onboarding: {
-              selectedCountry: 'CA',
-              onboardingId: 'test-id',
-            },
-          },
-        }),
-      );
-
-      const { queryByTestId } = render(
-        <Provider store={store}>
-          <MailingAddress />
-        </Provider>,
-      );
-
-      expect(queryByTestId('state-select')).toBeFalsy();
-=======
+    });
+
     it('returns early when address line 1 is missing', async () => {
       mockUseRegisterMailingAddress.mockReturnValue({
         registerAddress: mockRegisterAddress,
@@ -1384,19 +1063,8 @@
       fireEvent.press(button);
 
       expect(mockRegisterAddress).not.toHaveBeenCalled();
->>>>>>> 4e9972e7
-    });
-  });
-
-<<<<<<< HEAD
-  describe('Redux Integration', () => {
-    it('reads selected country from Redux state', () => {
-      const { useSelector } = jest.requireMock('react-redux');
-      const mockSelector = jest.fn();
-      useSelector.mockImplementation(mockSelector);
-
-      render(
-=======
+    });
+
     it('returns early when zip code is missing', async () => {
       mockUseRegisterMailingAddress.mockReturnValue({
         registerAddress: mockRegisterAddress,
@@ -1409,63 +1077,11 @@
       });
 
       const { getByTestId } = render(
->>>>>>> 4e9972e7
-        <Provider store={store}>
-          <MailingAddress />
-        </Provider>,
-      );
-
-<<<<<<< HEAD
-      expect(mockSelector).toHaveBeenCalled();
-    });
-
-    it('reads onboarding ID from Redux state', () => {
-      const { useSelector } = jest.requireMock('react-redux');
-      useSelector.mockImplementation((selector: any) =>
-        selector({
-          card: {
-            onboarding: {
-              selectedCountry: 'US',
-              onboardingId: 'test-onboarding-id',
-            },
-          },
-        }),
-      );
-
-      render(
-        <Provider store={store}>
-          <MailingAddress />
-        </Provider>,
-      );
-
-      // Component should render without errors when onboarding ID is present
-      expect(true).toBe(true);
-    });
-  });
-
-  describe('Edge Cases', () => {
-    it('handles empty Redux state gracefully', () => {
-      const { useSelector } = jest.requireMock('react-redux');
-      useSelector.mockImplementation(() => ({}));
-
-      const { getByTestId } = render(
-        <Provider store={store}>
-          <MailingAddress />
-        </Provider>,
-      );
-
-      expect(getByTestId('onboarding-step')).toBeTruthy();
-    });
-
-    it('handles missing registration settings', () => {
-      mockUseRegistrationSettings.mockReturnValue({
-        data: null,
-        isLoading: false,
-        error: false,
-        fetchData: jest.fn(),
-      });
-
-=======
+        <Provider store={store}>
+          <MailingAddress />
+        </Provider>,
+      );
+
       fireEvent.changeText(getByTestId('address-line-1-input'), '123 Main St');
       fireEvent.changeText(getByTestId('city-input'), 'San Francisco');
       fireEvent.press(getByTestId('state-select'));
@@ -1496,24 +1112,11 @@
       mockExtractTokenExpiration.mockReturnValue(3600000);
       mockStoreCardBaanxToken.mockResolvedValue({ success: true });
 
->>>>>>> 4e9972e7
-      const { getByTestId } = render(
-        <Provider store={store}>
-          <MailingAddress />
-        </Provider>,
-      );
-<<<<<<< HEAD
-
-      expect(getByTestId('onboarding-step')).toBeTruthy();
-    });
-
-    it('handles loading registration settings', () => {
-      mockUseRegistrationSettings.mockReturnValue({
-        data: null,
-        isLoading: true,
-        error: false,
-        fetchData: jest.fn(),
-=======
+      const { getByTestId } = render(
+        <Provider store={store}>
+          <MailingAddress />
+        </Provider>,
+      );
 
       fireEvent.changeText(getByTestId('address-line-1-input'), '123 Main St');
       fireEvent.changeText(getByTestId('address-line-2-input'), 'Apt 4B');
@@ -1536,169 +1139,9 @@
           usState: 'CA',
           zip: '94102',
         });
->>>>>>> 4e9972e7
-      });
-
-      const { getByTestId } = render(
-        <Provider store={store}>
-          <MailingAddress />
-        </Provider>,
-      );
-
-      expect(getByTestId('onboarding-step')).toBeTruthy();
-    });
-  });
-
-<<<<<<< HEAD
-  describe('i18n Integration', () => {
-    it('uses correct translation keys for all text elements', () => {
-      const { strings } = jest.requireMock('../../../../../../locales/i18n');
-
-      render(
-        <Provider store={store}>
-          <MailingAddress />
-        </Provider>,
-      );
-
-      expect(strings).toHaveBeenCalledWith(
-        'card.card_onboarding.mailing_address.title',
-      );
-      expect(strings).toHaveBeenCalledWith(
-        'card.card_onboarding.mailing_address.description',
-      );
-      expect(strings).toHaveBeenCalledWith(
-        'card.card_onboarding.continue_button',
-      );
-    });
-
-    it('displays translated text correctly', () => {
-      const { getByTestId } = render(
-        <Provider store={store}>
-          <MailingAddress />
-        </Provider>,
-      );
-
-      const title = getByTestId('onboarding-step-title');
-      const description = getByTestId('onboarding-step-description');
-      const buttonText = getByTestId('button-text');
-
-      expect(title.props.children).toBe('Mailing Address');
-      expect(description.props.children).toBe(
-        'Enter your Mailing address information',
-      );
-      expect(buttonText.props.children).toBe('Continue');
-    });
-  });
-
-  describe('handleContinue', () => {
-    let mockRegisterAddress: jest.Mock;
-    let mockStoreCardBaanxToken: jest.Mock;
-    let mockMapCountryToLocation: jest.Mock;
-    let mockExtractTokenExpiration: jest.Mock;
-    let mockDispatch: jest.Mock;
-
-    beforeEach(() => {
-      mockRegisterAddress = jest.fn();
-      mockStoreCardBaanxToken = jest.fn();
-      mockMapCountryToLocation = jest.fn();
-      mockExtractTokenExpiration = jest.fn();
-      mockDispatch = jest.fn();
-
-      // Mock the utility functions
-      const cardTokenVault = jest.requireMock('../../util/cardTokenVault');
-      cardTokenVault.storeCardBaanxToken = mockStoreCardBaanxToken;
-
-      const mapCountry = jest.requireMock('../../util/mapCountryToLocation');
-      mapCountry.mapCountryToLocation = mockMapCountryToLocation;
-
-      const extractToken = jest.requireMock(
-        '../../util/extractTokenExpiration',
-      );
-      extractToken.extractTokenExpiration = mockExtractTokenExpiration;
-
-      // Mock react-redux dispatch
-      const { useDispatch } = jest.requireMock('react-redux');
-      useDispatch.mockReturnValue(mockDispatch);
-    });
-
-    it('returns early when onboarding ID is missing', async () => {
-      const { useSelector } = jest.requireMock('react-redux');
-      useSelector.mockImplementation((selector: any) =>
-        selector({
-          card: {
-            onboarding: {
-              selectedCountry: 'US',
-              onboardingId: null,
-            },
-          },
-        }),
-      );
-
-      mockUseRegisterMailingAddress.mockReturnValue({
-        registerAddress: mockRegisterAddress,
-        isLoading: false,
-        isSuccess: false,
-        isError: false,
-        error: null,
-        clearError: jest.fn(),
-        reset: jest.fn(),
-      });
-
-      const { getByTestId } = render(
-        <Provider store={store}>
-          <MailingAddress />
-        </Provider>,
-      );
-
-      fireEvent.changeText(getByTestId('address-line-1-input'), '123 Main St');
-      fireEvent.changeText(getByTestId('city-input'), 'San Francisco');
-      fireEvent.changeText(getByTestId('zip-code-input'), '12345');
-
-      const button = getByTestId('mailing-address-continue-button');
-      fireEvent.press(button);
-
-      expect(mockRegisterAddress).not.toHaveBeenCalled();
-    });
-
-    it('returns early when address line 1 is missing', async () => {
-      mockUseRegisterMailingAddress.mockReturnValue({
-        registerAddress: mockRegisterAddress,
-        isLoading: false,
-        isSuccess: false,
-        isError: false,
-        error: null,
-        clearError: jest.fn(),
-        reset: jest.fn(),
-      });
-
-      const { getByTestId } = render(
-        <Provider store={store}>
-          <MailingAddress />
-        </Provider>,
-      );
-
-      fireEvent.changeText(getByTestId('city-input'), 'San Francisco');
-      fireEvent.changeText(getByTestId('zip-code-input'), '12345');
-      fireEvent.press(getByTestId('state-select'));
-
-      const button = getByTestId('mailing-address-continue-button');
-      fireEvent.press(button);
-
-      expect(mockRegisterAddress).not.toHaveBeenCalled();
-    });
-
-    it('returns early when city is missing', async () => {
-      mockUseRegisterMailingAddress.mockReturnValue({
-        registerAddress: mockRegisterAddress,
-        isLoading: false,
-        isSuccess: false,
-        isError: false,
-        error: null,
-        clearError: jest.fn(),
-        reset: jest.fn(),
-      });
-
-=======
+      });
+    });
+
     it('calls registerAddress without state for non-US users', async () => {
       const { useSelector } = jest.requireMock('react-redux');
       useSelector.mockImplementation((selector: any) =>
@@ -1781,34 +1224,11 @@
       mockExtractTokenExpiration.mockReturnValue(3600000);
       mockStoreCardBaanxToken.mockResolvedValue({ success: true });
 
->>>>>>> 4e9972e7
-      const { getByTestId } = render(
-        <Provider store={store}>
-          <MailingAddress />
-        </Provider>,
-      );
-<<<<<<< HEAD
-
-      fireEvent.changeText(getByTestId('address-line-1-input'), '123 Main St');
-      fireEvent.changeText(getByTestId('zip-code-input'), '12345');
-      fireEvent.press(getByTestId('state-select'));
-
-      const button = getByTestId('mailing-address-continue-button');
-      fireEvent.press(button);
-
-      expect(mockRegisterAddress).not.toHaveBeenCalled();
-    });
-
-    it('returns early when state is missing for US users', async () => {
-      mockUseRegisterMailingAddress.mockReturnValue({
-        registerAddress: mockRegisterAddress,
-        isLoading: false,
-        isSuccess: false,
-        isError: false,
-        error: null,
-        clearError: jest.fn(),
-        reset: jest.fn(),
-=======
+      const { getByTestId } = render(
+        <Provider store={store}>
+          <MailingAddress />
+        </Provider>,
+      );
 
       fireEvent.changeText(getByTestId('address-line-1-input'), '123 Main St');
       fireEvent.changeText(getByTestId('city-input'), 'San Francisco');
@@ -1823,255 +1243,7 @@
 
       await waitFor(() => {
         expect(mockSetUser).toHaveBeenCalledWith(updatedUser);
->>>>>>> 4e9972e7
-      });
-
-      const { getByTestId } = render(
-        <Provider store={store}>
-          <MailingAddress />
-        </Provider>,
-      );
-
-      fireEvent.changeText(getByTestId('address-line-1-input'), '123 Main St');
-      fireEvent.changeText(getByTestId('city-input'), 'San Francisco');
-      fireEvent.changeText(getByTestId('zip-code-input'), '12345');
-
-      const button = getByTestId('mailing-address-continue-button');
-      fireEvent.press(button);
-
-      expect(mockRegisterAddress).not.toHaveBeenCalled();
-    });
-
-<<<<<<< HEAD
-    it('returns early when zip code is missing', async () => {
-=======
-    it('stores access token and dispatches Redux actions on success', async () => {
->>>>>>> 4e9972e7
-      mockUseRegisterMailingAddress.mockReturnValue({
-        registerAddress: mockRegisterAddress,
-        isLoading: false,
-        isSuccess: false,
-        isError: false,
-        error: null,
-        clearError: jest.fn(),
-        reset: jest.fn(),
-      });
-<<<<<<< HEAD
-
-      const { getByTestId } = render(
-        <Provider store={store}>
-          <MailingAddress />
-        </Provider>,
-      );
-
-      fireEvent.changeText(getByTestId('address-line-1-input'), '123 Main St');
-      fireEvent.changeText(getByTestId('city-input'), 'San Francisco');
-      fireEvent.press(getByTestId('state-select'));
-
-      const button = getByTestId('mailing-address-continue-button');
-      fireEvent.press(button);
-
-      expect(mockRegisterAddress).not.toHaveBeenCalled();
-    });
-
-    it('calls registerAddress with correct parameters for US users', async () => {
-      mockUseRegisterMailingAddress.mockReturnValue({
-        registerAddress: mockRegisterAddress,
-        isLoading: false,
-        isSuccess: false,
-        isError: false,
-        error: null,
-        clearError: jest.fn(),
-        reset: jest.fn(),
-      });
-
-      mockRegisterAddress.mockResolvedValue({
-        accessToken: 'test-token',
-        user: { id: 'user-123', email: 'test@example.com' },
-      });
-
-      mockMapCountryToLocation.mockReturnValue('us');
-      mockExtractTokenExpiration.mockReturnValue(3600000);
-      mockStoreCardBaanxToken.mockResolvedValue({ success: true });
-
-=======
-
-      mockRegisterAddress.mockResolvedValue({
-        accessToken: 'test-access-token',
-        user: { id: 'user-123', email: 'test@example.com' },
-      });
-
-      mockMapCountryToLocation.mockReturnValue('us');
-      mockExtractTokenExpiration.mockReturnValue(3600000);
-      mockStoreCardBaanxToken.mockResolvedValue({ success: true });
-
->>>>>>> 4e9972e7
-      const { getByTestId } = render(
-        <Provider store={store}>
-          <MailingAddress />
-        </Provider>,
-      );
-
-      fireEvent.changeText(getByTestId('address-line-1-input'), '123 Main St');
-<<<<<<< HEAD
-      fireEvent.changeText(getByTestId('address-line-2-input'), 'Apt 4B');
-      fireEvent.changeText(getByTestId('city-input'), 'San Francisco');
-      fireEvent.changeText(getByTestId('zip-code-input'), '94102');
-      fireEvent.press(getByTestId('state-select'));
-
-      const button = getByTestId('mailing-address-continue-button');
-      fireEvent.press(button);
-
-      await new Promise((resolve) => setTimeout(resolve, 50));
-
-      expect(mockRegisterAddress).toHaveBeenCalledWith({
-        onboardingId: 'test-id',
-        addressLine1: '123 Main St',
-        addressLine2: 'Apt 4B',
-        city: 'San Francisco',
-        usState: 'CA',
-        zip: '94102',
-      });
-    });
-
-    it('calls registerAddress without state for non-US users', async () => {
-      const { useSelector } = jest.requireMock('react-redux');
-      useSelector.mockImplementation((selector: any) =>
-        selector({
-          card: {
-            onboarding: {
-              selectedCountry: 'CA',
-              onboardingId: 'test-id',
-            },
-          },
-        }),
-      );
-
-=======
-      fireEvent.changeText(getByTestId('city-input'), 'San Francisco');
-      fireEvent.changeText(getByTestId('zip-code-input'), '94102');
-      fireEvent.press(getByTestId('state-select'));
-
-      const button = getByTestId('mailing-address-continue-button');
-
-      await act(async () => {
-        fireEvent.press(button);
-      });
-
-      await waitFor(() => {
-        expect(mockStoreCardBaanxToken).toHaveBeenCalledWith({
-          accessToken: 'test-access-token',
-          accessTokenExpiresAt: 3600000,
-          location: 'us',
-        });
-      });
-    });
-
-    it('navigates to complete screen after successful registration', async () => {
->>>>>>> 4e9972e7
-      mockUseRegisterMailingAddress.mockReturnValue({
-        registerAddress: mockRegisterAddress,
-        isLoading: false,
-        isSuccess: false,
-        isError: false,
-        error: null,
-        clearError: jest.fn(),
-        reset: jest.fn(),
-      });
-<<<<<<< HEAD
-
-      mockRegisterAddress.mockResolvedValue({
-        accessToken: 'test-token',
-        user: { id: 'user-123', email: 'test@example.com' },
-      });
-
-      mockMapCountryToLocation.mockReturnValue('intl');
-      mockExtractTokenExpiration.mockReturnValue(3600000);
-      mockStoreCardBaanxToken.mockResolvedValue({ success: true });
-
-      const { getByTestId } = render(
-        <Provider store={store}>
-          <MailingAddress />
-        </Provider>,
-      );
-
-      fireEvent.changeText(getByTestId('address-line-1-input'), '123 Main St');
-      fireEvent.changeText(getByTestId('city-input'), 'Toronto');
-      fireEvent.changeText(getByTestId('zip-code-input'), 'M5H 2N2');
-
-      const button = getByTestId('mailing-address-continue-button');
-      fireEvent.press(button);
-
-      await new Promise((resolve) => setTimeout(resolve, 50));
-
-      expect(mockRegisterAddress).toHaveBeenCalledWith({
-        onboardingId: 'test-id',
-        addressLine1: '123 Main St',
-        addressLine2: '',
-        city: 'Toronto',
-        usState: undefined,
-        zip: 'M5H 2N2',
-      });
-    });
-
-    it('updates user via setUser when registration returns updated user', async () => {
-      const updatedUser = { id: 'user-123', email: 'updated@example.com' };
-
-      mockUseRegisterMailingAddress.mockReturnValue({
-        registerAddress: mockRegisterAddress,
-        isLoading: false,
-        isSuccess: false,
-        isError: false,
-        error: null,
-        clearError: jest.fn(),
-        reset: jest.fn(),
-      });
-
-      mockRegisterAddress.mockResolvedValue({
-        accessToken: 'test-token',
-        user: updatedUser,
-      });
-
-      mockMapCountryToLocation.mockReturnValue('us');
-      mockExtractTokenExpiration.mockReturnValue(3600000);
-      mockStoreCardBaanxToken.mockResolvedValue({ success: true });
-
-      const { getByTestId } = render(
-        <Provider store={store}>
-          <MailingAddress />
-        </Provider>,
-      );
-
-=======
-
-      mockRegisterAddress.mockResolvedValue({
-        accessToken: 'test-token',
-        user: { id: 'user-123', email: 'test@example.com' },
-      });
-
-      mockMapCountryToLocation.mockReturnValue('us');
-      mockExtractTokenExpiration.mockReturnValue(3600000);
-      mockStoreCardBaanxToken.mockResolvedValue({ success: true });
-
-      const { getByTestId } = render(
-        <Provider store={store}>
-          <MailingAddress />
-        </Provider>,
-      );
-
->>>>>>> 4e9972e7
-      fireEvent.changeText(getByTestId('address-line-1-input'), '123 Main St');
-      fireEvent.changeText(getByTestId('city-input'), 'San Francisco');
-      fireEvent.changeText(getByTestId('zip-code-input'), '94102');
-      fireEvent.press(getByTestId('state-select'));
-<<<<<<< HEAD
-
-      const button = getByTestId('mailing-address-continue-button');
-      fireEvent.press(button);
-
-      await new Promise((resolve) => setTimeout(resolve, 50));
-
-      expect(mockSetUser).toHaveBeenCalledWith(updatedUser);
+      });
     });
 
     it('stores access token and dispatches Redux actions on success', async () => {
@@ -2106,35 +1278,21 @@
       fireEvent.press(getByTestId('state-select'));
 
       const button = getByTestId('mailing-address-continue-button');
-      fireEvent.press(button);
-
-      await new Promise((resolve) => setTimeout(resolve, 50));
-
-      expect(mockStoreCardBaanxToken).toHaveBeenCalledWith({
-        accessToken: 'test-access-token',
-        accessTokenExpiresAt: 3600000,
-        location: 'us',
-      });
-    });
-
-    it('navigates to complete screen after successful registration', async () => {
-=======
-
-      const button = getByTestId('mailing-address-continue-button');
 
       await act(async () => {
         fireEvent.press(button);
       });
 
       await waitFor(() => {
-        expect(mockNavigate).toHaveBeenCalledWith('CardOnboardingComplete');
-      });
-    });
-
-    it('navigates to sign up when Onboarding ID not found error occurs', async () => {
-      const { CardError } = jest.requireMock('../../types');
-
->>>>>>> 4e9972e7
+        expect(mockStoreCardBaanxToken).toHaveBeenCalledWith({
+          accessToken: 'test-access-token',
+          accessTokenExpiresAt: 3600000,
+          location: 'us',
+        });
+      });
+    });
+
+    it('navigates to complete screen after successful registration', async () => {
       mockUseRegisterMailingAddress.mockReturnValue({
         registerAddress: mockRegisterAddress,
         isLoading: false,
@@ -2145,7 +1303,6 @@
         reset: jest.fn(),
       });
 
-<<<<<<< HEAD
       mockRegisterAddress.mockResolvedValue({
         accessToken: 'test-token',
         user: { id: 'user-123', email: 'test@example.com' },
@@ -2155,12 +1312,6 @@
       mockExtractTokenExpiration.mockReturnValue(3600000);
       mockStoreCardBaanxToken.mockResolvedValue({ success: true });
 
-=======
-      mockRegisterAddress.mockRejectedValue(
-        new CardError('Onboarding ID not found'),
-      );
-
->>>>>>> 4e9972e7
       const { getByTestId } = render(
         <Provider store={store}>
           <MailingAddress />
@@ -2171,14 +1322,16 @@
       fireEvent.changeText(getByTestId('city-input'), 'San Francisco');
       fireEvent.changeText(getByTestId('zip-code-input'), '94102');
       fireEvent.press(getByTestId('state-select'));
-<<<<<<< HEAD
 
       const button = getByTestId('mailing-address-continue-button');
-      fireEvent.press(button);
-
-      await new Promise((resolve) => setTimeout(resolve, 50));
-
-      expect(mockNavigate).toHaveBeenCalledWith('CardOnboardingComplete');
+
+      await act(async () => {
+        fireEvent.press(button);
+      });
+
+      await waitFor(() => {
+        expect(mockNavigate).toHaveBeenCalledWith('CardOnboardingComplete');
+      });
     });
 
     it('navigates to sign up when Onboarding ID not found error occurs', async () => {
@@ -2210,14 +1363,6 @@
       fireEvent.press(getByTestId('state-select'));
 
       const button = getByTestId('mailing-address-continue-button');
-      fireEvent.press(button);
-
-      await new Promise((resolve) => setTimeout(resolve, 50));
-
-      expect(mockNavigate).toHaveBeenCalledWith('CardOnboardingSignUp');
-=======
-
-      const button = getByTestId('mailing-address-continue-button');
 
       await act(async () => {
         fireEvent.press(button);
@@ -2226,7 +1371,6 @@
       await waitFor(() => {
         expect(mockNavigate).toHaveBeenCalledWith('CardOnboardingSignUp');
       });
->>>>>>> 4e9972e7
     });
 
     it('allows error display for general registration errors', async () => {
@@ -2254,14 +1398,6 @@
       fireEvent.press(getByTestId('state-select'));
 
       const button = getByTestId('mailing-address-continue-button');
-<<<<<<< HEAD
-      fireEvent.press(button);
-
-      await new Promise((resolve) => setTimeout(resolve, 50));
-
-      // Should not navigate on general errors
-      expect(mockNavigate).not.toHaveBeenCalled();
-=======
 
       await act(async () => {
         fireEvent.press(button);
@@ -2270,7 +1406,6 @@
       await waitFor(() => {
         expect(mockNavigate).not.toHaveBeenCalled();
       });
->>>>>>> 4e9972e7
     });
   });
 
@@ -2289,7 +1424,6 @@
         reset: mockReset,
       });
     });
-<<<<<<< HEAD
 
     it('calls reset when address line 1 changes', () => {
       const { getByTestId } = render(
@@ -2304,22 +1438,6 @@
       expect(mockReset).toHaveBeenCalled();
     });
 
-=======
-
-    it('calls reset when address line 1 changes', () => {
-      const { getByTestId } = render(
-        <Provider store={store}>
-          <MailingAddress />
-        </Provider>,
-      );
-
-      const input = getByTestId('address-line-1-input');
-      fireEvent.changeText(input, '123 Main St');
-
-      expect(mockReset).toHaveBeenCalled();
-    });
-
->>>>>>> 4e9972e7
     it('calls reset when address line 2 changes', () => {
       const { getByTestId } = render(
         <Provider store={store}>
@@ -2365,17 +1483,10 @@
           <MailingAddress />
         </Provider>,
       );
-<<<<<<< HEAD
 
       const input = getByTestId('zip-code-input');
       fireEvent.changeText(input, '94102');
 
-=======
-
-      const input = getByTestId('zip-code-input');
-      fireEvent.changeText(input, '94102');
-
->>>>>>> 4e9972e7
       expect(mockReset).toHaveBeenCalled();
     });
   });
@@ -2432,11 +1543,10 @@
       fireEvent.changeText(getByTestId('city-input'), 'Toronto');
       fireEvent.changeText(getByTestId('zip-code-input'), 'M5H 2N2');
 
-<<<<<<< HEAD
-      await new Promise((resolve) => setTimeout(resolve, 50));
-
-      const button = getByTestId('mailing-address-continue-button');
-      expect(button.props.disabled).toBe(false);
+      await waitFor(() => {
+        const button = getByTestId('mailing-address-continue-button');
+        expect(button.props.disabled).toBe(false);
+      });
     });
 
     it('disables button when registration is in error state', () => {
@@ -2448,28 +1558,8 @@
         error: 'Registration failed',
         clearError: jest.fn(),
         reset: jest.fn(),
-=======
-      await waitFor(() => {
-        const button = getByTestId('mailing-address-continue-button');
-        expect(button.props.disabled).toBe(false);
->>>>>>> 4e9972e7
-      });
-    });
-
-<<<<<<< HEAD
-=======
-    it('disables button when registration is in error state', () => {
-      mockUseRegisterMailingAddress.mockReturnValue({
-        registerAddress: jest.fn(),
-        isLoading: false,
-        isSuccess: false,
-        isError: true,
-        error: 'Registration failed',
-        clearError: jest.fn(),
-        reset: jest.fn(),
-      });
-
->>>>>>> 4e9972e7
+      });
+
       const { getByTestId } = render(
         <Provider store={store}>
           <MailingAddress />
