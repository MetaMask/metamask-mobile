--- conflicted
+++ resolved
@@ -1,8 +1,5 @@
 import React, { useCallback, useEffect } from 'react';
-<<<<<<< HEAD
-=======
 import { Platform, Linking } from 'react-native';
->>>>>>> 4e9972e7
 import { useNavigation } from '@react-navigation/native';
 import OnboardingStep from './OnboardingStep';
 import { strings } from '../../../../../../locales/i18n';
@@ -29,13 +26,6 @@
 
   const { sessionUrl } = verificationResponse || {};
 
-<<<<<<< HEAD
-  const handleContinue = useCallback(() => {
-    if (sessionUrl) {
-      navigation.navigate(Routes.CARD.ONBOARDING.WEBVIEW, {
-        url: sessionUrl,
-      });
-=======
   const handleContinue = useCallback(async () => {
     if (sessionUrl) {
       if (Platform.OS === 'android') {
@@ -49,7 +39,6 @@
           url: sessionUrl,
         });
       }
->>>>>>> 4e9972e7
     }
 
     trackEvent(
