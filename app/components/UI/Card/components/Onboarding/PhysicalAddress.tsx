--- conflicted
+++ resolved
@@ -19,15 +19,10 @@
 import { useDispatch, useSelector } from 'react-redux';
 import {
   resetOnboardingState,
-<<<<<<< HEAD
-  selectOnboardingId,
-  selectSelectedCountry,
-=======
   selectConsentSetId,
   selectOnboardingId,
   selectSelectedCountry,
   setConsentSetId,
->>>>>>> 4e9972e7
   setIsAuthenticatedCard,
   setUserCardLocation,
 } from '../../../../../core/redux/slices/card';
@@ -209,10 +204,7 @@
   const { user, setUser } = useCardSDK();
   const onboardingId = useSelector(selectOnboardingId);
   const selectedCountry = useSelector(selectSelectedCountry);
-<<<<<<< HEAD
-=======
   const existingConsentSetId = useSelector(selectConsentSetId);
->>>>>>> 4e9972e7
   const { trackEvent, createEventBuilder } = useMetrics();
   const [addressLine1, setAddressLine1] = useState('');
   const [addressLine2, setAddressLine2] = useState('');
@@ -268,20 +260,12 @@
   } = useRegisterPhysicalAddress();
 
   const {
-<<<<<<< HEAD
-    registerUserConsent,
-    isLoading: registerUserConsentLoading,
-    isError: registerUserConsentIsError,
-    error: registerUserConsentError,
-    reset: resetRegisterUserConsent,
-=======
     createOnboardingConsent,
     linkUserToConsent,
     isLoading: consentLoading,
     isError: consentIsError,
     error: consentError,
     reset: resetConsent,
->>>>>>> 4e9972e7
   } = useRegisterUserConsent();
 
   const handleSameMailingAddressToggle = useCallback(() => {
@@ -290,17 +274,10 @@
   }, [isSameMailingAddress, resetRegisterAddress]);
 
   const handleElectronicConsentToggle = useCallback(() => {
-<<<<<<< HEAD
-    resetRegisterUserConsent();
-    resetRegisterAddress();
-    setElectronicConsent(!electronicConsent);
-  }, [electronicConsent, resetRegisterAddress, resetRegisterUserConsent]);
-=======
     resetConsent();
     resetRegisterAddress();
     setElectronicConsent(!electronicConsent);
   }, [electronicConsent, resetRegisterAddress, resetConsent]);
->>>>>>> 4e9972e7
 
   const openESignConsentDisclosureUS = useCallback(() => {
     if (eSignConsentDisclosureUSUrl) {
@@ -310,21 +287,10 @@
   }, [eSignConsentDisclosureUSUrl, electronicConsent]);
 
   const handleAccountOpeningDisclosureToggle = useCallback(() => {
-<<<<<<< HEAD
-    resetRegisterUserConsent();
-    resetRegisterAddress();
-    setAccountOpeningDisclosure(!accountOpeningDisclosure);
-  }, [
-    accountOpeningDisclosure,
-    resetRegisterAddress,
-    resetRegisterUserConsent,
-  ]);
-=======
     resetConsent();
     resetRegisterAddress();
     setAccountOpeningDisclosure(!accountOpeningDisclosure);
   }, [accountOpeningDisclosure, resetRegisterAddress, resetConsent]);
->>>>>>> 4e9972e7
 
   const openAccountOpeningDisclosureUS = useCallback(() => {
     if (accountOpeningDisclosureUSUrl) {
@@ -334,17 +300,10 @@
   }, [accountOpeningDisclosureUSUrl, accountOpeningDisclosure]);
 
   const handleRightToInformationToggle = useCallback(() => {
-<<<<<<< HEAD
-    resetRegisterUserConsent();
-    resetRegisterAddress();
-    setRightToInformation(!rightToInformation);
-  }, [rightToInformation, resetRegisterAddress, resetRegisterUserConsent]);
-=======
     resetConsent();
     resetRegisterAddress();
     setRightToInformation(!rightToInformation);
   }, [rightToInformation, resetRegisterAddress, resetConsent]);
->>>>>>> 4e9972e7
 
   const openRightToInformationIntl = useCallback(() => {
     if (rightToInformationIntlUrl) {
@@ -354,17 +313,10 @@
   }, [rightToInformationIntlUrl, rightToInformation]);
 
   const handleTermsAndConditionsToggle = useCallback(() => {
-<<<<<<< HEAD
-    resetRegisterUserConsent();
-    resetRegisterAddress();
-    setTermsAndConditions(!termsAndConditions);
-  }, [termsAndConditions, resetRegisterAddress, resetRegisterUserConsent]);
-=======
     resetConsent();
     resetRegisterAddress();
     setTermsAndConditions(!termsAndConditions);
   }, [termsAndConditions, resetRegisterAddress, resetConsent]);
->>>>>>> 4e9972e7
 
   const openTermsAndConditionsIntl = useCallback(() => {
     if (termsAndConditionsIntlUrl) {
@@ -381,17 +333,10 @@
   }, [termsAndConditionsUSUrl, termsAndConditions]);
 
   const handlePrivacyPolicyToggle = useCallback(() => {
-<<<<<<< HEAD
-    resetRegisterUserConsent();
-    resetRegisterAddress();
-    setPrivacyPolicy(!privacyPolicy);
-  }, [privacyPolicy, resetRegisterAddress, resetRegisterUserConsent]);
-=======
     resetConsent();
     resetRegisterAddress();
     setPrivacyPolicy(!privacyPolicy);
   }, [privacyPolicy, resetRegisterAddress, resetConsent]);
->>>>>>> 4e9972e7
 
   const openPrivacyPolicyUS = useCallback(() => {
     if (privacyPolicyUSUrl) {
@@ -444,13 +389,8 @@
     () =>
       registerLoading ||
       registerIsError ||
-<<<<<<< HEAD
-      registerUserConsentLoading ||
-      registerUserConsentIsError ||
-=======
       consentLoading ||
       consentIsError ||
->>>>>>> 4e9972e7
       !onboardingId ||
       !user?.id ||
       !addressLine1 ||
@@ -468,13 +408,8 @@
     [
       registerLoading,
       registerIsError,
-<<<<<<< HEAD
-      registerUserConsentLoading,
-      registerUserConsentIsError,
-=======
       consentLoading,
       consentIsError,
->>>>>>> 4e9972e7
       onboardingId,
       user?.id,
       addressLine1,
@@ -516,8 +451,6 @@
           })
           .build(),
       );
-<<<<<<< HEAD
-=======
 
       // Step 7: Create consent record (get consentSetId for later linking)
       // Only create consent if it doesn't already exist to avoid server errors
@@ -528,7 +461,6 @@
       }
 
       // Step 8: Register physical address
->>>>>>> 4e9972e7
       const { accessToken, user: updatedUser } = await registerAddress({
         onboardingId,
         addressLine1,
@@ -538,21 +470,13 @@
         zip: zipCode,
         isSameMailingAddress,
       });
-<<<<<<< HEAD
-      await registerUserConsent(onboardingId, user.id);
-=======
->>>>>>> 4e9972e7
 
       if (updatedUser) {
         setUser(updatedUser);
       }
 
-<<<<<<< HEAD
-      if (accessToken) {
-=======
       // If registration is complete (accessToken received), link consent to user
       if (accessToken && updatedUser?.id) {
->>>>>>> 4e9972e7
         // Store the access token for immediate authentication
         const location = mapCountryToLocation(selectedCountry);
         const accessTokenExpiresIn = extractTokenExpiration(accessToken);
@@ -569,12 +493,6 @@
           dispatch(setUserCardLocation(location));
         }
 
-<<<<<<< HEAD
-        navigation.navigate(Routes.CARD.ONBOARDING.COMPLETE);
-      }
-
-      // When isSameMailingAddress = false AND countryOfResidence = "US"
-=======
         // Step 10: Link consent to user (complete audit trail)
         await linkUserToConsent(consentSetId, updatedUser.id);
 
@@ -585,7 +503,6 @@
 
       // When isSameMailingAddress = false AND countryOfResidence = "US"
       // The registration is not yet complete, proceed to mailing address
->>>>>>> 4e9972e7
       if (!isSameMailingAddress && selectedCountry === 'US') {
         navigation.navigate(Routes.CARD.ONBOARDING.MAILING_ADDRESS);
       }
@@ -601,10 +518,6 @@
         navigation.navigate(Routes.CARD.ONBOARDING.SIGN_UP);
         return;
       }
-<<<<<<< HEAD
-      // Allow error message to display
-=======
->>>>>>> 4e9972e7
     }
   };
 
@@ -833,15 +746,6 @@
         >
           {registerError}
         </Text>
-<<<<<<< HEAD
-      ) : registerUserConsentIsError ? (
-        <Text
-          variant={TextVariant.BodySm}
-          testID="physical-address-register-user-consent-error"
-          twClassName="text-error-default"
-        >
-          {registerUserConsentError}
-=======
       ) : consentIsError ? (
         <Text
           variant={TextVariant.BodySm}
@@ -849,7 +753,6 @@
           twClassName="text-error-default"
         >
           {consentError}
->>>>>>> 4e9972e7
         </Text>
       ) : null}
     </Box>
