--- conflicted
+++ resolved
@@ -16,30 +16,22 @@
 import Checkbox from '../../../../../component-library/components/Checkbox';
 import { useTailwind } from '@metamask/design-system-twrnc-preset';
 import useRegisterPhysicalAddress from '../../hooks/useRegisterPhysicalAddress';
-import { useSelector } from 'react-redux';
+import { useDispatch, useSelector } from 'react-redux';
 import {
   selectOnboardingId,
   selectSelectedCountry,
-<<<<<<< HEAD
-  selectUser,
-  setUser,
   setIsAuthenticatedCard,
   setUserCardLocation,
-=======
->>>>>>> c23defdd
 } from '../../../../../core/redux/slices/card';
 import useRegisterUserConsent from '../../hooks/useRegisterUserConsent';
 import { CardError } from '../../types';
 import useRegistrationSettings from '../../hooks/useRegistrationSettings';
 import SelectComponent from '../../../SelectComponent';
-<<<<<<< HEAD
 import { storeCardBaanxToken } from '../../util/cardTokenVault';
 import { mapCountryToLocation } from '../../util/mapCountryToLocation';
 import { extractTokenExpiration } from '../../util/extractTokenExpiration';
 import Logger from '../../../../../util/Logger';
-=======
 import { useCardSDK } from '../../sdk';
->>>>>>> c23defdd
 
 export const AddressFields = ({
   addressLine1,
@@ -195,6 +187,7 @@
 
 const PhysicalAddress = () => {
   const navigation = useNavigation();
+  const dispatch = useDispatch();
   const tw = useTailwind();
   const { user, setUser } = useCardSDK();
   const onboardingId = useSelector(selectOnboardingId);
