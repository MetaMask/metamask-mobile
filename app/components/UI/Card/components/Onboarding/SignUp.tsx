import React, { useCallback, useEffect, useMemo, useState } from 'react';
import { useNavigation } from '@react-navigation/native';
import {
  Box,
  FontWeight,
  Text,
  TextVariant,
} from '@metamask/design-system-react-native';
import Button, {
  ButtonSize,
  ButtonVariants,
  ButtonWidthTypes,
} from '../../../../../component-library/components/Buttons/Button';
import TextField, {
  TextFieldSize,
} from '../../../../../component-library/components/Form/TextField';
import Label from '../../../../../component-library/components/Form/Label';
import Routes from '../../../../../constants/navigation/Routes';
import { strings } from '../../../../../../locales/i18n';
import OnboardingStep from './OnboardingStep';
import { validateEmail } from '../../../Ramp/Deposit/utils';
import { useDebouncedValue } from '../../../../hooks/useDebouncedValue';
import SelectComponent from '../../../SelectComponent';
import useEmailVerificationSend from '../../hooks/useEmailVerificationSend';
import useRegistrationSettings from '../../hooks/useRegistrationSettings';
import {
  selectSelectedCountry,
  setContactVerificationId,
  setSelectedCountry,
  setUserCardLocation,
} from '../../../../../core/redux/slices/card';
import { useDispatch, useSelector } from 'react-redux';
import { validatePassword } from '../../util/validatePassword';
import { MetaMetricsEvents, useMetrics } from '../../../../hooks/useMetrics';
import { CardActions, CardScreens } from '../../util/metrics';
import { TouchableOpacity } from 'react-native';

const SignUp = () => {
  const navigation = useNavigation();
  const dispatch = useDispatch();

  const [email, setEmail] = useState('');
  const [isEmailError, setIsEmailError] = useState(false);
  const [password, setPassword] = useState('');
  const [confirmPassword, setConfirmPassword] = useState('');
  const [isPasswordError, setIsPasswordError] = useState(false);
  const [isConfirmPasswordError, setIsConfirmPasswordError] = useState(false);
  const selectedCountry = useSelector(selectSelectedCountry);
  const { data: registrationSettings } = useRegistrationSettings();
  const { trackEvent, createEventBuilder } = useMetrics();

  useEffect(() => {
    trackEvent(
      createEventBuilder(MetaMetricsEvents.CARD_VIEWED)
        .addProperties({
          screen: CardScreens.SIGN_UP,
        })
        .build(),
    );
  }, [trackEvent, createEventBuilder]);

  const {
    sendEmailVerification,
    isLoading: emailVerificationIsLoading,
    isError: emailVerificationIsError,
    error: emailVerificationError,
    reset: resetEmailVerificationSend,
  } = useEmailVerificationSend();

  const debouncedEmail = useDebouncedValue(email, 1000);
  const debouncedPassword = useDebouncedValue(password, 1000);
  const debouncedConfirmPassword = useDebouncedValue(confirmPassword, 1000);

  const selectOptions = useMemo(() => {
    if (!registrationSettings?.countries) {
      return [];
    }
    return [...registrationSettings.countries]
      .sort((a, b) => a.name.localeCompare(b.name))
      .filter((country) => country.canSignUp)
      .map((country) => ({
        key: country.iso3166alpha2,
        value: country.iso3166alpha2,
        label: country.name,
      }));
  }, [registrationSettings]);

  useEffect(() => {
    if (!debouncedEmail) {
      return;
    }
    setIsEmailError(!validateEmail(debouncedEmail));
  }, [debouncedEmail]);

  useEffect(() => {
    if (!debouncedPassword) {
      return;
    }
    setIsPasswordError(!validatePassword(debouncedPassword));
  }, [debouncedPassword]);

  useEffect(() => {
    if (!debouncedConfirmPassword) {
      return;
    }
    setIsConfirmPasswordError(debouncedConfirmPassword !== debouncedPassword);
  }, [debouncedConfirmPassword, debouncedPassword]);

  const isDisabled = useMemo(() => {
    // Check the actual values, not the debounced ones
    const isEmailValid = email ? validateEmail(email) : false;
    const isPasswordValid = password ? validatePassword(password) : false;
    const isConfirmPasswordValid = confirmPassword
      ? confirmPassword === password
      : false;

    return (
      !email ||
      !password ||
      !confirmPassword ||
      !selectedCountry ||
      !isEmailValid ||
      !isPasswordValid ||
      !isConfirmPasswordValid ||
      emailVerificationIsError ||
      emailVerificationIsLoading
    );
  }, [
    email,
    password,
    confirmPassword,
    selectedCountry,
    emailVerificationIsError,
    emailVerificationIsLoading,
  ]);

  const handleEmailChange = useCallback(
    (emailText: string) => {
      resetEmailVerificationSend();
      setEmail(emailText);
    },
    [resetEmailVerificationSend],
  );

  const handlePasswordChange = useCallback(
    (passwordText: string) => {
      resetEmailVerificationSend();
      setPassword(passwordText);
    },
    [resetEmailVerificationSend],
  );

  const handleContinue = useCallback(async () => {
    // Use actual values, not debounced ones
    if (!email || !password || !confirmPassword || !selectedCountry) {
      return;
    }

    // Validate current values before submitting
    const isEmailValid = validateEmail(email);
    const isPasswordValid = validatePassword(password);
    const isConfirmPasswordValid = confirmPassword === password;

    if (!isEmailValid || !isPasswordValid || !isConfirmPasswordValid) {
      // Set error states
      setIsEmailError(!isEmailValid);
      setIsPasswordError(!isPasswordValid);
      setIsConfirmPasswordError(!isConfirmPasswordValid);
      return;
    }

    try {
      trackEvent(
        createEventBuilder(MetaMetricsEvents.CARD_BUTTON_CLICKED)
          .addProperties({
            action: CardActions.SIGN_UP_BUTTON,
          })
          .build(),
      );
<<<<<<< HEAD
      const { contactVerificationId } =
        await sendEmailVerification(debouncedEmail);
=======
      const { contactVerificationId } = await sendEmailVerification(email);
>>>>>>> f4e8f8d0

      dispatch(setContactVerificationId(contactVerificationId));

      if (contactVerificationId) {
        navigation.navigate(Routes.CARD.ONBOARDING.CONFIRM_EMAIL, {
          email,
          password: confirmPassword,
        });
      } else {
        // If no contactVerificationId, assume user is registered or email not valid
        setIsEmailError(true);
      }
    } catch {
      // Allow error message to display
    }
  }, [
    confirmPassword,
    email,
    password,
    dispatch,
    navigation,
    selectedCountry,
    sendEmailVerification,
    trackEvent,
    createEventBuilder,
  ]);

  const handleCountrySelect = useCallback(
    (countryValue: string) => {
      resetEmailVerificationSend();
      dispatch(setSelectedCountry(countryValue));
      dispatch(
        setUserCardLocation(countryValue === 'US' ? 'us' : 'international'),
      );
    },
    [dispatch, resetEmailVerificationSend],
  );

  const renderFormFields = () => (
    <>
      <Box>
        <Label>{strings('card.card_onboarding.sign_up.email_label')}</Label>
        <TextField
          autoCapitalize={'none'}
          onChangeText={handleEmailChange}
          placeholder={strings(
            'card.card_onboarding.sign_up.email_placeholder',
          )}
          numberOfLines={1}
          size={TextFieldSize.Lg}
          value={email}
          keyboardType="email-address"
          maxLength={255}
          accessibilityLabel={strings(
            'card.card_onboarding.sign_up.email_label',
          )}
          isError={debouncedEmail.length > 0 && isEmailError}
          testID="signup-email-input"
        />
        {email.length > 0 && emailVerificationIsError ? (
          <Text
            testID="signup-email-error-text"
            variant={TextVariant.BodySm}
            twClassName="text-error-default"
          >
            {emailVerificationError}
          </Text>
        ) : isEmailError ? (
          <Text
            testID="signup-email-error-text"
            variant={TextVariant.BodySm}
            twClassName="text-error-default"
          >
            {strings('card.card_onboarding.sign_up.invalid_email')}
          </Text>
        ) : null}
      </Box>

      <Box>
        <Label>{strings('card.card_onboarding.sign_up.password_label')}</Label>
        <TextField
          autoCapitalize={'none'}
          onChangeText={handlePasswordChange}
          placeholder={strings(
            'card.card_onboarding.sign_up.password_placeholder',
          )}
          numberOfLines={1}
          size={TextFieldSize.Lg}
          value={password}
          maxLength={255}
          secureTextEntry
          accessibilityLabel={strings(
            'card.card_onboarding.sign_up.password_label',
          )}
          isError={debouncedPassword.length > 0 && isPasswordError}
          testID="signup-password-input"
        />
        {debouncedPassword.length > 0 && isPasswordError ? (
          <Text
            testID="signup-password-error-text"
            variant={TextVariant.BodySm}
            twClassName="text-error-default"
          >
            {strings('card.card_onboarding.sign_up.invalid_password')}
          </Text>
        ) : null}
      </Box>

      <Box>
        <Label>
          {strings('card.card_onboarding.sign_up.confirm_password_label')}
        </Label>
        <TextField
          autoCapitalize={'none'}
          onChangeText={setConfirmPassword}
          placeholder={strings(
            'card.card_onboarding.sign_up.password_placeholder',
          )}
          numberOfLines={1}
          size={TextFieldSize.Lg}
          value={confirmPassword}
          maxLength={255}
          secureTextEntry
          accessibilityLabel={strings(
            'card.card_onboarding.sign_up.confirm_password_label',
          )}
          isError={
            debouncedConfirmPassword.length > 0 && isConfirmPasswordError
          }
          testID="signup-confirm-password-input"
        />
        {debouncedConfirmPassword.length > 0 && isConfirmPasswordError && (
          <Text
            testID="signup-confirm-password-error-text"
            variant={TextVariant.BodySm}
            twClassName="text-error-default"
          >
            {strings('card.card_onboarding.sign_up.password_mismatch')}
          </Text>
        )}
      </Box>

      <Box>
        <Label>{strings('card.card_onboarding.sign_up.country_label')}</Label>
        <Box twClassName="w-full border border-solid border-border-default rounded-lg py-1">
          <SelectComponent
            options={selectOptions}
            selectedValue={selectedCountry}
            onValueChange={handleCountrySelect}
            label={strings('card.card_onboarding.sign_up.country_label')}
            defaultValue={strings(
              'card.card_onboarding.sign_up.country_placeholder',
            )}
            testID="signup-country-select"
          />
        </Box>
      </Box>
    </>
  );

  const renderActions = () => (
    <>
      <Button
        variant={ButtonVariants.Primary}
        label={strings('card.card_onboarding.continue_button')}
        size={ButtonSize.Lg}
        onPress={handleContinue}
        width={ButtonWidthTypes.Full}
        isDisabled={isDisabled}
        testID="signup-continue-button"
      />
      <TouchableOpacity
        onPress={() => navigation.navigate(Routes.CARD.AUTHENTICATION)}
      >
        <Text
          testID="signup-i-already-have-an-account-text"
          variant={TextVariant.BodyMd}
          fontWeight={FontWeight.Medium}
          twClassName="text-default text-center p-4"
        >
          {strings('card.card_onboarding.sign_up.i_already_have_an_account')}
        </Text>
      </TouchableOpacity>
    </>
  );

  return (
    <OnboardingStep
      title={strings('card.card_onboarding.sign_up.title')}
      description={strings('card.card_onboarding.sign_up.description')}
      formFields={renderFormFields()}
      actions={renderActions()}
    />
  );
};

export default SignUp;<|MERGE_RESOLUTION|>--- conflicted
+++ resolved
@@ -177,12 +177,7 @@
           })
           .build(),
       );
-<<<<<<< HEAD
-      const { contactVerificationId } =
-        await sendEmailVerification(debouncedEmail);
-=======
       const { contactVerificationId } = await sendEmailVerification(email);
->>>>>>> f4e8f8d0
 
       dispatch(setContactVerificationId(contactVerificationId));
 
