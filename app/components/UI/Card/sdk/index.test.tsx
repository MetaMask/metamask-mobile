--- conflicted
+++ resolved
@@ -60,12 +60,6 @@
   selectUserCardLocation: jest.fn(),
   setUserCardLocation: jest.fn(),
   selectOnboardingId: jest.fn(),
-<<<<<<< HEAD
-  resetOnboardingState: jest.fn(),
-  resetAuthenticatedData: jest.fn(() => ({
-    type: 'card/resetAuthenticatedData',
-  })),
-=======
   resetOnboardingState: jest.fn(() => ({
     type: 'card/resetOnboardingState',
   })),
@@ -75,7 +69,6 @@
   clearAllCache: jest.fn(() => ({
     type: 'card/clearAllCache',
   })),
->>>>>>> 4e9972e7
 }));
 
 jest.mock('../../../../selectors/multichainAccounts/accounts', () => ({
