import { ethers } from 'ethers';
import { CardSDK } from './CardSDK';
import {
  CardFeatureFlag,
  SupportedToken,
} from '../../../../selectors/featureFlagController/card/index';
import {
  CardToken,
  CardError,
  CardErrorType,
  CardLoginInitiateResponse,
  CardLoginResponse,
  CardAuthorizeResponse,
  CardExchangeTokenResponse,
  CardLocation,
  CreateOnboardingConsentRequest,
} from '../types';
import Logger from '../../../../util/Logger';
import { getCardBaanxToken } from '../util/cardTokenVault';
import AppConstants from '../../../../core/AppConstants';

// Type definition for accessing private methods in tests
interface CardSDKPrivateAccess {
  userCardLocation: string;
  enableLogs: boolean;
  mapAPINetworkToCaipChainId: (network: string) => string;
  getFirstSupportedTokenOrNull: () => CardToken | null;
  findSupportedTokenByAddress: (address: string) => CardToken | null;
  mapSupportedTokenToCardToken: (token: SupportedToken) => CardToken;
}

// Mock ethers
jest.mock('ethers', () => ({
  ethers: {
    providers: {
      JsonRpcProvider: jest.fn().mockImplementation(() => ({
        getLogs: jest.fn(),
      })),
    },
    Contract: jest.fn().mockImplementation(() => ({
      spendersAllowancesForTokens: jest.fn(),
    })),
    utils: {
      isAddress: jest.fn(),
      Interface: jest.fn().mockImplementation(() => ({
        getEventTopic: jest.fn(),
        parseLog: jest.fn(),
      })),
      hexZeroPad: jest.fn(),
    },
    BigNumber: {
      from: jest.fn().mockImplementation((value) => ({
        isZero: jest.fn().mockReturnValue(value === '0'),
        toString: () => value,
      })),
    },
  },
}));

// Mock Logger
jest.mock('../../../../util/Logger', () => ({
  error: jest.fn(),
  log: jest.fn(),
}));

// Mock cardTokenVault
jest.mock('../util/cardTokenVault', () => ({
  getCardBaanxToken: jest.fn(),
}));

// Mock network utilities
jest.mock('../../../../util/networks', () => ({
  getDecimalChainId: jest.fn().mockReturnValue('59144'),
}));

// Mock fetch for geolocation API
global.fetch = jest.fn();

describe('CardSDK', () => {
  let cardSDK: CardSDK;
  let mockCardFeatureFlag: CardFeatureFlag;
  let mockProvider: jest.Mocked<ethers.providers.JsonRpcProvider>;
  let mockContract: jest.Mocked<ethers.Contract>;

  const mockTestAddress = 'eip155:0:0x1234567890123456789012345678901234567890';

  const mockSupportedTokens: SupportedToken[] = [
    {
      address: '0x1234567890123456789012345678901234567890',
      symbol: 'USDC',
      name: 'USD Coin',
      decimals: 6,
    },
    {
      address: '0x0987654321098765432109876543210987654321',
      symbol: 'USDT',
      name: 'Tether USD',
      decimals: 6,
    },
  ];

  beforeEach(() => {
    jest.clearAllMocks();

    // Set up environment variable for API key
    process.env.MM_CARD_BAANX_API_CLIENT_KEY = 'test-api-key';

    mockCardFeatureFlag = {
      constants: {
        onRampApiUrl: 'https://on-ramp.uat-api.cx.metamask.io',
        accountsApiUrl: 'https://accounts.api.cx.metamask.io',
      },
      chains: {
        'eip155:59144': {
          enabled: true,
          balanceScannerAddress: '0xed9f04f2da1b42ae558d5e688fe2ef7080931c9a',
          foxConnectAddresses: {
            global: '0x9dd23A4a0845f10d65D293776B792af1131c7B30',
            us: '0xA90b298d05C2667dDC64e2A4e17111357c215dD2',
          },
          tokens: mockSupportedTokens,
        },
      },
    };

    mockProvider = {
      getLogs: jest.fn(),
    } as unknown as jest.Mocked<ethers.providers.JsonRpcProvider>;

    mockContract = {
      spendersAllowancesForTokens: jest.fn(),
    } as unknown as jest.Mocked<ethers.Contract>;

    (ethers.providers.JsonRpcProvider as unknown as jest.Mock).mockReturnValue(
      mockProvider,
    );
    (ethers.Contract as unknown as jest.Mock).mockReturnValue(mockContract);
    (ethers.utils.isAddress as jest.Mock).mockReturnValue(true);
    (ethers.utils.hexZeroPad as jest.Mock).mockImplementation((value, length) =>
      value.padStart(length * 2, '0'),
    );

    // Create CardSDK instance AFTER environment variable is set
    cardSDK = new CardSDK({
      cardFeatureFlag: mockCardFeatureFlag,
    });

    // Setup default mock for getCardBaanxToken
    (getCardBaanxToken as jest.Mock).mockResolvedValue({
      success: true,
      tokenData: { accessToken: 'mock-token' },
    });
  });

  describe('constructor', () => {
    it('initializes with correct card feature flag and chain ID', () => {
      expect(cardSDK.isCardEnabled).toBe(true);
      expect(cardSDK.getSupportedTokensByChainId(cardSDK.lineaChainId)).toEqual(
        mockSupportedTokens,
      );
    });
  });

  describe('isCardEnabled', () => {
    it('returns true when card is enabled for the chain', () => {
      expect(cardSDK.isCardEnabled).toBe(true);
    });

    it('returns false when card is disabled for the chain', () => {
      const disabledCardFeatureFlag: CardFeatureFlag = {
        constants: {
          accountsApiUrl: 'https://accounts.api.cx.metamask.io',
        },
        chains: {
          'eip155:59144': {
            enabled: false,
            tokens: [],
          },
        },
      };

      const disabledCardholderSDK = new CardSDK({
        cardFeatureFlag: disabledCardFeatureFlag,
      });

      expect(disabledCardholderSDK.isCardEnabled).toBe(false);
    });

    it('returns false when chain is not configured', () => {
      const emptyCardFeatureFlag: CardFeatureFlag = {};

      const noChainCardholderSDK = new CardSDK({
        cardFeatureFlag: emptyCardFeatureFlag,
      });

      expect(noChainCardholderSDK.isCardEnabled).toBe(false);
    });
  });

  describe('getSupportedTokensByChainId', () => {
    it('returns supported tokens when card is enabled', () => {
      expect(cardSDK.getSupportedTokensByChainId(cardSDK.lineaChainId)).toEqual(
        mockSupportedTokens,
      );
    });

    it('returns empty array when card is disabled', () => {
      const disabledCardFeatureFlag: CardFeatureFlag = {
        constants: {
          accountsApiUrl: 'https://accounts.api.cx.metamask.io',
        },
        chains: {
          'eip155:59144': {
            enabled: false,
            tokens: mockSupportedTokens,
          },
        },
      };

      const disabledCardholderSDK = new CardSDK({
        cardFeatureFlag: disabledCardFeatureFlag,
      });

      expect(
        disabledCardholderSDK.getSupportedTokensByChainId(
          disabledCardholderSDK.lineaChainId,
        ),
      ).toEqual([]);
    });

    it('returns empty array when tokens array is undefined', () => {
      const noTokensCardFeatureFlag: CardFeatureFlag = {
        constants: {
          accountsApiUrl: 'https://accounts.api.cx.metamask.io',
        },
        chains: {
          'eip155:59144': {
            enabled: true,
            // tokens property is undefined
          },
        },
      };

      const noTokensCardSDK = new CardSDK({
        cardFeatureFlag: noTokensCardFeatureFlag,
      });

      expect(
        noTokensCardSDK.getSupportedTokensByChainId(
          noTokensCardSDK.lineaChainId,
        ),
      ).toEqual([]);
    });

    it('filters out tokens with enabled=false', () => {
      const tokensWithDisabled: SupportedToken[] = [
        mockSupportedTokens[0],
        {
          ...mockSupportedTokens[1],
          enabled: false,
        },
      ];

      const customFeatureFlag: CardFeatureFlag = {
        ...mockCardFeatureFlag,
        chains: {
          'eip155:59144': {
            ...mockCardFeatureFlag.chains?.['eip155:59144'],
            enabled: true,
            tokens: tokensWithDisabled,
          },
        },
      };

      const customSDK = new CardSDK({
        cardFeatureFlag: customFeatureFlag,
      });

      const tokens = customSDK.getSupportedTokensByChainId(
        customSDK.lineaChainId,
      );
      expect(tokens).toHaveLength(1);
      expect(tokens[0].address).toBe(mockSupportedTokens[0].address);
    });
  });

  describe('error handling for private getters', () => {
    it('throws error when foxConnectAddresses are missing in getSupportedTokensAllowances', async () => {
      const missingFoxConnectFeatureFlag: CardFeatureFlag = {
        constants: {
          accountsApiUrl: 'https://accounts.api.cx.metamask.io',
        },
        chains: {
          'eip155:59144': {
            enabled: true,
            tokens: mockSupportedTokens,
            // foxConnectAddresses is missing
          },
        },
      };

      const missingFoxConnectSDK = new CardSDK({
        cardFeatureFlag: missingFoxConnectFeatureFlag,
      });

      // This should throw an error when trying to access foxConnectAddresses
      await expect(
        missingFoxConnectSDK.getSupportedTokensAllowances(
          '0x1234567890123456789012345678901234567890',
        ),
      ).rejects.toThrow(
        'FoxConnect addresses are not defined for the current chain',
      );
    });

    it('throws error when balanceScannerAddress is missing in getSupportedTokensAllowances', async () => {
      const missingBalanceScannerFeatureFlag: CardFeatureFlag = {
        constants: {
          accountsApiUrl: 'https://accounts.api.cx.metamask.io',
        },
        chains: {
          'eip155:59144': {
            enabled: true,
            tokens: mockSupportedTokens,
            foxConnectAddresses: {
              global: '0x9dd23A4a0845f10d65D293776B792af1131c7B30',
              us: '0xA90b298d05C2667dDC64e2A4e17111357c215dD2',
            },
          },
        },
      };

      const missingBalanceScannerSDK = new CardSDK({
        cardFeatureFlag: missingBalanceScannerFeatureFlag,
      });

      // This should throw an error when trying to access balanceScannerAddress
      await expect(
        missingBalanceScannerSDK.getSupportedTokensAllowances(
          '0x1234567890123456789012345678901234567890',
        ),
      ).rejects.toThrow(
        'Balance scanner address is not defined for the current chain',
      );
    });
  });

  describe('supportedTokensAddresses', () => {
    it('returns valid token addresses', () => {
      const addresses = cardSDK.getSupportedTokensByChainId(
        cardSDK.lineaChainId,
      );
      expect(addresses).toHaveLength(2);
      expect(addresses[0].address).toBe(mockSupportedTokens[0].address);
      expect(addresses[1].address).toBe(mockSupportedTokens[1].address);
    });

    it('filters out tokens with invalid addresses', () => {
      const tokensWithInvalid: SupportedToken[] = [
        mockSupportedTokens[0],
        {
          address: undefined as unknown as string,
          symbol: 'INVALID',
          name: 'Invalid Token',
          decimals: 6,
        },
      ];

      const customFeatureFlag: CardFeatureFlag = {
        ...mockCardFeatureFlag,
        chains: {
          'eip155:59144': {
            ...mockCardFeatureFlag.chains?.['eip155:59144'],
            enabled: true,
            tokens: tokensWithInvalid,
          },
        },
      };

      const customSDK = new CardSDK({
        cardFeatureFlag: customFeatureFlag,
      });

      const addresses = customSDK.getSupportedTokensByChainId(
        customSDK.lineaChainId,
      );
      expect(addresses).toHaveLength(1);
      expect(addresses[0].address).toBe(mockSupportedTokens[0].address);
    });
  });

  describe('isCardHolder', () => {
    it('returns empty array when card is not enabled', async () => {
      const disabledCardFeatureFlag: CardFeatureFlag = {
        chains: {
          'eip155:59144': {
            enabled: false,
            tokens: [],
          },
        },
      };

      const disabledCardholderSDK = new CardSDK({
        cardFeatureFlag: disabledCardFeatureFlag,
      });

      const result = await disabledCardholderSDK.isCardHolder([
        mockTestAddress,
      ]);
      expect(result).toEqual([]);
    });

    it('returns empty array when no accounts provided', async () => {
      const result = await cardSDK.isCardHolder([]);
      expect(result).toEqual([]);
    });

    it('returns empty array when accounts array is null or undefined', async () => {
      const result = await cardSDK.isCardHolder(
        undefined as unknown as `eip155:${string}:0x${string}`[],
      );
      expect(result).toEqual([]);
    });

    it('processes single batch (≤50 accounts) correctly', async () => {
      const singleBatchAccounts = Array(30).fill(
        mockTestAddress,
      ) as `eip155:${string}:0x${string}`[];

      (global.fetch as jest.Mock).mockResolvedValue({
        ok: true,
        json: jest.fn().mockResolvedValue({
          is: [mockTestAddress.toLowerCase()],
        }),
      });

      const result = await cardSDK.isCardHolder(singleBatchAccounts);
      expect(result).toEqual([mockTestAddress.toLowerCase()]);

      // Should call fetch only once for single batch
      expect(global.fetch).toHaveBeenCalledTimes(1);
    });

    it('processes multiple batches (up to 150 accounts)', async () => {
      const multiBatchAccounts = Array(100).fill(
        mockTestAddress,
      ) as `eip155:${string}:0x${string}`[];

      (global.fetch as jest.Mock).mockResolvedValue({
        ok: true,
        json: jest.fn().mockResolvedValue({
          is: [mockTestAddress.toLowerCase()],
        }),
      });

      const result = await cardSDK.isCardHolder(multiBatchAccounts);
      expect(result).toEqual([
        mockTestAddress.toLowerCase(),
        mockTestAddress.toLowerCase(),
      ]);

      // Should call fetch twice for 100 accounts (2 batches of 50)
      expect(global.fetch).toHaveBeenCalledTimes(2);
    });

    it('limits processing to maximum 3 batches (150 accounts)', async () => {
      const manyAccounts = Array(200).fill(
        mockTestAddress,
      ) as `eip155:${string}:0x${string}`[];

      (global.fetch as jest.Mock).mockResolvedValue({
        ok: true,
        json: jest.fn().mockResolvedValue({
          is: [mockTestAddress.toLowerCase()],
        }),
      });

      const result = await cardSDK.isCardHolder(manyAccounts);
      expect(result).toEqual([
        mockTestAddress.toLowerCase(),
        mockTestAddress.toLowerCase(),
        mockTestAddress.toLowerCase(),
      ]);

      // Should call fetch only 3 times maximum, even with 200 accounts
      expect(global.fetch).toHaveBeenCalledTimes(3);
    });

    it('returns cardholder accounts when API returns accounts in is array', async () => {
      const multipleAccounts = [
        'eip155:59144:0x1111111111111111111111111111111111111111',
        'eip155:59144:0x2222222222222222222222222222222222222222',
      ] as `eip155:${string}:0x${string}`[];

      (global.fetch as jest.Mock).mockResolvedValue({
        ok: true,
        json: jest.fn().mockResolvedValue({
          is: [
            multipleAccounts[0].toLowerCase(),
            multipleAccounts[1].toLowerCase(),
          ],
        }),
      });

      const result = await cardSDK.isCardHolder(multipleAccounts);
      expect(result).toEqual([
        multipleAccounts[0].toLowerCase(),
        multipleAccounts[1].toLowerCase(),
      ]);

      expect(global.fetch).toHaveBeenCalledWith(
        expect.objectContaining({
          href: expect.stringContaining('v1/metadata'),
        }),
      );
    });

    it('returns empty array when API returns empty is array', async () => {
      (global.fetch as jest.Mock).mockResolvedValue({
        ok: true,
        json: jest.fn().mockResolvedValue({
          is: [],
        }),
      });

      const result = await cardSDK.isCardHolder([mockTestAddress]);
      expect(result).toEqual([]);
    });

    it('handles API error responses with status code', async () => {
      (global.fetch as jest.Mock).mockResolvedValue({
        ok: false,
        status: 404,
      });

      const result = await cardSDK.isCardHolder([mockTestAddress]);
      expect(result).toEqual([]);
      expect(Logger.log).toHaveBeenCalledWith(
        expect.any(Error),
        'CardSDK: Failed to check if address is a card holder',
      );
    });

    it('handles network errors and returns empty array', async () => {
      const error = new Error('Network error');
      (global.fetch as jest.Mock).mockRejectedValue(error);

      const result = await cardSDK.isCardHolder([mockTestAddress]);
      expect(result).toEqual([]);
      expect(Logger.log).toHaveBeenCalledWith(
        error,
        'CardSDK: Failed to check if address is a card holder',
      );
    });

    it('handles missing accountsApiUrl gracefully', async () => {
      const missingAccountsApiFeatureFlag: CardFeatureFlag = {
        chains: {
          'eip155:59144': {
            enabled: true,
            tokens: mockSupportedTokens,
            // accountsApiUrl is missing from constants
          },
        },
      };

      const missingAccountsApiSDK = new CardSDK({
        cardFeatureFlag: missingAccountsApiFeatureFlag,
      });

      const result = await missingAccountsApiSDK.isCardHolder([
        mockTestAddress,
      ]);
      expect(result).toEqual([]);
      expect(Logger.log).toHaveBeenCalled();
    });

    it('constructs correct API request with proper parameters', async () => {
      const testAccounts = [
        'eip155:59144:0x1111111111111111111111111111111111111111',
        'eip155:59144:0x2222222222222222222222222222222222222222',
      ] as `eip155:${string}:0x${string}`[];

      (global.fetch as jest.Mock).mockResolvedValue({
        ok: true,
        json: jest.fn().mockResolvedValue({
          is: [],
        }),
      });

      await cardSDK.isCardHolder(testAccounts);

      const expectedUrl = new URL(
        'v1/metadata',
        mockCardFeatureFlag.constants?.accountsApiUrl,
      );
      expectedUrl.searchParams.set(
        'accountIds',
        testAccounts.join(',').toLowerCase(),
      );
      expectedUrl.searchParams.set('label', 'card_user');

      expect(global.fetch).toHaveBeenCalledWith(expectedUrl);
    });
  });

  describe('getGeoLocation', () => {
    const originalNodeEnv = process.env.NODE_ENV;

    afterEach(() => {
      // Restore original NODE_ENV
      if (originalNodeEnv === undefined) {
        delete (process.env as { NODE_ENV?: string }).NODE_ENV;
      } else {
        (process.env as { NODE_ENV?: string }).NODE_ENV = originalNodeEnv;
      }
      jest.clearAllMocks();
    });

    it('returns UNKNOWN when API call fails', async () => {
      const error = new Error('Network error');
      (global.fetch as jest.Mock).mockRejectedValueOnce(error);

      const result = await cardSDK.getGeoLocation();

      expect(result).toBe('UNKNOWN');
      expect(Logger.log).toHaveBeenCalledWith(
        error,
        'CardSDK: Failed to get geolocation',
      );
    });

    it('returns UNKNOWN when fetch throws an error', async () => {
      const fetchError = new Error('Fetch failed');
      (global.fetch as jest.Mock).mockRejectedValueOnce(fetchError);

      const result = await cardSDK.getGeoLocation();

      expect(result).toBe('UNKNOWN');
      expect(Logger.log).toHaveBeenCalledWith(
        fetchError,
        'CardSDK: Failed to get geolocation',
      );
    });

    it('returns UNKNOWN when response.text() throws an error', async () => {
      const textError = new Error('Failed to read response text');
      (global.fetch as jest.Mock).mockResolvedValueOnce({
        ok: true,
        text: jest.fn().mockRejectedValue(textError),
      });

      const result = await cardSDK.getGeoLocation();

      expect(result).toBe('UNKNOWN');
      expect(Logger.log).toHaveBeenCalledWith(
        textError,
        'CardSDK: Failed to get geolocation',
      );
    });

    it('handles different country codes correctly', async () => {
      const countryCodes = ['US', 'GB', 'CA', 'DE', 'FR', 'UNKNOWN'];

      for (const code of countryCodes) {
        (global.fetch as jest.Mock).mockResolvedValueOnce({
          ok: true,
          text: jest.fn().mockResolvedValue(code),
        });

        const result = await cardSDK.getGeoLocation();
        expect(result).toBe(code);
      }
    });

    it('handles empty string response from API', async () => {
      (global.fetch as jest.Mock).mockResolvedValueOnce({
        ok: true,
        text: jest.fn().mockResolvedValue(''),
      });

      const result = await cardSDK.getGeoLocation();

      expect(result).toBe('');
    });
  });

  describe('getSupportedTokensAllowances', () => {
    const testAddress = '0x1234567890123456789012345678901234567890';

    it('throws error when card is not enabled', async () => {
      const disabledCardFeatureFlag: CardFeatureFlag = {
        constants: {
          onRampApiUrl: '',
        },
        chains: {
          'eip155:59144': {
            enabled: false,
            tokens: [],
          },
        },
      };

      const disabledCardholderSDK = new CardSDK({
        cardFeatureFlag: disabledCardFeatureFlag,
      });

      await expect(
        disabledCardholderSDK.getSupportedTokensAllowances(testAddress),
      ).rejects.toThrow('Card feature is not enabled for this chain');
    });

    it('returns empty array when no supported tokens', async () => {
      const emptyTokensCardFeatureFlag: CardFeatureFlag = {
        chains: {
          'eip155:59144': {
            enabled: true,
            tokens: [],
            balanceScannerAddress: '0xed9f04f2da1b42ae558d5e688fe2ef7080931c9a',
            foxConnectAddresses: {
              global: '0x9dd23A4a0845f10d65D293776B792af1131c7B30',
              us: '0xA90b298d05C2667dDC64e2A4e17111357c215dD2',
            },
          },
        },
      };

      const emptyTokensCardSDK = new CardSDK({
        cardFeatureFlag: emptyTokensCardFeatureFlag,
      });

      const result =
        await emptyTokensCardSDK.getSupportedTokensAllowances(testAddress);
      expect(result).toEqual([]);
    });

    it('returns token allowances correctly', async () => {
      mockContract.spendersAllowancesForTokens.mockResolvedValue([
        [
          [true, '1000'],
          [true, '500'],
        ],
        [
          [true, '2000'],
          [true, '1500'],
        ],
      ]);

      const result = await cardSDK.getSupportedTokensAllowances(testAddress);

      expect(result).toHaveLength(2);
      expect(result[0]).toEqual({
        address: mockSupportedTokens[0].address,
        usAllowance: expect.any(Object),
        globalAllowance: expect.any(Object),
      });
      expect(result[1]).toEqual({
        address: mockSupportedTokens[1].address,
        usAllowance: expect.any(Object),
        globalAllowance: expect.any(Object),
      });
    });
  });

  describe('getPriorityToken', () => {
    const testAddress = '0x1234567890123456789012345678901234567890';
    const nonZeroBalanceTokens = [mockSupportedTokens[0].address as string];

    it('throws error when card is not enabled', async () => {
      const disabledCardFeatureFlag: CardFeatureFlag = {
        chains: {
          'eip155:59144': {
            enabled: false,
            tokens: [],
          },
        },
      };

      const disabledCardholderSDK = new CardSDK({
        cardFeatureFlag: disabledCardFeatureFlag,
      });

      await expect(
        disabledCardholderSDK.getPriorityToken(
          testAddress,
          nonZeroBalanceTokens,
        ),
      ).rejects.toThrow('Card feature is not enabled for this chain');
    });

    it('returns the matching token when only one token has non-zero balance', async () => {
      const result = await cardSDK.getPriorityToken(
        testAddress,
        nonZeroBalanceTokens,
      );

      expect(result).toEqual({
        address: mockSupportedTokens[0].address,
        decimals: mockSupportedTokens[0].decimals,
        symbol: mockSupportedTokens[0].symbol,
        name: mockSupportedTokens[0].name,
      });
    });

    it('returns null when token is not found in supported tokens', async () => {
      const unknownTokenAddress = '0xunknown1234567890123456789012345678901234';
      const result = await cardSDK.getPriorityToken(testAddress, [
        unknownTokenAddress,
      ]);

      expect(result).toBeNull();
    });

    it('analyzes approval logs when multiple tokens have non-zero balances', async () => {
      const multipleTokens = [
        mockSupportedTokens[0].address as string,
        mockSupportedTokens[1].address as string,
      ];

      const mockInterface = {
        getEventTopic: jest.fn().mockReturnValue('0xapprovalTopic'),
        parseLog: jest.fn().mockReturnValue({
          args: {
            value: { isZero: () => false },
          },
        }),
      };

      (ethers.utils.Interface as unknown as jest.Mock).mockReturnValue(
        mockInterface,
      );

      // Mock getLogs to return different results for each call
      let callCount = 0;
      mockProvider.getLogs.mockImplementation(() => {
        if (callCount === 0) {
          // First call for token 0 (USDC) - return log at block 200 (more recent)
          callCount++;
          return Promise.resolve([
            {
              blockNumber: 200,
              logIndex: 1,
              blockHash: '0x789',
              transactionIndex: 0,
              removed: false,
              address: mockSupportedTokens[0].address as string,
              data: '0x',
              topics: [],
              transactionHash: '0xabc',
            },
          ]);
        }
        // Second call for token 1 (USDT) - return log at block 100 (older)
        return Promise.resolve([
          {
            blockNumber: 100,
            logIndex: 1,
            blockHash: '0x123',
            transactionIndex: 0,
            removed: false,
            address: mockSupportedTokens[1].address as string,
            data: '0x',
            topics: [],
            transactionHash: '0x456',
          },
        ]);
      });

      const result = await cardSDK.getPriorityToken(
        testAddress,
        multipleTokens,
      );

      expect(result).toEqual({
        address: mockSupportedTokens[0].address,
        decimals: mockSupportedTokens[0].decimals,
        symbol: mockSupportedTokens[0].symbol,
        name: mockSupportedTokens[0].name,
      });
    });

    it('returns first supported token when no approval logs are found', async () => {
      const multipleTokens = [
        mockSupportedTokens[0].address as string,
        mockSupportedTokens[1].address as string,
      ];

      mockProvider.getLogs.mockResolvedValue([]);

      const result = await cardSDK.getPriorityToken(
        testAddress,
        multipleTokens,
      );

      expect(result).toEqual({
        address: mockSupportedTokens[0].address,
        decimals: mockSupportedTokens[0].decimals,
        symbol: mockSupportedTokens[0].symbol,
        name: mockSupportedTokens[0].name,
      });
    });

    it('returns null when no supported tokens and no logs', async () => {
      const emptyCardFeatureFlag: CardFeatureFlag = {
        chains: {
          'eip155:59144': {
            enabled: true,
            tokens: [],
          },
        },
      };

      const emptyCardholderSDK = new CardSDK({
        cardFeatureFlag: emptyCardFeatureFlag,
      });

      mockProvider.getLogs.mockResolvedValue([]);

      const result = await emptyCardholderSDK.getPriorityToken(testAddress, []);

      expect(result).toBeNull();
    });
  });

  describe('mapSupportedTokenToCardToken', () => {
    it('maps SupportedToken to CardToken correctly', () => {
      const supportedToken = mockSupportedTokens[0];

      // Access the private method through bracket notation
      const cardToken = (
        cardSDK as unknown as {
          mapSupportedTokenToCardToken: (token: SupportedToken) => CardToken;
        }
      ).mapSupportedTokenToCardToken(supportedToken);

      expect(cardToken).toEqual({
        address: supportedToken.address,
        decimals: supportedToken.decimals,
        symbol: supportedToken.symbol,
        name: supportedToken.name,
      });
    });
  });

  describe('initiateCardProviderAuthentication', () => {
    const mockQueryParams = {
      state: 'test-state',
      codeChallenge: 'test-challenge',
      location: 'international' as CardLocation,
    };

    it('initiates authentication successfully', async () => {
      const mockResponse: CardLoginInitiateResponse = {
        token: 'initiate-token',
        url: 'https://example.com/auth',
      };

      (global.fetch as jest.Mock).mockResolvedValue({
        ok: true,
        json: jest.fn().mockResolvedValue(mockResponse),
      });

      const result =
        await cardSDK.initiateCardProviderAuthentication(mockQueryParams);

      expect(result).toEqual(mockResponse);
      expect(global.fetch).toHaveBeenCalledWith(
        expect.stringContaining('/v1/auth/oauth/authorize/initiate'),
        expect.objectContaining({
          method: 'GET',
          credentials: 'omit',
          headers: expect.objectContaining({
            'Content-Type': 'application/json',
            'x-us-env': 'false',
            'x-client-key': 'test-api-key',
          }),
        }),
      );
    });

    it('handles server error response', async () => {
      (global.fetch as jest.Mock).mockResolvedValue({
        ok: false,
        status: 500,
        text: jest.fn().mockResolvedValue('Internal server error'),
      });

      await expect(
        cardSDK.initiateCardProviderAuthentication(mockQueryParams),
      ).rejects.toThrow(CardError);

      await expect(
        cardSDK.initiateCardProviderAuthentication(mockQueryParams),
      ).rejects.toMatchObject({
        type: CardErrorType.SERVER_ERROR,
        message: 'Failed to initiate authentication. Please try again.',
      });

      expect(Logger.log).toHaveBeenCalled();
    });

    it('handles network error', async () => {
      const networkError = new Error('Network failure');
      (global.fetch as jest.Mock).mockRejectedValue(networkError);

      await expect(
        cardSDK.initiateCardProviderAuthentication(mockQueryParams),
      ).rejects.toThrow(CardError);

      await expect(
        cardSDK.initiateCardProviderAuthentication(mockQueryParams),
      ).rejects.toMatchObject({
        type: CardErrorType.NETWORK_ERROR,
        message: 'Network error. Please check your connection.',
      });
    });

    it('handles timeout error', async () => {
      const timeoutError = new Error('AbortError');
      timeoutError.name = 'AbortError';
      (global.fetch as jest.Mock).mockRejectedValue(timeoutError);

      await expect(
        cardSDK.initiateCardProviderAuthentication(mockQueryParams),
      ).rejects.toThrow(CardError);

      await expect(
        cardSDK.initiateCardProviderAuthentication(mockQueryParams),
      ).rejects.toMatchObject({
        type: CardErrorType.TIMEOUT_ERROR,
        message: 'Request timed out. Please check your connection.',
      });
    });

    it('sets x-us-env header to true when userCardLocation is us', async () => {
      const usCardSDK = new CardSDK({
        cardFeatureFlag: mockCardFeatureFlag,
        userCardLocation: 'us',
      });

      const usQueryParams = {
        ...mockQueryParams,
        location: 'us' as CardLocation,
      };

      const mockResponse: CardLoginInitiateResponse = {
        token: 'initiate-token',
        url: 'https://example.com/auth',
      };

      (global.fetch as jest.Mock).mockResolvedValue({
        ok: true,
        json: jest.fn().mockResolvedValue(mockResponse),
      });

      await usCardSDK.initiateCardProviderAuthentication(usQueryParams);

      expect(global.fetch).toHaveBeenCalledWith(
        expect.stringContaining('/v1/auth/oauth/authorize/initiate'),
        expect.objectContaining({
          headers: expect.objectContaining({
            'x-us-env': 'true',
          }),
        }),
      );
    });
  });

  describe('login', () => {
    const mockLoginData = {
      email: 'test@example.com',
      password: 'password123',
      location: 'international' as CardLocation,
    };

    it('logs in successfully', async () => {
      const mockResponse: CardLoginResponse = {
        phase: null,
        userId: 'user-123',
        isOtpRequired: false,
        phoneNumber: null,
        accessToken: 'login-token',
        verificationState: 'VERIFIED',
        isLinked: true,
      };

      (global.fetch as jest.Mock).mockResolvedValue({
        ok: true,
        json: jest.fn().mockResolvedValue(mockResponse),
      });

      const result = await cardSDK.login(mockLoginData);

      expect(result).toEqual(mockResponse);
      expect(global.fetch).toHaveBeenCalledWith(
        expect.stringContaining('/v1/auth/login'),
        expect.objectContaining({
          method: 'POST',
          body: JSON.stringify({
            email: mockLoginData.email,
            password: mockLoginData.password,
          }),
          headers: expect.objectContaining({
            'Content-Type': 'application/json',
            'x-us-env': 'false',
            'x-client-key': 'test-api-key',
          }),
        }),
      );
    });

    it('logs in successfully with OTP code', async () => {
      const mockLoginDataWithOtp = {
        ...mockLoginData,
        otpCode: '123456',
        location: 'us' as CardLocation,
      };

      const mockResponse: CardLoginResponse = {
        phase: null,
        userId: 'user-123',
        isOtpRequired: false,
        phoneNumber: '+1234567890',
        accessToken: 'login-token',
        verificationState: 'VERIFIED',
        isLinked: true,
      };

      (global.fetch as jest.Mock).mockResolvedValue({
        ok: true,
        json: jest.fn().mockResolvedValue(mockResponse),
      });

      const result = await cardSDK.login(mockLoginDataWithOtp);

      expect(result).toEqual(mockResponse);
      expect(global.fetch).toHaveBeenCalledWith(
        expect.stringContaining('/v1/auth/login'),
        expect.objectContaining({
          method: 'POST',
          body: JSON.stringify({
            email: mockLoginDataWithOtp.email,
            password: mockLoginDataWithOtp.password,
            otpCode: mockLoginDataWithOtp.otpCode,
          }),
          headers: expect.objectContaining({
            'Content-Type': 'application/json',
            'x-us-env': 'true',
            'x-client-key': 'test-api-key',
          }),
        }),
      );
    });

    it('throws ACCOUNT_DISABLED error when account has been disabled', async () => {
      const disabledAccountMessage =
        'Your account has been disabled. Please contact support.';
      (global.fetch as jest.Mock).mockResolvedValue({
        ok: false,
        status: 403,
        json: jest.fn().mockResolvedValue({
          message: disabledAccountMessage,
        }),
      });

      await expect(cardSDK.login(mockLoginData)).rejects.toThrow(CardError);

      await expect(cardSDK.login(mockLoginData)).rejects.toMatchObject({
        type: CardErrorType.ACCOUNT_DISABLED,
        message: disabledAccountMessage,
      });
    });

    it('throws error with invalid credentials', async () => {
      (global.fetch as jest.Mock).mockResolvedValue({
        ok: false,
        status: 401,
        text: jest.fn().mockResolvedValue('Unauthorized'),
      });

      await expect(cardSDK.login(mockLoginData)).rejects.toThrow(CardError);

      await expect(cardSDK.login(mockLoginData)).rejects.toMatchObject({
        type: CardErrorType.INVALID_CREDENTIALS,
        message: 'Invalid login details',
      });
    });

    it('throws error on server error', async () => {
      (global.fetch as jest.Mock).mockResolvedValue({
        ok: false,
        status: 500,
        text: jest.fn().mockResolvedValue('Server error'),
      });

      await expect(cardSDK.login(mockLoginData)).rejects.toThrow(CardError);

      await expect(cardSDK.login(mockLoginData)).rejects.toMatchObject({
        type: CardErrorType.SERVER_ERROR,
        message: 'Server error. Please try again later.',
      });
    });

    it('throws error on unknown error status', async () => {
      (global.fetch as jest.Mock).mockResolvedValue({
        ok: false,
        status: 400,
        text: jest.fn().mockResolvedValue('Bad request'),
      });

      await expect(cardSDK.login(mockLoginData)).rejects.toThrow(CardError);

      await expect(cardSDK.login(mockLoginData)).rejects.toMatchObject({
        type: CardErrorType.UNKNOWN_ERROR,
        message: 'Login failed. Please try again.',
      });
    });
  });

  describe('sendOtpLogin', () => {
    const mockOtpData = {
      userId: 'user-123',
      location: 'international' as CardLocation,
    };

    it('sends OTP login request successfully', async () => {
      (global.fetch as jest.Mock).mockResolvedValue({
        ok: true,
        text: jest.fn().mockResolvedValue(''),
      });

      await cardSDK.sendOtpLogin(mockOtpData);

      expect(global.fetch).toHaveBeenCalledWith(
        expect.stringContaining('/v1/auth/login/otp'),
        expect.objectContaining({
          method: 'POST',
          body: JSON.stringify({
            userId: mockOtpData.userId,
          }),
          headers: expect.objectContaining({
            'Content-Type': 'application/json',
            'x-us-env': 'false',
            'x-client-key': 'test-api-key',
          }),
        }),
      );
    });

    it('sends OTP login request using userCardLocation', async () => {
      const usCardSDK = new CardSDK({
        cardFeatureFlag: mockCardFeatureFlag,
        userCardLocation: 'us',
      });

      const mockOtpDataInternational = {
        userId: 'user-456',
        location: 'us' as CardLocation,
      };

      (global.fetch as jest.Mock).mockResolvedValue({
        ok: true,
        text: jest.fn().mockResolvedValue(''),
      });

      await usCardSDK.sendOtpLogin(mockOtpDataInternational);

      expect(global.fetch).toHaveBeenCalledWith(
        expect.stringContaining('/v1/auth/login/otp'),
        expect.objectContaining({
          method: 'POST',
          body: JSON.stringify({
            userId: mockOtpDataInternational.userId,
          }),
          headers: expect.objectContaining({
            'Content-Type': 'application/json',
            'x-us-env': 'true',
            'x-client-key': 'test-api-key',
          }),
        }),
      );
    });

    it('throws error on server error when sending OTP', async () => {
      (global.fetch as jest.Mock).mockResolvedValue({
        ok: false,
        status: 500,
        text: jest.fn().mockResolvedValue('Internal server error'),
      });

      await expect(cardSDK.sendOtpLogin(mockOtpData)).rejects.toThrow(
        CardError,
      );

      await expect(cardSDK.sendOtpLogin(mockOtpData)).rejects.toMatchObject({
        type: CardErrorType.SERVER_ERROR,
        message: 'Failed to send OTP login. Please try again.',
      });

      expect(Logger.log).toHaveBeenCalled();
    });

    it('throws error when response text parsing fails', async () => {
      (global.fetch as jest.Mock).mockResolvedValue({
        ok: false,
        status: 500,
        text: jest.fn().mockRejectedValue(new Error('Parse error')),
      });

      await expect(cardSDK.sendOtpLogin(mockOtpData)).rejects.toThrow(
        CardError,
      );

      await expect(cardSDK.sendOtpLogin(mockOtpData)).rejects.toMatchObject({
        type: CardErrorType.SERVER_ERROR,
        message: 'Failed to send OTP login. Please try again.',
      });

      expect(Logger.log).toHaveBeenCalled();
    });

    it('throws error on network error when sending OTP', async () => {
      const networkError = new Error('Network failure');
      (global.fetch as jest.Mock).mockRejectedValue(networkError);

      await expect(cardSDK.sendOtpLogin(mockOtpData)).rejects.toThrow(
        CardError,
      );

      await expect(cardSDK.sendOtpLogin(mockOtpData)).rejects.toMatchObject({
        type: CardErrorType.NETWORK_ERROR,
        message: 'Network error. Please check your connection.',
      });
    });

    it('throws error on timeout when sending OTP', async () => {
      const timeoutError = new Error('AbortError');
      timeoutError.name = 'AbortError';
      (global.fetch as jest.Mock).mockRejectedValue(timeoutError);

      await expect(cardSDK.sendOtpLogin(mockOtpData)).rejects.toThrow(
        CardError,
      );

      await expect(cardSDK.sendOtpLogin(mockOtpData)).rejects.toMatchObject({
        type: CardErrorType.TIMEOUT_ERROR,
        message: 'Request timed out. Please check your connection.',
      });
    });

    it('returns void on successful OTP send', async () => {
      (global.fetch as jest.Mock).mockResolvedValue({
        ok: true,
        text: jest.fn().mockResolvedValue(''),
      });

      const result = await cardSDK.sendOtpLogin(mockOtpData);

      expect(result).toBeUndefined();
    });
  });

  describe('authorize', () => {
    const mockAuthorizeData = {
      initiateAccessToken: 'initiate-token',
      loginAccessToken: 'login-token',
      location: 'international' as CardLocation,
    };

    it('authorizes successfully', async () => {
      const mockResponse: CardAuthorizeResponse = {
        state: 'auth-state',
        url: 'https://example.com/callback',
        code: 'auth-code-123',
      };

      (global.fetch as jest.Mock).mockResolvedValue({
        ok: true,
        json: jest.fn().mockResolvedValue(mockResponse),
      });

      const result = await cardSDK.authorize(mockAuthorizeData);

      expect(result).toEqual(mockResponse);
      expect(global.fetch).toHaveBeenCalledWith(
        expect.stringContaining('/v1/auth/oauth/authorize'),
        expect.objectContaining({
          method: 'POST',
          body: JSON.stringify({
            token: mockAuthorizeData.initiateAccessToken,
          }),
          headers: expect.objectContaining({
            'Content-Type': 'application/json',
            'x-us-env': 'false',
            'x-client-key': 'test-api-key',
            Authorization: `Bearer ${mockAuthorizeData.loginAccessToken}`,
          }),
        }),
      );
    });

    it('throws error when authorization fails with invalid credentials', async () => {
      (global.fetch as jest.Mock).mockResolvedValue({
        ok: false,
        status: 403,
        text: jest.fn().mockResolvedValue('Forbidden'),
      });

      await expect(cardSDK.authorize(mockAuthorizeData)).rejects.toThrow(
        CardError,
      );

      await expect(cardSDK.authorize(mockAuthorizeData)).rejects.toMatchObject({
        type: CardErrorType.INVALID_CREDENTIALS,
        message: 'Authorization failed. Please try logging in again.',
      });
    });

    it('throws error on server error during authorization', async () => {
      (global.fetch as jest.Mock).mockResolvedValue({
        ok: false,
        status: 500,
        text: jest.fn().mockResolvedValue('Server error'),
      });

      await expect(cardSDK.authorize(mockAuthorizeData)).rejects.toThrow(
        CardError,
      );

      await expect(cardSDK.authorize(mockAuthorizeData)).rejects.toMatchObject({
        type: CardErrorType.SERVER_ERROR,
        message: 'Authorization failed. Please try again.',
      });
    });
  });

  describe('exchangeToken', () => {
    const mockAuthCodeExchangeData = {
      code: 'auth-code',
      codeVerifier: 'code-verifier',
      grantType: 'authorization_code' as const,
      location: 'international' as CardLocation,
    };

    const mockRefreshTokenExchangeData = {
      code: 'refresh-token-123',
      grantType: 'refresh_token' as const,
      location: 'international' as CardLocation,
    };

    it('exchanges authorization code successfully', async () => {
      const mockRawResponse = {
        access_token: 'new-access-token',
        token_type: 'Bearer',
        expires_in: 3600,
        refresh_token: 'new-refresh-token',
        refresh_token_expires_in: 7200,
      };

      (global.fetch as jest.Mock).mockResolvedValue({
        ok: true,
        json: jest.fn().mockResolvedValue(mockRawResponse),
      });

      const result = await cardSDK.exchangeToken(mockAuthCodeExchangeData);

      const expectedResponse: CardExchangeTokenResponse = {
        accessToken: 'new-access-token',
        tokenType: 'Bearer',
        expiresIn: 3600,
        refreshToken: 'new-refresh-token',
        refreshTokenExpiresIn: 7200,
      };

      expect(result).toEqual(expectedResponse);
      expect(global.fetch).toHaveBeenCalledWith(
        expect.stringContaining('/v1/auth/oauth/token'),
        expect.objectContaining({
          method: 'POST',
          body: JSON.stringify({
            code: mockAuthCodeExchangeData.code,
            code_verifier: mockAuthCodeExchangeData.codeVerifier,
            grant_type: mockAuthCodeExchangeData.grantType,
            redirect_uri: 'https://example.com',
          }),
          headers: expect.objectContaining({
            'Content-Type': 'application/json',
            'x-us-env': 'false',
            'x-client-key': 'test-api-key',
            'x-secret-key': 'test-api-key',
          }),
        }),
      );
    });

    it('exchanges refresh token successfully', async () => {
      const mockRawResponse = {
        access_token: 'refreshed-access-token',
        token_type: 'Bearer',
        expires_in: 3600,
        refresh_token: 'new-refresh-token',
        refresh_token_expires_in: 7200,
      };

      (global.fetch as jest.Mock).mockResolvedValue({
        ok: true,
        json: jest.fn().mockResolvedValue(mockRawResponse),
      });

      const result = await cardSDK.exchangeToken(mockRefreshTokenExchangeData);

      const expectedResponse: CardExchangeTokenResponse = {
        accessToken: 'refreshed-access-token',
        tokenType: 'Bearer',
        expiresIn: 3600,
        refreshToken: 'new-refresh-token',
        refreshTokenExpiresIn: 7200,
      };

      expect(result).toEqual(expectedResponse);
      expect(global.fetch).toHaveBeenCalledWith(
        expect.stringContaining('/v1/auth/oauth/token'),
        expect.objectContaining({
          method: 'POST',
          body: JSON.stringify({
            grant_type: mockRefreshTokenExchangeData.grantType,
            refresh_token: mockRefreshTokenExchangeData.code,
          }),
          headers: expect.objectContaining({
            'Content-Type': 'application/json',
            'x-us-env': 'false',
            'x-client-key': 'test-api-key',
            'x-secret-key': 'test-api-key',
          }),
        }),
      );
    });

    it('throws error when token exchange fails with invalid credentials', async () => {
      (global.fetch as jest.Mock).mockResolvedValue({
        ok: false,
        status: 401,
        text: jest.fn().mockResolvedValue('Invalid code'),
      });

      await expect(
        cardSDK.exchangeToken(mockAuthCodeExchangeData),
      ).rejects.toThrow(CardError);

      await expect(
        cardSDK.exchangeToken(mockAuthCodeExchangeData),
      ).rejects.toMatchObject({
        type: CardErrorType.INVALID_CREDENTIALS,
        message: 'Token exchange failed. Please try logging in again.',
      });
    });

    it('throws error on server error during token exchange', async () => {
      (global.fetch as jest.Mock).mockResolvedValue({
        ok: false,
        status: 500,
        text: jest.fn().mockResolvedValue('Server error'),
      });

      await expect(
        cardSDK.exchangeToken(mockAuthCodeExchangeData),
      ).rejects.toThrow(CardError);

      await expect(
        cardSDK.exchangeToken(mockAuthCodeExchangeData),
      ).rejects.toMatchObject({
        type: CardErrorType.SERVER_ERROR,
        message: 'Token exchange failed. Please try again.',
      });
    });
  });

  describe('makeRequest error scenarios', () => {
    it('handles unknown error type', async () => {
      const unknownError = 'string error';
      (global.fetch as jest.Mock).mockRejectedValue(unknownError);

      await expect(
        cardSDK.login({
          email: 'test@example.com',
          password: 'password',
          location: 'international',
        }),
      ).rejects.toThrow(CardError);

      await expect(
        cardSDK.login({
          email: 'test@example.com',
          password: 'password',
          location: 'international',
        }),
      ).rejects.toMatchObject({
        type: CardErrorType.UNKNOWN_ERROR,
        message: 'An unexpected error occurred.',
      });
    });
  });

  describe('getCardDetails', () => {
    it('gets card details successfully', async () => {
      const mockCardDetails = {
        id: 'card-123',
        status: 'active',
        last4: '1234',
        expiryMonth: '12',
        expiryYear: '2025',
      };

      (global.fetch as jest.Mock).mockResolvedValue({
        ok: true,
        json: jest.fn().mockResolvedValue(mockCardDetails),
      });

      const result = await cardSDK.getCardDetails();

      expect(result).toEqual(mockCardDetails);
      expect(global.fetch).toHaveBeenCalledWith(
        expect.stringContaining('/v1/card/status'),
        expect.objectContaining({
          method: 'GET',
        }),
      );
    });

    it('throws NO_CARD error when user has no card (404)', async () => {
      (global.fetch as jest.Mock).mockResolvedValue({
        ok: false,
        status: 404,
        json: jest.fn().mockResolvedValue({}),
      });

      await expect(cardSDK.getCardDetails()).rejects.toThrow(CardError);

      await expect(cardSDK.getCardDetails()).rejects.toMatchObject({
        type: CardErrorType.NO_CARD,
        message: 'User has no card. Request a card first.',
      });
    });

    it('throws SERVER_ERROR for other error statuses', async () => {
      (global.fetch as jest.Mock).mockResolvedValue({
        ok: false,
        status: 500,
        json: jest.fn().mockResolvedValue({ error: 'Internal Server Error' }),
      });

      await expect(cardSDK.getCardDetails()).rejects.toThrow(CardError);

      await expect(cardSDK.getCardDetails()).rejects.toMatchObject({
        type: CardErrorType.SERVER_ERROR,
        message: 'Failed to get card details. Please try again.',
      });

      expect(Logger.log).toHaveBeenCalled();
    });
  });

  describe('provisionCard', () => {
    it('provisions card successfully', async () => {
      const mockResponse = { success: true };

      (global.fetch as jest.Mock).mockResolvedValue({
        ok: true,
        json: jest.fn().mockResolvedValue(mockResponse),
      });

      const result = await cardSDK.provisionCard();

      expect(result).toEqual(mockResponse);
      expect(global.fetch).toHaveBeenCalledWith(
        expect.stringContaining('/v1/card/order'),
        expect.objectContaining({
          method: 'POST',
          body: JSON.stringify({
            type: 'VIRTUAL',
          }),
          credentials: 'omit',
          headers: expect.objectContaining({
            'Content-Type': 'application/json',
            'x-us-env': 'false',
            'x-client-key': 'test-api-key',
            Authorization: 'Bearer mock-token',
          }),
        }),
      );
    });

    it('throws SERVER_ERROR when provision fails', async () => {
      const errorResponse = { error: 'Card provision failed' };

      (global.fetch as jest.Mock).mockResolvedValue({
        ok: false,
        status: 500,
        json: jest.fn().mockResolvedValue(errorResponse),
      });

      await expect(cardSDK.provisionCard()).rejects.toThrow(CardError);

      await expect(cardSDK.provisionCard()).rejects.toMatchObject({
        type: CardErrorType.SERVER_ERROR,
        message: 'Failed to provision card. Please try again.',
      });

      expect(Logger.log).toHaveBeenCalledWith(
        errorResponse,
        'Failed to provision card.',
      );
    });

    it('handles error when response JSON parsing fails', async () => {
      const parseError = new Error('Invalid JSON');

      (global.fetch as jest.Mock).mockResolvedValue({
        ok: false,
        status: 500,
        json: jest.fn().mockRejectedValue(parseError),
      });

      await expect(cardSDK.provisionCard()).rejects.toThrow(CardError);

      await expect(cardSDK.provisionCard()).rejects.toMatchObject({
        type: CardErrorType.SERVER_ERROR,
        message: 'Failed to provision card. Please try again.',
      });
    });

    it('includes authentication token in request', async () => {
      const mockResponse = { success: true };

      (global.fetch as jest.Mock).mockResolvedValue({
        ok: true,
        json: jest.fn().mockResolvedValue(mockResponse),
      });

      await cardSDK.provisionCard();

      expect(getCardBaanxToken).toHaveBeenCalled();
      expect(global.fetch).toHaveBeenCalledWith(
        expect.any(String),
        expect.objectContaining({
          headers: expect.objectContaining({
            Authorization: 'Bearer mock-token',
          }),
        }),
      );
    });

    it('provisions card with correct card type', async () => {
      const mockResponse = { success: true };

      (global.fetch as jest.Mock).mockResolvedValue({
        ok: true,
        json: jest.fn().mockResolvedValue(mockResponse),
      });

      await cardSDK.provisionCard();

      expect(global.fetch).toHaveBeenCalledWith(
        expect.any(String),
        expect.objectContaining({
          body: JSON.stringify({
            type: 'VIRTUAL',
          }),
        }),
      );
    });
  });

  describe('getCardExternalWalletDetails', () => {
    const createMockWalletData = (
      externalWallets: {
        address: string;
        currency: string;
        allowance: string;
        network?: string;
      }[],
    ) => {
      const mockExternalWalletResponse = externalWallets.map((wallet) => ({
        address: wallet.address,
        currency: wallet.currency,
        balance: '1000.00',
        allowance: wallet.allowance,
        network: wallet.network || 'linea',
      }));

      const mockPriorityWalletResponse = externalWallets.map(
        (wallet, index) => ({
          id: index + 1,
          address: wallet.address,
          currency: wallet.currency,
          network: wallet.network || 'linea',
          priority: index + 1,
        }),
      );

      let callCount = 0;
      (global.fetch as jest.Mock).mockImplementation(() => {
        callCount++;
        if (callCount === 1) {
          return Promise.resolve({
            ok: true,
            json: jest.fn().mockResolvedValue(mockExternalWalletResponse),
          });
        }
        return Promise.resolve({
          ok: true,
          json: jest.fn().mockResolvedValue(mockPriorityWalletResponse),
        });
      });
    };

    it('gets external wallet details successfully', async () => {
      const mockExternalWalletResponse = [
        {
          address: '0x1234567890123456789012345678901234567890',
          currency: 'USDC',
          balance: '1000.00',
          allowance: '500.00',
          network: 'linea',
        },
        {
          address: '0x0987654321098765432109876543210987654321',
          currency: 'USDT',
          balance: '2000.00',
          allowance: '1000.00',
          network: 'linea',
        },
      ];

      const mockPriorityWalletResponse = [
        {
          id: 1,
          address: '0x1234567890123456789012345678901234567890',
          currency: 'USDC',
          network: 'linea',
          priority: 1,
        },
        {
          id: 2,
          address: '0x0987654321098765432109876543210987654321',
          currency: 'USDT',
          network: 'linea',
          priority: 2,
        },
      ];

      let callCount = 0;
      (global.fetch as jest.Mock).mockImplementation(() => {
        callCount++;
        if (callCount === 1) {
          return Promise.resolve({
            ok: true,
            json: jest.fn().mockResolvedValue(mockExternalWalletResponse),
          });
        }
        return Promise.resolve({
          ok: true,
          json: jest.fn().mockResolvedValue(mockPriorityWalletResponse),
        });
      });

      const result = await cardSDK.getCardExternalWalletDetails([]);

      expect(result).toHaveLength(2);
      expect(result[0]).toMatchObject({
        id: 1,
        walletAddress: mockExternalWalletResponse[0].address,
        currency: 'USDC',
        priority: 1,
      });
      expect(result[1]).toMatchObject({
        id: 2,
        walletAddress: mockExternalWalletResponse[1].address,
        currency: 'USDT',
        priority: 2,
      });

      // Should call both endpoints
      expect(global.fetch).toHaveBeenCalledWith(
        expect.stringContaining('/v1/wallet/external'),
        expect.objectContaining({ method: 'GET' }),
      );
      expect(global.fetch).toHaveBeenCalledWith(
        expect.stringContaining('/v1/wallet/external/priority'),
        expect.objectContaining({ method: 'GET' }),
      );
    });

    it('returns empty array when external wallet details are empty', async () => {
      (global.fetch as jest.Mock).mockImplementation(() =>
        Promise.resolve({
          ok: true,
          json: jest.fn().mockResolvedValue([]),
        }),
      );

      const result = await cardSDK.getCardExternalWalletDetails([]);

      expect(result).toEqual([]);
    });

    it('throws error when external wallet API fails', async () => {
      let callCount = 0;
      (global.fetch as jest.Mock).mockImplementation(() => {
        callCount++;
        if (callCount === 1) {
          return Promise.resolve({
            ok: false,
            status: 500,
          });
        }
        return Promise.resolve({
          ok: true,
          json: jest.fn().mockResolvedValue([]),
        });
      });

      await expect(
        cardSDK.getCardExternalWalletDetails([]),
      ).rejects.toMatchObject({
        type: CardErrorType.SERVER_ERROR,
        message:
          'Failed to get card external wallet details. Please try again.',
      });
    });

    it('throws error when priority wallet API fails', async () => {
      let callCount = 0;
      (global.fetch as jest.Mock).mockImplementation(() => {
        callCount++;
        if (callCount === 1) {
          return Promise.resolve({
            ok: true,
            json: jest.fn().mockResolvedValue([
              {
                address: '0x1234567890123456789012345678901234567890',
                currency: 'USDC',
                balance: '1000.00',
                allowance: '500.00',
                network: 'linea',
              },
            ]),
          });
        }
        return Promise.resolve({
          ok: false,
          status: 500,
        });
      });

      await expect(
        cardSDK.getCardExternalWalletDetails([]),
      ).rejects.toMatchObject({
        type: CardErrorType.SERVER_ERROR,
        message:
          'Failed to get card external wallet details. Please try again.',
      });
    });

    it('sorts results by priority (lower number = higher priority)', async () => {
      const mockExternalWalletResponse = [
        {
          address: '0x1234567890123456789012345678901234567890',
          currency: 'USDC',
          balance: '1000.00',
          allowance: '500.00',
          network: 'linea',
        },
        {
          address: '0x0987654321098765432109876543210987654321',
          currency: 'USDT',
          balance: '2000.00',
          allowance: '1000.00',
          network: 'linea',
        },
      ];

      const mockPriorityWalletResponse = [
        {
          id: 1,
          address: '0x1234567890123456789012345678901234567890',
          currency: 'USDC',
          network: 'linea',
          priority: 5, // Lower priority
        },
        {
          id: 2,
          address: '0x0987654321098765432109876543210987654321',
          currency: 'USDT',
          network: 'linea',
          priority: 1, // Higher priority
        },
      ];

      let callCount = 0;
      (global.fetch as jest.Mock).mockImplementation(() => {
        callCount++;
        if (callCount === 1) {
          return Promise.resolve({
            ok: true,
            json: jest.fn().mockResolvedValue(mockExternalWalletResponse),
          });
        }
        return Promise.resolve({
          ok: true,
          json: jest.fn().mockResolvedValue(mockPriorityWalletResponse),
        });
      });

      const result = await cardSDK.getCardExternalWalletDetails([]);

      // Should be sorted by priority ascending (1 comes before 5)
      expect(result[0].priority).toBe(1);
      expect(result[0].currency).toBe('USDT');
      expect(result[1].priority).toBe(5);
      expect(result[1].currency).toBe('USDC');
    });

    it('handles missing priority data gracefully', async () => {
      const mockExternalWalletResponse = [
        {
          address: '0x1234567890123456789012345678901234567890',
          currency: 'USDC',
          balance: '1000.00',
          allowance: '500.00',
          network: 'linea',
        },
      ];

      let callCount = 0;
      (global.fetch as jest.Mock).mockImplementation(() => {
        callCount++;
        if (callCount === 1) {
          return Promise.resolve({
            ok: true,
            json: jest.fn().mockResolvedValue(mockExternalWalletResponse),
          });
        }
        return Promise.resolve({
          ok: true,
          json: jest.fn().mockResolvedValue([]),
        });
      });

      const result = await cardSDK.getCardExternalWalletDetails([]);

      expect(result).toEqual([]);
    });

    it.each([
      ['invalid', 'NaN allowance'],
      ['0', 'string zero allowance'],
      ['0x0', 'hex zero allowance'],
    ])(
      'filters out wallets with %s',
      async (invalidAllowance, _description) => {
        createMockWalletData([
          {
            address: '0x1234567890123456789012345678901234567890',
            currency: 'USDC',
            allowance: invalidAllowance,
          },
          {
            address: '0x0987654321098765432109876543210987654321',
            currency: 'USDT',
            allowance: '500',
          },
        ]);

        const result = await cardSDK.getCardExternalWalletDetails([]);

        expect(result).toHaveLength(1);
        expect(result[0].currency).toBe('USDT');
        expect(result[0].allowance).toBe('500');
      },
    );

    it('includes wallets with valid non-zero allowance', async () => {
      createMockWalletData([
        {
          address: '0x1234567890123456789012345678901234567890',
          currency: 'USDC',
          allowance: '500',
        },
        {
          address: '0x0987654321098765432109876543210987654321',
          currency: 'USDT',
          allowance: '1500',
        },
      ]);

      const result = await cardSDK.getCardExternalWalletDetails([]);

      expect(result).toHaveLength(2);
      expect(result[0].currency).toBe('USDC');
      expect(result[1].currency).toBe('USDT');
    });

    it('filters out multiple wallets with mixed invalid allowances', async () => {
      createMockWalletData([
        {
          address: '0x1111111111111111111111111111111111111111',
          currency: 'USDC',
          allowance: 'abc',
        },
        {
          address: '0x2222222222222222222222222222222222222222',
          currency: 'USDT',
          allowance: '0',
        },
        {
          address: '0x3333333333333333333333333333333333333333',
          currency: 'DAI',
          allowance: '0x0',
        },
        {
          address: '0x4444444444444444444444444444444444444444',
          currency: 'WETH',
          allowance: '250',
        },
      ]);

      const result = await cardSDK.getCardExternalWalletDetails([]);

      expect(result).toHaveLength(1);
      expect(result[0].currency).toBe('WETH');
    });

    it('filters out wallets with unsupported network', async () => {
      createMockWalletData([
        {
          address: '0x1234567890123456789012345678901234567890',
          currency: 'USDC',
          allowance: '500',
          network: 'ethereum',
        },
        {
          address: '0x0987654321098765432109876543210987654321',
          currency: 'USDT',
          allowance: '1000',
        },
      ]);

      const result = await cardSDK.getCardExternalWalletDetails([]);

      expect(result).toHaveLength(1);
      expect(result[0].currency).toBe('USDT');
    });
  });

  describe('emailVerificationSend', () => {
    it('sends email verification successfully', async () => {
      const mockRequest = {
        email: 'test@example.com',
      };

      const mockResponse = {
        contactVerificationId: 'contact123',
      };

      (global.fetch as jest.Mock).mockResolvedValue({
        ok: true,
        json: jest.fn().mockResolvedValue(mockResponse),
      });

      const result = await cardSDK.emailVerificationSend(mockRequest);

      expect(result).toEqual(mockResponse);
      expect(global.fetch).toHaveBeenCalledWith(
        expect.stringContaining('/email/send'),
        expect.objectContaining({
          method: 'POST',
          body: JSON.stringify(mockRequest),
        }),
      );
    });

    it('handles email verification send error', async () => {
      const mockRequest = {
        email: 'test@example.com',
      };

      (global.fetch as jest.Mock).mockResolvedValue({
        ok: false,
        status: 400,
        json: jest.fn().mockResolvedValue({
          error: 'Invalid email',
        }),
      });

      await expect(
        cardSDK.emailVerificationSend(mockRequest),
      ).rejects.toMatchObject({
        type: CardErrorType.CONFLICT_ERROR,
      });
    });

    it('handles network error during email verification send', async () => {
      const mockRequest = {
        email: 'test@example.com',
      };

      (global.fetch as jest.Mock).mockRejectedValue(new Error('Network error'));

      await expect(
        cardSDK.emailVerificationSend(mockRequest),
      ).rejects.toMatchObject({
        type: CardErrorType.NETWORK_ERROR,
      });
    });
  });

  describe('emailVerificationVerify', () => {
    it('verifies email successfully', async () => {
      const mockRequest = {
        email: 'test@example.com',
        password: 'password123',
        verificationCode: '123456',
        contactVerificationId: 'contact123',
        countryOfResidence: 'US',
        allowMarketing: false,
        allowSms: false,
      };

      const mockResponse = {
        hasAccount: false,
        onboardingId: 'onboarding123',
        user: {
          id: 'user123',
          email: 'test@example.com',
        },
      };

      (global.fetch as jest.Mock).mockResolvedValue({
        ok: true,
        json: jest.fn().mockResolvedValue(mockResponse),
      });

      const result = await cardSDK.emailVerificationVerify(mockRequest);

      expect(result).toEqual(mockResponse);
      expect(global.fetch).toHaveBeenCalledWith(
        expect.stringContaining('/email/verify'),
        expect.objectContaining({
          method: 'POST',
          body: JSON.stringify(mockRequest),
        }),
      );
    });

    it('handles email verification verify error', async () => {
      const mockRequest = {
        email: 'test@example.com',
        password: 'password123',
        verificationCode: '123456',
        contactVerificationId: 'contact123',
        countryOfResidence: 'US',
        allowMarketing: false,
        allowSms: false,
      };

      (global.fetch as jest.Mock).mockResolvedValue({
        ok: false,
        status: 400,
        json: jest.fn().mockResolvedValue({
          error: 'Invalid code',
        }),
      });

      await expect(
        cardSDK.emailVerificationVerify(mockRequest),
      ).rejects.toMatchObject({
        type: CardErrorType.CONFLICT_ERROR,
      });
    });
  });

  describe('phoneVerificationSend', () => {
    it('sends phone verification successfully', async () => {
      const mockRequest = {
        phoneCountryCode: '+1',
        phoneNumber: '1234567890',
        contactVerificationId: 'contact123',
      };

      const mockResponse = {
        success: true,
      };

      (global.fetch as jest.Mock).mockResolvedValue({
        ok: true,
        json: jest.fn().mockResolvedValue(mockResponse),
      });

      const result = await cardSDK.phoneVerificationSend(mockRequest);

      expect(result).toEqual(mockResponse);
      expect(global.fetch).toHaveBeenCalledWith(
        expect.stringContaining('/phone/send'),
        expect.objectContaining({
          method: 'POST',
          body: JSON.stringify(mockRequest),
        }),
      );
    });

    it('handles phone verification send error', async () => {
      const mockRequest = {
        phoneCountryCode: '+1',
        phoneNumber: '1234567890',
        contactVerificationId: 'contact123',
      };

      (global.fetch as jest.Mock).mockResolvedValue({
        ok: false,
        status: 400,
        json: jest.fn().mockResolvedValue({
          error: 'Invalid phone number',
        }),
      });

      await expect(
        cardSDK.phoneVerificationSend(mockRequest),
      ).rejects.toMatchObject({
        type: CardErrorType.CONFLICT_ERROR,
      });
    });
  });

  describe('phoneVerificationVerify', () => {
    it('verifies phone successfully', async () => {
      const mockRequest = {
        phoneCountryCode: '+1',
        phoneNumber: '1234567890',
        verificationCode: '123456',
        onboardingId: 'onboarding123',
        contactVerificationId: 'contact123',
      };

      const mockResponse = {
        onboardingId: 'onboarding123',
        user: {
          id: 'user123',
          email: 'test@example.com',
        },
      };

      (global.fetch as jest.Mock).mockResolvedValue({
        ok: true,
        json: jest.fn().mockResolvedValue(mockResponse),
      });

      const result = await cardSDK.phoneVerificationVerify(mockRequest);

      expect(result).toEqual(mockResponse);
      expect(global.fetch).toHaveBeenCalledWith(
        expect.stringContaining('/phone/verify'),
        expect.objectContaining({
          method: 'POST',
          body: JSON.stringify(mockRequest),
        }),
      );
    });

    it('handles phone verification verify error', async () => {
      const mockRequest = {
        phoneCountryCode: '+1',
        phoneNumber: '1234567890',
        verificationCode: '123456',
        onboardingId: 'onboarding123',
        contactVerificationId: 'contact123',
      };

      (global.fetch as jest.Mock).mockResolvedValue({
        ok: false,
        status: 400,
        json: jest.fn().mockResolvedValue({
          error: 'Invalid code',
        }),
      });

      await expect(
        cardSDK.phoneVerificationVerify(mockRequest),
      ).rejects.toMatchObject({
        type: CardErrorType.CONFLICT_ERROR,
      });
    });
  });

  describe('startUserVerification', () => {
    it('starts user verification successfully', async () => {
      const mockRequest = {
        onboardingId: 'onboarding123',
        location: 'us' as CardLocation,
      };

      const mockResponse = {
        success: true,
        verificationId: 'verification123',
        status: 'pending',
      };

      (global.fetch as jest.Mock).mockResolvedValue({
        ok: true,
        json: jest.fn().mockResolvedValue(mockResponse),
      });

      const result = await cardSDK.startUserVerification(mockRequest);

      expect(result).toEqual(mockResponse);
      expect(global.fetch).toHaveBeenCalledWith(
        expect.stringContaining('/v1/auth/register/verification'),
        expect.objectContaining({
          method: 'POST',
          body: JSON.stringify(mockRequest),
        }),
      );
    });

    it('handles start user verification error', async () => {
      const mockRequest = {
        onboardingId: 'onboarding123',
        location: 'us' as CardLocation,
      };

      (global.fetch as jest.Mock).mockResolvedValue({
        ok: false,
        status: 500,
        json: jest.fn().mockResolvedValue({
          error: 'Server error',
        }),
      });

      await expect(
        cardSDK.startUserVerification(mockRequest),
      ).rejects.toMatchObject({
        type: CardErrorType.SERVER_ERROR,
        message: 'Server error while getting registration settings',
      });
    });
  });

  describe('registerPersonalDetails', () => {
    it('registers personal details successfully', async () => {
      const mockRequest = {
        onboardingId: 'onboarding123',
        firstName: 'John',
        lastName: 'Doe',
        dateOfBirth: '1990-01-01',
        countryOfNationality: 'US',
      };

      const mockResponse = {
        success: true,
        userId: 'user123',
        onboardingId: 'onboarding123',
      };

      (global.fetch as jest.Mock).mockResolvedValue({
        ok: true,
        json: jest.fn().mockResolvedValue(mockResponse),
      });

      const result = await cardSDK.registerPersonalDetails(mockRequest);

      expect(result).toEqual(mockResponse);
      expect(global.fetch).toHaveBeenCalledWith(
        expect.stringContaining('/register/personal'),
        expect.objectContaining({
          method: 'POST',
          body: JSON.stringify(mockRequest),
        }),
      );
    });

    it('handles register personal details error', async () => {
      const mockRequest = {
        onboardingId: 'onboarding123',
        firstName: 'John',
        lastName: 'Doe',
        dateOfBirth: '1990-01-01',
        countryOfNationality: 'US',
      };

      (global.fetch as jest.Mock).mockResolvedValue({
        ok: false,
        status: 400,
        json: jest.fn().mockResolvedValue({
          error: 'Invalid data',
        }),
      });

      await expect(
        cardSDK.registerPersonalDetails(mockRequest),
      ).rejects.toMatchObject({
        type: CardErrorType.CONFLICT_ERROR,
        message: expect.stringMatching(
          /Personal details registration failed: 400/,
        ),
      });
    });
  });

  describe('registerPhysicalAddress', () => {
    it('registers physical address successfully', async () => {
      const mockRequest = {
        onboardingId: 'onboarding123',
        addressLine1: '123 Main St',
        city: 'New York',
        zip: '10001',
        usState: 'NY',
      };

      const mockResponse = {
        success: true,
        addressId: 'address123',
      };

      (global.fetch as jest.Mock).mockResolvedValue({
        ok: true,
        json: jest.fn().mockResolvedValue(mockResponse),
      });

      const result = await cardSDK.registerPhysicalAddress(mockRequest);

      expect(result).toEqual(mockResponse);
      expect(global.fetch).toHaveBeenCalledWith(
        expect.stringContaining('/v1/auth/register/address'),
        expect.objectContaining({
          method: 'POST',
          body: JSON.stringify(mockRequest),
        }),
      );
    });

    it('handles register physical address error', async () => {
      const mockRequest = {
        onboardingId: 'onboarding123',
        addressLine1: '123 Main St',
        city: 'New York',
        zip: '10001',
        usState: 'NY',
      };

      (global.fetch as jest.Mock).mockResolvedValue({
        ok: false,
        status: 400,
        json: jest.fn().mockResolvedValue({
          error: 'Invalid address',
        }),
      });

      await expect(
        cardSDK.registerPhysicalAddress(mockRequest),
      ).rejects.toMatchObject({
        type: CardErrorType.CONFLICT_ERROR,
        message: expect.stringMatching(/Address registration failed: 400/),
      });
    });
  });

  describe('registerMailingAddress', () => {
    it('registers mailing address successfully', async () => {
      const mockRequest = {
        onboardingId: 'onboarding123',
        addressLine1: '456 Oak Ave',
        city: 'Los Angeles',
        zip: '90210',
        usState: 'CA',
      };

      const mockResponse = {
        success: true,
        addressId: 'address456',
      };

      (global.fetch as jest.Mock).mockResolvedValue({
        ok: true,
        json: jest.fn().mockResolvedValue(mockResponse),
      });

      const result = await cardSDK.registerMailingAddress(mockRequest);

      expect(result).toEqual(mockResponse);
      expect(global.fetch).toHaveBeenCalledWith(
        expect.stringContaining('/v1/auth/register/mailing-address'),
        expect.objectContaining({
          method: 'POST',
          body: JSON.stringify(mockRequest),
        }),
      );
    });

    it('handles register mailing address error', async () => {
      const mockRequest = {
        onboardingId: 'onboarding123',
        addressLine1: '456 Oak Ave',
        city: 'Los Angeles',
        zip: '90210',
        usState: 'CA',
      };

      (global.fetch as jest.Mock).mockResolvedValue({
        ok: false,
        status: 400,
        json: jest.fn().mockResolvedValue({
          error: 'Invalid address',
        }),
      });

      await expect(
        cardSDK.registerMailingAddress(mockRequest),
      ).rejects.toMatchObject({
        type: CardErrorType.CONFLICT_ERROR,
        message: expect.stringMatching(/Address registration failed: 400/),
      });
    });
  });

  describe('getRegistrationSettings', () => {
    it('gets registration settings successfully', async () => {
      const mockResponse = {
        countries: ['US', 'CA', 'GB'],
        requiredFields: ['firstName', 'lastName', 'dateOfBirth'],
        optionalFields: ['middleName'],
      };

      (global.fetch as jest.Mock).mockResolvedValue({
        ok: true,
        json: jest.fn().mockResolvedValue(mockResponse),
      });

      const result = await cardSDK.getRegistrationSettings();

      expect(result).toEqual(mockResponse);
      expect(global.fetch).toHaveBeenCalledWith(
        expect.stringContaining('/v1/auth/settings'),
        expect.objectContaining({
          method: 'GET',
        }),
      );
    });

    it('handles get registration settings error', async () => {
      (global.fetch as jest.Mock).mockResolvedValue({
        ok: false,
        status: 500,
        json: jest.fn().mockResolvedValue({
          error: 'Server error',
        }),
      });

      await expect(cardSDK.getRegistrationSettings()).rejects.toMatchObject({
        type: CardErrorType.SERVER_ERROR,
        message: 'Server error while getting registration settings',
      });
    });
  });

  describe('getRegistrationStatus', () => {
    it('gets registration status successfully', async () => {
      const onboardingId = 'onboarding123';
      const mockResponse = {
        status: 'pending',
        completedSteps: ['email', 'phone'],
        nextStep: 'personal_details',
      };

      (global.fetch as jest.Mock).mockResolvedValue({
        ok: true,
        json: jest.fn().mockResolvedValue(mockResponse),
      });

      const result = await cardSDK.getRegistrationStatus(onboardingId);

      expect(result).toEqual(mockResponse);
      expect(global.fetch).toHaveBeenCalledWith(
        expect.stringContaining(
          `/v1/auth/register?onboardingId=${onboardingId}`,
        ),
        expect.objectContaining({
          method: 'GET',
        }),
      );
    });

    it('handles get registration status error', async () => {
      const onboardingId = 'onboarding123';

      (global.fetch as jest.Mock).mockResolvedValue({
        ok: false,
        status: 404,
        json: jest.fn().mockResolvedValue({
          error: 'Not found',
        }),
      });

      await expect(
        cardSDK.getRegistrationStatus(onboardingId),
      ).rejects.toMatchObject({
        type: CardErrorType.CONFLICT_ERROR,
        message: 'Failed to get registration status',
      });
    });
  });

  describe('createOnboardingConsent', () => {
    it('creates onboarding consent successfully', async () => {
      const mockRequest: Omit<CreateOnboardingConsentRequest, 'tenantId'> = {
        policyType: 'us',
        onboardingId: 'onboarding123',
        consents: [],
        metadata: {
          userAgent: AppConstants.USER_AGENT,
          timestamp: new Date().toISOString(),
        },
      };

      const mockResponse = {
        success: true,
        consentId: 'consent123',
        consentSetId: 'consentSet123',
      };

      (global.fetch as jest.Mock).mockResolvedValue({
        ok: true,
        json: jest.fn().mockResolvedValue(mockResponse),
      });

      const result = await cardSDK.createOnboardingConsent(mockRequest);

      expect(result).toEqual(mockResponse);
      expect(global.fetch).toHaveBeenCalledWith(
        expect.stringContaining('/v2/consent/onboarding'),
        expect.objectContaining({
          method: 'POST',
          body: JSON.stringify({
            ...mockRequest,
            tenantId: 'test-api-key',
          }),
        }),
      );
    });

    it('handles create onboarding consent error', async () => {
      const mockRequest: Omit<CreateOnboardingConsentRequest, 'tenantId'> = {
        policyType: 'us',
        onboardingId: 'onboarding123',
        consents: [],
        metadata: {
          userAgent: AppConstants.USER_AGENT,
          timestamp: new Date().toISOString(),
        },
      };

      (global.fetch as jest.Mock).mockResolvedValue({
        ok: false,
        status: 400,
        json: jest.fn().mockResolvedValue({
          error: 'Invalid consent data',
        }),
      });

      await expect(
        cardSDK.createOnboardingConsent(mockRequest),
      ).rejects.toMatchObject({
        type: CardErrorType.CONFLICT_ERROR,
        message: 'Failed to create onboarding consent',
      });
    });
  });

  describe('getConsentSetByOnboardingId', () => {
    const onboardingId = 'onboarding123';

    it('gets consent set successfully', async () => {
      const mockResponse = {
        consentSetId: 'consentSet123',
        onboardingId,
        consents: [
          {
            consentId: 'consent1',
            title: 'Terms of Service',
            accepted: true,
          },
        ],
<<<<<<< HEAD
        policyType: 'US',
=======
        policyType: 'us',
>>>>>>> f4e8f8d0
      };

      (global.fetch as jest.Mock).mockResolvedValue({
        ok: true,
        json: jest.fn().mockResolvedValue(mockResponse),
      });

      const result = await cardSDK.getConsentSetByOnboardingId(onboardingId);

      expect(result).toEqual(mockResponse);
      expect(global.fetch).toHaveBeenCalledWith(
        expect.stringContaining(`/v2/consent/onboarding/${onboardingId}`),
        expect.objectContaining({
          method: 'GET',
        }),
      );
    });

    it('returns null when consent set not found (404)', async () => {
      (global.fetch as jest.Mock).mockResolvedValue({
        ok: false,
        status: 404,
        json: jest.fn().mockResolvedValue({
          message: 'Consent set not found',
        }),
      });

      const result = await cardSDK.getConsentSetByOnboardingId(onboardingId);

      expect(result).toBeNull();
    });

    it('throws CONFLICT_ERROR for 4xx errors (except 404)', async () => {
      const errorMessage = 'Bad request - invalid onboarding id';
      (global.fetch as jest.Mock).mockResolvedValue({
        ok: false,
        status: 400,
        json: jest.fn().mockResolvedValue({
          message: errorMessage,
        }),
      });

      await expect(
        cardSDK.getConsentSetByOnboardingId(onboardingId),
      ).rejects.toMatchObject({
        type: CardErrorType.CONFLICT_ERROR,
        message: errorMessage,
      });
    });

    it('throws CONFLICT_ERROR with default message when response has no message', async () => {
      (global.fetch as jest.Mock).mockResolvedValue({
        ok: false,
        status: 403,
        json: jest.fn().mockResolvedValue({}),
      });

      await expect(
        cardSDK.getConsentSetByOnboardingId(onboardingId),
      ).rejects.toMatchObject({
        type: CardErrorType.CONFLICT_ERROR,
        message: 'Failed to get consent set by onboarding id',
      });
    });

    it('throws SERVER_ERROR for 5xx errors', async () => {
      const errorMessage = 'Internal server error';
      (global.fetch as jest.Mock).mockResolvedValue({
        ok: false,
        status: 500,
        json: jest.fn().mockResolvedValue({
          message: errorMessage,
        }),
      });

      await expect(
        cardSDK.getConsentSetByOnboardingId(onboardingId),
      ).rejects.toMatchObject({
        type: CardErrorType.SERVER_ERROR,
        message: errorMessage,
      });
    });

    it('throws SERVER_ERROR with default message when response parsing fails', async () => {
      (global.fetch as jest.Mock).mockResolvedValue({
        ok: false,
        status: 503,
        json: jest.fn().mockRejectedValue(new Error('Invalid JSON')),
      });

      await expect(
        cardSDK.getConsentSetByOnboardingId(onboardingId),
      ).rejects.toMatchObject({
        type: CardErrorType.SERVER_ERROR,
        message: 'Server error while getting consent set by onboarding id',
      });
    });

    it('handles network errors', async () => {
      const networkError = new Error('Network failure');
      (global.fetch as jest.Mock).mockRejectedValue(networkError);

      await expect(
        cardSDK.getConsentSetByOnboardingId(onboardingId),
      ).rejects.toMatchObject({
        type: CardErrorType.NETWORK_ERROR,
        message: 'Network error. Please check your connection.',
      });
    });

    it('handles timeout errors from makeRequest', async () => {
      const timeoutError = new Error('Request timeout');
      timeoutError.name = 'AbortError';
      (global.fetch as jest.Mock).mockRejectedValue(timeoutError);

      await expect(
        cardSDK.getConsentSetByOnboardingId(onboardingId),
      ).rejects.toMatchObject({
        type: CardErrorType.TIMEOUT_ERROR,
      });
    });

    it('makes unauthenticated request', async () => {
      const mockResponse = {
        consentSetId: 'consentSet123',
        onboardingId,
      };

      (global.fetch as jest.Mock).mockResolvedValue({
        ok: true,
        json: jest.fn().mockResolvedValue(mockResponse),
      });

      await cardSDK.getConsentSetByOnboardingId(onboardingId);

      // Verify it's called without Authorization header (unauthenticated)
      expect(global.fetch).toHaveBeenCalledWith(
        expect.any(String),
        expect.objectContaining({
          method: 'GET',
          headers: expect.not.objectContaining({
            Authorization: expect.anything(),
          }),
        }),
      );
    });
  });

  describe('linkUserToConsent', () => {
    it('links user to consent successfully', async () => {
      const consentSetId = 'consentSet123';
      const mockRequest = {
        userId: 'user123',
        onboardingId: 'onboarding123',
        location: 'us' as CardLocation,
      };

      const mockResponse = {
        success: true,
        linkId: 'link123',
      };

      (global.fetch as jest.Mock).mockResolvedValue({
        ok: true,
        json: jest.fn().mockResolvedValue(mockResponse),
      });

      const result = await cardSDK.linkUserToConsent(consentSetId, mockRequest);

      expect(result).toEqual(mockResponse);
      expect(global.fetch).toHaveBeenCalledWith(
        expect.stringContaining(`/v2/consent/onboarding/${consentSetId}`),
        expect.objectContaining({
          method: 'PATCH',
          body: JSON.stringify(mockRequest),
        }),
      );
    });

    it('handles link user to consent error', async () => {
      const consentSetId = 'consentSet123';
      const mockRequest = {
        userId: 'user123',
        onboardingId: 'onboarding123',
        location: 'us' as CardLocation,
      };

      (global.fetch as jest.Mock).mockResolvedValue({
        ok: false,
        status: 400,
        json: jest.fn().mockResolvedValue({
          error: 'Invalid link data',
        }),
      });

      await expect(
        cardSDK.linkUserToConsent(consentSetId, mockRequest),
      ).rejects.toMatchObject({
        type: CardErrorType.CONFLICT_ERROR,
        message: 'Failed to link user to consent',
      });
    });
  });

  describe('constructor with userCardLocation', () => {
    it('initializes with provided userCardLocation', () => {
      const customCardSDK = new CardSDK({
        cardFeatureFlag: mockCardFeatureFlag,
        userCardLocation: 'us',
      });

      expect(
        (customCardSDK as unknown as CardSDKPrivateAccess).userCardLocation,
      ).toBe('us');
    });

    it('defaults to international when userCardLocation is not provided', () => {
      const customCardSDK = new CardSDK({
        cardFeatureFlag: mockCardFeatureFlag,
      });

      expect(
        (customCardSDK as unknown as CardSDKPrivateAccess).userCardLocation,
      ).toBe('international');
    });

    it('initializes with enableLogs option', () => {
      const customCardSDK = new CardSDK({
        cardFeatureFlag: mockCardFeatureFlag,
        enableLogs: true,
      });

      expect(
        (customCardSDK as unknown as CardSDKPrivateAccess).enableLogs,
      ).toBe(true);
    });
  });

  describe('private helper methods', () => {
    describe('mapAPINetworkToCaipChainId', () => {
      it('maps linea network to correct CAIP chain ID', () => {
        const result = (
          cardSDK as unknown as CardSDKPrivateAccess
        ).mapAPINetworkToCaipChainId('linea');
        expect(result).toBe('eip155:59144');
      });

      it('maps solana network to correct CAIP chain ID', () => {
        const result = (
          cardSDK as unknown as CardSDKPrivateAccess
        ).mapAPINetworkToCaipChainId('solana');
        expect(result).toBe('solana:5eykt4UsFv8P8NJdTREpY1vzqKqZKvdp');
      });
    });

    describe('getFirstSupportedTokenOrNull', () => {
      it('returns first supported token when tokens exist', () => {
        const result = (
          cardSDK as unknown as CardSDKPrivateAccess
        ).getFirstSupportedTokenOrNull();
        expect(result).toEqual({
          address: mockSupportedTokens[0].address || null,
          symbol: mockSupportedTokens[0].symbol || null,
          name: mockSupportedTokens[0].name || null,
          decimals: mockSupportedTokens[0].decimals || null,
        });
      });

      it('returns null when no supported tokens exist', () => {
        const emptyTokensCardFeatureFlag: CardFeatureFlag = {
          chains: {
            'eip155:59144': {
              enabled: true,
              tokens: [],
            },
          },
        };

        const emptyTokensCardSDK = new CardSDK({
          cardFeatureFlag: emptyTokensCardFeatureFlag,
        });

        const result = (
          emptyTokensCardSDK as unknown as CardSDKPrivateAccess
        ).getFirstSupportedTokenOrNull();
        expect(result).toBeNull();
      });
    });

    describe('findSupportedTokenByAddress', () => {
      it('finds token by address (case insensitive)', () => {
        const result = (
          cardSDK as unknown as CardSDKPrivateAccess
        ).findSupportedTokenByAddress(
          mockSupportedTokens[0].address?.toUpperCase() || '',
        );
        expect(result).toEqual({
          address: mockSupportedTokens[0].address || null,
          symbol: mockSupportedTokens[0].symbol || null,
          name: mockSupportedTokens[0].name || null,
          decimals: mockSupportedTokens[0].decimals || null,
        });
      });

      it('returns null when token not found', () => {
        const result = (
          cardSDK as unknown as CardSDKPrivateAccess
        ).findSupportedTokenByAddress('0xnonexistent');
        expect(result).toBeNull();
      });
    });

    describe('mapSupportedTokenToCardToken', () => {
      it('maps supported token to card token correctly', () => {
        const result = (
          cardSDK as unknown as CardSDKPrivateAccess
        ).mapSupportedTokenToCardToken(mockSupportedTokens[0]);
        expect(result).toEqual({
          address: mockSupportedTokens[0].address || null,
          symbol: mockSupportedTokens[0].symbol || null,
          name: mockSupportedTokens[0].name || null,
          decimals: mockSupportedTokens[0].decimals || null,
        });
      });
    });
  });

  describe('getLatestAllowanceFromLogs', () => {
    const mockWalletAddress = '0x1234567890123456789012345678901234567890';
    const mockTokenAddress = '0x0987654321098765432109876543210987654321';
    const mockDelegationContract = '0xabcdefabcdefabcdefabcdefabcdefabcdefabcd';

    beforeEach(() => {
      jest.clearAllMocks();
      // Reset ethers mocks
      (ethers.utils.hexZeroPad as jest.Mock).mockImplementation((val) => val);
      (ethers.utils.Interface as unknown as jest.Mock).mockReturnValue({
        getEventTopic: jest.fn().mockReturnValue('0xtopic'),
        parseLog: jest.fn().mockImplementation((log) => ({
          args: {
            value: ethers.BigNumber.from(log.data || '0'),
          },
        })),
      });
    });

    it('returns most recent approval event', async () => {
      const mockLogs = [
        {
          blockNumber: 100,
          logIndex: 1,
          data: '11806489',
          blockHash: '0x1',
          transactionIndex: 0,
          removed: false,
          address: mockTokenAddress,
          topics: [],
          transactionHash: '0xa',
        }, // Most recent approval
        {
          blockNumber: 99,
          logIndex: 0,
          data: '15000000',
          blockHash: '0x2',
          transactionIndex: 0,
          removed: false,
          address: mockTokenAddress,
          topics: [],
          transactionHash: '0xb',
        }, // Older approval
      ];
      mockProvider.getLogs.mockResolvedValue(mockLogs);
      (ethers.BigNumber.from as jest.Mock).mockImplementation((val) => ({
        toString: () => val,
        gt: (other: { toString: () => string }) =>
          parseInt(val, 10) > parseInt(other.toString(), 10),
        isZero: () => val === '0',
      }));

      const result = await cardSDK.getLatestAllowanceFromLogs(
        mockWalletAddress,
        mockTokenAddress,
        mockDelegationContract,
      );

      expect(result).toBe('11806489');
      expect(mockProvider.getLogs).toHaveBeenCalledWith({
        address: mockTokenAddress,
        fromBlock: 2715910,
        toBlock: 'latest',
        topics: expect.any(Array),
      });
    });

    it('returns latest approval when no current allowance provided', async () => {
      const mockLogs = [
        {
          blockNumber: 100,
          logIndex: 0,
          data: '15000000',
          blockHash: '0x1',
          transactionIndex: 0,
          removed: false,
          address: mockTokenAddress,
          topics: [],
          transactionHash: '0xa',
        },
      ];
      mockProvider.getLogs.mockResolvedValue(mockLogs);
      (ethers.BigNumber.from as jest.Mock).mockImplementation((val) => ({
        toString: () => val,
        gt: () => true,
        isZero: () => val === '0',
      }));

      const result = await cardSDK.getLatestAllowanceFromLogs(
        mockWalletAddress,
        mockTokenAddress,
        mockDelegationContract,
      );

      expect(result).toBe('15000000');
    });

    it('returns most recent approval regardless of value', async () => {
      const mockLogs = [
        {
          blockNumber: 102,
          logIndex: 0,
          data: '11806489',
          blockHash: '0x1',
          transactionIndex: 0,
          removed: false,
          address: mockTokenAddress,
          topics: [],
          transactionHash: '0xa',
        }, // Most recent
        {
          blockNumber: 101,
          logIndex: 0,
          data: '10000000',
          blockHash: '0x2',
          transactionIndex: 0,
          removed: false,
          address: mockTokenAddress,
          topics: [],
          transactionHash: '0xb',
        }, // Older
        {
          blockNumber: 100,
          logIndex: 0,
          data: '15000000',
          blockHash: '0x3',
          transactionIndex: 0,
          removed: false,
          address: mockTokenAddress,
          topics: [],
          transactionHash: '0xc',
        }, // Oldest
      ];
      mockProvider.getLogs.mockResolvedValue(mockLogs);
      (ethers.BigNumber.from as jest.Mock).mockImplementation((val) => ({
        toString: () => val,
        gt: (other: { toString: () => string }) =>
          parseInt(val, 10) > parseInt(other.toString(), 10),
        isZero: () => val === '0',
      }));

      const result = await cardSDK.getLatestAllowanceFromLogs(
        mockWalletAddress,
        mockTokenAddress,
        mockDelegationContract,
      );

      expect(result).toBe('11806489');
    });

    it('returns most recent log when no approval greater than current found', async () => {
      const mockLogs = [
        {
          blockNumber: 100,
          logIndex: 0,
          data: '5000000',
          blockHash: '0x1',
          transactionIndex: 0,
          removed: false,
          address: mockTokenAddress,
          topics: [],
          transactionHash: '0xa',
        },
        {
          blockNumber: 99,
          logIndex: 0,
          data: '3000000',
          blockHash: '0x2',
          transactionIndex: 0,
          removed: false,
          address: mockTokenAddress,
          topics: [],
          transactionHash: '0xb',
        },
      ];
      mockProvider.getLogs.mockResolvedValue(mockLogs);
      (ethers.BigNumber.from as jest.Mock).mockImplementation((val) => ({
        toString: () => val,
        gt: () => false,
        isZero: () => val === '0',
      }));

      const result = await cardSDK.getLatestAllowanceFromLogs(
        mockWalletAddress,
        mockTokenAddress,
        mockDelegationContract,
      );

      expect(result).toBe('5000000'); // Returns latest log
    });

    it('returns null when no logs found', async () => {
      mockProvider.getLogs.mockResolvedValue([]);

      const result = await cardSDK.getLatestAllowanceFromLogs(
        mockWalletAddress,
        mockTokenAddress,
        mockDelegationContract,
      );

      expect(result).toBeNull();
    });

    it('sorts logs chronologically (newest first)', async () => {
      const mockLogs = [
        {
          blockNumber: 98,
          logIndex: 0,
          data: '1000000',
          blockHash: '0x1',
          transactionIndex: 0,
          removed: false,
          address: mockTokenAddress,
          topics: [],
          transactionHash: '0xa',
        },
        {
          blockNumber: 100,
          logIndex: 2,
          data: '3000000',
          blockHash: '0x2',
          transactionIndex: 0,
          removed: false,
          address: mockTokenAddress,
          topics: [],
          transactionHash: '0xb',
        },
        {
          blockNumber: 100,
          logIndex: 1,
          data: '2000000',
          blockHash: '0x3',
          transactionIndex: 0,
          removed: false,
          address: mockTokenAddress,
          topics: [],
          transactionHash: '0xc',
        },
        {
          blockNumber: 99,
          logIndex: 0,
          data: '1500000',
          blockHash: '0x4',
          transactionIndex: 0,
          removed: false,
          address: mockTokenAddress,
          topics: [],
          transactionHash: '0xd',
        },
      ];
      mockProvider.getLogs.mockResolvedValue(mockLogs);
      (ethers.BigNumber.from as jest.Mock).mockImplementation((val) => ({
        toString: () => val,
        gt: () => true,
        isZero: () => val === '0',
      }));

      const result = await cardSDK.getLatestAllowanceFromLogs(
        mockWalletAddress,
        mockTokenAddress,
        mockDelegationContract,
      );

      // Most recent should be block 100, logIndex 2
      expect(result).toBe('3000000');
    });

    it('returns most recent approval even when value is zero', async () => {
      const mockLogs = [
        {
          blockNumber: 100,
          logIndex: 0,
          data: '0',
          blockHash: '0x1',
          transactionIndex: 0,
          removed: false,
          address: mockTokenAddress,
          topics: [],
          transactionHash: '0xa',
        }, // Most recent (revoked)
        {
          blockNumber: 99,
          logIndex: 0,
          data: '15000000',
          blockHash: '0x2',
          transactionIndex: 0,
          removed: false,
          address: mockTokenAddress,
          topics: [],
          transactionHash: '0xb',
        }, // Older approval
      ];
      mockProvider.getLogs.mockResolvedValue(mockLogs);
      (ethers.BigNumber.from as jest.Mock).mockImplementation((val) => ({
        toString: () => val,
        gt: (other: { toString: () => string }) =>
          parseInt(val, 10) > parseInt(other.toString(), 10),
        isZero: () => val === '0',
      }));

      const result = await cardSDK.getLatestAllowanceFromLogs(
        mockWalletAddress,
        mockTokenAddress,
        mockDelegationContract,
      );

      expect(result).toBe('0'); // Returns most recent, even if zero
    });

    it('logs error and returns null when getLogs fails', async () => {
      const mockError = new Error('RPC error');
      mockProvider.getLogs.mockRejectedValue(mockError);

      const result = await cardSDK.getLatestAllowanceFromLogs(
        mockWalletAddress,
        mockTokenAddress,
        mockDelegationContract,
      );

      expect(result).toBeNull();
      expect(Logger.error).toHaveBeenCalledWith(
        mockError,
        `getLatestAllowanceFromLogs: Failed to get latest allowance for token ${mockTokenAddress}`,
      );
    });

    it('calls getLogs with correct parameters', async () => {
      mockProvider.getLogs.mockResolvedValue([]);
      (ethers.utils.hexZeroPad as jest.Mock).mockImplementation(
        (addr) => `padded_${addr}`,
      );

      await cardSDK.getLatestAllowanceFromLogs(
        mockWalletAddress,
        mockTokenAddress,
        mockDelegationContract,
      );

      expect(mockProvider.getLogs).toHaveBeenCalledWith({
        address: mockTokenAddress,
        fromBlock: 2715910,
        toBlock: 'latest',
        topics: [
          '0xtopic',
          `padded_${mockWalletAddress.toLowerCase()}`,
          `padded_${mockDelegationContract.toLowerCase()}`,
        ],
      });
    });

    it('handles large approval values correctly', async () => {
      const largeValue = '2199023255551000000'; // Unlimited approval
      const mockLogs = [
        {
          blockNumber: 100,
          logIndex: 0,
          data: largeValue,
          blockHash: '0x1',
          transactionIndex: 0,
          removed: false,
          address: mockTokenAddress,
          topics: [],
          transactionHash: '0xa',
        },
      ];
      mockProvider.getLogs.mockResolvedValue(mockLogs);
      (ethers.BigNumber.from as jest.Mock).mockImplementation((val) => ({
        toString: () => val,
        gt: () => true,
        isZero: () => false,
      }));

      const result = await cardSDK.getLatestAllowanceFromLogs(
        mockWalletAddress,
        mockTokenAddress,
        mockDelegationContract,
      );

      expect(result).toBe(largeValue);
    });
  });
});<|MERGE_RESOLUTION|>--- conflicted
+++ resolved
@@ -2789,11 +2789,7 @@
             accepted: true,
           },
         ],
-<<<<<<< HEAD
-        policyType: 'US',
-=======
         policyType: 'us',
->>>>>>> f4e8f8d0
       };
 
       (global.fetch as jest.Mock).mockResolvedValue({
