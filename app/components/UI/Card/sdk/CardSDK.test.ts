import { ethers } from 'ethers';
import { CardSDK } from './CardSDK';
import {
  CardFeatureFlag,
  SupportedToken,
} from '../../../../selectors/featureFlagController/card/index';
import {
  CardToken,
  CardError,
  CardErrorType,
  CardLoginInitiateResponse,
  CardLoginResponse,
  CardAuthorizeResponse,
  CardExchangeTokenResponse,
  CardLocation,
  CreateOnboardingConsentRequest,
} from '../types';
import Logger from '../../../../util/Logger';
import { getCardBaanxToken } from '../util/cardTokenVault';
import AppConstants from '../../../../core/AppConstants';

// Type definition for accessing private methods in tests
interface CardSDKPrivateAccess {
  userCardLocation: string;
  enableLogs: boolean;
  mapAPINetworkToCaipChainId: (network: string) => string;
<<<<<<< HEAD
  mapAPINetworkToAssetChainId: (network: string) => string;
=======
>>>>>>> 4e9972e7
  getFirstSupportedTokenOrNull: () => CardToken | null;
  findSupportedTokenByAddress: (address: string) => CardToken | null;
  mapSupportedTokenToCardToken: (token: SupportedToken) => CardToken;
}

// Mock ethers
jest.mock('ethers', () => ({
  ethers: {
    providers: {
      JsonRpcProvider: jest.fn().mockImplementation(() => ({
        getLogs: jest.fn(),
      })),
    },
    Contract: jest.fn().mockImplementation(() => ({
      spendersAllowancesForTokens: jest.fn(),
    })),
    utils: {
      isAddress: jest.fn(),
      Interface: jest.fn().mockImplementation(() => ({
        getEventTopic: jest.fn(),
        parseLog: jest.fn(),
      })),
      hexZeroPad: jest.fn(),
    },
    BigNumber: {
      from: jest.fn().mockImplementation((value) => ({
        isZero: jest.fn().mockReturnValue(value === '0'),
        toString: () => value,
      })),
    },
  },
}));

// Mock Logger
jest.mock('../../../../util/Logger', () => ({
  error: jest.fn(),
  log: jest.fn(),
}));

// Mock cardTokenVault
jest.mock('../util/cardTokenVault', () => ({
  getCardBaanxToken: jest.fn(),
}));

// Mock network utilities
jest.mock('../../../../util/networks', () => ({
  getDecimalChainId: jest.fn().mockReturnValue('59144'),
}));

// Mock fetch for geolocation API
global.fetch = jest.fn();

describe('CardSDK', () => {
  let cardSDK: CardSDK;
  let mockCardFeatureFlag: CardFeatureFlag;
  let mockProvider: jest.Mocked<ethers.providers.JsonRpcProvider>;
  let mockContract: jest.Mocked<ethers.Contract>;

  const mockTestAddress = 'eip155:0:0x1234567890123456789012345678901234567890';

  const mockSupportedTokens: SupportedToken[] = [
    {
      address: '0x1234567890123456789012345678901234567890',
      symbol: 'USDC',
      name: 'USD Coin',
      decimals: 6,
    },
    {
      address: '0x0987654321098765432109876543210987654321',
      symbol: 'USDT',
      name: 'Tether USD',
      decimals: 6,
    },
  ];

  beforeEach(() => {
    jest.clearAllMocks();

    // Set up environment variable for API key
    process.env.MM_CARD_BAANX_API_CLIENT_KEY = 'test-api-key';

    mockCardFeatureFlag = {
      constants: {
        onRampApiUrl: 'https://on-ramp.uat-api.cx.metamask.io',
        accountsApiUrl: 'https://accounts.api.cx.metamask.io',
      },
      chains: {
        'eip155:59144': {
          enabled: true,
          balanceScannerAddress: '0xed9f04f2da1b42ae558d5e688fe2ef7080931c9a',
          foxConnectAddresses: {
            global: '0x9dd23A4a0845f10d65D293776B792af1131c7B30',
            us: '0xA90b298d05C2667dDC64e2A4e17111357c215dD2',
          },
          tokens: mockSupportedTokens,
        },
      },
    };

    mockProvider = {
      getLogs: jest.fn(),
    } as unknown as jest.Mocked<ethers.providers.JsonRpcProvider>;

    mockContract = {
      spendersAllowancesForTokens: jest.fn(),
    } as unknown as jest.Mocked<ethers.Contract>;

    (ethers.providers.JsonRpcProvider as unknown as jest.Mock).mockReturnValue(
      mockProvider,
    );
    (ethers.Contract as unknown as jest.Mock).mockReturnValue(mockContract);
    (ethers.utils.isAddress as jest.Mock).mockReturnValue(true);
    (ethers.utils.hexZeroPad as jest.Mock).mockImplementation((value, length) =>
      value.padStart(length * 2, '0'),
    );

    // Create CardSDK instance AFTER environment variable is set
    cardSDK = new CardSDK({
      cardFeatureFlag: mockCardFeatureFlag,
    });

    // Setup default mock for getCardBaanxToken
    (getCardBaanxToken as jest.Mock).mockResolvedValue({
      success: true,
      tokenData: { accessToken: 'mock-token' },
    });
  });

  describe('constructor', () => {
    it('initializes with correct card feature flag and chain ID', () => {
      expect(cardSDK.isCardEnabled).toBe(true);
      expect(cardSDK.getSupportedTokensByChainId(cardSDK.lineaChainId)).toEqual(
        mockSupportedTokens,
      );
    });
  });

  describe('isCardEnabled', () => {
    it('returns true when card is enabled for the chain', () => {
      expect(cardSDK.isCardEnabled).toBe(true);
    });

    it('returns false when card is disabled for the chain', () => {
      const disabledCardFeatureFlag: CardFeatureFlag = {
        constants: {
          accountsApiUrl: 'https://accounts.api.cx.metamask.io',
        },
        chains: {
          'eip155:59144': {
            enabled: false,
            tokens: [],
          },
        },
      };

      const disabledCardholderSDK = new CardSDK({
        cardFeatureFlag: disabledCardFeatureFlag,
      });

      expect(disabledCardholderSDK.isCardEnabled).toBe(false);
    });

    it('returns false when chain is not configured', () => {
      const emptyCardFeatureFlag: CardFeatureFlag = {};

      const noChainCardholderSDK = new CardSDK({
        cardFeatureFlag: emptyCardFeatureFlag,
      });

      expect(noChainCardholderSDK.isCardEnabled).toBe(false);
    });
  });

  describe('getSupportedTokensByChainId', () => {
    it('returns supported tokens when card is enabled', () => {
      expect(cardSDK.getSupportedTokensByChainId(cardSDK.lineaChainId)).toEqual(
        mockSupportedTokens,
      );
    });

    it('returns empty array when card is disabled', () => {
      const disabledCardFeatureFlag: CardFeatureFlag = {
        constants: {
          accountsApiUrl: 'https://accounts.api.cx.metamask.io',
        },
        chains: {
          'eip155:59144': {
            enabled: false,
            tokens: mockSupportedTokens,
          },
        },
      };

      const disabledCardholderSDK = new CardSDK({
        cardFeatureFlag: disabledCardFeatureFlag,
      });

      expect(
        disabledCardholderSDK.getSupportedTokensByChainId(
          disabledCardholderSDK.lineaChainId,
        ),
      ).toEqual([]);
    });

    it('returns empty array when tokens array is undefined', () => {
      const noTokensCardFeatureFlag: CardFeatureFlag = {
        constants: {
          accountsApiUrl: 'https://accounts.api.cx.metamask.io',
        },
        chains: {
          'eip155:59144': {
            enabled: true,
            // tokens property is undefined
          },
        },
      };

      const noTokensCardSDK = new CardSDK({
        cardFeatureFlag: noTokensCardFeatureFlag,
      });

      expect(
        noTokensCardSDK.getSupportedTokensByChainId(
          noTokensCardSDK.lineaChainId,
        ),
      ).toEqual([]);
    });

    it('filters out tokens with enabled=false', () => {
      const tokensWithDisabled: SupportedToken[] = [
        mockSupportedTokens[0],
        {
          ...mockSupportedTokens[1],
          enabled: false,
        },
      ];

      const customFeatureFlag: CardFeatureFlag = {
        ...mockCardFeatureFlag,
        chains: {
          'eip155:59144': {
            ...mockCardFeatureFlag.chains?.['eip155:59144'],
            enabled: true,
            tokens: tokensWithDisabled,
          },
        },
      };

      const customSDK = new CardSDK({
        cardFeatureFlag: customFeatureFlag,
      });

      const tokens = customSDK.getSupportedTokensByChainId(
        customSDK.lineaChainId,
      );
      expect(tokens).toHaveLength(1);
      expect(tokens[0].address).toBe(mockSupportedTokens[0].address);
    });
  });

  describe('error handling for private getters', () => {
    it('throws error when foxConnectAddresses are missing in getSupportedTokensAllowances', async () => {
      const missingFoxConnectFeatureFlag: CardFeatureFlag = {
        constants: {
          accountsApiUrl: 'https://accounts.api.cx.metamask.io',
        },
        chains: {
          'eip155:59144': {
            enabled: true,
            tokens: mockSupportedTokens,
            // foxConnectAddresses is missing
          },
        },
      };

      const missingFoxConnectSDK = new CardSDK({
        cardFeatureFlag: missingFoxConnectFeatureFlag,
      });

      // This should throw an error when trying to access foxConnectAddresses
      await expect(
        missingFoxConnectSDK.getSupportedTokensAllowances(
          '0x1234567890123456789012345678901234567890',
        ),
      ).rejects.toThrow(
        'FoxConnect addresses are not defined for the current chain',
      );
    });

    it('throws error when balanceScannerAddress is missing in getSupportedTokensAllowances', async () => {
      const missingBalanceScannerFeatureFlag: CardFeatureFlag = {
        constants: {
          accountsApiUrl: 'https://accounts.api.cx.metamask.io',
        },
        chains: {
          'eip155:59144': {
            enabled: true,
            tokens: mockSupportedTokens,
            foxConnectAddresses: {
              global: '0x9dd23A4a0845f10d65D293776B792af1131c7B30',
              us: '0xA90b298d05C2667dDC64e2A4e17111357c215dD2',
            },
          },
        },
      };

      const missingBalanceScannerSDK = new CardSDK({
        cardFeatureFlag: missingBalanceScannerFeatureFlag,
      });

      // This should throw an error when trying to access balanceScannerAddress
      await expect(
        missingBalanceScannerSDK.getSupportedTokensAllowances(
          '0x1234567890123456789012345678901234567890',
        ),
      ).rejects.toThrow(
        'Balance scanner address is not defined for the current chain',
      );
    });
  });

  describe('supportedTokensAddresses', () => {
    it('returns valid token addresses', () => {
      const addresses = cardSDK.getSupportedTokensByChainId(
        cardSDK.lineaChainId,
      );
      expect(addresses).toHaveLength(2);
      expect(addresses[0].address).toBe(mockSupportedTokens[0].address);
      expect(addresses[1].address).toBe(mockSupportedTokens[1].address);
    });

    it('filters out tokens with invalid addresses', () => {
      const tokensWithInvalid: SupportedToken[] = [
        mockSupportedTokens[0],
        {
          address: undefined as unknown as string,
          symbol: 'INVALID',
          name: 'Invalid Token',
          decimals: 6,
        },
      ];

      const customFeatureFlag: CardFeatureFlag = {
        ...mockCardFeatureFlag,
        chains: {
          'eip155:59144': {
            ...mockCardFeatureFlag.chains?.['eip155:59144'],
            enabled: true,
            tokens: tokensWithInvalid,
          },
        },
      };

      const customSDK = new CardSDK({
        cardFeatureFlag: customFeatureFlag,
      });

      const addresses = customSDK.getSupportedTokensByChainId(
        customSDK.lineaChainId,
      );
      expect(addresses).toHaveLength(1);
      expect(addresses[0].address).toBe(mockSupportedTokens[0].address);
    });
  });

  describe('isCardHolder', () => {
    it('returns empty array when card is not enabled', async () => {
      const disabledCardFeatureFlag: CardFeatureFlag = {
        chains: {
          'eip155:59144': {
            enabled: false,
            tokens: [],
          },
        },
      };

      const disabledCardholderSDK = new CardSDK({
        cardFeatureFlag: disabledCardFeatureFlag,
      });

      const result = await disabledCardholderSDK.isCardHolder([
        mockTestAddress,
      ]);
      expect(result).toEqual([]);
    });

    it('returns empty array when no accounts provided', async () => {
      const result = await cardSDK.isCardHolder([]);
      expect(result).toEqual([]);
    });

    it('returns empty array when accounts array is null or undefined', async () => {
      const result = await cardSDK.isCardHolder(
        undefined as unknown as `eip155:${string}:0x${string}`[],
      );
      expect(result).toEqual([]);
    });

    it('processes single batch (≤50 accounts) correctly', async () => {
      const singleBatchAccounts = Array(30).fill(
        mockTestAddress,
      ) as `eip155:${string}:0x${string}`[];

      (global.fetch as jest.Mock).mockResolvedValue({
        ok: true,
        json: jest.fn().mockResolvedValue({
          is: [mockTestAddress.toLowerCase()],
        }),
      });

      const result = await cardSDK.isCardHolder(singleBatchAccounts);
      expect(result).toEqual([mockTestAddress.toLowerCase()]);

      // Should call fetch only once for single batch
      expect(global.fetch).toHaveBeenCalledTimes(1);
    });

    it('processes multiple batches (up to 150 accounts)', async () => {
      const multiBatchAccounts = Array(100).fill(
        mockTestAddress,
      ) as `eip155:${string}:0x${string}`[];

      (global.fetch as jest.Mock).mockResolvedValue({
        ok: true,
        json: jest.fn().mockResolvedValue({
          is: [mockTestAddress.toLowerCase()],
        }),
      });

      const result = await cardSDK.isCardHolder(multiBatchAccounts);
      expect(result).toEqual([
        mockTestAddress.toLowerCase(),
        mockTestAddress.toLowerCase(),
      ]);

      // Should call fetch twice for 100 accounts (2 batches of 50)
      expect(global.fetch).toHaveBeenCalledTimes(2);
    });

    it('limits processing to maximum 3 batches (150 accounts)', async () => {
      const manyAccounts = Array(200).fill(
        mockTestAddress,
      ) as `eip155:${string}:0x${string}`[];

      (global.fetch as jest.Mock).mockResolvedValue({
        ok: true,
        json: jest.fn().mockResolvedValue({
          is: [mockTestAddress.toLowerCase()],
        }),
      });

      const result = await cardSDK.isCardHolder(manyAccounts);
      expect(result).toEqual([
        mockTestAddress.toLowerCase(),
        mockTestAddress.toLowerCase(),
        mockTestAddress.toLowerCase(),
      ]);

      // Should call fetch only 3 times maximum, even with 200 accounts
      expect(global.fetch).toHaveBeenCalledTimes(3);
    });

    it('returns cardholder accounts when API returns accounts in is array', async () => {
      const multipleAccounts = [
        'eip155:59144:0x1111111111111111111111111111111111111111',
        'eip155:59144:0x2222222222222222222222222222222222222222',
      ] as `eip155:${string}:0x${string}`[];

      (global.fetch as jest.Mock).mockResolvedValue({
        ok: true,
        json: jest.fn().mockResolvedValue({
          is: [
            multipleAccounts[0].toLowerCase(),
            multipleAccounts[1].toLowerCase(),
          ],
        }),
      });

      const result = await cardSDK.isCardHolder(multipleAccounts);
      expect(result).toEqual([
        multipleAccounts[0].toLowerCase(),
        multipleAccounts[1].toLowerCase(),
      ]);

      expect(global.fetch).toHaveBeenCalledWith(
        expect.objectContaining({
          href: expect.stringContaining('v1/metadata'),
        }),
      );
    });

    it('returns empty array when API returns empty is array', async () => {
      (global.fetch as jest.Mock).mockResolvedValue({
        ok: true,
        json: jest.fn().mockResolvedValue({
          is: [],
        }),
      });

      const result = await cardSDK.isCardHolder([mockTestAddress]);
      expect(result).toEqual([]);
    });

    it('handles API error responses with status code', async () => {
      (global.fetch as jest.Mock).mockResolvedValue({
        ok: false,
        status: 404,
      });

      const result = await cardSDK.isCardHolder([mockTestAddress]);
      expect(result).toEqual([]);
      expect(Logger.log).toHaveBeenCalledWith(
        expect.any(Error),
        'CardSDK: Failed to check if address is a card holder',
      );
    });

    it('handles network errors and returns empty array', async () => {
      const error = new Error('Network error');
      (global.fetch as jest.Mock).mockRejectedValue(error);

      const result = await cardSDK.isCardHolder([mockTestAddress]);
      expect(result).toEqual([]);
      expect(Logger.log).toHaveBeenCalledWith(
        error,
        'CardSDK: Failed to check if address is a card holder',
      );
    });

    it('handles missing accountsApiUrl gracefully', async () => {
      const missingAccountsApiFeatureFlag: CardFeatureFlag = {
        chains: {
          'eip155:59144': {
            enabled: true,
            tokens: mockSupportedTokens,
            // accountsApiUrl is missing from constants
          },
        },
      };

      const missingAccountsApiSDK = new CardSDK({
        cardFeatureFlag: missingAccountsApiFeatureFlag,
      });

      const result = await missingAccountsApiSDK.isCardHolder([
        mockTestAddress,
      ]);
      expect(result).toEqual([]);
      expect(Logger.log).toHaveBeenCalled();
    });

    it('constructs correct API request with proper parameters', async () => {
      const testAccounts = [
        'eip155:59144:0x1111111111111111111111111111111111111111',
        'eip155:59144:0x2222222222222222222222222222222222222222',
      ] as `eip155:${string}:0x${string}`[];

      (global.fetch as jest.Mock).mockResolvedValue({
        ok: true,
        json: jest.fn().mockResolvedValue({
          is: [],
        }),
      });

      await cardSDK.isCardHolder(testAccounts);

      const expectedUrl = new URL(
        'v1/metadata',
        mockCardFeatureFlag.constants?.accountsApiUrl,
      );
      expectedUrl.searchParams.set(
        'accountIds',
        testAccounts.join(',').toLowerCase(),
      );
      expectedUrl.searchParams.set('label', 'card_user');

      expect(global.fetch).toHaveBeenCalledWith(expectedUrl);
    });
  });

  describe('getGeoLocation', () => {
    const originalNodeEnv = process.env.NODE_ENV;

    afterEach(() => {
      // Restore original NODE_ENV
      if (originalNodeEnv === undefined) {
        delete (process.env as { NODE_ENV?: string }).NODE_ENV;
      } else {
        (process.env as { NODE_ENV?: string }).NODE_ENV = originalNodeEnv;
      }
      jest.clearAllMocks();
    });

    it('returns UNKNOWN when API call fails', async () => {
      const error = new Error('Network error');
      (global.fetch as jest.Mock).mockRejectedValueOnce(error);

      const result = await cardSDK.getGeoLocation();

      expect(result).toBe('UNKNOWN');
      expect(Logger.log).toHaveBeenCalledWith(
        error,
        'CardSDK: Failed to get geolocation',
      );
    });

    it('returns UNKNOWN when fetch throws an error', async () => {
      const fetchError = new Error('Fetch failed');
      (global.fetch as jest.Mock).mockRejectedValueOnce(fetchError);

      const result = await cardSDK.getGeoLocation();

      expect(result).toBe('UNKNOWN');
      expect(Logger.log).toHaveBeenCalledWith(
        fetchError,
        'CardSDK: Failed to get geolocation',
      );
    });

    it('returns UNKNOWN when response.text() throws an error', async () => {
      const textError = new Error('Failed to read response text');
      (global.fetch as jest.Mock).mockResolvedValueOnce({
        ok: true,
        text: jest.fn().mockRejectedValue(textError),
      });

      const result = await cardSDK.getGeoLocation();

      expect(result).toBe('UNKNOWN');
      expect(Logger.log).toHaveBeenCalledWith(
        textError,
        'CardSDK: Failed to get geolocation',
      );
    });

    it('handles different country codes correctly', async () => {
      const countryCodes = ['US', 'GB', 'CA', 'DE', 'FR', 'UNKNOWN'];

      for (const code of countryCodes) {
        (global.fetch as jest.Mock).mockResolvedValueOnce({
          ok: true,
          text: jest.fn().mockResolvedValue(code),
        });

        const result = await cardSDK.getGeoLocation();
        expect(result).toBe(code);
      }
    });

    it('handles empty string response from API', async () => {
      (global.fetch as jest.Mock).mockResolvedValueOnce({
        ok: true,
        text: jest.fn().mockResolvedValue(''),
      });

      const result = await cardSDK.getGeoLocation();

      expect(result).toBe('');
    });
  });

  describe('getSupportedTokensAllowances', () => {
    const testAddress = '0x1234567890123456789012345678901234567890';

    it('throws error when card is not enabled', async () => {
      const disabledCardFeatureFlag: CardFeatureFlag = {
        constants: {
          onRampApiUrl: '',
        },
        chains: {
          'eip155:59144': {
            enabled: false,
            tokens: [],
          },
        },
      };

      const disabledCardholderSDK = new CardSDK({
        cardFeatureFlag: disabledCardFeatureFlag,
      });

      await expect(
        disabledCardholderSDK.getSupportedTokensAllowances(testAddress),
      ).rejects.toThrow('Card feature is not enabled for this chain');
    });

    it('returns empty array when no supported tokens', async () => {
      const emptyTokensCardFeatureFlag: CardFeatureFlag = {
        chains: {
          'eip155:59144': {
            enabled: true,
            tokens: [],
            balanceScannerAddress: '0xed9f04f2da1b42ae558d5e688fe2ef7080931c9a',
            foxConnectAddresses: {
              global: '0x9dd23A4a0845f10d65D293776B792af1131c7B30',
              us: '0xA90b298d05C2667dDC64e2A4e17111357c215dD2',
            },
          },
        },
      };

      const emptyTokensCardSDK = new CardSDK({
        cardFeatureFlag: emptyTokensCardFeatureFlag,
      });

      const result =
        await emptyTokensCardSDK.getSupportedTokensAllowances(testAddress);
      expect(result).toEqual([]);
    });

    it('returns token allowances correctly', async () => {
      mockContract.spendersAllowancesForTokens.mockResolvedValue([
        [
          [true, '1000'],
          [true, '500'],
        ],
        [
          [true, '2000'],
          [true, '1500'],
        ],
      ]);

      const result = await cardSDK.getSupportedTokensAllowances(testAddress);

      expect(result).toHaveLength(2);
      expect(result[0]).toEqual({
        address: mockSupportedTokens[0].address,
        usAllowance: expect.any(Object),
        globalAllowance: expect.any(Object),
      });
      expect(result[1]).toEqual({
        address: mockSupportedTokens[1].address,
        usAllowance: expect.any(Object),
        globalAllowance: expect.any(Object),
      });
    });
  });

  describe('getPriorityToken', () => {
    const testAddress = '0x1234567890123456789012345678901234567890';
    const nonZeroBalanceTokens = [mockSupportedTokens[0].address as string];

    it('throws error when card is not enabled', async () => {
      const disabledCardFeatureFlag: CardFeatureFlag = {
        chains: {
          'eip155:59144': {
            enabled: false,
            tokens: [],
          },
        },
      };

      const disabledCardholderSDK = new CardSDK({
        cardFeatureFlag: disabledCardFeatureFlag,
      });

      await expect(
        disabledCardholderSDK.getPriorityToken(
          testAddress,
          nonZeroBalanceTokens,
        ),
      ).rejects.toThrow('Card feature is not enabled for this chain');
    });

    it('returns the matching token when only one token has non-zero balance', async () => {
      const result = await cardSDK.getPriorityToken(
        testAddress,
        nonZeroBalanceTokens,
      );

      expect(result).toEqual({
        address: mockSupportedTokens[0].address,
        decimals: mockSupportedTokens[0].decimals,
        symbol: mockSupportedTokens[0].symbol,
        name: mockSupportedTokens[0].name,
      });
    });

    it('returns null when token is not found in supported tokens', async () => {
      const unknownTokenAddress = '0xunknown1234567890123456789012345678901234';
      const result = await cardSDK.getPriorityToken(testAddress, [
        unknownTokenAddress,
      ]);

      expect(result).toBeNull();
    });

    it('analyzes approval logs when multiple tokens have non-zero balances', async () => {
      const multipleTokens = [
        mockSupportedTokens[0].address as string,
        mockSupportedTokens[1].address as string,
      ];

      const mockInterface = {
        getEventTopic: jest.fn().mockReturnValue('0xapprovalTopic'),
        parseLog: jest.fn().mockReturnValue({
          args: {
            value: { isZero: () => false },
          },
        }),
      };

      (ethers.utils.Interface as unknown as jest.Mock).mockReturnValue(
        mockInterface,
      );

      // Mock getLogs to return different results for each call
      let callCount = 0;
      mockProvider.getLogs.mockImplementation(() => {
        if (callCount === 0) {
          // First call for token 0 (USDC) - return log at block 200 (more recent)
          callCount++;
          return Promise.resolve([
            {
              blockNumber: 200,
              logIndex: 1,
              blockHash: '0x789',
              transactionIndex: 0,
              removed: false,
              address: mockSupportedTokens[0].address as string,
              data: '0x',
              topics: [],
              transactionHash: '0xabc',
            },
          ]);
        }
        // Second call for token 1 (USDT) - return log at block 100 (older)
        return Promise.resolve([
          {
            blockNumber: 100,
            logIndex: 1,
            blockHash: '0x123',
            transactionIndex: 0,
            removed: false,
            address: mockSupportedTokens[1].address as string,
            data: '0x',
            topics: [],
            transactionHash: '0x456',
          },
        ]);
      });

      const result = await cardSDK.getPriorityToken(
        testAddress,
        multipleTokens,
      );

      expect(result).toEqual({
        address: mockSupportedTokens[0].address,
        decimals: mockSupportedTokens[0].decimals,
        symbol: mockSupportedTokens[0].symbol,
        name: mockSupportedTokens[0].name,
      });
    });

    it('returns first supported token when no approval logs are found', async () => {
      const multipleTokens = [
        mockSupportedTokens[0].address as string,
        mockSupportedTokens[1].address as string,
      ];

      mockProvider.getLogs.mockResolvedValue([]);

      const result = await cardSDK.getPriorityToken(
        testAddress,
        multipleTokens,
      );

      expect(result).toEqual({
        address: mockSupportedTokens[0].address,
        decimals: mockSupportedTokens[0].decimals,
        symbol: mockSupportedTokens[0].symbol,
        name: mockSupportedTokens[0].name,
      });
    });

    it('returns null when no supported tokens and no logs', async () => {
      const emptyCardFeatureFlag: CardFeatureFlag = {
        chains: {
          'eip155:59144': {
            enabled: true,
            tokens: [],
          },
        },
      };

      const emptyCardholderSDK = new CardSDK({
        cardFeatureFlag: emptyCardFeatureFlag,
      });

      mockProvider.getLogs.mockResolvedValue([]);

      const result = await emptyCardholderSDK.getPriorityToken(testAddress, []);

      expect(result).toBeNull();
    });
  });

  describe('mapSupportedTokenToCardToken', () => {
    it('maps SupportedToken to CardToken correctly', () => {
      const supportedToken = mockSupportedTokens[0];

      // Access the private method through bracket notation
      const cardToken = (
        cardSDK as unknown as {
          mapSupportedTokenToCardToken: (token: SupportedToken) => CardToken;
        }
      ).mapSupportedTokenToCardToken(supportedToken);

      expect(cardToken).toEqual({
        address: supportedToken.address,
        decimals: supportedToken.decimals,
        symbol: supportedToken.symbol,
        name: supportedToken.name,
      });
    });
  });

  describe('initiateCardProviderAuthentication', () => {
    const mockQueryParams = {
      state: 'test-state',
      codeChallenge: 'test-challenge',
      location: 'international' as CardLocation,
    };

    it('initiates authentication successfully', async () => {
      const mockResponse: CardLoginInitiateResponse = {
        token: 'initiate-token',
        url: 'https://example.com/auth',
      };

      (global.fetch as jest.Mock).mockResolvedValue({
        ok: true,
        json: jest.fn().mockResolvedValue(mockResponse),
      });

      const result =
        await cardSDK.initiateCardProviderAuthentication(mockQueryParams);

      expect(result).toEqual(mockResponse);
      expect(global.fetch).toHaveBeenCalledWith(
        expect.stringContaining('/v1/auth/oauth/authorize/initiate'),
        expect.objectContaining({
          method: 'GET',
          credentials: 'omit',
          headers: expect.objectContaining({
            'Content-Type': 'application/json',
            'x-us-env': 'false',
            'x-client-key': 'test-api-key',
          }),
        }),
      );
    });

    it('handles server error response', async () => {
      (global.fetch as jest.Mock).mockResolvedValue({
        ok: false,
        status: 500,
        text: jest.fn().mockResolvedValue('Internal server error'),
      });

      await expect(
        cardSDK.initiateCardProviderAuthentication(mockQueryParams),
      ).rejects.toThrow(CardError);

      await expect(
        cardSDK.initiateCardProviderAuthentication(mockQueryParams),
      ).rejects.toMatchObject({
        type: CardErrorType.SERVER_ERROR,
        message: 'Failed to initiate authentication. Please try again.',
      });

      expect(Logger.log).toHaveBeenCalled();
    });

    it('handles network error', async () => {
      const networkError = new Error('Network failure');
      (global.fetch as jest.Mock).mockRejectedValue(networkError);

      await expect(
        cardSDK.initiateCardProviderAuthentication(mockQueryParams),
      ).rejects.toThrow(CardError);

      await expect(
        cardSDK.initiateCardProviderAuthentication(mockQueryParams),
      ).rejects.toMatchObject({
        type: CardErrorType.NETWORK_ERROR,
        message: 'Network error. Please check your connection.',
      });
    });

    it('handles timeout error', async () => {
      const timeoutError = new Error('AbortError');
      timeoutError.name = 'AbortError';
      (global.fetch as jest.Mock).mockRejectedValue(timeoutError);

      await expect(
        cardSDK.initiateCardProviderAuthentication(mockQueryParams),
      ).rejects.toThrow(CardError);

      await expect(
        cardSDK.initiateCardProviderAuthentication(mockQueryParams),
      ).rejects.toMatchObject({
        type: CardErrorType.TIMEOUT_ERROR,
        message: 'Request timed out. Please check your connection.',
      });
    });

    it('sets x-us-env header to true when userCardLocation is us', async () => {
      const usCardSDK = new CardSDK({
        cardFeatureFlag: mockCardFeatureFlag,
        userCardLocation: 'us',
      });

      const usQueryParams = {
        ...mockQueryParams,
        location: 'us' as CardLocation,
      };

      const mockResponse: CardLoginInitiateResponse = {
        token: 'initiate-token',
        url: 'https://example.com/auth',
      };

      (global.fetch as jest.Mock).mockResolvedValue({
        ok: true,
        json: jest.fn().mockResolvedValue(mockResponse),
      });

      await usCardSDK.initiateCardProviderAuthentication(usQueryParams);

      expect(global.fetch).toHaveBeenCalledWith(
        expect.stringContaining('/v1/auth/oauth/authorize/initiate'),
        expect.objectContaining({
          headers: expect.objectContaining({
            'x-us-env': 'true',
          }),
        }),
      );
    });
  });

  describe('login', () => {
    const mockLoginData = {
      email: 'test@example.com',
      password: 'password123',
      location: 'international' as CardLocation,
    };

    it('logs in successfully', async () => {
      const mockResponse: CardLoginResponse = {
        phase: null,
        userId: 'user-123',
        isOtpRequired: false,
        phoneNumber: null,
        accessToken: 'login-token',
        verificationState: 'VERIFIED',
        isLinked: true,
      };

      (global.fetch as jest.Mock).mockResolvedValue({
        ok: true,
        json: jest.fn().mockResolvedValue(mockResponse),
      });

      const result = await cardSDK.login(mockLoginData);

      expect(result).toEqual(mockResponse);
      expect(global.fetch).toHaveBeenCalledWith(
        expect.stringContaining('/v1/auth/login'),
        expect.objectContaining({
          method: 'POST',
          body: JSON.stringify({
            email: mockLoginData.email,
            password: mockLoginData.password,
          }),
          headers: expect.objectContaining({
            'Content-Type': 'application/json',
            'x-us-env': 'false',
            'x-client-key': 'test-api-key',
          }),
        }),
      );
    });

    it('logs in successfully with OTP code', async () => {
      const mockLoginDataWithOtp = {
        ...mockLoginData,
        otpCode: '123456',
        location: 'us' as CardLocation,
      };

      const mockResponse: CardLoginResponse = {
        phase: null,
        userId: 'user-123',
        isOtpRequired: false,
        phoneNumber: '+1234567890',
        accessToken: 'login-token',
        verificationState: 'VERIFIED',
        isLinked: true,
      };

      (global.fetch as jest.Mock).mockResolvedValue({
        ok: true,
        json: jest.fn().mockResolvedValue(mockResponse),
      });

      const result = await cardSDK.login(mockLoginDataWithOtp);

      expect(result).toEqual(mockResponse);
      expect(global.fetch).toHaveBeenCalledWith(
        expect.stringContaining('/v1/auth/login'),
        expect.objectContaining({
          method: 'POST',
          body: JSON.stringify({
            email: mockLoginDataWithOtp.email,
            password: mockLoginDataWithOtp.password,
            otpCode: mockLoginDataWithOtp.otpCode,
          }),
          headers: expect.objectContaining({
            'Content-Type': 'application/json',
            'x-us-env': 'true',
            'x-client-key': 'test-api-key',
          }),
        }),
      );
    });

    it('throws error with invalid credentials', async () => {
      (global.fetch as jest.Mock).mockResolvedValue({
        ok: false,
        status: 401,
        text: jest.fn().mockResolvedValue('Unauthorized'),
      });

      await expect(cardSDK.login(mockLoginData)).rejects.toThrow(CardError);

      await expect(cardSDK.login(mockLoginData)).rejects.toMatchObject({
        type: CardErrorType.INVALID_CREDENTIALS,
        message: 'Invalid login details',
      });
    });

    it('throws error on server error', async () => {
      (global.fetch as jest.Mock).mockResolvedValue({
        ok: false,
        status: 500,
        text: jest.fn().mockResolvedValue('Server error'),
      });

      await expect(cardSDK.login(mockLoginData)).rejects.toThrow(CardError);

      await expect(cardSDK.login(mockLoginData)).rejects.toMatchObject({
        type: CardErrorType.SERVER_ERROR,
        message: 'Server error. Please try again later.',
      });
    });

    it('throws error on unknown error status', async () => {
      (global.fetch as jest.Mock).mockResolvedValue({
        ok: false,
        status: 400,
        text: jest.fn().mockResolvedValue('Bad request'),
      });

      await expect(cardSDK.login(mockLoginData)).rejects.toThrow(CardError);

      await expect(cardSDK.login(mockLoginData)).rejects.toMatchObject({
        type: CardErrorType.UNKNOWN_ERROR,
        message: 'Login failed. Please try again.',
      });
    });
  });

  describe('sendOtpLogin', () => {
    const mockOtpData = {
      userId: 'user-123',
      location: 'international' as CardLocation,
    };

    it('sends OTP login request successfully', async () => {
      (global.fetch as jest.Mock).mockResolvedValue({
        ok: true,
        text: jest.fn().mockResolvedValue(''),
      });

      await cardSDK.sendOtpLogin(mockOtpData);

      expect(global.fetch).toHaveBeenCalledWith(
        expect.stringContaining('/v1/auth/login/otp'),
        expect.objectContaining({
          method: 'POST',
          body: JSON.stringify({
            userId: mockOtpData.userId,
          }),
          headers: expect.objectContaining({
            'Content-Type': 'application/json',
            'x-us-env': 'false',
            'x-client-key': 'test-api-key',
          }),
        }),
      );
    });

    it('sends OTP login request using userCardLocation', async () => {
      const usCardSDK = new CardSDK({
        cardFeatureFlag: mockCardFeatureFlag,
        userCardLocation: 'us',
      });

      const mockOtpDataInternational = {
        userId: 'user-456',
        location: 'us' as CardLocation,
      };

      (global.fetch as jest.Mock).mockResolvedValue({
        ok: true,
        text: jest.fn().mockResolvedValue(''),
      });

      await usCardSDK.sendOtpLogin(mockOtpDataInternational);

      expect(global.fetch).toHaveBeenCalledWith(
        expect.stringContaining('/v1/auth/login/otp'),
        expect.objectContaining({
          method: 'POST',
          body: JSON.stringify({
            userId: mockOtpDataInternational.userId,
          }),
          headers: expect.objectContaining({
            'Content-Type': 'application/json',
            'x-us-env': 'true',
            'x-client-key': 'test-api-key',
          }),
        }),
      );
    });

    it('throws error on server error when sending OTP', async () => {
      (global.fetch as jest.Mock).mockResolvedValue({
        ok: false,
        status: 500,
        text: jest.fn().mockResolvedValue('Internal server error'),
      });

      await expect(cardSDK.sendOtpLogin(mockOtpData)).rejects.toThrow(
        CardError,
      );

      await expect(cardSDK.sendOtpLogin(mockOtpData)).rejects.toMatchObject({
        type: CardErrorType.SERVER_ERROR,
        message: 'Failed to send OTP login. Please try again.',
      });

      expect(Logger.log).toHaveBeenCalled();
    });

    it('throws error when response text parsing fails', async () => {
      (global.fetch as jest.Mock).mockResolvedValue({
        ok: false,
        status: 500,
        text: jest.fn().mockRejectedValue(new Error('Parse error')),
      });

      await expect(cardSDK.sendOtpLogin(mockOtpData)).rejects.toThrow(
        CardError,
      );

      await expect(cardSDK.sendOtpLogin(mockOtpData)).rejects.toMatchObject({
        type: CardErrorType.SERVER_ERROR,
        message: 'Failed to send OTP login. Please try again.',
      });

      expect(Logger.log).toHaveBeenCalled();
    });

    it('throws error on network error when sending OTP', async () => {
      const networkError = new Error('Network failure');
      (global.fetch as jest.Mock).mockRejectedValue(networkError);

      await expect(cardSDK.sendOtpLogin(mockOtpData)).rejects.toThrow(
        CardError,
      );

      await expect(cardSDK.sendOtpLogin(mockOtpData)).rejects.toMatchObject({
        type: CardErrorType.NETWORK_ERROR,
        message: 'Network error. Please check your connection.',
      });
    });

    it('throws error on timeout when sending OTP', async () => {
      const timeoutError = new Error('AbortError');
      timeoutError.name = 'AbortError';
      (global.fetch as jest.Mock).mockRejectedValue(timeoutError);

      await expect(cardSDK.sendOtpLogin(mockOtpData)).rejects.toThrow(
        CardError,
      );

      await expect(cardSDK.sendOtpLogin(mockOtpData)).rejects.toMatchObject({
        type: CardErrorType.TIMEOUT_ERROR,
        message: 'Request timed out. Please check your connection.',
      });
    });

    it('returns void on successful OTP send', async () => {
      (global.fetch as jest.Mock).mockResolvedValue({
        ok: true,
        text: jest.fn().mockResolvedValue(''),
      });

      const result = await cardSDK.sendOtpLogin(mockOtpData);

      expect(result).toBeUndefined();
    });
  });

  describe('authorize', () => {
    const mockAuthorizeData = {
      initiateAccessToken: 'initiate-token',
      loginAccessToken: 'login-token',
      location: 'international' as CardLocation,
    };

    it('authorizes successfully', async () => {
      const mockResponse: CardAuthorizeResponse = {
        state: 'auth-state',
        url: 'https://example.com/callback',
        code: 'auth-code-123',
      };

      (global.fetch as jest.Mock).mockResolvedValue({
        ok: true,
        json: jest.fn().mockResolvedValue(mockResponse),
      });

      const result = await cardSDK.authorize(mockAuthorizeData);

      expect(result).toEqual(mockResponse);
      expect(global.fetch).toHaveBeenCalledWith(
        expect.stringContaining('/v1/auth/oauth/authorize'),
        expect.objectContaining({
          method: 'POST',
          body: JSON.stringify({
            token: mockAuthorizeData.initiateAccessToken,
          }),
          headers: expect.objectContaining({
            'Content-Type': 'application/json',
            'x-us-env': 'false',
            'x-client-key': 'test-api-key',
            Authorization: `Bearer ${mockAuthorizeData.loginAccessToken}`,
          }),
        }),
      );
    });

    it('throws error when authorization fails with invalid credentials', async () => {
      (global.fetch as jest.Mock).mockResolvedValue({
        ok: false,
        status: 403,
        text: jest.fn().mockResolvedValue('Forbidden'),
      });

      await expect(cardSDK.authorize(mockAuthorizeData)).rejects.toThrow(
        CardError,
      );

      await expect(cardSDK.authorize(mockAuthorizeData)).rejects.toMatchObject({
        type: CardErrorType.INVALID_CREDENTIALS,
        message: 'Authorization failed. Please try logging in again.',
      });
    });

    it('throws error on server error during authorization', async () => {
      (global.fetch as jest.Mock).mockResolvedValue({
        ok: false,
        status: 500,
        text: jest.fn().mockResolvedValue('Server error'),
      });

      await expect(cardSDK.authorize(mockAuthorizeData)).rejects.toThrow(
        CardError,
      );

      await expect(cardSDK.authorize(mockAuthorizeData)).rejects.toMatchObject({
        type: CardErrorType.SERVER_ERROR,
        message: 'Authorization failed. Please try again.',
      });
    });
  });

  describe('exchangeToken', () => {
    const mockAuthCodeExchangeData = {
      code: 'auth-code',
      codeVerifier: 'code-verifier',
      grantType: 'authorization_code' as const,
      location: 'international' as CardLocation,
    };

    const mockRefreshTokenExchangeData = {
      code: 'refresh-token-123',
      grantType: 'refresh_token' as const,
      location: 'international' as CardLocation,
    };

    it('exchanges authorization code successfully', async () => {
      const mockRawResponse = {
        access_token: 'new-access-token',
        token_type: 'Bearer',
        expires_in: 3600,
        refresh_token: 'new-refresh-token',
        refresh_token_expires_in: 7200,
      };

      (global.fetch as jest.Mock).mockResolvedValue({
        ok: true,
        json: jest.fn().mockResolvedValue(mockRawResponse),
      });

      const result = await cardSDK.exchangeToken(mockAuthCodeExchangeData);

      const expectedResponse: CardExchangeTokenResponse = {
        accessToken: 'new-access-token',
        tokenType: 'Bearer',
        expiresIn: 3600,
        refreshToken: 'new-refresh-token',
        refreshTokenExpiresIn: 7200,
      };

      expect(result).toEqual(expectedResponse);
      expect(global.fetch).toHaveBeenCalledWith(
        expect.stringContaining('/v1/auth/oauth/token'),
        expect.objectContaining({
          method: 'POST',
          body: JSON.stringify({
            code: mockAuthCodeExchangeData.code,
            code_verifier: mockAuthCodeExchangeData.codeVerifier,
            grant_type: mockAuthCodeExchangeData.grantType,
            redirect_uri: 'https://example.com',
          }),
          headers: expect.objectContaining({
            'Content-Type': 'application/json',
            'x-us-env': 'false',
            'x-client-key': 'test-api-key',
            'x-secret-key': 'test-api-key',
          }),
        }),
      );
    });

    it('exchanges refresh token successfully', async () => {
      const mockRawResponse = {
        access_token: 'refreshed-access-token',
        token_type: 'Bearer',
        expires_in: 3600,
        refresh_token: 'new-refresh-token',
        refresh_token_expires_in: 7200,
      };

      (global.fetch as jest.Mock).mockResolvedValue({
        ok: true,
        json: jest.fn().mockResolvedValue(mockRawResponse),
      });

      const result = await cardSDK.exchangeToken(mockRefreshTokenExchangeData);

      const expectedResponse: CardExchangeTokenResponse = {
        accessToken: 'refreshed-access-token',
        tokenType: 'Bearer',
        expiresIn: 3600,
        refreshToken: 'new-refresh-token',
        refreshTokenExpiresIn: 7200,
      };

      expect(result).toEqual(expectedResponse);
      expect(global.fetch).toHaveBeenCalledWith(
        expect.stringContaining('/v1/auth/oauth/token'),
        expect.objectContaining({
          method: 'POST',
          body: JSON.stringify({
            grant_type: mockRefreshTokenExchangeData.grantType,
            refresh_token: mockRefreshTokenExchangeData.code,
          }),
          headers: expect.objectContaining({
            'Content-Type': 'application/json',
            'x-us-env': 'false',
            'x-client-key': 'test-api-key',
            'x-secret-key': 'test-api-key',
          }),
        }),
      );
    });

    it('throws error when token exchange fails with invalid credentials', async () => {
      (global.fetch as jest.Mock).mockResolvedValue({
        ok: false,
        status: 401,
        text: jest.fn().mockResolvedValue('Invalid code'),
      });

      await expect(
        cardSDK.exchangeToken(mockAuthCodeExchangeData),
      ).rejects.toThrow(CardError);

      await expect(
        cardSDK.exchangeToken(mockAuthCodeExchangeData),
      ).rejects.toMatchObject({
        type: CardErrorType.INVALID_CREDENTIALS,
        message: 'Token exchange failed. Please try logging in again.',
      });
    });

    it('throws error on server error during token exchange', async () => {
      (global.fetch as jest.Mock).mockResolvedValue({
        ok: false,
        status: 500,
        text: jest.fn().mockResolvedValue('Server error'),
      });

      await expect(
        cardSDK.exchangeToken(mockAuthCodeExchangeData),
      ).rejects.toThrow(CardError);

      await expect(
        cardSDK.exchangeToken(mockAuthCodeExchangeData),
      ).rejects.toMatchObject({
        type: CardErrorType.SERVER_ERROR,
        message: 'Token exchange failed. Please try again.',
      });
    });
  });

  describe('makeRequest error scenarios', () => {
    it('handles unknown error type', async () => {
      const unknownError = 'string error';
      (global.fetch as jest.Mock).mockRejectedValue(unknownError);

      await expect(
        cardSDK.login({
          email: 'test@example.com',
          password: 'password',
          location: 'international',
        }),
      ).rejects.toThrow(CardError);

      await expect(
        cardSDK.login({
          email: 'test@example.com',
          password: 'password',
          location: 'international',
        }),
      ).rejects.toMatchObject({
        type: CardErrorType.UNKNOWN_ERROR,
        message: 'An unexpected error occurred.',
      });
    });
  });

  describe('getCardDetails', () => {
    it('gets card details successfully', async () => {
      const mockCardDetails = {
        id: 'card-123',
        status: 'active',
        last4: '1234',
        expiryMonth: '12',
        expiryYear: '2025',
      };

      (global.fetch as jest.Mock).mockResolvedValue({
        ok: true,
        json: jest.fn().mockResolvedValue(mockCardDetails),
      });

      const result = await cardSDK.getCardDetails();

      expect(result).toEqual(mockCardDetails);
      expect(global.fetch).toHaveBeenCalledWith(
        expect.stringContaining('/v1/card/status'),
        expect.objectContaining({
          method: 'GET',
        }),
      );
    });

    it('throws NO_CARD error when user has no card (404)', async () => {
      (global.fetch as jest.Mock).mockResolvedValue({
        ok: false,
        status: 404,
        json: jest.fn().mockResolvedValue({}),
      });

      await expect(cardSDK.getCardDetails()).rejects.toThrow(CardError);

      await expect(cardSDK.getCardDetails()).rejects.toMatchObject({
        type: CardErrorType.NO_CARD,
        message: 'User has no card. Request a card first.',
      });
    });

    it('throws SERVER_ERROR for other error statuses', async () => {
      (global.fetch as jest.Mock).mockResolvedValue({
        ok: false,
        status: 500,
        json: jest.fn().mockResolvedValue({ error: 'Internal Server Error' }),
      });

      await expect(cardSDK.getCardDetails()).rejects.toThrow(CardError);

      await expect(cardSDK.getCardDetails()).rejects.toMatchObject({
        type: CardErrorType.SERVER_ERROR,
        message: 'Failed to get card details. Please try again.',
      });

      expect(Logger.log).toHaveBeenCalled();
    });
  });

  describe('provisionCard', () => {
    it('provisions card successfully', async () => {
      const mockResponse = { success: true };

      (global.fetch as jest.Mock).mockResolvedValue({
        ok: true,
        json: jest.fn().mockResolvedValue(mockResponse),
      });

      const result = await cardSDK.provisionCard();

      expect(result).toEqual(mockResponse);
      expect(global.fetch).toHaveBeenCalledWith(
        expect.stringContaining('/v1/card/order'),
        expect.objectContaining({
          method: 'POST',
          body: JSON.stringify({
            type: 'VIRTUAL',
          }),
          credentials: 'omit',
          headers: expect.objectContaining({
            'Content-Type': 'application/json',
            'x-us-env': 'false',
            'x-client-key': 'test-api-key',
            Authorization: 'Bearer mock-token',
          }),
        }),
      );
    });

    it('throws SERVER_ERROR when provision fails', async () => {
      const errorResponse = { error: 'Card provision failed' };

      (global.fetch as jest.Mock).mockResolvedValue({
        ok: false,
        status: 500,
        json: jest.fn().mockResolvedValue(errorResponse),
      });

      await expect(cardSDK.provisionCard()).rejects.toThrow(CardError);

      await expect(cardSDK.provisionCard()).rejects.toMatchObject({
        type: CardErrorType.SERVER_ERROR,
        message: 'Failed to provision card. Please try again.',
      });

      expect(Logger.log).toHaveBeenCalledWith(
        errorResponse,
        'Failed to provision card.',
      );
    });

    it('handles error when response JSON parsing fails', async () => {
      const parseError = new Error('Invalid JSON');

      (global.fetch as jest.Mock).mockResolvedValue({
        ok: false,
        status: 500,
        json: jest.fn().mockRejectedValue(parseError),
      });

      await expect(cardSDK.provisionCard()).rejects.toThrow(CardError);

      await expect(cardSDK.provisionCard()).rejects.toMatchObject({
        type: CardErrorType.SERVER_ERROR,
        message: 'Failed to provision card. Please try again.',
      });
    });

    it('includes authentication token in request', async () => {
      const mockResponse = { success: true };

      (global.fetch as jest.Mock).mockResolvedValue({
        ok: true,
        json: jest.fn().mockResolvedValue(mockResponse),
      });

      await cardSDK.provisionCard();

      expect(getCardBaanxToken).toHaveBeenCalled();
      expect(global.fetch).toHaveBeenCalledWith(
        expect.any(String),
        expect.objectContaining({
          headers: expect.objectContaining({
            Authorization: 'Bearer mock-token',
          }),
        }),
      );
    });

    it('provisions card with correct card type', async () => {
      const mockResponse = { success: true };

      (global.fetch as jest.Mock).mockResolvedValue({
        ok: true,
        json: jest.fn().mockResolvedValue(mockResponse),
      });

      await cardSDK.provisionCard();

      expect(global.fetch).toHaveBeenCalledWith(
        expect.any(String),
        expect.objectContaining({
          body: JSON.stringify({
            type: 'VIRTUAL',
          }),
        }),
      );
    });
  });

  describe('getCardExternalWalletDetails', () => {
    it('gets external wallet details successfully', async () => {
      const mockExternalWalletResponse = [
        {
          address: '0x1234567890123456789012345678901234567890',
          currency: 'USDC',
          balance: '1000.00',
          allowance: '500.00',
          network: 'linea',
        },
        {
          address: '0x0987654321098765432109876543210987654321',
          currency: 'USDT',
          balance: '2000.00',
          allowance: '1000.00',
          network: 'linea',
        },
      ];

      const mockPriorityWalletResponse = [
        {
          id: 1,
          address: '0x1234567890123456789012345678901234567890',
          currency: 'USDC',
          network: 'linea',
          priority: 1,
        },
        {
          id: 2,
          address: '0x0987654321098765432109876543210987654321',
          currency: 'USDT',
          network: 'linea',
          priority: 2,
        },
      ];

      let callCount = 0;
      (global.fetch as jest.Mock).mockImplementation(() => {
        callCount++;
        if (callCount === 1) {
          return Promise.resolve({
            ok: true,
            json: jest.fn().mockResolvedValue(mockExternalWalletResponse),
          });
        }
        return Promise.resolve({
          ok: true,
          json: jest.fn().mockResolvedValue(mockPriorityWalletResponse),
        });
      });

      const result = await cardSDK.getCardExternalWalletDetails([]);

      expect(result).toHaveLength(2);
      expect(result[0]).toMatchObject({
        id: 1,
        walletAddress: mockExternalWalletResponse[0].address,
        currency: 'USDC',
        priority: 1,
      });
      expect(result[1]).toMatchObject({
        id: 2,
        walletAddress: mockExternalWalletResponse[1].address,
        currency: 'USDT',
        priority: 2,
      });

      // Should call both endpoints
      expect(global.fetch).toHaveBeenCalledWith(
        expect.stringContaining('/v1/wallet/external'),
        expect.objectContaining({ method: 'GET' }),
      );
      expect(global.fetch).toHaveBeenCalledWith(
        expect.stringContaining('/v1/wallet/external/priority'),
        expect.objectContaining({ method: 'GET' }),
      );
    });

    it('returns empty array when external wallet details are empty', async () => {
      (global.fetch as jest.Mock).mockImplementation(() =>
        Promise.resolve({
          ok: true,
          json: jest.fn().mockResolvedValue([]),
        }),
      );

      const result = await cardSDK.getCardExternalWalletDetails([]);

      expect(result).toEqual([]);
    });

    it('throws error when external wallet API fails', async () => {
      let callCount = 0;
      (global.fetch as jest.Mock).mockImplementation(() => {
        callCount++;
        if (callCount === 1) {
          return Promise.resolve({
            ok: false,
            status: 500,
          });
        }
        return Promise.resolve({
          ok: true,
          json: jest.fn().mockResolvedValue([]),
        });
      });

      await expect(
        cardSDK.getCardExternalWalletDetails([]),
      ).rejects.toMatchObject({
        type: CardErrorType.SERVER_ERROR,
        message:
          'Failed to get card external wallet details. Please try again.',
      });
    });

    it('throws error when priority wallet API fails', async () => {
      let callCount = 0;
      (global.fetch as jest.Mock).mockImplementation(() => {
        callCount++;
        if (callCount === 1) {
          return Promise.resolve({
            ok: true,
            json: jest.fn().mockResolvedValue([
              {
                address: '0x1234567890123456789012345678901234567890',
                currency: 'USDC',
                balance: '1000.00',
                allowance: '500.00',
                network: 'linea',
              },
            ]),
          });
        }
        return Promise.resolve({
          ok: false,
          status: 500,
        });
      });

      await expect(
        cardSDK.getCardExternalWalletDetails([]),
      ).rejects.toMatchObject({
        type: CardErrorType.SERVER_ERROR,
        message:
          'Failed to get card external wallet details. Please try again.',
      });
    });

    it('sorts results by priority (lower number = higher priority)', async () => {
      const mockExternalWalletResponse = [
        {
          address: '0x1234567890123456789012345678901234567890',
          currency: 'USDC',
          balance: '1000.00',
          allowance: '500.00',
          network: 'linea',
        },
        {
          address: '0x0987654321098765432109876543210987654321',
          currency: 'USDT',
          balance: '2000.00',
          allowance: '1000.00',
          network: 'linea',
        },
      ];

      const mockPriorityWalletResponse = [
        {
          id: 1,
          address: '0x1234567890123456789012345678901234567890',
          currency: 'USDC',
          network: 'linea',
          priority: 5, // Lower priority
        },
        {
          id: 2,
          address: '0x0987654321098765432109876543210987654321',
          currency: 'USDT',
          network: 'linea',
          priority: 1, // Higher priority
        },
      ];

      let callCount = 0;
      (global.fetch as jest.Mock).mockImplementation(() => {
        callCount++;
        if (callCount === 1) {
          return Promise.resolve({
            ok: true,
            json: jest.fn().mockResolvedValue(mockExternalWalletResponse),
          });
        }
        return Promise.resolve({
          ok: true,
          json: jest.fn().mockResolvedValue(mockPriorityWalletResponse),
        });
      });

      const result = await cardSDK.getCardExternalWalletDetails([]);

      // Should be sorted by priority ascending (1 comes before 5)
      expect(result[0].priority).toBe(1);
      expect(result[0].currency).toBe('USDT');
      expect(result[1].priority).toBe(5);
      expect(result[1].currency).toBe('USDC');
    });

    it('handles missing priority data gracefully', async () => {
      const mockExternalWalletResponse = [
        {
          address: '0x1234567890123456789012345678901234567890',
          currency: 'USDC',
          balance: '1000.00',
          allowance: '500.00',
          network: 'linea',
        },
      ];

      let callCount = 0;
      (global.fetch as jest.Mock).mockImplementation(() => {
        callCount++;
        if (callCount === 1) {
          return Promise.resolve({
            ok: true,
            json: jest.fn().mockResolvedValue(mockExternalWalletResponse),
          });
        }
        return Promise.resolve({
          ok: true,
          json: jest.fn().mockResolvedValue([]),
        });
      });

      const result = await cardSDK.getCardExternalWalletDetails([]);

      expect(result).toEqual([]);
    });
  });

  describe('emailVerificationSend', () => {
    it('sends email verification successfully', async () => {
      const mockRequest = {
        email: 'test@example.com',
      };

      const mockResponse = {
        contactVerificationId: 'contact123',
      };

      (global.fetch as jest.Mock).mockResolvedValue({
        ok: true,
        json: jest.fn().mockResolvedValue(mockResponse),
      });

      const result = await cardSDK.emailVerificationSend(mockRequest);

      expect(result).toEqual(mockResponse);
      expect(global.fetch).toHaveBeenCalledWith(
        expect.stringContaining('/email/send'),
        expect.objectContaining({
          method: 'POST',
          body: JSON.stringify(mockRequest),
        }),
      );
    });

    it('handles email verification send error', async () => {
      const mockRequest = {
        email: 'test@example.com',
      };

      (global.fetch as jest.Mock).mockResolvedValue({
        ok: false,
        status: 400,
        json: jest.fn().mockResolvedValue({
          error: 'Invalid email',
        }),
      });

      await expect(
        cardSDK.emailVerificationSend(mockRequest),
      ).rejects.toMatchObject({
        type: CardErrorType.CONFLICT_ERROR,
      });
    });

    it('handles network error during email verification send', async () => {
      const mockRequest = {
        email: 'test@example.com',
      };

      (global.fetch as jest.Mock).mockRejectedValue(new Error('Network error'));

      await expect(
        cardSDK.emailVerificationSend(mockRequest),
      ).rejects.toMatchObject({
        type: CardErrorType.NETWORK_ERROR,
      });
    });
  });

  describe('emailVerificationVerify', () => {
    it('verifies email successfully', async () => {
      const mockRequest = {
        email: 'test@example.com',
        password: 'password123',
        verificationCode: '123456',
        contactVerificationId: 'contact123',
        countryOfResidence: 'US',
        allowMarketing: false,
        allowSms: false,
      };

      const mockResponse = {
        hasAccount: false,
        onboardingId: 'onboarding123',
        user: {
          id: 'user123',
          email: 'test@example.com',
        },
      };

      (global.fetch as jest.Mock).mockResolvedValue({
        ok: true,
        json: jest.fn().mockResolvedValue(mockResponse),
      });

      const result = await cardSDK.emailVerificationVerify(mockRequest);

      expect(result).toEqual(mockResponse);
      expect(global.fetch).toHaveBeenCalledWith(
        expect.stringContaining('/email/verify'),
        expect.objectContaining({
          method: 'POST',
          body: JSON.stringify(mockRequest),
        }),
      );
    });

    it('handles email verification verify error', async () => {
      const mockRequest = {
        email: 'test@example.com',
        password: 'password123',
        verificationCode: '123456',
        contactVerificationId: 'contact123',
        countryOfResidence: 'US',
        allowMarketing: false,
        allowSms: false,
      };

      (global.fetch as jest.Mock).mockResolvedValue({
        ok: false,
        status: 400,
        json: jest.fn().mockResolvedValue({
          error: 'Invalid code',
        }),
      });

      await expect(
        cardSDK.emailVerificationVerify(mockRequest),
      ).rejects.toMatchObject({
        type: CardErrorType.CONFLICT_ERROR,
      });
    });
  });

  describe('phoneVerificationSend', () => {
    it('sends phone verification successfully', async () => {
      const mockRequest = {
        phoneCountryCode: '+1',
        phoneNumber: '1234567890',
        contactVerificationId: 'contact123',
      };

      const mockResponse = {
        success: true,
      };

      (global.fetch as jest.Mock).mockResolvedValue({
        ok: true,
        json: jest.fn().mockResolvedValue(mockResponse),
      });

      const result = await cardSDK.phoneVerificationSend(mockRequest);

      expect(result).toEqual(mockResponse);
      expect(global.fetch).toHaveBeenCalledWith(
        expect.stringContaining('/phone/send'),
        expect.objectContaining({
          method: 'POST',
          body: JSON.stringify(mockRequest),
        }),
      );
    });

    it('handles phone verification send error', async () => {
      const mockRequest = {
        phoneCountryCode: '+1',
        phoneNumber: '1234567890',
        contactVerificationId: 'contact123',
      };

      (global.fetch as jest.Mock).mockResolvedValue({
        ok: false,
        status: 400,
        json: jest.fn().mockResolvedValue({
          error: 'Invalid phone number',
        }),
      });

      await expect(
        cardSDK.phoneVerificationSend(mockRequest),
      ).rejects.toMatchObject({
        type: CardErrorType.CONFLICT_ERROR,
      });
    });
  });

  describe('phoneVerificationVerify', () => {
    it('verifies phone successfully', async () => {
      const mockRequest = {
        phoneCountryCode: '+1',
        phoneNumber: '1234567890',
        verificationCode: '123456',
        onboardingId: 'onboarding123',
        contactVerificationId: 'contact123',
      };

      const mockResponse = {
        onboardingId: 'onboarding123',
        user: {
          id: 'user123',
          email: 'test@example.com',
        },
      };

      (global.fetch as jest.Mock).mockResolvedValue({
        ok: true,
        json: jest.fn().mockResolvedValue(mockResponse),
      });

      const result = await cardSDK.phoneVerificationVerify(mockRequest);

      expect(result).toEqual(mockResponse);
      expect(global.fetch).toHaveBeenCalledWith(
        expect.stringContaining('/phone/verify'),
        expect.objectContaining({
          method: 'POST',
          body: JSON.stringify(mockRequest),
        }),
      );
    });

    it('handles phone verification verify error', async () => {
      const mockRequest = {
        phoneCountryCode: '+1',
        phoneNumber: '1234567890',
        verificationCode: '123456',
        onboardingId: 'onboarding123',
        contactVerificationId: 'contact123',
      };

      (global.fetch as jest.Mock).mockResolvedValue({
        ok: false,
        status: 400,
        json: jest.fn().mockResolvedValue({
          error: 'Invalid code',
        }),
      });

      await expect(
        cardSDK.phoneVerificationVerify(mockRequest),
      ).rejects.toMatchObject({
        type: CardErrorType.CONFLICT_ERROR,
      });
    });
  });

  describe('startUserVerification', () => {
    it('starts user verification successfully', async () => {
      const mockRequest = {
        onboardingId: 'onboarding123',
        location: 'us' as CardLocation,
      };

      const mockResponse = {
        success: true,
        verificationId: 'verification123',
        status: 'pending',
      };

      (global.fetch as jest.Mock).mockResolvedValue({
        ok: true,
        json: jest.fn().mockResolvedValue(mockResponse),
      });

      const result = await cardSDK.startUserVerification(mockRequest);

      expect(result).toEqual(mockResponse);
      expect(global.fetch).toHaveBeenCalledWith(
        expect.stringContaining('/v1/auth/register/verification'),
        expect.objectContaining({
          method: 'POST',
          body: JSON.stringify(mockRequest),
        }),
      );
    });

    it('handles start user verification error', async () => {
      const mockRequest = {
        onboardingId: 'onboarding123',
        location: 'us' as CardLocation,
      };

      (global.fetch as jest.Mock).mockResolvedValue({
        ok: false,
        status: 500,
        json: jest.fn().mockResolvedValue({
          error: 'Server error',
        }),
      });

      await expect(
        cardSDK.startUserVerification(mockRequest),
      ).rejects.toMatchObject({
        type: CardErrorType.SERVER_ERROR,
        message: 'Server error while getting registration settings',
      });
    });
  });

  describe('registerPersonalDetails', () => {
    it('registers personal details successfully', async () => {
      const mockRequest = {
        onboardingId: 'onboarding123',
        firstName: 'John',
        lastName: 'Doe',
        dateOfBirth: '1990-01-01',
        countryOfNationality: 'US',
      };

      const mockResponse = {
        success: true,
        userId: 'user123',
        onboardingId: 'onboarding123',
      };

      (global.fetch as jest.Mock).mockResolvedValue({
        ok: true,
        json: jest.fn().mockResolvedValue(mockResponse),
      });

      const result = await cardSDK.registerPersonalDetails(mockRequest);

      expect(result).toEqual(mockResponse);
      expect(global.fetch).toHaveBeenCalledWith(
        expect.stringContaining('/register/personal'),
        expect.objectContaining({
          method: 'POST',
          body: JSON.stringify(mockRequest),
        }),
      );
    });

    it('handles register personal details error', async () => {
      const mockRequest = {
        onboardingId: 'onboarding123',
        firstName: 'John',
        lastName: 'Doe',
        dateOfBirth: '1990-01-01',
        countryOfNationality: 'US',
      };

      (global.fetch as jest.Mock).mockResolvedValue({
        ok: false,
        status: 400,
        json: jest.fn().mockResolvedValue({
          error: 'Invalid data',
        }),
      });

      await expect(
        cardSDK.registerPersonalDetails(mockRequest),
      ).rejects.toMatchObject({
        type: CardErrorType.CONFLICT_ERROR,
        message: expect.stringMatching(
          /Personal details registration failed: 400/,
        ),
      });
    });
  });

  describe('registerPhysicalAddress', () => {
    it('registers physical address successfully', async () => {
      const mockRequest = {
        onboardingId: 'onboarding123',
        addressLine1: '123 Main St',
        city: 'New York',
        zip: '10001',
        usState: 'NY',
      };

      const mockResponse = {
        success: true,
        addressId: 'address123',
      };

      (global.fetch as jest.Mock).mockResolvedValue({
        ok: true,
        json: jest.fn().mockResolvedValue(mockResponse),
      });

      const result = await cardSDK.registerPhysicalAddress(mockRequest);

      expect(result).toEqual(mockResponse);
      expect(global.fetch).toHaveBeenCalledWith(
        expect.stringContaining('/v1/auth/register/address'),
        expect.objectContaining({
          method: 'POST',
          body: JSON.stringify(mockRequest),
        }),
      );
    });

    it('handles register physical address error', async () => {
      const mockRequest = {
        onboardingId: 'onboarding123',
        addressLine1: '123 Main St',
        city: 'New York',
        zip: '10001',
        usState: 'NY',
      };

      (global.fetch as jest.Mock).mockResolvedValue({
        ok: false,
        status: 400,
        json: jest.fn().mockResolvedValue({
          error: 'Invalid address',
        }),
      });

      await expect(
        cardSDK.registerPhysicalAddress(mockRequest),
      ).rejects.toMatchObject({
        type: CardErrorType.CONFLICT_ERROR,
        message: expect.stringMatching(/Address registration failed: 400/),
      });
    });
  });

  describe('registerMailingAddress', () => {
    it('registers mailing address successfully', async () => {
      const mockRequest = {
        onboardingId: 'onboarding123',
        addressLine1: '456 Oak Ave',
        city: 'Los Angeles',
        zip: '90210',
        usState: 'CA',
      };

      const mockResponse = {
        success: true,
        addressId: 'address456',
      };

      (global.fetch as jest.Mock).mockResolvedValue({
        ok: true,
        json: jest.fn().mockResolvedValue(mockResponse),
      });

      const result = await cardSDK.registerMailingAddress(mockRequest);

      expect(result).toEqual(mockResponse);
      expect(global.fetch).toHaveBeenCalledWith(
        expect.stringContaining('/v1/auth/register/mailing-address'),
        expect.objectContaining({
          method: 'POST',
          body: JSON.stringify(mockRequest),
        }),
      );
    });

    it('handles register mailing address error', async () => {
      const mockRequest = {
        onboardingId: 'onboarding123',
        addressLine1: '456 Oak Ave',
        city: 'Los Angeles',
        zip: '90210',
        usState: 'CA',
      };

      (global.fetch as jest.Mock).mockResolvedValue({
        ok: false,
        status: 400,
        json: jest.fn().mockResolvedValue({
          error: 'Invalid address',
        }),
      });

      await expect(
        cardSDK.registerMailingAddress(mockRequest),
      ).rejects.toMatchObject({
        type: CardErrorType.CONFLICT_ERROR,
        message: expect.stringMatching(/Address registration failed: 400/),
      });
    });
  });

  describe('getRegistrationSettings', () => {
    it('gets registration settings successfully', async () => {
      const mockResponse = {
        countries: ['US', 'CA', 'GB'],
        requiredFields: ['firstName', 'lastName', 'dateOfBirth'],
        optionalFields: ['middleName'],
      };

      (global.fetch as jest.Mock).mockResolvedValue({
        ok: true,
        json: jest.fn().mockResolvedValue(mockResponse),
      });

      const result = await cardSDK.getRegistrationSettings();

      expect(result).toEqual(mockResponse);
      expect(global.fetch).toHaveBeenCalledWith(
        expect.stringContaining('/v1/auth/settings'),
        expect.objectContaining({
          method: 'GET',
        }),
      );
    });

    it('handles get registration settings error', async () => {
      (global.fetch as jest.Mock).mockResolvedValue({
        ok: false,
        status: 500,
        json: jest.fn().mockResolvedValue({
          error: 'Server error',
        }),
      });

      await expect(cardSDK.getRegistrationSettings()).rejects.toMatchObject({
        type: CardErrorType.SERVER_ERROR,
        message: 'Server error while getting registration settings',
      });
    });
  });

  describe('getRegistrationStatus', () => {
    it('gets registration status successfully', async () => {
      const onboardingId = 'onboarding123';
      const mockResponse = {
        status: 'pending',
        completedSteps: ['email', 'phone'],
        nextStep: 'personal_details',
      };

      (global.fetch as jest.Mock).mockResolvedValue({
        ok: true,
        json: jest.fn().mockResolvedValue(mockResponse),
      });

      const result = await cardSDK.getRegistrationStatus(onboardingId);

      expect(result).toEqual(mockResponse);
      expect(global.fetch).toHaveBeenCalledWith(
        expect.stringContaining(
          `/v1/auth/register?onboardingId=${onboardingId}`,
        ),
        expect.objectContaining({
          method: 'GET',
        }),
      );
    });

    it('handles get registration status error', async () => {
      const onboardingId = 'onboarding123';

      (global.fetch as jest.Mock).mockResolvedValue({
        ok: false,
        status: 404,
        json: jest.fn().mockResolvedValue({
          error: 'Not found',
        }),
      });

      await expect(
        cardSDK.getRegistrationStatus(onboardingId),
      ).rejects.toMatchObject({
        type: CardErrorType.CONFLICT_ERROR,
        message: 'Failed to get registration status',
      });
    });
  });

  describe('createOnboardingConsent', () => {
    it('creates onboarding consent successfully', async () => {
      const mockRequest: CreateOnboardingConsentRequest = {
        policyType: 'US',
        onboardingId: 'onboarding123',
        consents: [],
        tenantId: 'tenant_baanx_global',
        metadata: {
          userAgent: AppConstants.USER_AGENT,
          timestamp: new Date().toISOString(),
        },
      };

      const mockResponse = {
        success: true,
        consentId: 'consent123',
        consentSetId: 'consentSet123',
      };

      (global.fetch as jest.Mock).mockResolvedValue({
        ok: true,
        json: jest.fn().mockResolvedValue(mockResponse),
      });

      const result = await cardSDK.createOnboardingConsent(mockRequest);

      expect(result).toEqual(mockResponse);
      expect(global.fetch).toHaveBeenCalledWith(
        expect.stringContaining('/v2/consent/onboarding'),
        expect.objectContaining({
          method: 'POST',
          body: JSON.stringify(mockRequest),
        }),
      );
    });

    it('handles create onboarding consent error', async () => {
      const mockRequest: CreateOnboardingConsentRequest = {
        policyType: 'US',
        onboardingId: 'onboarding123',
        consents: [],
        tenantId: 'tenant_baanx_global',
        metadata: {
          userAgent: AppConstants.USER_AGENT,
          timestamp: new Date().toISOString(),
        },
      };

      (global.fetch as jest.Mock).mockResolvedValue({
        ok: false,
        status: 400,
        json: jest.fn().mockResolvedValue({
          error: 'Invalid consent data',
        }),
      });

      await expect(
        cardSDK.createOnboardingConsent(mockRequest),
      ).rejects.toMatchObject({
        type: CardErrorType.CONFLICT_ERROR,
        message: 'Failed to create onboarding consent',
      });
    });
  });

  describe('linkUserToConsent', () => {
    it('links user to consent successfully', async () => {
      const consentSetId = 'consentSet123';
      const mockRequest = {
        userId: 'user123',
        onboardingId: 'onboarding123',
        location: 'us' as CardLocation,
      };

      const mockResponse = {
        success: true,
        linkId: 'link123',
      };

      (global.fetch as jest.Mock).mockResolvedValue({
        ok: true,
        json: jest.fn().mockResolvedValue(mockResponse),
      });

      const result = await cardSDK.linkUserToConsent(consentSetId, mockRequest);

      expect(result).toEqual(mockResponse);
      expect(global.fetch).toHaveBeenCalledWith(
        expect.stringContaining(`/v2/consent/onboarding/${consentSetId}`),
        expect.objectContaining({
          method: 'PATCH',
          body: JSON.stringify(mockRequest),
        }),
      );
    });

    it('handles link user to consent error', async () => {
      const consentSetId = 'consentSet123';
      const mockRequest = {
        userId: 'user123',
        onboardingId: 'onboarding123',
        location: 'us' as CardLocation,
      };

      (global.fetch as jest.Mock).mockResolvedValue({
        ok: false,
        status: 400,
        json: jest.fn().mockResolvedValue({
          error: 'Invalid link data',
        }),
      });

      await expect(
        cardSDK.linkUserToConsent(consentSetId, mockRequest),
      ).rejects.toMatchObject({
        type: CardErrorType.CONFLICT_ERROR,
        message: 'Failed to link user to consent',
      });
    });
  });

  describe('constructor with userCardLocation', () => {
    it('initializes with provided userCardLocation', () => {
      const customCardSDK = new CardSDK({
        cardFeatureFlag: mockCardFeatureFlag,
        userCardLocation: 'us',
      });

      expect(
        (customCardSDK as unknown as CardSDKPrivateAccess).userCardLocation,
      ).toBe('us');
    });

    it('defaults to international when userCardLocation is not provided', () => {
      const customCardSDK = new CardSDK({
        cardFeatureFlag: mockCardFeatureFlag,
      });

      expect(
        (customCardSDK as unknown as CardSDKPrivateAccess).userCardLocation,
      ).toBe('international');
    });

    it('initializes with enableLogs option', () => {
      const customCardSDK = new CardSDK({
        cardFeatureFlag: mockCardFeatureFlag,
        enableLogs: true,
      });

      expect(
        (customCardSDK as unknown as CardSDKPrivateAccess).enableLogs,
      ).toBe(true);
    });
  });

  describe('private helper methods', () => {
    describe('mapAPINetworkToCaipChainId', () => {
      it('maps linea network to correct CAIP chain ID', () => {
        const result = (
          cardSDK as unknown as CardSDKPrivateAccess
        ).mapAPINetworkToCaipChainId('linea');
        expect(result).toBe('eip155:59144');
      });

      it('maps solana network to correct CAIP chain ID', () => {
        const result = (
          cardSDK as unknown as CardSDKPrivateAccess
        ).mapAPINetworkToCaipChainId('solana');
        expect(result).toBe('solana:5eykt4UsFv8P8NJdTREpY1vzqKqZKvdp');
      });
    });

<<<<<<< HEAD
    describe('mapAPINetworkToAssetChainId', () => {
      it('maps linea network to correct asset chain ID', () => {
        const result = (
          cardSDK as unknown as CardSDKPrivateAccess
        ).mapAPINetworkToAssetChainId('linea');
        expect(result).toBe('0xe708'); // LINEA_CHAIN_ID is in hex format
      });

      it('maps solana network to correct asset chain ID', () => {
        const result = (
          cardSDK as unknown as CardSDKPrivateAccess
        ).mapAPINetworkToAssetChainId('solana');
        expect(result).toBe('solana:5eykt4UsFv8P8NJdTREpY1vzqKqZKvdp'); // Full CAIP chain ID
      });
    });

=======
>>>>>>> 4e9972e7
    describe('getFirstSupportedTokenOrNull', () => {
      it('returns first supported token when tokens exist', () => {
        const result = (
          cardSDK as unknown as CardSDKPrivateAccess
        ).getFirstSupportedTokenOrNull();
        expect(result).toEqual({
          address: mockSupportedTokens[0].address || null,
          symbol: mockSupportedTokens[0].symbol || null,
          name: mockSupportedTokens[0].name || null,
          decimals: mockSupportedTokens[0].decimals || null,
        });
      });

      it('returns null when no supported tokens exist', () => {
        const emptyTokensCardFeatureFlag: CardFeatureFlag = {
          chains: {
            'eip155:59144': {
              enabled: true,
              tokens: [],
            },
          },
        };

        const emptyTokensCardSDK = new CardSDK({
          cardFeatureFlag: emptyTokensCardFeatureFlag,
        });

        const result = (
          emptyTokensCardSDK as unknown as CardSDKPrivateAccess
        ).getFirstSupportedTokenOrNull();
        expect(result).toBeNull();
      });
    });

    describe('findSupportedTokenByAddress', () => {
      it('finds token by address (case insensitive)', () => {
        const result = (
          cardSDK as unknown as CardSDKPrivateAccess
        ).findSupportedTokenByAddress(
          mockSupportedTokens[0].address?.toUpperCase() || '',
        );
        expect(result).toEqual({
          address: mockSupportedTokens[0].address || null,
          symbol: mockSupportedTokens[0].symbol || null,
          name: mockSupportedTokens[0].name || null,
          decimals: mockSupportedTokens[0].decimals || null,
        });
      });

      it('returns null when token not found', () => {
        const result = (
          cardSDK as unknown as CardSDKPrivateAccess
        ).findSupportedTokenByAddress('0xnonexistent');
        expect(result).toBeNull();
      });
    });

    describe('mapSupportedTokenToCardToken', () => {
      it('maps supported token to card token correctly', () => {
        const result = (
          cardSDK as unknown as CardSDKPrivateAccess
        ).mapSupportedTokenToCardToken(mockSupportedTokens[0]);
        expect(result).toEqual({
          address: mockSupportedTokens[0].address || null,
          symbol: mockSupportedTokens[0].symbol || null,
          name: mockSupportedTokens[0].name || null,
          decimals: mockSupportedTokens[0].decimals || null,
        });
      });
    });
  });
});<|MERGE_RESOLUTION|>--- conflicted
+++ resolved
@@ -24,10 +24,6 @@
   userCardLocation: string;
   enableLogs: boolean;
   mapAPINetworkToCaipChainId: (network: string) => string;
-<<<<<<< HEAD
-  mapAPINetworkToAssetChainId: (network: string) => string;
-=======
->>>>>>> 4e9972e7
   getFirstSupportedTokenOrNull: () => CardToken | null;
   findSupportedTokenByAddress: (address: string) => CardToken | null;
   mapSupportedTokenToCardToken: (token: SupportedToken) => CardToken;
@@ -2724,25 +2720,6 @@
       });
     });
 
-<<<<<<< HEAD
-    describe('mapAPINetworkToAssetChainId', () => {
-      it('maps linea network to correct asset chain ID', () => {
-        const result = (
-          cardSDK as unknown as CardSDKPrivateAccess
-        ).mapAPINetworkToAssetChainId('linea');
-        expect(result).toBe('0xe708'); // LINEA_CHAIN_ID is in hex format
-      });
-
-      it('maps solana network to correct asset chain ID', () => {
-        const result = (
-          cardSDK as unknown as CardSDKPrivateAccess
-        ).mapAPINetworkToAssetChainId('solana');
-        expect(result).toBe('solana:5eykt4UsFv8P8NJdTREpY1vzqKqZKvdp'); // Full CAIP chain ID
-      });
-    });
-
-=======
->>>>>>> 4e9972e7
     describe('getFirstSupportedTokenOrNull', () => {
       it('returns first supported token when tokens exist', () => {
         const result = (
