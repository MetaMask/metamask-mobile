--- conflicted
+++ resolved
@@ -19,24 +19,16 @@
   private chainId: string | number;
   private enableLogs: boolean;
 
-<<<<<<< HEAD
-  constructor({ cardFeatureFlag }: { cardFeatureFlag: CardFeatureFlag }) {
-    this.cardFeatureFlag = cardFeatureFlag;
-    this.chainId = getDecimalChainId(LINEA_CHAIN_ID);
-=======
   constructor({
     cardFeatureFlag,
-    rawChainId,
     enableLogs = false,
   }: {
     cardFeatureFlag: CardFeatureFlag;
-    rawChainId: `0x${string}` | SupportedCaipChainId;
     enableLogs?: boolean;
   }) {
     this.cardFeatureFlag = cardFeatureFlag;
-    this.chainId = getDecimalChainId(rawChainId);
+    this.chainId = getDecimalChainId(LINEA_CHAIN_ID);
     this.enableLogs = enableLogs;
->>>>>>> 65c1f09c
   }
 
   get isCardEnabled(): boolean {
