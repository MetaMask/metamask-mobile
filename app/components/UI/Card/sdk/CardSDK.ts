import { ethers } from 'ethers';
import {
  CardFeatureFlag,
  SupportedToken,
} from '../../../../selectors/featureFlagController/card';
import { SupportedCaipChainId } from '@metamask/multichain-network-controller';
import { getDecimalChainId } from '../../../../util/networks';
import { LINEA_DEFAULT_RPC_URL } from '../../../../constants/urls';
import { BALANCE_SCANNER_ABI } from '../constants';
import Logger from '../../../../util/Logger';
import { CardToken } from '../types';

// The CardSDK class provides methods to interact with the Card feature
// and check if an address is a card holder, get supported tokens, and more.
// This implements a mimic of the Ramps SDK, but for the Card feature.
// Ideally it should be separated into its own package in the future.
export class CardSDK {
  private cardFeatureFlag: CardFeatureFlag;
  private chainId: string | number;

  constructor({
    cardFeatureFlag,
    rawChainId,
  }: {
    cardFeatureFlag: CardFeatureFlag;
    rawChainId: `0x${string}` | SupportedCaipChainId;
  }) {
    this.cardFeatureFlag = cardFeatureFlag;
    this.chainId = getDecimalChainId(rawChainId);
  }

  get isCardEnabled(): boolean {
    return (
      this.cardFeatureFlag.chains?.[`eip155:${this.chainId}`]?.enabled || false
    );
  }

  get supportedTokens(): SupportedToken[] {
    if (!this.isCardEnabled) {
      return [];
    }

    const tokens =
      this.cardFeatureFlag.chains?.[`eip155:${this.chainId}`]?.tokens;

    if (!tokens) {
      return [];
    }

    return tokens.filter(
      (token): token is SupportedToken =>
        token &&
        typeof token.address === 'string' &&
        ethers.utils.isAddress(token.address) &&
        token.enabled !== false,
    );
  }

  private get foxConnectAddresses() {
    const foxConnect =
      this.cardFeatureFlag.chains?.[`eip155:${this.chainId}`]
        ?.foxConnectAddresses;

    if (!foxConnect?.global || !foxConnect?.us) {
      throw new Error(
        'FoxConnect addresses are not defined for the current chain',
      );
    }

    return {
      global: foxConnect.global || null,
      us: foxConnect.us || null,
    };
  }

  private get ethersProvider() {
    // Default RPC URL for LINEA mainnet
    return new ethers.providers.JsonRpcProvider(LINEA_DEFAULT_RPC_URL);
  }

  private get balanceScannerInstance() {
    const balanceScannerAddress =
      this.cardFeatureFlag.chains?.[`eip155:${this.chainId}`]
        ?.balanceScannerAddress;

    if (!balanceScannerAddress) {
      throw new Error(
        'Balance scanner address is not defined for the current chain',
      );
    }

    return new ethers.Contract(
      balanceScannerAddress,
      BALANCE_SCANNER_ABI,
      this.ethersProvider,
    );
  }

  private get rampApiUrl() {
    const onRampApi = this.cardFeatureFlag.constants?.onRampApiUrl;

    if (!onRampApi) {
      throw new Error('On Ramp API URL is not defined for the current chain');
    }

    return onRampApi;
  }

  private get accountsApiUrl() {
    const accountsApi = this.cardFeatureFlag.constants?.accountsApiUrl;

    if (!accountsApi) {
      throw new Error('Accounts API URL is not defined for the current chain');
    }

    return accountsApi;
  }

<<<<<<< HEAD
  isCardHolder = async (
    accounts: `eip155:${string}:0x${string}`[],
  ): Promise<boolean> => {
    if (!this.isCardEnabled || !accounts || accounts.length === 0) {
      return false;
    }

    if (accounts.length > 50) {
      Logger.log('isCardHolder called with more than 50 accounts');
      return false;
=======
  /**
   * Checks if the given accounts are cardholders by querying the accounts API.
   * Supports batching for performance optimization - processes up to 3 batches of 50 accounts each.
   *
   * @param accounts - Array of account IDs to check
   * @returns Promise resolving to object containing array of cardholder accounts
   */
  isCardHolder = async (
    accounts: `eip155:${string}:0x${string}`[],
  ): Promise<{
    cardholderAccounts: `eip155:${string}:0x${string}`[];
  }> => {
    // Early return for invalid input or disabled feature
    if (!this.isCardEnabled || !accounts?.length) {
      return { cardholderAccounts: [] };
    }

    const BATCH_SIZE = 50;
    const MAX_BATCHES = 3;

    // Single batch optimization - no need for complex batching logic
    if (accounts.length <= BATCH_SIZE) {
      return await this.performCardholderRequest(accounts);
>>>>>>> e8045659
    }

    // Multi-batch processing for large account sets
    return await this.processBatchedCardholderRequests(
      accounts,
      BATCH_SIZE,
      MAX_BATCHES,
    );
  };

  /**
   * Performs a single API request to check if accounts are cardholders
   */
  private async performCardholderRequest(
    accountIds: string[],
  ): Promise<{ cardholderAccounts: `eip155:${string}:0x${string}`[] }> {
    try {
<<<<<<< HEAD
      const url = new URL('v1/metadata', this.accountsApiUrl);
      url.searchParams.set('accountIds', accounts.join(',').toLowerCase());
      url.searchParams.set('label', 'card_user');

      const response = await fetch(url);

      if (!response.ok) {
        throw new Error('Failed to check if address is a card holder');
      }

      const data = await response.json();

      // Check if the response contains the account ID with 'is' label
      return accounts.some((account) =>
        data.is?.includes(account.toLowerCase()),
      );
=======
      const url = this.buildCardholderApiUrl(accountIds);
      const response = await fetch(url);

      if (!response.ok) {
        throw new Error(`API request failed with status: ${response.status}`);
      }

      const data = await response.json();
      return {
        cardholderAccounts: data.is || [],
      };
>>>>>>> e8045659
    } catch (error) {
      Logger.error(
        error as Error,
        'Failed to check if address is a card holder',
      );
      return { cardholderAccounts: [] };
    }
  }

  /**
   * Builds the API URL for cardholder checking requests
   */
  private buildCardholderApiUrl(accountIds: string[]): URL {
    const url = new URL('v1/metadata', this.accountsApiUrl);
    url.searchParams.set('accountIds', accountIds.join(',').toLowerCase());
    url.searchParams.set('label', 'card_user');
    return url;
  }

  /**
   * Processes multiple batches of accounts to check cardholder status
   */
  private async processBatchedCardholderRequests(
    accounts: `eip155:${string}:0x${string}`[],
    batchSize: number,
    maxBatches: number,
  ): Promise<{ cardholderAccounts: `eip155:${string}:0x${string}`[] }> {
    const batches = this.createAccountBatches(accounts, batchSize, maxBatches);
    const batchPromises = batches.map((batch) =>
      this.performCardholderRequest(batch),
    );

    const results = await Promise.all(batchPromises);
    const allCardholderAccounts = results.flatMap(
      (result) => result.cardholderAccounts,
    );

    return { cardholderAccounts: allCardholderAccounts };
  }

  /**
   * Creates batches of accounts for API processing
   */
  private createAccountBatches(
    accounts: `eip155:${string}:0x${string}`[],
    batchSize: number,
    maxBatches: number,
  ): `eip155:${string}:0x${string}`[][] {
    const batches: `eip155:${string}:0x${string}`[][] = [];
    let remainingAccounts = accounts;

    while (remainingAccounts.length > 0 && batches.length < maxBatches) {
      const batch = remainingAccounts.slice(0, batchSize);
      remainingAccounts = remainingAccounts.slice(batchSize);
      batches.push(batch);
    }

    return batches;
  }

  getGeoLocation = async (): Promise<string> => {
    try {
      const url = new URL('geolocation', this.rampApiUrl);
      const response = await fetch(url);

      if (!response.ok) {
        throw new Error('Failed to fetch geolocation');
      }

      return await response.text();
    } catch (error) {
      Logger.error(error as Error, 'Failed to get geolocation');
      return '';
    }
  };

  getSupportedTokensAllowances = async (
    address: string,
  ): Promise<
    {
      address: `0x${string}`;
      usAllowance: ethers.BigNumber;
      globalAllowance: ethers.BigNumber;
    }[]
  > => {
    if (!this.isCardEnabled) {
      throw new Error('Card feature is not enabled for this chain');
    }

    const supportedTokensAddresses = this.supportedTokens.map(
      (token) => token.address,
    );

    if (supportedTokensAddresses.length === 0) {
      return [];
    }

    const { global: foxConnectGlobalAddress, us: foxConnectUsAddress } =
      this.foxConnectAddresses;

    const spenders: string[][] = supportedTokensAddresses.map(() => [
      foxConnectGlobalAddress,
      foxConnectUsAddress,
    ]);

    const spendersAllowancesForTokens: [boolean, string][][] =
      await this.balanceScannerInstance.spendersAllowancesForTokens(
        address,
        supportedTokensAddresses,
        spenders,
      );

    return supportedTokensAddresses.map((tokenAddress, index) => {
      const [globalAllowanceTuple, usAllowanceTuple] =
        spendersAllowancesForTokens[index];
      const globalAllowance = ethers.BigNumber.from(globalAllowanceTuple[1]);
      const usAllowance = ethers.BigNumber.from(usAllowanceTuple[1]);

      return {
        address: tokenAddress as `0x${string}`,
        usAllowance,
        globalAllowance,
      };
    });
  };

  getPriorityToken = async (
    address: string,
    nonZeroBalanceTokens: string[],
  ): Promise<CardToken | null> => {
    if (!this.isCardEnabled) {
      throw new Error('Card feature is not enabled for this chain');
    }

    // Handle simple cases first
    if (nonZeroBalanceTokens.length === 0) {
      return this.getFirstSupportedTokenOrNull();
    }

    if (nonZeroBalanceTokens.length === 1) {
      return this.findSupportedTokenByAddress(nonZeroBalanceTokens[0]);
    }

    // Handle complex case with multiple tokens
    return this.findPriorityTokenFromApprovalLogs(
      address,
      nonZeroBalanceTokens,
    );
  };

  private getFirstSupportedTokenOrNull(): CardToken | null {
    return this.supportedTokens.length > 0
      ? this.mapSupportedTokenToCardToken(this.supportedTokens[0])
      : null;
  }

  private findSupportedTokenByAddress(tokenAddress: string): CardToken | null {
    const match = this.supportedTokens.find(
      (supportedToken) =>
        supportedToken.address?.toLowerCase() === tokenAddress.toLowerCase(),
    );

    return match ? this.mapSupportedTokenToCardToken(match) : null;
  }

  private async findPriorityTokenFromApprovalLogs(
    address: string,
    nonZeroBalanceTokens: string[],
  ): Promise<CardToken | null> {
    const approvalLogs = await this.getApprovalLogs(
      address,
      nonZeroBalanceTokens,
    );

    if (approvalLogs.length === 0) {
      return this.getFirstSupportedTokenOrNull();
    }

    const lastNonZeroApprovalToken =
      this.findLastNonZeroApprovalToken(approvalLogs);
    return lastNonZeroApprovalToken
      ? this.findSupportedTokenByAddress(lastNonZeroApprovalToken)
      : null;
  }

  private async getApprovalLogs(
    address: string,
    nonZeroBalanceTokensAddresses: string[],
  ): Promise<(ethers.providers.Log & { tokenAddress: string })[]> {
    const approvalInterface = new ethers.utils.Interface([
      'event Approval(address indexed owner,address indexed spender,uint256 value)',
    ]);
    const { global: foxConnectGlobalAddress, us: foxConnectUsAddress } =
      this.foxConnectAddresses;

    const approvalTopic = approvalInterface.getEventTopic('Approval');
    const ownerTopic = ethers.utils.hexZeroPad(address.toLowerCase(), 32);
    const spenders = [foxConnectGlobalAddress, foxConnectUsAddress];
    const spenderTopics = spenders.map((s) =>
      ethers.utils.hexZeroPad(s.toLowerCase(), 32),
    );
    const spendersDeployedBlock = 2715910; // Block where the spenders were deployed

    const logsPerToken = await Promise.all(
      nonZeroBalanceTokensAddresses.map((tokenAddress) =>
        this.ethersProvider
          .getLogs({
            address: tokenAddress,
            fromBlock: spendersDeployedBlock,
            toBlock: 'latest',
            topics: [approvalTopic, ownerTopic, spenderTopics],
          })
          .then((logs) =>
            logs.map((log) => ({
              ...log,
              tokenAddress,
            })),
          ),
      ),
    );

    const allLogs = logsPerToken.flat();

    // Sort chronologically
    allLogs.sort((a, b) =>
      a.blockNumber === b.blockNumber
        ? a.logIndex - b.logIndex
        : a.blockNumber - b.blockNumber,
    );

    return allLogs;
  }

  private findLastNonZeroApprovalToken(
    logs: (ethers.providers.Log & { tokenAddress: string })[],
  ): string | null {
    const approvalInterface = new ethers.utils.Interface([
      'event Approval(address indexed owner,address indexed spender,uint256 value)',
    ]);

    // Find the last non-zero approval by iterating backwards
    for (let i = logs.length - 1; i >= 0; i--) {
      const { args } = approvalInterface.parseLog(logs[i]);
      const value = args.value as ethers.BigNumber;

      if (!value.isZero()) {
        return logs[i].tokenAddress;
      }
    }

    return null;
  }

  private mapSupportedTokenToCardToken(token: SupportedToken): CardToken {
    return {
      address: token.address || null,
      decimals: token.decimals || null,
      symbol: token.symbol || null,
      name: token.name || null,
    };
  }
}<|MERGE_RESOLUTION|>--- conflicted
+++ resolved
@@ -116,18 +116,6 @@
     return accountsApi;
   }
 
-<<<<<<< HEAD
-  isCardHolder = async (
-    accounts: `eip155:${string}:0x${string}`[],
-  ): Promise<boolean> => {
-    if (!this.isCardEnabled || !accounts || accounts.length === 0) {
-      return false;
-    }
-
-    if (accounts.length > 50) {
-      Logger.log('isCardHolder called with more than 50 accounts');
-      return false;
-=======
   /**
    * Checks if the given accounts are cardholders by querying the accounts API.
    * Supports batching for performance optimization - processes up to 3 batches of 50 accounts each.
@@ -151,7 +139,6 @@
     // Single batch optimization - no need for complex batching logic
     if (accounts.length <= BATCH_SIZE) {
       return await this.performCardholderRequest(accounts);
->>>>>>> e8045659
     }
 
     // Multi-batch processing for large account sets
@@ -169,24 +156,6 @@
     accountIds: string[],
   ): Promise<{ cardholderAccounts: `eip155:${string}:0x${string}`[] }> {
     try {
-<<<<<<< HEAD
-      const url = new URL('v1/metadata', this.accountsApiUrl);
-      url.searchParams.set('accountIds', accounts.join(',').toLowerCase());
-      url.searchParams.set('label', 'card_user');
-
-      const response = await fetch(url);
-
-      if (!response.ok) {
-        throw new Error('Failed to check if address is a card holder');
-      }
-
-      const data = await response.json();
-
-      // Check if the response contains the account ID with 'is' label
-      return accounts.some((account) =>
-        data.is?.includes(account.toLowerCase()),
-      );
-=======
       const url = this.buildCardholderApiUrl(accountIds);
       const response = await fetch(url);
 
@@ -198,7 +167,6 @@
       return {
         cardholderAccounts: data.is || [],
       };
->>>>>>> e8045659
     } catch (error) {
       Logger.error(
         error as Error,
