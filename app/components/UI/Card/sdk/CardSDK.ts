import { ethers } from 'ethers';
import {
  CardFeatureFlag,
  SupportedToken,
} from '../../../../selectors/featureFlagController/card';
import {
  BALANCE_SCANNER_ABI,
  cardNetworkInfos,
  SUPPORTED_ASSET_NETWORKS,
} from '../constants';
import Logger from '../../../../util/Logger';
import {
  CardType,
  EmailVerificationSendRequest,
  EmailVerificationSendResponse,
  EmailVerificationVerifyRequest,
  EmailVerificationVerifyResponse,
  PhoneVerificationSendRequest,
  PhoneVerificationSendResponse,
  PhoneVerificationVerifyRequest,
  RegisterPersonalDetailsRequest,
  RegisterUserResponse,
  RegisterPhysicalAddressRequest,
  RegisterAddressResponse,
  RegistrationSettingsResponse,
  StartUserVerificationResponse,
  CreateOnboardingConsentRequest,
  CreateOnboardingConsentResponse,
  LinkUserToConsentRequest,
  LinkUserToConsentResponse,
  UserResponse,
  StartUserVerificationRequest,
  CardAuthorizeResponse,
  CardDetailsResponse,
  CardError,
  CardErrorType,
  CardExchangeTokenRawResponse,
  CardExchangeTokenResponse,
  CardExternalWalletDetail,
  CardExternalWalletDetailsResponse,
  CardLocation,
  CardLoginInitiateResponse,
  CardLoginResponse,
  CardToken,
  CardWalletExternalPriorityResponse,
  CardWalletExternalResponse,
  CardNetwork,
  DelegationSettingsResponse,
  DelegationSettingsNetwork,
  GetOnboardingConsentResponse,
} from '../types';
import { getDefaultBaanxApiBaseUrlForMetaMaskEnv } from '../util/mapBaanxApiUrl';
import { getCardBaanxToken } from '../util/cardTokenVault';
import { CaipChainId } from '@metamask/utils';
import { formatChainIdToCaip } from '@metamask/bridge-controller';
import { isZeroValue } from '../../../../util/number';

// Default timeout for all API requests (10 seconds)
const DEFAULT_REQUEST_TIMEOUT_MS = 10000;

// The CardSDK class provides methods to interact with the Card feature
// and check if an address is a card holder, get supported tokens, and more.
// This implements a mimic of the Ramps SDK, but for the Card feature.
// Ideally it should be separated into its own package in the future.
export class CardSDK {
  private cardFeatureFlag: CardFeatureFlag;
  private enableLogs: boolean;
  private cardBaanxApiBaseUrl: string;
  private cardBaanxApiKey: string | undefined;
  private userCardLocation: CardLocation;

  constructor({
    cardFeatureFlag,
    userCardLocation,
    enableLogs = false,
  }: {
    cardFeatureFlag: CardFeatureFlag;
    userCardLocation?: CardLocation;
    enableLogs?: boolean;
  }) {
    this.cardFeatureFlag = cardFeatureFlag;
    this.enableLogs = enableLogs;
    this.cardBaanxApiBaseUrl = this.getBaanxApiBaseUrl();
    this.cardBaanxApiKey = process.env.MM_CARD_BAANX_API_CLIENT_KEY;
    this.userCardLocation = userCardLocation ?? 'international';
  }

  get isCardEnabled(): boolean {
    return (
      this.cardFeatureFlag.chains?.[cardNetworkInfos.linea.caipChainId]
        ?.enabled || false
    );
  }

  getSupportedTokensByChainId(
    caipChainId: CaipChainId = 'eip155:59144',
  ): SupportedToken[] {
    if (!this.isCardEnabled) {
      return [];
    }

    const tokens = this.cardFeatureFlag.chains?.[caipChainId]?.tokens;

    if (!tokens) {
      return [];
    }

    return tokens.filter(
      (token): token is SupportedToken =>
        token && typeof token.address === 'string' && token.enabled !== false,
    );
  }

  private foxConnectAddresses(network: CardNetwork) {
    const caipChainId = cardNetworkInfos[network].caipChainId;
    return this.cardFeatureFlag.chains?.[caipChainId]?.foxConnectAddresses;
  }

  private getEthersProvider(network: CardNetwork) {
    const rpcUrl = cardNetworkInfos[network].rpcUrl;

    if (!rpcUrl) {
      throw new Error('RPC URL is not defined for the current network');
    }

    const provider = new ethers.providers.JsonRpcProvider(rpcUrl);

    return provider;
  }

  private getBalanceScannerInstance(network: CardNetwork) {
    const caipChainId = cardNetworkInfos[network].caipChainId;
    const balanceScannerAddress =
      this.cardFeatureFlag.chains?.[caipChainId]?.balanceScannerAddress;

    if (!balanceScannerAddress) {
      throw new Error(
        'Balance scanner address is not defined for the current chain',
      );
    }

    const ethersProvider = this.getEthersProvider(network);

    return new ethers.Contract(
      balanceScannerAddress,
      BALANCE_SCANNER_ABI,
      ethersProvider,
    );
  }

  private get accountsApiUrl() {
    const accountsApi = this.cardFeatureFlag.constants?.accountsApiUrl;

    if (!accountsApi) {
      throw new Error('Accounts API URL is not defined for the current chain');
    }

    return accountsApi;
  }

  private logDebugInfo(fnName: string, data: unknown) {
    if (this.enableLogs) {
      Logger.log(
        `CardSDK Debug Log - ${fnName}`,
        JSON.stringify(data, null, 2),
      );
    }
  }

  /**
   * Checks if the given accounts are cardholders by querying the accounts API.
   * Supports batching for performance optimization - processes up to 3 batches of 50 accounts each.
   *
   * @param accounts - Array of account IDs to check
   * @returns Promise resolving to object containing array of cardholder accounts
   */
  isCardHolder = async (
    accounts: `${string}:${string}:${string}`[],
  ): Promise<`${string}:${string}:${string}`[]> => {
    // Early return for invalid input or disabled feature
    if (!this.isCardEnabled || !accounts?.length) {
      return [];
    }

    const BATCH_SIZE = 50;
    const MAX_BATCHES = 3;

    // Single batch optimization - no need for complex batching logic
    if (accounts.length <= BATCH_SIZE) {
      return await this.performCardholderRequest(accounts);
    }

    // Multi-batch processing for large account sets
    return await this.processBatchedCardholderRequests(
      accounts,
      BATCH_SIZE,
      MAX_BATCHES,
    );
  };

  /**
   * Performs a single API request to check if accounts are cardholders
   */
  private async performCardholderRequest(
    accountIds: string[],
  ): Promise<`${string}:${string}:${string}`[]> {
    try {
      const url = this.buildCardholderApiUrl(accountIds);
      const response = await fetch(url);

      if (!response.ok) {
        throw new Error(`API request failed with status: ${response.status}`);
      }

      const data = await response.json();
      this.logDebugInfo('performCardholderRequest', data);
      return data.is || [];
    } catch (error) {
      Logger.log(
        error as Error,
        'CardSDK: Failed to check if address is a card holder',
      );
      return [];
    }
  }

  /**
   * Builds the API URL for cardholder checking requests
   */
  private buildCardholderApiUrl(accountIds: string[]): URL {
    const url = new URL('v1/metadata', this.accountsApiUrl);
    url.searchParams.set('accountIds', accountIds.join(',').toLowerCase());
    url.searchParams.set('label', 'card_user');
    return url;
  }

  /**
   * Processes multiple batches of accounts to check cardholder status
   */
  private async processBatchedCardholderRequests(
    accounts: `${string}:${string}:${string}`[],
    batchSize: number,
    maxBatches: number,
  ): Promise<`${string}:${string}:${string}`[]> {
    const batches = this.createAccountBatches(accounts, batchSize, maxBatches);
    const batchPromises = batches.map((batch) =>
      this.performCardholderRequest(batch),
    );

    const results = await Promise.all(batchPromises);
    const allCardholderAccounts = results.flatMap(
      (result) => result as `${string}:${string}:${string}`[],
    );
    this.logDebugInfo(
      'processBatchedCardholderRequests',
      allCardholderAccounts,
    );

    return allCardholderAccounts;
  }

  /**
   * Creates batches of accounts for API processing
   */
  private createAccountBatches(
    accounts: `${string}:${string}:${string}`[],
    batchSize: number,
    maxBatches: number,
  ): `${string}:${string}:${string}`[][] {
    const batches: `${string}:${string}:${string}`[][] = [];
    let remainingAccounts = accounts;

    while (remainingAccounts.length > 0 && batches.length < maxBatches) {
      const batch = remainingAccounts.slice(0, batchSize);
      remainingAccounts = remainingAccounts.slice(batchSize);
      batches.push(batch);
    }

    return batches;
  }

  getGeoLocation = async (): Promise<string> => {
    try {
      const env = process.env.NODE_ENV ?? 'production';
      const environment = env === 'production' ? 'PROD' : 'DEV';

      const GEOLOCATION_URLS = {
        DEV: 'https://on-ramp.dev-api.cx.metamask.io/geolocation',
        PROD: 'https://on-ramp.api.cx.metamask.io/geolocation',
      };
      const url = GEOLOCATION_URLS[environment];
      const response = await fetch(url);

      if (!response.ok) {
        throw new Error(`Failed to get geolocation: ${response.statusText}`);
      }

      return await response.text();
    } catch (error) {
      Logger.log(error as Error, 'CardSDK: Failed to get geolocation');
      return 'UNKNOWN';
    }
  };

  // Only runs on linea network
  getSupportedTokensAllowances = async (
    address: string,
  ): Promise<
    {
      address: `0x${string}`;
      usAllowance: ethers.BigNumber;
      globalAllowance: ethers.BigNumber;
    }[]
  > => {
    if (!this.isCardEnabled) {
      throw new Error('Card feature is not enabled for this chain');
    }

    const supportedTokensAddresses = this.getSupportedTokensByChainId()
      .map((token) => token.address)
      // Ensure all addresses are valid Ethereum addresses
      .filter(
        (addr): addr is string => addr != null && ethers.utils.isAddress(addr),
      );

    if (supportedTokensAddresses.length === 0) {
      return [];
    }

    const contracts = this.foxConnectAddresses('linea');

    if (!contracts?.global || !contracts?.us) {
      throw new Error(
        'FoxConnect contracts are not defined for the current network',
      );
    }

    const { global: foxConnectGlobalAddress, us: foxConnectUsAddress } =
      contracts;

    const spenders: string[][] = supportedTokensAddresses.map(() => [
      foxConnectGlobalAddress,
      foxConnectUsAddress,
    ]);

    const balanceScannerInstance = this.getBalanceScannerInstance('linea');
    const spendersAllowancesForTokens: [boolean, string][][] =
      await balanceScannerInstance.spendersAllowancesForTokens(
        address,
        supportedTokensAddresses,
        spenders,
      );
    this.logDebugInfo(
      'getSupportedTokensAllowances',
      spendersAllowancesForTokens,
    );

    return supportedTokensAddresses.map((tokenAddress, index) => {
      const [globalAllowanceTuple, usAllowanceTuple] =
        spendersAllowancesForTokens[index];
      const globalAllowance = ethers.BigNumber.from(globalAllowanceTuple[1]);
      const usAllowance = ethers.BigNumber.from(usAllowanceTuple[1]);

      return {
        address: tokenAddress as `0x${string}`,
        usAllowance,
        globalAllowance,
      };
    });
  };

  getPriorityToken = async (
    address: string,
    nonZeroBalanceTokens: string[],
  ): Promise<CardToken | null> => {
    if (!this.isCardEnabled) {
      throw new Error('Card feature is not enabled for this chain');
    }

    // Handle simple cases first
    if (nonZeroBalanceTokens.length === 0) {
      this.logDebugInfo('getPriorityToken (Simple Case 1)', {
        address,
        nonZeroBalanceTokens,
      });
      return this.getFirstSupportedTokenOrNull();
    }

    if (nonZeroBalanceTokens.length === 1) {
      this.logDebugInfo('getPriorityToken (Simple Case 2)', {
        address,
        nonZeroBalanceTokens,
      });
      return this.findSupportedTokenByAddress(nonZeroBalanceTokens[0]);
    }

    // Handle complex case with multiple tokens
    this.logDebugInfo('getPriorityToken (Complex Case)', {
      address,
      nonZeroBalanceTokens,
    });
    return this.findPriorityTokenFromApprovalLogs(
      address,
      nonZeroBalanceTokens,
    );
  };

  private getBaanxApiBaseUrl() {
    // always using url from env var if set
    if (process.env.BAANX_API_URL) return process.env.BAANX_API_URL;
    // otherwise using default per-env url
    return getDefaultBaanxApiBaseUrlForMetaMaskEnv(
      process.env.METAMASK_ENVIRONMENT,
    );
  }

  private async makeRequest(
    endpoint: string,
    options: RequestInit & { query?: string } = {},
    authenticated: boolean = false,
    location: CardLocation = this.userCardLocation,
    timeoutMs: number = DEFAULT_REQUEST_TIMEOUT_MS,
  ): Promise<Response> {
    const apiKey = this.cardBaanxApiKey;

    if (!apiKey) {
      throw new CardError(
        CardErrorType.API_KEY_MISSING,
        'Card API key is not configured',
      );
    }

    const isUSEnv = location === 'us';
    const headers: HeadersInit = {
      'Content-Type': 'application/json',
      'x-us-env': String(isUSEnv),
      'x-client-key': apiKey,
    };

    // Add bearer token for authenticated requests
    try {
      if (authenticated) {
        const tokenResult = await getCardBaanxToken();
        if (tokenResult.success && tokenResult.tokenData?.accessToken) {
          headers.Authorization = `Bearer ${tokenResult.tokenData.accessToken}`;
        }
      }
    } catch (error) {
      // Continue without bearer token if retrieval fails
      Logger.log('Failed to retrieve Card bearer token:', error);
    }

    const url = `${this.cardBaanxApiBaseUrl}${endpoint}${
      options.query ? `?${options.query}` : ''
    }`;

    // Create AbortController for timeout handling
    const controller = new AbortController();
    const timeoutId = setTimeout(() => {
      controller.abort();
    }, timeoutMs);

    try {
      const response = await fetch(url, {
        credentials: 'omit',
        ...options,
        headers: {
          ...headers,
          ...options.headers,
        },
        signal: controller.signal,
      });

      clearTimeout(timeoutId);
      return response;
    } catch (error) {
      clearTimeout(timeoutId);

      // Check if the error is due to timeout
      if (error instanceof Error && error.name === 'AbortError') {
        throw new CardError(
          CardErrorType.TIMEOUT_ERROR,
          'Request timed out. Please check your connection.',
          error,
        );
      }

      // Network or other fetch errors
      if (error instanceof Error) {
        throw new CardError(
          CardErrorType.NETWORK_ERROR,
          'Network error. Please check your connection.',
          error,
        );
      }

      throw new CardError(
        CardErrorType.UNKNOWN_ERROR,
        'An unexpected error occurred.',
        error instanceof Error ? error : undefined,
      );
    }
  }

  initiateCardProviderAuthentication = async (queryParams: {
    state: string;
    codeChallenge: string;
    location: CardLocation;
  }): Promise<CardLoginInitiateResponse> => {
    if (!this.cardBaanxApiKey) {
      throw new CardError(
        CardErrorType.API_KEY_MISSING,
        'Card API key is not configured',
      );
    }

    const { state, codeChallenge } = queryParams;
    const queryParamsString = new URLSearchParams();
    queryParamsString.set('client_id', this.cardBaanxApiKey);
    // Redirect URI is required but not used by this flow
    queryParamsString.set('redirect_uri', 'https://example.com');
    queryParamsString.set('state', state);
    queryParamsString.set('code_challenge', codeChallenge);
    queryParamsString.set('code_challenge_method', 'S256');
    queryParamsString.set('mode', 'api');
    queryParamsString.set('client_secret', this.cardBaanxApiKey);
    queryParamsString.set('response_type', 'code');

    const response = await this.makeRequest(
      '/v1/auth/oauth/authorize/initiate',
      {
        method: 'GET',
        query: queryParamsString.toString(),
      },
      false,
      queryParams.location,
    );

    if (!response.ok) {
      let responseBody = null;
      try {
        responseBody = await response.text();
      } catch {
        // If we can't parse response, continue without it
      }

      const error = new CardError(
        CardErrorType.SERVER_ERROR,
        'Failed to initiate authentication. Please try again.',
      );
      Logger.log(
        error,
        `CardSDK: Failed to initiate card provider authentication. Status: ${response.status}, Response: ${responseBody}`,
      );
      throw error;
    }

    const data = await response.json();
    return data as CardLoginInitiateResponse;
  };

  login = async (body: {
    email: string;
    password: string;
    location: CardLocation;
    otpCode?: string;
  }): Promise<CardLoginResponse> => {
    const { email, password, otpCode, location } = body;

    const response = await this.makeRequest(
      '/v1/auth/login',
      {
        method: 'POST',
        body: JSON.stringify({
          email,
          password,
          ...(otpCode ? { otpCode } : {}),
        }),
      },
      false,
      location,
    );

    if (!response.ok) {
      let responseBody = null;
      try {
        responseBody = await response.json();
      } catch {
        // If we can't parse response, continue without it
      }

      if (responseBody?.message?.includes('Your account has been disabled')) {
        throw new CardError(
          CardErrorType.ACCOUNT_DISABLED,
          responseBody?.message,
        );
      }

      // Handle specific HTTP status codes
      if (
        response.status === 401 ||
        response.status === 403 ||
        response.status === 404
      ) {
        const error = new CardError(
          CardErrorType.INVALID_CREDENTIALS,
          'Invalid login details',
        );
        Logger.log(
          error,
          `CardSDK: Invalid credentials during login. Status: ${response.status}`,
          JSON.stringify(responseBody, null, 2),
        );
        throw error;
      }

      if (response.status >= 500) {
        const error = new CardError(
          CardErrorType.SERVER_ERROR,
          'Server error. Please try again later.',
        );
        Logger.log(
          error,
          `CardSDK: Server error during login. Status: ${response.status}`,
          JSON.stringify(responseBody, null, 2),
        );
        throw error;
      }

      const error = new CardError(
        CardErrorType.UNKNOWN_ERROR,
        'Login failed. Please try again.',
      );
      Logger.log(
        error,
        `CardSDK: Unknown error during login. Status: ${response.status}`,
        JSON.stringify(responseBody, null, 2),
      );
      throw error;
    }

    const data = await response.json();
    return data as CardLoginResponse;
  };

  sendOtpLogin = async (body: {
    userId: string;
    location: CardLocation;
  }): Promise<void> => {
    const { userId } = body;
    const response = await this.makeRequest(
      '/v1/auth/login/otp',
      {
        method: 'POST',
        body: JSON.stringify({ userId }),
      },
      false,
      body.location,
    );

    if (!response.ok) {
      let responseBody = null;
      try {
        responseBody = await response.text();
      } catch {
        // If we can't parse response, continue without it
      }

      const error = new CardError(
        CardErrorType.SERVER_ERROR,
        'Failed to send OTP login. Please try again.',
      );
      Logger.log(
        error,
        `CardSDK: Failed to send OTP login. Status: ${response.status}`,
        JSON.stringify(responseBody, null, 2),
      );
      throw error;
    }
  };

  authorize = async (body: {
    initiateAccessToken: string;
    loginAccessToken: string;
    location: CardLocation;
  }): Promise<CardAuthorizeResponse> => {
    const { initiateAccessToken, loginAccessToken, location } = body;
    const response = await this.makeRequest(
      '/v1/auth/oauth/authorize',
      {
        method: 'POST',
        body: JSON.stringify({
          token: initiateAccessToken,
        }),
        headers: {
          Authorization: `Bearer ${loginAccessToken}`,
        },
      },
      false,
      location,
    );

    if (!response.ok) {
      let responseBody = null;
      try {
        responseBody = await response.text();
      } catch {
        // If we can't parse response, continue without it
      }

      if (response.status === 401 || response.status === 403) {
        const error = new CardError(
          CardErrorType.INVALID_CREDENTIALS,
          'Authorization failed. Please try logging in again.',
        );
        Logger.log(
          error,
          `CardSDK: Authorization failed - invalid credentials. Status: ${response.status}`,
          JSON.stringify(responseBody, null, 2),
        );
        throw error;
      }

      const error = new CardError(
        CardErrorType.SERVER_ERROR,
        'Authorization failed. Please try again.',
      );
      Logger.log(
        error,
        `CardSDK: Authorization failed. Status: ${response.status}`,
        JSON.stringify(responseBody, null, 2),
      );
      throw error;
    }

    const data = await response.json();
    return data as CardAuthorizeResponse;
  };

  exchangeToken = async (body: {
    code?: string;
    codeVerifier?: string;
    grantType: 'authorization_code' | 'refresh_token';
    location: CardLocation;
  }): Promise<CardExchangeTokenResponse> => {
    let requestBody = null;

    if (body.grantType === 'authorization_code') {
      requestBody = {
        code: body.code,
        code_verifier: body.codeVerifier,
        grant_type: body.grantType,
        // This is a required field for the authorization code grant type
        // but it is not used by the Card API
        redirect_uri: 'https://example.com',
      };
    } else {
      requestBody = {
        grant_type: body.grantType,
        refresh_token: body.code,
      };
    }

    const response = await this.makeRequest(
      '/v1/auth/oauth/token',
      {
        method: 'POST',
        body: JSON.stringify(requestBody),
        headers: {
          'x-secret-key': this.cardBaanxApiKey || '',
        },
      },
      false,
      body.location,
    );

    if (!response.ok) {
      let responseBody = null;
      try {
        responseBody = await response.text();
      } catch {
        // If we can't parse response, continue without it
      }

      if (response.status === 401 || response.status === 403) {
        const error = new CardError(
          CardErrorType.INVALID_CREDENTIALS,
          'Token exchange failed. Please try logging in again.',
        );
        Logger.log(
          error,
          `CardSDK: Token exchange failed - invalid credentials. Status: ${response.status}`,
          JSON.stringify(responseBody, null, 2),
        );
        throw error;
      }

      const error = new CardError(
        CardErrorType.SERVER_ERROR,
        'Token exchange failed. Please try again.',
      );
      Logger.log(
        error,
        `CardSDK: Token exchange failed. Status: ${response.status}`,
        JSON.stringify(responseBody, null, 2),
      );
      throw error;
    }

    const data = (await response.json()) as CardExchangeTokenRawResponse;

    return {
      accessToken: data.access_token,
      tokenType: data.token_type,
      expiresIn: data.expires_in,
      refreshToken: data.refresh_token,
      refreshTokenExpiresIn: data.refresh_token_expires_in,
    } as CardExchangeTokenResponse;
  };

  getUserDetails = async (): Promise<UserResponse> => {
    const response = await this.makeRequest(
      '/v1/user',
      { method: 'GET' },
      true,
    );

    if (!response.ok) {
      let responseBody = null;
      try {
        responseBody = await response.json();
      } catch {
        // If we can't parse response, continue without it
      }

      this.logDebugInfo(
        'getUserDetails::error',
        `Status: ${response.status}, Message: ${JSON.stringify(responseBody, null, 2)}`,
      );

      if (response.status === 401 || response.status === 403) {
        throw new CardError(
          CardErrorType.INVALID_CREDENTIALS,
          responseBody?.message ||
            'Invalid credentials. Please try logging in again.',
        );
      }

      throw new CardError(
        CardErrorType.SERVER_ERROR,
        responseBody?.message ||
          'Failed to get user details. Please try again.',
      );
    }

    const data = await response.json();
    return data as UserResponse;
  };

  getCardDetails = async (): Promise<CardDetailsResponse> => {
    const response = await this.makeRequest(
      '/v1/card/status',
      { method: 'GET' },
      true,
    );

    if (!response.ok) {
      if (response.status === 401) {
        throw new CardError(
          CardErrorType.INVALID_CREDENTIALS,
          'Invalid credentials. Please try logging in again.',
        );
      }

      if (response.status === 404) {
        throw new CardError(
          CardErrorType.NO_CARD,
          'User has no card. Request a card first.',
        );
      }

      const errorResponse = await response.json();
      Logger.log(errorResponse, 'Failed to get card details.');
      throw new CardError(
        CardErrorType.SERVER_ERROR,
        'Failed to get card details. Please try again.',
      );
    }

    return (await response.json()) as CardDetailsResponse;
  };

  getCardExternalWalletDetails = async (
    delegationSettings: DelegationSettingsNetwork[],
  ): Promise<CardExternalWalletDetailsResponse> => {
    const promises = [
      this.makeRequest('/v1/wallet/external', { method: 'GET' }, true),
      this.makeRequest('/v1/wallet/external/priority', { method: 'GET' }, true),
    ];

    const responses = await Promise.all(promises);

    if (!responses[0].ok || !responses[1].ok) {
      try {
        const errorResponse0 = await responses[0].json();
        const errorResponse1 = await responses[1].json();
        Logger.log(
          errorResponse0,
          'Failed to get card external wallet details. Please try again.',
        );
        Logger.log(
          errorResponse1,
          'Failed to get card priority wallet details. Please try again.',
        );
      } catch (error) {
        Logger.error(
          error as Error,
          'Failed to get parse external wallet details.',
        );
      }

      throw new CardError(
        CardErrorType.SERVER_ERROR,
        'Failed to get card external wallet details. Please try again.',
      );
    }

    const externalWalletDetails =
      (await responses[0].json()) as CardWalletExternalResponse[];
    const priorityWalletDetails =
      (await responses[1].json()) as CardWalletExternalPriorityResponse[];

    if (
      externalWalletDetails.length === 0 ||
      priorityWalletDetails.length === 0
    ) {
      return [];
    }

    const combinedDetails = externalWalletDetails
      .map((wallet: CardWalletExternalResponse) => {
        const networkLower = wallet.network?.toLowerCase();
        if (
          !SUPPORTED_ASSET_NETWORKS.includes(networkLower as CardNetwork) ||
          isNaN(parseInt(wallet.allowance)) ||
          isZeroValue(parseInt(wallet.allowance))
        ) {
          return null;
        }

        const priorityWallet = priorityWalletDetails.find(
          (p: CardWalletExternalPriorityResponse) =>
            p?.address?.toLowerCase() === wallet?.address?.toLowerCase() &&
            p?.currency === wallet?.currency &&
            p?.network?.toLowerCase() === wallet?.network?.toLowerCase(),
        );

        // Debug logging to identify matching issues
        if (!priorityWallet) {
          Logger.log(
            `CardSDK: No priority wallet found for address: ${wallet.address}, currency: ${wallet.currency}, network: ${wallet.network}`,
          );
          Logger.log('Available priority wallets:', priorityWalletDetails);
        }

        const tokenDetails =
          this.mapCardExternalWalletDetailsToDelegationSettings(
            wallet,
            delegationSettings,
          );

<<<<<<< HEAD
        if (!tokenDetails) {
          return null;
        }

=======
>>>>>>> 64c7cf77
        const caipChainId = (() => {
          if (networkLower === 'solana') {
            return cardNetworkInfos.solana.caipChainId;
          }

          if (!tokenDetails?.decimalChainId) {
            Logger.log(
              `Missing decimalChainId for network ${wallet.network}, using network fallback`,
            );
            return cardNetworkInfos[wallet.network].caipChainId;
          }

          return formatChainIdToCaip(tokenDetails.decimalChainId);
        })();

        return {
          id: priorityWallet?.id ?? 0,
          walletAddress: wallet.address,
          currency: wallet.currency,
          balance: wallet.balance,
          allowance: wallet.allowance,
          priority: priorityWallet?.priority ?? 0,
          caipChainId,
          tokenDetails: {
            address: tokenDetails?.address ?? '',
            decimals: tokenDetails?.decimals ?? 0,
            symbol: tokenDetails?.symbol ?? '',
            name: tokenDetails?.name ?? '',
          },
          network: wallet.network,
          totalAllowance: null, // Will be populated later for priority token only
          delegationContractAddress:
            tokenDetails?.delegationContractAddress ?? '',
          stagingTokenAddress: tokenDetails?.stagingTokenAddress ?? '',
        } as CardExternalWalletDetail;
      })
      .filter((detail): detail is CardExternalWalletDetail => detail !== null);

    // Sort - lower number = higher priority
    return combinedDetails.sort((a, b) => a.priority - b.priority);
  };

  mapCardExternalWalletDetailsToDelegationSettings = (
    cardWalletExternal: CardWalletExternalResponse,
    delegationSettings: DelegationSettingsNetwork[],
  ) => {
    const { network, currency } = cardWalletExternal;
    const delegationSettingNetwork = delegationSettings.find(
      (delegationSetting) =>
        delegationSetting.network?.toLowerCase() === network?.toLowerCase(),
    );

    if (!delegationSettingNetwork) {
      return null;
    }

    const delegationSettingToken =
      delegationSettingNetwork.tokens[currency?.toLowerCase() ?? ''];

    if (!delegationSettingToken) {
      return null;
    }

    const supportedTokens = this.getSupportedTokensByChainId(
      cardNetworkInfos[cardWalletExternal.network].caipChainId,
    );
    const tokenDetails = this.mapSupportedTokenToCardToken(
      supportedTokens.find(
        (token) =>
          token.symbol?.toLowerCase() ===
          delegationSettingToken.symbol?.toLowerCase(),
      ) ?? supportedTokens[0],
    );

    if (delegationSettingNetwork.environment === 'staging') {
      return {
        symbol: tokenDetails.symbol,
        address: tokenDetails.address,
        decimals: delegationSettingToken.decimals,
        decimalChainId: delegationSettingNetwork.chainId,
        name: tokenDetails.name,
        delegationContractAddress: delegationSettingNetwork.delegationContract,
        // This is used for getting the allowance and delegation on the Staging environment
        stagingTokenAddress: delegationSettingToken.address,
      };
    }

    return {
      symbol: tokenDetails.symbol,
      address: delegationSettingToken.address,
      decimals: delegationSettingToken.decimals,
      decimalChainId: delegationSettingNetwork.chainId,
      name: tokenDetails.name,
      delegationContractAddress: delegationSettingNetwork.delegationContract,
    };
  };

  /**
   * Get the most recent user-initiated allowance amount from approval events for a specific token.
   * This returns the last approval value set by the user, which represents their intended spending limit.
   * Note: ERC20 spending does not create approval events, so all approval events are user-initiated.
   *
   * @param walletAddress - The user's wallet address
   * @param tokenAddress - The ERC20 token contract address
   * @param delegationContractAddress - The delegation/spender contract address
   * @param currentAllowance - The current remaining allowance (from API) - unused but kept for API compatibility
   * @returns The most recent user-initiated approval value as a string (in wei), or null if no logs found
   */
  getLatestAllowanceFromLogs = async (
    walletAddress: string,
    tokenAddress: string,
    delegationContractAddress: string,
    cardNetwork: CardNetwork,
  ): Promise<string | null> => {
    try {
      const approvalInterface = new ethers.utils.Interface([
        'event Approval(address indexed owner, address indexed spender, uint256 value)',
      ]);

      const approvalTopic = approvalInterface.getEventTopic('Approval');
      const ownerTopic = ethers.utils.hexZeroPad(
        walletAddress.toLowerCase(),
        32,
      );
      const spenderTopic = ethers.utils.hexZeroPad(
        delegationContractAddress.toLowerCase(),
        32,
      );

      const spendersDeployedBlock = 2715910; // Block where the delegation contracts were deployed
<<<<<<< HEAD
      const ethersProvider = this.getEthersProvider('linea');
=======
      const ethersProvider = this.getEthersProvider(cardNetwork);
>>>>>>> 64c7cf77

      // Get all approval logs for this specific wallet + token + spender combination
      const logs = await ethersProvider.getLogs({
        address: tokenAddress,
        fromBlock: spendersDeployedBlock,
        toBlock: 'latest',
        topics: [approvalTopic, ownerTopic, spenderTopic],
      });

      if (logs.length === 0) {
        return null;
      }

      // Sort chronologically (newest first)
      logs.sort((a, b) =>
        b.blockNumber === a.blockNumber
          ? b.logIndex - a.logIndex
          : b.blockNumber - a.blockNumber,
      );

      // Get the most recent approval event
      // This represents the last limit the user set, regardless of how much has been spent
      const latestLog = logs[0];
      const parsedLog = approvalInterface.parseLog(latestLog);
      const value = parsedLog.args.value as ethers.BigNumber;

      return value.toString();
    } catch (error) {
      Logger.error(
        error as Error,
        `getLatestAllowanceFromLogs: Failed to get latest allowance for token ${tokenAddress}`,
      );
      return null;
    }
  };

  provisionCard = async (): Promise<{ success: boolean }> => {
    const response = await this.makeRequest(
      '/v1/card/order',
      {
        method: 'POST',
        body: JSON.stringify({
          type: CardType.VIRTUAL,
        }),
      },
      true,
    );

    if (!response.ok) {
      try {
        const errorResponse = await response.json();
        Logger.log(errorResponse, 'Failed to provision card.');
      } catch (error) {
        Logger.error(
          error as Error,
          'Failed to parse provision card response.',
        );
      }

      throw new CardError(
        CardErrorType.SERVER_ERROR,
        'Failed to provision card. Please try again.',
      );
    }

    return (await response.json()) as { success: boolean };
  };

  updateWalletPriority = async (
    wallets: { id: number; priority: number }[],
  ): Promise<void> => {
    if (!this.isCardEnabled) {
      throw new Error('Card feature is not enabled for this chain');
    }

    this.logDebugInfo('updateWalletPriority', { wallets });

    const requestBody = { wallets };

    const response = await this.makeRequest(
      '/v1/wallet/external/priority',
      {
        method: 'PUT',
        headers: {
          'Content-Type': 'application/json',
        },
        body: JSON.stringify(requestBody),
      },
      true, // authenticated
    );

    if (!response.ok) {
      let responseBody = null;
      try {
        responseBody = await response.text();
        Logger.log('CardSDK: Priority update error response:', responseBody);
      } catch {
        // If we can't parse response, continue without it
      }

      const error = new CardError(
        CardErrorType.SERVER_ERROR,
        'Failed to update wallet priority. Please try again.',
      );
      Logger.log(
        error,
        `CardSDK: Failed to update wallet priority. Status: ${response.status}`,
        JSON.stringify(responseBody, null, 2),
      );
      throw error;
    }

    this.logDebugInfo(
      'updateWalletPriority',
      'Successfully updated wallet priority',
    );
  };

  /**
   * Generate a delegation token for spending limit increase
   * This is Step 1 of the delegation process
   */
  generateDelegationToken = async (
    network: CardNetwork,
    address: string,
  ): Promise<{
    token: string;
    expiresAt: string;
    nonce: string;
  }> => {
    const networkToEndpointParam: Partial<Record<CardNetwork, string>> = {
      'linea-us': 'linea',
    };
    const endpointNetwork = networkToEndpointParam[network] ?? network;
    const response = await this.makeRequest(
      `/v1/delegation/token?network=${endpointNetwork}&address=${address}`,
      { method: 'GET' },
      true, // authenticated
    );

    if (!response.ok) {
      let responseBody = null;
      try {
        responseBody = await response.text();
      } catch {
        // If we can't parse response, continue without it
      }

      const error = new CardError(
        CardErrorType.SERVER_ERROR,
        'Failed to generate delegation token. Please try again.',
      );
      Logger.log(
        error,
        `CardSDK: Failed to generate delegation token. Status: ${response.status}`,
        JSON.stringify(responseBody, null, 2),
      );
      throw error;
    }

    const tokenData = await response.json();
    this.logDebugInfo('generateDelegationToken', tokenData);

    return {
      token: tokenData.token,
      expiresAt: tokenData.expiresAt,
      nonce: tokenData.nonce,
    };
  };

  /**
   * Complete EVM wallet delegation for spending limit increase
   * This is Step 3 of the delegation process (after user completes blockchain transaction)
   */
  completeEVMDelegation = async (params: {
    address: string;
    network: CardNetwork;
    currency: string;
    amount: string;
    txHash: string;
    sigHash: string;
    sigMessage: string;
    token: string;
  }): Promise<{ success: boolean }> => {
    // Validate address format (must be valid Ethereum address)
    const addressRegex = /^0x[a-fA-F0-9]{40}$/;
    if (!addressRegex.test(params.address)) {
      throw new CardError(
        CardErrorType.VALIDATION_ERROR,
        'Invalid Ethereum address format',
      );
    }

    // Validate signature format (must be valid EVM signature)
    const sigHashRegex = /^0x[a-fA-F0-9]{130}$/;
    if (!sigHashRegex.test(params.sigHash)) {
      throw new CardError(
        CardErrorType.VALIDATION_ERROR,
        'Invalid signature format',
      );
    }

    // Validate network
    if (!['linea', 'solana', 'base'].includes(params.network)) {
      throw new CardError(CardErrorType.VALIDATION_ERROR, 'Invalid network');
    }

    const response = await this.makeRequest(
      '/v1/delegation/evm/post-approval',
      {
        method: 'POST',
        body: JSON.stringify(params),
      },
      true, // authenticated
    );

    if (!response.ok) {
      let responseBody = null;
      try {
        responseBody = await response.text();
      } catch {
        // If we can't parse response, continue without it
      }

      const error = new CardError(
        CardErrorType.SERVER_ERROR,
        'Failed to complete delegation. Please try again.',
      );
      Logger.log(
        error,
        `CardSDK: Failed to complete delegation. Status: ${response.status}`,
        JSON.stringify(responseBody, null, 2),
      );
      throw error;
    }

    const result = await response.json();
    this.logDebugInfo('completeEVMDelegation', result);

    return result;
  };

  /**
   * Complete Solana wallet delegation for spending limit increase
   * This is Step 3 of the delegation process (after user completes SPL Token approve transaction)
   * Uses the Solana-specific endpoint: /v1/delegation/solana/post-approval
   */
  completeSolanaDelegation = async (params: {
    address: string;
    network: CardNetwork;
    currency: string;
    amount: string;
    txHash: string;
    sigHash: string;
    sigMessage: string;
    token: string;
  }): Promise<{ success: boolean }> => {
    // Validate address format (must be valid Solana address - Base58, 32-44 characters)
    const solanaAddressRegex = /^[1-9A-HJ-NP-Za-km-z]{32,44}$/;
    if (!solanaAddressRegex.test(params.address)) {
      throw new CardError(
        CardErrorType.VALIDATION_ERROR,
        'Invalid Solana address format',
      );
    }

    // Validate transaction signature format (Base58, 87-88 characters)
    const solanaTxHashRegex = /^[1-9A-HJ-NP-Za-km-z]{87,88}$/;
    if (!solanaTxHashRegex.test(params.txHash)) {
      throw new CardError(
        CardErrorType.VALIDATION_ERROR,
        'Invalid Solana transaction signature format',
      );
    }

    // Validate network is solana
    if (params.network !== 'solana') {
      throw new CardError(
        CardErrorType.VALIDATION_ERROR,
        'Invalid network for Solana delegation',
      );
    }

    const response = await this.makeRequest(
      '/v1/delegation/solana/post-approval',
      {
        method: 'POST',
        body: JSON.stringify(params),
      },
      true, // authenticated
    );

    if (!response.ok) {
      let responseBody = null;
      try {
        responseBody = await response.text();
      } catch {
        // If we can't parse response, continue without it
      }

      const error = new CardError(
        CardErrorType.SERVER_ERROR,
        'Failed to complete Solana delegation. Please try again.',
      );
      Logger.log(
        error,
        `CardSDK: Failed to complete Solana delegation. Status: ${response.status}`,
        JSON.stringify(responseBody, null, 2),
      );
      throw error;
    }

    const result = await response.json();
    this.logDebugInfo('completeSolanaDelegation', result);

    return result;
  };

  /**
   * Get delegation settings for a specific network (optional)
   * This fetches chain IDs, token contract addresses, and delegation contract addresses.
   * This needs to be cached at hook level to avoid unnecessary API calls.
   */
  getDelegationSettings = async (
    network?: CardNetwork,
  ): Promise<DelegationSettingsResponse> => {
    try {
      const queryParams = network ? `?network=${network}` : '';
      const response = await this.makeRequest(
        `/v1/delegation/chain/config${queryParams}`,
        { method: 'GET' },
        true, // authenticated
      );

      if (!response.ok) {
        let responseBody = null;
        try {
          responseBody = await response.text();
        } catch {
          // If we can't parse response, continue without it
        }

        const error = new CardError(
          CardErrorType.SERVER_ERROR,
          'Failed to get delegation settings. Please try again.',
        );
        Logger.log(
          error,
          `CardSDK: Failed to get delegation settings. Status: ${response.status}`,
          JSON.stringify(responseBody, null, 2),
        );
        throw error;
      }

      const responseData = await response.json();
      this.logDebugInfo('getDelegationSettings', {
        source: 'api',
        network,
        responseData,
      });

      // Validate the response data
      this.validateDelegationSettings(responseData);

      // There's a base object within the networks array, but the token list is empty.
      // We need to populate the token list with this hardcoded object for testing purposes.
      // TODO: Remove this -- testing purposes
      const baseTokens = {
        ausdc: {
          symbol: 'ausdc',
          decimals: 6,
          address: '0x4e65fE4DbA92790696d040ac24Aa414708F5c0AB',
        },
        usdc: {
          symbol: 'usdc',
          decimals: 6,
          address: '0x833589fCD6eDb6E08f4c7C32D4f71b54bdA02913',
        },
        usdt: {
          symbol: 'usdt',
          decimals: 6,
          address: '0xfde4C96c8593536E31F229EA8f37b2ADa2699bb2',
        },
      };
      (responseData as DelegationSettingsResponse).networks = (
        responseData as DelegationSettingsResponse
      ).networks.map((networkSettings) => {
        if (networkSettings.network === 'base') {
          return {
            ...networkSettings,
            tokens: baseTokens,
          };
        }
        return networkSettings;
      });

      return responseData;
    } catch (error) {
      Logger.log(error, 'CardSDK: Failed to get delegation settings from API');
      throw new CardError(
        CardErrorType.SERVER_ERROR,
        'Failed to get delegation settings. Please try again.',
        error instanceof Error ? error : new Error(String(error)),
      );
    }
  };

  encodeApproveTransaction = (spender: string, value: string): string => {
    const approvalInterface = new ethers.utils.Interface([
      'function approve(address spender, uint256 value)',
    ]);
    return approvalInterface.encodeFunctionData('approve', [spender, value]);
  };

  /**
   * Build a Solana SPL Token Approve transaction
   * Constructs a properly serialized Solana transaction using @solana/web3.js and @solana/spl-token
   *
   * The SPL Token Approve instruction allows a delegate to spend tokens
   * from the owner's token account up to the specified amount.
   *
   * @param params - Parameters for the approve transaction
   * @param params.tokenMintAddress - The SPL Token mint address (e.g., USDC mint)
   * @param params.delegateAddress - The delegate public key that will be authorized to spend
   * @param params.ownerAddress - The token account owner's public key
   * @param params.amount - The amount to approve in minimal units (lamports for the token)
   * @returns Base64-encoded serialized Solana transaction for the Snap
   */
  buildSolanaApproveTransaction = async (params: {
    tokenMintAddress: string;
    delegateAddress: string;
    ownerAddress: string;
    amount: string;
  }): Promise<string> => {
    // Validate Solana address format (Base58, 32-44 characters)
    const solanaAddressRegex = /^[1-9A-HJ-NP-Za-km-z]{32,44}$/;

    if (!solanaAddressRegex.test(params.ownerAddress)) {
      throw new CardError(
        CardErrorType.VALIDATION_ERROR,
        'Invalid owner address format',
      );
    }

    if (!solanaAddressRegex.test(params.delegateAddress)) {
      throw new CardError(
        CardErrorType.VALIDATION_ERROR,
        'Invalid delegate address format',
      );
    }

    if (!solanaAddressRegex.test(params.tokenMintAddress)) {
      throw new CardError(
        CardErrorType.VALIDATION_ERROR,
        'Invalid token mint address format',
      );
    }

    try {
      // Import Solana libraries dynamically to avoid issues with bundling
      // These packages are available as transitive dependencies from @metamask/test-dapp-solana
      // eslint-disable-next-line @typescript-eslint/no-require-imports, import/no-extraneous-dependencies, @typescript-eslint/no-var-requires
      const solanaWeb3 = require('@solana/web3.js');
      // eslint-disable-next-line @typescript-eslint/no-require-imports, import/no-extraneous-dependencies, @typescript-eslint/no-var-requires
      const splToken = require('@solana/spl-token');

      const { PublicKey, Transaction, Connection } = solanaWeb3;
      const {
        createApproveInstruction,
        getAssociatedTokenAddressSync,
        TOKEN_PROGRAM_ID,
      } = splToken;

      // Create public keys from addresses
      const ownerPublicKey = new PublicKey(params.ownerAddress);
      const delegatePublicKey = new PublicKey(params.delegateAddress);
      const mintPublicKey = new PublicKey(params.tokenMintAddress);

      // Get the Associated Token Account (ATA) for the owner
      // This is the account that holds the tokens for the owner
      const tokenAccountAddress = getAssociatedTokenAddressSync(
        mintPublicKey,
        ownerPublicKey,
      );

      // Create the approve instruction
      // This authorizes the delegate to spend up to `amount` tokens from the owner's ATA
      const approveInstruction = createApproveInstruction(
        tokenAccountAddress, // The token account to approve spending from
        delegatePublicKey, // The delegate authorized to spend
        ownerPublicKey, // The owner of the token account (signer)
        BigInt(params.amount), // Amount to approve
        [], // No multisig signers
        TOKEN_PROGRAM_ID, // SPL Token program
      );

      // Create a connection to Solana mainnet to get a recent blockhash
      // Using the public RPC endpoint - in production, consider using a dedicated RPC
      const connection = new Connection(
        'https://api.mainnet-beta.solana.com',
        'confirmed',
      );

      // Get the latest blockhash for the transaction
      const { blockhash, lastValidBlockHeight } =
        await connection.getLatestBlockhash('confirmed');

      // Create the transaction with the blockhash
      const transaction = new Transaction();
      transaction.recentBlockhash = blockhash;
      transaction.lastValidBlockHeight = lastValidBlockHeight;
      transaction.feePayer = ownerPublicKey;

      // Add the approve instruction to the transaction
      transaction.add(approveInstruction);

      // Serialize the transaction (without signatures - the Snap will sign it)
      // Use serializeMessage() to get the message that needs to be signed
      const serializedMessage = transaction.serializeMessage();

      // Encode as base64 for transmission to the Snap
      const base64Transaction = serializedMessage.toString('base64');

      this.logDebugInfo('buildSolanaApproveTransaction', {
        ownerAddress: params.ownerAddress,
        delegateAddress: params.delegateAddress,
        tokenMintAddress: params.tokenMintAddress,
        tokenAccountAddress: tokenAccountAddress.toBase58(),
        amount: params.amount,
        blockhash,
        transactionLength: serializedMessage.length,
      });

      return base64Transaction;
    } catch (error) {
      const errorMessage =
        error instanceof Error ? error.message : String(error);
      Logger.error(
        error as Error,
        'CardSDK: Failed to build Solana approve transaction',
      );
      throw new CardError(
        CardErrorType.SERVER_ERROR,
        `Failed to build Solana approve transaction: ${errorMessage}`,
      );
    }
  };

  /**
   * Validate delegation settings response
   */
  private validateDelegationSettings = (
    responseData: DelegationSettingsResponse,
  ): void => {
    if (!responseData.networks || !Array.isArray(responseData.networks)) {
      throw new CardError(
        CardErrorType.VALIDATION_ERROR,
        'Invalid delegation settings: networks array is missing or invalid',
      );
    }

    const supportedNetworks = ['linea', 'linea-us', 'solana', 'base'];

    for (const network of responseData.networks) {
      if (!supportedNetworks.includes(network.network)) {
        continue;
      }

      // Validate required fields
      if (!network.chainId || !network.delegationContract) {
        throw new CardError(
          CardErrorType.VALIDATION_ERROR,
          `Invalid delegation settings for ${network.network}: missing chainId or delegationContract`,
        );
      }

      // Validate token addresses
      if (!network.tokens) {
        throw new CardError(
          CardErrorType.VALIDATION_ERROR,
          `Invalid delegation settings for ${network.network}: tokens object is missing`,
        );
      }

      // Validate all tokens present in the configuration
      for (const [tokenSymbol, token] of Object.entries(network.tokens)) {
        if (
          !token?.address ||
          !token.symbol ||
          typeof token.decimals !== 'number'
        ) {
          throw new CardError(
            CardErrorType.VALIDATION_ERROR,
            `Invalid delegation settings for ${network.network}: ${tokenSymbol} token is missing or invalid`,
          );
        }
      }
    }
  };

  emailVerificationSend = async (
    request: EmailVerificationSendRequest,
  ): Promise<EmailVerificationSendResponse> => {
    this.logDebugInfo('emailVerificationSend', { email: request.email });

    try {
      const response = await this.makeRequest(
        '/v1/auth/register/email/send',
        {
          method: 'POST',
          headers: {
            'Content-Type': 'application/json',
          },
          body: JSON.stringify(request),
        },
        false, // not authenticated
      );

      if (!response.ok) {
        let responseBody = null;
        try {
          responseBody = await response.json();
        } catch {
          // If we can't parse response, continue without it
        }
        if (response.status >= 400 && response.status < 500) {
          throw new CardError(
            CardErrorType.CONFLICT_ERROR,
            responseBody?.message ||
              `Email verification send failed: ${response.status} ${response.statusText}`,
          );
        }

        if (response.status >= 500) {
          throw new CardError(
            CardErrorType.SERVER_ERROR,
            responseBody?.message ||
              `Email verification send failed: ${response.status} ${response.statusText}`,
          );
        }
      }

      const data = await response.json();
      return data as EmailVerificationSendResponse;
    } catch (error) {
      this.logDebugInfo('emailVerificationSend error', error);

      if (error instanceof CardError) {
        throw error;
      }

      throw new CardError(
        CardErrorType.UNKNOWN_ERROR,
        'Failed to send email verification',
        error as Error,
      );
    }
  };

  emailVerificationVerify = async (
    request: EmailVerificationVerifyRequest,
  ): Promise<EmailVerificationVerifyResponse> => {
    this.logDebugInfo('emailVerificationVerify', {
      email: request.email,
      contactVerificationId: request.contactVerificationId,
      countryOfResidence: request.countryOfResidence,
    });

    try {
      const response = await this.makeRequest(
        '/v1/auth/register/email/verify',
        {
          method: 'POST',
          headers: {
            'Content-Type': 'application/json',
          },
          body: JSON.stringify(request),
        },
        false, // not authenticated
      );

      if (!response.ok) {
        let responseBody = null;
        try {
          responseBody = await response.json();
        } catch {
          // If we can't parse response, continue without it
        }
        if (response.status >= 400 && response.status < 500) {
          throw new CardError(
            CardErrorType.CONFLICT_ERROR,
            responseBody?.message ||
              `Email verification verify failed: ${response.status} ${response.statusText}`,
          );
        }
        if (response.status >= 500) {
          throw new CardError(
            CardErrorType.SERVER_ERROR,
            responseBody?.message ||
              `Email verification verify failed: ${response.status} ${response.statusText}`,
          );
        }
      }

      const data = await response.json();
      return data as EmailVerificationVerifyResponse;
    } catch (error) {
      this.logDebugInfo('emailVerificationVerify error', error);

      if (error instanceof CardError) {
        throw error;
      }

      throw new CardError(
        CardErrorType.UNKNOWN_ERROR,
        'Failed to verify email verification',
        error as Error,
      );
    }
  };

  phoneVerificationSend = async (
    request: PhoneVerificationSendRequest,
  ): Promise<PhoneVerificationSendResponse> => {
    try {
      this.logDebugInfo('phoneVerificationSend request', request);

      const response = await this.makeRequest(
        '/v1/auth/register/phone/send',
        {
          method: 'POST',
          headers: {
            'Content-Type': 'application/json',
          },
          body: JSON.stringify(request),
        },
        false,
      );

      if (!response.ok) {
        let responseBody = null;
        try {
          responseBody = await response.json();
        } catch {
          // If we can't parse response, continue without it
        }
        if (response.status >= 400 && response.status < 500) {
          throw new CardError(
            CardErrorType.CONFLICT_ERROR,
            responseBody?.message ||
              `Phone verification send failed: ${response.status} ${response.statusText}`,
          );
        }

        if (response.status >= 500) {
          throw new CardError(
            CardErrorType.SERVER_ERROR,
            responseBody?.message ||
              `Phone verification send failed: ${response.status} ${response.statusText}`,
          );
        }
      }

      const data = await response.json();
      return data as PhoneVerificationSendResponse;
    } catch (error) {
      this.logDebugInfo('phoneVerificationSend error', error);

      if (error instanceof CardError) {
        throw error;
      }

      throw new CardError(
        CardErrorType.UNKNOWN_ERROR,
        'Failed to send phone verification',
        error as Error,
      );
    }
  };

  phoneVerificationVerify = async (
    request: PhoneVerificationVerifyRequest,
  ): Promise<RegisterUserResponse> => {
    try {
      this.logDebugInfo('phoneVerificationVerify request', request);

      const response = await this.makeRequest(
        '/v1/auth/register/phone/verify',
        {
          method: 'POST',
          headers: {
            'Content-Type': 'application/json',
          },
          body: JSON.stringify(request),
        },
        false,
      );

      if (!response.ok) {
        let responseBody = null;
        try {
          responseBody = await response.json();
        } catch {
          // If we can't parse response, continue without it
        }

        if (response.status >= 400 && response.status < 500) {
          throw new CardError(
            CardErrorType.CONFLICT_ERROR,
            responseBody?.message ||
              `Phone verification verify failed: ${response.status} ${response.statusText}`,
          );
        }

        if (response.status >= 500) {
          throw new CardError(
            CardErrorType.SERVER_ERROR,
            responseBody?.message ||
              `Phone verification verify failed: ${response.status} ${response.statusText}`,
          );
        }
      }

      const data = await response.json();
      return data as RegisterUserResponse;
    } catch (error) {
      this.logDebugInfo('phoneVerificationVerify error', error);

      if (error instanceof CardError) {
        throw error;
      }

      throw new CardError(
        CardErrorType.UNKNOWN_ERROR,
        'Failed to verify phone verification',
        error as Error,
      );
    }
  };

  startUserVerification = async (
    request: StartUserVerificationRequest,
  ): Promise<StartUserVerificationResponse> => {
    this.logDebugInfo('startUserVerification', request);
    try {
      const response = await this.makeRequest(
        '/v1/auth/register/verification',
        {
          method: 'POST',
          headers: {
            'Content-Type': 'application/json',
          },
          body: JSON.stringify(request),
        },
        false,
      );
      if (!response.ok) {
        let responseBody = null;
        try {
          responseBody = await response.json();
        } catch {
          // If we can't parse response, continue without it
        }

        if (response.status >= 400 && response.status < 500) {
          throw new CardError(
            CardErrorType.CONFLICT_ERROR,
            responseBody?.message || 'Failed to get registration settings',
          );
        }

        if (response.status >= 500) {
          throw new CardError(
            CardErrorType.SERVER_ERROR,
            responseBody?.message ||
              'Server error while getting registration settings',
          );
        }
      }
      const data = await response.json();
      return data as StartUserVerificationResponse;
    } catch (error) {
      this.logDebugInfo('startUserVerification error', error);

      if (error instanceof CardError) {
        throw error;
      }

      throw new CardError(
        CardErrorType.UNKNOWN_ERROR,
        'Failed to start user verification',
        error as Error,
      );
    }
  };

  registerPersonalDetails = async (
    request: RegisterPersonalDetailsRequest,
  ): Promise<RegisterUserResponse> => {
    this.logDebugInfo('registerPersonalDetails', {
      onboardingId: request.onboardingId,
    });

    try {
      const response = await this.makeRequest(
        '/v1/auth/register/personal-details',
        {
          method: 'POST',
          headers: {
            'Content-Type': 'application/json',
          },
          body: JSON.stringify(request),
        },
        false,
      );

      if (!response.ok) {
        let responseBody = null;
        try {
          responseBody = await response.json();
        } catch {
          // If we can't parse response, continue without it
        }

        if (response.status >= 400 && response.status < 500) {
          throw new CardError(
            CardErrorType.CONFLICT_ERROR,
            responseBody?.message ||
              `Personal details registration failed: ${response.status} ${response.statusText}`,
          );
        }

        if (response.status >= 500) {
          throw new CardError(
            CardErrorType.SERVER_ERROR,
            responseBody?.message ||
              `Personal details registration failed: ${response.status} ${response.statusText}`,
          );
        }
      }

      const data = await response.json();
      return data as RegisterUserResponse;
    } catch (error) {
      this.logDebugInfo('registerPersonalDetails error', error);

      if (error instanceof CardError) {
        throw error;
      }

      throw new CardError(
        CardErrorType.UNKNOWN_ERROR,
        'Failed to register personal details',
        error as Error,
      );
    }
  };

  registerPhysicalAddress = async (
    request: RegisterPhysicalAddressRequest,
  ): Promise<RegisterAddressResponse> => {
    this.logDebugInfo('registerPhysicalAddress', {
      onboardingId: request.onboardingId,
    });

    try {
      const response = await this.makeRequest(
        '/v1/auth/register/address',
        {
          method: 'POST',
          headers: {
            'Content-Type': 'application/json',
          },
          body: JSON.stringify(request),
        },
        false,
      );

      if (!response.ok) {
        let responseBody = null;
        try {
          responseBody = await response.json();
        } catch {
          // If we can't parse response, continue without it
        }

        if (response.status >= 400 && response.status < 500) {
          throw new CardError(
            CardErrorType.CONFLICT_ERROR,
            responseBody?.message ||
              `Address registration failed: ${response.status} ${response.statusText}`,
          );
        }

        if (response.status >= 500) {
          throw new CardError(
            CardErrorType.SERVER_ERROR,
            responseBody?.message ||
              `Address registration failed: ${response.status} ${response.statusText}`,
          );
        }
      }

      const data = await response.json();
      return data as RegisterAddressResponse;
    } catch (error) {
      this.logDebugInfo('registerAddress error', error);

      if (error instanceof CardError) {
        throw error;
      }

      throw new CardError(
        CardErrorType.UNKNOWN_ERROR,
        'Failed to register address',
        error as Error,
      );
    }
  };

  registerMailingAddress = async (
    request: RegisterPhysicalAddressRequest,
  ): Promise<RegisterAddressResponse> => {
    this.logDebugInfo('registerMailingAddress', {
      onboardingId: request.onboardingId,
    });

    try {
      const response = await this.makeRequest(
        '/v1/auth/register/mailing-address',
        {
          method: 'POST',
          headers: {
            'Content-Type': 'application/json',
          },
          body: JSON.stringify(request),
        },
        false,
      );

      if (!response.ok) {
        let responseBody = null;
        try {
          responseBody = await response.json();
        } catch {
          // If we can't parse response, continue without it
        }

        if (response.status >= 400 && response.status < 500) {
          throw new CardError(
            CardErrorType.CONFLICT_ERROR,
            responseBody?.message ||
              `Address registration failed: ${response.status} ${response.statusText}`,
          );
        }

        if (response.status >= 500) {
          throw new CardError(
            CardErrorType.SERVER_ERROR,
            responseBody?.message ||
              `Address registration failed: ${response.status} ${response.statusText}`,
          );
        }
      }

      const data = await response.json();
      return data as RegisterAddressResponse;
    } catch (error) {
      this.logDebugInfo('registerAddress error', error);

      if (error instanceof CardError) {
        throw error;
      }

      throw new CardError(
        CardErrorType.UNKNOWN_ERROR,
        'Failed to register address',
        error as Error,
      );
    }
  };

  getRegistrationSettings = async (): Promise<RegistrationSettingsResponse> => {
    try {
      const response = await this.makeRequest(
        '/v1/auth/settings',
        {
          method: 'GET',
        },
        false, // not authenticated
      );

      if (!response.ok) {
        let responseBody = null;
        try {
          responseBody = await response.json();
        } catch {
          // If we can't parse response, continue without it
        }

        if (response.status >= 400 && response.status < 500) {
          throw new CardError(
            CardErrorType.CONFLICT_ERROR,
            responseBody?.message || 'Failed to get registration settings',
          );
        }

        if (response.status >= 500) {
          throw new CardError(
            CardErrorType.SERVER_ERROR,
            responseBody?.message ||
              'Server error while getting registration settings',
          );
        }
      }

      const data = await response.json();
      this.logDebugInfo('getRegistrationSettings response', data);
      return data;
    } catch (error) {
      this.logDebugInfo('getRegistrationSettings error', error);

      if (error instanceof CardError) {
        throw error;
      }

      throw new CardError(
        CardErrorType.UNKNOWN_ERROR,
        'Failed to get registration settings',
        error as Error,
      );
    }
  };

  getRegistrationStatus = async (
    onboardingId: string,
  ): Promise<UserResponse> => {
    try {
      const response = await this.makeRequest(
        `/v1/auth/register?onboardingId=${onboardingId}`,
        {
          method: 'GET',
        },
        false, // not authenticated
      );

      if (!response.ok) {
        let responseBody = null;
        try {
          responseBody = await response.json();
        } catch {
          // If we can't parse response, continue without it
        }

        if (response.status >= 400 && response.status < 500) {
          throw new CardError(
            CardErrorType.CONFLICT_ERROR,
            responseBody?.message || 'Failed to get registration status',
          );
        }

        if (response.status >= 500) {
          throw new CardError(
            CardErrorType.SERVER_ERROR,
            responseBody?.message ||
              'Server error while getting registration status',
          );
        }
      }

      const data = await response.json();
      this.logDebugInfo('getRegistrationStatus response', data);
      return data;
    } catch (error) {
      this.logDebugInfo('getRegistrationStatus error', error);

      if (error instanceof CardError) {
        throw error;
      }

      throw new CardError(
        CardErrorType.UNKNOWN_ERROR,
        'Failed to get registration status',
        error as Error,
      );
    }
  };

  getConsentSetByOnboardingId = async (
    onboardingId: string,
  ): Promise<GetOnboardingConsentResponse | null> => {
    try {
      const response = await this.makeRequest(
        `/v2/consent/onboarding/${onboardingId}`,
        {
          method: 'GET',
        },
        false, // not authenticated
      );

      if (!response.ok) {
        let responseBody = null;
        try {
          responseBody = await response.json();
        } catch {
          // If we can't parse response, continue without it
        }

        if (response.status === 404) {
          return null;
        }

        if (response.status >= 400 && response.status < 500) {
          throw new CardError(
            CardErrorType.CONFLICT_ERROR,
            responseBody?.message ||
              'Failed to get consent set by onboarding id',
          );
        }

        if (response.status >= 500) {
          throw new CardError(
            CardErrorType.SERVER_ERROR,
            responseBody?.message ||
              'Server error while getting consent set by onboarding id',
          );
        }
      }

      const data = await response.json();
      this.logDebugInfo('getConsentSetByOnboardingId response', data);
      return data;
    } catch (error) {
      this.logDebugInfo('getConsentSetByOnboardingId error', error);
      if (error instanceof CardError) {
        throw error;
      }
      throw new CardError(
        CardErrorType.UNKNOWN_ERROR,
        'Failed to get consent set by onboarding id',
        error as Error,
      );
    }
  };

  createOnboardingConsent = async (
    request: Omit<CreateOnboardingConsentRequest, 'tenantId'>,
  ): Promise<CreateOnboardingConsentResponse> => {
    this.logDebugInfo('createOnboardingConsent', { request });
    const requestBody = {
      ...request,
      tenantId: this.cardBaanxApiKey || 'tenant_baanx_global',
    } as CreateOnboardingConsentRequest;

    try {
      const response = await this.makeRequest(
        '/v2/consent/onboarding',
        {
          method: 'POST',
          body: JSON.stringify(requestBody),
          headers: {
            'Content-Type': 'application/json',
            'x-secret-key': this.cardBaanxApiKey || '',
          },
        },
        false, // not authenticated
      );

      if (!response.ok) {
        let responseBody = null;
        try {
          responseBody = await response.json();
        } catch {
          // If we can't parse response, continue without it
        }

        if (response.status >= 400 && response.status < 500) {
          throw new CardError(
            CardErrorType.CONFLICT_ERROR,
            responseBody?.message || 'Failed to create onboarding consent',
          );
        }

        if (response.status >= 500) {
          throw new CardError(
            CardErrorType.SERVER_ERROR,
            responseBody?.message ||
              'Server error while creating onboarding consent',
          );
        }
      }

      const data = await response.json();
      this.logDebugInfo('createOnboardingConsent response', data);
      return data;
    } catch (error) {
      this.logDebugInfo('createOnboardingConsent error', error);

      if (error instanceof CardError) {
        throw error;
      }

      throw new CardError(
        CardErrorType.UNKNOWN_ERROR,
        'Failed to create onboarding consent',
        error as Error,
      );
    }
  };

  linkUserToConsent = async (
    consentSetId: string,
    request: LinkUserToConsentRequest,
  ): Promise<LinkUserToConsentResponse> => {
    this.logDebugInfo('linkUserToConsent', {
      consentSetId,
      request,
    });

    try {
      const response = await this.makeRequest(
        `/v2/consent/onboarding/${consentSetId}`,
        {
          method: 'PATCH',
          body: JSON.stringify(request),
          headers: {
            'Content-Type': 'application/json',
            'x-secret-key': this.cardBaanxApiKey || '',
          },
        },
        false, // not authenticated
      );

      if (!response.ok) {
        let responseBody = null;
        try {
          responseBody = await response.json();
        } catch {
          // If we can't parse response, continue without it
        }

        if (response.status >= 400 && response.status < 500) {
          throw new CardError(
            CardErrorType.CONFLICT_ERROR,
            responseBody?.message || 'Failed to link user to consent',
          );
        }

        if (response.status >= 500) {
          throw new CardError(
            CardErrorType.SERVER_ERROR,
            responseBody?.message ||
              'Server error while linking user to consent',
          );
        }
      }

      const data = await response.json();
      this.logDebugInfo('linkUserToConsent response', data);
      return data;
    } catch (error) {
      this.logDebugInfo('linkUserToConsent error', error);

      if (error instanceof CardError) {
        throw error;
      }

      throw new CardError(
        CardErrorType.UNKNOWN_ERROR,
        'Failed to link user to consent',
        error as Error,
      );
    }
  };

  private getFirstSupportedTokenOrNull(): CardToken | null {
    const lineaSupportedTokens = this.getSupportedTokensByChainId();

    return lineaSupportedTokens.length > 0
      ? this.mapSupportedTokenToCardToken(lineaSupportedTokens[0])
      : null;
  }

  private findSupportedTokenByAddress(tokenAddress: string): CardToken | null {
    const match = this.getSupportedTokensByChainId().find(
      (supportedToken) =>
        supportedToken.address?.toLowerCase() === tokenAddress.toLowerCase(),
    );

    return match ? this.mapSupportedTokenToCardToken(match) : null;
  }

  private async findPriorityTokenFromApprovalLogs(
    address: string,
    nonZeroBalanceTokens: string[],
  ): Promise<CardToken | null> {
    const approvalLogs = await this.getApprovalLogs(
      address,
      nonZeroBalanceTokens,
    );

    if (approvalLogs.length === 0) {
      return this.getFirstSupportedTokenOrNull();
    }

    const lastNonZeroApprovalToken =
      this.findLastNonZeroApprovalToken(approvalLogs);
    return lastNonZeroApprovalToken
      ? this.findSupportedTokenByAddress(lastNonZeroApprovalToken)
      : null;
  }

  private async getApprovalLogs(
    address: string,
    nonZeroBalanceTokensAddresses: string[],
  ): Promise<(ethers.providers.Log & { tokenAddress: string })[]> {
    const approvalInterface = new ethers.utils.Interface([
      'event Approval(address indexed owner,address indexed spender,uint256 value)',
    ]);
    const contracts = this.foxConnectAddresses('linea');

    if (!contracts?.global || !contracts?.us) {
      throw new Error(
        'FoxConnect contracts are not defined for the current network',
      );
    }

    const { global: foxConnectGlobalAddress, us: foxConnectUsAddress } =
      contracts;

    const approvalTopic = approvalInterface.getEventTopic('Approval');
    const ownerTopic = ethers.utils.hexZeroPad(address.toLowerCase(), 32);
    const spenders = [foxConnectGlobalAddress, foxConnectUsAddress];
    const spenderTopics = spenders.map((s) =>
      ethers.utils.hexZeroPad(s.toLowerCase(), 32),
    );
    const spendersDeployedBlock = 2715910; // Block where the spenders were deployed
    const ethersProvider = this.getEthersProvider('linea');

    const logsPerToken = await Promise.all(
      nonZeroBalanceTokensAddresses.map((tokenAddress) =>
        ethersProvider
          .getLogs({
            address: tokenAddress,
            fromBlock: spendersDeployedBlock,
            toBlock: 'latest',
            topics: [approvalTopic, ownerTopic, spenderTopics],
          })
          .then((logs) =>
            logs.map((log) => ({
              ...log,
              tokenAddress,
            })),
          ),
      ),
    );

    const allLogs = logsPerToken.flat();

    // Sort chronologically
    allLogs.sort((a, b) =>
      a.blockNumber === b.blockNumber
        ? a.logIndex - b.logIndex
        : a.blockNumber - b.blockNumber,
    );

    return allLogs;
  }

  private findLastNonZeroApprovalToken(
    logs: (ethers.providers.Log & { tokenAddress: string })[],
  ): string | null {
    const approvalInterface = new ethers.utils.Interface([
      'event Approval(address indexed owner,address indexed spender,uint256 value)',
    ]);

    // Find the last non-zero approval by iterating backwards
    for (let i = logs.length - 1; i >= 0; i--) {
      const { args } = approvalInterface.parseLog(logs[i]);
      const value = args.value as ethers.BigNumber;

      if (!value.isZero()) {
        return logs[i].tokenAddress;
      }
    }

    return null;
  }

  private mapSupportedTokenToCardToken(token: SupportedToken): CardToken {
    return {
      address: token.address || null,
      decimals: token.decimals || null,
      symbol: token.symbol || null,
      name: token.name || null,
    };
  }
}<|MERGE_RESOLUTION|>--- conflicted
+++ resolved
@@ -969,13 +969,10 @@
             delegationSettings,
           );
 
-<<<<<<< HEAD
         if (!tokenDetails) {
           return null;
         }
 
-=======
->>>>>>> 64c7cf77
         const caipChainId = (() => {
           if (networkLower === 'solana') {
             return cardNetworkInfos.solana.caipChainId;
@@ -1106,11 +1103,7 @@
       );
 
       const spendersDeployedBlock = 2715910; // Block where the delegation contracts were deployed
-<<<<<<< HEAD
-      const ethersProvider = this.getEthersProvider('linea');
-=======
       const ethersProvider = this.getEthersProvider(cardNetwork);
->>>>>>> 64c7cf77
 
       // Get all approval logs for this specific wallet + token + spender combination
       const logs = await ethersProvider.getLogs({
