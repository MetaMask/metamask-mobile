--- conflicted
+++ resolved
@@ -21,10 +21,7 @@
   selectOnboardingId,
   resetOnboardingState,
   resetAuthenticatedData,
-<<<<<<< HEAD
-=======
   clearAllCache,
->>>>>>> 4e9972e7
 } from '../../../../core/redux/slices/card';
 import { UserResponse } from '../types';
 
@@ -114,12 +111,9 @@
     await removeCardBaanxToken();
     removeAuthenticatedData();
 
-<<<<<<< HEAD
-=======
     // Clear all cached data (card details, priority tokens, etc.)
     dispatch(clearAllCache());
 
->>>>>>> 4e9972e7
     // reset onboarding state
     dispatch(resetOnboardingState());
 
