import React, {
  useState,
  createContext,
  useContext,
  useMemo,
  useEffect,
  useCallback,
} from 'react';
import { useSelector } from 'react-redux';

import { CardSDK } from './CardSDK';
import { selectCardFeatureFlag } from '../../../../selectors/featureFlagController/card';
import { useCardholderCheck } from '../hooks/useCardholderCheck';
import {
  getCardBaanxToken,
  removeCardBaanxToken,
  storeCardBaanxToken,
} from '../util/cardTokenVault';
import Logger from '../../../../util/Logger';

// Types
export interface ICardSDK {
  sdk: CardSDK | null;
  isAuthenticated: boolean;
  setIsAuthenticated: (isAuthenticated: boolean) => void;
  isLoading: boolean;
  logoutFromProvider: () => Promise<void>;
  userCardLocation: 'us' | 'international';
}

interface ProviderProps<T> {
  value?: T;
  children?: React.ReactNode;
}

// Context
const CardSDKContext = createContext<ICardSDK | undefined>(undefined);

/**
 * CardSDKProvider manages the Card SDK instance and authentication state.
 * It handles SDK initialization, token validation, and automatic token refresh.
 */
export const CardSDKProvider = ({
  value,
  ...props
}: ProviderProps<ICardSDK>) => {
  const cardFeatureFlag = useSelector(selectCardFeatureFlag);
  const [sdk, setSdk] = useState<CardSDK | null>(null);
  const [isAuthenticated, setIsAuthenticated] = useState(false);
  const [userCardLocation, setUserCardLocation] = useState<
    'us' | 'international'
  >('international');
  const [isLoading, setIsLoading] = useState(false);

  const isBaanxLoginEnabled = sdk?.isBaanxLoginEnabled ?? false;

  // Initialize CardSDK when feature flag is enabled
  useEffect(() => {
    if (cardFeatureFlag) {
      const cardSDK = new CardSDK({ cardFeatureFlag });
      setSdk(cardSDK);
    } else {
      setSdk(null);
    }
  }, [cardFeatureFlag]);

  const attemptTokenRefresh = useCallback(
    async (
      refreshToken: string,
      location: 'us' | 'international',
    ): Promise<void> => {
      if (!sdk) {
        throw new Error('SDK not available for token refresh');
      }

      try {
        const newTokens = await sdk.refreshLocalToken(refreshToken, location);

        if (!newTokens?.accessToken || !newTokens?.refreshToken) {
          throw new Error('Invalid token response from refresh request');
        }

        await storeCardBaanxToken({
          accessToken: newTokens.accessToken,
          refreshToken: newTokens.refreshToken,
          expiresAt: Date.now() + newTokens.expiresIn * 1000,
          location,
        });

        setIsAuthenticated(true);
        setUserCardLocation(location);
      } catch (error) {
        Logger.log('Token refresh failed:', error);
        setIsAuthenticated(false);
      }
    },
    [sdk],
  );

  const handleTokenAuthentication = useCallback(async (): Promise<void> => {
    const tokenResult = await getCardBaanxToken();

    // If token retrieval failed, user is not authenticated
    if (!tokenResult.success) {
      Logger.log('Token retrieval failed:', tokenResult.error);
      setIsAuthenticated(false);
      return;
    }

    const { accessToken, refreshToken, expiresAt, location } =
      tokenResult.tokenData || {};

<<<<<<< HEAD
    Logger.log('tokenResult', tokenResult);

=======
>>>>>>> 71bc7c28
    // If no token data exists, user needs to authenticate
    if (!accessToken || !refreshToken || !expiresAt || !location) {
      setIsAuthenticated(false);
      return;
    }

    // If token is still valid, user is authenticated
    if (Date.now() < expiresAt) {
      setIsAuthenticated(true);
      setUserCardLocation(location);
      return;
    }

    await attemptTokenRefresh(refreshToken, location);
  }, [attemptTokenRefresh]);

  // Check authentication status and handle token refresh
  useEffect(() => {
    const authenticateUser = async () => {
      setIsLoading(true);

      try {
        await handleTokenAuthentication();
      } catch (error) {
        Logger.log('Authentication check failed:', error);
        setIsAuthenticated(false);
      } finally {
        setIsLoading(false);
      }
    };

    // Only run authentication check if SDK is available and Baanx login is enabled
    if (isBaanxLoginEnabled) {
      authenticateUser();
    } else {
      setIsLoading(false);
      setIsAuthenticated(false);
    }
  }, [isBaanxLoginEnabled, handleTokenAuthentication]);

  const logoutFromProvider = useCallback(async () => {
    if (!sdk) {
      throw new Error('SDK not available for logout');
    }

    await removeCardBaanxToken();
    setIsAuthenticated(false);
  }, [sdk]);

  // Memoized context value to prevent unnecessary re-renders
  const contextValue = useMemo(
    (): ICardSDK => ({
      sdk,
      isAuthenticated,
      setIsAuthenticated,
      isLoading,
      logoutFromProvider,
      userCardLocation,
    }),
    [
      sdk,
      isAuthenticated,
      setIsAuthenticated,
      isLoading,
      logoutFromProvider,
      userCardLocation,
    ],
  );

  return <CardSDKContext.Provider value={value || contextValue} {...props} />;
};

/**
 * Hook to access CardSDK context.
 * Must be used within a CardSDKProvider.
 */
export const useCardSDK = () => {
  const contextValue = useContext(CardSDKContext);
  if (!contextValue) {
    throw new Error('useCardSDK must be used within a CardSDKProvider');
  }
  return contextValue;
};

/**
 * Higher-order component that wraps a component with CardSDKProvider.
 */
export const withCardSDK =
  (Component: React.ComponentType) => (props: Record<string, unknown>) =>
    (
      <CardSDKProvider>
        <Component {...props} />
      </CardSDKProvider>
    );

/**
 * Component that performs cardholder verification.
 * Returns null as it's just a side-effect component.
 */
export const CardVerification: React.FC = () => {
  useCardholderCheck();
  return null;
};

export default CardSDKContext;<|MERGE_RESOLUTION|>--- conflicted
+++ resolved
@@ -110,11 +110,6 @@
     const { accessToken, refreshToken, expiresAt, location } =
       tokenResult.tokenData || {};
 
-<<<<<<< HEAD
-    Logger.log('tokenResult', tokenResult);
-
-=======
->>>>>>> 71bc7c28
     // If no token data exists, user needs to authenticate
     if (!accessToken || !refreshToken || !expiresAt || !location) {
       setIsAuthenticated(false);
