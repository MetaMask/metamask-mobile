--- conflicted
+++ resolved
@@ -50,12 +50,7 @@
 import { useOpenSwaps } from '../../hooks/useOpenSwaps';
 import { MetaMetricsEvents, useMetrics } from '../../../../hooks/useMetrics';
 import { SUPPORTED_BOTTOMSHEET_TOKENS_SYMBOLS } from '../../constants';
-<<<<<<< HEAD
-=======
-import { selectSelectedInternalAccount } from '../../../../../selectors/accountsController';
-import { useIsCardholder } from '../../hooks/useIsCardholder';
 import { Skeleton } from '../../../../../component-library/components/Skeleton';
->>>>>>> bc12958b
 
 /**
  * CardHome Component
@@ -157,19 +152,7 @@
     selectedChainId,
   ]);
 
-<<<<<<< HEAD
   if (error) {
-=======
-  const isLoading = useMemo(
-    () =>
-      isLoadingPriorityToken ||
-      isLoadingNetworkChange ||
-      (!priorityToken && !hasError),
-    [isLoadingPriorityToken, isLoadingNetworkChange, priorityToken, hasError],
-  );
-
-  if (hasError) {
->>>>>>> bc12958b
     return (
       <View style={styles.errorContainer}>
         <Icon
@@ -208,21 +191,6 @@
     );
   }
 
-<<<<<<< HEAD
-  if (isLoadingPriorityToken || (!priorityToken && !error)) {
-    return (
-      <View style={styles.loadingContainer}>
-        <ActivityIndicator
-          size="large"
-          color={theme.colors.primary.default}
-          testID={CardHomeSelectors.LOADER}
-        />
-      </View>
-    );
-  }
-
-=======
->>>>>>> bc12958b
   return (
     <ScrollView
       style={styles.wrapper}
@@ -239,7 +207,7 @@
             length={SensitiveTextLength.Long}
             variant={TextVariant.HeadingLG}
           >
-            {isLoading ||
+            {isLoadingPriorityToken ||
             balanceAmount === TOKEN_BALANCE_LOADING ||
             balanceAmount === TOKEN_BALANCE_LOADING_UPPERCASE ? (
               <Skeleton
@@ -305,7 +273,7 @@
             styles.defaultHorizontalPadding,
           ]}
         >
-          {isLoading || !priorityToken ? (
+          {isLoadingPriorityToken || !priorityToken ? (
             <Skeleton
               height={50}
               width={'100%'}
@@ -323,7 +291,7 @@
             styles.defaultHorizontalPadding,
           ]}
         >
-          {isLoading ? (
+          {isLoadingPriorityToken ? (
             <Skeleton
               height={28}
               width={'100%'}
@@ -337,7 +305,7 @@
               size={ButtonSize.Sm}
               onPress={addFundsAction}
               width={ButtonWidthTypes.Full}
-              loading={isLoading}
+              loading={isLoadingPriorityToken}
               testID={CardHomeSelectors.ADD_FUNDS_BUTTON}
             />
           )}
