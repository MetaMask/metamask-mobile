import React, { useCallback, useMemo, useRef, useState } from 'react';
import { ScrollView, TouchableOpacity, View } from 'react-native';

import Icon, {
  IconName,
  IconSize,
} from '../../../../../component-library/components/Icons/Icon';

import Text, {
  TextVariant,
} from '../../../../../component-library/components/Texts/Text';
import {
  NavigationProp,
  ParamListBase,
  useNavigation,
} from '@react-navigation/native';
import ButtonIcon, {
  ButtonIconSizes,
} from '../../../../../component-library/components/Buttons/ButtonIcon';
import { useSelector } from 'react-redux';
import SensitiveText, {
  SensitiveTextLength,
} from '../../../../../component-library/components/Texts/SensitiveText';
import Engine from '../../../../../core/Engine';
import { useTheme } from '../../../../../util/theme';
import { selectPrivacyMode } from '../../../../../selectors/preferencesController';
import createStyles, { headerStyle } from './CardHome.styles';
import Button, {
  ButtonSize,
  ButtonVariants,
  ButtonWidthTypes,
} from '../../../../../component-library/components/Buttons/Button';
import { useGetPriorityCardToken } from '../../hooks/useGetPriorityCardToken';
import { strings } from '../../../../../../locales/i18n';
import { useAssetBalance } from '../../hooks/useAssetBalance';
import { useNavigateToCardPage } from '../../hooks/useNavigateToCardPage';
import { AllowanceState } from '../../types';
import CardAssetItem from '../../components/CardAssetItem';
import ManageCardListItem from '../../components/ManageCardListItem';
import CardImage from '../../components/CardImage';
import { selectChainId } from '../../../../../selectors/networkController';
import { CardHomeSelectors } from '../../../../../../e2e/selectors/Card/CardHome.selectors';
import {
  TOKEN_BALANCE_LOADING,
  TOKEN_BALANCE_LOADING_UPPERCASE,
  TOKEN_RATE_UNDEFINED,
} from '../../../Tokens/constants';
import { BottomSheetRef } from '../../../../../component-library/components/BottomSheets/BottomSheet';
import AddFundsBottomSheet from '../../components/AddFundsBottomSheet';
import { useOpenSwaps } from '../../hooks/useOpenSwaps';
import { MetaMetricsEvents, useMetrics } from '../../../../hooks/useMetrics';
import { SUPPORTED_BOTTOMSHEET_TOKENS_SYMBOLS } from '../../constants';
<<<<<<< HEAD
import { selectSelectedInternalAccount } from '../../../../../selectors/accountsController';
import { useIsCardholder } from '../../hooks/useIsCardholder';
=======
import {
  Skeleton,
  SkeletonProps,
} from '../../../../../component-library/components/Skeleton';
import { isE2E } from '../../../../../util/test/utils';

const SkeletonLoading = (props: SkeletonProps) => {
  if (isE2E) return null;

  return <Skeleton {...props} />;
};
>>>>>>> 72548a9d

/**
 * CardHome Component
 *
 * Main view for the MetaMask Card feature that displays:
 * - User's card balance with privacy controls
 * - Priority token information for spending
 * - Card management options (advanced management)
 *
 * @param props - Component props
 * @returns JSX element representing the card home screen
 */
const CardHome = () => {
  const { PreferencesController } = Engine.context;
  const [openAddFundsBottomSheet, setOpenAddFundsBottomSheet] = useState(false);
  const [retries, setRetries] = useState(0);
  const sheetRef = useRef<BottomSheetRef>(null);

  const { trackEvent, createEventBuilder } = useMetrics();
  const navigation = useNavigation();
  const theme = useTheme();

  const styles = createStyles(theme);

  const privacyMode = useSelector(selectPrivacyMode);
  const selectedChainId = useSelector(selectChainId);
<<<<<<< HEAD
  const cardholderAddresses = useSelector(selectCardholderAccounts);
  const selectedAccount = useSelector(selectSelectedInternalAccount);
  const isCardholder = useIsCardholder();

  // Handle network and account changes
  useFocusEffect(
    useCallback(() => {
      const handleNetworkAndAccountChanges = async () => {
        // Handle network change first
        if (selectedChainId !== LINEA_CHAIN_ID) {
          const networkClientId =
            NetworkController.findNetworkClientIdByChainId(LINEA_CHAIN_ID);

          try {
            if (networkClientId) {
              await NetworkController.setActiveNetwork(networkClientId);
            }
          } catch (err) {
            const mappedError =
              err instanceof Error ? err : new Error(String(err));
            Logger.error(mappedError, 'CardHome::Error setting active network');
            setError(true);
            setIsLoadingNetworkChange(false);
            return;
          }
        }

        setIsLoadingNetworkChange(false);

        // Handle account change after network is correct
        if (!isCardholder) {
          const account = AccountsController.getAccountByAddress(
            cardholderAddresses?.[0],
          );

          if (!account) {
            setError(true);
          } else {
            AccountsController.setSelectedAccount(account.id);
          }
        }
      };

      handleNetworkAndAccountChanges();
    }, [
      NetworkController,
      AccountsController,
      selectedChainId,
      cardholderAddresses,
      isCardholder,
    ]),
  );
=======
>>>>>>> 72548a9d

  const {
    priorityToken,
    fetchPriorityToken,
    isLoading: isLoadingPriorityToken,
<<<<<<< HEAD
    error: errorPriorityToken,
  } = useGetPriorityCardToken(
    selectedAccount?.address,
    selectedChainId === LINEA_CHAIN_ID,
  );
=======
    error,
  } = useGetPriorityCardToken();
>>>>>>> 72548a9d
  const { balanceFiat, mainBalance } = useAssetBalance(priorityToken);
  const { navigateToCardPage } = useNavigateToCardPage(navigation);
  const { openSwaps } = useOpenSwaps({
    priorityToken: priorityToken ?? undefined,
  });

  const toggleIsBalanceAndAssetsHidden = useCallback(
    (value: boolean) => {
      PreferencesController.setPrivacyMode(value);
    },
    [PreferencesController],
  );

  const isAllowanceLimited = useMemo(
    () => priorityToken?.allowanceState === AllowanceState.Limited,
    [priorityToken],
  );

  const balanceAmount = useMemo(() => {
    if (!balanceFiat || balanceFiat === TOKEN_RATE_UNDEFINED) {
      return mainBalance;
    }

    return balanceFiat;
  }, [balanceFiat, mainBalance]);

  const renderAddFundsBottomSheet = useCallback(
    () => (
      <AddFundsBottomSheet
        sheetRef={sheetRef}
        setOpenAddFundsBottomSheet={setOpenAddFundsBottomSheet}
        priorityToken={priorityToken ?? undefined}
        chainId={selectedChainId}
        navigate={navigation.navigate}
      />
    ),
    [
      sheetRef,
      setOpenAddFundsBottomSheet,
      priorityToken,
      selectedChainId,
      navigation,
    ],
  );

  const addFundsAction = useCallback(() => {
    trackEvent(
      createEventBuilder(MetaMetricsEvents.CARD_ADD_FUNDS_CLICKED).build(),
    );

    if (
      priorityToken?.symbol &&
      SUPPORTED_BOTTOMSHEET_TOKENS_SYMBOLS.includes(priorityToken.symbol)
    ) {
      setOpenAddFundsBottomSheet(true);
    } else if (priorityToken) {
      openSwaps({
        chainId: selectedChainId,
      });
    }
  }, [
    trackEvent,
    createEventBuilder,
    priorityToken,
    openSwaps,
    selectedChainId,
  ]);

  if (error) {
    return (
      <View style={styles.errorContainer}>
        <Icon
          name={IconName.Forest}
          size={IconSize.Xl}
          color={theme.colors.icon.default}
        />
        <Text
          variant={TextVariant.HeadingSM}
          color={theme.colors.text.alternative}
        >
          {strings('card.card_home.error_title')}
        </Text>
        <Text
          variant={TextVariant.BodyMD}
          color={theme.colors.text.alternative}
          style={styles.errorDescription}
        >
          {strings('card.card_home.error_description')}
        </Text>
        {retries < 3 && (
          <View style={styles.tryAgainButtonContainer}>
            <Button
              variant={ButtonVariants.Primary}
              label={strings('card.card_home.try_again')}
              size={ButtonSize.Md}
              onPress={() => {
                setRetries((prevState) => prevState + 1);
                fetchPriorityToken();
              }}
              testID={CardHomeSelectors.TRY_AGAIN_BUTTON}
            />
          </View>
        )}
      </View>
    );
  }

  return (
    <ScrollView
      style={styles.wrapper}
      showsVerticalScrollIndicator={false}
      alwaysBounceVertical={false}
      contentContainerStyle={styles.contentContainer}
    >
      <View style={styles.cardBalanceContainer}>
        <View
          style={[styles.balanceTextContainer, styles.defaultHorizontalPadding]}
        >
          <SensitiveText
            isHidden={privacyMode}
            length={SensitiveTextLength.Long}
            variant={TextVariant.HeadingLG}
          >
            {isLoadingPriorityToken ||
            balanceAmount === TOKEN_BALANCE_LOADING ||
            balanceAmount === TOKEN_BALANCE_LOADING_UPPERCASE ? (
              <SkeletonLoading
                height={28}
                width={'50%'}
                style={styles.skeletonRounded}
                testID={CardHomeSelectors.BALANCE_SKELETON}
              />
            ) : (
              balanceAmount ?? '0'
            )}
          </SensitiveText>
          <TouchableOpacity
            onPress={() => toggleIsBalanceAndAssetsHidden(!privacyMode)}
            testID={CardHomeSelectors.PRIVACY_TOGGLE_BUTTON}
          >
            <Icon
              name={privacyMode ? IconName.EyeSlash : IconName.Eye}
              size={IconSize.Md}
              color={theme.colors.icon.alternative}
            />
          </TouchableOpacity>
        </View>
        {isAllowanceLimited && (
          <View
            style={[
              styles.limitedAllowanceWarningContainer,
              styles.defaultHorizontalPadding,
            ]}
          >
            <Text>
              <Text
                variant={TextVariant.BodySM}
                color={theme.colors.text.alternative}
              >
                {strings('card.card_home.limited_spending_warning', {
                  manageCard: '',
                })}
              </Text>
              <Text
                variant={TextVariant.BodySM}
                color={theme.colors.text.alternative}
                style={styles.limitedAllowanceManageCardText}
              >
                {strings('card.card_home.manage_card_options.manage_card')}
                {'.'}
              </Text>
            </Text>
          </View>
        )}
        <View
          style={[
            styles.cardImageContainer,
            styles.defaultHorizontalPadding,
            isAllowanceLimited && styles.defaultMarginTop,
          ]}
        >
          <CardImage />
        </View>
        <View
          style={[
            styles.cardAssetItemContainer,
            styles.defaultHorizontalPadding,
          ]}
        >
          {isLoadingPriorityToken || !priorityToken ? (
            <SkeletonLoading
              height={50}
              width={'100%'}
              style={styles.skeletonRounded}
              testID={CardHomeSelectors.CARD_ASSET_ITEM_SKELETON}
            />
          ) : (
            <CardAssetItem assetKey={priorityToken} privacyMode={privacyMode} />
          )}
        </View>

        <View
          style={[
            styles.addFundsButtonContainer,
            styles.defaultHorizontalPadding,
          ]}
        >
          {isLoadingPriorityToken ? (
            <SkeletonLoading
              height={28}
              width={'100%'}
              style={styles.skeletonRounded}
              testID={CardHomeSelectors.ADD_FUNDS_BUTTON_SKELETON}
            />
          ) : (
            <Button
              variant={ButtonVariants.Primary}
              label={strings('card.card_home.add_funds')}
              size={ButtonSize.Sm}
              onPress={addFundsAction}
              width={ButtonWidthTypes.Full}
              loading={isLoadingPriorityToken}
              testID={CardHomeSelectors.ADD_FUNDS_BUTTON}
            />
          )}
        </View>
      </View>

      <ManageCardListItem
        title={strings('card.card_home.manage_card_options.manage_card')}
        description={strings(
          'card.card_home.manage_card_options.advanced_card_management_description',
        )}
        rightIcon={IconName.Export}
        onPress={navigateToCardPage}
        testID={CardHomeSelectors.ADVANCED_CARD_MANAGEMENT_ITEM}
      />

      {openAddFundsBottomSheet && renderAddFundsBottomSheet()}
    </ScrollView>
  );
};

CardHome.navigationOptions = ({
  navigation,
}: {
  navigation: NavigationProp<ParamListBase>;
}) => ({
  headerLeft: () => (
    <ButtonIcon
      style={headerStyle.icon}
      size={ButtonIconSizes.Md}
      iconName={IconName.ArrowLeft}
      onPress={() => navigation.goBack()}
    />
  ),
  headerTitle: () => (
    <Text
      variant={TextVariant.HeadingSM}
      style={headerStyle.title}
      testID={'card-view-title'}
    >
      {strings('card.card')}
    </Text>
  ),
  headerRight: () => (
    <ButtonIcon
      size={ButtonIconSizes.Md}
      iconName={IconName.Setting}
      style={headerStyle.invisibleIcon}
    />
  ),
});

export default CardHome;<|MERGE_RESOLUTION|>--- conflicted
+++ resolved
@@ -50,10 +50,6 @@
 import { useOpenSwaps } from '../../hooks/useOpenSwaps';
 import { MetaMetricsEvents, useMetrics } from '../../../../hooks/useMetrics';
 import { SUPPORTED_BOTTOMSHEET_TOKENS_SYMBOLS } from '../../constants';
-<<<<<<< HEAD
-import { selectSelectedInternalAccount } from '../../../../../selectors/accountsController';
-import { useIsCardholder } from '../../hooks/useIsCardholder';
-=======
 import {
   Skeleton,
   SkeletonProps,
@@ -65,7 +61,6 @@
 
   return <Skeleton {...props} />;
 };
->>>>>>> 72548a9d
 
 /**
  * CardHome Component
@@ -92,76 +87,13 @@
 
   const privacyMode = useSelector(selectPrivacyMode);
   const selectedChainId = useSelector(selectChainId);
-<<<<<<< HEAD
-  const cardholderAddresses = useSelector(selectCardholderAccounts);
-  const selectedAccount = useSelector(selectSelectedInternalAccount);
-  const isCardholder = useIsCardholder();
-
-  // Handle network and account changes
-  useFocusEffect(
-    useCallback(() => {
-      const handleNetworkAndAccountChanges = async () => {
-        // Handle network change first
-        if (selectedChainId !== LINEA_CHAIN_ID) {
-          const networkClientId =
-            NetworkController.findNetworkClientIdByChainId(LINEA_CHAIN_ID);
-
-          try {
-            if (networkClientId) {
-              await NetworkController.setActiveNetwork(networkClientId);
-            }
-          } catch (err) {
-            const mappedError =
-              err instanceof Error ? err : new Error(String(err));
-            Logger.error(mappedError, 'CardHome::Error setting active network');
-            setError(true);
-            setIsLoadingNetworkChange(false);
-            return;
-          }
-        }
-
-        setIsLoadingNetworkChange(false);
-
-        // Handle account change after network is correct
-        if (!isCardholder) {
-          const account = AccountsController.getAccountByAddress(
-            cardholderAddresses?.[0],
-          );
-
-          if (!account) {
-            setError(true);
-          } else {
-            AccountsController.setSelectedAccount(account.id);
-          }
-        }
-      };
-
-      handleNetworkAndAccountChanges();
-    }, [
-      NetworkController,
-      AccountsController,
-      selectedChainId,
-      cardholderAddresses,
-      isCardholder,
-    ]),
-  );
-=======
->>>>>>> 72548a9d
 
   const {
     priorityToken,
     fetchPriorityToken,
     isLoading: isLoadingPriorityToken,
-<<<<<<< HEAD
-    error: errorPriorityToken,
-  } = useGetPriorityCardToken(
-    selectedAccount?.address,
-    selectedChainId === LINEA_CHAIN_ID,
-  );
-=======
     error,
   } = useGetPriorityCardToken();
->>>>>>> 72548a9d
   const { balanceFiat, mainBalance } = useAssetBalance(priorityToken);
   const { navigateToCardPage } = useNavigateToCardPage(navigation);
   const { openSwaps } = useOpenSwaps({
