import React, {
  useCallback,
  useEffect,
  useMemo,
  useRef,
  useState,
} from 'react';
import { ScrollView, TouchableOpacity, View } from 'react-native';

import Icon, {
  IconName,
  IconSize,
} from '../../../../../component-library/components/Icons/Icon';

import Text, {
  TextVariant,
} from '../../../../../component-library/components/Texts/Text';
import { useNavigation } from '@react-navigation/native';
import { useSelector } from 'react-redux';
import SensitiveText, {
  SensitiveTextLength,
} from '../../../../../component-library/components/Texts/SensitiveText';
import Engine from '../../../../../core/Engine';
import { useTheme } from '../../../../../util/theme';
import { selectPrivacyMode } from '../../../../../selectors/preferencesController';
import createStyles from './CardHome.styles';
import Button, {
  ButtonSize,
  ButtonVariants,
  ButtonWidthTypes,
} from '../../../../../component-library/components/Buttons/Button';
import { useGetPriorityCardToken } from '../../hooks/useGetPriorityCardToken';
import { strings } from '../../../../../../locales/i18n';
import { useAssetBalance } from '../../hooks/useAssetBalance';
import { useNavigateToCardPage } from '../../hooks/useNavigateToCardPage';
import { AllowanceState, CardStatus, CardType, CardWarning } from '../../types';
import CardAssetItem from '../../components/CardAssetItem';
import ManageCardListItem from '../../components/ManageCardListItem';
import CardImage from '../../components/CardImage';
import { selectChainId } from '../../../../../selectors/networkController';
import { CardHomeSelectors } from '../../../../../../e2e/selectors/Card/CardHome.selectors';
import {
  TOKEN_BALANCE_LOADING,
  TOKEN_BALANCE_LOADING_UPPERCASE,
  TOKEN_RATE_UNDEFINED,
} from '../../../Tokens/constants';
import { BottomSheetRef } from '../../../../../component-library/components/BottomSheets/BottomSheet';
import AddFundsBottomSheet from '../../components/AddFundsBottomSheet';
import { useOpenSwaps } from '../../hooks/useOpenSwaps';
import { MetaMetricsEvents, useMetrics } from '../../../../hooks/useMetrics';
import { Skeleton } from '../../../../../component-library/components/Skeleton';
import { DEPOSIT_SUPPORTED_TOKENS } from '../../constants';
<<<<<<< HEAD
=======
import { useCardSDK } from '../../sdk';
import Routes from '../../../../../constants/navigation/Routes';
import useIsBaanxLoginEnabled from '../../hooks/isBaanxLoginEnabled';
import useCardDetails from '../../hooks/useCardDetails';
import { selectIsAuthenticatedCard } from '../../../../../core/redux/slices/card';
import { useCardProvision } from '../../hooks/useCardProvision';
import CardWarningBox from '../../components/CardWarningBox/CardWarningBox';
import { useIsSwapEnabledForPriorityToken } from '../../hooks/useIsSwapEnabledForPriorityToken';
>>>>>>> d5ca588d

/**
 * CardHome Component
 *
 * Main view for the MetaMask Card feature that displays:
 * - User's card balance with privacy controls
 * - Priority token information for spending
 * - Card management options (advanced management)
 *
 * @param props - Component props
 * @returns JSX element representing the card home screen
 */
const CardHome = () => {
  const { PreferencesController } = Engine.context;
  const [openAddFundsBottomSheet, setOpenAddFundsBottomSheet] = useState(false);
  const [retries, setRetries] = useState(0);
  const sheetRef = useRef<BottomSheetRef>(null);
  const { logoutFromProvider, isLoading: isSDKLoading } = useCardSDK();
  const isBaanxLoginEnabled = useIsBaanxLoginEnabled();

  const { trackEvent, createEventBuilder } = useMetrics();
  const navigation = useNavigation();
  const theme = useTheme();

  const styles = createStyles(theme);

  const privacyMode = useSelector(selectPrivacyMode);
  const selectedChainId = useSelector(selectChainId);
  const isAuthenticated = useSelector(selectIsAuthenticatedCard);

  const {
    priorityToken,
    fetchPriorityToken,
    isLoading: isLoadingPriorityToken,
    error: priorityTokenError,
    warning: priorityTokenWarning,
  } = useGetPriorityCardToken();
<<<<<<< HEAD
  const { balanceFiat, mainBalance, rawFiatNumber, rawTokenBalance } =
    useAssetBalance(priorityToken);
=======
  const { balanceFiat, mainBalance, rawFiatNumber, rawTokenBalance, asset } =
    useAssetBalance(priorityToken);
  const {
    cardDetails,
    pollCardStatusUntilProvisioned,
    fetchCardDetails,
    isLoading: isLoadingCardDetails,
    error: cardDetailsError,
    warning: cardDetailsWarning,
    isLoadingPollCardStatusUntilProvisioned,
  } = useCardDetails();
  const { provisionCard, isLoading: isLoadingProvisionCard } =
    useCardProvision();
>>>>>>> d5ca588d
  const { navigateToCardPage } = useNavigateToCardPage(navigation);
  const { openSwaps } = useOpenSwaps({
    priorityToken,
  });
  const isSwapEnabledForPriorityToken = useIsSwapEnabledForPriorityToken(
    priorityToken?.walletAddress,
  );

  const toggleIsBalanceAndAssetsHidden = useCallback(
    (value: boolean) => {
      PreferencesController.setPrivacyMode(value);
    },
    [PreferencesController],
  );

  const isAllowanceLimited = useMemo(
    () =>
      !isAuthenticated &&
      priorityToken?.allowanceState === AllowanceState.Limited,
    [priorityToken, isAuthenticated],
  );

  const balanceAmount = useMemo(() => {
    if (!balanceFiat || balanceFiat === TOKEN_RATE_UNDEFINED) {
      return mainBalance;
    }

    return balanceFiat;
  }, [balanceFiat, mainBalance]);

  const isPriorityTokenSupportedDeposit = useMemo(() => {
    if (priorityToken?.symbol) {
      return DEPOSIT_SUPPORTED_TOKENS.find(
        (t) => t.toLowerCase() === priorityToken.symbol?.toLowerCase(),
      );
    }
  }, [priorityToken]);

  const renderAddFundsBottomSheet = useCallback(
    () => (
      <AddFundsBottomSheet
        sheetRef={sheetRef}
        setOpenAddFundsBottomSheet={setOpenAddFundsBottomSheet}
        priorityToken={priorityToken ?? undefined}
        chainId={selectedChainId}
        navigate={navigation.navigate}
      />
    ),
    [
      sheetRef,
      setOpenAddFundsBottomSheet,
      priorityToken,
      selectedChainId,
      navigation,
    ],
  );

  // Track event only once after priorityToken and balances are loaded
  const hasTrackedCardHomeView = useRef(false);

  useEffect(() => {
<<<<<<< HEAD
=======
    // Early return if already tracked to prevent any possibility of duplicate tracking
    if (hasTrackedCardHomeView.current) {
      return;
    }

    // Don't track while SDK is still loading to prevent premature tracking
    if (isSDKLoading) {
      return;
    }

>>>>>>> d5ca588d
    const hasValidMainBalance =
      mainBalance !== undefined &&
      mainBalance !== TOKEN_BALANCE_LOADING &&
      mainBalance !== TOKEN_BALANCE_LOADING_UPPERCASE;

    const hasValidFiatBalance =
      balanceFiat !== undefined &&
      balanceFiat !== TOKEN_BALANCE_LOADING &&
      balanceFiat !== TOKEN_BALANCE_LOADING_UPPERCASE &&
      balanceFiat !== TOKEN_RATE_UNDEFINED;

    const isLoaded =
      !!priorityToken && (hasValidMainBalance || hasValidFiatBalance);

<<<<<<< HEAD
    if (isLoaded && !hasTrackedCardHomeView.current) {
=======
    if (isLoaded) {
      // Set flag immediately to prevent race conditions
      hasTrackedCardHomeView.current = true;

>>>>>>> d5ca588d
      trackEvent(
        createEventBuilder(MetaMetricsEvents.CARD_HOME_VIEWED)
          .addProperties({
            token_symbol_priority: priorityToken?.symbol,
            token_raw_balance_priority:
              rawTokenBalance !== undefined && isNaN(rawTokenBalance)
                ? 0
                : rawTokenBalance,
            token_fiat_balance_priority:
              rawFiatNumber !== undefined && isNaN(rawFiatNumber)
                ? 0
                : rawFiatNumber,
          })
          .build(),
      );
<<<<<<< HEAD
      hasTrackedCardHomeView.current = true;
    }
  }, [
    trackEvent,
    createEventBuilder,
    priorityToken,
    mainBalance,
    balanceFiat,
    rawFiatNumber,
    rawTokenBalance,
=======
    }
  }, [
    priorityToken,
    mainBalance,
    balanceFiat,
    rawTokenBalance,
    rawFiatNumber,
    trackEvent,
    createEventBuilder,
    isSDKLoading,
>>>>>>> d5ca588d
  ]);

  const addFundsAction = useCallback(() => {
    trackEvent(
      createEventBuilder(MetaMetricsEvents.CARD_ADD_FUNDS_CLICKED).build(),
    );
    const isPriorityTokenSupportedDeposit = !!DEPOSIT_SUPPORTED_TOKENS.find(
      (t) => t.toLowerCase() === priorityToken?.symbol?.toLowerCase(),
    );

    if (isPriorityTokenSupportedDeposit) {
      setOpenAddFundsBottomSheet(true);
    } else if (priorityToken) {
      openSwaps({
        chainId: selectedChainId,
      });
    }
  }, [
    trackEvent,
    createEventBuilder,
    priorityToken,
    openSwaps,
    isPriorityTokenSupportedDeposit,
    selectedChainId,
  ]);

  const changeAssetAction = useCallback(() => {
    if (isAuthenticated) {
      // open asset bottom sheet
    } else {
      navigation.navigate(Routes.CARD.WELCOME);
    }
  }, [isAuthenticated, navigation]);

  const manageSpendingLimitAction = useCallback(() => {
    if (isAuthenticated) {
      // open spending limit screen
    } else {
      navigation.navigate(Routes.CARD.WELCOME);
    }
  }, [isAuthenticated, navigation]);

  const logoutAction = () => {
    logoutFromProvider();
    navigation.goBack();
  };

  const isLoading = useMemo(
    () => isLoadingPriorityToken || isLoadingCardDetails,
    [isLoadingPriorityToken, isLoadingCardDetails],
  );

  const enableCardAction = useCallback(async () => {
    await provisionCard();
    const isProvisioned = await pollCardStatusUntilProvisioned();

    if (isProvisioned) {
      fetchPriorityToken();
      changeAssetAction();
    }
  }, [
    provisionCard,
    pollCardStatusUntilProvisioned,
    fetchPriorityToken,
    changeAssetAction,
  ]);

  const ButtonsSection = useMemo(() => {
    if (isLoading) {
      return (
        <Skeleton
          height={28}
          width={'100%'}
          style={styles.skeletonRounded}
          testID={CardHomeSelectors.ADD_FUNDS_BUTTON_SKELETON}
        />
      );
    }

    if (isBaanxLoginEnabled) {
      if (cardDetailsWarning === CardWarning.NoCard) {
        return (
          <Button
            variant={ButtonVariants.Primary}
            style={styles.defaultMarginTop}
            label={strings('card.card_home.enable_card_button_label')}
            size={ButtonSize.Lg}
            onPress={enableCardAction}
            width={ButtonWidthTypes.Full}
            disabled={
              isLoading ||
              isLoadingPollCardStatusUntilProvisioned ||
              isLoadingProvisionCard
            }
            loading={
              isLoading ||
              isLoadingPollCardStatusUntilProvisioned ||
              isLoadingProvisionCard
            }
            testID={CardHomeSelectors.ENABLE_CARD_BUTTON}
          />
        );
      }

      if (priorityTokenWarning === CardWarning.NeedDelegation) {
        return (
          <Button
            variant={ButtonVariants.Primary}
            style={styles.defaultMarginTop}
            label={strings('card.card_home.enable_assets_button_label')}
            size={ButtonSize.Lg}
            onPress={changeAssetAction}
            width={ButtonWidthTypes.Full}
            disabled={isLoading}
            loading={isLoading}
            testID={CardHomeSelectors.ENABLE_ASSETS_BUTTON}
          />
        );
      }

      return (
        <View style={styles.buttonsContainer}>
          <Button
            variant={ButtonVariants.Primary}
            style={
              !isSwapEnabledForPriorityToken
                ? styles.halfWidthButtonDisabled
                : styles.halfWidthButton
            }
            label={strings('card.card_home.add_funds')}
            size={ButtonSize.Lg}
            onPress={addFundsAction}
            width={ButtonWidthTypes.Full}
            disabled={!isSwapEnabledForPriorityToken}
            loading={isLoading}
            testID={CardHomeSelectors.ADD_FUNDS_BUTTON}
          />
          <Button
            variant={ButtonVariants.Secondary}
            style={styles.halfWidthButton}
            label={strings('card.card_home.change_asset')}
            size={ButtonSize.Lg}
            onPress={changeAssetAction}
            width={ButtonWidthTypes.Full}
            loading={isLoading}
            testID={CardHomeSelectors.CHANGE_ASSET_BUTTON}
          />
        </View>
      );
    }

    return (
      <Button
        variant={ButtonVariants.Primary}
        label={strings('card.card_home.add_funds')}
        size={ButtonSize.Lg}
        onPress={addFundsAction}
        width={ButtonWidthTypes.Full}
        loading={isLoading}
        testID={CardHomeSelectors.ADD_FUNDS_BUTTON}
      />
    );
    // eslint-disable-next-line react-compiler/react-compiler
    // eslint-disable-next-line react-hooks/exhaustive-deps
  }, [
    addFundsAction,
    priorityTokenWarning,
    isLoading,
    isSwapEnabledForPriorityToken,
  ]);

  const error = useMemo(
    () => priorityTokenError || cardDetailsError,
    [priorityTokenError, cardDetailsError],
  );

  if (error) {
    return (
      <View style={styles.errorContainer}>
        <Icon
          name={IconName.Forest}
          size={IconSize.Xl}
          color={theme.colors.icon.default}
        />
        <Text
          variant={TextVariant.HeadingSM}
          color={theme.colors.text.alternative}
        >
          {strings('card.card_home.error_title')}
        </Text>
        <Text
          variant={TextVariant.BodyMD}
          color={theme.colors.text.alternative}
          style={styles.errorDescription}
        >
          {strings('card.card_home.error_description')}
        </Text>
        {retries < 3 && (
          <View style={styles.tryAgainButtonContainer}>
            <Button
              variant={ButtonVariants.Primary}
              label={strings('card.card_home.try_again')}
              size={ButtonSize.Md}
              onPress={() => {
                setRetries((prevState) => prevState + 1);
                fetchPriorityToken();

                if (cardDetailsError) {
                  fetchCardDetails();
                }
              }}
              testID={CardHomeSelectors.TRY_AGAIN_BUTTON}
            />
          </View>
        )}
      </View>
    );
  }

  return (
    <ScrollView
      style={styles.wrapper}
      showsVerticalScrollIndicator={false}
      alwaysBounceVertical={false}
      contentContainerStyle={styles.contentContainer}
    >
      {cardDetailsWarning && <CardWarningBox warning={cardDetailsWarning} />}
      <View style={styles.cardBalanceContainer}>
        <View
          style={[
            styles.balanceTextContainer,
            styles.defaultHorizontalPadding,
            priorityTokenWarning === CardWarning.NeedDelegation &&
              styles.shouldBeHidden,
          ]}
        >
          <SensitiveText
            isHidden={privacyMode}
            length={SensitiveTextLength.Long}
            variant={TextVariant.HeadingLG}
          >
            {isLoading ||
            balanceAmount === TOKEN_BALANCE_LOADING ||
            balanceAmount === TOKEN_BALANCE_LOADING_UPPERCASE ? (
              <Skeleton
                height={28}
                width={'50%'}
                style={styles.skeletonRounded}
                testID={CardHomeSelectors.BALANCE_SKELETON}
              />
            ) : (
              balanceAmount ?? '0'
            )}
          </SensitiveText>
          <TouchableOpacity
            onPress={() => toggleIsBalanceAndAssetsHidden(!privacyMode)}
            testID={CardHomeSelectors.PRIVACY_TOGGLE_BUTTON}
          >
            <Icon
              name={privacyMode ? IconName.EyeSlash : IconName.Eye}
              size={IconSize.Md}
              color={theme.colors.icon.alternative}
            />
          </TouchableOpacity>
        </View>
        {isAllowanceLimited && (
          <View
            style={[
              styles.limitedAllowanceWarningContainer,
              styles.defaultHorizontalPadding,
            ]}
          >
            <Text>
              <Text
                variant={TextVariant.BodySM}
                color={theme.colors.text.alternative}
              >
                {strings('card.card_home.limited_spending_warning', {
                  manageCard: '',
                })}
              </Text>
              <Text
                variant={TextVariant.BodySM}
                color={theme.colors.text.alternative}
                style={styles.limitedAllowanceManageCardText}
              >
                {strings('card.card_home.manage_card_options.manage_card')}
                {'.'}
              </Text>
            </Text>
          </View>
        )}
        <View
          style={[
            styles.cardImageContainer,
            styles.defaultHorizontalPadding,
            isAllowanceLimited && styles.defaultMarginTop,
          ]}
        >
          {isLoading ? (
            <Skeleton
              height={240}
              width={'100%'}
              style={styles.skeletonRounded}
            />
          ) : (
            <CardImage
              type={cardDetails?.type ?? CardType.VIRTUAL}
              status={cardDetails?.status ?? CardStatus.ACTIVE}
              address={priorityToken?.walletAddress}
            />
          )}
        </View>
        <View
          style={[
            styles.cardAssetItemContainer,
            styles.defaultHorizontalPadding,
            priorityTokenWarning === CardWarning.NeedDelegation &&
              styles.shouldBeHidden,
          ]}
        >
<<<<<<< HEAD
          {isLoadingPriorityToken || !priorityToken ? (
=======
          {isLoading ? (
>>>>>>> d5ca588d
            <Skeleton
              height={50}
              width={'100%'}
              style={styles.skeletonRounded}
              testID={CardHomeSelectors.CARD_ASSET_ITEM_SKELETON}
            />
          ) : (
            <CardAssetItem asset={asset} privacyMode={privacyMode} />
          )}
        </View>

        <View
          style={[styles.buttonsContainerBase, styles.defaultHorizontalPadding]}
        >
<<<<<<< HEAD
          {isLoadingPriorityToken ? (
            <Skeleton
              height={28}
              width={'100%'}
              style={styles.skeletonRounded}
              testID={CardHomeSelectors.ADD_FUNDS_BUTTON_SKELETON}
            />
          ) : (
            <Button
              variant={ButtonVariants.Primary}
              label={strings('card.card_home.add_funds')}
              size={ButtonSize.Lg}
              onPress={addFundsAction}
              width={ButtonWidthTypes.Full}
              loading={isLoadingPriorityToken}
              testID={CardHomeSelectors.ADD_FUNDS_BUTTON}
            />
          )}
=======
          {ButtonsSection}
>>>>>>> d5ca588d
        </View>
      </View>

      <View
        style={[
          priorityTokenWarning === CardWarning.NeedDelegation &&
            styles.shouldBeHidden,
        ]}
      >
        {isBaanxLoginEnabled && (
          <ManageCardListItem
            title={strings(
              'card.card_home.manage_card_options.manage_spending_limit',
            )}
            description={strings(
              priorityToken?.allowanceState === AllowanceState.Enabled
                ? 'card.card_home.manage_card_options.manage_spending_limit_description_full'
                : 'card.card_home.manage_card_options.manage_spending_limit_description_restricted',
            )}
            rightIcon={IconName.ArrowRight}
            onPress={manageSpendingLimitAction}
            testID={CardHomeSelectors.MANAGE_SPENDING_LIMIT_ITEM}
          />
        )}

        <ManageCardListItem
          title={strings('card.card_home.manage_card_options.manage_card')}
          description={strings(
            'card.card_home.manage_card_options.advanced_card_management_description',
          )}
          rightIcon={IconName.Export}
          onPress={navigateToCardPage}
          testID={CardHomeSelectors.ADVANCED_CARD_MANAGEMENT_ITEM}
        />
      </View>

      {isAuthenticated && (
        <ManageCardListItem
          title="Logout"
          description="Logout of your Card account"
          rightIcon={IconName.Logout}
          onPress={logoutAction}
        />
      )}

      {openAddFundsBottomSheet && renderAddFundsBottomSheet()}
    </ScrollView>
  );
};

export default CardHome;<|MERGE_RESOLUTION|>--- conflicted
+++ resolved
@@ -50,8 +50,6 @@
 import { MetaMetricsEvents, useMetrics } from '../../../../hooks/useMetrics';
 import { Skeleton } from '../../../../../component-library/components/Skeleton';
 import { DEPOSIT_SUPPORTED_TOKENS } from '../../constants';
-<<<<<<< HEAD
-=======
 import { useCardSDK } from '../../sdk';
 import Routes from '../../../../../constants/navigation/Routes';
 import useIsBaanxLoginEnabled from '../../hooks/isBaanxLoginEnabled';
@@ -60,7 +58,6 @@
 import { useCardProvision } from '../../hooks/useCardProvision';
 import CardWarningBox from '../../components/CardWarningBox/CardWarningBox';
 import { useIsSwapEnabledForPriorityToken } from '../../hooks/useIsSwapEnabledForPriorityToken';
->>>>>>> d5ca588d
 
 /**
  * CardHome Component
@@ -98,10 +95,6 @@
     error: priorityTokenError,
     warning: priorityTokenWarning,
   } = useGetPriorityCardToken();
-<<<<<<< HEAD
-  const { balanceFiat, mainBalance, rawFiatNumber, rawTokenBalance } =
-    useAssetBalance(priorityToken);
-=======
   const { balanceFiat, mainBalance, rawFiatNumber, rawTokenBalance, asset } =
     useAssetBalance(priorityToken);
   const {
@@ -115,7 +108,6 @@
   } = useCardDetails();
   const { provisionCard, isLoading: isLoadingProvisionCard } =
     useCardProvision();
->>>>>>> d5ca588d
   const { navigateToCardPage } = useNavigateToCardPage(navigation);
   const { openSwaps } = useOpenSwaps({
     priorityToken,
@@ -145,14 +137,6 @@
 
     return balanceFiat;
   }, [balanceFiat, mainBalance]);
-
-  const isPriorityTokenSupportedDeposit = useMemo(() => {
-    if (priorityToken?.symbol) {
-      return DEPOSIT_SUPPORTED_TOKENS.find(
-        (t) => t.toLowerCase() === priorityToken.symbol?.toLowerCase(),
-      );
-    }
-  }, [priorityToken]);
 
   const renderAddFundsBottomSheet = useCallback(
     () => (
@@ -177,8 +161,6 @@
   const hasTrackedCardHomeView = useRef(false);
 
   useEffect(() => {
-<<<<<<< HEAD
-=======
     // Early return if already tracked to prevent any possibility of duplicate tracking
     if (hasTrackedCardHomeView.current) {
       return;
@@ -189,7 +171,6 @@
       return;
     }
 
->>>>>>> d5ca588d
     const hasValidMainBalance =
       mainBalance !== undefined &&
       mainBalance !== TOKEN_BALANCE_LOADING &&
@@ -204,14 +185,10 @@
     const isLoaded =
       !!priorityToken && (hasValidMainBalance || hasValidFiatBalance);
 
-<<<<<<< HEAD
-    if (isLoaded && !hasTrackedCardHomeView.current) {
-=======
     if (isLoaded) {
       // Set flag immediately to prevent race conditions
       hasTrackedCardHomeView.current = true;
 
->>>>>>> d5ca588d
       trackEvent(
         createEventBuilder(MetaMetricsEvents.CARD_HOME_VIEWED)
           .addProperties({
@@ -227,18 +204,6 @@
           })
           .build(),
       );
-<<<<<<< HEAD
-      hasTrackedCardHomeView.current = true;
-    }
-  }, [
-    trackEvent,
-    createEventBuilder,
-    priorityToken,
-    mainBalance,
-    balanceFiat,
-    rawFiatNumber,
-    rawTokenBalance,
-=======
     }
   }, [
     priorityToken,
@@ -249,7 +214,6 @@
     trackEvent,
     createEventBuilder,
     isSDKLoading,
->>>>>>> d5ca588d
   ]);
 
   const addFundsAction = useCallback(() => {
@@ -272,7 +236,6 @@
     createEventBuilder,
     priorityToken,
     openSwaps,
-    isPriorityTokenSupportedDeposit,
     selectedChainId,
   ]);
 
@@ -571,11 +534,7 @@
               styles.shouldBeHidden,
           ]}
         >
-<<<<<<< HEAD
-          {isLoadingPriorityToken || !priorityToken ? (
-=======
           {isLoading ? (
->>>>>>> d5ca588d
             <Skeleton
               height={50}
               width={'100%'}
@@ -590,28 +549,7 @@
         <View
           style={[styles.buttonsContainerBase, styles.defaultHorizontalPadding]}
         >
-<<<<<<< HEAD
-          {isLoadingPriorityToken ? (
-            <Skeleton
-              height={28}
-              width={'100%'}
-              style={styles.skeletonRounded}
-              testID={CardHomeSelectors.ADD_FUNDS_BUTTON_SKELETON}
-            />
-          ) : (
-            <Button
-              variant={ButtonVariants.Primary}
-              label={strings('card.card_home.add_funds')}
-              size={ButtonSize.Lg}
-              onPress={addFundsAction}
-              width={ButtonWidthTypes.Full}
-              loading={isLoadingPriorityToken}
-              testID={CardHomeSelectors.ADD_FUNDS_BUTTON}
-            />
-          )}
-=======
           {ButtonsSection}
->>>>>>> d5ca588d
         </View>
       </View>
 
