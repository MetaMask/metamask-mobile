import React, { useCallback, useMemo, useRef, useState } from 'react';
import { ScrollView, TouchableOpacity, View } from 'react-native';

import Icon, {
  IconName,
  IconSize,
} from '../../../../../component-library/components/Icons/Icon';

import Text, {
  TextVariant,
} from '../../../../../component-library/components/Texts/Text';
import {
  NavigationProp,
  ParamListBase,
  useNavigation,
} from '@react-navigation/native';
import ButtonIcon, {
  ButtonIconSizes,
} from '../../../../../component-library/components/Buttons/ButtonIcon';
import { useSelector } from 'react-redux';
import SensitiveText, {
  SensitiveTextLength,
} from '../../../../../component-library/components/Texts/SensitiveText';
import Engine from '../../../../../core/Engine';
import { useTheme } from '../../../../../util/theme';
import { selectPrivacyMode } from '../../../../../selectors/preferencesController';
import createStyles, { headerStyle } from './CardHome.styles';
import Button, {
  ButtonSize,
  ButtonVariants,
  ButtonWidthTypes,
} from '../../../../../component-library/components/Buttons/Button';
import { useGetPriorityCardToken } from '../../hooks/useGetPriorityCardToken';
import { strings } from '../../../../../../locales/i18n';
import { useAssetBalance } from '../../hooks/useAssetBalance';
import { useNavigateToCardPage } from '../../hooks/useNavigateToCardPage';
import { AllowanceState } from '../../types';
import CardAssetItem from '../../components/CardAssetItem';
import ManageCardListItem from '../../components/ManageCardListItem';
import CardImage from '../../components/CardImage';
import { selectChainId } from '../../../../../selectors/networkController';
import { CardHomeSelectors } from '../../../../../../e2e/selectors/Card/CardHome.selectors';
import {
  TOKEN_BALANCE_LOADING,
  TOKEN_BALANCE_LOADING_UPPERCASE,
  TOKEN_RATE_UNDEFINED,
} from '../../../Tokens/constants';
import { BottomSheetRef } from '../../../../../component-library/components/BottomSheets/BottomSheet';
import AddFundsBottomSheet from '../../components/AddFundsBottomSheet';
import { useOpenSwaps } from '../../hooks/useOpenSwaps';
import { MetaMetricsEvents, useMetrics } from '../../../../hooks/useMetrics';
import { SUPPORTED_BOTTOMSHEET_TOKENS_SYMBOLS } from '../../constants';
import { Skeleton } from '../../../../../component-library/components/Skeleton';
import { isE2E } from '../../../../../util/test/utils';

/**
 * CardHome Component
 *
 * Main view for the MetaMask Card feature that displays:
 * - User's card balance with privacy controls
 * - Priority token information for spending
 * - Card management options (advanced management)
 *
 * @param props - Component props
 * @returns JSX element representing the card home screen
 */
const CardHome = () => {
  const { PreferencesController } = Engine.context;
  const [openAddFundsBottomSheet, setOpenAddFundsBottomSheet] = useState(false);
  const [retries, setRetries] = useState(0);
  const sheetRef = useRef<BottomSheetRef>(null);

  const { trackEvent, createEventBuilder } = useMetrics();
  const navigation = useNavigation();
  const theme = useTheme();

  const styles = createStyles(theme);

  const privacyMode = useSelector(selectPrivacyMode);
  const selectedChainId = useSelector(selectChainId);

  const {
    priorityToken,
    fetchPriorityToken,
    isLoading: isLoadingPriorityToken,
    error,
  } = useGetPriorityCardToken();
  const { balanceFiat, mainBalance } = useAssetBalance(priorityToken);
  const { navigateToCardPage } = useNavigateToCardPage(navigation);
  const { openSwaps } = useOpenSwaps({
    priorityToken: priorityToken ?? undefined,
  });

  const toggleIsBalanceAndAssetsHidden = useCallback(
    (value: boolean) => {
      PreferencesController.setPrivacyMode(value);
    },
    [PreferencesController],
  );

  const isAllowanceLimited = useMemo(
    () => priorityToken?.allowanceState === AllowanceState.Limited,
    [priorityToken],
  );

  const balanceAmount = useMemo(() => {
    if (!balanceFiat || balanceFiat === TOKEN_RATE_UNDEFINED) {
      return mainBalance;
    }

    return balanceFiat;
  }, [balanceFiat, mainBalance]);

  const renderAddFundsBottomSheet = useCallback(
    () => (
      <AddFundsBottomSheet
        sheetRef={sheetRef}
        setOpenAddFundsBottomSheet={setOpenAddFundsBottomSheet}
        priorityToken={priorityToken ?? undefined}
        chainId={selectedChainId}
        navigate={navigation.navigate}
      />
    ),
    [
      sheetRef,
      setOpenAddFundsBottomSheet,
      priorityToken,
      selectedChainId,
      navigation,
    ],
  );

  const addFundsAction = useCallback(() => {
    trackEvent(
      createEventBuilder(MetaMetricsEvents.CARD_ADD_FUNDS_CLICKED).build(),
    );

    if (
      priorityToken?.symbol &&
      SUPPORTED_BOTTOMSHEET_TOKENS_SYMBOLS.includes(priorityToken.symbol)
    ) {
      setOpenAddFundsBottomSheet(true);
    } else if (priorityToken) {
      openSwaps({
        chainId: selectedChainId,
      });
    }
  }, [
    trackEvent,
    createEventBuilder,
    priorityToken,
    openSwaps,
    selectedChainId,
  ]);

<<<<<<< HEAD
  if (error) {
=======
  const isLoading = useMemo(
    () =>
      isE2E
        ? false
        : isLoadingPriorityToken ||
          isLoadingNetworkChange ||
          (!priorityToken && !hasError),
    [isLoadingPriorityToken, isLoadingNetworkChange, priorityToken, hasError],
  );

  if (hasError) {
>>>>>>> 65c1f09c
    return (
      <View style={styles.errorContainer}>
        <Icon
          name={IconName.Forest}
          size={IconSize.Xl}
          color={theme.colors.icon.default}
        />
        <Text
          variant={TextVariant.HeadingSM}
          color={theme.colors.text.alternative}
        >
          {strings('card.card_home.error_title')}
        </Text>
        <Text
          variant={TextVariant.BodyMD}
          color={theme.colors.text.alternative}
          style={styles.errorDescription}
        >
          {strings('card.card_home.error_description')}
        </Text>
        {retries < 3 && (
          <View style={styles.tryAgainButtonContainer}>
            <Button
              variant={ButtonVariants.Primary}
              label={strings('card.card_home.try_again')}
              size={ButtonSize.Md}
              onPress={() => {
                setRetries((prevState) => prevState + 1);
                fetchPriorityToken();
              }}
              testID={CardHomeSelectors.TRY_AGAIN_BUTTON}
            />
          </View>
        )}
      </View>
    );
  }

  return (
    <ScrollView
      style={styles.wrapper}
      showsVerticalScrollIndicator={false}
      alwaysBounceVertical={false}
      contentContainerStyle={styles.contentContainer}
    >
      <View style={styles.cardBalanceContainer}>
        <View
          style={[styles.balanceTextContainer, styles.defaultHorizontalPadding]}
        >
          <SensitiveText
            isHidden={privacyMode}
            length={SensitiveTextLength.Long}
            variant={TextVariant.HeadingLG}
          >
            {isLoadingPriorityToken ||
            balanceAmount === TOKEN_BALANCE_LOADING ||
            balanceAmount === TOKEN_BALANCE_LOADING_UPPERCASE ? (
              <Skeleton
                height={28}
                width={'50%'}
                style={styles.skeletonRounded}
                testID={CardHomeSelectors.BALANCE_SKELETON}
              />
            ) : (
              balanceAmount ?? '0'
            )}
          </SensitiveText>
          <TouchableOpacity
            onPress={() => toggleIsBalanceAndAssetsHidden(!privacyMode)}
            testID={CardHomeSelectors.PRIVACY_TOGGLE_BUTTON}
          >
            <Icon
              name={privacyMode ? IconName.EyeSlash : IconName.Eye}
              size={IconSize.Md}
              color={theme.colors.icon.alternative}
            />
          </TouchableOpacity>
        </View>
        {isAllowanceLimited && (
          <View
            style={[
              styles.limitedAllowanceWarningContainer,
              styles.defaultHorizontalPadding,
            ]}
          >
            <Text>
              <Text
                variant={TextVariant.BodySM}
                color={theme.colors.text.alternative}
              >
                {strings('card.card_home.limited_spending_warning', {
                  manageCard: '',
                })}
              </Text>
              <Text
                variant={TextVariant.BodySM}
                color={theme.colors.text.alternative}
                style={styles.limitedAllowanceManageCardText}
              >
                {strings('card.card_home.manage_card_options.manage_card')}
                {'.'}
              </Text>
            </Text>
          </View>
        )}
        <View
          style={[
            styles.cardImageContainer,
            styles.defaultHorizontalPadding,
            isAllowanceLimited && styles.defaultMarginTop,
          ]}
        >
          <CardImage />
        </View>
        <View
          style={[
            styles.cardAssetItemContainer,
            styles.defaultHorizontalPadding,
          ]}
        >
          {isLoadingPriorityToken || !priorityToken ? (
            <Skeleton
              height={50}
              width={'100%'}
              style={styles.skeletonRounded}
              testID={CardHomeSelectors.CARD_ASSET_ITEM_SKELETON}
            />
          ) : (
            <CardAssetItem assetKey={priorityToken} privacyMode={privacyMode} />
          )}
        </View>

        <View
          style={[
            styles.addFundsButtonContainer,
            styles.defaultHorizontalPadding,
          ]}
        >
          {isLoadingPriorityToken ? (
            <Skeleton
              height={28}
              width={'100%'}
              style={styles.skeletonRounded}
              testID={CardHomeSelectors.ADD_FUNDS_BUTTON_SKELETON}
            />
          ) : (
            <Button
              variant={ButtonVariants.Primary}
              label={strings('card.card_home.add_funds')}
              size={ButtonSize.Sm}
              onPress={addFundsAction}
              width={ButtonWidthTypes.Full}
              loading={isLoadingPriorityToken}
              testID={CardHomeSelectors.ADD_FUNDS_BUTTON}
            />
          )}
        </View>
      </View>

      <ManageCardListItem
        title={strings('card.card_home.manage_card_options.manage_card')}
        description={strings(
          'card.card_home.manage_card_options.advanced_card_management_description',
        )}
        rightIcon={IconName.Export}
        onPress={navigateToCardPage}
        testID={CardHomeSelectors.ADVANCED_CARD_MANAGEMENT_ITEM}
      />

      {openAddFundsBottomSheet && renderAddFundsBottomSheet()}
    </ScrollView>
  );
};

CardHome.navigationOptions = ({
  navigation,
}: {
  navigation: NavigationProp<ParamListBase>;
}) => ({
  headerLeft: () => (
    <ButtonIcon
      style={headerStyle.icon}
      size={ButtonIconSizes.Md}
      iconName={IconName.ArrowLeft}
      onPress={() => navigation.goBack()}
    />
  ),
  headerTitle: () => (
    <Text
      variant={TextVariant.HeadingSM}
      style={headerStyle.title}
      testID={'card-view-title'}
    >
      {strings('card.card')}
    </Text>
  ),
  headerRight: () => (
    <ButtonIcon
      size={ButtonIconSizes.Md}
      iconName={IconName.Setting}
      style={headerStyle.invisibleIcon}
    />
  ),
});

export default CardHome;<|MERGE_RESOLUTION|>--- conflicted
+++ resolved
@@ -153,21 +153,12 @@
     selectedChainId,
   ]);
 
-<<<<<<< HEAD
+  const isLoading = useMemo(
+    () => (isE2E ? false : isLoadingPriorityToken),
+    [isLoadingPriorityToken],
+  );
+
   if (error) {
-=======
-  const isLoading = useMemo(
-    () =>
-      isE2E
-        ? false
-        : isLoadingPriorityToken ||
-          isLoadingNetworkChange ||
-          (!priorityToken && !hasError),
-    [isLoadingPriorityToken, isLoadingNetworkChange, priorityToken, hasError],
-  );
-
-  if (hasError) {
->>>>>>> 65c1f09c
     return (
       <View style={styles.errorContainer}>
         <Icon
@@ -222,7 +213,7 @@
             length={SensitiveTextLength.Long}
             variant={TextVariant.HeadingLG}
           >
-            {isLoadingPriorityToken ||
+            {isLoading ||
             balanceAmount === TOKEN_BALANCE_LOADING ||
             balanceAmount === TOKEN_BALANCE_LOADING_UPPERCASE ? (
               <Skeleton
@@ -288,7 +279,7 @@
             styles.defaultHorizontalPadding,
           ]}
         >
-          {isLoadingPriorityToken || !priorityToken ? (
+          {isLoading || !priorityToken ? (
             <Skeleton
               height={50}
               width={'100%'}
@@ -306,7 +297,7 @@
             styles.defaultHorizontalPadding,
           ]}
         >
-          {isLoadingPriorityToken ? (
+          {isLoading ? (
             <Skeleton
               height={28}
               width={'100%'}
@@ -320,7 +311,7 @@
               size={ButtonSize.Sm}
               onPress={addFundsAction}
               width={ButtonWidthTypes.Full}
-              loading={isLoadingPriorityToken}
+              loading={isLoading}
               testID={CardHomeSelectors.ADD_FUNDS_BUTTON}
             />
           )}
