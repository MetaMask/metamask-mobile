--- conflicted
+++ resolved
@@ -523,19 +523,11 @@
 
       hasHandledAuthErrorRef.current = true;
       setIsHandlingAuthError(true);
-<<<<<<< HEAD
 
       Logger.log(
         'CardHome: Authentication error detected, clearing auth state and redirecting',
       );
 
-=======
-
-      Logger.log(
-        'CardHome: Authentication error detected, clearing auth state and redirecting',
-      );
-
->>>>>>> cc4e96ba
       try {
         await removeCardBaanxToken();
 
