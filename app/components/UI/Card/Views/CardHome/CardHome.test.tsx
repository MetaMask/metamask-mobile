// Mock SDK first - must be hoisted before imports
const mockLogoutFromProvider = jest.fn();
const mockSetIsAuthenticated = jest.fn();
const mockSdk = {
  get isBaanxLoginEnabled() {
    return true;
  },
  get isCardEnabled() {
    return true;
  },
  getSupportedTokensByChainId: jest.fn(() => []),
  isCardHolder: jest.fn(),
  getGeoLocation: jest.fn(),
  getSupportedTokensAllowances: jest.fn(),
  getPriorityToken: jest.fn(),
  initiateCardProviderAuthentication: jest.fn(),
  login: jest.fn(),
  authorize: jest.fn(),
  exchangeToken: jest.fn(),
  refreshLocalToken: jest.fn(),
  getCardDetails: jest.fn(),
  getCardExternalWalletDetails: jest.fn(),
};

jest.mock('../../sdk', () => ({
  useCardSDK: jest.fn(() => ({
    sdk: mockSdk,
    isLoading: false,
    logoutFromProvider: mockLogoutFromProvider,
    userCardLocation: 'international' as const,
  })),
  withCardSDK: (component: React.ComponentType) => component,
}));

jest.mock('../../hooks/isBaanxLoginEnabled', () => ({
  __esModule: true,
  default: jest.fn(() => true),
}));

import { fireEvent, screen, waitFor } from '@testing-library/react-native';
import { Alert } from 'react-native';
import { useSelector } from 'react-redux';
import React from 'react';
import CardHome from './CardHome';
import { cardDefaultNavigationOptions } from '../../routes';
import { renderScreen } from '../../../../../util/test/renderWithProvider';
import { withCardSDK } from '../../sdk';
import { backgroundState } from '../../../../../util/test/initial-root-state';
import Routes from '../../../../../constants/navigation/Routes';
import { AllowanceState, CardWarning, CardType } from '../../types';
import useLoadCardData from '../../hooks/useLoadCardData';
import { useOpenSwaps } from '../../hooks/useOpenSwaps';
import { useMetrics } from '../../../../hooks/useMetrics';
import { useCardProvision } from '../../hooks/useCardProvision';
import { TOKEN_RATE_UNDEFINED } from '../../../Tokens/constants';
import { selectPrivacyMode } from '../../../../../selectors/preferencesController';
import {
  selectDepositActiveFlag,
  selectDepositMinimumVersionFlag,
} from '../../../../../selectors/featureFlagController/deposit';
import { selectChainId } from '../../../../../selectors/networkController';
import {
  selectCardholderAccounts,
  selectIsAuthenticatedCard,
} from '../../../../../core/redux/slices/card';
import { useIsSwapEnabledForPriorityToken } from '../../hooks/useIsSwapEnabledForPriorityToken';

const mockNavigate = jest.fn();
const mockGoBack = jest.fn();
const mockSetNavigationOptions = jest.fn();

import { useFocusEffect } from '@react-navigation/native';

jest.mock('@react-navigation/native', () => {
  const actualNav = jest.requireActual('@react-navigation/native');
  return {
    ...actualNav,
    useFocusEffect: jest.fn(),
    useNavigation: () => ({
      navigate: mockNavigate,
      goBack: mockGoBack,
      setOptions: mockSetNavigationOptions,
    }),
  };
});

const mockPriorityToken = {
  address: '0x123...',
  symbol: 'USDC',
  decimals: 6,
  balance: '1000000000',
  allowance: '500000000',
  name: 'USD Coin',
  chainId: 1,
  allowanceState: AllowanceState.Enabled,
};

const mockCurrentAddress = '0x789';

const mockSelectedInternalAccount = {
  address: mockCurrentAddress,
};

// Mock hooks
const mockFetchPriorityToken = jest.fn().mockResolvedValue(mockPriorityToken);
const mockFetchCardDetails = jest.fn();
const mockFetchAllData = jest.fn();
const mockPollCardStatusUntilProvisioned = jest.fn().mockResolvedValue(true);
const mockNavigateToCardPage = jest.fn();
const mockGoToSwaps = jest.fn();
const mockDispatch = jest.fn();
const mockOpenSwaps = jest.fn();
const mockTrackEvent = jest.fn();
const mockCreateEventBuilder = jest.fn();

const mockEventBuilder = {
  addProperties: jest.fn().mockReturnThis(),
  build: jest.fn().mockReturnValue({ event: 'built' }),
};

interface MockAssetBalanceReturn {
  balanceFiat: string | undefined;
  asset: { symbol: string; image: string };
  mainBalance: string | undefined;
  secondaryBalance: string | undefined;
  rawTokenBalance?: number;
  rawFiatNumber?: number;
}

const mockUseAssetBalance = jest.fn<MockAssetBalanceReturn, []>(() => ({
  balanceFiat: '$1,000.00',
  asset: {
    symbol: 'USDC',
    image: 'usdc-image-url',
  },
  mainBalance: '$1,000.00',
  secondaryBalance: '1000 USDC',
  rawTokenBalance: 1000,
  rawFiatNumber: 1000,
}));

const mockUseNavigateToCardPage = jest.fn(() => ({
  navigateToCardPage: mockNavigateToCardPage,
}));

const mockUseSwapBridgeNavigation = jest.fn(() => ({
  goToSwaps: mockGoToSwaps,
}));

jest.mock('../../hooks/useLoadCardData', () => ({
  __esModule: true,
  default: jest.fn(),
}));

jest.mock('../../hooks/useAssetBalance', () => ({
  useAssetBalance: () => mockUseAssetBalance(),
}));

jest.mock('../../hooks/useNavigateToCardPage', () => ({
  useNavigateToCardPage: () => mockUseNavigateToCardPage(),
}));

jest.mock('../../../Bridge/hooks/useSwapBridgeNavigation', () => ({
  useSwapBridgeNavigation: () => mockUseSwapBridgeNavigation(),
  SwapBridgeNavigationLocation: {
    TokenDetails: 'TokenDetails',
  },
}));

jest.mock('../../hooks/useOpenSwaps', () => ({
  useOpenSwaps: jest.fn(),
}));

jest.mock('../../hooks/useIsSwapEnabledForPriorityToken', () => ({
  useIsSwapEnabledForPriorityToken: jest.fn(),
}));

jest.mock('../../hooks/useCardProvision', () => ({
  useCardProvision: jest.fn(),
}));

jest.mock('../../../../hooks/useMetrics', () => ({
  useMetrics: jest.fn(),
  MetaMetricsEvents: {
    CARD_ADD_FUNDS_CLICKED: 'card_add_funds_clicked',
    CARD_HOME_VIEWED: 'card_home_viewed',
  },
}));

// Mock react-native-device-info
jest.mock('react-native-device-info', () => ({
  getVersion: jest.fn(() => '1.0.0'),
}));

// Mock deposit feature flag selectors
jest.mock('../../../../../selectors/featureFlagController/deposit', () => ({
  selectDepositActiveFlag: jest.fn(),
  selectDepositMinimumVersionFlag: jest.fn(),
}));

// Mock bridge actions
jest.mock('../../../../../core/redux/slices/bridge', () => ({
  setDestToken: jest.fn((token) => ({
    type: 'bridge/setDestToken',
    payload: token,
  })),
  setSourceToken: jest.fn((token) => ({
    type: 'bridge/setSourceToken',
    payload: token,
  })),
}));

// Mock Linea chain ID constant
jest.mock('@metamask/swaps-controller/dist/constants', () => ({
  LINEA_CHAIN_ID: '0xe708',
}));

// Mock utility functions
jest.mock('../../util/getHighestFiatToken', () => ({
  getHighestFiatToken: jest.fn(() => mockPriorityToken),
}));

// Mock Logger
jest.mock('../../../../../util/Logger', () => ({
  error: jest.fn(),
}));

// Mock token constants
jest.mock('../../../Tokens/constants', () => ({
  TOKEN_BALANCE_LOADING: 'tokenBalanceLoading',
  TOKEN_BALANCE_LOADING_UPPERCASE: 'TOKENBALANCELOADING',
  TOKEN_RATE_UNDEFINED: 'tokenRateUndefined',
}));

// Mock Engine properly to match how it's used in the component
jest.mock('../../../../../core/Engine', () => ({
  __esModule: true,
  default: {
    context: {
      PreferencesController: {
        setPrivacyMode: jest.fn(),
      },
      NetworkController: {
        setActiveNetwork: jest.fn().mockResolvedValue(undefined),
        findNetworkClientIdByChainId: jest.fn().mockReturnValue(undefined), // Return undefined to prevent network switching
      },
      AccountsController: {
        getAccountByAddress: jest.fn().mockReturnValue({ id: 'account-id' }),
        setSelectedAccount: jest.fn(),
      },
    },
  },
}));

// Import the Engine to get typed references to the mocked functions
import Engine from '../../../../../core/Engine';
import { CardHomeSelectors } from '../../../../../../e2e/selectors/Card/CardHome.selectors';

// Get references to the mocked functions
const mockSetActiveNetwork = Engine.context.NetworkController
  .setActiveNetwork as jest.MockedFunction<
  typeof Engine.context.NetworkController.setActiveNetwork
>;
const mockFindNetworkClientIdByChainId = Engine.context.NetworkController
  .findNetworkClientIdByChainId as jest.MockedFunction<
  typeof Engine.context.NetworkController.findNetworkClientIdByChainId
>;
const mockSetPrivacyMode = Engine.context.PreferencesController
  .setPrivacyMode as jest.MockedFunction<
  typeof Engine.context.PreferencesController.setPrivacyMode
>;
const mockGetAccountByAddress = Engine.context.AccountsController
  .getAccountByAddress as jest.MockedFunction<
  typeof Engine.context.AccountsController.getAccountByAddress
>;
const mockSetSelectedAccount = Engine.context.AccountsController
  .setSelectedAccount as jest.MockedFunction<
  typeof Engine.context.AccountsController.setSelectedAccount
>;

jest.mock('../../../../../../locales/i18n', () => ({
  strings: (key: string) => {
    const strings: { [key: string]: string } = {
      'card.card_home.spending_with': 'Spending with',
      'card.card_home.add_funds': 'Add funds',
      'card.card_home.limited_spending_warning': 'Limited spending allowance',
      'card.card_home.manage_card_options.manage_card': 'Manage card',
      'card.card_home.manage_card_options.advanced_card_management':
        'Advanced card management',
      'card.card_home.manage_card_options.advanced_card_management_description':
        'See detailed transactions, freeze your card, etc.',
      'card.card': 'Card',
      'card.card_home.error_title': 'Unable to load card',
      'card.card_home.error_description': 'Please try again later',
      'card.card_home.try_again': 'Try again',
      'card.card_home.logout': 'Logout',
      'card.card_home.logout_description': 'Logout of your Card account',
      'card.card_home.logout_confirmation_title': 'Confirm Logout',
      'card.card_home.logout_confirmation_message':
        'Are you sure you want to logout?',
      'card.card_home.logout_confirmation_cancel': 'Cancel',
      'card.card_home.logout_confirmation_confirm': 'Logout',
    };
    return strings[key] || key;
  },
}));

const mockUseSelector = useSelector as jest.MockedFunction<typeof useSelector>;
jest.mock('react-redux', () => ({
  ...jest.requireActual('react-redux'),
  useSelector: jest.fn(),
  useDispatch: () => mockDispatch,
}));

// Mock useState to return our priority token instead of null
jest.mock('react', () => {
  const actualReact = jest.requireActual('react');
  return {
    ...actualReact,
    useState: (initial: unknown) => {
      if (initial === 0) {
        // This is the retries useState call
        return [0, jest.fn()];
      }
      if (initial === true) {
        // This is the isLoadingNetworkChange useState call - start as false for tests
        return [false, jest.fn()];
      }
      return actualReact.useState(initial);
    },
  };
});

// Helper: Setup mock selectors with default values
function setupMockSelectors(
  overrides?: Partial<{
    privacyMode: boolean;
    depositActive: boolean;
    depositMinVersion: string;
    chainId: string;
    cardholderAccounts: string[];
    selectedAccount: typeof mockSelectedInternalAccount;
    isAuthenticated: boolean;
  }>,
) {
  const defaults = {
    privacyMode: false,
    depositActive: true,
    depositMinVersion: '0.9.0',
    chainId: '0xe708',
    cardholderAccounts: [mockCurrentAddress],
    selectedAccount: mockSelectedInternalAccount,
    isAuthenticated: false,
  };

  const config = { ...defaults, ...overrides };

  mockUseSelector.mockImplementation((selector) => {
    if (!selector) return [];

    if (selector === selectPrivacyMode) return config.privacyMode;
    if (selector === selectDepositActiveFlag) return config.depositActive;
    if (selector === selectDepositMinimumVersionFlag)
      return config.depositMinVersion;
    if (selector === selectChainId) return config.chainId;
    if (selector === selectCardholderAccounts) return config.cardholderAccounts;
    if (selector === selectIsAuthenticatedCard) return config.isAuthenticated;

    const selectorString =
      typeof selector === 'function' ? selector.toString() : '';
    if (selectorString.includes('selectSelectedInternalAccount'))
      return config.selectedAccount;
    if (selectorString.includes('selectChainId')) return config.chainId;
    if (selectorString.includes('selectCardholderAccounts'))
      return config.cardholderAccounts;
    if (selectorString.includes('selectEvmTokens')) return [mockPriorityToken];
    if (selectorString.includes('selectEvmTokenFiatBalances'))
      return ['1000.00'];

    return [];
  });
}

// Helper: Setup useLoadCardData mock with custom values
function setupLoadCardDataMock(
  overrides?: Partial<{
    priorityToken: typeof mockPriorityToken | null;
    allTokens: (typeof mockPriorityToken)[];
    cardDetails: { type: CardType } | null;
    isLoading: boolean;
    error: string | null;
    warning: CardWarning | null;
    isAuthenticated: boolean;
    isBaanxLoginEnabled: boolean;
    isCardholder: boolean;
  }>,
) {
  const defaults = {
    priorityToken: mockPriorityToken,
    allTokens: [mockPriorityToken],
    cardDetails: { type: CardType.VIRTUAL },
    isLoading: false,
    error: null,
    warning: null,
    isAuthenticated: false,
    isBaanxLoginEnabled: true,
    isCardholder: true,
  };

  const config = { ...defaults, ...overrides };

  (useLoadCardData as jest.Mock).mockReturnValueOnce({
    ...config,
    fetchPriorityToken: mockFetchPriorityToken,
    fetchCardDetails: mockFetchCardDetails,
    fetchAllData: mockFetchAllData,
    pollCardStatusUntilProvisioned: mockPollCardStatusUntilProvisioned,
    isLoadingPollCardStatusUntilProvisioned: false,
  });
}

// Helper: Render component with proper wrapper
function render() {
  return renderScreen(
    withCardSDK(CardHome),
    {
      name: Routes.CARD.HOME,
    },
    {
      state: {
        engine: {
          backgroundState,
        },
      },
    },
  );
}

describe('CardHome Component', () => {
  beforeEach(() => {
    jest.clearAllMocks();

    // Mock Alert.alert
    jest
      .spyOn(Alert, 'alert')
      .mockImplementation((_title, _message, buttons) => {
        // For logout confirmation, immediately call the confirm button's onPress
        if (buttons && buttons.length > 1 && buttons[1].onPress) {
          buttons[1].onPress();
        }
      });

    // Clear SDK mocks
    mockLogoutFromProvider.mockClear();
    mockSetIsAuthenticated.mockClear();

    // Setup Engine controller mocks
    mockFetchPriorityToken.mockImplementation(async () => mockPriorityToken);
    mockDispatch.mockClear();
    mockSetActiveNetwork.mockResolvedValue(undefined);
    mockFindNetworkClientIdByChainId.mockReturnValue(''); // Prevent network switching
    mockSetPrivacyMode.mockClear();
    mockGetAccountByAddress.mockReturnValue({
      id: 'account-id',
      type: 'eip155:eoa',
      address: mockCurrentAddress,
      options: {},
      metadata: {
        name: 'Test Account',
        importTime: Date.now(),
        keyring: { type: 'HD Key Tree' },
      },
      scopes: [],
      methods: [],
    });
    mockSetSelectedAccount.mockClear();

    // Setup hook mocks with default values
    (useLoadCardData as jest.Mock).mockReturnValue({
      priorityToken: mockPriorityToken,
      allTokens: [mockPriorityToken],
      cardDetails: { type: CardType.VIRTUAL },
      isLoading: false,
      error: null,
      warning: null,
      isAuthenticated: false,
      isBaanxLoginEnabled: true,
      isCardholder: true,
      fetchPriorityToken: mockFetchPriorityToken,
      fetchCardDetails: mockFetchCardDetails,
      fetchAllData: mockFetchAllData,
      pollCardStatusUntilProvisioned: mockPollCardStatusUntilProvisioned,
      isLoadingPollCardStatusUntilProvisioned: false,
    });

    mockUseAssetBalance.mockReturnValue({
      balanceFiat: '$1,000.00',
      asset: {
        symbol: 'USDC',
        image: 'usdc-image-url',
      },
      mainBalance: '$1,000.00',
      secondaryBalance: '1000 USDC',
      rawTokenBalance: 1000,
      rawFiatNumber: 1000,
    });

    mockUseNavigateToCardPage.mockReturnValue({
      navigateToCardPage: mockNavigateToCardPage,
    });

    mockUseSwapBridgeNavigation.mockReturnValue({
      goToSwaps: mockGoToSwaps,
    });

    (useOpenSwaps as jest.Mock).mockReturnValue({
      openSwaps: mockOpenSwaps,
    });

    (useMetrics as jest.Mock).mockReturnValue({
      trackEvent: mockTrackEvent,
      createEventBuilder: mockCreateEventBuilder,
    });

    mockCreateEventBuilder.mockReturnValue(mockEventBuilder);

<<<<<<< HEAD
    mockUseSelector.mockImplementation((selector) => {
      // Guard against unexpected undefined/null selector
      if (!selector) {
        return [];
      }

      // Direct identity checks first (more robust than string matching)
      if (selector === selectPrivacyMode) return false;
      if (selector === selectDepositActiveFlag) return true;
      if (selector === selectDepositMinimumVersionFlag) return '0.9.0';
      if (selector === selectChainId) return '0xe708'; // Linea chain ID
      if (selector === selectCardholderAccounts) return [mockCurrentAddress];

      // Fallback to string inspection (Jest wraps anonymous selector fns sometimes)
      const selectorString =
        typeof selector === 'function' ? selector.toString() : '';
      if (selectorString.includes('selectSelectedInternalAccount'))
        return mockSelectedInternalAccount;
      if (selectorString.includes('selectChainId')) return '0xe708';
      if (selectorString.includes('selectCardholderAccounts'))
        return [mockCurrentAddress];
      if (selectorString.includes('selectEvmTokens'))
        return [mockPriorityToken];
      if (selectorString.includes('selectEvmTokenFiatBalances'))
        return ['1000.00'];

      // Default safe fallback
      return [];
=======
    (useIsSwapEnabledForPriorityToken as jest.Mock).mockReturnValue(true);

    (useCardProvision as jest.Mock).mockReturnValue({
      provisionCard: jest.fn().mockResolvedValue(undefined),
      isLoading: false,
>>>>>>> 338177c4
    });

    // Setup default selectors
    setupMockSelectors();
  });

  it('renders correctly and matches snapshot', async () => {
    // Given: default state with priority token
    // When: component renders
    const { toJSON } = render();

    // Then: should match snapshot
    await waitFor(() => {
      expect(toJSON()).toBeDefined();
    });

    expect(toJSON()).toMatchSnapshot();
  });

  it('renders correctly with privacy mode enabled', async () => {
<<<<<<< HEAD
    // Temporarily override privacy mode for this test
    mockUseSelector.mockImplementation((selector) => {
      if (!selector) return [];

      if (selector === selectPrivacyMode) return true; // Enable privacy mode for this test
      if (selector === selectDepositActiveFlag) return true;
      if (selector === selectDepositMinimumVersionFlag) return '0.9.0';
      if (selector === selectChainId) return '0xe708';
      if (selector === selectCardholderAccounts) return [mockCurrentAddress];

      const selectorString =
        typeof selector === 'function' ? selector.toString() : '';
      if (selectorString.includes('selectSelectedInternalAccount'))
        return mockSelectedInternalAccount;
      if (selectorString.includes('selectChainId')) return '0xe708';
      if (selectorString.includes('selectCardholderAccounts'))
        return [mockCurrentAddress];
      if (selectorString.includes('selectEvmTokens'))
        return [mockPriorityToken];
      if (selectorString.includes('selectEvmTokenFiatBalances'))
        return ['$1,000.00'];
      return [];
    });
=======
    // Given: privacy mode is enabled
    setupMockSelectors({ privacyMode: true });
>>>>>>> 338177c4

    // When: component renders
    const { toJSON } = render();

    // Then: should show privacy indicators and match snapshot
    expect(
      screen.getByTestId(CardHomeSelectors.PRIVACY_TOGGLE_BUTTON),
    ).toBeTruthy();
    expect(screen.getByText('••••••••••••')).toBeTruthy();

    expect(toJSON()).toMatchSnapshot();
  });

  it('opens AddFundsBottomSheet when add funds button is pressed with USDC token', async () => {
    // Given: priority token is USDC (default)
    // When: user presses add funds button
    render();

    const addFundsButton = screen.getByTestId(
      CardHomeSelectors.ADD_FUNDS_BUTTON,
    );
    fireEvent.press(addFundsButton);

    // Then: should open bottom sheet, not swaps
    await waitFor(() => {
      expect(screen.getByTestId('add-funds-bottom-sheet')).toBeTruthy();
    });

    expect(mockOpenSwaps).not.toHaveBeenCalled();
  });

  it('opens AddFundsBottomSheet when add funds button is pressed with USDT token', async () => {
    // Given: priority token is USDT
    const usdtToken = {
      ...mockPriorityToken,
      symbol: 'USDT',
    };
    setupLoadCardDataMock({ priorityToken: usdtToken, allTokens: [usdtToken] });

    // When: user presses add funds button
    render();

    const addFundsButton = screen.getByTestId(
      CardHomeSelectors.ADD_FUNDS_BUTTON,
    );
    fireEvent.press(addFundsButton);

    // Then: should open bottom sheet for supported token
    await waitFor(() => {
      expect(screen.getByTestId('add-funds-bottom-sheet')).toBeTruthy();
    });

    expect(mockOpenSwaps).not.toHaveBeenCalled();
  });

  it('calls goToSwaps when add funds button is pressed with non-supported token', async () => {
    // Given: priority token is ETH (not supported for deposit)
    const ethToken = {
      ...mockPriorityToken,
      symbol: 'ETH',
    };
    setupLoadCardDataMock({ priorityToken: ethToken, allTokens: [ethToken] });

    render();
    mockOpenSwaps.mockClear();
    mockTrackEvent.mockClear();

    // When: user presses add funds button
    const addFundsButton = screen.getByTestId(
      CardHomeSelectors.ADD_FUNDS_BUTTON,
    );
    fireEvent.press(addFundsButton);

    // Then: should navigate to swaps
    await waitFor(() => {
      expect(mockTrackEvent).toHaveBeenCalled();
      expect(mockOpenSwaps).toHaveBeenCalledWith({});
    });
  });

  it('calls navigateToCardPage when advanced card management is pressed', async () => {
    // Given: default state
    // When: user presses advanced management item
    render();

    const advancedManagementItem = screen.getByTestId(
      CardHomeSelectors.ADVANCED_CARD_MANAGEMENT_ITEM,
    );
    fireEvent.press(advancedManagementItem);

    // Then: should navigate to card page
    await waitFor(() => {
      expect(mockNavigateToCardPage).toHaveBeenCalled();
    });
  });

  it('displays correct priority token information', async () => {
    // Given: USDC is the priority token
    // When: component renders with privacy mode off
    render();

    // Then: should show balance information
    expect(screen.getByText('$1,000.00')).toBeTruthy();
    // CardAssetItem should be rendered (not a skeleton)
    expect(
      screen.queryByTestId(CardHomeSelectors.CARD_ASSET_ITEM_SKELETON),
    ).not.toBeOnTheScreen();
  });

  it('displays manage card section', () => {
    // Given: default state
    // When: component renders
    render();

    // Then: should show manage card section
    expect(
      screen.getByTestId(CardHomeSelectors.ADVANCED_CARD_MANAGEMENT_ITEM),
    ).toBeTruthy();
  });

  it('toggles privacy mode when privacy toggle button is pressed', async () => {
    // Given: privacy mode is off
    // When: user presses privacy toggle button
    render();

    const privacyToggleButton = screen.getByTestId(
      CardHomeSelectors.PRIVACY_TOGGLE_BUTTON,
    );
    fireEvent.press(privacyToggleButton);

    // Then: should toggle privacy mode
    await waitFor(() => {
      expect(mockSetPrivacyMode).toHaveBeenCalled();
      const calls = mockSetPrivacyMode.mock.calls;
      expect(calls.length).toBeGreaterThan(0);
    });
  });

  it('displays error state when there is an error fetching priority token', () => {
    // Given: priority token fetch failed
    setupLoadCardDataMock({
      priorityToken: null,
      error: 'Failed to fetch token',
    });

    // When: component renders
    render();

    // Then: should show error state
    expect(screen.getByText('Unable to load card')).toBeTruthy();
    expect(screen.getByText('Please try again later')).toBeTruthy();
    expect(screen.getByTestId(CardHomeSelectors.TRY_AGAIN_BUTTON)).toBeTruthy();
  });

  it('calls fetchAllData when try again button is pressed', async () => {
    // Given: error state is displayed
    setupLoadCardDataMock({
      priorityToken: null,
      error: 'Failed to fetch token',
    });

    render();

    // When: user presses try again button
    const tryAgainButton = screen.getByTestId(
      CardHomeSelectors.TRY_AGAIN_BUTTON,
    );
    fireEvent.press(tryAgainButton);

    // Then: should retry fetching all data
    await waitFor(() => {
      expect(mockFetchAllData).toHaveBeenCalled();
    });
  });

  it('displays limited allowance warning when allowance state is limited', () => {
    // Given: priority token has limited allowance
    const limitedAllowanceToken = {
      ...mockPriorityToken,
      allowanceState: AllowanceState.Limited,
    };
    setupLoadCardDataMock({
      priorityToken: limitedAllowanceToken,
      allTokens: [limitedAllowanceToken],
    });

    // When: component renders
    render();

    // Then: should display limited allowance warning
    expect(screen.getByText('Limited spending allowance')).toBeTruthy();
  });

  it('sets navigation options correctly', () => {
    // Given: navigation object
    const mockNavigation = {
      navigate: mockNavigate,
      goBack: mockGoBack,
      setOptions: mockSetNavigationOptions,
      // eslint-disable-next-line @typescript-eslint/no-explicit-any
    } as any;

<<<<<<< HEAD
=======
    // When: getting navigation options
>>>>>>> 338177c4
    const navigationOptions = cardDefaultNavigationOptions({
      navigation: mockNavigation,
    });

    // Then: should include all required header components
    expect(navigationOptions).toHaveProperty('headerLeft');
    expect(navigationOptions).toHaveProperty('headerTitle');
    expect(navigationOptions).toHaveProperty('headerRight');
  });

<<<<<<< HEAD
  it('navigates to wallet home when close button is pressed', () => {
    const mockNavigation = {
      navigate: mockNavigate,
      goBack: mockGoBack,
      setOptions: mockSetNavigationOptions,
      // eslint-disable-next-line @typescript-eslint/no-explicit-any
    } as any;

    const navigationOptions = cardDefaultNavigationOptions({
      navigation: mockNavigation,
    });

    expect(navigationOptions.headerLeft).toBeDefined();
  });

  it('displays card title in header', () => {
    const mockNavigation = {
      navigate: mockNavigate,
      goBack: mockGoBack,
      setOptions: mockSetNavigationOptions,
      // eslint-disable-next-line @typescript-eslint/no-explicit-any
    } as any;

    const navigationOptions = cardDefaultNavigationOptions({
      navigation: mockNavigation,
    });

    expect(navigationOptions.headerTitle).toBeDefined();
  });

  it('dispatches bridge tokens when opening swaps with non-USDC token', async () => {
    // Reset useFocusEffect to default mock for this test
=======
  it('dispatches bridge tokens when opening swaps with non-supported token', async () => {
    // Given: ETH token (not supported for deposit)
>>>>>>> 338177c4
    jest.mocked(useFocusEffect).mockImplementation(jest.fn());

    const ethToken = {
      ...mockPriorityToken,
      symbol: 'ETH',
    };
    setupLoadCardDataMock({ priorityToken: ethToken, allTokens: [ethToken] });

    render();
    mockOpenSwaps.mockClear();
    mockTrackEvent.mockClear();

    // When: user presses add funds button
    const addFundsButton = screen.getByTestId(
      CardHomeSelectors.ADD_FUNDS_BUTTON,
    );
    fireEvent.press(addFundsButton);

    // Then: should navigate to swaps
    await waitFor(() => {
      expect(mockTrackEvent).toHaveBeenCalled();
      expect(mockOpenSwaps).toHaveBeenCalledWith({});
    });
  });

  it('falls back to mainBalance when balanceFiat is TOKEN_RATE_UNDEFINED', () => {
    // Given: fiat rate is undefined
    mockUseAssetBalance.mockReturnValue({
      balanceFiat: TOKEN_RATE_UNDEFINED,
      asset: {
        symbol: 'USDC',
        image: 'usdc-image-url',
      },
      mainBalance: '1000 USDC',
      secondaryBalance: 'Unable to find conversion rate',
      rawTokenBalance: 1000,
      rawFiatNumber: 0,
    });

    // When: component renders
    render();

    // Then: should display main balance instead of fiat
    expect(screen.getByText('1000 USDC')).toBeTruthy();
  });

  it('falls back to mainBalance when balanceFiat is not available', () => {
    // Given: fiat balance is empty
    mockUseAssetBalance.mockReturnValue({
      balanceFiat: '',
      asset: {
        symbol: 'USDC',
        image: 'usdc-image-url',
      },
      mainBalance: '1000 USDC',
      secondaryBalance: 'Unable to find conversion rate',
      rawTokenBalance: 1000,
      rawFiatNumber: 0,
<<<<<<< HEAD
=======
    });

    // When: component renders
    render();

    // Then: should display main balance as fallback
    expect(screen.getByText('1000 USDC')).toBeTruthy();
  });

  it('fires CARD_HOME_VIEWED once when balances are loaded', async () => {
    // Given: both fiat and main balances are valid
    // When: component renders
    render();

    // Then: should fire metric once
    await waitFor(() => {
      expect(mockTrackEvent).toHaveBeenCalledTimes(1);
    });
  });

  it('includes raw numeric properties in CARD_HOME_VIEWED event', async () => {
    // Given: balances with numeric values
    // When: component renders and metrics fire
    render();
    await new Promise((r) => setTimeout(r, 0));

    // Then: should include raw balance properties
    expect(mockEventBuilder.addProperties).toHaveBeenCalledWith(
      expect.objectContaining({
        token_raw_balance_priority: 1000,
        token_fiat_balance_priority: 1000,
      }),
    );
  });

  it('includes zero raw balances in metrics', async () => {
    // Given: zero balances
    mockUseAssetBalance.mockReturnValueOnce({
      balanceFiat: '$0.00',
      asset: { symbol: 'USDC', image: 'usdc-image-url' },
      mainBalance: '0 USDC',
      secondaryBalance: '$0.00',
      rawTokenBalance: 0,
      rawFiatNumber: 0,
    });

    // When: component renders
    render();
    await new Promise((r) => setTimeout(r, 0));

    // Then: should include zero values in metrics
    expect(mockEventBuilder.addProperties).toHaveBeenCalledWith(
      expect.objectContaining({
        token_raw_balance_priority: 0,
        token_fiat_balance_priority: 0,
      }),
    );
  });

  it('includes only rawTokenBalance when fiat is undefined', async () => {
    // Given: only main balance is valid (fiat undefined)
    mockUseAssetBalance.mockReturnValueOnce({
      balanceFiat: undefined as unknown as string,
      asset: { symbol: 'USDC', image: 'usdc-image-url' },
      mainBalance: '1000 USDC',
      secondaryBalance: '1000 USDC',
      rawTokenBalance: 1000,
      // rawFiatNumber intentionally omitted (undefined)
    });

    // When: component renders
    render();
    await new Promise((r) => setTimeout(r, 0));

    // Then: should include only token balance in metrics
    expect(mockTrackEvent).toHaveBeenCalled();
    expect(mockEventBuilder.addProperties).toHaveBeenCalledWith(
      expect.objectContaining({
        token_raw_balance_priority: 1000,
        token_fiat_balance_priority: undefined,
      }),
    );
  });

  it('includes only rawFiatNumber when main balance is undefined', async () => {
    // Given: only fiat balance is valid (main undefined)
    mockUseAssetBalance.mockReturnValueOnce({
      balanceFiat: '$1,000.00',
      asset: { symbol: 'USDC', image: 'usdc-image-url' },
      mainBalance: undefined as unknown as string,
      secondaryBalance: '$1,000.00',
      // rawTokenBalance omitted
      rawFiatNumber: 1000,
    });

    // When: component renders
    render();
    await new Promise((r) => setTimeout(r, 0));

    // Then: should include only fiat balance in metrics
    expect(mockTrackEvent).toHaveBeenCalled();
    expect(mockEventBuilder.addProperties).toHaveBeenCalledWith(
      expect.objectContaining({
        token_raw_balance_priority: undefined,
        token_fiat_balance_priority: 1000,
      }),
    );
  });

  it('fires CARD_HOME_VIEWED once when only mainBalance is valid', async () => {
    // Given: only main balance is available
    mockUseAssetBalance.mockReturnValue({
      balanceFiat: undefined as unknown as string,
      asset: { symbol: 'USDC', image: 'usdc-image-url' },
      mainBalance: '1000 USDC',
      secondaryBalance: '1000 USDC',
      rawTokenBalance: 1000,
      // rawFiatNumber omitted
    });

    // When: component renders
    render();

    // Then: should fire metric once and not re-fire
    await waitFor(() => {
      expect(mockTrackEvent).toHaveBeenCalledTimes(1);
    });

    await new Promise((r) => setTimeout(r, 0));
    expect(mockTrackEvent).toHaveBeenCalledTimes(1);
  });

  it('fires CARD_HOME_VIEWED once when only fiat balance is valid', async () => {
    // Given: only fiat balance is available
    mockUseAssetBalance.mockReturnValue({
      balanceFiat: '$1,000.00',
      asset: { symbol: 'USDC', image: 'usdc-image-url' },
      mainBalance: undefined as unknown as string,
      secondaryBalance: '$1,000.00',
      // rawTokenBalance omitted
      rawFiatNumber: 1000,
    });

    // When: component renders
    render();

    // Then: should fire metric once and not re-fire
    await waitFor(() => {
      expect(mockTrackEvent).toHaveBeenCalledTimes(1);
    });

    await new Promise((r) => setTimeout(r, 0));
    expect(mockTrackEvent).toHaveBeenCalledTimes(1);
  });

  it('does not fire metrics when balances are still loading', async () => {
    // Given: balances show loading sentinels
    mockUseAssetBalance.mockReturnValue({
      balanceFiat: 'tokenBalanceLoading',
      asset: { symbol: 'USDC', image: 'usdc-image-url' },
      mainBalance: 'TOKENBALANCELOADING',
      secondaryBalance: 'loading',
      // raw values omitted
    });

    // When: component renders
    render();

    // Then: should not fire metrics while loading
    await new Promise((r) => setTimeout(r, 0));
    expect(mockTrackEvent).not.toHaveBeenCalled();
  });

  it('does not fire metrics when balances are unavailable', async () => {
    // Given: fiat is undefined and main is also undefined
    mockUseAssetBalance.mockReturnValue({
      balanceFiat: 'tokenRateUndefined',
      asset: { symbol: 'USDC', image: 'usdc-image-url' },
      mainBalance: undefined as unknown as string,
      secondaryBalance: 'n/a',
      // raw values omitted
    });

    // When: component renders
    render();

    // Then: should not fire metrics without valid balance
    await new Promise((r) => setTimeout(r, 0));
    expect(mockTrackEvent).not.toHaveBeenCalled();
  });

  it('converts NaN rawTokenBalance to 0 in metrics', async () => {
    // Given: rawTokenBalance is NaN
    mockUseAssetBalance.mockReturnValueOnce({
      balanceFiat: '$1,000.00',
      asset: { symbol: 'USDC', image: 'usdc-image-url' },
      mainBalance: '1000 USDC',
      secondaryBalance: '1000 USDC',
      rawTokenBalance: NaN,
      rawFiatNumber: 1000,
    });

    // When: component renders and fires metrics
    render();
    await new Promise((r) => setTimeout(r, 0));

    // Then: should convert NaN to 0 in metrics
    expect(mockTrackEvent).toHaveBeenCalled();
    expect(mockEventBuilder.addProperties).toHaveBeenCalledWith(
      expect.objectContaining({
        token_raw_balance_priority: 0,
        token_fiat_balance_priority: 1000,
      }),
    );
  });

  it('converts NaN rawFiatNumber to 0 in metrics', async () => {
    // Given: rawFiatNumber is NaN
    mockUseAssetBalance.mockReturnValueOnce({
      balanceFiat: '$1,000.00',
      asset: { symbol: 'USDC', image: 'usdc-image-url' },
      mainBalance: '1000 USDC',
      secondaryBalance: '1000 USDC',
      rawTokenBalance: 1000,
      rawFiatNumber: NaN,
    });

    // When: component renders and fires metrics
    render();
    await new Promise((r) => setTimeout(r, 0));

    // Then: should convert NaN to 0 in metrics
    expect(mockTrackEvent).toHaveBeenCalled();
    expect(mockEventBuilder.addProperties).toHaveBeenCalledWith(
      expect.objectContaining({
        token_raw_balance_priority: 1000,
        token_fiat_balance_priority: 0,
      }),
    );
  });

  it('converts both NaN raw values to 0 in metrics', async () => {
    // Given: both raw values are NaN
    mockUseAssetBalance.mockReturnValueOnce({
      balanceFiat: '$1,000.00',
      asset: { symbol: 'USDC', image: 'usdc-image-url' },
      mainBalance: '1000 USDC',
      secondaryBalance: '1000 USDC',
      rawTokenBalance: NaN,
      rawFiatNumber: NaN,
>>>>>>> 338177c4
    });

    // When: component renders and fires metrics
    render();
    await new Promise((r) => setTimeout(r, 0));

    // Then: should convert both NaN values to 0
    expect(mockTrackEvent).toHaveBeenCalled();
    expect(mockEventBuilder.addProperties).toHaveBeenCalledWith(
      expect.objectContaining({
        token_raw_balance_priority: 0,
        token_fiat_balance_priority: 0,
      }),
    );
  });

  it('preserves undefined raw values in metrics', async () => {
    // Given: raw values are undefined (not provided)
    mockUseAssetBalance.mockReturnValueOnce({
      balanceFiat: '$1,000.00',
      asset: { symbol: 'USDC', image: 'usdc-image-url' },
      mainBalance: '1000 USDC',
      secondaryBalance: '1000 USDC',
      // rawTokenBalance and rawFiatNumber intentionally omitted (undefined)
    });

    // When: component renders and fires metrics
    render();
    await new Promise((r) => setTimeout(r, 0));

    // Then: should preserve undefined values (not convert to 0)
    expect(mockTrackEvent).toHaveBeenCalled();
    expect(mockEventBuilder.addProperties).toHaveBeenCalledWith(
      expect.objectContaining({
        token_raw_balance_priority: undefined,
        token_fiat_balance_priority: undefined,
      }),
    );
  });

<<<<<<< HEAD
  it('fires CARD_HOME_VIEWED once after both balances valid (fiat + main)', async () => {
    // Arrange: fiat and main are valid and token exists by default from beforeEach
    render();

    await waitFor(() => {
      expect(mockTrackEvent).toHaveBeenCalledTimes(1);
    });
  });

  it('includes raw numeric properties in CARD_HOME_VIEWED event when both balances valid', async () => {
    render();
    await new Promise((r) => setTimeout(r, 0));
    expect(mockEventBuilder.addProperties).toHaveBeenCalledWith(
      expect.objectContaining({
        token_raw_balance_priority: 1000,
        token_fiat_balance_priority: 1000,
      }),
    );
  });

  it('fires metric with raw balance 0 for zero balances', async () => {
    mockUseAssetBalance.mockReturnValueOnce({
      balanceFiat: '$0.00',
      asset: { symbol: 'USDC', image: 'usdc-image-url' },
      mainBalance: '0 USDC',
      secondaryBalance: '$0.00',
      rawTokenBalance: 0,
      rawFiatNumber: 0,
    });

    render();
    await new Promise((r) => setTimeout(r, 0));
    expect(mockEventBuilder.addProperties).toHaveBeenCalledWith(
      expect.objectContaining({
        token_raw_balance_priority: 0,
        token_fiat_balance_priority: 0,
      }),
    );
  });

  it('fires metric when only main balance is valid (fiat undefined) and includes rawTokenBalance only', async () => {
    mockUseAssetBalance.mockReturnValueOnce({
      balanceFiat: undefined as unknown as string,
      asset: { symbol: 'USDC', image: 'usdc-image-url' },
      mainBalance: '1000 USDC',
      secondaryBalance: '1000 USDC',
      rawTokenBalance: 1000,
      // rawFiatNumber intentionally omitted (undefined)
    });
    render();
    await new Promise((r) => setTimeout(r, 0));
    // event fired
    expect(mockTrackEvent).toHaveBeenCalled();
    expect(mockEventBuilder.addProperties).toHaveBeenCalledWith(
      expect.objectContaining({
        token_raw_balance_priority: 1000,
        token_fiat_balance_priority: undefined,
      }),
    );
  });

  it('fires metric when only fiat balance is valid (main undefined) and includes rawFiatNumber only', async () => {
    mockUseAssetBalance.mockReturnValueOnce({
      balanceFiat: '$1,000.00',
      asset: { symbol: 'USDC', image: 'usdc-image-url' },
      mainBalance: undefined as unknown as string,
      secondaryBalance: '$1,000.00',
      // rawTokenBalance omitted
      rawFiatNumber: 1000,
    });
    render();
    await new Promise((r) => setTimeout(r, 0));
    expect(mockTrackEvent).toHaveBeenCalled();
    expect(mockEventBuilder.addProperties).toHaveBeenCalledWith(
      expect.objectContaining({
        token_raw_balance_priority: undefined,
        token_fiat_balance_priority: 1000,
      }),
    );
  });

  it('fires CARD_HOME_VIEWED once when only mainBalance is valid (fiat undefined)', async () => {
    mockUseAssetBalance.mockReturnValue({
      balanceFiat: undefined as unknown as string,
      asset: { symbol: 'USDC', image: 'usdc-image-url' },
      mainBalance: '1000 USDC',
      secondaryBalance: '1000 USDC',
      rawTokenBalance: 1000,
      // rawFiatNumber omitted
    });

    render();

    await waitFor(() => {
      expect(mockTrackEvent).toHaveBeenCalledTimes(1);
    });

    // No additional calls after stabilization
    await new Promise((r) => setTimeout(r, 0));
    expect(mockTrackEvent).toHaveBeenCalledTimes(1);
  });

  it('fires CARD_HOME_VIEWED once when only fiat balance is valid (main undefined)', async () => {
    mockUseAssetBalance.mockReturnValue({
      balanceFiat: '$1,000.00',
      asset: { symbol: 'USDC', image: 'usdc-image-url' },
      mainBalance: undefined as unknown as string,
      secondaryBalance: '$1,000.00',
      // rawTokenBalance omitted
      rawFiatNumber: 1000,
    });

    render();

    await waitFor(() => {
      expect(mockTrackEvent).toHaveBeenCalledTimes(1);
    });

    // Ensure no re-fire
    await new Promise((r) => setTimeout(r, 0));
    expect(mockTrackEvent).toHaveBeenCalledTimes(1);
  });

  it('does not fire when only loading sentinels present', async () => {
    mockUseAssetBalance.mockReturnValue({
      balanceFiat: 'tokenBalanceLoading',
      asset: { symbol: 'USDC', image: 'usdc-image-url' },
      mainBalance: 'TOKENBALANCELOADING',
      secondaryBalance: 'loading',
      // raw values omitted
    });

    render();

    // Give time for any effects
    await new Promise((r) => setTimeout(r, 0));
    expect(mockTrackEvent).not.toHaveBeenCalled();
  });

  it('does not fire when fiat is TOKEN_RATE_UNDEFINED and main is undefined', async () => {
    mockUseAssetBalance.mockReturnValue({
      balanceFiat: 'tokenRateUndefined',
      asset: { symbol: 'USDC', image: 'usdc-image-url' },
      mainBalance: undefined as unknown as string,
      secondaryBalance: 'n/a',
      // raw values omitted
    });

    render();

    await new Promise((r) => setTimeout(r, 0));
    expect(mockTrackEvent).not.toHaveBeenCalled();
  });

  it('converts NaN rawTokenBalance to 0 in tracking event', async () => {
    mockUseAssetBalance.mockReturnValueOnce({
      balanceFiat: '$1,000.00',
      asset: { symbol: 'USDC', image: 'usdc-image-url' },
      mainBalance: '1000 USDC',
      secondaryBalance: '1000 USDC',
      rawTokenBalance: NaN, // This should be converted to 0
      rawFiatNumber: 1000,
    });

    render();
    await new Promise((r) => setTimeout(r, 0));

    expect(mockTrackEvent).toHaveBeenCalled();
    expect(mockEventBuilder.addProperties).toHaveBeenCalledWith(
      expect.objectContaining({
        token_raw_balance_priority: 0, // NaN should become 0
        token_fiat_balance_priority: 1000,
      }),
    );
  });

  it('converts NaN rawFiatNumber to 0 in tracking event', async () => {
    mockUseAssetBalance.mockReturnValueOnce({
      balanceFiat: '$1,000.00',
      asset: { symbol: 'USDC', image: 'usdc-image-url' },
      mainBalance: '1000 USDC',
      secondaryBalance: '1000 USDC',
      rawTokenBalance: 1000,
      rawFiatNumber: NaN, // This should be converted to 0
    });

    render();
    await new Promise((r) => setTimeout(r, 0));

    expect(mockTrackEvent).toHaveBeenCalled();
    expect(mockEventBuilder.addProperties).toHaveBeenCalledWith(
      expect.objectContaining({
        token_raw_balance_priority: 1000,
        token_fiat_balance_priority: 0, // NaN should become 0
      }),
    );
  });

  it('converts both NaN raw values to 0 in tracking event', async () => {
    mockUseAssetBalance.mockReturnValueOnce({
      balanceFiat: '$1,000.00',
      asset: { symbol: 'USDC', image: 'usdc-image-url' },
      mainBalance: '1000 USDC',
      secondaryBalance: '1000 USDC',
      rawTokenBalance: NaN, // This should be converted to 0
      rawFiatNumber: NaN, // This should be converted to 0
    });

    render();
    await new Promise((r) => setTimeout(r, 0));

    expect(mockTrackEvent).toHaveBeenCalled();
    expect(mockEventBuilder.addProperties).toHaveBeenCalledWith(
      expect.objectContaining({
        token_raw_balance_priority: 0, // NaN should become 0
        token_fiat_balance_priority: 0, // NaN should become 0
      }),
    );
  });

  it('preserves undefined raw values (does not convert to 0) in tracking event', async () => {
    mockUseAssetBalance.mockReturnValueOnce({
      balanceFiat: '$1,000.00',
      asset: { symbol: 'USDC', image: 'usdc-image-url' },
      mainBalance: '1000 USDC',
      secondaryBalance: '1000 USDC',
      // rawTokenBalance and rawFiatNumber intentionally omitted (undefined)
    });

    render();
    await new Promise((r) => setTimeout(r, 0));

    expect(mockTrackEvent).toHaveBeenCalled();
    expect(mockEventBuilder.addProperties).toHaveBeenCalledWith(
      expect.objectContaining({
        token_raw_balance_priority: undefined, // undefined should remain undefined
        token_fiat_balance_priority: undefined, // undefined should remain undefined
      }),
    );
=======
  describe('Swap Enabled for Priority Token', () => {
    it('disables add funds button when swap is not enabled for priority token', () => {
      // Given: swap is not enabled for the priority token
      (useIsSwapEnabledForPriorityToken as jest.Mock).mockReturnValueOnce(
        false,
      );

      // When: component renders
      render();

      // Then: add funds button should exist and be disabled
      const addFundsButton = screen.getByTestId(
        CardHomeSelectors.ADD_FUNDS_BUTTON,
      );
      expect(addFundsButton).toBeTruthy();
      // Button should have disabled styling applied
      expect(addFundsButton.props.disabled).toBe(true);
    });

    it('enables add funds button when swap is enabled for priority token', () => {
      // Given: swap is enabled for the priority token
      (useIsSwapEnabledForPriorityToken as jest.Mock).mockReturnValueOnce(true);

      // When: component renders
      render();

      // Then: add funds button should be enabled
      const addFundsButton = screen.getByTestId(
        CardHomeSelectors.ADD_FUNDS_BUTTON,
      );
      expect(addFundsButton).toBeTruthy();
      expect(addFundsButton.props.disabled).toBe(false);
    });

    it('applies disabled styling when swap is not enabled', () => {
      // Given: swap is not enabled for the priority token
      (useIsSwapEnabledForPriorityToken as jest.Mock).mockReturnValueOnce(
        false,
      );

      // When: component renders
      render();

      // Then: button should have disabled prop set to true
      const addFundsButton = screen.getByTestId(
        CardHomeSelectors.ADD_FUNDS_BUTTON,
      );
      expect(addFundsButton).toBeTruthy();
      expect(addFundsButton.props.disabled).toBe(true);
    });

    it('does not disable button when swap is enabled for priority token', async () => {
      // Given: swap is enabled for the priority token
      (useIsSwapEnabledForPriorityToken as jest.Mock).mockReturnValueOnce(true);

      // When: component renders
      render();

      // Then: add funds button should be enabled and callable
      const addFundsButton = screen.getByTestId(
        CardHomeSelectors.ADD_FUNDS_BUTTON,
      );
      expect(addFundsButton.props.disabled).toBe(false);

      mockTrackEvent.mockClear();
      fireEvent.press(addFundsButton);

      // When: user presses add funds button
      // Then: should track event
      await waitFor(() => {
        expect(mockTrackEvent).toHaveBeenCalled();
      });
    });
  });

  describe('Baanx Login Features', () => {
    it('shows change asset button when Baanx login is enabled', () => {
      // Given: Baanx login is enabled (default)
      // When: component renders
      render();

      // Then: should show change asset button
      expect(
        screen.getByTestId(CardHomeSelectors.CHANGE_ASSET_BUTTON),
      ).toBeTruthy();
    });

    it('navigates to welcome when change asset pressed and not authenticated', () => {
      // Given: user is not authenticated
      setupMockSelectors({ isAuthenticated: false });

      // When: user presses change asset button
      render();
      const changeAssetButton = screen.getByTestId(
        CardHomeSelectors.CHANGE_ASSET_BUTTON,
      );
      fireEvent.press(changeAssetButton);

      // Then: should navigate to welcome screen
      expect(mockNavigate).toHaveBeenCalledWith(Routes.CARD.WELCOME);
    });

    it('shows manage spending limit button when Baanx login is enabled', () => {
      // Given: Baanx login is enabled
      // When: component renders
      render();

      // Then: should show manage spending limit item
      expect(
        screen.getByTestId(CardHomeSelectors.MANAGE_SPENDING_LIMIT_ITEM),
      ).toBeTruthy();
    });

    it('navigates to welcome when manage spending limit pressed and not authenticated', () => {
      // Given: user is not authenticated
      setupMockSelectors({ isAuthenticated: false });

      // When: user presses manage spending limit
      render();
      const manageSpendingLimitItem = screen.getByTestId(
        CardHomeSelectors.MANAGE_SPENDING_LIMIT_ITEM,
      );
      fireEvent.press(manageSpendingLimitItem);

      // Then: should navigate to welcome screen
      expect(mockNavigate).toHaveBeenCalledWith(Routes.CARD.WELCOME);
    });

    it('shows logout button when user is authenticated', () => {
      // Given: user is authenticated
      setupMockSelectors({ isAuthenticated: true });
      setupLoadCardDataMock({ isAuthenticated: true });

      // When: component renders
      render();

      // Then: should show logout button
      expect(screen.getByText('Logout')).toBeTruthy();
      expect(screen.getByText('Logout of your Card account')).toBeTruthy();
    });

    it('shows logout confirmation alert when logout button pressed', () => {
      // Given: user is authenticated
      setupMockSelectors({ isAuthenticated: true });
      setupLoadCardDataMock({ isAuthenticated: true });

      render();

      // When: user presses logout button
      const logoutButton = screen.getByText('Logout');
      fireEvent.press(logoutButton);

      // Then: should show confirmation alert with correct buttons
      expect(Alert.alert).toHaveBeenCalledWith(
        'Confirm Logout',
        'Are you sure you want to logout?',
        expect.arrayContaining([
          expect.objectContaining({ text: 'Cancel', style: 'cancel' }),
          expect.objectContaining({
            text: 'Logout',
            style: 'destructive',
            onPress: expect.any(Function),
          }),
        ]),
      );
    });

    it('calls logout and navigates back when logout confirmed', () => {
      // Given: user is authenticated
      setupMockSelectors({ isAuthenticated: true });
      setupLoadCardDataMock({ isAuthenticated: true });

      render();

      // When: user presses logout and confirms the Alert
      const logoutButton = screen.getByText('Logout');
      fireEvent.press(logoutButton);

      // Then: should call logout and navigate back
      expect(mockLogoutFromProvider).toHaveBeenCalled();
      expect(mockGoBack).toHaveBeenCalled();
    });

    it('does not logout when alert is cancelled', () => {
      // Given: user is authenticated and Alert will be cancelled
      setupMockSelectors({ isAuthenticated: true });
      setupLoadCardDataMock({ isAuthenticated: true });

      jest
        .spyOn(Alert, 'alert')
        .mockImplementation((_title, _message, buttons) => {
          // Simulate pressing Cancel button (button at index 0)
          buttons?.[0].onPress?.();
        });

      render();

      // When: user presses logout but cancels the Alert
      const logoutButton = screen.getByText('Logout');
      fireEvent.press(logoutButton);

      // Then: should not call logout or navigate back
      expect(mockLogoutFromProvider).not.toHaveBeenCalled();
      expect(mockGoBack).not.toHaveBeenCalled();
    });

    it('does not show logout button when user is not authenticated', () => {
      // Given: user is not authenticated
      setupMockSelectors({ isAuthenticated: false });

      // When: component renders
      render();

      // Then: should not show logout button
      expect(screen.queryByText('Logout')).not.toBeOnTheScreen();
    });
  });

  describe('CardWarning Edge Cases', () => {
    it('hides balance and asset when warning is NeedDelegation', () => {
      // Given: warning is NeedDelegation
      setupLoadCardDataMock({
        warning: CardWarning.NeedDelegation,
      });

      // When: component renders
      render();

      // Then: balance and asset sections should be hidden
      const balanceElement = screen.queryByTestId('balance-test-id');
      const assetElement = screen.queryByTestId(
        CardHomeSelectors.ADD_FUNDS_BUTTON,
      );

      // Elements might be rendered but hidden via styles
      expect(balanceElement).toBeNull();
      expect(assetElement).toBeNull();
    });

    it('displays CardWarningBox when warning exists', () => {
      // Given: warning exists
      setupLoadCardDataMock({
        warning: CardWarning.NeedDelegation,
      });

      // When: component renders
      render();

      // Then: should display warning box
      // Note: The warning box text depends on CardWarningBox component implementation
      // This test verifies the warning prop is passed
      expect(useLoadCardData).toHaveBeenCalled();
    });
  });

  describe('Card Details', () => {
    it('displays card with correct type from cardDetails', () => {
      // Given: card details with physical type
      setupLoadCardDataMock({
        cardDetails: { type: CardType.PHYSICAL },
      });

      // When: component renders
      render();

      // Then: should pass card type to CardImage
      // Card image component should be rendered with physical type
      expect(useLoadCardData).toHaveBeenCalled();
    });

    it('defaults to virtual card type when cardDetails is null', () => {
      // Given: no card details
      setupLoadCardDataMock({
        cardDetails: null,
      });

      // When: component renders
      render();

      // Then: should default to virtual type
      expect(useLoadCardData).toHaveBeenCalled();
    });

    it('shows error when cardDetails fetch fails', () => {
      // Given: card details error
      setupLoadCardDataMock({
        cardDetails: null,
        error: 'Failed to fetch card details',
      });

      // When: component renders
      render();

      // Then: should show error state
      expect(screen.getByText('Unable to load card')).toBeTruthy();
      expect(screen.getByText('Please try again later')).toBeTruthy();
    });

    it('calls fetchAllData when try again pressed with card details error', async () => {
      // Given: card details error
      setupLoadCardDataMock({
        cardDetails: null,
        error: 'Failed to fetch card details',
      });

      render();

      // When: user presses try again
      const tryAgainButton = screen.getByTestId(
        CardHomeSelectors.TRY_AGAIN_BUTTON,
      );
      fireEvent.press(tryAgainButton);

      // Then: should retry fetching all data
      await waitFor(() => {
        expect(mockFetchAllData).toHaveBeenCalled();
      });
    });

    it('shows loading state when cardDetails is loading', () => {
      // Given: card details is loading
      setupLoadCardDataMock({
        isLoading: true,
        cardDetails: null,
      });

      // When: component renders
      render();

      // Then: should show loading skeletons since cardDetails is loading
      expect(
        screen.getByTestId(CardHomeSelectors.BALANCE_SKELETON),
      ).toBeOnTheScreen();

      // Add funds button should also show skeleton
      expect(
        screen.getByTestId(CardHomeSelectors.ADD_FUNDS_BUTTON_SKELETON),
      ).toBeOnTheScreen();
    });

    it('combines priority token and card details loading states', () => {
      // Given: both are loading
      setupLoadCardDataMock({
        priorityToken: null,
        cardDetails: null,
        isLoading: true,
      });

      // When: component renders
      render();

      // Then: should show loading skeletons
      expect(
        screen.getByTestId(CardHomeSelectors.BALANCE_SKELETON),
      ).toBeTruthy();
      expect(
        screen.getByTestId(CardHomeSelectors.ADD_FUNDS_BUTTON_SKELETON),
      ).toBeTruthy();
    });

    it('prioritizes priority token error over card details error', () => {
      // Given: error present
      setupLoadCardDataMock({
        priorityToken: null,
        cardDetails: null,
        error: 'Priority token error',
      });

      // When: component renders
      render();

      // Then: should show error state
      expect(screen.getByText('Unable to load card')).toBeTruthy();
    });
  });

  describe('Limited Allowance Warning', () => {
    it('shows limited allowance warning when not authenticated and allowance is limited', () => {
      // Given: not authenticated and allowance is limited
      setupMockSelectors({ isAuthenticated: false });
      const limitedAllowanceToken = {
        ...mockPriorityToken,
        allowanceState: AllowanceState.Limited,
      };
      setupLoadCardDataMock({
        priorityToken: limitedAllowanceToken,
        allTokens: [limitedAllowanceToken],
        isAuthenticated: false,
      });

      // When: component renders
      render();

      // Then: should display limited allowance warning
      expect(screen.getByText('Limited spending allowance')).toBeTruthy();
    });

    it('does not show limited allowance warning when authenticated', () => {
      // Given: authenticated with limited allowance
      setupMockSelectors({ isAuthenticated: true });
      const limitedAllowanceToken = {
        ...mockPriorityToken,
        allowanceState: AllowanceState.Limited,
      };
      setupLoadCardDataMock({
        priorityToken: limitedAllowanceToken,
        allTokens: [limitedAllowanceToken],
        isAuthenticated: true,
      });

      // When: component renders
      render();

      // Then: should not display limited allowance warning
      expect(
        screen.queryByText('Limited spending allowance'),
      ).not.toBeOnTheScreen();
    });

    it('does not show limited allowance warning when allowance is enabled', () => {
      // Given: not authenticated but allowance is enabled
      setupMockSelectors({ isAuthenticated: false });
      const enabledAllowanceToken = {
        ...mockPriorityToken,
        allowanceState: AllowanceState.Enabled,
      };
      setupLoadCardDataMock({
        priorityToken: enabledAllowanceToken,
        allTokens: [enabledAllowanceToken],
        isAuthenticated: false,
      });

      // When: component renders
      render();

      // Then: should not display limited allowance warning
      expect(
        screen.queryByText('Limited spending allowance'),
      ).not.toBeOnTheScreen();
    });
>>>>>>> 338177c4
  });
});<|MERGE_RESOLUTION|>--- conflicted
+++ resolved
@@ -524,42 +524,11 @@
 
     mockCreateEventBuilder.mockReturnValue(mockEventBuilder);
 
-<<<<<<< HEAD
-    mockUseSelector.mockImplementation((selector) => {
-      // Guard against unexpected undefined/null selector
-      if (!selector) {
-        return [];
-      }
-
-      // Direct identity checks first (more robust than string matching)
-      if (selector === selectPrivacyMode) return false;
-      if (selector === selectDepositActiveFlag) return true;
-      if (selector === selectDepositMinimumVersionFlag) return '0.9.0';
-      if (selector === selectChainId) return '0xe708'; // Linea chain ID
-      if (selector === selectCardholderAccounts) return [mockCurrentAddress];
-
-      // Fallback to string inspection (Jest wraps anonymous selector fns sometimes)
-      const selectorString =
-        typeof selector === 'function' ? selector.toString() : '';
-      if (selectorString.includes('selectSelectedInternalAccount'))
-        return mockSelectedInternalAccount;
-      if (selectorString.includes('selectChainId')) return '0xe708';
-      if (selectorString.includes('selectCardholderAccounts'))
-        return [mockCurrentAddress];
-      if (selectorString.includes('selectEvmTokens'))
-        return [mockPriorityToken];
-      if (selectorString.includes('selectEvmTokenFiatBalances'))
-        return ['1000.00'];
-
-      // Default safe fallback
-      return [];
-=======
     (useIsSwapEnabledForPriorityToken as jest.Mock).mockReturnValue(true);
 
     (useCardProvision as jest.Mock).mockReturnValue({
       provisionCard: jest.fn().mockResolvedValue(undefined),
       isLoading: false,
->>>>>>> 338177c4
     });
 
     // Setup default selectors
@@ -580,34 +549,8 @@
   });
 
   it('renders correctly with privacy mode enabled', async () => {
-<<<<<<< HEAD
-    // Temporarily override privacy mode for this test
-    mockUseSelector.mockImplementation((selector) => {
-      if (!selector) return [];
-
-      if (selector === selectPrivacyMode) return true; // Enable privacy mode for this test
-      if (selector === selectDepositActiveFlag) return true;
-      if (selector === selectDepositMinimumVersionFlag) return '0.9.0';
-      if (selector === selectChainId) return '0xe708';
-      if (selector === selectCardholderAccounts) return [mockCurrentAddress];
-
-      const selectorString =
-        typeof selector === 'function' ? selector.toString() : '';
-      if (selectorString.includes('selectSelectedInternalAccount'))
-        return mockSelectedInternalAccount;
-      if (selectorString.includes('selectChainId')) return '0xe708';
-      if (selectorString.includes('selectCardholderAccounts'))
-        return [mockCurrentAddress];
-      if (selectorString.includes('selectEvmTokens'))
-        return [mockPriorityToken];
-      if (selectorString.includes('selectEvmTokenFiatBalances'))
-        return ['$1,000.00'];
-      return [];
-    });
-=======
     // Given: privacy mode is enabled
     setupMockSelectors({ privacyMode: true });
->>>>>>> 338177c4
 
     // When: component renders
     const { toJSON } = render();
@@ -810,10 +753,7 @@
       // eslint-disable-next-line @typescript-eslint/no-explicit-any
     } as any;
 
-<<<<<<< HEAD
-=======
     // When: getting navigation options
->>>>>>> 338177c4
     const navigationOptions = cardDefaultNavigationOptions({
       navigation: mockNavigation,
     });
@@ -824,43 +764,8 @@
     expect(navigationOptions).toHaveProperty('headerRight');
   });
 
-<<<<<<< HEAD
-  it('navigates to wallet home when close button is pressed', () => {
-    const mockNavigation = {
-      navigate: mockNavigate,
-      goBack: mockGoBack,
-      setOptions: mockSetNavigationOptions,
-      // eslint-disable-next-line @typescript-eslint/no-explicit-any
-    } as any;
-
-    const navigationOptions = cardDefaultNavigationOptions({
-      navigation: mockNavigation,
-    });
-
-    expect(navigationOptions.headerLeft).toBeDefined();
-  });
-
-  it('displays card title in header', () => {
-    const mockNavigation = {
-      navigate: mockNavigate,
-      goBack: mockGoBack,
-      setOptions: mockSetNavigationOptions,
-      // eslint-disable-next-line @typescript-eslint/no-explicit-any
-    } as any;
-
-    const navigationOptions = cardDefaultNavigationOptions({
-      navigation: mockNavigation,
-    });
-
-    expect(navigationOptions.headerTitle).toBeDefined();
-  });
-
-  it('dispatches bridge tokens when opening swaps with non-USDC token', async () => {
-    // Reset useFocusEffect to default mock for this test
-=======
   it('dispatches bridge tokens when opening swaps with non-supported token', async () => {
     // Given: ETH token (not supported for deposit)
->>>>>>> 338177c4
     jest.mocked(useFocusEffect).mockImplementation(jest.fn());
 
     const ethToken = {
@@ -919,8 +824,6 @@
       secondaryBalance: 'Unable to find conversion rate',
       rawTokenBalance: 1000,
       rawFiatNumber: 0,
-<<<<<<< HEAD
-=======
     });
 
     // When: component renders
@@ -1171,7 +1074,6 @@
       secondaryBalance: '1000 USDC',
       rawTokenBalance: NaN,
       rawFiatNumber: NaN,
->>>>>>> 338177c4
     });
 
     // When: component renders and fires metrics
@@ -1212,247 +1114,6 @@
     );
   });
 
-<<<<<<< HEAD
-  it('fires CARD_HOME_VIEWED once after both balances valid (fiat + main)', async () => {
-    // Arrange: fiat and main are valid and token exists by default from beforeEach
-    render();
-
-    await waitFor(() => {
-      expect(mockTrackEvent).toHaveBeenCalledTimes(1);
-    });
-  });
-
-  it('includes raw numeric properties in CARD_HOME_VIEWED event when both balances valid', async () => {
-    render();
-    await new Promise((r) => setTimeout(r, 0));
-    expect(mockEventBuilder.addProperties).toHaveBeenCalledWith(
-      expect.objectContaining({
-        token_raw_balance_priority: 1000,
-        token_fiat_balance_priority: 1000,
-      }),
-    );
-  });
-
-  it('fires metric with raw balance 0 for zero balances', async () => {
-    mockUseAssetBalance.mockReturnValueOnce({
-      balanceFiat: '$0.00',
-      asset: { symbol: 'USDC', image: 'usdc-image-url' },
-      mainBalance: '0 USDC',
-      secondaryBalance: '$0.00',
-      rawTokenBalance: 0,
-      rawFiatNumber: 0,
-    });
-
-    render();
-    await new Promise((r) => setTimeout(r, 0));
-    expect(mockEventBuilder.addProperties).toHaveBeenCalledWith(
-      expect.objectContaining({
-        token_raw_balance_priority: 0,
-        token_fiat_balance_priority: 0,
-      }),
-    );
-  });
-
-  it('fires metric when only main balance is valid (fiat undefined) and includes rawTokenBalance only', async () => {
-    mockUseAssetBalance.mockReturnValueOnce({
-      balanceFiat: undefined as unknown as string,
-      asset: { symbol: 'USDC', image: 'usdc-image-url' },
-      mainBalance: '1000 USDC',
-      secondaryBalance: '1000 USDC',
-      rawTokenBalance: 1000,
-      // rawFiatNumber intentionally omitted (undefined)
-    });
-    render();
-    await new Promise((r) => setTimeout(r, 0));
-    // event fired
-    expect(mockTrackEvent).toHaveBeenCalled();
-    expect(mockEventBuilder.addProperties).toHaveBeenCalledWith(
-      expect.objectContaining({
-        token_raw_balance_priority: 1000,
-        token_fiat_balance_priority: undefined,
-      }),
-    );
-  });
-
-  it('fires metric when only fiat balance is valid (main undefined) and includes rawFiatNumber only', async () => {
-    mockUseAssetBalance.mockReturnValueOnce({
-      balanceFiat: '$1,000.00',
-      asset: { symbol: 'USDC', image: 'usdc-image-url' },
-      mainBalance: undefined as unknown as string,
-      secondaryBalance: '$1,000.00',
-      // rawTokenBalance omitted
-      rawFiatNumber: 1000,
-    });
-    render();
-    await new Promise((r) => setTimeout(r, 0));
-    expect(mockTrackEvent).toHaveBeenCalled();
-    expect(mockEventBuilder.addProperties).toHaveBeenCalledWith(
-      expect.objectContaining({
-        token_raw_balance_priority: undefined,
-        token_fiat_balance_priority: 1000,
-      }),
-    );
-  });
-
-  it('fires CARD_HOME_VIEWED once when only mainBalance is valid (fiat undefined)', async () => {
-    mockUseAssetBalance.mockReturnValue({
-      balanceFiat: undefined as unknown as string,
-      asset: { symbol: 'USDC', image: 'usdc-image-url' },
-      mainBalance: '1000 USDC',
-      secondaryBalance: '1000 USDC',
-      rawTokenBalance: 1000,
-      // rawFiatNumber omitted
-    });
-
-    render();
-
-    await waitFor(() => {
-      expect(mockTrackEvent).toHaveBeenCalledTimes(1);
-    });
-
-    // No additional calls after stabilization
-    await new Promise((r) => setTimeout(r, 0));
-    expect(mockTrackEvent).toHaveBeenCalledTimes(1);
-  });
-
-  it('fires CARD_HOME_VIEWED once when only fiat balance is valid (main undefined)', async () => {
-    mockUseAssetBalance.mockReturnValue({
-      balanceFiat: '$1,000.00',
-      asset: { symbol: 'USDC', image: 'usdc-image-url' },
-      mainBalance: undefined as unknown as string,
-      secondaryBalance: '$1,000.00',
-      // rawTokenBalance omitted
-      rawFiatNumber: 1000,
-    });
-
-    render();
-
-    await waitFor(() => {
-      expect(mockTrackEvent).toHaveBeenCalledTimes(1);
-    });
-
-    // Ensure no re-fire
-    await new Promise((r) => setTimeout(r, 0));
-    expect(mockTrackEvent).toHaveBeenCalledTimes(1);
-  });
-
-  it('does not fire when only loading sentinels present', async () => {
-    mockUseAssetBalance.mockReturnValue({
-      balanceFiat: 'tokenBalanceLoading',
-      asset: { symbol: 'USDC', image: 'usdc-image-url' },
-      mainBalance: 'TOKENBALANCELOADING',
-      secondaryBalance: 'loading',
-      // raw values omitted
-    });
-
-    render();
-
-    // Give time for any effects
-    await new Promise((r) => setTimeout(r, 0));
-    expect(mockTrackEvent).not.toHaveBeenCalled();
-  });
-
-  it('does not fire when fiat is TOKEN_RATE_UNDEFINED and main is undefined', async () => {
-    mockUseAssetBalance.mockReturnValue({
-      balanceFiat: 'tokenRateUndefined',
-      asset: { symbol: 'USDC', image: 'usdc-image-url' },
-      mainBalance: undefined as unknown as string,
-      secondaryBalance: 'n/a',
-      // raw values omitted
-    });
-
-    render();
-
-    await new Promise((r) => setTimeout(r, 0));
-    expect(mockTrackEvent).not.toHaveBeenCalled();
-  });
-
-  it('converts NaN rawTokenBalance to 0 in tracking event', async () => {
-    mockUseAssetBalance.mockReturnValueOnce({
-      balanceFiat: '$1,000.00',
-      asset: { symbol: 'USDC', image: 'usdc-image-url' },
-      mainBalance: '1000 USDC',
-      secondaryBalance: '1000 USDC',
-      rawTokenBalance: NaN, // This should be converted to 0
-      rawFiatNumber: 1000,
-    });
-
-    render();
-    await new Promise((r) => setTimeout(r, 0));
-
-    expect(mockTrackEvent).toHaveBeenCalled();
-    expect(mockEventBuilder.addProperties).toHaveBeenCalledWith(
-      expect.objectContaining({
-        token_raw_balance_priority: 0, // NaN should become 0
-        token_fiat_balance_priority: 1000,
-      }),
-    );
-  });
-
-  it('converts NaN rawFiatNumber to 0 in tracking event', async () => {
-    mockUseAssetBalance.mockReturnValueOnce({
-      balanceFiat: '$1,000.00',
-      asset: { symbol: 'USDC', image: 'usdc-image-url' },
-      mainBalance: '1000 USDC',
-      secondaryBalance: '1000 USDC',
-      rawTokenBalance: 1000,
-      rawFiatNumber: NaN, // This should be converted to 0
-    });
-
-    render();
-    await new Promise((r) => setTimeout(r, 0));
-
-    expect(mockTrackEvent).toHaveBeenCalled();
-    expect(mockEventBuilder.addProperties).toHaveBeenCalledWith(
-      expect.objectContaining({
-        token_raw_balance_priority: 1000,
-        token_fiat_balance_priority: 0, // NaN should become 0
-      }),
-    );
-  });
-
-  it('converts both NaN raw values to 0 in tracking event', async () => {
-    mockUseAssetBalance.mockReturnValueOnce({
-      balanceFiat: '$1,000.00',
-      asset: { symbol: 'USDC', image: 'usdc-image-url' },
-      mainBalance: '1000 USDC',
-      secondaryBalance: '1000 USDC',
-      rawTokenBalance: NaN, // This should be converted to 0
-      rawFiatNumber: NaN, // This should be converted to 0
-    });
-
-    render();
-    await new Promise((r) => setTimeout(r, 0));
-
-    expect(mockTrackEvent).toHaveBeenCalled();
-    expect(mockEventBuilder.addProperties).toHaveBeenCalledWith(
-      expect.objectContaining({
-        token_raw_balance_priority: 0, // NaN should become 0
-        token_fiat_balance_priority: 0, // NaN should become 0
-      }),
-    );
-  });
-
-  it('preserves undefined raw values (does not convert to 0) in tracking event', async () => {
-    mockUseAssetBalance.mockReturnValueOnce({
-      balanceFiat: '$1,000.00',
-      asset: { symbol: 'USDC', image: 'usdc-image-url' },
-      mainBalance: '1000 USDC',
-      secondaryBalance: '1000 USDC',
-      // rawTokenBalance and rawFiatNumber intentionally omitted (undefined)
-    });
-
-    render();
-    await new Promise((r) => setTimeout(r, 0));
-
-    expect(mockTrackEvent).toHaveBeenCalled();
-    expect(mockEventBuilder.addProperties).toHaveBeenCalledWith(
-      expect.objectContaining({
-        token_raw_balance_priority: undefined, // undefined should remain undefined
-        token_fiat_balance_priority: undefined, // undefined should remain undefined
-      }),
-    );
-=======
   describe('Swap Enabled for Priority Token', () => {
     it('disables add funds button when swap is not enabled for priority token', () => {
       // Given: swap is not enabled for the priority token
@@ -1893,6 +1554,5 @@
         screen.queryByText('Limited spending allowance'),
       ).not.toBeOnTheScreen();
     });
->>>>>>> 338177c4
   });
 });