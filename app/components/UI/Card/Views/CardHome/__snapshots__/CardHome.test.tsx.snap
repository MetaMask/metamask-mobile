--- conflicted
+++ resolved
@@ -628,80 +628,11 @@
                                   />
                                 </View>
                               </View>
-<<<<<<< HEAD
-                            </TouchableOpacity>
-                          </View>
-                          <View
-                            style={
-                              [
-                                {
-                                  "width": "100%",
-                                },
-                                {
-                                  "paddingHorizontal": 16,
-                                },
-                              ]
-                            }
-                          >
-                            <TouchableOpacity
-                              accessibilityRole="button"
-                              accessible={true}
-                              activeOpacity={1}
-                              loading={false}
-                              onPress={[Function]}
-                              onPressIn={[Function]}
-                              style={
-                                {
-                                  "alignItems": "center",
-                                  "alignSelf": "stretch",
-                                  "backgroundColor": "#121314",
-                                  "borderRadius": 12,
-                                  "flexDirection": "row",
-                                  "height": 48,
-                                  "justifyContent": "center",
-                                  "overflow": "hidden",
-                                  "paddingHorizontal": 16,
-                                }
-                              }
-                              testID="add-funds-button"
-                            >
-                              <Text
-                                accessibilityRole="text"
-                                style={
-                                  {
-                                    "color": "#ffffff",
-                                    "fontFamily": "Geist Medium",
-                                    "fontSize": 16,
-                                    "letterSpacing": 0,
-                                    "lineHeight": 24,
-                                  }
-                                }
-                              >
-                                Add funds
-                              </Text>
-                            </TouchableOpacity>
-                          </View>
-                        </View>
-                        <TouchableOpacity
-                          onPress={[MockFunction]}
-                          testID="advanced-card-management-item"
-                        >
-                          <View
-                            accessibilityRole="none"
-                            accessible={true}
-                            style={
-                              {
-                                "backgroundColor": "#ffffff",
-                                "padding": 16,
-                              }
-                            }
-=======
                             </View>
                           </TouchableOpacity>
                           <TouchableOpacity
                             onPress={[MockFunction]}
                             testID="advanced-card-management-item"
->>>>>>> d5ca588d
                           >
                             <View
                               accessibilityRole="none"
@@ -1439,80 +1370,11 @@
                                   />
                                 </View>
                               </View>
-<<<<<<< HEAD
-                            </TouchableOpacity>
-                          </View>
-                          <View
-                            style={
-                              [
-                                {
-                                  "width": "100%",
-                                },
-                                {
-                                  "paddingHorizontal": 16,
-                                },
-                              ]
-                            }
-                          >
-                            <TouchableOpacity
-                              accessibilityRole="button"
-                              accessible={true}
-                              activeOpacity={1}
-                              loading={false}
-                              onPress={[Function]}
-                              onPressIn={[Function]}
-                              style={
-                                {
-                                  "alignItems": "center",
-                                  "alignSelf": "stretch",
-                                  "backgroundColor": "#121314",
-                                  "borderRadius": 12,
-                                  "flexDirection": "row",
-                                  "height": 48,
-                                  "justifyContent": "center",
-                                  "overflow": "hidden",
-                                  "paddingHorizontal": 16,
-                                }
-                              }
-                              testID="add-funds-button"
-                            >
-                              <Text
-                                accessibilityRole="text"
-                                style={
-                                  {
-                                    "color": "#ffffff",
-                                    "fontFamily": "Geist Medium",
-                                    "fontSize": 16,
-                                    "letterSpacing": 0,
-                                    "lineHeight": 24,
-                                  }
-                                }
-                              >
-                                Add funds
-                              </Text>
-                            </TouchableOpacity>
-                          </View>
-                        </View>
-                        <TouchableOpacity
-                          onPress={[MockFunction]}
-                          testID="advanced-card-management-item"
-                        >
-                          <View
-                            accessibilityRole="none"
-                            accessible={true}
-                            style={
-                              {
-                                "backgroundColor": "#ffffff",
-                                "padding": 16,
-                              }
-                            }
-=======
                             </View>
                           </TouchableOpacity>
                           <TouchableOpacity
                             onPress={[MockFunction]}
                             testID="advanced-card-management-item"
->>>>>>> d5ca588d
                           >
                             <View
                               accessibilityRole="none"
