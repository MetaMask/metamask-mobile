// Jest Snapshot v1, https://goo.gl/fbAQLP

exports[`CardHome Component renders correctly and matches snapshot 1`] = `
<View
  style={
    {
      "flex": 1,
    }
  }
>
  <RNCSafeAreaProvider
    onInsetsChange={[Function]}
    style={
      [
        {
          "flex": 1,
        },
        undefined,
      ]
    }
  >
    <View
      collapsable={false}
      pointerEvents="box-none"
      style={
        {
          "zIndex": 1,
        }
      }
    >
      <View
        accessibilityElementsHidden={false}
        importantForAccessibility="auto"
        onLayout={[Function]}
        pointerEvents="box-none"
        style={null}
      >
        <View
          collapsable={false}
          pointerEvents="box-none"
          style={
            {
              "bottom": 0,
              "left": 0,
              "opacity": 1,
              "position": "absolute",
              "right": 0,
              "top": 0,
              "zIndex": 0,
            }
          }
        >
          <View
            collapsable={false}
            style={
              {
                "backgroundColor": "rgb(255, 255, 255)",
                "borderBottomColor": "rgb(216, 216, 216)",
                "flex": 1,
                "shadowColor": "rgb(216, 216, 216)",
                "shadowOffset": {
                  "height": 0.5,
                  "width": 0,
                },
                "shadowOpacity": 0.85,
                "shadowRadius": 0,
              }
            }
          />
        </View>
        <View
          collapsable={false}
          pointerEvents="box-none"
          style={
            {
              "height": 64,
              "maxHeight": undefined,
              "minHeight": undefined,
              "opacity": undefined,
              "transform": undefined,
            }
          }
        >
          <View
            pointerEvents="none"
            style={
              {
                "height": 20,
              }
            }
          />
          <View
            pointerEvents="box-none"
            style={
              {
                "alignItems": "center",
                "flex": 1,
                "flexDirection": "row",
                "justifyContent": "center",
              }
            }
          >
            <View
              collapsable={false}
              pointerEvents="box-none"
              style={
                {
                  "marginHorizontal": 16,
                  "opacity": 1,
                }
              }
            >
              <Text
                accessibilityRole="header"
                aria-level="1"
                collapsable={false}
                numberOfLines={1}
                onLayout={[Function]}
                style={
                  {
                    "color": "rgb(28, 28, 30)",
                    "fontSize": 17,
                    "fontWeight": "600",
                  }
                }
              >
                CardHome
              </Text>
            </View>
          </View>
        </View>
      </View>
    </View>
    <RNSScreenContainer
      onLayout={[Function]}
      style={
        {
          "flex": 1,
        }
      }
    >
      <RNSScreen
        activityState={2}
        collapsable={false}
        gestureResponseDistance={
          {
            "bottom": -1,
            "end": -1,
            "start": -1,
            "top": -1,
          }
        }
        onGestureCancel={[Function]}
        pointerEvents="box-none"
        sheetAllowedDetents="large"
        sheetCornerRadius={-1}
        sheetExpandsWhenScrolledToEdge={true}
        sheetGrabberVisible={false}
        sheetLargestUndimmedDetent="all"
        style={
          {
            "bottom": 0,
            "left": 0,
            "position": "absolute",
            "right": 0,
            "top": 0,
            "zIndex": undefined,
          }
        }
      >
        <View
          collapsable={false}
          style={
            {
              "opacity": 1,
            }
          }
        />
        <View
          accessibilityElementsHidden={false}
          closing={false}
          gestureVelocityImpact={0.3}
          importantForAccessibility="auto"
          onClose={[Function]}
          onGestureBegin={[Function]}
          onGestureCanceled={[Function]}
          onGestureEnd={[Function]}
          onOpen={[Function]}
          onTransition={[Function]}
          pointerEvents="box-none"
          style={
            [
              {
                "overflow": undefined,
              },
              {
                "bottom": 0,
                "left": 0,
                "position": "absolute",
                "right": 0,
                "top": 0,
              },
            ]
          }
          transitionSpec={
            {
              "close": {
                "animation": "spring",
                "config": {
                  "damping": 500,
                  "mass": 3,
                  "overshootClamping": true,
                  "restDisplacementThreshold": 10,
                  "restSpeedThreshold": 10,
                  "stiffness": 1000,
                },
              },
              "open": {
                "animation": "spring",
                "config": {
                  "damping": 500,
                  "mass": 3,
                  "overshootClamping": true,
                  "restDisplacementThreshold": 10,
                  "restSpeedThreshold": 10,
                  "stiffness": 1000,
                },
              },
            }
          }
        >
          <View
            collapsable={false}
            needsOffscreenAlphaCompositing={false}
            pointerEvents="box-none"
            style={
              {
                "flex": 1,
              }
            }
          >
            <View
              collapsable={false}
              enabled={false}
              handlerTag={-1}
              handlerType="PanGestureHandler"
              onGestureHandlerEvent={[Function]}
              onGestureHandlerStateChange={[Function]}
              style={
                {
                  "flex": 1,
                  "transform": [
                    {
                      "translateX": 0,
                    },
                    {
                      "translateX": 0,
                    },
                  ],
                }
              }
            >
              <View
                collapsable={false}
                pointerEvents="none"
                style={
                  {
                    "backgroundColor": "rgb(242, 242, 242)",
                    "bottom": 0,
                    "left": 0,
                    "position": "absolute",
                    "shadowColor": "#000",
                    "shadowOffset": {
                      "height": 1,
                      "width": -1,
                    },
                    "shadowOpacity": 0.3,
                    "shadowRadius": 5,
                    "top": 0,
                    "width": 3,
                  }
                }
              />
              <View
                style={
                  [
                    {
                      "flex": 1,
                      "overflow": "hidden",
                    },
                    [
                      {
                        "backgroundColor": "rgb(242, 242, 242)",
                      },
                      undefined,
                    ],
                  ]
                }
              >
                <View
                  style={
                    {
                      "flex": 1,
                      "flexDirection": "column-reverse",
                    }
                  }
                >
                  <View
                    style={
                      {
                        "flex": 1,
                      }
                    }
                  >
                    <RCTScrollView
                      alwaysBounceVertical={false}
                      contentContainerStyle={
                        {
                          "flexGrow": 1,
                          "paddingBottom": 32,
                        }
                      }
                      showsVerticalScrollIndicator={false}
                      style={
                        {
                          "backgroundColor": "#ffffff",
                          "flex": 1,
                        }
                      }
                    >
                      <View>
                        <View
                          style={
                            {
                              "alignItems": "center",
                              "backgroundColor": "#3c4d9d0f",
                              "borderRadius": 8,
                              "justifyContent": "center",
                              "marginHorizontal": 16,
                              "marginTop": 16,
                              "paddingVertical": 16,
                            }
                          }
                        >
                          <View
                            style={
                              [
                                {
                                  "alignItems": "center",
                                  "flexDirection": "row",
                                  "justifyContent": "space-between",
                                  "marginBottom": 8,
                                  "width": "100%",
                                },
                                {
                                  "paddingHorizontal": 16,
                                },
                                false,
                              ]
                            }
                          >
                            <Text
                              accessibilityRole="text"
                              style={
                                {
                                  "color": "#121314",
                                  "fontFamily": "Geist Bold",
                                  "fontSize": 24,
                                  "letterSpacing": 0,
                                  "lineHeight": 32,
                                }
                              }
                            >
                              $1,000.00
                            </Text>
                            <TouchableOpacity
                              onPress={[Function]}
                              testID="privacy-toggle-button"
                            >
                              <SvgMock
                                color="#686e7d"
                                fill="currentColor"
                                height={20}
                                name="Eye"
                                style={
                                  {
                                    "height": 20,
                                    "width": 20,
                                  }
                                }
                                width={20}
                              />
                            </TouchableOpacity>
                          </View>
                          <View
                            style={
                              [
                                {
                                  "width": "100%",
                                },
                                {
                                  "paddingHorizontal": 16,
                                },
                                false,
                              ]
                            }
                          >
                            <View
                              style={
                                {
                                  "aspectRatio": 1.575925925925926,
                                }
                              }
                            >
                              <RNSVGSvgView
                                align="xMidYMid"
                                bbHeight="100%"
                                bbWidth="100%"
                                fill="none"
                                focusable={false}
                                hasLowerOpacity={false}
                                height="100%"
                                meetOrSlice={0}
                                minX={0}
                                minY={0}
                                status="ACTIVE"
                                style={
                                  [
                                    {
                                      "backgroundColor": "transparent",
                                      "borderWidth": 0,
                                    },
                                    {
                                      "flex": 0,
                                      "height": "100%",
                                      "opacity": 1,
                                      "width": "100%",
                                    },
                                  ]
                                }
                                type="VIRTUAL"
                                vbHeight={540}
                                vbWidth={851}
                                width="100%"
                              >
                                <RNSVGGroup
                                  fill={null}
                                  propList={
                                    [
                                      "fill",
                                    ]
                                  }
                                >
                                  <RNSVGGroup
                                    clipPath="clip0_4219_2177"
                                    fill={
                                      {
                                        "payload": 4278190080,
                                        "type": 0,
                                      }
                                    }
                                  >
                                    <RNSVGRect
                                      fill={
                                        {
                                          "payload": 4294925334,
                                          "type": 0,
                                        }
                                      }
                                      height={540}
                                      propList={
                                        [
                                          "fill",
                                        ]
                                      }
                                      rx={31.8}
                                      width={850.7}
                                      x={0}
                                      y={0}
                                    />
                                    <RNSVGPath
                                      d="M339.921 308.8h126.578V97.92H339.921V308.8zM466.499 707.521h208.853V-16H466.499v723.521z"
                                      fill={
                                        {
                                          "payload": 4294944384,
                                          "type": 0,
                                        }
                                      }
                                      propList={
                                        [
                                          "fill",
                                        ]
                                      }
                                    />
                                    <RNSVGPath
                                      d="M675.352 707.471h139.236v-284.8H675.352v284.8zM814.588 593.6h106.789V422.72H814.588V593.6z"
                                      fill={
                                        {
                                          "payload": 4294944384,
                                          "type": 0,
                                        }
                                      }
                                      propList={
                                        [
                                          "fill",
                                        ]
                                      }
                                    />
                                    <RNSVGPath
                                      d="M675.352 422.72h245.529V194.88l-245.529-73.058V422.72zM339.921 97.92L466.499-16V97.92H339.921zM921.377 422.72l-.496-227.84v227.84h.496zM884.206 593.6l-69.618 113.921V593.6h69.618zM339.921 308.8l126.578 113.92V308.8H339.921z"
                                      fill={
                                        {
                                          "payload": 4294944384,
                                          "type": 0,
                                        }
                                      }
                                      propList={
                                        [
                                          "fill",
                                        ]
                                      }
                                    />
                                    <RNSVGGroup
                                      clipPath="clip1_4219_2177"
                                      fill={
                                        {
                                          "payload": 4278190080,
                                          "type": 0,
                                        }
                                      }
                                    >
                                      <RNSVGRect
                                        fill={
                                          {
                                            "payload": 4294967295,
                                            "type": 0,
                                          }
                                        }
                                        height={122}
                                        propList={
                                          [
                                            "fill",
                                            "stroke",
                                            "strokeWidth",
                                          ]
                                        }
                                        rx={61}
                                        stroke={
                                          {
                                            "payload": 4294967295,
                                            "type": 0,
                                          }
                                        }
                                        strokeWidth={10}
                                        width={191}
                                        x={630}
                                        y={389}
                                      />
                                      <RNSVGPath
                                        d="M749.915 405.967h-48.986v88.019h48.986v-88.019z"
                                        fill={
                                          {
                                            "payload": 4294926080,
                                            "type": 0,
                                          }
                                        }
                                        propList={
                                          [
                                            "fill",
                                          ]
                                        }
                                      />
                                      <RNSVGPath
                                        d="M704.039 449.976c0-17.106 7.931-33.435 21.305-44.009-24.259-19.128-59.561-14.93-78.689 9.486-18.972 24.26-14.773 59.405 9.642 78.533a55.837 55.837 0 0069.203 0c-13.53-10.575-21.461-26.903-21.461-44.01z"
                                        fill={
                                          {
                                            "payload": 4293591067,
                                            "type": 0,
                                          }
                                        }
                                        propList={
                                          [
                                            "fill",
                                          ]
                                        }
                                      />
                                      <RNSVGPath
                                        d="M816.008 449.976c0 30.947-25.038 55.985-55.984 55.985-12.597 0-24.727-4.199-34.524-11.975 24.26-19.128 28.459-54.273 9.331-78.689-2.8-3.421-5.91-6.687-9.331-9.33 24.26-19.128 59.561-14.93 78.533 9.486 7.776 9.797 11.975 21.927 11.975 34.523z"
                                        fill={
                                          {
                                            "payload": 4294417947,
                                            "type": 0,
                                          }
                                        }
                                        propList={
                                          [
                                            "fill",
                                          ]
                                        }
                                      />
                                    </RNSVGGroup>
                                    <RNSVGPath
                                      d="M695.304 346.59l-68.066-20.225-51.331 30.62-35.814-.014-51.361-30.606-68.036 20.225L400 276.873l20.696-77.375L400 134.079 420.696 53l106.312 63.382h61.984L695.304 53 716 134.079l-20.696 65.419L716 276.873l-20.696 69.717z"
                                      fill={
                                        {
                                          "payload": 4294925334,
                                          "type": 0,
                                        }
                                      }
                                      propList={
                                        [
                                          "fill",
                                        ]
                                      }
                                    />
                                    <RNSVGPath
                                      d="M420.711 53l106.312 63.426-4.228 43.529L420.711 53zM488.747 276.903l46.777 35.558-46.777 13.904v-49.462zM531.785 218.117l-8.99-58.133-57.548 39.529-.029-.015v.029l.178 40.688 23.336-22.098h43.053zM695.304 53l-106.312 63.426 4.213 43.529L695.304 53zM627.268 276.903l-46.777 35.558 46.777 13.904v-49.462zM650.782 199.527h.015-.015v-.029l-.014.015-57.548-39.529-8.991 58.133h43.039l23.351 22.098.163-40.688z"
                                      fill={
                                        {
                                          "payload": 4294925334,
                                          "type": 0,
                                        }
                                      }
                                      propList={
                                        [
                                          "fill",
                                        ]
                                      }
                                    />
                                    <RNSVGPath
                                      d="M488.732 326.365l-68.036 20.225L400 276.903h88.732v49.462zM531.77 218.102l12.997 84.038-18.011-46.726-61.39-15.198 23.351-22.114H531.77zM627.268 326.365l68.036 20.225L716 276.903h-88.732v49.462zM584.229 218.102l-12.996 84.038 18.011-46.726 61.39-15.198-23.366-22.114h-43.039z"
                                      fill={
                                        {
                                          "payload": 4293085191,
                                          "type": 0,
                                        }
                                      }
                                      propList={
                                        [
                                          "fill",
                                        ]
                                      }
                                    />
                                    <RNSVGPath
                                      d="M400 276.873l20.696-77.375h44.507l.163 40.702 61.39 15.199 18.011 46.726-9.258 10.291-46.777-35.558H400v.015zM716 276.873l-20.696-77.375h-44.507l-.163 40.702-61.39 15.199-18.011 46.726 9.258 10.291 46.777-35.558H716v.015zM588.992 116.382h-61.984l-4.213 43.528 21.972 142.171h26.466L593.22 159.91l-4.228-43.528z"
                                      fill={
                                        {
                                          "payload": 4294937949,
                                          "type": 0,
                                        }
                                      }
                                      propList={
                                        [
                                          "fill",
                                        ]
                                      }
                                    />
                                    <RNSVGPath
                                      d="M420.696 53L400 134.079l20.696 65.419h44.507l57.577-39.543L420.696 53zM518.908 234.981h-20.162l-10.978 10.737 39.003 9.651-7.863-20.403v.015zM695.304 53L716 134.079l-20.696 65.419h-44.507l-57.577-39.543L695.304 53zM597.122 234.981h20.191l10.979 10.752-39.048 9.666 7.878-20.433v.015zM575.892 329.25l4.599-16.804-9.257-10.291h-26.482l-9.258 10.291 4.599 16.804"
                                      fill={
                                        {
                                          "payload": 4284880896,
                                          "type": 0,
                                        }
                                      }
                                      propList={
                                        [
                                          "fill",
                                        ]
                                      }
                                    />
                                    <RNSVGPath
                                      d="M575.892 329.25V357h-35.799v-27.75h35.799z"
                                      fill={
                                        {
                                          "payload": 4290823373,
                                          "type": 0,
                                        }
                                      }
                                      propList={
                                        [
                                          "fill",
                                        ]
                                      }
                                    />
                                    <RNSVGPath
                                      d="M488.747 326.336l51.376 30.65v-27.75l-4.599-16.805-46.777 13.905zM627.268 326.336l-51.376 30.65v-27.75l4.599-16.805 46.777 13.905z"
                                      fill={
                                        {
                                          "payload": 4293389302,
                                          "type": 0,
                                        }
                                      }
                                      propList={
                                        [
                                          "fill",
                                        ]
                                      }
                                    />
                                    <RNSVGPath
                                      d="M131.489 92.454v19.548h-10.158V98.459l-11.577 1.337c-2.542.292-3.661 1.118-3.661 2.64 0 2.23 2.124 3.169 6.676 3.169 2.776 0 5.852-.41 8.568-1.118l-5.259 7.396c-2.124.47-4.194.702-6.378.702-9.213 0-14.472-3.639-14.472-10.095 0-5.696 4.134-8.687 13.527-9.745l12.408-1.433c-.67-3.585-3.392-5.143-8.806-5.143-5.08 0-10.691 1.29-15.71 3.698l1.596-8.746c4.667-1.938 9.986-2.936 15.358-2.936 11.816 0 17.9 4.875 17.9 14.263l-.012.006zM40.104 67.976L29 112.002h11.104l5.51-22.123 9.554 11.38h11.577l9.554-11.38 5.51 22.123h11.104L81.809 67.97 60.954 92.584 40.097 67.97l.006.006zm41.705-44.032L60.954 48.558l-20.85-24.614L29 67.976h11.104l5.51-22.123 9.554 11.38h11.577l9.554-11.38 5.51 22.123h11.104L81.809 23.944zm76.381 68.1l-8.98-1.29c-2.244-.352-3.129-1.06-3.129-2.29 0-1.998 2.184-2.877 6.677-2.877 5.199 0 9.865 1.058 14.771 3.347l-1.238-8.627c-3.961-1.41-8.508-2.11-13.234-2.11-11.044 0-17.075 3.816-17.075 10.683 0 5.345 3.309 8.336 10.338 9.394l9.1 1.35c2.303.35 3.249 1.231 3.249 2.64 0 1.997-2.124 2.937-6.438 2.937-5.671 0-11.816-1.35-16.835-3.758l1.005 8.627c4.314 1.588 9.925 2.527 15.184 2.527 11.343 0 17.248-3.936 17.248-10.922 0-5.577-3.308-8.573-10.631-9.626l-.012-.006zm14.592-20.138v40.096h10.158V71.906h-10.158zm22.028 22.076l14.125-15.209h-12.641L182.94 94.505l14.239 17.491H210l-15.19-18.02v.006zm-23.446-35.519c0 6.457 5.259 10.096 14.472 10.096 2.184 0 4.254-.238 6.377-.702l5.259-7.396c-2.716.702-5.791 1.118-8.567 1.118-4.547 0-6.677-.94-6.677-3.17 0-1.527 1.125-2.348 3.662-2.639l11.576-1.338v13.544h10.159V48.427c0-9.394-6.085-14.263-17.9-14.263-5.379 0-10.691.999-15.358 2.937l-1.597 8.746c5.019-2.408 10.631-3.698 15.71-3.698 5.415 0 8.137 1.558 8.807 5.143l-12.408 1.433c-9.393 1.058-13.527 4.048-13.527 9.744l.012-.006zm-28.412-2.11c0 8.103 4.726 12.212 14.059 12.212 3.722 0 6.797-.589 9.746-1.939l1.298-8.864c-2.835 1.7-5.731 2.58-8.627 2.58-4.373 0-6.323-1.76-6.323-5.696V42.904h15.417v-8.157h-15.417V27.82l-19.318 10.155v4.929h9.153v13.443l.012.006zm-9.985-3.698v1.997h-27.455c1.239 4.067 4.918 5.928 11.451 5.928 5.199 0 10.045-1.058 14.353-3.11l-1.239 8.574c-3.96 1.64-8.98 2.527-14.119 2.527-13.646 0-21.089-5.987-21.089-17.082 0-11.094 7.562-17.319 19.259-17.319 11.696 0 18.845 6.754 18.845 18.49l-.006-.005zm-27.586-4.816h17.362c-.916-3.895-3.925-5.928-8.735-5.928s-7.664 1.98-8.627 5.928z"
                                      fill={
                                        {
                                          "payload": 4284880896,
                                          "type": 0,
                                        }
                                      }
                                      propList={
                                        [
                                          "fill",
                                        ]
                                      }
                                    />
                                  </RNSVGGroup>
                                  <RNSVGDefs>
                                    <RNSVGClipPath
                                      fill={
                                        {
                                          "payload": 4278190080,
                                          "type": 0,
                                        }
                                      }
                                      name="clip0_4219_2177"
                                    >
                                      <RNSVGRect
                                        fill={
                                          {
                                            "payload": 4294967295,
                                            "type": 0,
                                          }
                                        }
                                        height={540}
                                        propList={
                                          [
                                            "fill",
                                          ]
                                        }
                                        rx={31.8}
                                        width={850.7}
                                        x={0}
                                        y={0}
                                      />
                                    </RNSVGClipPath>
                                    <RNSVGClipPath
                                      fill={
                                        {
                                          "payload": 4278190080,
                                          "type": 0,
                                        }
                                      }
                                      name="clip1_4219_2177"
                                    >
                                      <RNSVGPath
                                        d="M0 0H201V132H0z"
                                        fill={
                                          {
                                            "payload": 4294967295,
                                            "type": 0,
                                          }
                                        }
                                        matrix={
                                          [
                                            1,
                                            0,
                                            0,
                                            1,
                                            625,
                                            384,
                                          ]
                                        }
                                        propList={
                                          [
                                            "fill",
                                          ]
                                        }
                                      />
                                    </RNSVGClipPath>
                                  </RNSVGDefs>
                                </RNSVGGroup>
                              </RNSVGSvgView>
                            </View>
                          </View>
                          <View
                            style={
                              [
                                {
                                  "alignItems": "center",
                                  "height": 80,
                                  "justifyContent": "center",
                                  "width": "100%",
                                },
                                {
                                  "paddingHorizontal": 16,
                                },
                                false,
                              ]
                            }
                          />
                          <View
                            style={
                              [
                                {
                                  "width": "100%",
                                },
                                {
                                  "paddingHorizontal": 16,
                                },
                              ]
                            }
                          >
                            <View
                              style={
                                {
                                  "alignItems": "center",
                                  "flexDirection": "row",
                                  "gap": 8,
                                  "justifyContent": "space-between",
                                  "width": "100%",
                                }
                              }
                            >
                              <TouchableOpacity
                                accessibilityRole="button"
                                accessible={true}
                                activeOpacity={1}
                                disabled={false}
                                loading={false}
                                onPress={[Function]}
                                onPressIn={[Function]}
                                onPressOut={[Function]}
                                style={
                                  {
                                    "alignItems": "center",
                                    "alignSelf": "stretch",
                                    "backgroundColor": "#121314",
                                    "borderRadius": 12,
                                    "flexDirection": "row",
                                    "height": 48,
                                    "justifyContent": "center",
                                    "overflow": "hidden",
                                    "paddingHorizontal": 16,
                                    "width": "50%",
                                  }
                                }
                                testID="add-funds-button"
                              >
                                <Text
                                  accessibilityRole="text"
                                  style={
                                    {
                                      "color": "#ffffff",
                                      "fontFamily": "Geist Medium",
                                      "fontSize": 16,
                                      "letterSpacing": 0,
                                      "lineHeight": 24,
                                    }
                                  }
                                >
                                  Add funds
                                </Text>
                              </TouchableOpacity>
                              <TouchableOpacity
                                accessibilityRole="button"
                                accessible={true}
                                activeOpacity={1}
                                loading={false}
                                onPress={[Function]}
                                onPressIn={[Function]}
                                onPressOut={[Function]}
                                style={
                                  {
                                    "alignItems": "center",
                                    "alignSelf": "stretch",
                                    "backgroundColor": "#3c4d9d0f",
                                    "borderColor": "transparent",
                                    "borderRadius": 12,
                                    "borderWidth": 1,
                                    "flexDirection": "row",
                                    "height": 48,
                                    "justifyContent": "center",
                                    "overflow": "hidden",
                                    "paddingHorizontal": 16,
                                    "width": "50%",
                                  }
                                }
                                testID="change-asset-button"
                              >
                                <Text
                                  accessibilityRole="text"
                                  style={
                                    {
                                      "color": "#121314",
                                      "fontFamily": "Geist Medium",
                                      "fontSize": 16,
                                      "letterSpacing": 0,
                                      "lineHeight": 24,
                                    }
                                  }
                                >
                                  card.card_home.change_asset
                                </Text>
                              </TouchableOpacity>
                            </View>
                          </View>
                        </View>
                        <View
                          style={
                            [
                              false,
                            ]
                          }
                        >
                          <TouchableOpacity
                            onPress={[Function]}
                            testID="manage-spending-limit-item"
                          >
                            <View
                              accessibilityRole="none"
                              accessible={true}
                              style={
                                {
                                  "backgroundColor": "#ffffff",
                                  "padding": 16,
                                }
                              }
                            >
                              <View
                                style={
                                  {
                                    "alignItems": "center",
                                    "flexDirection": "row",
                                  }
                                }
                              >
                                <View
                                  style={
                                    {
                                      "alignItems": "flex-start",
                                      "flex": 1,
                                      "flexDirection": "column",
                                      "justifyContent": "space-between",
                                    }
                                  }
                                  testID="listitemcolumn"
                                >
                                  <Text
                                    accessibilityRole="text"
                                    style={
                                      {
                                        "color": "#121314",
                                        "fontFamily": "Geist Medium",
                                        "fontSize": 16,
                                        "letterSpacing": 0,
                                        "lineHeight": 24,
                                      }
                                    }
                                  >
                                    card.card_home.manage_card_options.manage_spending_limit
                                  </Text>
                                  <Text
                                    accessibilityRole="text"
                                    style={
                                      {
                                        "color": "#686e7d",
                                        "fontFamily": "Geist Regular",
                                        "fontSize": 14,
                                        "letterSpacing": 0,
                                        "lineHeight": 22,
                                      }
                                    }
                                  >
                                    card.card_home.manage_card_options.manage_spending_limit_description_full
                                  </Text>
                                </View>
                                <View
                                  accessible={false}
                                  style={
                                    {
                                      "width": 16,
                                    }
                                  }
                                  testID="listitem-gap"
                                />
                                <View
                                  style={
                                    {
                                      "flex": -1,
                                    }
                                  }
                                  testID="listitemcolumn"
                                >
                                  <SvgMock
                                    color="#121314"
                                    fill="currentColor"
                                    height={20}
                                    name="ArrowRight"
                                    style={
                                      {
                                        "height": 20,
                                        "paddingLeft": 16,
                                        "width": 20,
                                      }
                                    }
                                    width={20}
                                  />
                                </View>
                              </View>
                            </View>
                          </TouchableOpacity>
                          <TouchableOpacity
                            onPress={[MockFunction]}
                            testID="advanced-card-management-item"
                          >
                            <View
                              accessibilityRole="none"
                              accessible={true}
                              style={
                                {
                                  "backgroundColor": "#ffffff",
                                  "padding": 16,
                                }
                              }
                            >
                              <View
                                style={
                                  {
                                    "alignItems": "center",
                                    "flexDirection": "row",
                                  }
                                }
                              >
                                <View
                                  style={
                                    {
                                      "alignItems": "flex-start",
                                      "flex": 1,
                                      "flexDirection": "column",
                                      "justifyContent": "space-between",
                                    }
                                  }
                                  testID="listitemcolumn"
                                >
                                  <Text
                                    accessibilityRole="text"
                                    style={
                                      {
                                        "color": "#121314",
                                        "fontFamily": "Geist Medium",
                                        "fontSize": 16,
                                        "letterSpacing": 0,
                                        "lineHeight": 24,
                                      }
                                    }
                                  >
                                    Manage card
                                  </Text>
                                  <Text
                                    accessibilityRole="text"
                                    style={
                                      {
                                        "color": "#686e7d",
                                        "fontFamily": "Geist Regular",
                                        "fontSize": 14,
                                        "letterSpacing": 0,
                                        "lineHeight": 22,
                                      }
                                    }
                                  >
                                    See detailed transactions, freeze your card, etc.
                                  </Text>
                                </View>
                                <View
                                  accessible={false}
                                  style={
                                    {
                                      "width": 16,
                                    }
                                  }
                                  testID="listitem-gap"
                                />
                                <View
                                  style={
                                    {
                                      "flex": -1,
                                    }
                                  }
                                  testID="listitemcolumn"
                                >
<<<<<<< HEAD
                                  1000 USDC
                                </Text>
                              </View>
                            </TouchableOpacity>
                          </View>
                          <View
                            style={
                              [
                                {
                                  "width": "100%",
                                },
                                {
                                  "paddingHorizontal": 16,
                                },
                              ]
                            }
                          >
                            <TouchableOpacity
                              accessibilityRole="button"
                              accessible={true}
                              activeOpacity={1}
                              loading={false}
                              onPress={[Function]}
                              onPressIn={[Function]}
                              onPressOut={[Function]}
                              style={
                                {
                                  "alignItems": "center",
                                  "alignSelf": "stretch",
                                  "backgroundColor": "#121314",
                                  "borderRadius": 12,
                                  "flexDirection": "row",
                                  "height": 48,
                                  "justifyContent": "center",
                                  "overflow": "hidden",
                                  "paddingHorizontal": 16,
                                }
                              }
                              testID="add-funds-button"
                            >
                              <Text
                                accessibilityRole="text"
                                style={
                                  {
                                    "color": "#ffffff",
                                    "fontFamily": "Geist Medium",
                                    "fontSize": 16,
                                    "letterSpacing": 0,
                                    "lineHeight": 24,
                                  }
                                }
                              >
                                Add funds
                              </Text>
                            </TouchableOpacity>
                          </View>
                        </View>
                        <TouchableOpacity
                          onPress={[MockFunction]}
                          testID="advanced-card-management-item"
                        >
                          <View
                            accessibilityRole="none"
                            accessible={true}
                            style={
                              {
                                "backgroundColor": "#ffffff",
                                "padding": 16,
                              }
                            }
                          >
                            <View
                              style={
                                {
                                  "alignItems": "center",
                                  "flexDirection": "row",
                                }
                              }
                            >
                              <View
                                style={
                                  {
                                    "alignItems": "flex-start",
                                    "flex": 1,
                                    "flexDirection": "column",
                                    "justifyContent": "space-between",
                                  }
                                }
                                testID="listitemcolumn"
                              >
                                <Text
                                  accessibilityRole="text"
                                  style={
                                    {
                                      "color": "#121314",
                                      "fontFamily": "Geist Medium",
                                      "fontSize": 16,
                                      "letterSpacing": 0,
                                      "lineHeight": 24,
                                    }
                                  }
                                >
                                  Manage card
                                </Text>
                                <Text
                                  accessibilityRole="text"
                                  style={
                                    {
                                      "color": "#686e7d",
                                      "fontFamily": "Geist Regular",
                                      "fontSize": 14,
                                      "letterSpacing": 0,
                                      "lineHeight": 22,
                                    }
                                  }
                                >
                                  See detailed transactions, freeze your card, etc.
                                </Text>
                              </View>
                              <View
                                accessible={false}
                                style={
                                  {
                                    "width": 16,
                                  }
                                }
                                testID="listitem-gap"
                              />
                              <View
                                style={
                                  {
                                    "flex": -1,
                                  }
                                }
                                testID="listitemcolumn"
                              >
                                <SvgMock
                                  color="#121314"
                                  fill="currentColor"
                                  height={20}
                                  name="Export"
                                  style={
                                    {
                                      "height": 20,
                                      "paddingLeft": 16,
                                      "width": 20,
=======
                                  <SvgMock
                                    color="#121314"
                                    fill="currentColor"
                                    height={20}
                                    name="Export"
                                    style={
                                      {
                                        "height": 20,
                                        "paddingLeft": 16,
                                        "width": 20,
                                      }
>>>>>>> 338177c4
                                    }
                                    width={20}
                                  />
                                </View>
                              </View>
                            </View>
                          </TouchableOpacity>
                        </View>
                      </View>
                    </RCTScrollView>
                  </View>
                </View>
              </View>
            </View>
          </View>
        </View>
      </RNSScreen>
    </RNSScreenContainer>
  </RNCSafeAreaProvider>
</View>
`;

exports[`CardHome Component renders correctly with privacy mode enabled 1`] = `
<View
  style={
    {
      "flex": 1,
    }
  }
>
  <RNCSafeAreaProvider
    onInsetsChange={[Function]}
    style={
      [
        {
          "flex": 1,
        },
        undefined,
      ]
    }
  >
    <View
      collapsable={false}
      pointerEvents="box-none"
      style={
        {
          "zIndex": 1,
        }
      }
    >
      <View
        accessibilityElementsHidden={false}
        importantForAccessibility="auto"
        onLayout={[Function]}
        pointerEvents="box-none"
        style={null}
      >
        <View
          collapsable={false}
          pointerEvents="box-none"
          style={
            {
              "bottom": 0,
              "left": 0,
              "opacity": 1,
              "position": "absolute",
              "right": 0,
              "top": 0,
              "zIndex": 0,
            }
          }
        >
          <View
            collapsable={false}
            style={
              {
                "backgroundColor": "rgb(255, 255, 255)",
                "borderBottomColor": "rgb(216, 216, 216)",
                "flex": 1,
                "shadowColor": "rgb(216, 216, 216)",
                "shadowOffset": {
                  "height": 0.5,
                  "width": 0,
                },
                "shadowOpacity": 0.85,
                "shadowRadius": 0,
              }
            }
          />
        </View>
        <View
          collapsable={false}
          pointerEvents="box-none"
          style={
            {
              "height": 64,
              "maxHeight": undefined,
              "minHeight": undefined,
              "opacity": undefined,
              "transform": undefined,
            }
          }
        >
          <View
            pointerEvents="none"
            style={
              {
                "height": 20,
              }
            }
          />
          <View
            pointerEvents="box-none"
            style={
              {
                "alignItems": "center",
                "flex": 1,
                "flexDirection": "row",
                "justifyContent": "center",
              }
            }
          >
            <View
              collapsable={false}
              pointerEvents="box-none"
              style={
                {
                  "marginHorizontal": 16,
                  "opacity": 1,
                }
              }
            >
              <Text
                accessibilityRole="header"
                aria-level="1"
                collapsable={false}
                numberOfLines={1}
                onLayout={[Function]}
                style={
                  {
                    "color": "rgb(28, 28, 30)",
                    "fontSize": 17,
                    "fontWeight": "600",
                  }
                }
              >
                CardHome
              </Text>
            </View>
          </View>
        </View>
      </View>
    </View>
    <RNSScreenContainer
      onLayout={[Function]}
      style={
        {
          "flex": 1,
        }
      }
    >
      <RNSScreen
        activityState={2}
        collapsable={false}
        gestureResponseDistance={
          {
            "bottom": -1,
            "end": -1,
            "start": -1,
            "top": -1,
          }
        }
        onGestureCancel={[Function]}
        pointerEvents="box-none"
        sheetAllowedDetents="large"
        sheetCornerRadius={-1}
        sheetExpandsWhenScrolledToEdge={true}
        sheetGrabberVisible={false}
        sheetLargestUndimmedDetent="all"
        style={
          {
            "bottom": 0,
            "left": 0,
            "position": "absolute",
            "right": 0,
            "top": 0,
            "zIndex": undefined,
          }
        }
      >
        <View
          collapsable={false}
          style={
            {
              "opacity": 1,
            }
          }
        />
        <View
          accessibilityElementsHidden={false}
          closing={false}
          gestureVelocityImpact={0.3}
          importantForAccessibility="auto"
          onClose={[Function]}
          onGestureBegin={[Function]}
          onGestureCanceled={[Function]}
          onGestureEnd={[Function]}
          onOpen={[Function]}
          onTransition={[Function]}
          pointerEvents="box-none"
          style={
            [
              {
                "overflow": undefined,
              },
              {
                "bottom": 0,
                "left": 0,
                "position": "absolute",
                "right": 0,
                "top": 0,
              },
            ]
          }
          transitionSpec={
            {
              "close": {
                "animation": "spring",
                "config": {
                  "damping": 500,
                  "mass": 3,
                  "overshootClamping": true,
                  "restDisplacementThreshold": 10,
                  "restSpeedThreshold": 10,
                  "stiffness": 1000,
                },
              },
              "open": {
                "animation": "spring",
                "config": {
                  "damping": 500,
                  "mass": 3,
                  "overshootClamping": true,
                  "restDisplacementThreshold": 10,
                  "restSpeedThreshold": 10,
                  "stiffness": 1000,
                },
              },
            }
          }
        >
          <View
            collapsable={false}
            needsOffscreenAlphaCompositing={false}
            pointerEvents="box-none"
            style={
              {
                "flex": 1,
              }
            }
          >
            <View
              collapsable={false}
              enabled={false}
              handlerTag={-1}
              handlerType="PanGestureHandler"
              onGestureHandlerEvent={[Function]}
              onGestureHandlerStateChange={[Function]}
              style={
                {
                  "flex": 1,
                  "transform": [
                    {
                      "translateX": 0,
                    },
                    {
                      "translateX": 0,
                    },
                  ],
                }
              }
            >
              <View
                collapsable={false}
                pointerEvents="none"
                style={
                  {
                    "backgroundColor": "rgb(242, 242, 242)",
                    "bottom": 0,
                    "left": 0,
                    "position": "absolute",
                    "shadowColor": "#000",
                    "shadowOffset": {
                      "height": 1,
                      "width": -1,
                    },
                    "shadowOpacity": 0.3,
                    "shadowRadius": 5,
                    "top": 0,
                    "width": 3,
                  }
                }
              />
              <View
                style={
                  [
                    {
                      "flex": 1,
                      "overflow": "hidden",
                    },
                    [
                      {
                        "backgroundColor": "rgb(242, 242, 242)",
                      },
                      undefined,
                    ],
                  ]
                }
              >
                <View
                  style={
                    {
                      "flex": 1,
                      "flexDirection": "column-reverse",
                    }
                  }
                >
                  <View
                    style={
                      {
                        "flex": 1,
                      }
                    }
                  >
                    <RCTScrollView
                      alwaysBounceVertical={false}
                      contentContainerStyle={
                        {
                          "flexGrow": 1,
                          "paddingBottom": 32,
                        }
                      }
                      showsVerticalScrollIndicator={false}
                      style={
                        {
                          "backgroundColor": "#ffffff",
                          "flex": 1,
                        }
                      }
                    >
                      <View>
                        <View
                          style={
                            {
                              "alignItems": "center",
                              "backgroundColor": "#3c4d9d0f",
                              "borderRadius": 8,
                              "justifyContent": "center",
                              "marginHorizontal": 16,
                              "marginTop": 16,
                              "paddingVertical": 16,
                            }
                          }
                        >
                          <View
                            style={
                              [
                                {
                                  "alignItems": "center",
                                  "flexDirection": "row",
                                  "justifyContent": "space-between",
                                  "marginBottom": 8,
                                  "width": "100%",
                                },
                                {
                                  "paddingHorizontal": 16,
                                },
                                false,
                              ]
                            }
                          >
                            <Text
                              accessibilityRole="text"
                              style={
                                {
                                  "color": "#121314",
                                  "fontFamily": "Geist Bold",
                                  "fontSize": 24,
                                  "letterSpacing": 0,
                                  "lineHeight": 32,
                                }
                              }
                            >
                              ••••••••••••
                            </Text>
                            <TouchableOpacity
                              onPress={[Function]}
                              testID="privacy-toggle-button"
                            >
                              <SvgMock
                                color="#686e7d"
                                fill="currentColor"
                                height={20}
                                name="EyeSlash"
                                style={
                                  {
                                    "height": 20,
                                    "width": 20,
                                  }
                                }
                                width={20}
                              />
                            </TouchableOpacity>
                          </View>
                          <View
                            style={
                              [
                                {
                                  "width": "100%",
                                },
                                {
                                  "paddingHorizontal": 16,
                                },
                                false,
                              ]
                            }
                          >
                            <View
                              style={
                                {
                                  "aspectRatio": 1.575925925925926,
                                }
                              }
                            >
                              <RNSVGSvgView
                                align="xMidYMid"
                                bbHeight="100%"
                                bbWidth="100%"
                                fill="none"
                                focusable={false}
                                hasLowerOpacity={false}
                                height="100%"
                                meetOrSlice={0}
                                minX={0}
                                minY={0}
                                status="ACTIVE"
                                style={
                                  [
                                    {
                                      "backgroundColor": "transparent",
                                      "borderWidth": 0,
                                    },
                                    {
                                      "flex": 0,
                                      "height": "100%",
                                      "opacity": 1,
                                      "width": "100%",
                                    },
                                  ]
                                }
                                type="VIRTUAL"
                                vbHeight={540}
                                vbWidth={851}
                                width="100%"
                              >
                                <RNSVGGroup
                                  fill={null}
                                  propList={
                                    [
                                      "fill",
                                    ]
                                  }
                                >
                                  <RNSVGGroup
                                    clipPath="clip0_4219_2177"
                                    fill={
                                      {
                                        "payload": 4278190080,
                                        "type": 0,
                                      }
                                    }
                                  >
                                    <RNSVGRect
                                      fill={
                                        {
                                          "payload": 4294925334,
                                          "type": 0,
                                        }
                                      }
                                      height={540}
                                      propList={
                                        [
                                          "fill",
                                        ]
                                      }
                                      rx={31.8}
                                      width={850.7}
                                      x={0}
                                      y={0}
                                    />
                                    <RNSVGPath
                                      d="M339.921 308.8h126.578V97.92H339.921V308.8zM466.499 707.521h208.853V-16H466.499v723.521z"
                                      fill={
                                        {
                                          "payload": 4294944384,
                                          "type": 0,
                                        }
                                      }
                                      propList={
                                        [
                                          "fill",
                                        ]
                                      }
                                    />
                                    <RNSVGPath
                                      d="M675.352 707.471h139.236v-284.8H675.352v284.8zM814.588 593.6h106.789V422.72H814.588V593.6z"
                                      fill={
                                        {
                                          "payload": 4294944384,
                                          "type": 0,
                                        }
                                      }
                                      propList={
                                        [
                                          "fill",
                                        ]
                                      }
                                    />
                                    <RNSVGPath
                                      d="M675.352 422.72h245.529V194.88l-245.529-73.058V422.72zM339.921 97.92L466.499-16V97.92H339.921zM921.377 422.72l-.496-227.84v227.84h.496zM884.206 593.6l-69.618 113.921V593.6h69.618zM339.921 308.8l126.578 113.92V308.8H339.921z"
                                      fill={
                                        {
                                          "payload": 4294944384,
                                          "type": 0,
                                        }
                                      }
                                      propList={
                                        [
                                          "fill",
                                        ]
                                      }
                                    />
                                    <RNSVGGroup
                                      clipPath="clip1_4219_2177"
                                      fill={
                                        {
                                          "payload": 4278190080,
                                          "type": 0,
                                        }
                                      }
                                    >
                                      <RNSVGRect
                                        fill={
                                          {
                                            "payload": 4294967295,
                                            "type": 0,
                                          }
                                        }
                                        height={122}
                                        propList={
                                          [
                                            "fill",
                                            "stroke",
                                            "strokeWidth",
                                          ]
                                        }
                                        rx={61}
                                        stroke={
                                          {
                                            "payload": 4294967295,
                                            "type": 0,
                                          }
                                        }
                                        strokeWidth={10}
                                        width={191}
                                        x={630}
                                        y={389}
                                      />
                                      <RNSVGPath
                                        d="M749.915 405.967h-48.986v88.019h48.986v-88.019z"
                                        fill={
                                          {
                                            "payload": 4294926080,
                                            "type": 0,
                                          }
                                        }
                                        propList={
                                          [
                                            "fill",
                                          ]
                                        }
                                      />
                                      <RNSVGPath
                                        d="M704.039 449.976c0-17.106 7.931-33.435 21.305-44.009-24.259-19.128-59.561-14.93-78.689 9.486-18.972 24.26-14.773 59.405 9.642 78.533a55.837 55.837 0 0069.203 0c-13.53-10.575-21.461-26.903-21.461-44.01z"
                                        fill={
                                          {
                                            "payload": 4293591067,
                                            "type": 0,
                                          }
                                        }
                                        propList={
                                          [
                                            "fill",
                                          ]
                                        }
                                      />
                                      <RNSVGPath
                                        d="M816.008 449.976c0 30.947-25.038 55.985-55.984 55.985-12.597 0-24.727-4.199-34.524-11.975 24.26-19.128 28.459-54.273 9.331-78.689-2.8-3.421-5.91-6.687-9.331-9.33 24.26-19.128 59.561-14.93 78.533 9.486 7.776 9.797 11.975 21.927 11.975 34.523z"
                                        fill={
                                          {
                                            "payload": 4294417947,
                                            "type": 0,
                                          }
                                        }
                                        propList={
                                          [
                                            "fill",
                                          ]
                                        }
                                      />
                                    </RNSVGGroup>
                                    <RNSVGPath
                                      d="M695.304 346.59l-68.066-20.225-51.331 30.62-35.814-.014-51.361-30.606-68.036 20.225L400 276.873l20.696-77.375L400 134.079 420.696 53l106.312 63.382h61.984L695.304 53 716 134.079l-20.696 65.419L716 276.873l-20.696 69.717z"
                                      fill={
                                        {
                                          "payload": 4294925334,
                                          "type": 0,
                                        }
                                      }
                                      propList={
                                        [
                                          "fill",
                                        ]
                                      }
                                    />
                                    <RNSVGPath
                                      d="M420.711 53l106.312 63.426-4.228 43.529L420.711 53zM488.747 276.903l46.777 35.558-46.777 13.904v-49.462zM531.785 218.117l-8.99-58.133-57.548 39.529-.029-.015v.029l.178 40.688 23.336-22.098h43.053zM695.304 53l-106.312 63.426 4.213 43.529L695.304 53zM627.268 276.903l-46.777 35.558 46.777 13.904v-49.462zM650.782 199.527h.015-.015v-.029l-.014.015-57.548-39.529-8.991 58.133h43.039l23.351 22.098.163-40.688z"
                                      fill={
                                        {
                                          "payload": 4294925334,
                                          "type": 0,
                                        }
                                      }
                                      propList={
                                        [
                                          "fill",
                                        ]
                                      }
                                    />
                                    <RNSVGPath
                                      d="M488.732 326.365l-68.036 20.225L400 276.903h88.732v49.462zM531.77 218.102l12.997 84.038-18.011-46.726-61.39-15.198 23.351-22.114H531.77zM627.268 326.365l68.036 20.225L716 276.903h-88.732v49.462zM584.229 218.102l-12.996 84.038 18.011-46.726 61.39-15.198-23.366-22.114h-43.039z"
                                      fill={
                                        {
                                          "payload": 4293085191,
                                          "type": 0,
                                        }
                                      }
                                      propList={
                                        [
                                          "fill",
                                        ]
                                      }
                                    />
                                    <RNSVGPath
                                      d="M400 276.873l20.696-77.375h44.507l.163 40.702 61.39 15.199 18.011 46.726-9.258 10.291-46.777-35.558H400v.015zM716 276.873l-20.696-77.375h-44.507l-.163 40.702-61.39 15.199-18.011 46.726 9.258 10.291 46.777-35.558H716v.015zM588.992 116.382h-61.984l-4.213 43.528 21.972 142.171h26.466L593.22 159.91l-4.228-43.528z"
                                      fill={
                                        {
                                          "payload": 4294937949,
                                          "type": 0,
                                        }
                                      }
                                      propList={
                                        [
                                          "fill",
                                        ]
                                      }
                                    />
                                    <RNSVGPath
                                      d="M420.696 53L400 134.079l20.696 65.419h44.507l57.577-39.543L420.696 53zM518.908 234.981h-20.162l-10.978 10.737 39.003 9.651-7.863-20.403v.015zM695.304 53L716 134.079l-20.696 65.419h-44.507l-57.577-39.543L695.304 53zM597.122 234.981h20.191l10.979 10.752-39.048 9.666 7.878-20.433v.015zM575.892 329.25l4.599-16.804-9.257-10.291h-26.482l-9.258 10.291 4.599 16.804"
                                      fill={
                                        {
                                          "payload": 4284880896,
                                          "type": 0,
                                        }
                                      }
                                      propList={
                                        [
                                          "fill",
                                        ]
                                      }
                                    />
                                    <RNSVGPath
                                      d="M575.892 329.25V357h-35.799v-27.75h35.799z"
                                      fill={
                                        {
                                          "payload": 4290823373,
                                          "type": 0,
                                        }
                                      }
                                      propList={
                                        [
                                          "fill",
                                        ]
                                      }
                                    />
                                    <RNSVGPath
                                      d="M488.747 326.336l51.376 30.65v-27.75l-4.599-16.805-46.777 13.905zM627.268 326.336l-51.376 30.65v-27.75l4.599-16.805 46.777 13.905z"
                                      fill={
                                        {
                                          "payload": 4293389302,
                                          "type": 0,
                                        }
                                      }
                                      propList={
                                        [
                                          "fill",
                                        ]
                                      }
                                    />
                                    <RNSVGPath
                                      d="M131.489 92.454v19.548h-10.158V98.459l-11.577 1.337c-2.542.292-3.661 1.118-3.661 2.64 0 2.23 2.124 3.169 6.676 3.169 2.776 0 5.852-.41 8.568-1.118l-5.259 7.396c-2.124.47-4.194.702-6.378.702-9.213 0-14.472-3.639-14.472-10.095 0-5.696 4.134-8.687 13.527-9.745l12.408-1.433c-.67-3.585-3.392-5.143-8.806-5.143-5.08 0-10.691 1.29-15.71 3.698l1.596-8.746c4.667-1.938 9.986-2.936 15.358-2.936 11.816 0 17.9 4.875 17.9 14.263l-.012.006zM40.104 67.976L29 112.002h11.104l5.51-22.123 9.554 11.38h11.577l9.554-11.38 5.51 22.123h11.104L81.809 67.97 60.954 92.584 40.097 67.97l.006.006zm41.705-44.032L60.954 48.558l-20.85-24.614L29 67.976h11.104l5.51-22.123 9.554 11.38h11.577l9.554-11.38 5.51 22.123h11.104L81.809 23.944zm76.381 68.1l-8.98-1.29c-2.244-.352-3.129-1.06-3.129-2.29 0-1.998 2.184-2.877 6.677-2.877 5.199 0 9.865 1.058 14.771 3.347l-1.238-8.627c-3.961-1.41-8.508-2.11-13.234-2.11-11.044 0-17.075 3.816-17.075 10.683 0 5.345 3.309 8.336 10.338 9.394l9.1 1.35c2.303.35 3.249 1.231 3.249 2.64 0 1.997-2.124 2.937-6.438 2.937-5.671 0-11.816-1.35-16.835-3.758l1.005 8.627c4.314 1.588 9.925 2.527 15.184 2.527 11.343 0 17.248-3.936 17.248-10.922 0-5.577-3.308-8.573-10.631-9.626l-.012-.006zm14.592-20.138v40.096h10.158V71.906h-10.158zm22.028 22.076l14.125-15.209h-12.641L182.94 94.505l14.239 17.491H210l-15.19-18.02v.006zm-23.446-35.519c0 6.457 5.259 10.096 14.472 10.096 2.184 0 4.254-.238 6.377-.702l5.259-7.396c-2.716.702-5.791 1.118-8.567 1.118-4.547 0-6.677-.94-6.677-3.17 0-1.527 1.125-2.348 3.662-2.639l11.576-1.338v13.544h10.159V48.427c0-9.394-6.085-14.263-17.9-14.263-5.379 0-10.691.999-15.358 2.937l-1.597 8.746c5.019-2.408 10.631-3.698 15.71-3.698 5.415 0 8.137 1.558 8.807 5.143l-12.408 1.433c-9.393 1.058-13.527 4.048-13.527 9.744l.012-.006zm-28.412-2.11c0 8.103 4.726 12.212 14.059 12.212 3.722 0 6.797-.589 9.746-1.939l1.298-8.864c-2.835 1.7-5.731 2.58-8.627 2.58-4.373 0-6.323-1.76-6.323-5.696V42.904h15.417v-8.157h-15.417V27.82l-19.318 10.155v4.929h9.153v13.443l.012.006zm-9.985-3.698v1.997h-27.455c1.239 4.067 4.918 5.928 11.451 5.928 5.199 0 10.045-1.058 14.353-3.11l-1.239 8.574c-3.96 1.64-8.98 2.527-14.119 2.527-13.646 0-21.089-5.987-21.089-17.082 0-11.094 7.562-17.319 19.259-17.319 11.696 0 18.845 6.754 18.845 18.49l-.006-.005zm-27.586-4.816h17.362c-.916-3.895-3.925-5.928-8.735-5.928s-7.664 1.98-8.627 5.928z"
                                      fill={
                                        {
                                          "payload": 4284880896,
                                          "type": 0,
                                        }
                                      }
                                      propList={
                                        [
                                          "fill",
                                        ]
                                      }
                                    />
                                  </RNSVGGroup>
                                  <RNSVGDefs>
                                    <RNSVGClipPath
                                      fill={
                                        {
                                          "payload": 4278190080,
                                          "type": 0,
                                        }
                                      }
                                      name="clip0_4219_2177"
                                    >
                                      <RNSVGRect
                                        fill={
                                          {
                                            "payload": 4294967295,
                                            "type": 0,
                                          }
                                        }
                                        height={540}
                                        propList={
                                          [
                                            "fill",
                                          ]
                                        }
                                        rx={31.8}
                                        width={850.7}
                                        x={0}
                                        y={0}
                                      />
                                    </RNSVGClipPath>
                                    <RNSVGClipPath
                                      fill={
                                        {
                                          "payload": 4278190080,
                                          "type": 0,
                                        }
                                      }
                                      name="clip1_4219_2177"
                                    >
                                      <RNSVGPath
                                        d="M0 0H201V132H0z"
                                        fill={
                                          {
                                            "payload": 4294967295,
                                            "type": 0,
                                          }
                                        }
                                        matrix={
                                          [
                                            1,
                                            0,
                                            0,
                                            1,
                                            625,
                                            384,
                                          ]
                                        }
                                        propList={
                                          [
                                            "fill",
                                          ]
                                        }
                                      />
                                    </RNSVGClipPath>
                                  </RNSVGDefs>
                                </RNSVGGroup>
                              </RNSVGSvgView>
                            </View>
                          </View>
                          <View
                            style={
                              [
                                {
                                  "alignItems": "center",
                                  "height": 80,
                                  "justifyContent": "center",
                                  "width": "100%",
                                },
                                {
                                  "paddingHorizontal": 16,
                                },
                                false,
                              ]
                            }
                          />
                          <View
                            style={
                              [
                                {
                                  "width": "100%",
                                },
                                {
                                  "paddingHorizontal": 16,
                                },
                              ]
                            }
                          >
                            <View
                              style={
                                {
                                  "alignItems": "center",
                                  "flexDirection": "row",
                                  "gap": 8,
                                  "justifyContent": "space-between",
                                  "width": "100%",
                                }
                              }
                            >
                              <TouchableOpacity
                                accessibilityRole="button"
                                accessible={true}
                                activeOpacity={1}
                                disabled={false}
                                loading={false}
                                onPress={[Function]}
                                onPressIn={[Function]}
                                onPressOut={[Function]}
                                style={
                                  {
                                    "alignItems": "center",
                                    "alignSelf": "stretch",
                                    "backgroundColor": "#121314",
                                    "borderRadius": 12,
                                    "flexDirection": "row",
                                    "height": 48,
                                    "justifyContent": "center",
                                    "overflow": "hidden",
                                    "paddingHorizontal": 16,
                                    "width": "50%",
                                  }
                                }
                                testID="add-funds-button"
                              >
                                <Text
                                  accessibilityRole="text"
                                  style={
                                    {
                                      "color": "#ffffff",
                                      "fontFamily": "Geist Medium",
                                      "fontSize": 16,
                                      "letterSpacing": 0,
                                      "lineHeight": 24,
                                    }
                                  }
                                >
                                  Add funds
                                </Text>
                              </TouchableOpacity>
                              <TouchableOpacity
                                accessibilityRole="button"
                                accessible={true}
                                activeOpacity={1}
                                loading={false}
                                onPress={[Function]}
                                onPressIn={[Function]}
                                onPressOut={[Function]}
                                style={
                                  {
                                    "alignItems": "center",
                                    "alignSelf": "stretch",
                                    "backgroundColor": "#3c4d9d0f",
                                    "borderColor": "transparent",
                                    "borderRadius": 12,
                                    "borderWidth": 1,
                                    "flexDirection": "row",
                                    "height": 48,
                                    "justifyContent": "center",
                                    "overflow": "hidden",
                                    "paddingHorizontal": 16,
                                    "width": "50%",
                                  }
                                }
                                testID="change-asset-button"
                              >
                                <Text
                                  accessibilityRole="text"
                                  style={
                                    {
                                      "color": "#121314",
                                      "fontFamily": "Geist Medium",
                                      "fontSize": 16,
                                      "letterSpacing": 0,
                                      "lineHeight": 24,
                                    }
                                  }
                                >
                                  card.card_home.change_asset
                                </Text>
                              </TouchableOpacity>
                            </View>
                          </View>
                        </View>
                        <View
                          style={
                            [
                              false,
                            ]
                          }
                        >
                          <TouchableOpacity
                            onPress={[Function]}
                            testID="manage-spending-limit-item"
                          >
                            <View
                              accessibilityRole="none"
                              accessible={true}
                              style={
                                {
                                  "backgroundColor": "#ffffff",
                                  "padding": 16,
                                }
                              }
                            >
                              <View
                                style={
                                  {
                                    "alignItems": "center",
                                    "flexDirection": "row",
                                  }
                                }
                              >
                                <View
                                  style={
                                    {
                                      "alignItems": "flex-start",
                                      "flex": 1,
                                      "flexDirection": "column",
                                      "justifyContent": "space-between",
                                    }
                                  }
                                  testID="listitemcolumn"
                                >
                                  <Text
                                    accessibilityRole="text"
                                    style={
                                      {
                                        "color": "#121314",
                                        "fontFamily": "Geist Medium",
                                        "fontSize": 16,
                                        "letterSpacing": 0,
                                        "lineHeight": 24,
                                      }
                                    }
                                  >
                                    card.card_home.manage_card_options.manage_spending_limit
                                  </Text>
                                  <Text
                                    accessibilityRole="text"
                                    style={
                                      {
                                        "color": "#686e7d",
                                        "fontFamily": "Geist Regular",
                                        "fontSize": 14,
                                        "letterSpacing": 0,
                                        "lineHeight": 22,
                                      }
                                    }
                                  >
                                    card.card_home.manage_card_options.manage_spending_limit_description_full
                                  </Text>
                                </View>
                                <View
                                  accessible={false}
                                  style={
                                    {
                                      "width": 16,
                                    }
                                  }
                                  testID="listitem-gap"
                                />
                                <View
                                  style={
                                    {
                                      "flex": -1,
                                    }
                                  }
                                  testID="listitemcolumn"
                                >
                                  <SvgMock
                                    color="#121314"
                                    fill="currentColor"
                                    height={20}
                                    name="ArrowRight"
                                    style={
                                      {
                                        "height": 20,
                                        "paddingLeft": 16,
                                        "width": 20,
                                      }
                                    }
                                    width={20}
                                  />
                                </View>
                              </View>
<<<<<<< HEAD
                            </TouchableOpacity>
                          </View>
                          <View
                            style={
                              [
                                {
                                  "width": "100%",
                                },
                                {
                                  "paddingHorizontal": 16,
                                },
                              ]
                            }
                          >
                            <TouchableOpacity
                              accessibilityRole="button"
                              accessible={true}
                              activeOpacity={1}
                              loading={false}
                              onPress={[Function]}
                              onPressIn={[Function]}
                              onPressOut={[Function]}
                              style={
                                {
                                  "alignItems": "center",
                                  "alignSelf": "stretch",
                                  "backgroundColor": "#121314",
                                  "borderRadius": 12,
                                  "flexDirection": "row",
                                  "height": 48,
                                  "justifyContent": "center",
                                  "overflow": "hidden",
                                  "paddingHorizontal": 16,
                                }
                              }
                              testID="add-funds-button"
                            >
                              <Text
                                accessibilityRole="text"
                                style={
                                  {
                                    "color": "#ffffff",
                                    "fontFamily": "Geist Medium",
                                    "fontSize": 16,
                                    "letterSpacing": 0,
                                    "lineHeight": 24,
                                  }
                                }
                              >
                                Add funds
                              </Text>
                            </TouchableOpacity>
                          </View>
                        </View>
                        <TouchableOpacity
                          onPress={[MockFunction]}
                          testID="advanced-card-management-item"
                        >
                          <View
                            accessibilityRole="none"
                            accessible={true}
                            style={
                              {
                                "backgroundColor": "#ffffff",
                                "padding": 16,
                              }
                            }
=======
                            </View>
                          </TouchableOpacity>
                          <TouchableOpacity
                            onPress={[MockFunction]}
                            testID="advanced-card-management-item"
>>>>>>> 338177c4
                          >
                            <View
                              accessibilityRole="none"
                              accessible={true}
                              style={
                                {
                                  "backgroundColor": "#ffffff",
                                  "padding": 16,
                                }
                              }
                            >
                              <View
                                style={
                                  {
                                    "alignItems": "center",
                                    "flexDirection": "row",
                                  }
                                }
                              >
                                <View
                                  style={
                                    {
                                      "alignItems": "flex-start",
                                      "flex": 1,
                                      "flexDirection": "column",
                                      "justifyContent": "space-between",
                                    }
                                  }
                                  testID="listitemcolumn"
                                >
                                  <Text
                                    accessibilityRole="text"
                                    style={
                                      {
                                        "color": "#121314",
                                        "fontFamily": "Geist Medium",
                                        "fontSize": 16,
                                        "letterSpacing": 0,
                                        "lineHeight": 24,
                                      }
                                    }
                                  >
                                    Manage card
                                  </Text>
                                  <Text
                                    accessibilityRole="text"
                                    style={
                                      {
                                        "color": "#686e7d",
                                        "fontFamily": "Geist Regular",
                                        "fontSize": 14,
                                        "letterSpacing": 0,
                                        "lineHeight": 22,
                                      }
                                    }
                                  >
                                    See detailed transactions, freeze your card, etc.
                                  </Text>
                                </View>
                                <View
                                  accessible={false}
                                  style={
                                    {
                                      "width": 16,
                                    }
                                  }
                                  testID="listitem-gap"
                                />
                                <View
                                  style={
                                    {
                                      "flex": -1,
                                    }
                                  }
                                  testID="listitemcolumn"
                                >
                                  <SvgMock
                                    color="#121314"
                                    fill="currentColor"
                                    height={20}
                                    name="Export"
                                    style={
                                      {
                                        "height": 20,
                                        "paddingLeft": 16,
                                        "width": 20,
                                      }
                                    }
                                    width={20}
                                  />
                                </View>
                              </View>
                            </View>
                          </TouchableOpacity>
                        </View>
                      </View>
                    </RCTScrollView>
                  </View>
                </View>
              </View>
            </View>
          </View>
        </View>
      </RNSScreen>
    </RNSScreenContainer>
  </RNCSafeAreaProvider>
</View>
`;<|MERGE_RESOLUTION|>--- conflicted
+++ resolved
@@ -1086,154 +1086,6 @@
                                   }
                                   testID="listitemcolumn"
                                 >
-<<<<<<< HEAD
-                                  1000 USDC
-                                </Text>
-                              </View>
-                            </TouchableOpacity>
-                          </View>
-                          <View
-                            style={
-                              [
-                                {
-                                  "width": "100%",
-                                },
-                                {
-                                  "paddingHorizontal": 16,
-                                },
-                              ]
-                            }
-                          >
-                            <TouchableOpacity
-                              accessibilityRole="button"
-                              accessible={true}
-                              activeOpacity={1}
-                              loading={false}
-                              onPress={[Function]}
-                              onPressIn={[Function]}
-                              onPressOut={[Function]}
-                              style={
-                                {
-                                  "alignItems": "center",
-                                  "alignSelf": "stretch",
-                                  "backgroundColor": "#121314",
-                                  "borderRadius": 12,
-                                  "flexDirection": "row",
-                                  "height": 48,
-                                  "justifyContent": "center",
-                                  "overflow": "hidden",
-                                  "paddingHorizontal": 16,
-                                }
-                              }
-                              testID="add-funds-button"
-                            >
-                              <Text
-                                accessibilityRole="text"
-                                style={
-                                  {
-                                    "color": "#ffffff",
-                                    "fontFamily": "Geist Medium",
-                                    "fontSize": 16,
-                                    "letterSpacing": 0,
-                                    "lineHeight": 24,
-                                  }
-                                }
-                              >
-                                Add funds
-                              </Text>
-                            </TouchableOpacity>
-                          </View>
-                        </View>
-                        <TouchableOpacity
-                          onPress={[MockFunction]}
-                          testID="advanced-card-management-item"
-                        >
-                          <View
-                            accessibilityRole="none"
-                            accessible={true}
-                            style={
-                              {
-                                "backgroundColor": "#ffffff",
-                                "padding": 16,
-                              }
-                            }
-                          >
-                            <View
-                              style={
-                                {
-                                  "alignItems": "center",
-                                  "flexDirection": "row",
-                                }
-                              }
-                            >
-                              <View
-                                style={
-                                  {
-                                    "alignItems": "flex-start",
-                                    "flex": 1,
-                                    "flexDirection": "column",
-                                    "justifyContent": "space-between",
-                                  }
-                                }
-                                testID="listitemcolumn"
-                              >
-                                <Text
-                                  accessibilityRole="text"
-                                  style={
-                                    {
-                                      "color": "#121314",
-                                      "fontFamily": "Geist Medium",
-                                      "fontSize": 16,
-                                      "letterSpacing": 0,
-                                      "lineHeight": 24,
-                                    }
-                                  }
-                                >
-                                  Manage card
-                                </Text>
-                                <Text
-                                  accessibilityRole="text"
-                                  style={
-                                    {
-                                      "color": "#686e7d",
-                                      "fontFamily": "Geist Regular",
-                                      "fontSize": 14,
-                                      "letterSpacing": 0,
-                                      "lineHeight": 22,
-                                    }
-                                  }
-                                >
-                                  See detailed transactions, freeze your card, etc.
-                                </Text>
-                              </View>
-                              <View
-                                accessible={false}
-                                style={
-                                  {
-                                    "width": 16,
-                                  }
-                                }
-                                testID="listitem-gap"
-                              />
-                              <View
-                                style={
-                                  {
-                                    "flex": -1,
-                                  }
-                                }
-                                testID="listitemcolumn"
-                              >
-                                <SvgMock
-                                  color="#121314"
-                                  fill="currentColor"
-                                  height={20}
-                                  name="Export"
-                                  style={
-                                    {
-                                      "height": 20,
-                                      "paddingLeft": 16,
-                                      "width": 20,
-=======
                                   <SvgMock
                                     color="#121314"
                                     fill="currentColor"
@@ -1245,7 +1097,6 @@
                                         "paddingLeft": 16,
                                         "width": 20,
                                       }
->>>>>>> 338177c4
                                     }
                                     width={20}
                                   />
@@ -2273,81 +2124,11 @@
                                   />
                                 </View>
                               </View>
-<<<<<<< HEAD
-                            </TouchableOpacity>
-                          </View>
-                          <View
-                            style={
-                              [
-                                {
-                                  "width": "100%",
-                                },
-                                {
-                                  "paddingHorizontal": 16,
-                                },
-                              ]
-                            }
-                          >
-                            <TouchableOpacity
-                              accessibilityRole="button"
-                              accessible={true}
-                              activeOpacity={1}
-                              loading={false}
-                              onPress={[Function]}
-                              onPressIn={[Function]}
-                              onPressOut={[Function]}
-                              style={
-                                {
-                                  "alignItems": "center",
-                                  "alignSelf": "stretch",
-                                  "backgroundColor": "#121314",
-                                  "borderRadius": 12,
-                                  "flexDirection": "row",
-                                  "height": 48,
-                                  "justifyContent": "center",
-                                  "overflow": "hidden",
-                                  "paddingHorizontal": 16,
-                                }
-                              }
-                              testID="add-funds-button"
-                            >
-                              <Text
-                                accessibilityRole="text"
-                                style={
-                                  {
-                                    "color": "#ffffff",
-                                    "fontFamily": "Geist Medium",
-                                    "fontSize": 16,
-                                    "letterSpacing": 0,
-                                    "lineHeight": 24,
-                                  }
-                                }
-                              >
-                                Add funds
-                              </Text>
-                            </TouchableOpacity>
-                          </View>
-                        </View>
-                        <TouchableOpacity
-                          onPress={[MockFunction]}
-                          testID="advanced-card-management-item"
-                        >
-                          <View
-                            accessibilityRole="none"
-                            accessible={true}
-                            style={
-                              {
-                                "backgroundColor": "#ffffff",
-                                "padding": 16,
-                              }
-                            }
-=======
                             </View>
                           </TouchableOpacity>
                           <TouchableOpacity
                             onPress={[MockFunction]}
                             testID="advanced-card-management-item"
->>>>>>> 338177c4
                           >
                             <View
                               accessibilityRole="none"
