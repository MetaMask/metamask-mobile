// Jest Snapshot v1, https://goo.gl/fbAQLP

exports[`CardHome Component renders correctly and matches snapshot 1`] = `
<View
  style={
    {
      "flex": 1,
    }
  }
>
  <RNCSafeAreaProvider
    onInsetsChange={[Function]}
    style={
      [
        {
          "flex": 1,
        },
        undefined,
      ]
    }
  >
    <View
      collapsable={false}
      pointerEvents="box-none"
      style={
        {
          "zIndex": 1,
        }
      }
    >
      <View
        accessibilityElementsHidden={false}
        importantForAccessibility="auto"
        onLayout={[Function]}
        pointerEvents="box-none"
        style={null}
      >
        <View
          collapsable={false}
          pointerEvents="box-none"
          style={
            {
              "bottom": 0,
              "left": 0,
              "opacity": 1,
              "position": "absolute",
              "right": 0,
              "top": 0,
              "zIndex": 0,
            }
          }
        >
          <View
            collapsable={false}
            style={
              {
                "backgroundColor": "rgb(255, 255, 255)",
                "borderBottomColor": "rgb(216, 216, 216)",
                "flex": 1,
                "shadowColor": "rgb(216, 216, 216)",
                "shadowOffset": {
                  "height": 0.5,
                  "width": 0,
                },
                "shadowOpacity": 0.85,
                "shadowRadius": 0,
              }
            }
          />
        </View>
        <View
          collapsable={false}
          pointerEvents="box-none"
          style={
            {
              "height": 64,
              "maxHeight": undefined,
              "minHeight": undefined,
              "opacity": undefined,
              "transform": undefined,
            }
          }
        >
          <View
            pointerEvents="none"
            style={
              {
                "height": 20,
              }
            }
          />
          <View
            pointerEvents="box-none"
            style={
              {
                "alignItems": "center",
                "flex": 1,
                "flexDirection": "row",
                "justifyContent": "center",
              }
            }
          >
            <View
              collapsable={false}
              pointerEvents="box-none"
              style={
                {
                  "marginHorizontal": 16,
                  "opacity": 1,
                }
              }
            >
              <Text
                accessibilityRole="header"
                aria-level="1"
                collapsable={false}
                numberOfLines={1}
                onLayout={[Function]}
                style={
                  {
                    "color": "rgb(28, 28, 30)",
                    "fontSize": 17,
                    "fontWeight": "600",
                  }
                }
              >
                CardHome
              </Text>
            </View>
          </View>
        </View>
      </View>
    </View>
    <RNSScreenContainer
      onLayout={[Function]}
      style={
        {
          "flex": 1,
        }
      }
    >
      <RNSScreen
        activityState={2}
        collapsable={false}
        gestureResponseDistance={
          {
            "bottom": -1,
            "end": -1,
            "start": -1,
            "top": -1,
          }
        }
        onGestureCancel={[Function]}
        pointerEvents="box-none"
        sheetAllowedDetents="large"
        sheetCornerRadius={-1}
        sheetExpandsWhenScrolledToEdge={true}
        sheetGrabberVisible={false}
        sheetLargestUndimmedDetent="all"
        style={
          {
            "bottom": 0,
            "left": 0,
            "position": "absolute",
            "right": 0,
            "top": 0,
            "zIndex": undefined,
          }
        }
      >
        <View
          collapsable={false}
          style={
            {
              "opacity": 1,
            }
          }
        />
        <View
          accessibilityElementsHidden={false}
          closing={false}
          gestureVelocityImpact={0.3}
          importantForAccessibility="auto"
          onClose={[Function]}
          onGestureBegin={[Function]}
          onGestureCanceled={[Function]}
          onGestureEnd={[Function]}
          onOpen={[Function]}
          onTransition={[Function]}
          pointerEvents="box-none"
          style={
            [
              {
                "overflow": undefined,
              },
              {
                "bottom": 0,
                "left": 0,
                "position": "absolute",
                "right": 0,
                "top": 0,
              },
            ]
          }
          transitionSpec={
            {
              "close": {
                "animation": "spring",
                "config": {
                  "damping": 500,
                  "mass": 3,
                  "overshootClamping": true,
                  "restDisplacementThreshold": 10,
                  "restSpeedThreshold": 10,
                  "stiffness": 1000,
                },
              },
              "open": {
                "animation": "spring",
                "config": {
                  "damping": 500,
                  "mass": 3,
                  "overshootClamping": true,
                  "restDisplacementThreshold": 10,
                  "restSpeedThreshold": 10,
                  "stiffness": 1000,
                },
              },
            }
          }
        >
          <View
            collapsable={false}
            needsOffscreenAlphaCompositing={false}
            pointerEvents="box-none"
            style={
              {
                "flex": 1,
              }
            }
          >
            <View
              collapsable={false}
              enabled={false}
              handlerTag={-1}
              handlerType="PanGestureHandler"
              onGestureHandlerEvent={[Function]}
              onGestureHandlerStateChange={[Function]}
              style={
                {
                  "flex": 1,
                  "transform": [
                    {
                      "translateX": 0,
                    },
                    {
                      "translateX": 0,
                    },
                  ],
                }
              }
            >
              <View
                collapsable={false}
                pointerEvents="none"
                style={
                  {
                    "backgroundColor": "rgb(242, 242, 242)",
                    "bottom": 0,
                    "left": 0,
                    "position": "absolute",
                    "shadowColor": "#000",
                    "shadowOffset": {
                      "height": 1,
                      "width": -1,
                    },
                    "shadowOpacity": 0.3,
                    "shadowRadius": 5,
                    "top": 0,
                    "width": 3,
                  }
                }
              />
              <View
                style={
                  [
                    {
                      "flex": 1,
                      "overflow": "hidden",
                    },
                    [
                      {
                        "backgroundColor": "rgb(242, 242, 242)",
                      },
                      undefined,
                    ],
                  ]
                }
              >
                <View
                  style={
                    {
                      "flex": 1,
                      "flexDirection": "column-reverse",
                    }
                  }
                >
                  <View
                    style={
                      {
                        "flex": 1,
                      }
                    }
                  >
                    <RCTScrollView
                      alwaysBounceVertical={false}
                      contentContainerStyle={
                        {
                          "flexGrow": 1,
                          "paddingBottom": 32,
                        }
                      }
                      refreshControl={
                        <RefreshControlMock
                          colors={
                            [
                              "#4459ff",
                            ]
                          }
                          onRefresh={[Function]}
                          refreshing={false}
                          tintColor="#121314"
                        />
                      }
                      showsVerticalScrollIndicator={false}
                      style={
                        {
                          "backgroundColor": "#ffffff",
                          "flex": 1,
                        }
                      }
                    >
                      <RCTRefreshControl />
                      <View>
                        <View
                          style={
                            {
                              "alignItems": "center",
                              "backgroundColor": "#3c4d9d0f",
                              "borderRadius": 8,
                              "justifyContent": "center",
                              "marginHorizontal": 16,
                              "marginTop": 16,
                              "paddingVertical": 16,
                            }
                          }
                        >
                          <View
                            style={
                              [
                                {
                                  "alignItems": "center",
                                  "flexDirection": "row",
                                  "justifyContent": "space-between",
                                  "marginBottom": 8,
                                  "width": "100%",
                                },
                                {
                                  "paddingHorizontal": 16,
                                },
                                false,
                              ]
                            }
                          >
                            <Text
                              accessibilityRole="text"
                              style={
                                {
                                  "color": "#121314",
                                  "fontFamily": "Geist Bold",
                                  "fontSize": 24,
                                  "letterSpacing": 0,
                                  "lineHeight": 32,
                                }
                              }
                            >
                              $1,000.00
                            </Text>
                            <TouchableOpacity
                              onPress={[Function]}
                              testID="privacy-toggle-button"
                            >
                              <SvgMock
                                color="#686e7d"
                                fill="currentColor"
                                height={20}
                                name="Eye"
                                style={
                                  {
                                    "height": 20,
                                    "width": 20,
                                  }
                                }
                                width={20}
                              />
                            </TouchableOpacity>
                          </View>
                          <View
                            style={
                              [
                                {
                                  "width": "100%",
                                },
                                {
                                  "paddingHorizontal": 16,
                                },
                                false,
                              ]
                            }
                          >
                            <View
                              style={
                                {
                                  "aspectRatio": 1.575925925925926,
                                }
                              }
                            >
                              <RNSVGSvgView
<<<<<<< HEAD
=======
                                address="0x78...x789"
>>>>>>> 4e9972e7
                                align="xMidYMid"
                                bbHeight="100%"
                                bbWidth="100%"
                                fill="none"
                                focusable={false}
                                hasLowerOpacity={false}
                                height="100%"
                                meetOrSlice={0}
                                minX={0}
                                minY={0}
                                status="ACTIVE"
                                style={
                                  [
                                    {
                                      "backgroundColor": "transparent",
                                      "borderWidth": 0,
                                    },
                                    {
                                      "flex": 0,
                                      "height": "100%",
                                      "opacity": 1,
                                      "width": "100%",
                                    },
                                  ]
                                }
                                type="VIRTUAL"
                                vbHeight={540}
                                vbWidth={851}
                                width="100%"
                              >
                                <RNSVGGroup
                                  fill={null}
                                  propList={
                                    [
                                      "fill",
                                    ]
                                  }
                                >
                                  <RNSVGGroup
                                    clipPath="clip0_4219_2177"
                                    fill={
                                      {
                                        "payload": 4278190080,
                                        "type": 0,
                                      }
                                    }
                                  >
                                    <RNSVGRect
                                      fill={
                                        {
                                          "payload": 4294925334,
                                          "type": 0,
                                        }
                                      }
                                      height={540}
                                      propList={
                                        [
                                          "fill",
                                        ]
                                      }
                                      rx={31.8}
                                      width={850.7}
                                      x={0}
                                      y={0}
                                    />
                                    <RNSVGPath
                                      d="M339.921 308.8h126.578V97.92H339.921V308.8zM466.499 707.521h208.853V-16H466.499v723.521z"
                                      fill={
                                        {
                                          "payload": 4294944384,
                                          "type": 0,
                                        }
                                      }
                                      propList={
                                        [
                                          "fill",
                                        ]
                                      }
                                    />
                                    <RNSVGPath
                                      d="M675.352 707.471h139.236v-284.8H675.352v284.8zM814.588 593.6h106.789V422.72H814.588V593.6z"
                                      fill={
                                        {
                                          "payload": 4294944384,
                                          "type": 0,
                                        }
                                      }
                                      propList={
                                        [
                                          "fill",
                                        ]
                                      }
                                    />
                                    <RNSVGPath
                                      d="M675.352 422.72h245.529V194.88l-245.529-73.058V422.72zM339.921 97.92L466.499-16V97.92H339.921zM921.377 422.72l-.496-227.84v227.84h.496zM884.206 593.6l-69.618 113.921V593.6h69.618zM339.921 308.8l126.578 113.92V308.8H339.921z"
                                      fill={
                                        {
                                          "payload": 4294944384,
                                          "type": 0,
                                        }
                                      }
                                      propList={
                                        [
                                          "fill",
                                        ]
                                      }
                                    />
                                    <RNSVGGroup
                                      clipPath="clip1_4219_2177"
                                      fill={
                                        {
                                          "payload": 4278190080,
                                          "type": 0,
                                        }
                                      }
                                    >
                                      <RNSVGRect
                                        fill={
                                          {
                                            "payload": 4294967295,
                                            "type": 0,
                                          }
                                        }
                                        height={122}
                                        propList={
                                          [
                                            "fill",
                                            "stroke",
                                            "strokeWidth",
                                          ]
                                        }
                                        rx={61}
                                        stroke={
                                          {
                                            "payload": 4294967295,
                                            "type": 0,
                                          }
                                        }
                                        strokeWidth={10}
                                        width={191}
                                        x={630}
                                        y={389}
                                      />
                                      <RNSVGPath
                                        d="M749.915 405.967h-48.986v88.019h48.986v-88.019z"
                                        fill={
                                          {
                                            "payload": 4294926080,
                                            "type": 0,
                                          }
                                        }
                                        propList={
                                          [
                                            "fill",
                                          ]
                                        }
                                      />
                                      <RNSVGPath
                                        d="M704.039 449.976c0-17.106 7.931-33.435 21.305-44.009-24.259-19.128-59.561-14.93-78.689 9.486-18.972 24.26-14.773 59.405 9.642 78.533a55.837 55.837 0 0069.203 0c-13.53-10.575-21.461-26.903-21.461-44.01z"
                                        fill={
                                          {
                                            "payload": 4293591067,
                                            "type": 0,
                                          }
                                        }
                                        propList={
                                          [
                                            "fill",
                                          ]
                                        }
                                      />
                                      <RNSVGPath
                                        d="M816.008 449.976c0 30.947-25.038 55.985-55.984 55.985-12.597 0-24.727-4.199-34.524-11.975 24.26-19.128 28.459-54.273 9.331-78.689-2.8-3.421-5.91-6.687-9.331-9.33 24.26-19.128 59.561-14.93 78.533 9.486 7.776 9.797 11.975 21.927 11.975 34.523z"
                                        fill={
                                          {
                                            "payload": 4294417947,
                                            "type": 0,
                                          }
                                        }
                                        propList={
                                          [
                                            "fill",
                                          ]
                                        }
                                      />
                                    </RNSVGGroup>
                                    <RNSVGPath
                                      d="M695.304 346.59l-68.066-20.225-51.331 30.62-35.814-.014-51.361-30.606-68.036 20.225L400 276.873l20.696-77.375L400 134.079 420.696 53l106.312 63.382h61.984L695.304 53 716 134.079l-20.696 65.419L716 276.873l-20.696 69.717z"
                                      fill={
                                        {
                                          "payload": 4294925334,
                                          "type": 0,
                                        }
                                      }
                                      propList={
                                        [
                                          "fill",
                                        ]
                                      }
                                    />
                                    <RNSVGPath
                                      d="M420.711 53l106.312 63.426-4.228 43.529L420.711 53zM488.747 276.903l46.777 35.558-46.777 13.904v-49.462zM531.785 218.117l-8.99-58.133-57.548 39.529-.029-.015v.029l.178 40.688 23.336-22.098h43.053zM695.304 53l-106.312 63.426 4.213 43.529L695.304 53zM627.268 276.903l-46.777 35.558 46.777 13.904v-49.462zM650.782 199.527h.015-.015v-.029l-.014.015-57.548-39.529-8.991 58.133h43.039l23.351 22.098.163-40.688z"
                                      fill={
                                        {
                                          "payload": 4294925334,
                                          "type": 0,
                                        }
                                      }
                                      propList={
                                        [
                                          "fill",
                                        ]
                                      }
                                    />
                                    <RNSVGPath
                                      d="M488.732 326.365l-68.036 20.225L400 276.903h88.732v49.462zM531.77 218.102l12.997 84.038-18.011-46.726-61.39-15.198 23.351-22.114H531.77zM627.268 326.365l68.036 20.225L716 276.903h-88.732v49.462zM584.229 218.102l-12.996 84.038 18.011-46.726 61.39-15.198-23.366-22.114h-43.039z"
                                      fill={
                                        {
                                          "payload": 4293085191,
                                          "type": 0,
                                        }
                                      }
                                      propList={
                                        [
                                          "fill",
                                        ]
                                      }
                                    />
                                    <RNSVGPath
                                      d="M400 276.873l20.696-77.375h44.507l.163 40.702 61.39 15.199 18.011 46.726-9.258 10.291-46.777-35.558H400v.015zM716 276.873l-20.696-77.375h-44.507l-.163 40.702-61.39 15.199-18.011 46.726 9.258 10.291 46.777-35.558H716v.015zM588.992 116.382h-61.984l-4.213 43.528 21.972 142.171h26.466L593.22 159.91l-4.228-43.528z"
                                      fill={
                                        {
                                          "payload": 4294937949,
                                          "type": 0,
                                        }
                                      }
                                      propList={
                                        [
                                          "fill",
                                        ]
                                      }
                                    />
                                    <RNSVGPath
                                      d="M420.696 53L400 134.079l20.696 65.419h44.507l57.577-39.543L420.696 53zM518.908 234.981h-20.162l-10.978 10.737 39.003 9.651-7.863-20.403v.015zM695.304 53L716 134.079l-20.696 65.419h-44.507l-57.577-39.543L695.304 53zM597.122 234.981h20.191l10.979 10.752-39.048 9.666 7.878-20.433v.015zM575.892 329.25l4.599-16.804-9.257-10.291h-26.482l-9.258 10.291 4.599 16.804"
                                      fill={
                                        {
                                          "payload": 4284880896,
                                          "type": 0,
                                        }
                                      }
                                      propList={
                                        [
                                          "fill",
                                        ]
                                      }
                                    />
                                    <RNSVGPath
                                      d="M575.892 329.25V357h-35.799v-27.75h35.799z"
                                      fill={
                                        {
                                          "payload": 4290823373,
                                          "type": 0,
                                        }
                                      }
                                      propList={
                                        [
                                          "fill",
                                        ]
                                      }
                                    />
                                    <RNSVGPath
                                      d="M488.747 326.336l51.376 30.65v-27.75l-4.599-16.805-46.777 13.905zM627.268 326.336l-51.376 30.65v-27.75l4.599-16.805 46.777 13.905z"
                                      fill={
                                        {
                                          "payload": 4293389302,
                                          "type": 0,
                                        }
                                      }
                                      propList={
                                        [
                                          "fill",
                                        ]
                                      }
                                    />
                                    <RNSVGPath
                                      d="M131.489 92.454v19.548h-10.158V98.459l-11.577 1.337c-2.542.292-3.661 1.118-3.661 2.64 0 2.23 2.124 3.169 6.676 3.169 2.776 0 5.852-.41 8.568-1.118l-5.259 7.396c-2.124.47-4.194.702-6.378.702-9.213 0-14.472-3.639-14.472-10.095 0-5.696 4.134-8.687 13.527-9.745l12.408-1.433c-.67-3.585-3.392-5.143-8.806-5.143-5.08 0-10.691 1.29-15.71 3.698l1.596-8.746c4.667-1.938 9.986-2.936 15.358-2.936 11.816 0 17.9 4.875 17.9 14.263l-.012.006zM40.104 67.976L29 112.002h11.104l5.51-22.123 9.554 11.38h11.577l9.554-11.38 5.51 22.123h11.104L81.809 67.97 60.954 92.584 40.097 67.97l.006.006zm41.705-44.032L60.954 48.558l-20.85-24.614L29 67.976h11.104l5.51-22.123 9.554 11.38h11.577l9.554-11.38 5.51 22.123h11.104L81.809 23.944zm76.381 68.1l-8.98-1.29c-2.244-.352-3.129-1.06-3.129-2.29 0-1.998 2.184-2.877 6.677-2.877 5.199 0 9.865 1.058 14.771 3.347l-1.238-8.627c-3.961-1.41-8.508-2.11-13.234-2.11-11.044 0-17.075 3.816-17.075 10.683 0 5.345 3.309 8.336 10.338 9.394l9.1 1.35c2.303.35 3.249 1.231 3.249 2.64 0 1.997-2.124 2.937-6.438 2.937-5.671 0-11.816-1.35-16.835-3.758l1.005 8.627c4.314 1.588 9.925 2.527 15.184 2.527 11.343 0 17.248-3.936 17.248-10.922 0-5.577-3.308-8.573-10.631-9.626l-.012-.006zm14.592-20.138v40.096h10.158V71.906h-10.158zm22.028 22.076l14.125-15.209h-12.641L182.94 94.505l14.239 17.491H210l-15.19-18.02v.006zm-23.446-35.519c0 6.457 5.259 10.096 14.472 10.096 2.184 0 4.254-.238 6.377-.702l5.259-7.396c-2.716.702-5.791 1.118-8.567 1.118-4.547 0-6.677-.94-6.677-3.17 0-1.527 1.125-2.348 3.662-2.639l11.576-1.338v13.544h10.159V48.427c0-9.394-6.085-14.263-17.9-14.263-5.379 0-10.691.999-15.358 2.937l-1.597 8.746c5.019-2.408 10.631-3.698 15.71-3.698 5.415 0 8.137 1.558 8.807 5.143l-12.408 1.433c-9.393 1.058-13.527 4.048-13.527 9.744l.012-.006zm-28.412-2.11c0 8.103 4.726 12.212 14.059 12.212 3.722 0 6.797-.589 9.746-1.939l1.298-8.864c-2.835 1.7-5.731 2.58-8.627 2.58-4.373 0-6.323-1.76-6.323-5.696V42.904h15.417v-8.157h-15.417V27.82l-19.318 10.155v4.929h9.153v13.443l.012.006zm-9.985-3.698v1.997h-27.455c1.239 4.067 4.918 5.928 11.451 5.928 5.199 0 10.045-1.058 14.353-3.11l-1.239 8.574c-3.96 1.64-8.98 2.527-14.119 2.527-13.646 0-21.089-5.987-21.089-17.082 0-11.094 7.562-17.319 19.259-17.319 11.696 0 18.845 6.754 18.845 18.49l-.006-.005zm-27.586-4.816h17.362c-.916-3.895-3.925-5.928-8.735-5.928s-7.664 1.98-8.627 5.928z"
                                      fill={
                                        {
                                          "payload": 4284880896,
                                          "type": 0,
                                        }
                                      }
                                      propList={
                                        [
                                          "fill",
                                        ]
                                      }
                                    />
                                  </RNSVGGroup>
<<<<<<< HEAD
=======
                                  <RNSVGText
                                    content={null}
                                    dx={[]}
                                    dy={[]}
                                    fill={
                                      {
                                        "payload": 4294967295,
                                        "type": 0,
                                      }
                                    }
                                    font={
                                      {
                                        "fontSize": "40px",
                                        "fontWeight": 800,
                                      }
                                    }
                                    propList={
                                      [
                                        "fill",
                                      ]
                                    }
                                    rotate={[]}
                                    x={
                                      [
                                        40,
                                      ]
                                    }
                                    y={
                                      [
                                        500,
                                      ]
                                    }
                                  >
                                    <RNSVGTSpan
                                      content="0x78...x789"
                                      dx={[]}
                                      dy={[]}
                                      fill={
                                        {
                                          "payload": 4278190080,
                                          "type": 0,
                                        }
                                      }
                                      font={{}}
                                      rotate={[]}
                                      x={[]}
                                      y={[]}
                                    />
                                  </RNSVGText>
>>>>>>> 4e9972e7
                                  <RNSVGDefs>
                                    <RNSVGClipPath
                                      fill={
                                        {
                                          "payload": 4278190080,
                                          "type": 0,
                                        }
                                      }
                                      name="clip0_4219_2177"
                                    >
                                      <RNSVGRect
                                        fill={
                                          {
                                            "payload": 4294967295,
                                            "type": 0,
                                          }
                                        }
                                        height={540}
                                        propList={
                                          [
                                            "fill",
                                          ]
                                        }
                                        rx={31.8}
                                        width={850.7}
                                        x={0}
                                        y={0}
                                      />
                                    </RNSVGClipPath>
                                    <RNSVGClipPath
                                      fill={
                                        {
                                          "payload": 4278190080,
                                          "type": 0,
                                        }
                                      }
                                      name="clip1_4219_2177"
                                    >
                                      <RNSVGPath
                                        d="M0 0H201V132H0z"
                                        fill={
                                          {
                                            "payload": 4294967295,
                                            "type": 0,
                                          }
                                        }
                                        matrix={
                                          [
                                            1,
                                            0,
                                            0,
                                            1,
                                            625,
                                            384,
                                          ]
                                        }
                                        propList={
                                          [
                                            "fill",
                                          ]
                                        }
                                      />
                                    </RNSVGClipPath>
                                  </RNSVGDefs>
                                </RNSVGGroup>
                              </RNSVGSvgView>
                            </View>
                          </View>
                          <View
                            style={
                              [
                                {
                                  "alignItems": "center",
                                  "height": 80,
                                  "justifyContent": "center",
                                  "width": "100%",
                                },
                                {
                                  "paddingHorizontal": 16,
                                },
                                false,
                              ]
                            }
                          />
                          <View
                            style={
                              [
                                {
                                  "width": "100%",
                                },
                                {
                                  "paddingHorizontal": 16,
                                },
                              ]
                            }
                          >
                            <View
                              style={
                                {
                                  "alignItems": "center",
                                  "flexDirection": "row",
                                  "gap": 8,
                                  "justifyContent": "space-between",
                                  "width": "100%",
                                }
                              }
                            >
                              <TouchableOpacity
                                accessibilityRole="button"
                                accessible={true}
                                activeOpacity={1}
                                disabled={false}
                                loading={false}
                                onPress={[Function]}
                                onPressIn={[Function]}
                                onPressOut={[Function]}
                                style={
                                  {
                                    "alignItems": "center",
                                    "alignSelf": "stretch",
                                    "backgroundColor": "#121314",
                                    "borderRadius": 12,
                                    "flexDirection": "row",
                                    "height": 48,
                                    "justifyContent": "center",
                                    "overflow": "hidden",
                                    "paddingHorizontal": 16,
                                    "width": "50%",
                                  }
                                }
                                testID="add-funds-button"
                              >
                                <Text
                                  accessibilityRole="text"
                                  style={
                                    {
                                      "color": "#ffffff",
                                      "fontFamily": "Geist Medium",
                                      "fontSize": 16,
                                      "letterSpacing": 0,
                                      "lineHeight": 24,
                                    }
                                  }
                                >
                                  Add funds
                                </Text>
                              </TouchableOpacity>
                              <TouchableOpacity
                                accessibilityRole="button"
                                accessible={true}
                                activeOpacity={1}
                                loading={false}
                                onPress={[Function]}
                                onPressIn={[Function]}
                                onPressOut={[Function]}
                                style={
                                  {
                                    "alignItems": "center",
                                    "alignSelf": "stretch",
                                    "backgroundColor": "#3c4d9d0f",
                                    "borderColor": "transparent",
                                    "borderRadius": 12,
                                    "borderWidth": 1,
                                    "flexDirection": "row",
                                    "height": 48,
                                    "justifyContent": "center",
                                    "overflow": "hidden",
                                    "paddingHorizontal": 16,
                                    "width": "50%",
                                  }
                                }
                                testID="change-asset-button"
                              >
                                <Text
                                  accessibilityRole="text"
                                  style={
                                    {
                                      "color": "#121314",
                                      "fontFamily": "Geist Medium",
                                      "fontSize": 16,
                                      "letterSpacing": 0,
                                      "lineHeight": 24,
                                    }
                                  }
                                >
                                  card.card_home.change_asset
                                </Text>
                              </TouchableOpacity>
                            </View>
                          </View>
                        </View>
                        <View
                          style={
                            [
                              false,
                            ]
                          }
                        >
                          <TouchableOpacity
                            onPress={[Function]}
                            testID="manage-spending-limit-item"
                          >
                            <View
                              accessibilityRole="none"
                              accessible={true}
                              style={
                                {
                                  "backgroundColor": "#ffffff",
                                  "padding": 16,
                                }
                              }
                            >
                              <View
                                style={
                                  {
                                    "alignItems": "center",
                                    "flexDirection": "row",
                                  }
                                }
                              >
                                <View
                                  style={
                                    {
                                      "alignItems": "flex-start",
                                      "flex": 1,
                                      "flexDirection": "column",
                                      "justifyContent": "space-between",
                                    }
                                  }
                                  testID="listitemcolumn"
                                >
                                  <Text
                                    accessibilityRole="text"
                                    style={
                                      {
                                        "color": "#121314",
                                        "fontFamily": "Geist Medium",
                                        "fontSize": 16,
                                        "letterSpacing": 0,
                                        "lineHeight": 24,
                                      }
                                    }
                                  >
                                    card.card_home.manage_card_options.manage_spending_limit
                                  </Text>
                                  <Text
                                    accessibilityRole="text"
                                    style={
                                      {
                                        "color": "#686e7d",
                                        "fontFamily": "Geist Regular",
                                        "fontSize": 14,
                                        "letterSpacing": 0,
                                        "lineHeight": 22,
                                      }
                                    }
                                  >
                                    card.card_home.manage_card_options.manage_spending_limit_description_full
                                  </Text>
                                </View>
                                <View
                                  accessible={false}
                                  style={
                                    {
                                      "width": 16,
                                    }
                                  }
                                  testID="listitem-gap"
                                />
                                <View
                                  style={
                                    {
                                      "flex": -1,
                                    }
                                  }
                                  testID="listitemcolumn"
                                >
                                  <SvgMock
                                    color="#121314"
                                    fill="currentColor"
                                    height={20}
                                    name="ArrowRight"
                                    style={
                                      {
                                        "height": 20,
                                        "paddingLeft": 16,
                                        "width": 20,
                                      }
                                    }
                                    width={20}
                                  />
                                </View>
                              </View>
                            </View>
                          </TouchableOpacity>
                          <TouchableOpacity
                            onPress={[MockFunction]}
                            testID="advanced-card-management-item"
                          >
                            <View
                              accessibilityRole="none"
                              accessible={true}
                              style={
                                {
                                  "backgroundColor": "#ffffff",
                                  "padding": 16,
                                }
                              }
                            >
                              <View
                                style={
                                  {
                                    "alignItems": "center",
                                    "flexDirection": "row",
                                  }
                                }
                              >
                                <View
                                  style={
                                    {
                                      "alignItems": "flex-start",
                                      "flex": 1,
                                      "flexDirection": "column",
                                      "justifyContent": "space-between",
                                    }
                                  }
                                  testID="listitemcolumn"
                                >
                                  <Text
                                    accessibilityRole="text"
                                    style={
                                      {
                                        "color": "#121314",
                                        "fontFamily": "Geist Medium",
                                        "fontSize": 16,
                                        "letterSpacing": 0,
                                        "lineHeight": 24,
                                      }
                                    }
                                  >
                                    Manage card
                                  </Text>
                                  <Text
                                    accessibilityRole="text"
                                    style={
                                      {
                                        "color": "#686e7d",
                                        "fontFamily": "Geist Regular",
                                        "fontSize": 14,
                                        "letterSpacing": 0,
                                        "lineHeight": 22,
                                      }
                                    }
                                  >
                                    See detailed transactions, freeze your card, etc.
                                  </Text>
                                </View>
                                <View
                                  accessible={false}
                                  style={
                                    {
                                      "width": 16,
                                    }
                                  }
                                  testID="listitem-gap"
                                />
                                <View
                                  style={
                                    {
                                      "flex": -1,
                                    }
                                  }
                                  testID="listitemcolumn"
                                >
                                  <SvgMock
                                    color="#121314"
                                    fill="currentColor"
                                    height={20}
                                    name="Export"
                                    style={
                                      {
                                        "height": 20,
                                        "paddingLeft": 16,
                                        "width": 20,
                                      }
                                    }
                                    width={20}
                                  />
                                </View>
                              </View>
                            </View>
                          </TouchableOpacity>
                        </View>
                      </View>
                    </RCTScrollView>
                  </View>
                </View>
              </View>
            </View>
          </View>
        </View>
      </RNSScreen>
    </RNSScreenContainer>
  </RNCSafeAreaProvider>
</View>
`;

exports[`CardHome Component renders correctly with privacy mode enabled 1`] = `
<View
  style={
    {
      "flex": 1,
    }
  }
>
  <RNCSafeAreaProvider
    onInsetsChange={[Function]}
    style={
      [
        {
          "flex": 1,
        },
        undefined,
      ]
    }
  >
    <View
      collapsable={false}
      pointerEvents="box-none"
      style={
        {
          "zIndex": 1,
        }
      }
    >
      <View
        accessibilityElementsHidden={false}
        importantForAccessibility="auto"
        onLayout={[Function]}
        pointerEvents="box-none"
        style={null}
      >
        <View
          collapsable={false}
          pointerEvents="box-none"
          style={
            {
              "bottom": 0,
              "left": 0,
              "opacity": 1,
              "position": "absolute",
              "right": 0,
              "top": 0,
              "zIndex": 0,
            }
          }
        >
          <View
            collapsable={false}
            style={
              {
                "backgroundColor": "rgb(255, 255, 255)",
                "borderBottomColor": "rgb(216, 216, 216)",
                "flex": 1,
                "shadowColor": "rgb(216, 216, 216)",
                "shadowOffset": {
                  "height": 0.5,
                  "width": 0,
                },
                "shadowOpacity": 0.85,
                "shadowRadius": 0,
              }
            }
          />
        </View>
        <View
          collapsable={false}
          pointerEvents="box-none"
          style={
            {
              "height": 64,
              "maxHeight": undefined,
              "minHeight": undefined,
              "opacity": undefined,
              "transform": undefined,
            }
          }
        >
          <View
            pointerEvents="none"
            style={
              {
                "height": 20,
              }
            }
          />
          <View
            pointerEvents="box-none"
            style={
              {
                "alignItems": "center",
                "flex": 1,
                "flexDirection": "row",
                "justifyContent": "center",
              }
            }
          >
            <View
              collapsable={false}
              pointerEvents="box-none"
              style={
                {
                  "marginHorizontal": 16,
                  "opacity": 1,
                }
              }
            >
              <Text
                accessibilityRole="header"
                aria-level="1"
                collapsable={false}
                numberOfLines={1}
                onLayout={[Function]}
                style={
                  {
                    "color": "rgb(28, 28, 30)",
                    "fontSize": 17,
                    "fontWeight": "600",
                  }
                }
              >
                CardHome
              </Text>
            </View>
          </View>
        </View>
      </View>
    </View>
    <RNSScreenContainer
      onLayout={[Function]}
      style={
        {
          "flex": 1,
        }
      }
    >
      <RNSScreen
        activityState={2}
        collapsable={false}
        gestureResponseDistance={
          {
            "bottom": -1,
            "end": -1,
            "start": -1,
            "top": -1,
          }
        }
        onGestureCancel={[Function]}
        pointerEvents="box-none"
        sheetAllowedDetents="large"
        sheetCornerRadius={-1}
        sheetExpandsWhenScrolledToEdge={true}
        sheetGrabberVisible={false}
        sheetLargestUndimmedDetent="all"
        style={
          {
            "bottom": 0,
            "left": 0,
            "position": "absolute",
            "right": 0,
            "top": 0,
            "zIndex": undefined,
          }
        }
      >
        <View
          collapsable={false}
          style={
            {
              "opacity": 1,
            }
          }
        />
        <View
          accessibilityElementsHidden={false}
          closing={false}
          gestureVelocityImpact={0.3}
          importantForAccessibility="auto"
          onClose={[Function]}
          onGestureBegin={[Function]}
          onGestureCanceled={[Function]}
          onGestureEnd={[Function]}
          onOpen={[Function]}
          onTransition={[Function]}
          pointerEvents="box-none"
          style={
            [
              {
                "overflow": undefined,
              },
              {
                "bottom": 0,
                "left": 0,
                "position": "absolute",
                "right": 0,
                "top": 0,
              },
            ]
          }
          transitionSpec={
            {
              "close": {
                "animation": "spring",
                "config": {
                  "damping": 500,
                  "mass": 3,
                  "overshootClamping": true,
                  "restDisplacementThreshold": 10,
                  "restSpeedThreshold": 10,
                  "stiffness": 1000,
                },
              },
              "open": {
                "animation": "spring",
                "config": {
                  "damping": 500,
                  "mass": 3,
                  "overshootClamping": true,
                  "restDisplacementThreshold": 10,
                  "restSpeedThreshold": 10,
                  "stiffness": 1000,
                },
              },
            }
          }
        >
          <View
            collapsable={false}
            needsOffscreenAlphaCompositing={false}
            pointerEvents="box-none"
            style={
              {
                "flex": 1,
              }
            }
          >
            <View
              collapsable={false}
              enabled={false}
              handlerTag={-1}
              handlerType="PanGestureHandler"
              onGestureHandlerEvent={[Function]}
              onGestureHandlerStateChange={[Function]}
              style={
                {
                  "flex": 1,
                  "transform": [
                    {
                      "translateX": 0,
                    },
                    {
                      "translateX": 0,
                    },
                  ],
                }
              }
            >
              <View
                collapsable={false}
                pointerEvents="none"
                style={
                  {
                    "backgroundColor": "rgb(242, 242, 242)",
                    "bottom": 0,
                    "left": 0,
                    "position": "absolute",
                    "shadowColor": "#000",
                    "shadowOffset": {
                      "height": 1,
                      "width": -1,
                    },
                    "shadowOpacity": 0.3,
                    "shadowRadius": 5,
                    "top": 0,
                    "width": 3,
                  }
                }
              />
              <View
                style={
                  [
                    {
                      "flex": 1,
                      "overflow": "hidden",
                    },
                    [
                      {
                        "backgroundColor": "rgb(242, 242, 242)",
                      },
                      undefined,
                    ],
                  ]
                }
              >
                <View
                  style={
                    {
                      "flex": 1,
                      "flexDirection": "column-reverse",
                    }
                  }
                >
                  <View
                    style={
                      {
                        "flex": 1,
                      }
                    }
                  >
                    <RCTScrollView
                      alwaysBounceVertical={false}
                      contentContainerStyle={
                        {
                          "flexGrow": 1,
                          "paddingBottom": 32,
                        }
                      }
                      refreshControl={
                        <RefreshControlMock
                          colors={
                            [
                              "#4459ff",
                            ]
                          }
                          onRefresh={[Function]}
                          refreshing={false}
                          tintColor="#121314"
                        />
                      }
                      showsVerticalScrollIndicator={false}
                      style={
                        {
                          "backgroundColor": "#ffffff",
                          "flex": 1,
                        }
                      }
                    >
                      <RCTRefreshControl />
                      <View>
                        <View
                          style={
                            {
                              "alignItems": "center",
                              "backgroundColor": "#3c4d9d0f",
                              "borderRadius": 8,
                              "justifyContent": "center",
                              "marginHorizontal": 16,
                              "marginTop": 16,
                              "paddingVertical": 16,
                            }
                          }
                        >
                          <View
                            style={
                              [
                                {
                                  "alignItems": "center",
                                  "flexDirection": "row",
                                  "justifyContent": "space-between",
                                  "marginBottom": 8,
                                  "width": "100%",
                                },
                                {
                                  "paddingHorizontal": 16,
                                },
                                false,
                              ]
                            }
                          >
                            <Text
                              accessibilityRole="text"
                              style={
                                {
                                  "color": "#121314",
                                  "fontFamily": "Geist Bold",
                                  "fontSize": 24,
                                  "letterSpacing": 0,
                                  "lineHeight": 32,
                                }
                              }
                            >
                              ••••••••••••
                            </Text>
                            <TouchableOpacity
                              onPress={[Function]}
                              testID="privacy-toggle-button"
                            >
                              <SvgMock
                                color="#686e7d"
                                fill="currentColor"
                                height={20}
                                name="EyeSlash"
                                style={
                                  {
                                    "height": 20,
                                    "width": 20,
                                  }
                                }
                                width={20}
                              />
                            </TouchableOpacity>
                          </View>
                          <View
                            style={
                              [
                                {
                                  "width": "100%",
                                },
                                {
                                  "paddingHorizontal": 16,
                                },
                                false,
                              ]
                            }
                          >
                            <View
                              style={
                                {
                                  "aspectRatio": 1.575925925925926,
                                }
                              }
                            >
                              <RNSVGSvgView
<<<<<<< HEAD
=======
                                address="0x78...x789"
>>>>>>> 4e9972e7
                                align="xMidYMid"
                                bbHeight="100%"
                                bbWidth="100%"
                                fill="none"
                                focusable={false}
                                hasLowerOpacity={false}
                                height="100%"
                                meetOrSlice={0}
                                minX={0}
                                minY={0}
                                status="ACTIVE"
                                style={
                                  [
                                    {
                                      "backgroundColor": "transparent",
                                      "borderWidth": 0,
                                    },
                                    {
                                      "flex": 0,
                                      "height": "100%",
                                      "opacity": 1,
                                      "width": "100%",
                                    },
                                  ]
                                }
                                type="VIRTUAL"
                                vbHeight={540}
                                vbWidth={851}
                                width="100%"
                              >
                                <RNSVGGroup
                                  fill={null}
                                  propList={
                                    [
                                      "fill",
                                    ]
                                  }
                                >
                                  <RNSVGGroup
                                    clipPath="clip0_4219_2177"
                                    fill={
                                      {
                                        "payload": 4278190080,
                                        "type": 0,
                                      }
                                    }
                                  >
                                    <RNSVGRect
                                      fill={
                                        {
                                          "payload": 4294925334,
                                          "type": 0,
                                        }
                                      }
                                      height={540}
                                      propList={
                                        [
                                          "fill",
                                        ]
                                      }
                                      rx={31.8}
                                      width={850.7}
                                      x={0}
                                      y={0}
                                    />
                                    <RNSVGPath
                                      d="M339.921 308.8h126.578V97.92H339.921V308.8zM466.499 707.521h208.853V-16H466.499v723.521z"
                                      fill={
                                        {
                                          "payload": 4294944384,
                                          "type": 0,
                                        }
                                      }
                                      propList={
                                        [
                                          "fill",
                                        ]
                                      }
                                    />
                                    <RNSVGPath
                                      d="M675.352 707.471h139.236v-284.8H675.352v284.8zM814.588 593.6h106.789V422.72H814.588V593.6z"
                                      fill={
                                        {
                                          "payload": 4294944384,
                                          "type": 0,
                                        }
                                      }
                                      propList={
                                        [
                                          "fill",
                                        ]
                                      }
                                    />
                                    <RNSVGPath
                                      d="M675.352 422.72h245.529V194.88l-245.529-73.058V422.72zM339.921 97.92L466.499-16V97.92H339.921zM921.377 422.72l-.496-227.84v227.84h.496zM884.206 593.6l-69.618 113.921V593.6h69.618zM339.921 308.8l126.578 113.92V308.8H339.921z"
                                      fill={
                                        {
                                          "payload": 4294944384,
                                          "type": 0,
                                        }
                                      }
                                      propList={
                                        [
                                          "fill",
                                        ]
                                      }
                                    />
                                    <RNSVGGroup
                                      clipPath="clip1_4219_2177"
                                      fill={
                                        {
                                          "payload": 4278190080,
                                          "type": 0,
                                        }
                                      }
                                    >
                                      <RNSVGRect
                                        fill={
                                          {
                                            "payload": 4294967295,
                                            "type": 0,
                                          }
                                        }
                                        height={122}
                                        propList={
                                          [
                                            "fill",
                                            "stroke",
                                            "strokeWidth",
                                          ]
                                        }
                                        rx={61}
                                        stroke={
                                          {
                                            "payload": 4294967295,
                                            "type": 0,
                                          }
                                        }
                                        strokeWidth={10}
                                        width={191}
                                        x={630}
                                        y={389}
                                      />
                                      <RNSVGPath
                                        d="M749.915 405.967h-48.986v88.019h48.986v-88.019z"
                                        fill={
                                          {
                                            "payload": 4294926080,
                                            "type": 0,
                                          }
                                        }
                                        propList={
                                          [
                                            "fill",
                                          ]
                                        }
                                      />
                                      <RNSVGPath
                                        d="M704.039 449.976c0-17.106 7.931-33.435 21.305-44.009-24.259-19.128-59.561-14.93-78.689 9.486-18.972 24.26-14.773 59.405 9.642 78.533a55.837 55.837 0 0069.203 0c-13.53-10.575-21.461-26.903-21.461-44.01z"
                                        fill={
                                          {
                                            "payload": 4293591067,
                                            "type": 0,
                                          }
                                        }
                                        propList={
                                          [
                                            "fill",
                                          ]
                                        }
                                      />
                                      <RNSVGPath
                                        d="M816.008 449.976c0 30.947-25.038 55.985-55.984 55.985-12.597 0-24.727-4.199-34.524-11.975 24.26-19.128 28.459-54.273 9.331-78.689-2.8-3.421-5.91-6.687-9.331-9.33 24.26-19.128 59.561-14.93 78.533 9.486 7.776 9.797 11.975 21.927 11.975 34.523z"
                                        fill={
                                          {
                                            "payload": 4294417947,
                                            "type": 0,
                                          }
                                        }
                                        propList={
                                          [
                                            "fill",
                                          ]
                                        }
                                      />
                                    </RNSVGGroup>
                                    <RNSVGPath
                                      d="M695.304 346.59l-68.066-20.225-51.331 30.62-35.814-.014-51.361-30.606-68.036 20.225L400 276.873l20.696-77.375L400 134.079 420.696 53l106.312 63.382h61.984L695.304 53 716 134.079l-20.696 65.419L716 276.873l-20.696 69.717z"
                                      fill={
                                        {
                                          "payload": 4294925334,
                                          "type": 0,
                                        }
                                      }
                                      propList={
                                        [
                                          "fill",
                                        ]
                                      }
                                    />
                                    <RNSVGPath
                                      d="M420.711 53l106.312 63.426-4.228 43.529L420.711 53zM488.747 276.903l46.777 35.558-46.777 13.904v-49.462zM531.785 218.117l-8.99-58.133-57.548 39.529-.029-.015v.029l.178 40.688 23.336-22.098h43.053zM695.304 53l-106.312 63.426 4.213 43.529L695.304 53zM627.268 276.903l-46.777 35.558 46.777 13.904v-49.462zM650.782 199.527h.015-.015v-.029l-.014.015-57.548-39.529-8.991 58.133h43.039l23.351 22.098.163-40.688z"
                                      fill={
                                        {
                                          "payload": 4294925334,
                                          "type": 0,
                                        }
                                      }
                                      propList={
                                        [
                                          "fill",
                                        ]
                                      }
                                    />
                                    <RNSVGPath
                                      d="M488.732 326.365l-68.036 20.225L400 276.903h88.732v49.462zM531.77 218.102l12.997 84.038-18.011-46.726-61.39-15.198 23.351-22.114H531.77zM627.268 326.365l68.036 20.225L716 276.903h-88.732v49.462zM584.229 218.102l-12.996 84.038 18.011-46.726 61.39-15.198-23.366-22.114h-43.039z"
                                      fill={
                                        {
                                          "payload": 4293085191,
                                          "type": 0,
                                        }
                                      }
                                      propList={
                                        [
                                          "fill",
                                        ]
                                      }
                                    />
                                    <RNSVGPath
                                      d="M400 276.873l20.696-77.375h44.507l.163 40.702 61.39 15.199 18.011 46.726-9.258 10.291-46.777-35.558H400v.015zM716 276.873l-20.696-77.375h-44.507l-.163 40.702-61.39 15.199-18.011 46.726 9.258 10.291 46.777-35.558H716v.015zM588.992 116.382h-61.984l-4.213 43.528 21.972 142.171h26.466L593.22 159.91l-4.228-43.528z"
                                      fill={
                                        {
                                          "payload": 4294937949,
                                          "type": 0,
                                        }
                                      }
                                      propList={
                                        [
                                          "fill",
                                        ]
                                      }
                                    />
                                    <RNSVGPath
                                      d="M420.696 53L400 134.079l20.696 65.419h44.507l57.577-39.543L420.696 53zM518.908 234.981h-20.162l-10.978 10.737 39.003 9.651-7.863-20.403v.015zM695.304 53L716 134.079l-20.696 65.419h-44.507l-57.577-39.543L695.304 53zM597.122 234.981h20.191l10.979 10.752-39.048 9.666 7.878-20.433v.015zM575.892 329.25l4.599-16.804-9.257-10.291h-26.482l-9.258 10.291 4.599 16.804"
                                      fill={
                                        {
                                          "payload": 4284880896,
                                          "type": 0,
                                        }
                                      }
                                      propList={
                                        [
                                          "fill",
                                        ]
                                      }
                                    />
                                    <RNSVGPath
                                      d="M575.892 329.25V357h-35.799v-27.75h35.799z"
                                      fill={
                                        {
                                          "payload": 4290823373,
                                          "type": 0,
                                        }
                                      }
                                      propList={
                                        [
                                          "fill",
                                        ]
                                      }
                                    />
                                    <RNSVGPath
                                      d="M488.747 326.336l51.376 30.65v-27.75l-4.599-16.805-46.777 13.905zM627.268 326.336l-51.376 30.65v-27.75l4.599-16.805 46.777 13.905z"
                                      fill={
                                        {
                                          "payload": 4293389302,
                                          "type": 0,
                                        }
                                      }
                                      propList={
                                        [
                                          "fill",
                                        ]
                                      }
                                    />
                                    <RNSVGPath
                                      d="M131.489 92.454v19.548h-10.158V98.459l-11.577 1.337c-2.542.292-3.661 1.118-3.661 2.64 0 2.23 2.124 3.169 6.676 3.169 2.776 0 5.852-.41 8.568-1.118l-5.259 7.396c-2.124.47-4.194.702-6.378.702-9.213 0-14.472-3.639-14.472-10.095 0-5.696 4.134-8.687 13.527-9.745l12.408-1.433c-.67-3.585-3.392-5.143-8.806-5.143-5.08 0-10.691 1.29-15.71 3.698l1.596-8.746c4.667-1.938 9.986-2.936 15.358-2.936 11.816 0 17.9 4.875 17.9 14.263l-.012.006zM40.104 67.976L29 112.002h11.104l5.51-22.123 9.554 11.38h11.577l9.554-11.38 5.51 22.123h11.104L81.809 67.97 60.954 92.584 40.097 67.97l.006.006zm41.705-44.032L60.954 48.558l-20.85-24.614L29 67.976h11.104l5.51-22.123 9.554 11.38h11.577l9.554-11.38 5.51 22.123h11.104L81.809 23.944zm76.381 68.1l-8.98-1.29c-2.244-.352-3.129-1.06-3.129-2.29 0-1.998 2.184-2.877 6.677-2.877 5.199 0 9.865 1.058 14.771 3.347l-1.238-8.627c-3.961-1.41-8.508-2.11-13.234-2.11-11.044 0-17.075 3.816-17.075 10.683 0 5.345 3.309 8.336 10.338 9.394l9.1 1.35c2.303.35 3.249 1.231 3.249 2.64 0 1.997-2.124 2.937-6.438 2.937-5.671 0-11.816-1.35-16.835-3.758l1.005 8.627c4.314 1.588 9.925 2.527 15.184 2.527 11.343 0 17.248-3.936 17.248-10.922 0-5.577-3.308-8.573-10.631-9.626l-.012-.006zm14.592-20.138v40.096h10.158V71.906h-10.158zm22.028 22.076l14.125-15.209h-12.641L182.94 94.505l14.239 17.491H210l-15.19-18.02v.006zm-23.446-35.519c0 6.457 5.259 10.096 14.472 10.096 2.184 0 4.254-.238 6.377-.702l5.259-7.396c-2.716.702-5.791 1.118-8.567 1.118-4.547 0-6.677-.94-6.677-3.17 0-1.527 1.125-2.348 3.662-2.639l11.576-1.338v13.544h10.159V48.427c0-9.394-6.085-14.263-17.9-14.263-5.379 0-10.691.999-15.358 2.937l-1.597 8.746c5.019-2.408 10.631-3.698 15.71-3.698 5.415 0 8.137 1.558 8.807 5.143l-12.408 1.433c-9.393 1.058-13.527 4.048-13.527 9.744l.012-.006zm-28.412-2.11c0 8.103 4.726 12.212 14.059 12.212 3.722 0 6.797-.589 9.746-1.939l1.298-8.864c-2.835 1.7-5.731 2.58-8.627 2.58-4.373 0-6.323-1.76-6.323-5.696V42.904h15.417v-8.157h-15.417V27.82l-19.318 10.155v4.929h9.153v13.443l.012.006zm-9.985-3.698v1.997h-27.455c1.239 4.067 4.918 5.928 11.451 5.928 5.199 0 10.045-1.058 14.353-3.11l-1.239 8.574c-3.96 1.64-8.98 2.527-14.119 2.527-13.646 0-21.089-5.987-21.089-17.082 0-11.094 7.562-17.319 19.259-17.319 11.696 0 18.845 6.754 18.845 18.49l-.006-.005zm-27.586-4.816h17.362c-.916-3.895-3.925-5.928-8.735-5.928s-7.664 1.98-8.627 5.928z"
                                      fill={
                                        {
                                          "payload": 4284880896,
                                          "type": 0,
                                        }
                                      }
                                      propList={
                                        [
                                          "fill",
                                        ]
                                      }
                                    />
                                  </RNSVGGroup>
<<<<<<< HEAD
=======
                                  <RNSVGText
                                    content={null}
                                    dx={[]}
                                    dy={[]}
                                    fill={
                                      {
                                        "payload": 4294967295,
                                        "type": 0,
                                      }
                                    }
                                    font={
                                      {
                                        "fontSize": "40px",
                                        "fontWeight": 800,
                                      }
                                    }
                                    propList={
                                      [
                                        "fill",
                                      ]
                                    }
                                    rotate={[]}
                                    x={
                                      [
                                        40,
                                      ]
                                    }
                                    y={
                                      [
                                        500,
                                      ]
                                    }
                                  >
                                    <RNSVGTSpan
                                      content="0x78...x789"
                                      dx={[]}
                                      dy={[]}
                                      fill={
                                        {
                                          "payload": 4278190080,
                                          "type": 0,
                                        }
                                      }
                                      font={{}}
                                      rotate={[]}
                                      x={[]}
                                      y={[]}
                                    />
                                  </RNSVGText>
>>>>>>> 4e9972e7
                                  <RNSVGDefs>
                                    <RNSVGClipPath
                                      fill={
                                        {
                                          "payload": 4278190080,
                                          "type": 0,
                                        }
                                      }
                                      name="clip0_4219_2177"
                                    >
                                      <RNSVGRect
                                        fill={
                                          {
                                            "payload": 4294967295,
                                            "type": 0,
                                          }
                                        }
                                        height={540}
                                        propList={
                                          [
                                            "fill",
                                          ]
                                        }
                                        rx={31.8}
                                        width={850.7}
                                        x={0}
                                        y={0}
                                      />
                                    </RNSVGClipPath>
                                    <RNSVGClipPath
                                      fill={
                                        {
                                          "payload": 4278190080,
                                          "type": 0,
                                        }
                                      }
                                      name="clip1_4219_2177"
                                    >
                                      <RNSVGPath
                                        d="M0 0H201V132H0z"
                                        fill={
                                          {
                                            "payload": 4294967295,
                                            "type": 0,
                                          }
                                        }
                                        matrix={
                                          [
                                            1,
                                            0,
                                            0,
                                            1,
                                            625,
                                            384,
                                          ]
                                        }
                                        propList={
                                          [
                                            "fill",
                                          ]
                                        }
                                      />
                                    </RNSVGClipPath>
                                  </RNSVGDefs>
                                </RNSVGGroup>
                              </RNSVGSvgView>
                            </View>
                          </View>
                          <View
                            style={
                              [
                                {
                                  "alignItems": "center",
                                  "height": 80,
                                  "justifyContent": "center",
                                  "width": "100%",
                                },
                                {
                                  "paddingHorizontal": 16,
                                },
                                false,
                              ]
                            }
                          />
                          <View
                            style={
                              [
                                {
                                  "width": "100%",
                                },
                                {
                                  "paddingHorizontal": 16,
                                },
                              ]
                            }
                          >
                            <View
                              style={
                                {
                                  "alignItems": "center",
                                  "flexDirection": "row",
                                  "gap": 8,
                                  "justifyContent": "space-between",
                                  "width": "100%",
                                }
                              }
                            >
                              <TouchableOpacity
                                accessibilityRole="button"
                                accessible={true}
                                activeOpacity={1}
                                disabled={false}
                                loading={false}
                                onPress={[Function]}
                                onPressIn={[Function]}
                                onPressOut={[Function]}
                                style={
                                  {
                                    "alignItems": "center",
                                    "alignSelf": "stretch",
                                    "backgroundColor": "#121314",
                                    "borderRadius": 12,
                                    "flexDirection": "row",
                                    "height": 48,
                                    "justifyContent": "center",
                                    "overflow": "hidden",
                                    "paddingHorizontal": 16,
                                    "width": "50%",
                                  }
                                }
                                testID="add-funds-button"
                              >
                                <Text
                                  accessibilityRole="text"
                                  style={
                                    {
                                      "color": "#ffffff",
                                      "fontFamily": "Geist Medium",
                                      "fontSize": 16,
                                      "letterSpacing": 0,
                                      "lineHeight": 24,
                                    }
                                  }
                                >
                                  Add funds
                                </Text>
                              </TouchableOpacity>
                              <TouchableOpacity
                                accessibilityRole="button"
                                accessible={true}
                                activeOpacity={1}
                                loading={false}
                                onPress={[Function]}
                                onPressIn={[Function]}
                                onPressOut={[Function]}
                                style={
                                  {
                                    "alignItems": "center",
                                    "alignSelf": "stretch",
                                    "backgroundColor": "#3c4d9d0f",
                                    "borderColor": "transparent",
                                    "borderRadius": 12,
                                    "borderWidth": 1,
                                    "flexDirection": "row",
                                    "height": 48,
                                    "justifyContent": "center",
                                    "overflow": "hidden",
                                    "paddingHorizontal": 16,
                                    "width": "50%",
                                  }
                                }
                                testID="change-asset-button"
                              >
                                <Text
                                  accessibilityRole="text"
                                  style={
                                    {
                                      "color": "#121314",
                                      "fontFamily": "Geist Medium",
                                      "fontSize": 16,
                                      "letterSpacing": 0,
                                      "lineHeight": 24,
                                    }
                                  }
                                >
                                  card.card_home.change_asset
                                </Text>
                              </TouchableOpacity>
                            </View>
                          </View>
                        </View>
                        <View
                          style={
                            [
                              false,
                            ]
                          }
                        >
                          <TouchableOpacity
                            onPress={[Function]}
                            testID="manage-spending-limit-item"
                          >
                            <View
                              accessibilityRole="none"
                              accessible={true}
                              style={
                                {
                                  "backgroundColor": "#ffffff",
                                  "padding": 16,
                                }
                              }
                            >
                              <View
                                style={
                                  {
                                    "alignItems": "center",
                                    "flexDirection": "row",
                                  }
                                }
                              >
                                <View
                                  style={
                                    {
                                      "alignItems": "flex-start",
                                      "flex": 1,
                                      "flexDirection": "column",
                                      "justifyContent": "space-between",
                                    }
                                  }
                                  testID="listitemcolumn"
                                >
                                  <Text
                                    accessibilityRole="text"
                                    style={
                                      {
                                        "color": "#121314",
                                        "fontFamily": "Geist Medium",
                                        "fontSize": 16,
                                        "letterSpacing": 0,
                                        "lineHeight": 24,
                                      }
                                    }
                                  >
                                    card.card_home.manage_card_options.manage_spending_limit
                                  </Text>
                                  <Text
                                    accessibilityRole="text"
                                    style={
                                      {
                                        "color": "#686e7d",
                                        "fontFamily": "Geist Regular",
                                        "fontSize": 14,
                                        "letterSpacing": 0,
                                        "lineHeight": 22,
                                      }
                                    }
                                  >
                                    card.card_home.manage_card_options.manage_spending_limit_description_full
                                  </Text>
                                </View>
                                <View
                                  accessible={false}
                                  style={
                                    {
                                      "width": 16,
                                    }
                                  }
                                  testID="listitem-gap"
                                />
                                <View
                                  style={
                                    {
                                      "flex": -1,
                                    }
                                  }
                                  testID="listitemcolumn"
                                >
                                  <SvgMock
                                    color="#121314"
                                    fill="currentColor"
                                    height={20}
                                    name="ArrowRight"
                                    style={
                                      {
                                        "height": 20,
                                        "paddingLeft": 16,
                                        "width": 20,
                                      }
                                    }
                                    width={20}
                                  />
                                </View>
                              </View>
                            </View>
                          </TouchableOpacity>
                          <TouchableOpacity
                            onPress={[MockFunction]}
                            testID="advanced-card-management-item"
                          >
                            <View
                              accessibilityRole="none"
                              accessible={true}
                              style={
                                {
                                  "backgroundColor": "#ffffff",
                                  "padding": 16,
                                }
                              }
                            >
                              <View
                                style={
                                  {
                                    "alignItems": "center",
                                    "flexDirection": "row",
                                  }
                                }
                              >
                                <View
                                  style={
                                    {
                                      "alignItems": "flex-start",
                                      "flex": 1,
                                      "flexDirection": "column",
                                      "justifyContent": "space-between",
                                    }
                                  }
                                  testID="listitemcolumn"
                                >
                                  <Text
                                    accessibilityRole="text"
                                    style={
                                      {
                                        "color": "#121314",
                                        "fontFamily": "Geist Medium",
                                        "fontSize": 16,
                                        "letterSpacing": 0,
                                        "lineHeight": 24,
                                      }
                                    }
                                  >
                                    Manage card
                                  </Text>
                                  <Text
                                    accessibilityRole="text"
                                    style={
                                      {
                                        "color": "#686e7d",
                                        "fontFamily": "Geist Regular",
                                        "fontSize": 14,
                                        "letterSpacing": 0,
                                        "lineHeight": 22,
                                      }
                                    }
                                  >
                                    See detailed transactions, freeze your card, etc.
                                  </Text>
                                </View>
                                <View
                                  accessible={false}
                                  style={
                                    {
                                      "width": 16,
                                    }
                                  }
                                  testID="listitem-gap"
                                />
                                <View
                                  style={
                                    {
                                      "flex": -1,
                                    }
                                  }
                                  testID="listitemcolumn"
                                >
                                  <SvgMock
                                    color="#121314"
                                    fill="currentColor"
                                    height={20}
                                    name="Export"
                                    style={
                                      {
                                        "height": 20,
                                        "paddingLeft": 16,
                                        "width": 20,
                                      }
                                    }
                                    width={20}
                                  />
                                </View>
                              </View>
                            </View>
                          </TouchableOpacity>
                        </View>
                      </View>
                    </RCTScrollView>
                  </View>
                </View>
              </View>
            </View>
          </View>
        </View>
      </RNSScreen>
    </RNSScreenContainer>
  </RNCSafeAreaProvider>
</View>
`;<|MERGE_RESOLUTION|>--- conflicted
+++ resolved
@@ -426,10 +426,7 @@
                               }
                             >
                               <RNSVGSvgView
-<<<<<<< HEAD
-=======
                                 address="0x78...x789"
->>>>>>> 4e9972e7
                                 align="xMidYMid"
                                 bbHeight="100%"
                                 bbWidth="100%"
@@ -729,8 +726,6 @@
                                       }
                                     />
                                   </RNSVGGroup>
-<<<<<<< HEAD
-=======
                                   <RNSVGText
                                     content={null}
                                     dx={[]}
@@ -780,7 +775,6 @@
                                       y={[]}
                                     />
                                   </RNSVGText>
->>>>>>> 4e9972e7
                                   <RNSVGDefs>
                                     <RNSVGClipPath
                                       fill={
@@ -1614,10 +1608,7 @@
                               }
                             >
                               <RNSVGSvgView
-<<<<<<< HEAD
-=======
                                 address="0x78...x789"
->>>>>>> 4e9972e7
                                 align="xMidYMid"
                                 bbHeight="100%"
                                 bbWidth="100%"
@@ -1917,8 +1908,6 @@
                                       }
                                     />
                                   </RNSVGGroup>
-<<<<<<< HEAD
-=======
                                   <RNSVGText
                                     content={null}
                                     dx={[]}
@@ -1968,7 +1957,6 @@
                                       y={[]}
                                     />
                                   </RNSVGText>
->>>>>>> 4e9972e7
                                   <RNSVGDefs>
                                     <RNSVGClipPath
                                       fill={
