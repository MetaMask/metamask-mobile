--- conflicted
+++ resolved
@@ -136,10 +136,6 @@
         // If not loading or we're explicitly allowing navigation, allow it
         return;
       }
-<<<<<<< HEAD
-      Logger.log('Blocking back navigation while loading');
-=======
->>>>>>> cc4e96ba
 
       // Prevent default navigation behavior
       e.preventDefault();
