import { useNavigation } from '@react-navigation/native';
import React, {
  useCallback,
  useEffect,
  useMemo,
  useRef,
  useState,
} from 'react';
import {
  Image,
  KeyboardAvoidingView,
  Platform,
  ScrollView,
  TouchableOpacity,
  View,
  TextInput,
  StyleSheet,
} from 'react-native';
import { Box, Text, TextVariant } from '@metamask/design-system-react-native';

import Icon, {
  IconName,
  IconSize,
} from '../../../../../component-library/components/Icons/Icon';

import TextField, {
  TextFieldSize,
} from '../../../../../component-library/components/Form/TextField';
import Label from '../../../../../component-library/components/Form/Label';

import Button, {
  ButtonSize,
  ButtonVariants,
  ButtonWidthTypes,
} from '../../../../../component-library/components/Buttons/Button';
import FoxImage from '../../../../../images/branding/fox.png';
import { useTheme } from '../../../../../util/theme';
import createStyles from './CardAuthentication.styles';
import { SafeAreaView } from 'react-native-safe-area-context';
import useCardProviderAuthentication from '../../hooks/useCardProviderAuthentication';
import { CardAuthenticationSelectors } from '../../../../../../e2e/selectors/Card/CardAuthentication.selectors';
import Routes from '../../../../../constants/navigation/Routes';
import { CardLocation } from '../../types';
import { strings } from '../../../../../../locales/i18n';
import Logger from '../../../../../util/Logger';
import {
  CodeField,
  Cursor,
  useClearByFocusCell,
} from 'react-native-confirmation-code-field';
import { useStyles } from '../../../../../component-library/hooks';
import { Theme } from '../../../../../util/theme/models';
<<<<<<< HEAD
import { MetaMetricsEvents, useMetrics } from '../../../../hooks/useMetrics';
import { CardButtons, CardScreens } from '../../util/metrics';
=======
import { useDispatch } from 'react-redux';
import { setOnboardingId } from '../../../../../core/redux/slices/card';
>>>>>>> 105a6635

const CELL_COUNT = 6;

// Styles for the OTP CodeField
const createOtpStyles = (params: { theme: Theme }) => {
  const { theme } = params;

  return StyleSheet.create({
    codeFieldRoot: {
      marginTop: 8,
      gap: 8,
      flexDirection: 'row',
      justifyContent: 'space-between',
    },
    cellRoot: {
      width: 48,
      height: 48,
      justifyContent: 'center',
      alignItems: 'center',
      backgroundColor: theme.colors.background.default,
      borderWidth: 1,
      borderColor: theme.colors.border.default,
      borderRadius: 8,
    },
    focusCell: {
      borderColor: theme.colors.primary.default,
      borderWidth: 2,
    },
  });
};

const CardAuthentication = () => {
  const { trackEvent, createEventBuilder } = useMetrics();
  const navigation = useNavigation();
  const [step, setStep] = useState<'login' | 'otp'>('login');
  const [email, setEmail] = useState('');
  const [password, setPassword] = useState('');
  const [loading, setLoading] = useState(false);
  const [location, setLocation] = useState<CardLocation>('international');
  const [otpData, setOtpData] = useState<{
    userId: string;
    maskedPhoneNumber?: string;
  } | null>(null);
  const [confirmCode, setConfirmCode] = useState('');
  const [latestValueSubmitted, setLatestValueSubmitted] = useState<
    string | null
  >(null);
  const [resendCountdown, setResendCountdown] = useState(60);
  const otpInputRef = useRef<TextInput>(null);
  const dispatch = useDispatch();
  const theme = useTheme();
  const {
    login,
    error,
    clearError,
    sendOtpLogin,
    otpError,
    clearOtpError,
    otpLoading,
  } = useCardProviderAuthentication();

  const styles = createStyles(theme);
  const { styles: otpStyles } = useStyles(createOtpStyles, {});

  const handleEmailChange = (newEmail: string) => {
    setEmail(newEmail);
    if (error) {
      clearError();
    }
  };

  const handlePasswordChange = (newPassword: string) => {
    setPassword(newPassword);
    if (error) {
      clearError();
    }
  };

  const handleOtpValueChange = useCallback(
    (text: string) => {
      setConfirmCode(text);
      setLatestValueSubmitted(null);
      if (otpError) {
        clearOtpError();
      }
    },
    [otpError, clearOtpError],
  );

  // Send OTP when entering OTP step
  useEffect(() => {
    if (step === 'otp' && otpData?.userId) {
      const sendOtp = async () => {
        try {
          await sendOtpLogin({
            userId: otpData.userId,
            location,
          });
          // Reset countdown when OTP is sent
          setResendCountdown(60);
        } catch (err) {
          Logger.log('CardAuthentication::Send OTP login failed', err);
        }
      };

      sendOtp();
    }
  }, [step, otpData?.userId, sendOtpLogin, location]);

  // Countdown timer for resend OTP
  useEffect(() => {
    if (step === 'otp' && resendCountdown > 0) {
      const timer = setInterval(() => {
        setResendCountdown((prev) => prev - 1);
      }, 1000);

      return () => clearInterval(timer);
    }
  }, [step, resendCountdown]);

  // Focus OTP input when entering OTP step
  useEffect(() => {
    if (step === 'otp') {
      otpInputRef.current?.focus();
    }
  }, [step]);

  useEffect(() => {
    const screenName =
      step === 'login'
        ? CardScreens.CARD_AUTHENTICATION
        : CardScreens.CARD_OTP_AUTHENTICATION;

    trackEvent(
      createEventBuilder(MetaMetricsEvents.CARD_SCREEN_VIEWED)
        .addProperties({
          screen: screenName,
        })
        .build(),
    );
  }, [trackEvent, createEventBuilder, step]);

  const performLogin = useCallback(
    async (otpCode?: string) => {
      const button =
        step === 'login'
          ? CardButtons.CARD_AUTHENTICATION_LOGIN_BUTTON
          : CardButtons.CARD_OTP_AUTHENTICATION;

      trackEvent(
        createEventBuilder(MetaMetricsEvents.CARD_BUTTON_CLICKED)
          .addProperties({
            button,
          })
          .build(),
      );

      try {
        setLoading(true);
        const loginResponse = await login({
          location,
          email,
          password,
          ...(otpCode ? { otpCode } : {}),
        });

        if (loginResponse?.isOtpRequired) {
          // Switch to OTP step instead of navigating
          setOtpData({
            userId: loginResponse.userId,
            maskedPhoneNumber: loginResponse.phoneNumber ?? undefined,
          });
          setStep('otp');
          return;
        }

        if (
          loginResponse?.verificationState === 'PENDING' ||
          loginResponse?.phase
        ) {
          // Switch to OTP step instead of navigating
          dispatch(setOnboardingId(loginResponse.userId));
          navigation.navigate(Routes.CARD.ONBOARDING.ROOT);
          return;
        }

        // Successful login - navigate to home
        navigation.reset({
          index: 0,
          routes: [{ name: Routes.CARD.HOME }],
        });
      } catch (err) {
        Logger.log('CardAuthentication::Login failed', err);
      } finally {
        setLoading(false);
      }
    },
<<<<<<< HEAD
    [
      email,
      location,
      login,
      password,
      navigation,
      step,
      trackEvent,
      createEventBuilder,
    ],
=======
    [email, location, login, password, navigation, dispatch],
>>>>>>> 105a6635
  );

  // Auto-submit when all OTP digits are entered
  useEffect(() => {
    if (
      step === 'otp' &&
      confirmCode.length === CELL_COUNT &&
      latestValueSubmitted !== confirmCode
    ) {
      setLatestValueSubmitted(confirmCode);
      performLogin(confirmCode);
    }
  }, [confirmCode, performLogin, latestValueSubmitted, step]);

  const [props, getCellOnLayoutHandler] = useClearByFocusCell({
    value: confirmCode,
    setValue: handleOtpValueChange,
  });

  const isLoginDisabled = useMemo(
    () => !!error || email.length === 0 || password.length === 0,
    [error, email, password],
  );

  const isOtpDisabled = useMemo(
    () => loading || !confirmCode || confirmCode.length < CELL_COUNT,
    [loading, confirmCode],
  );

  const handleResendOtp = useCallback(async () => {
    if (resendCountdown > 0 || !otpData?.userId) {
      return;
    }

    try {
      await sendOtpLogin({
        userId: otpData.userId,
        location,
      });
      setResendCountdown(60);
    } catch (err) {
      Logger.log('CardAuthentication::Resend OTP failed', err);
    }
  }, [resendCountdown, otpData?.userId, sendOtpLogin, location]);

  const handleBackToLogin = useCallback(() => {
    setStep('login');
    setConfirmCode('');
    setLatestValueSubmitted(null);
    setOtpData(null);
    setResendCountdown(60);
    clearOtpError();
  }, [clearOtpError]);

  // Render OTP step
  if (step === 'otp') {
    return (
      <KeyboardAvoidingView
        style={styles.keyboardAvoidingView}
        behavior={Platform.OS === 'ios' ? 'padding' : 'height'}
      >
        <SafeAreaView style={styles.safeAreaView} edges={['bottom']}>
          <ScrollView
            contentContainerStyle={styles.scrollViewContentContainer}
            showsVerticalScrollIndicator={false}
            alwaysBounceVertical={false}
          >
            <Box style={styles.containerSpaceAround}>
              <Box>
                <Box style={styles.imageWrapper}>
                  <Image
                    source={FoxImage}
                    style={styles.image}
                    resizeMode="contain"
                    testID={CardAuthenticationSelectors.FOX_IMAGE}
                  />
                </Box>
                <Text variant={TextVariant.HeadingMd} style={styles.title}>
                  {strings('card.card_otp_authentication.title')}
                </Text>
                <Text variant={TextVariant.BodyMd} style={styles.title}>
                  {otpData?.maskedPhoneNumber
                    ? strings(
                        'card.card_otp_authentication.description_with_phone_number',
                        { maskedPhoneNumber: otpData.maskedPhoneNumber },
                      )
                    : strings(
                        'card.card_otp_authentication.description_without_phone_number',
                      )}
                </Text>
                <Box style={styles.textFieldsContainer}>
                  <Box>
                    <Label style={styles.label}>
                      {strings(
                        'card.card_otp_authentication.confirm_code_label',
                      )}
                    </Label>
                    <CodeField
                      ref={otpInputRef}
                      {...props}
                      value={confirmCode}
                      onChangeText={handleOtpValueChange}
                      cellCount={CELL_COUNT}
                      rootStyle={otpStyles.codeFieldRoot}
                      keyboardType="number-pad"
                      textContentType="oneTimeCode"
                      autoComplete="one-time-code"
                      renderCell={({ index, symbol, isFocused }) => (
                        <View
                          onLayout={getCellOnLayoutHandler(index)}
                          key={index}
                          style={[
                            otpStyles.cellRoot,
                            isFocused && otpStyles.focusCell,
                          ]}
                        >
                          <Text
                            variant={TextVariant.BodyLg}
                            twClassName="text-text-default font-bold text-center"
                          >
                            {symbol || (isFocused ? <Cursor /> : null)}
                          </Text>
                        </View>
                      )}
                    />
                  </Box>
                  <Box twClassName="mt-4 items-center">
                    {resendCountdown > 0 ? (
                      <Text
                        variant={TextVariant.BodyMd}
                        twClassName="text-text-alternative"
                      >
                        {strings('card.card_otp_authentication.resend_timer', {
                          seconds: resendCountdown,
                        })}
                      </Text>
                    ) : (
                      <TouchableOpacity
                        onPress={handleResendOtp}
                        disabled={otpLoading}
                      >
                        <Text
                          variant={TextVariant.BodyMd}
                          twClassName="text-primary-default font-medium"
                        >
                          {strings('card.card_otp_authentication.resend_code')}
                        </Text>
                      </TouchableOpacity>
                    )}
                  </Box>
                </Box>
                {otpError && (
                  <Box style={styles.errorBox}>
                    <Text
                      variant={TextVariant.BodySm}
                      style={{ color: theme.colors.error.default }}
                    >
                      {otpError}
                    </Text>
                  </Box>
                )}
              </Box>
              <Box twClassName="gap-2">
                <Button
                  variant={ButtonVariants.Primary}
                  label={strings('card.card_otp_authentication.confirm_button')}
                  size={ButtonSize.Lg}
                  onPress={() => performLogin(confirmCode)}
                  loading={loading || otpLoading}
                  disabled={isOtpDisabled}
                  width={ButtonWidthTypes.Full}
                />
                <Button
                  variant={ButtonVariants.Secondary}
                  label={strings(
                    'card.card_otp_authentication.back_to_login_button',
                  )}
                  size={ButtonSize.Lg}
                  onPress={handleBackToLogin}
                  disabled={loading || otpLoading}
                  width={ButtonWidthTypes.Full}
                />
              </Box>
            </Box>
          </ScrollView>
        </SafeAreaView>
      </KeyboardAvoidingView>
    );
  }

  // Render login step
  return (
    <KeyboardAvoidingView
      style={styles.keyboardAvoidingView}
      behavior={Platform.OS === 'ios' ? 'padding' : 'height'}
    >
      <SafeAreaView style={styles.safeAreaView} edges={['bottom']}>
        <ScrollView
          contentContainerStyle={styles.scrollViewContentContainer}
          showsVerticalScrollIndicator={false}
          alwaysBounceVertical={false}
        >
          <Box style={styles.container}>
            <Box style={styles.imageWrapper}>
              <Image
                source={FoxImage}
                style={styles.image}
                resizeMode="contain"
                testID={CardAuthenticationSelectors.FOX_IMAGE}
              />
            </Box>
            <Text
              variant={TextVariant.HeadingMd}
              testID={CardAuthenticationSelectors.WELCOME_TO_CARD_TITLE_TEXT}
              style={styles.title}
            >
              {strings('card.card_authentication.title')}
            </Text>
            <Box style={styles.locationButtonsContainer}>
              <TouchableOpacity
                style={[
                  styles.locationButton,
                  location === 'international' && styles.locationButtonSelected,
                ]}
                onPress={() => setLocation('international')}
              >
                <Icon
                  name={IconName.Global}
                  size={IconSize.Lg}
                  color={
                    location === 'international'
                      ? theme.colors.primary.default
                      : theme.colors.text.alternative
                  }
                />
                <Text
                  style={[
                    styles.locationButtonText,
                    {
                      color:
                        location === 'international'
                          ? theme.colors.primary.default
                          : theme.colors.text.alternative,
                    },
                  ]}
                  variant={TextVariant.BodySm}
                >
                  {strings('card.card_authentication.location_button_text')}
                </Text>
              </TouchableOpacity>
              <TouchableOpacity
                style={[
                  styles.locationButton,
                  location === 'us' && styles.locationButtonSelected,
                ]}
                onPress={() => setLocation('us')}
              >
                <Text style={styles.usFlag}>🇺🇸</Text>
                <Text
                  style={[
                    styles.locationButtonText,
                    {
                      color:
                        location === 'us'
                          ? theme.colors.primary.default
                          : theme.colors.text.alternative,
                    },
                  ]}
                  variant={TextVariant.BodySm}
                >
                  {strings('card.card_authentication.location_button_text_us')}
                </Text>
              </TouchableOpacity>
            </Box>
            <Box style={styles.textFieldsContainer}>
              <Box>
                <Label style={styles.label}>
                  {strings('card.card_authentication.email_label')}
                </Label>
                <TextField
                  autoCapitalize={'none'}
                  onChangeText={handleEmailChange}
                  placeholder={strings(
                    'card.card_authentication.email_placeholder',
                  )}
                  numberOfLines={1}
                  size={TextFieldSize.Lg}
                  value={email}
                  returnKeyType={'next'}
                  keyboardType="email-address"
                  maxLength={255}
                  accessibilityLabel={strings(
                    'card.card_authentication.email_label',
                  )}
                />
              </Box>
              <Box>
                <Label style={styles.label}>
                  {strings('card.card_authentication.password_label')}
                </Label>
                <TextField
                  autoCapitalize={'none'}
                  onChangeText={handlePasswordChange}
                  placeholder={strings(
                    'card.card_authentication.password_placeholder',
                  )}
                  numberOfLines={1}
                  size={TextFieldSize.Lg}
                  value={password}
                  maxLength={255}
                  returnKeyType={'done'}
                  onSubmitEditing={() => performLogin()}
                  secureTextEntry
                  accessibilityLabel={strings(
                    'card.card_authentication.password_label',
                  )}
                />
              </Box>
            </Box>
            {error && (
              <Box style={styles.errorBox}>
                <Text
                  variant={TextVariant.BodySm}
                  style={{ color: theme.colors.error.default }}
                >
                  {error}
                </Text>
              </Box>
            )}
            <Box style={styles.buttonsContainer}>
              <Button
                variant={ButtonVariants.Primary}
                label={strings('card.card_authentication.login_button')}
                size={ButtonSize.Lg}
                testID={CardAuthenticationSelectors.VERIFY_ACCOUNT_BUTTON}
                onPress={() => performLogin()}
                loading={loading}
                style={[isLoginDisabled && styles.buttonDisabled]}
                width={ButtonWidthTypes.Full}
                disabled={isLoginDisabled || loading}
              />
              <Button
                variant={ButtonVariants.Secondary}
                label={strings('card.card_authentication.signup_button')}
                size={ButtonSize.Lg}
                testID={CardAuthenticationSelectors.SIGNUP_BUTTON}
                onPress={() => navigation.navigate(Routes.CARD.ONBOARDING.ROOT)}
                width={ButtonWidthTypes.Full}
              />
            </Box>
          </Box>
        </ScrollView>
      </SafeAreaView>
    </KeyboardAvoidingView>
  );
};

export default CardAuthentication;<|MERGE_RESOLUTION|>--- conflicted
+++ resolved
@@ -50,13 +50,10 @@
 } from 'react-native-confirmation-code-field';
 import { useStyles } from '../../../../../component-library/hooks';
 import { Theme } from '../../../../../util/theme/models';
-<<<<<<< HEAD
 import { MetaMetricsEvents, useMetrics } from '../../../../hooks/useMetrics';
-import { CardButtons, CardScreens } from '../../util/metrics';
-=======
 import { useDispatch } from 'react-redux';
 import { setOnboardingId } from '../../../../../core/redux/slices/card';
->>>>>>> 105a6635
+import { CardActions, CardScreens } from '../../util/metrics';
 
 const CELL_COUNT = 6;
 
@@ -187,8 +184,8 @@
   useEffect(() => {
     const screenName =
       step === 'login'
-        ? CardScreens.CARD_AUTHENTICATION
-        : CardScreens.CARD_OTP_AUTHENTICATION;
+        ? CardScreens.AUTHENTICATION
+        : CardScreens.OTP_AUTHENTICATION;
 
     trackEvent(
       createEventBuilder(MetaMetricsEvents.CARD_SCREEN_VIEWED)
@@ -203,8 +200,8 @@
     async (otpCode?: string) => {
       const button =
         step === 'login'
-          ? CardButtons.CARD_AUTHENTICATION_LOGIN_BUTTON
-          : CardButtons.CARD_OTP_AUTHENTICATION;
+          ? CardActions.AUTHENTICATION_LOGIN_BUTTON
+          : CardActions.OTP_AUTHENTICATION_CONFIRM_BUTTON;
 
       trackEvent(
         createEventBuilder(MetaMetricsEvents.CARD_BUTTON_CLICKED)
@@ -254,20 +251,17 @@
         setLoading(false);
       }
     },
-<<<<<<< HEAD
     [
       email,
       location,
       login,
       password,
+      step,
       navigation,
-      step,
+      dispatch,
       trackEvent,
       createEventBuilder,
     ],
-=======
-    [email, location, login, password, navigation, dispatch],
->>>>>>> 105a6635
   );
 
   // Auto-submit when all OTP digits are entered
