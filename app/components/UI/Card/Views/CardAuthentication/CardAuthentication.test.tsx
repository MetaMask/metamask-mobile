import { fireEvent, screen, waitFor } from '@testing-library/react-native';
import { TextInput } from 'react-native';
import { renderScreen } from '../../../../../util/test/renderWithProvider';
import CardAuthentication from './CardAuthentication';
import Routes from '../../../../../constants/navigation/Routes';
import { CardAuthenticationSelectors } from '../../../../../../e2e/selectors/Card/CardAuthentication.selectors';
import { CardLocation } from '../../types';
import { backgroundState } from '../../../../../util/test/initial-root-state';

const mockNavigate = jest.fn();
const mockGoBack = jest.fn();
const mockReset = jest.fn();
const mockDispatch = jest.fn();
const mockAddListener = jest.fn(() => jest.fn());

jest.mock('@react-navigation/native', () => ({
  ...jest.requireActual('@react-navigation/native'),
  useNavigation: () => ({
    navigate: mockNavigate,
    goBack: mockGoBack,
    reset: mockReset,
    dispatch: mockDispatch,
    addListener: mockAddListener,
  }),
}));

jest.mock('@react-navigation/compat', () => ({
  NavigationActions: {
    navigate: jest.fn((params) => ({ type: 'NAVIGATE', ...params })),
  },
}));

const mockLogin = jest.fn();
const mockClearError = jest.fn();
const mockSendOtpLogin = jest.fn();
const mockClearOtpError = jest.fn();

jest.mock('../../hooks/useCardProviderAuthentication', () => ({
  __esModule: true,
  default: jest.fn(() => ({
    login: mockLogin,
    loading: false,
    error: null,
    clearError: mockClearError,
    sendOtpLogin: mockSendOtpLogin,
    otpLoading: false,
    otpError: null,
    clearOtpError: mockClearOtpError,
  })),
}));

jest.mock('../../../../../util/theme', () => ({
  useTheme: () => ({
    colors: {
      background: { default: '#FFFFFF' },
      text: { primary: '#000000', alternative: '#666666' },
      primary: { default: '#037DD6' },
      error: { default: '#D73A49', muted: '#FEF2F2' },
      border: { default: '#E1E4E8' },
    },
  }),
}));

jest.mock('./CardAuthentication.styles', () => ({
  __esModule: true,
  default: () => ({
    keyboardAvoidingView: { flex: 1 },
    safeAreaView: { flex: 1 },
    container: { flex: 1, paddingHorizontal: 16 },
    containerSpaceAround: {
      flex: 1,
      paddingHorizontal: 16,
      justifyContent: 'space-around',
    },
    scrollViewContentContainer: { flexGrow: 1 },
    imageWrapper: { alignItems: 'center', marginTop: 28 },
    image: { height: 80 },
    title: { marginTop: 24, textAlign: 'center' },
    locationButtonsContainer: {
      flexDirection: 'row',
      justifyContent: 'space-between',
      marginTop: 24,
    },
    locationButton: {
      padding: 16,
      borderRadius: 16,
      borderWidth: 1,
      borderColor: '#E1E4E8',
      width: '48%',
      alignItems: 'center',
    },
    locationButtonSelected: { borderColor: '#037DD6' },
    locationButtonText: { marginTop: 4, textAlign: 'center' },
    usFlag: { fontSize: 20, textAlign: 'center' },
    textFieldsContainer: { marginTop: 24, gap: 16 },
    label: { marginBottom: 6 },
    errorBox: {
      marginBottom: 16,
      padding: 12,
      borderRadius: 8,
      backgroundColor: '#FEF2F2',
    },
    button: { marginTop: 28, marginBottom: 32 },
    buttonDisabled: { opacity: 0.6 },
  }),
}));

jest.mock('../../../../../../locales/i18n', () => ({
  strings: (key: string, params?: Record<string, string | number>) => {
    const mockStrings: { [key: string]: string } = {
      'card.card_authentication.title': 'Log in to your Card account',
      'card.card_authentication.location_button_text': 'International',
      'card.card_authentication.location_button_text_us': 'US account',
      'card.card_authentication.email_label': 'Email',
      'card.card_authentication.password_label': 'Password',
      'card.card_authentication.email_placeholder': 'Enter your email address',
      'card.card_authentication.password_placeholder': 'Enter your password',
      'card.card_authentication.login_button': 'Log in',
      'card.card_authentication.errors.invalid_credentials':
        'Invalid login details',
      'card.card_authentication.errors.network_error':
        'Network error. Please check your connection and try again.',
      'card.card_authentication.errors.unknown_error':
        'Unknown error, please try again later',
      'card.card_otp_authentication.title': 'Enter your verification code',
      'card.card_otp_authentication.description_with_phone_number':
        'We sent a code to {{maskedPhoneNumber}}',
      'card.card_otp_authentication.description_without_phone_number':
        'We sent a verification code to your phone',
      'card.card_otp_authentication.confirm_code_label': 'Verification Code',
      'card.card_otp_authentication.confirm_button': 'Verify',
      'card.card_otp_authentication.back_to_login_button': 'Back to login',
      'card.card_otp_authentication.resend_code': 'Resend code',
      'card.card_otp_authentication.resend_timer':
        'Resend code in {{seconds}} seconds',
    };
    let result = mockStrings[key] || key;
    if (params) {
      Object.entries(params).forEach(([paramKey, paramValue]) => {
        result = result.replace(`{{${paramKey}}}`, String(paramValue));
      });
    }
    return result;
  },
}));

import useCardProviderAuthentication from '../../hooks/useCardProviderAuthentication';
const mockUseCardProviderAuthentication =
  useCardProviderAuthentication as jest.MockedFunction<
    typeof useCardProviderAuthentication
  >;

function render() {
  return renderScreen(
    CardAuthentication,
    {
      name: Routes.CARD.AUTHENTICATION,
    },
    {
      state: {
        engine: {
          backgroundState,
        },
      },
    },
  );
}

describe('CardAuthentication Component', () => {
  beforeEach(() => {
    jest.clearAllMocks();

    mockLogin.mockResolvedValue(undefined);
    mockClearError.mockImplementation(jest.fn());
    mockSendOtpLogin.mockResolvedValue(undefined);
    mockClearOtpError.mockImplementation(jest.fn());

    mockUseCardProviderAuthentication.mockReturnValue({
      login: mockLogin,
      loading: false,
      error: null,
      clearError: mockClearError,
      sendOtpLogin: mockSendOtpLogin,
      otpLoading: false,
      otpError: null,
      clearOtpError: mockClearOtpError,
    });
  });

  describe('Login Step - Component Rendering', () => {
    it('renders all login form elements', () => {
      render();

      expect(
        screen.getByTestId(CardAuthenticationSelectors.FOX_IMAGE),
      ).toBeOnTheScreen();
      expect(screen.getByText('Log in to your Card account')).toBeOnTheScreen();
      expect(screen.getByText('International')).toBeOnTheScreen();
      expect(screen.getByText('US account')).toBeOnTheScreen();
      expect(screen.getByText('Email')).toBeOnTheScreen();
      expect(screen.getByText('Password')).toBeOnTheScreen();
      expect(
        screen.getByPlaceholderText('Enter your email address'),
      ).toBeOnTheScreen();
      expect(
        screen.getByPlaceholderText('Enter your password'),
      ).toBeOnTheScreen();
      expect(
        screen.getByTestId(CardAuthenticationSelectors.VERIFY_ACCOUNT_BUTTON),
      ).toBeOnTheScreen();
    });

    it('matches login step snapshot', () => {
      const { toJSON } = render();

      expect(toJSON()).toMatchSnapshot();
    });
  });

  describe('Login Step - Location Selection', () => {
    it('defaults to international location', () => {
      render();

      const internationalButton = screen.getByText('International');
      expect(internationalButton).toBeOnTheScreen();
    });

    it('switches back to international from US location', () => {
      render();

      const usButton = screen.getByText('US account');
      fireEvent.press(usButton);

      const internationalButton = screen.getByText('International');
      fireEvent.press(internationalButton);

      expect(internationalButton).toBeOnTheScreen();
    });
  });

  describe('Login Step - Form Input', () => {
    it('updates email field when user types', () => {
      render();
      const emailInput = screen.getByPlaceholderText(
        'Enter your email address',
      );

      fireEvent.changeText(emailInput, 'test@example.com');

      expect(emailInput).toHaveProp('value', 'test@example.com');
    });

    it('updates password field when user types', () => {
      render();
      const passwordInput = screen.getByPlaceholderText('Enter your password');

      fireEvent.changeText(passwordInput, 'password123');

      expect(passwordInput).toHaveProp('value', 'password123');
    });

    it('clears error when user types in email field with existing error', () => {
      mockUseCardProviderAuthentication.mockReturnValue({
        login: mockLogin,
        loading: false,
        error: 'Invalid login details',
        clearError: mockClearError,
        sendOtpLogin: mockSendOtpLogin,
        otpLoading: false,
        otpError: null,
        clearOtpError: mockClearOtpError,
      });
      render();
      const emailInput = screen.getByPlaceholderText(
        'Enter your email address',
      );

      fireEvent.changeText(emailInput, 'test@example.com');

      expect(mockClearError).toHaveBeenCalled();
    });

    it('clears error when user types in password field with existing error', () => {
      mockUseCardProviderAuthentication.mockReturnValue({
        login: mockLogin,
        loading: false,
        error: 'Invalid login details',
        clearError: mockClearError,
        sendOtpLogin: mockSendOtpLogin,
        otpLoading: false,
        otpError: null,
        clearOtpError: mockClearOtpError,
      });
      render();
      const passwordInput = screen.getByPlaceholderText('Enter your password');

      fireEvent.changeText(passwordInput, 'password123');

      expect(mockClearError).toHaveBeenCalled();
    });

    it('does not call clearError when typing with no existing error', () => {
      render();
      const emailInput = screen.getByPlaceholderText(
        'Enter your email address',
      );

      fireEvent.changeText(emailInput, 'test@example.com');

      expect(mockClearError).not.toHaveBeenCalled();
    });
  });

  describe('Login Step - Login Functionality', () => {
    it('calls login with correct parameters for international location', async () => {
      render();
      const emailInput = screen.getByPlaceholderText(
        'Enter your email address',
      );
      const passwordInput = screen.getByPlaceholderText('Enter your password');
      const loginButton = screen.getByTestId(
        CardAuthenticationSelectors.VERIFY_ACCOUNT_BUTTON,
      );

      fireEvent.changeText(emailInput, 'test@example.com');
      fireEvent.changeText(passwordInput, 'password123');
      fireEvent.press(loginButton);

      await waitFor(() => {
        expect(mockLogin).toHaveBeenCalledWith({
          location: 'international',
          email: 'test@example.com',
          password: 'password123',
        });
      });
    });

    it('calls login with US location when selected', async () => {
      render();
      const usButton = screen.getByText('US account');
      const emailInput = screen.getByPlaceholderText(
        'Enter your email address',
      );
      const passwordInput = screen.getByPlaceholderText('Enter your password');
      const loginButton = screen.getByTestId(
        CardAuthenticationSelectors.VERIFY_ACCOUNT_BUTTON,
      );

      fireEvent.press(usButton);
      fireEvent.changeText(emailInput, 'test@example.com');
      fireEvent.changeText(passwordInput, 'password123');
      fireEvent.press(loginButton);

      await waitFor(() => {
        expect(mockLogin).toHaveBeenCalledWith({
          location: 'us' as CardLocation,
          email: 'test@example.com',
          password: 'password123',
        });
      });
    });

    it('navigates to card home on successful login without OTP', async () => {
      mockLogin.mockResolvedValue(undefined);
      render();
      const emailInput = screen.getByPlaceholderText(
        'Enter your email address',
      );
      const passwordInput = screen.getByPlaceholderText('Enter your password');
      const loginButton = screen.getByTestId(
        CardAuthenticationSelectors.VERIFY_ACCOUNT_BUTTON,
      );

      fireEvent.changeText(emailInput, 'test@example.com');
      fireEvent.changeText(passwordInput, 'password123');
      fireEvent.press(loginButton);

      await waitFor(() => {
        expect(mockReset).toHaveBeenCalledWith({
          index: 0,
          routes: [{ name: Routes.CARD.HOME }],
        });
      });
    });

    it('does not navigate when login error exists', async () => {
      mockUseCardProviderAuthentication.mockReturnValue({
        login: mockLogin,
        loading: false,
        error: 'Invalid login details',
        clearError: mockClearError,
        sendOtpLogin: mockSendOtpLogin,
        otpLoading: false,
        otpError: null,
        clearOtpError: mockClearOtpError,
      });

      render();
      const emailInput = screen.getByPlaceholderText(
        'Enter your email address',
      );
      const passwordInput = screen.getByPlaceholderText('Enter your password');

      fireEvent.changeText(emailInput, 'test@example.com');
      fireEvent.changeText(passwordInput, 'password123');

      expect(mockReset).not.toHaveBeenCalled();
      expect(screen.getByText('Invalid login details')).toBeOnTheScreen();
    });

    it('submits form when password field enter key is pressed', async () => {
      mockLogin.mockResolvedValue(undefined);

      render();
      const emailInput = screen.getByPlaceholderText(
        'Enter your email address',
      );
      const passwordInput = screen.getByPlaceholderText('Enter your password');

      fireEvent.changeText(emailInput, 'test@example.com');
      fireEvent.changeText(passwordInput, 'password123');
      fireEvent(passwordInput, 'submitEditing');

      await waitFor(() => {
        expect(mockLogin).toHaveBeenCalledWith({
          location: 'international',
          email: 'test@example.com',
          password: 'password123',
        });
      });
    });

    it('switches to OTP step when login requires OTP', async () => {
      mockLogin.mockResolvedValue({
        isOtpRequired: true,
        userId: 'user-123',
        phoneNumber: '+1 (555) 123-****',
      });

      render();
      const emailInput = screen.getByPlaceholderText(
        'Enter your email address',
      );
      const passwordInput = screen.getByPlaceholderText('Enter your password');
      const loginButton = screen.getByTestId(
        CardAuthenticationSelectors.VERIFY_ACCOUNT_BUTTON,
      );

      fireEvent.changeText(emailInput, 'test@example.com');
      fireEvent.changeText(passwordInput, 'password123');
      fireEvent.press(loginButton);

      await waitFor(() => {
        expect(
          screen.getByText('Enter your verification code'),
        ).toBeOnTheScreen();
      });
    });
  });

  describe('Login Step - Loading State', () => {
    it('shows loading state during login', async () => {
      let resolveLogin: (() => void) | undefined;
      const loginPromise = new Promise<void>((resolve) => {
        resolveLogin = resolve;
      });
      mockLogin.mockReturnValue(loginPromise);

      render();
      const emailInput = screen.getByPlaceholderText(
        'Enter your email address',
      );
      const passwordInput = screen.getByPlaceholderText('Enter your password');
      const loginButton = screen.getByTestId(
        CardAuthenticationSelectors.VERIFY_ACCOUNT_BUTTON,
      );

      fireEvent.changeText(emailInput, 'test@example.com');
      fireEvent.changeText(passwordInput, 'password123');
      fireEvent.press(loginButton);

      await waitFor(() => {
        expect(loginButton).toHaveProp('loading', true);
      });

      if (resolveLogin) {
        resolveLogin();
      }

      await waitFor(() => {
        expect(loginButton).toHaveProp('loading', false);
      });
    });
  });

  describe('Login Step - Error Handling', () => {
    it('displays error message when login error exists', () => {
      mockUseCardProviderAuthentication.mockReturnValue({
        login: mockLogin,
        loading: false,
        error: 'Invalid login details',
        clearError: mockClearError,
        sendOtpLogin: mockSendOtpLogin,
        otpLoading: false,
        otpError: null,
        clearOtpError: mockClearOtpError,
      });

      render();

      expect(screen.getByText('Invalid login details')).toBeOnTheScreen();
    });

    it('does not display error box when no error exists', () => {
      render();

      expect(screen.queryByText('Invalid login details')).not.toBeOnTheScreen();
    });

    it('displays network error message correctly', () => {
      mockUseCardProviderAuthentication.mockReturnValue({
        login: mockLogin,
        loading: false,
        error: 'Network error. Please check your connection and try again.',
        clearError: mockClearError,
        sendOtpLogin: mockSendOtpLogin,
        otpLoading: false,
        otpError: null,
        clearOtpError: mockClearOtpError,
      });

      render();

      expect(
        screen.getByText(
          'Network error. Please check your connection and try again.',
        ),
      ).toBeOnTheScreen();
    });
  });

  describe('Login Step - Accessibility', () => {
    it('has accessibility labels for email input', () => {
      render();

      const emailInput = screen.getByPlaceholderText(
        'Enter your email address',
      );

      expect(emailInput).toHaveProp('accessibilityLabel', 'Email');
    });

    it('has accessibility labels for password input', () => {
      render();

      const passwordInput = screen.getByPlaceholderText('Enter your password');

      expect(passwordInput).toHaveProp('accessibilityLabel', 'Password');
    });

    it('has email keyboard type for email input', () => {
      render();

      const emailInput = screen.getByPlaceholderText(
        'Enter your email address',
      );

      expect(emailInput).toHaveProp('keyboardType', 'email-address');
    });

    it('has secure text entry for password input', () => {
      render();

      const passwordInput = screen.getByPlaceholderText('Enter your password');

      expect(passwordInput).toHaveProp('secureTextEntry', true);
    });

    it('has correct return key types for form navigation', () => {
      render();

      const emailInput = screen.getByPlaceholderText(
        'Enter your email address',
      );
      expect(emailInput).toHaveProp('returnKeyType', 'next');

      const passwordInput = screen.getByPlaceholderText('Enter your password');
      expect(passwordInput).toHaveProp('returnKeyType', 'done');
    });
  });

  describe('OTP Step - Component Rendering', () => {
    it('renders OTP step with masked phone number', async () => {
      mockLogin.mockResolvedValue({
        isOtpRequired: true,
        userId: 'user-123',
        phoneNumber: '+1 (555) 123-****',
      });

      render();
      const emailInput = screen.getByPlaceholderText(
        'Enter your email address',
      );
      const passwordInput = screen.getByPlaceholderText('Enter your password');
      const loginButton = screen.getByTestId(
        CardAuthenticationSelectors.VERIFY_ACCOUNT_BUTTON,
      );

      fireEvent.changeText(emailInput, 'test@example.com');
      fireEvent.changeText(passwordInput, 'password123');
      fireEvent.press(loginButton);

      await waitFor(() => {
        expect(
          screen.getByText('We sent a code to +1 (555) 123-****'),
        ).toBeOnTheScreen();
      });
    });

    it('renders OTP step without phone number', async () => {
      mockLogin.mockResolvedValue({
        isOtpRequired: true,
        userId: 'user-123',
      });

      render();
      const emailInput = screen.getByPlaceholderText(
        'Enter your email address',
      );
      const passwordInput = screen.getByPlaceholderText('Enter your password');
      const loginButton = screen.getByTestId(
        CardAuthenticationSelectors.VERIFY_ACCOUNT_BUTTON,
      );

      fireEvent.changeText(emailInput, 'test@example.com');
      fireEvent.changeText(passwordInput, 'password123');
      fireEvent.press(loginButton);

      await waitFor(() => {
        expect(
          screen.getByText('We sent a verification code to your phone'),
        ).toBeOnTheScreen();
      });
    });

    it('renders verify and back to login buttons in OTP step', async () => {
      mockLogin.mockResolvedValue({
        isOtpRequired: true,
        userId: 'user-123',
      });

      render();
      const emailInput = screen.getByPlaceholderText(
        'Enter your email address',
      );
      const passwordInput = screen.getByPlaceholderText('Enter your password');
      const loginButton = screen.getByTestId(
        CardAuthenticationSelectors.VERIFY_ACCOUNT_BUTTON,
      );

      fireEvent.changeText(emailInput, 'test@example.com');
      fireEvent.changeText(passwordInput, 'password123');
      fireEvent.press(loginButton);

      await waitFor(() => {
        expect(screen.getByText('Verify')).toBeOnTheScreen();
        expect(screen.getByText('Back to login')).toBeOnTheScreen();
      });
    });
  });

  describe('OTP Step - OTP Input Handling', () => {
    it('clears OTP error when user types in OTP field', async () => {
      mockLogin.mockResolvedValue({
        isOtpRequired: true,
        userId: 'user-123',
      });
      mockUseCardProviderAuthentication.mockReturnValue({
        login: mockLogin,
        loading: false,
        error: null,
        clearError: mockClearError,
        sendOtpLogin: mockSendOtpLogin,
        otpLoading: false,
        otpError: 'Invalid OTP',
        clearOtpError: mockClearOtpError,
      });

      render();
      const emailInput = screen.getByPlaceholderText(
        'Enter your email address',
      );
      const passwordInput = screen.getByPlaceholderText('Enter your password');
      const loginButton = screen.getByTestId(
        CardAuthenticationSelectors.VERIFY_ACCOUNT_BUTTON,
      );

      fireEvent.changeText(emailInput, 'test@example.com');
      fireEvent.changeText(passwordInput, 'password123');
      fireEvent.press(loginButton);

      await waitFor(() => {
        expect(screen.getByText('Invalid OTP')).toBeOnTheScreen();
      });
    });
  });

  describe('OTP Step - Auto-submit Functionality', () => {
    it('auto-submits when all 6 OTP digits are entered', async () => {
      mockLogin.mockResolvedValue({
        isOtpRequired: true,
        userId: 'user-123',
      });

      render();
      const emailInput = screen.getByPlaceholderText(
        'Enter your email address',
      );
      const passwordInput = screen.getByPlaceholderText('Enter your password');
      const loginButton = screen.getByTestId(
        CardAuthenticationSelectors.VERIFY_ACCOUNT_BUTTON,
      );

      fireEvent.changeText(emailInput, 'test@example.com');
      fireEvent.changeText(passwordInput, 'password123');
      fireEvent.press(loginButton);

      await waitFor(() => {
        expect(
          screen.getByText('Enter your verification code'),
        ).toBeOnTheScreen();
      });

      // Reset mock to track OTP submission call
      mockLogin.mockClear();

      // Simulate entering complete OTP code
      // Note: This test may need adjustment based on how CodeField works in the actual implementation
      // The auto-submit happens when confirmCode.length === CELL_COUNT (6)
    });
  });

  describe('OTP Step - Resend OTP Functionality', () => {
    it('displays countdown timer initially', async () => {
      mockLogin.mockResolvedValue({
        isOtpRequired: true,
        userId: 'user-123',
      });

      render();
      const emailInput = screen.getByPlaceholderText(
        'Enter your email address',
      );
      const passwordInput = screen.getByPlaceholderText('Enter your password');
      const loginButton = screen.getByTestId(
        CardAuthenticationSelectors.VERIFY_ACCOUNT_BUTTON,
      );

      fireEvent.changeText(emailInput, 'test@example.com');
      fireEvent.changeText(passwordInput, 'password123');
      fireEvent.press(loginButton);

      await waitFor(() => {
        expect(screen.getByText(/Resend code in.*seconds/)).toBeOnTheScreen();
      });
    });

    it('displays resend button after countdown completes', async () => {
      mockLogin.mockResolvedValue({
        isOtpRequired: true,
        userId: 'user-123',
      });

      render();
      const emailInput = screen.getByPlaceholderText(
        'Enter your email address',
      );
      const passwordInput = screen.getByPlaceholderText('Enter your password');
      const loginButton = screen.getByTestId(
        CardAuthenticationSelectors.VERIFY_ACCOUNT_BUTTON,
      );

      fireEvent.changeText(emailInput, 'test@example.com');
      fireEvent.changeText(passwordInput, 'password123');
      fireEvent.press(loginButton);

      // Verify countdown timer initially displays
      await waitFor(() => {
        expect(screen.getByText(/Resend code in.*seconds/)).toBeOnTheScreen();
      });
    });

    it('calls sendOtpLogin when resend button is pressed', async () => {
      mockLogin.mockResolvedValue({
        isOtpRequired: true,
        userId: 'user-123',
      });

      // Mock resendCountdown to 0 so resend button is visible immediately
      mockUseCardProviderAuthentication.mockReturnValue({
        login: mockLogin,
        loading: false,
        error: null,
        clearError: mockClearError,
        sendOtpLogin: mockSendOtpLogin,
        otpLoading: false,
        otpError: null,
        clearOtpError: mockClearOtpError,
      });

      render();
      const emailInput = screen.getByPlaceholderText(
        'Enter your email address',
      );
      const passwordInput = screen.getByPlaceholderText('Enter your password');
      const loginButton = screen.getByTestId(
        CardAuthenticationSelectors.VERIFY_ACCOUNT_BUTTON,
      );

      fireEvent.changeText(emailInput, 'test@example.com');
      fireEvent.changeText(passwordInput, 'password123');
      fireEvent.press(loginButton);

      // Wait for OTP step to appear
      await waitFor(() => {
        expect(
          screen.getByText('Enter your verification code'),
        ).toBeOnTheScreen();
      });

      // Manually set countdown to 0 by updating state through mock
      // The resend button should appear when countdown is 0
      // For this test, we verify that when the button is available, clicking it calls sendOtpLogin
    });

    it('does not call sendOtpLogin if countdown is still active', async () => {
      mockLogin.mockResolvedValue({
        isOtpRequired: true,
        userId: 'user-123',
      });

      render();
      const emailInput = screen.getByPlaceholderText(
        'Enter your email address',
      );
      const passwordInput = screen.getByPlaceholderText('Enter your password');
      const loginButton = screen.getByTestId(
        CardAuthenticationSelectors.VERIFY_ACCOUNT_BUTTON,
      );

      fireEvent.changeText(emailInput, 'test@example.com');
      fireEvent.changeText(passwordInput, 'password123');
      fireEvent.press(loginButton);

      await waitFor(() => {
        expect(screen.getByText(/Resend code in.*seconds/)).toBeOnTheScreen();
      });

      mockSendOtpLogin.mockClear();

      // Try pressing resend button while countdown is still active
      // The button should be disabled/not visible during countdown
      // So this tests that pressing won't call sendOtpLogin
    });
  });

  describe('OTP Step - Back to Login', () => {
    it('returns to login step when back button is pressed', async () => {
      mockLogin.mockResolvedValue({
        isOtpRequired: true,
        userId: 'user-123',
      });

      render();
      const emailInput = screen.getByPlaceholderText(
        'Enter your email address',
      );
      const passwordInput = screen.getByPlaceholderText('Enter your password');
      const loginButton = screen.getByTestId(
        CardAuthenticationSelectors.VERIFY_ACCOUNT_BUTTON,
      );

      fireEvent.changeText(emailInput, 'test@example.com');
      fireEvent.changeText(passwordInput, 'password123');
      fireEvent.press(loginButton);

      await waitFor(() => {
        expect(
          screen.getByText('Enter your verification code'),
        ).toBeOnTheScreen();
      });

      const backButton = screen.getByText('Back to login');
      fireEvent.press(backButton);

      await waitFor(() => {
        expect(
          screen.getByText('Log in to your Card account'),
        ).toBeOnTheScreen();
      });
    });

    it('resets OTP state when returning to login', async () => {
      mockLogin.mockResolvedValue({
        isOtpRequired: true,
        userId: 'user-123',
      });

      render();
      const emailInput = screen.getByPlaceholderText(
        'Enter your email address',
      );
      const passwordInput = screen.getByPlaceholderText('Enter your password');
      const loginButton = screen.getByTestId(
        CardAuthenticationSelectors.VERIFY_ACCOUNT_BUTTON,
      );

      fireEvent.changeText(emailInput, 'test@example.com');
      fireEvent.changeText(passwordInput, 'password123');
      fireEvent.press(loginButton);

      await waitFor(() => {
        expect(
          screen.getByText('Enter your verification code'),
        ).toBeOnTheScreen();
      });

      const backButton = screen.getByText('Back to login');
      fireEvent.press(backButton);

      await waitFor(() => {
        expect(
          screen.getByText('Log in to your Card account'),
        ).toBeOnTheScreen();
      });

      // Verify clearOtpError was called when returning to login
      expect(mockClearOtpError).toHaveBeenCalled();
    });
  });

  describe.skip('OTP Step - Error Handling', () => {
    it('displays OTP error message when error exists', async () => {
      mockLogin.mockResolvedValue({
        isOtpRequired: true,
        userId: 'user-123',
      });
      mockUseCardProviderAuthentication.mockReturnValue({
        login: mockLogin,
        loading: false,
        error: null,
        clearError: mockClearError,
        sendOtpLogin: mockSendOtpLogin,
        otpLoading: false,
        otpError: 'Invalid verification code',
        clearOtpError: mockClearOtpError,
      });

      render();
      const emailInput = screen.getByPlaceholderText(
        'Enter your email address',
      );
      const passwordInput = screen.getByPlaceholderText('Enter your password');
      const loginButton = screen.getByTestId(
        CardAuthenticationSelectors.VERIFY_ACCOUNT_BUTTON,
      );

      fireEvent.changeText(emailInput, 'test@example.com');
      fireEvent.changeText(passwordInput, 'password123');
      fireEvent.press(loginButton);

      await waitFor(() => {
        expect(screen.getByText('Invalid verification code')).toBeOnTheScreen();
      });
    });

    it('displays error below OTP input fields', async () => {
      // Arrange
      mockLogin.mockResolvedValue({
        isOtpRequired: true,
        userId: 'user-123',
        phoneNumber: '+1 (555) 123-****',
      });
<<<<<<< HEAD
      mockSendOtpLogin.mockRejectedValue(
        new Error('The code you entered is incorrect'),
      );
=======
      mockUseCardProviderAuthentication.mockReturnValue({
        login: mockLogin,
        loading: false,
        error: null,
        clearError: mockClearError,
        sendOtpLogin: mockSendOtpLogin,
        otpLoading: false,
        otpError: 'The code you entered is incorrect',
        clearOtpError: mockClearOtpError,
      });

>>>>>>> 82e043d0
      render();
      const emailInput = screen.getByPlaceholderText(
        'Enter your email address',
      );
      const passwordInput = screen.getByPlaceholderText('Enter your password');
      const loginButton = screen.getByTestId(
        CardAuthenticationSelectors.VERIFY_ACCOUNT_BUTTON,
      );
      fireEvent.changeText(emailInput, 'test@example.com');
      fireEvent.changeText(passwordInput, 'password123');
      fireEvent.press(loginButton);
      await waitFor(() => {
        expect(
          screen.getByText('Enter your verification code'),
        ).toBeOnTheScreen();
<<<<<<< HEAD
      });
      mockUseCardProviderAuthentication.mockReturnValue({
        login: mockLogin,
        loading: false,
        error: null,
        clearError: mockClearError,
        sendOtpLogin: mockSendOtpLogin,
        otpLoading: false,
        otpError: 'The code you entered is incorrect',
        clearOtpError: mockClearOtpError,
      });

      // Act
      const otpInput = screen.getByDisplayValue('');
      fireEvent.changeText(otpInput, '123456');

      // Assert
      await waitFor(() => {
=======
>>>>>>> 82e043d0
        expect(
          screen.getByText('The code you entered is incorrect'),
        ).toBeOnTheScreen();
        expect(screen.getByText('Verification Code')).toBeOnTheScreen();
      });
    });

    it('does not display OTP error box when no error exists in OTP step', async () => {
      mockLogin.mockResolvedValue({
        isOtpRequired: true,
        userId: 'user-123',
      });

      render();
      const emailInput = screen.getByPlaceholderText(
        'Enter your email address',
      );
      const passwordInput = screen.getByPlaceholderText('Enter your password');
      const loginButton = screen.getByTestId(
        CardAuthenticationSelectors.VERIFY_ACCOUNT_BUTTON,
      );

      fireEvent.changeText(emailInput, 'test@example.com');
      fireEvent.changeText(passwordInput, 'password123');
      fireEvent.press(loginButton);

      await waitFor(() => {
        expect(
          screen.getByText('Enter your verification code'),
        ).toBeOnTheScreen();
      });

      expect(
        screen.queryByText('Invalid verification code'),
      ).not.toBeOnTheScreen();
    });

    it('calls clearOtpError when user types in OTP field', async () => {
      mockLogin.mockResolvedValue({
        isOtpRequired: true,
        userId: 'user-123',
      });

      render();
      const emailInput = screen.getByPlaceholderText(
        'Enter your email address',
      );
      const passwordInput = screen.getByPlaceholderText('Enter your password');
      const loginButton = screen.getByTestId(
        CardAuthenticationSelectors.VERIFY_ACCOUNT_BUTTON,
      );

      fireEvent.changeText(emailInput, 'test@example.com');
      fireEvent.changeText(passwordInput, 'password123');
      fireEvent.press(loginButton);

      await waitFor(() => {
        expect(
          screen.getByText('Enter your verification code'),
        ).toBeOnTheScreen();
      });

      // Update mock to include OTP error after entering OTP step
      mockUseCardProviderAuthentication.mockReturnValue({
        login: mockLogin,
        loading: false,
        error: null,
        clearError: mockClearError,
        sendOtpLogin: mockSendOtpLogin,
        otpLoading: false,
        otpError: 'Invalid verification code',
        clearOtpError: mockClearOtpError,
      });

      // Wait for error to appear
      await waitFor(() => {
        expect(screen.getByText('Invalid verification code')).toBeOnTheScreen();
      });

      // Clear the mock to track new calls
      mockClearOtpError.mockClear();

      // Find the OTP input (CodeField renders as TextInput with number-pad keyboard)
      const allInputs = screen.UNSAFE_queryAllByType(TextInput);
      const otpInput = allInputs.find(
        (input) => input.props.keyboardType === 'number-pad',
      );

      expect(otpInput).toBeDefined();

      if (otpInput) {
        fireEvent.changeText(otpInput, '1');

        expect(mockClearOtpError).toHaveBeenCalled();
      }
    });
  });

  describe('OTP Step - Loading States', () => {
    it('shows loading on verify button during OTP submission', async () => {
      mockLogin.mockResolvedValue({
        isOtpRequired: true,
        userId: 'user-123',
      });

      render();
      const emailInput = screen.getByPlaceholderText(
        'Enter your email address',
      );
      const passwordInput = screen.getByPlaceholderText('Enter your password');
      const loginButton = screen.getByTestId(
        CardAuthenticationSelectors.VERIFY_ACCOUNT_BUTTON,
      );

      fireEvent.changeText(emailInput, 'test@example.com');
      fireEvent.changeText(passwordInput, 'password123');
      fireEvent.press(loginButton);

      await waitFor(() => {
        expect(
          screen.getByText('Enter your verification code'),
        ).toBeOnTheScreen();
      });

      // Mock otpLoading state
      mockUseCardProviderAuthentication.mockReturnValue({
        login: mockLogin,
        loading: false,
        error: null,
        clearError: mockClearError,
        sendOtpLogin: mockSendOtpLogin,
        otpLoading: true,
        otpError: null,
        clearOtpError: mockClearOtpError,
      });

      // Re-render to reflect the new otpLoading state
      const verifyButton = screen.getByText('Verify');
      expect(verifyButton).toBeOnTheScreen();
    });

    it('shows loading on verify button when login is in progress during OTP', async () => {
      mockLogin.mockResolvedValue({
        isOtpRequired: true,
        userId: 'user-123',
      });

      render();
      const emailInput = screen.getByPlaceholderText(
        'Enter your email address',
      );
      const passwordInput = screen.getByPlaceholderText('Enter your password');
      const loginButton = screen.getByTestId(
        CardAuthenticationSelectors.VERIFY_ACCOUNT_BUTTON,
      );

      fireEvent.changeText(emailInput, 'test@example.com');
      fireEvent.changeText(passwordInput, 'password123');
      fireEvent.press(loginButton);

      await waitFor(() => {
        expect(
          screen.getByText('Enter your verification code'),
        ).toBeOnTheScreen();
      });

      // Mock login loading state
      mockUseCardProviderAuthentication.mockReturnValue({
        login: mockLogin,
        loading: true,
        error: null,
        clearError: mockClearError,
        sendOtpLogin: mockSendOtpLogin,
        otpLoading: false,
        otpError: null,
        clearOtpError: mockClearOtpError,
      });

      const verifyButton = screen.getByText('Verify');
      expect(verifyButton).toBeOnTheScreen();
    });
  });

  describe('OTP Step - Location Persistence', () => {
    it('sends OTP with correct location when international is selected', async () => {
      mockLogin.mockResolvedValue({
        isOtpRequired: true,
        userId: 'user-123',
      });

      render();
      const emailInput = screen.getByPlaceholderText(
        'Enter your email address',
      );
      const passwordInput = screen.getByPlaceholderText('Enter your password');
      const loginButton = screen.getByTestId(
        CardAuthenticationSelectors.VERIFY_ACCOUNT_BUTTON,
      );

      fireEvent.changeText(emailInput, 'test@example.com');
      fireEvent.changeText(passwordInput, 'password123');
      fireEvent.press(loginButton);

      await waitFor(() => {
        expect(mockSendOtpLogin).toHaveBeenCalledWith({
          userId: 'user-123',
          location: 'international',
        });
      });
    });

    it('sends OTP with correct location when US is selected', async () => {
      mockLogin.mockResolvedValue({
        isOtpRequired: true,
        userId: 'user-123',
      });

      render();
      const usButton = screen.getByText('US account');
      const emailInput = screen.getByPlaceholderText(
        'Enter your email address',
      );
      const passwordInput = screen.getByPlaceholderText('Enter your password');
      const loginButton = screen.getByTestId(
        CardAuthenticationSelectors.VERIFY_ACCOUNT_BUTTON,
      );

      fireEvent.press(usButton);
      fireEvent.changeText(emailInput, 'test@example.com');
      fireEvent.changeText(passwordInput, 'password123');
      fireEvent.press(loginButton);

      await waitFor(() => {
        expect(mockSendOtpLogin).toHaveBeenCalledWith({
          userId: 'user-123',
          location: 'us',
        });
      });
    });
  });
});<|MERGE_RESOLUTION|>--- conflicted
+++ resolved
@@ -981,11 +981,6 @@
         userId: 'user-123',
         phoneNumber: '+1 (555) 123-****',
       });
-<<<<<<< HEAD
-      mockSendOtpLogin.mockRejectedValue(
-        new Error('The code you entered is incorrect'),
-      );
-=======
       mockUseCardProviderAuthentication.mockReturnValue({
         login: mockLogin,
         loading: false,
@@ -997,7 +992,6 @@
         clearOtpError: mockClearOtpError,
       });
 
->>>>>>> 82e043d0
       render();
       const emailInput = screen.getByPlaceholderText(
         'Enter your email address',
@@ -1013,27 +1007,6 @@
         expect(
           screen.getByText('Enter your verification code'),
         ).toBeOnTheScreen();
-<<<<<<< HEAD
-      });
-      mockUseCardProviderAuthentication.mockReturnValue({
-        login: mockLogin,
-        loading: false,
-        error: null,
-        clearError: mockClearError,
-        sendOtpLogin: mockSendOtpLogin,
-        otpLoading: false,
-        otpError: 'The code you entered is incorrect',
-        clearOtpError: mockClearOtpError,
-      });
-
-      // Act
-      const otpInput = screen.getByDisplayValue('');
-      fireEvent.changeText(otpInput, '123456');
-
-      // Assert
-      await waitFor(() => {
-=======
->>>>>>> 82e043d0
         expect(
           screen.getByText('The code you entered is incorrect'),
         ).toBeOnTheScreen();
