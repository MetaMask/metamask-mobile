--- conflicted
+++ resolved
@@ -129,18 +129,13 @@
 
   // Extract controller state
   const allTokenBalances = useSelector(selectAllTokenBalances);
-<<<<<<< HEAD
   const selectedAddress = useSelector(selectSelectedInternalAccountByScope)(
     'eip155:0',
   )?.address;
-  const priorityToken = useSelector(selectCardPriorityToken);
-  const lastFetched = useSelector(selectCardPriorityTokenLastFetched);
-=======
   const priorityToken = useSelector(selectCardPriorityToken(selectedAddress));
   const lastFetched = useSelector(
     selectCardPriorityTokenLastFetched(selectedAddress),
   );
->>>>>>> f3641a18
 
   // Helper to check if cache is still valid (less than 5 minutes old)
   const isCacheValid = useCallback(() => {
