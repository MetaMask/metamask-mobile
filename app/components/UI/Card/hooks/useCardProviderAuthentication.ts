--- conflicted
+++ resolved
@@ -55,7 +55,6 @@
   loading: boolean;
   error: string | null;
   clearError: () => void;
-<<<<<<< HEAD
   otpLoading: boolean;
   sendOtpLogin: (params: {
     userId: string;
@@ -83,10 +82,7 @@
     }, []);
 
     const sendOtpLogin = useCallback(
-      async (params: {
-        userId: string;
-        location: CardLocation;
-      }): Promise<void> => {
+      async (params: { userId: string }): Promise<void> => {
         if (!sdk) {
           throw new Error('Card SDK not initialized');
         }
@@ -95,7 +91,6 @@
           setOtpLoading(true);
           await sdk.sendOtpLogin({
             userId: params.userId,
-            location: params.location,
           });
         } catch (err) {
           setOtpError(getErrorMessage(err));
@@ -124,14 +119,12 @@
           setLoading(true);
           const initiateResponse = await sdk.initiateCardProviderAuthentication(
             {
-              location: params.location,
               state,
               codeChallenge,
             },
           );
 
           const loginResponse = await sdk.login({
-            location: params.location,
             email: params.email,
             password: params.password,
             ...(params.otpCode ? { otpCode: params.otpCode } : {}),
@@ -142,7 +135,6 @@
           }
 
           const authorizeResponse = await sdk.authorize({
-            location: params.location,
             initiateAccessToken: initiateResponse.token,
             loginAccessToken: loginResponse.accessToken,
           });
@@ -152,7 +144,6 @@
           }
 
           const exchangeTokenResponse = await sdk.exchangeToken({
-            location: params.location,
             code: authorizeResponse.code,
             codeVerifier,
             grantType: 'authorization_code',
@@ -161,12 +152,14 @@
           await storeCardBaanxToken({
             accessToken: exchangeTokenResponse.accessToken,
             refreshToken: exchangeTokenResponse.refreshToken,
-            expiresAt: Date.now() + exchangeTokenResponse.expiresIn * 1000,
+            accessTokenExpiresAt: exchangeTokenResponse.expiresIn,
+            refreshTokenExpiresAt: exchangeTokenResponse.refreshTokenExpiresIn,
             location: params.location,
           });
 
           setError(null);
           dispatch(setIsAuthenticatedAction(true));
+          dispatch(setUserCardLocation(params.location));
         } catch (err) {
           const errorMessage = getErrorMessage(err);
           setError(errorMessage);
@@ -202,89 +195,5 @@
       ],
     );
   };
-=======
-} => {
-  const dispatch = useDispatch();
-  const [error, setError] = useState<string | null>(null);
-  const [loading, setLoading] = useState(false);
-  const { sdk } = useCardSDK();
-
-  const clearError = useCallback(() => {
-    setError(null);
-  }, []);
-
-  const login = useCallback(
-    async (params: {
-      location: CardLocation;
-      email: string;
-      password: string;
-    }): Promise<void> => {
-      if (!sdk) {
-        throw new Error('Card SDK not initialized');
-      }
-
-      const state = generateState();
-      const { codeVerifier, codeChallenge } = await generatePKCEPair();
-
-      try {
-        setLoading(true);
-        const initiateResponse = await sdk.initiateCardProviderAuthentication({
-          state,
-          codeChallenge,
-        });
-
-        const loginResponse = await sdk.login({
-          email: params.email,
-          password: params.password,
-        });
-
-        const authorizeResponse = await sdk.authorize({
-          initiateAccessToken: initiateResponse.token,
-          loginAccessToken: loginResponse.accessToken,
-        });
-
-        if (authorizeResponse.state !== state) {
-          throw new Error('Invalid state');
-        }
-
-        const exchangeTokenResponse = await sdk.exchangeToken({
-          code: authorizeResponse.code,
-          codeVerifier,
-          grantType: 'authorization_code',
-        });
-
-        await storeCardBaanxToken({
-          accessToken: exchangeTokenResponse.accessToken,
-          refreshToken: exchangeTokenResponse.refreshToken,
-          accessTokenExpiresAt: exchangeTokenResponse.expiresIn,
-          refreshTokenExpiresAt: exchangeTokenResponse.refreshTokenExpiresIn,
-          location: params.location,
-        });
-
-        dispatch(setIsAuthenticatedAction(true));
-        dispatch(setUserCardLocation(params.location));
-      } catch (err) {
-        const errorMessage = getErrorMessage(err);
-        setError(errorMessage);
-
-        throw err;
-      } finally {
-        setLoading(false);
-      }
-    },
-    [sdk, dispatch],
-  );
-
-  return useMemo(
-    () => ({
-      login,
-      error,
-      loading,
-      clearError,
-    }),
-    [login, error, loading, clearError],
-  );
-};
->>>>>>> 20a5b007
 
 export default useCardProviderAuthentication;