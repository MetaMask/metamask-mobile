import { useSelector } from 'react-redux';
import { RootState } from '../../../../reducers';
import { useMemo } from 'react';
import { makeSelectAssetByAddressAndChainId } from '../../../../selectors/multichain';
import { selectIsEvmNetworkSelected } from '../../../../selectors/multichainNetworkController';
import { deriveBalanceFromAssetMarketDetails } from '../../Tokens/util';
import { selectSelectedInternalAccountAddress } from '../../../../selectors/accountsController';
import { Hex } from '@metamask/utils';
import {
  selectCurrencyRateForChainId,
  selectCurrentCurrency,
} from '../../../../selectors/currencyRateController';
import { selectShowFiatInTestnets } from '../../../../selectors/settings';
import { selectSingleTokenPriceMarketData } from '../../../../selectors/tokenRatesController';
import { selectSingleTokenBalance } from '../../../../selectors/tokenBalancesController';
import { formatWithThreshold } from '../../../../util/assets';
import {
  TOKEN_BALANCE_LOADING,
  TOKEN_RATE_UNDEFINED,
} from '../../Tokens/constants';
import I18n, { strings } from '../../../../../locales/i18n';
import { isTestNet } from '../../../../util/networks';
import { TokenI } from '../../Tokens/types';
import { CardTokenAllowance } from '../types';
import { buildTokenIconUrl } from '../util/buildTokenIconUrl';

// This hook retrieves the asset balance and related information for a given token and account.
export const useAssetBalance = (
  token: CardTokenAllowance | null | undefined,
): {
  asset: TokenI | undefined;
  balanceFiat: string | undefined;
  mainBalance: string;
  secondaryBalance: string;
} => {
  const isEvmNetworkSelected = useSelector(selectIsEvmNetworkSelected);
  const selectedInternalAccountAddress = useSelector(
    selectSelectedInternalAccountAddress,
  );

  const selectEvmAsset = useMemo(
    () => makeSelectAssetByAddressAndChainId(),
    [],
  );

  const evmAsset = useSelector((state: RootState) =>
    token?.chainId
      ? selectEvmAsset(state, {
          address: token.address,
          isStaked: token.isStaked,
          chainId: token.chainId,
        })
      : undefined,
  );

<<<<<<< HEAD
  ///: BEGIN:ONLY_INCLUDE_IF(keyring-snaps)
  const selectedAccount = useSelector(selectSelectedInternalAccount);
  const selectNonEvmAsset = useMemo(() => makeSelectNonEvmAssetById(), []);

  const nonEvmAsset = useSelector((state: RootState) =>
    token && selectedAccount?.id
      ? selectNonEvmAsset(state, {
          accountId: selectedAccount.id,
          assetId: token.address as CaipAssetId,
        })
      : undefined,
  );
  ///: END:ONLY_INCLUDE_IF

  let asset = token && isEvmNetworkSelected ? evmAsset : nonEvmAsset;
=======
  let asset = token && isEvmNetworkSelected ? evmAsset : undefined;
>>>>>>> 313a4c96
  let isMappedAsset = false;

  if (!asset && token) {
    const iconUrl = buildTokenIconUrl(token.chainId, token.address);

    asset = {
<<<<<<< HEAD
      address: token.address,
      aggregators: [],
      decimals: token.decimals,
      image: iconUrl,
      name: token.name,
      symbol: token.symbol,
      balance: '0',
      balanceFiat: '0',
      logo: iconUrl,
      isETH: false,
=======
      ...token,
      image: iconUrl,
      logo: iconUrl,
      isETH: false,
      aggregators: [],
      balance: '0',
      balanceFiat: '0',
>>>>>>> 313a4c96
    } as TokenI;
    isMappedAsset = true;
  }

  const primaryCurrency = useSelector(
    (state: RootState) => state.settings.primaryCurrency,
  );
  const currentCurrency = useSelector(selectCurrentCurrency);
  const showFiatOnTestnets = useSelector(selectShowFiatInTestnets);

  // Market data selectors
  const exchangeRates = useSelector((state: RootState) =>
    asset?.chainId && asset?.address
      ? selectSingleTokenPriceMarketData(
          state,
          asset.chainId as Hex,
          asset.address as Hex,
        )
      : undefined,
  );

  // Token balance selectors
  const tokenBalances = useSelector((state: RootState) =>
    selectedInternalAccountAddress && asset?.chainId && asset?.address
      ? selectSingleTokenBalance(
          state,
          selectedInternalAccountAddress as Hex,
          asset.chainId as Hex,
          asset.address as Hex,
        )
      : undefined,
  );

  const conversionRate = useSelector((state: RootState) =>
    asset?.chainId
      ? selectCurrencyRateForChainId(state, asset.chainId as Hex)
      : undefined,
  );

  const oneHundredths = 0.01;
  const oneHundredThousandths = 0.00001;

  const { balanceFiat, balanceValueFormatted } = useMemo(() => {
    if (!asset || !token) {
      return {
        balanceFiat: '',
        balanceValueFormatted: '',
      };
    }

    if (isMappedAsset) {
      return {
        balanceFiat: formatWithThreshold(0, oneHundredths, I18n.locale, {
          style: 'currency',
          currency: currentCurrency,
        }),
        balanceValueFormatted: `0 ${asset.symbol}`,
      };
    }

    if (isEvmNetworkSelected && asset) {
      return deriveBalanceFromAssetMarketDetails(
        asset,
        exchangeRates || {},
        tokenBalances || {},
        conversionRate || 0,
        currentCurrency || '',
      );
    }

    return {
      balanceFiat: asset?.balanceFiat
        ? formatWithThreshold(
            parseFloat(asset.balanceFiat),
            oneHundredths,
            I18n.locale,
            { style: 'currency', currency: currentCurrency },
          )
        : TOKEN_BALANCE_LOADING,
      balanceValueFormatted: asset?.balance
        ? formatWithThreshold(
            parseFloat(asset.balance),
            oneHundredThousandths,
            I18n.locale,
            { minimumFractionDigits: 0, maximumFractionDigits: 5 },
          )
        : TOKEN_BALANCE_LOADING,
    };
  }, [
    token,
    isEvmNetworkSelected,
    asset,
    exchangeRates,
    tokenBalances,
    conversionRate,
    currentCurrency,
    isMappedAsset,
  ]);

  let mainBalance;
  let secondaryBalance;
  const shouldNotShowBalanceOnTestnets =
    isTestNet(asset?.chainId as Hex) && !showFiatOnTestnets;

  if (primaryCurrency === 'ETH') {
<<<<<<< HEAD
    // TECH_DEBT: this should not be primary currency for multichain, not ETH
    // Default to displaying the formatted balance value and its fiat equivalent.
    mainBalance = balanceValueFormatted;
    secondaryBalance = balanceFiat;
    // For ETH as a native currency, adjust display based on network safety.
    if (asset?.isETH) {
      // Main balance always shows the formatted balance value for ETH.
      mainBalance = balanceValueFormatted;
      // Display fiat value as secondary balance only for original native tokens on safe networks.
=======
    mainBalance = balanceValueFormatted;
    secondaryBalance = balanceFiat;

    if (asset?.isETH) {
      mainBalance = balanceValueFormatted;
>>>>>>> 313a4c96
      secondaryBalance = shouldNotShowBalanceOnTestnets
        ? undefined
        : balanceFiat;
    }
  } else {
    secondaryBalance = balanceValueFormatted;
    if (shouldNotShowBalanceOnTestnets && !balanceFiat) {
      mainBalance = undefined;
    } else {
      mainBalance =
        balanceFiat ?? strings('wallet.unable_to_find_conversion_rate');
    }
  }

  if (evmAsset?.hasBalanceError) {
    mainBalance = evmAsset.symbol;
    secondaryBalance = strings('wallet.unable_to_load');
  }

  if (balanceFiat === TOKEN_RATE_UNDEFINED) {
    mainBalance = balanceValueFormatted;
    secondaryBalance = strings('wallet.unable_to_find_conversion_rate');
  }

  asset = asset && { ...asset, balanceFiat, isStaked: asset?.isStaked };

  return {
    asset,
    mainBalance,
    balanceFiat,
    secondaryBalance,
  };
};<|MERGE_RESOLUTION|>--- conflicted
+++ resolved
@@ -53,43 +53,13 @@
       : undefined,
   );
 
-<<<<<<< HEAD
-  ///: BEGIN:ONLY_INCLUDE_IF(keyring-snaps)
-  const selectedAccount = useSelector(selectSelectedInternalAccount);
-  const selectNonEvmAsset = useMemo(() => makeSelectNonEvmAssetById(), []);
-
-  const nonEvmAsset = useSelector((state: RootState) =>
-    token && selectedAccount?.id
-      ? selectNonEvmAsset(state, {
-          accountId: selectedAccount.id,
-          assetId: token.address as CaipAssetId,
-        })
-      : undefined,
-  );
-  ///: END:ONLY_INCLUDE_IF
-
-  let asset = token && isEvmNetworkSelected ? evmAsset : nonEvmAsset;
-=======
   let asset = token && isEvmNetworkSelected ? evmAsset : undefined;
->>>>>>> 313a4c96
   let isMappedAsset = false;
 
   if (!asset && token) {
     const iconUrl = buildTokenIconUrl(token.chainId, token.address);
 
     asset = {
-<<<<<<< HEAD
-      address: token.address,
-      aggregators: [],
-      decimals: token.decimals,
-      image: iconUrl,
-      name: token.name,
-      symbol: token.symbol,
-      balance: '0',
-      balanceFiat: '0',
-      logo: iconUrl,
-      isETH: false,
-=======
       ...token,
       image: iconUrl,
       logo: iconUrl,
@@ -97,7 +67,6 @@
       aggregators: [],
       balance: '0',
       balanceFiat: '0',
->>>>>>> 313a4c96
     } as TokenI;
     isMappedAsset = true;
   }
@@ -203,23 +172,11 @@
     isTestNet(asset?.chainId as Hex) && !showFiatOnTestnets;
 
   if (primaryCurrency === 'ETH') {
-<<<<<<< HEAD
-    // TECH_DEBT: this should not be primary currency for multichain, not ETH
-    // Default to displaying the formatted balance value and its fiat equivalent.
     mainBalance = balanceValueFormatted;
     secondaryBalance = balanceFiat;
-    // For ETH as a native currency, adjust display based on network safety.
-    if (asset?.isETH) {
-      // Main balance always shows the formatted balance value for ETH.
-      mainBalance = balanceValueFormatted;
-      // Display fiat value as secondary balance only for original native tokens on safe networks.
-=======
-    mainBalance = balanceValueFormatted;
-    secondaryBalance = balanceFiat;
 
     if (asset?.isETH) {
       mainBalance = balanceValueFormatted;
->>>>>>> 313a4c96
       secondaryBalance = shouldNotShowBalanceOnTestnets
         ? undefined
         : balanceFiat;
