import { useSelector } from 'react-redux';
import { RootState } from '../../../../reducers';
import { useMemo } from 'react';
import { Hex } from '@metamask/utils';
import {
  selectPrimaryCurrency,
  selectShowFiatInTestnets,
} from '../../../../selectors/settings';
import { TOKEN_RATE_UNDEFINED } from '../../Tokens/constants';
import { strings } from '../../../../../locales/i18n';
import { isTestNet } from '../../../../util/networks';
import { TokenI } from '../../Tokens/types';
import { CardTokenAllowance } from '../types';
import { buildTokenIconUrl } from '../util/buildTokenIconUrl';
import { useTokensWithBalance } from '../../Bridge/hooks/useTokensWithBalance';
import { isSolanaChainId } from '@metamask/bridge-controller';
import { selectAsset } from '../../../../selectors/assets/assets-list';
import {
  selectCurrencyRateForChainId,
  selectCurrentCurrency,
} from '../../../../selectors/currencyRateController';
import { deriveBalanceFromAssetMarketDetails } from '../../Tokens/util';
import { selectSingleTokenPriceMarketData } from '../../../../selectors/tokenRatesController';
import { SOLANA_MAINNET } from '../../Ramp/Deposit/constants/networks';
import Engine from '../../../../core/Engine';
import {
  addCurrencySymbol,
  balanceToFiatNumber,
} from '../../../../util/number';
import { LINEA_CHAIN_ID } from '@metamask/swaps-controller/dist/constants';
import { createSelector } from 'reselect';
import { safeFormatChainIdToHex } from '../util/safeFormatChainIdToHex';

// This hook retrieves the asset balance and related information for a given token and account.
export const useAssetBalance = (
  token: CardTokenAllowance | null | undefined,
): {
  asset: TokenI | undefined;
  balanceFiat: string | undefined;
  mainBalance: string | undefined;
  secondaryBalance: string | undefined;
<<<<<<< HEAD
  /** Raw (unformatted) fiat value as a number when available */
  rawFiatNumber: number | undefined;
  /** Raw (unformatted) token balance as a number when available */
=======
  rawFiatNumber: number | undefined;
>>>>>>> 338177c4
  rawTokenBalance: number | undefined;
} => {
  const { MultichainAssetsRatesController } = Engine.context;
  const chainIds = [LINEA_CHAIN_ID, SOLANA_MAINNET.chainId];

  const tokensWithBalance = useTokensWithBalance({
    chainIds,
  });

  let asset = useSelector((state: RootState) =>
    token && token?.caipChainId
      ? selectAsset(state, {
          address: token.address ?? '',
          chainId: isSolanaChainId(token?.caipChainId ?? '')
            ? token?.caipChainId
            : (safeFormatChainIdToHex(token?.caipChainId ?? '') as string),
        })
      : undefined,
  );

  if (!asset && token) {
    const isSolana = token.caipChainId && isSolanaChainId(token.caipChainId);

    const assetAddress = isSolana
      ? `${token.caipChainId}/token:${token.address}`
      : token.address?.toLowerCase();

    const iconUrl = buildTokenIconUrl(token.caipChainId, token.address ?? '');
    const filteredToken = tokensWithBalance.find(
      (t) => t.address === assetAddress && t.chainId === token.caipChainId,
    );

    // For Solana tokens, keep the CAIP chain ID as-is
    // For EVM tokens, convert to hex format
    const assetChainId = isSolana
      ? token.caipChainId
      : safeFormatChainIdToHex(token.caipChainId);

    asset = {
      ...token,
      image: iconUrl,
      logo: iconUrl,
      isETH: false,
      aggregators: [],
      balance: filteredToken?.balance ?? '0',
      balanceFiat: filteredToken?.balanceFiat ?? '0',
      chainId: assetChainId,
    } as TokenI;
  }
  const chainId = asset?.chainId as Hex;

  const assetBalanceSelector = createSelector(
    [
      selectPrimaryCurrency,
      selectShowFiatInTestnets,
      (rootState) => selectCurrencyRateForChainId(rootState, chainId),
      (rootState) =>
        selectSingleTokenPriceMarketData(
          rootState,
          chainId,
          asset?.address as Hex,
        ),
      selectCurrentCurrency,
    ],
    (
      primaryCurrency,
      showFiatOnTestnets,
      conversionRate,
      exchangeRates,
      currentCurrency,
    ) => ({
      primaryCurrency: primaryCurrency ?? 'ETH',
      showFiatOnTestnets,
      conversionRate,
      exchangeRates,
      currentCurrency,
    }),
  );
  const assetBalance = useSelector(assetBalanceSelector);
  const {
    primaryCurrency,
    showFiatOnTestnets,
    conversionRate,
    exchangeRates,
    currentCurrency,
  } = assetBalance;

  const { balanceFiat, balanceValueFormatted, rawFiatNumber, rawTokenBalance } =
    useMemo(() => {
      if (!asset || !token) {
        return {
          balanceFiat: '',
          balanceValueFormatted: '',
          rawFiatNumber: undefined,
          rawTokenBalance: undefined,
        };
      }

      if (token.availableBalance) {
        asset.balance = token.availableBalance;
        asset.balanceFiat = undefined; // Reset balanceFiat to undefined to fetch a new balanceFiat based on the new balance
        let derivedBalance;

        if (isSolanaChainId(chainId)) {
          const conversionRates =
            MultichainAssetsRatesController?.state?.conversionRates;
          const assetConversionRate =
            conversionRates[
              `${chainId}/token:${asset.address}` as `${string}:${string}/${string}:${string}`
            ];

<<<<<<< HEAD
  const { balanceFiat, balanceValueFormatted, rawFiatNumber, rawTokenBalance } =
    useMemo(() => {
      if (!asset || !token) {
        return {
          balanceFiat: '',
          balanceValueFormatted: '',
          rawFiatNumber: undefined,
          rawTokenBalance: undefined,
        };
      }

      if (isMappedAsset) {
        const zeroBalanceFiat = formatWithThreshold(
          0,
          oneHundredths,
          I18n.locale,
          { style: 'currency', currency: currentCurrency },
        );
        const zeroBalanceFormatted = `0 ${asset.symbol}`;
        const parsedBalance = asset.balance ? parseFloat(asset.balance) : 0;
        const parsedFiat = asset.balanceFiat
          ? parseFloat(String(asset.balanceFiat).replace(/[^0-9.]/g, ''))
          : 0;

        return {
          balanceFiat:
            asset.balanceFiat && asset.balanceFiat !== '0'
              ? asset.balanceFiat
              : zeroBalanceFiat,
          balanceValueFormatted:
            asset.balance && asset.balance !== '0'
              ? formatWithThreshold(
                  parseFloat(asset.balance),
                  oneHundredThousandths,
                  I18n.locale,
                  { minimumFractionDigits: 0, maximumFractionDigits: 5 },
                )
              : zeroBalanceFormatted,
          rawTokenBalance: isNaN(parsedBalance) ? undefined : parsedBalance,
          rawFiatNumber: isNaN(parsedFiat) ? undefined : parsedFiat,
        };
      }

      if (isEvmNetworkSelected && asset) {
        const derived = deriveBalanceFromAssetMarketDetails(
          asset,
          exchangeRates || {},
          tokenBalances || {},
          conversionRate || 0,
          currentCurrency || '',
        );
        return {
          ...derived,
          rawTokenBalance: derived.balance
            ? parseFloat(String(derived.balance).replace(/[^0-9.]/g, ''))
            : undefined,
          rawFiatNumber: derived.balanceFiatCalculation,
        };
      }

      return {
        balanceFiat: asset?.balanceFiat
          ? formatWithThreshold(
              parseFloat(asset.balanceFiat),
              oneHundredths,
              I18n.locale,
              { style: 'currency', currency: currentCurrency },
            )
          : TOKEN_BALANCE_LOADING,
        balanceValueFormatted: asset?.balance
          ? formatWithThreshold(
              parseFloat(asset.balance),
              oneHundredThousandths,
              I18n.locale,
              { minimumFractionDigits: 0, maximumFractionDigits: 5 },
            )
          : TOKEN_BALANCE_LOADING,
        rawTokenBalance: asset?.balance
          ? parseFloat(String(asset.balance).replace(/[^0-9.]/g, ''))
          : undefined,
        rawFiatNumber: asset?.balanceFiat
          ? parseFloat(String(asset.balanceFiat).replace(/[^0-9.]/g, ''))
          : undefined,
      };
    }, [
      token,
      isEvmNetworkSelected,
      asset,
      exchangeRates,
      tokenBalances,
      conversionRate,
      currentCurrency,
      isMappedAsset,
=======
          // If the asset conversion rate is found, use it to calculate the balance fiat based on the availableBalance prop.
          if (assetConversionRate) {
            const balanceFiatCalculation = Number(
              balanceToFiatNumber(
                token.availableBalance,
                Number(assetConversionRate.rate),
                1,
              ),
            );
            derivedBalance = {
              balance: token.availableBalance,
              balanceFiat: addCurrencySymbol(balanceFiatCalculation, 'usd'),
              balanceValueFormatted: `${token.availableBalance} ${asset.symbol}`,
            };
          } else {
            // If the asset conversion rate is not found, use the  availableBalance prop + symbol to display the balance.
            derivedBalance = {
              balance: token.availableBalance,
              balanceFiat: `${token.availableBalance} ${asset.symbol}`,
              balanceValueFormatted: `${token.availableBalance} ${asset.symbol}`,
            };
          }
        } else {
          derivedBalance = deriveBalanceFromAssetMarketDetails(
            asset,
            exchangeRates || {},
            {},
            conversionRate || 0,
            currentCurrency || '',
          );
        }

        return {
          ...derivedBalance,
          rawTokenBalance: derivedBalance.balance
            ? parseFloat(String(derivedBalance.balance).replace(/[^0-9.]/g, ''))
            : undefined,
          rawFiatNumber: derivedBalance.balanceFiatCalculation,
        };
      }

      return {
        balanceFiat: asset.balanceFiat,
        balanceValueFormatted: asset.balance,
        rawFiatNumber: asset.balanceFiat
          ? parseFloat(asset.balanceFiat)
          : undefined,
        rawTokenBalance: asset.balance ? parseFloat(asset.balance) : undefined,
      };
    }, [
      asset,
      token,
      chainId,
      MultichainAssetsRatesController?.state?.conversionRates,
      currentCurrency,
      exchangeRates,
      conversionRate,
>>>>>>> 338177c4
    ]);

  let mainBalance;
  let secondaryBalance;
  const shouldNotShowBalanceOnTestnets =
    isTestNet(chainId) && !showFiatOnTestnets;

  if (primaryCurrency === 'ETH') {
    mainBalance = balanceValueFormatted;
    secondaryBalance = balanceFiat;

    if (asset?.isETH) {
      mainBalance = balanceValueFormatted;
      secondaryBalance = shouldNotShowBalanceOnTestnets
        ? undefined
        : balanceFiat;
    }
  } else {
    secondaryBalance = balanceValueFormatted;
    if (shouldNotShowBalanceOnTestnets && !balanceFiat) {
      mainBalance = undefined;
    } else {
      mainBalance =
        balanceFiat ?? strings('wallet.unable_to_find_conversion_rate');
    }
  }

  if (balanceFiat === TOKEN_RATE_UNDEFINED) {
    mainBalance = balanceValueFormatted;
    secondaryBalance = strings('wallet.unable_to_find_conversion_rate');
  }

  if (asset?.hasBalanceError) {
    mainBalance = asset.symbol;
    secondaryBalance = strings('wallet.unable_to_load');
  }

  asset = asset && { ...asset, balanceFiat, isStaked: asset?.isStaked };

  return {
    asset,
    mainBalance,
    balanceFiat,
    secondaryBalance,
    rawFiatNumber,
    rawTokenBalance,
  };
};<|MERGE_RESOLUTION|>--- conflicted
+++ resolved
@@ -39,13 +39,7 @@
   balanceFiat: string | undefined;
   mainBalance: string | undefined;
   secondaryBalance: string | undefined;
-<<<<<<< HEAD
-  /** Raw (unformatted) fiat value as a number when available */
   rawFiatNumber: number | undefined;
-  /** Raw (unformatted) token balance as a number when available */
-=======
-  rawFiatNumber: number | undefined;
->>>>>>> 338177c4
   rawTokenBalance: number | undefined;
 } => {
   const { MultichainAssetsRatesController } = Engine.context;
@@ -157,101 +151,6 @@
               `${chainId}/token:${asset.address}` as `${string}:${string}/${string}:${string}`
             ];
 
-<<<<<<< HEAD
-  const { balanceFiat, balanceValueFormatted, rawFiatNumber, rawTokenBalance } =
-    useMemo(() => {
-      if (!asset || !token) {
-        return {
-          balanceFiat: '',
-          balanceValueFormatted: '',
-          rawFiatNumber: undefined,
-          rawTokenBalance: undefined,
-        };
-      }
-
-      if (isMappedAsset) {
-        const zeroBalanceFiat = formatWithThreshold(
-          0,
-          oneHundredths,
-          I18n.locale,
-          { style: 'currency', currency: currentCurrency },
-        );
-        const zeroBalanceFormatted = `0 ${asset.symbol}`;
-        const parsedBalance = asset.balance ? parseFloat(asset.balance) : 0;
-        const parsedFiat = asset.balanceFiat
-          ? parseFloat(String(asset.balanceFiat).replace(/[^0-9.]/g, ''))
-          : 0;
-
-        return {
-          balanceFiat:
-            asset.balanceFiat && asset.balanceFiat !== '0'
-              ? asset.balanceFiat
-              : zeroBalanceFiat,
-          balanceValueFormatted:
-            asset.balance && asset.balance !== '0'
-              ? formatWithThreshold(
-                  parseFloat(asset.balance),
-                  oneHundredThousandths,
-                  I18n.locale,
-                  { minimumFractionDigits: 0, maximumFractionDigits: 5 },
-                )
-              : zeroBalanceFormatted,
-          rawTokenBalance: isNaN(parsedBalance) ? undefined : parsedBalance,
-          rawFiatNumber: isNaN(parsedFiat) ? undefined : parsedFiat,
-        };
-      }
-
-      if (isEvmNetworkSelected && asset) {
-        const derived = deriveBalanceFromAssetMarketDetails(
-          asset,
-          exchangeRates || {},
-          tokenBalances || {},
-          conversionRate || 0,
-          currentCurrency || '',
-        );
-        return {
-          ...derived,
-          rawTokenBalance: derived.balance
-            ? parseFloat(String(derived.balance).replace(/[^0-9.]/g, ''))
-            : undefined,
-          rawFiatNumber: derived.balanceFiatCalculation,
-        };
-      }
-
-      return {
-        balanceFiat: asset?.balanceFiat
-          ? formatWithThreshold(
-              parseFloat(asset.balanceFiat),
-              oneHundredths,
-              I18n.locale,
-              { style: 'currency', currency: currentCurrency },
-            )
-          : TOKEN_BALANCE_LOADING,
-        balanceValueFormatted: asset?.balance
-          ? formatWithThreshold(
-              parseFloat(asset.balance),
-              oneHundredThousandths,
-              I18n.locale,
-              { minimumFractionDigits: 0, maximumFractionDigits: 5 },
-            )
-          : TOKEN_BALANCE_LOADING,
-        rawTokenBalance: asset?.balance
-          ? parseFloat(String(asset.balance).replace(/[^0-9.]/g, ''))
-          : undefined,
-        rawFiatNumber: asset?.balanceFiat
-          ? parseFloat(String(asset.balanceFiat).replace(/[^0-9.]/g, ''))
-          : undefined,
-      };
-    }, [
-      token,
-      isEvmNetworkSelected,
-      asset,
-      exchangeRates,
-      tokenBalances,
-      conversionRate,
-      currentCurrency,
-      isMappedAsset,
-=======
           // If the asset conversion rate is found, use it to calculate the balance fiat based on the availableBalance prop.
           if (assetConversionRate) {
             const balanceFiatCalculation = Number(
@@ -309,7 +208,6 @@
       currentCurrency,
       exchangeRates,
       conversionRate,
->>>>>>> 338177c4
     ]);
 
   let mainBalance;
