--- conflicted
+++ resolved
@@ -405,7 +405,24 @@
           return recentTimestamp;
         }
 
-<<<<<<< HEAD
+        // Fallback: if we can't identify the selector, assume it's asking for cached data
+        const currentCall =
+          expectedSelectorCalls[
+            selectorCallCount % expectedSelectorCalls.length
+          ];
+        selectorCallCount++;
+
+        switch (currentCall) {
+          case 'selectCardPriorityToken':
+            return cachedToken;
+          case 'selectCardPriorityTokenLastFetched':
+            return recentTimestamp;
+          default:
+            return null;
+        }
+      },
+    );
+
     // Mock Engine with token that already exists
     const mockEngine = jest.requireMock('../../../../core/Engine');
     mockEngine.context.TokensController.state.allTokens = {
@@ -421,25 +438,6 @@
       },
     };
 
-=======
-        // Fallback: if we can't identify the selector, assume it's asking for cached data
-        const currentCall =
-          expectedSelectorCalls[
-            selectorCallCount % expectedSelectorCalls.length
-          ];
-        selectorCallCount++;
-
-        switch (currentCall) {
-          case 'selectCardPriorityToken':
-            return cachedToken;
-          case 'selectCardPriorityTokenLastFetched':
-            return recentTimestamp;
-          default:
-            return null;
-        }
-      },
-    ); // Mock the SDK with test-specific functions
->>>>>>> f781593c
     const sdkMocks = jest.requireMock('../sdk');
     sdkMocks.useCardSDK.mockReturnValue({
       sdk: {
@@ -873,6 +871,167 @@
       }),
     );
     expect(mockGetPriorityToken).toHaveBeenCalledTimes(1);
+  });
+
+  it('should automatically fetch priority token on mount when address is provided', async () => {
+    mockFetchAllowances.mockResolvedValue(mockSDKTokensData);
+    mockGetPriorityToken.mockResolvedValue(mockCardToken);
+
+    renderHook(() => useGetPriorityCardToken(mockAddress));
+
+    // Wait for the useEffect to trigger the fetch
+    await act(async () => {
+      await new Promise((resolve) => setTimeout(resolve, 100));
+    });
+
+    expect(mockDispatch).toHaveBeenCalledWith(
+      expect.objectContaining({
+        type: 'card/setCardPriorityToken',
+        payload: expect.objectContaining({
+          address: expect.any(String),
+          token: expect.objectContaining({
+            address: '0xToken1',
+            symbol: 'TKN1',
+            name: 'Token 1',
+            allowanceState: AllowanceState.Enabled,
+          }),
+        }),
+      }),
+    );
+    expect(mockFetchAllowances).toHaveBeenCalledTimes(1);
+    expect(mockGetPriorityToken).toHaveBeenCalledTimes(1);
+  });
+
+  it('should handle concurrent fetch calls correctly', async () => {
+    let resolvePromise1: (value: CardToken) => void;
+    let resolvePromise2: (value: CardToken) => void;
+
+    const mockPromise1 = new Promise<CardToken>((resolve) => {
+      resolvePromise1 = resolve;
+    });
+    const mockPromise2 = new Promise<CardToken>((resolve) => {
+      resolvePromise2 = resolve;
+    });
+
+    const mockToken1 = {
+      address: '0xToken1',
+      symbol: 'TKN1',
+      name: 'Token 1',
+      decimals: 18,
+    };
+    const mockToken2 = {
+      address: '0xToken2',
+      symbol: 'TKN2',
+      name: 'Token 2',
+      decimals: 18,
+    };
+    const mockSDKAllowance1 = createMockSDKTokenData(
+      '0xToken1',
+      '1000000000000',
+    ); // Large allowance for enabled state
+    const mockSDKAllowance2 = createMockSDKTokenData(
+      '0xToken2',
+      '500000000000',
+    ); // Large allowance for enabled state
+
+    const { result } = renderHook(() => useGetPriorityCardToken(mockAddress));
+
+    // Wait for the automatic fetch from useEffect to complete
+    await act(async () => {
+      await new Promise((resolve) => setTimeout(resolve, 100));
+    });
+
+    mockFetchAllowances.mockResolvedValueOnce([mockSDKAllowance1]);
+    mockFetchAllowances.mockResolvedValueOnce([mockSDKAllowance2]);
+    mockGetPriorityToken.mockReturnValueOnce(mockPromise1);
+    mockGetPriorityToken.mockReturnValueOnce(mockPromise2);
+
+    let priorityToken1: CardTokenAllowance | null | undefined;
+    let priorityToken2: CardTokenAllowance | null | undefined;
+
+    // Test concurrent calls by calling both functions within act
+    let fetch1: Promise<CardTokenAllowance | null>;
+    let fetch2: Promise<CardTokenAllowance | null>;
+
+    await act(async () => {
+      fetch1 = result.current.fetchPriorityToken();
+      fetch2 = result.current.fetchPriorityToken();
+    });
+
+    // Resolve both promises in an act block
+    await act(async () => {
+      resolvePromise1?.(mockToken1);
+      resolvePromise2?.(mockToken2);
+    });
+
+    // Wait for both fetches to complete
+    await act(async () => {
+      priorityToken1 = await fetch1;
+      priorityToken2 = await fetch2;
+    });
+
+    expect(priorityToken1).toEqual(
+      expect.objectContaining({
+        address: '0xToken1',
+        symbol: 'TKN1',
+        name: 'Token 1',
+        allowanceState: AllowanceState.Enabled,
+      }),
+    );
+    expect(priorityToken2).toEqual(
+      expect.objectContaining({
+        address: '0xToken2',
+        symbol: 'TKN2',
+        name: 'Token 2',
+        allowanceState: AllowanceState.Enabled,
+      }),
+    );
+    expect(mockGetPriorityToken).toHaveBeenCalledTimes(2);
+    expect(result.current.isLoading).toBe(false);
+  });
+
+  it('should return fallback token when no allowances are returned', async () => {
+    // Mock empty allowances array
+    mockFetchAllowances.mockResolvedValue([]);
+
+    const { result } = renderHook(() => useGetPriorityCardToken(mockAddress));
+
+    // Wait for the hook to complete its async operations
+    await act(async () => {
+      await new Promise((resolve) => setTimeout(resolve, 100));
+    });
+
+    // Should dispatch the first supported token as fallback
+    expect(mockDispatch).toHaveBeenCalledWith(
+      expect.objectContaining({
+        type: 'card/setCardPriorityToken',
+        payload: expect.objectContaining({
+          address: expect.any(String),
+          token: expect.objectContaining({
+            address: '0xToken1',
+            symbol: 'TKN1',
+            name: 'Token 1',
+            allowanceState: AllowanceState.NotEnabled,
+            isStaked: false,
+            chainId: LINEA_CHAIN_ID,
+          }),
+        }),
+      }),
+    );
+
+    expect(mockDispatch).toHaveBeenCalledWith(
+      expect.objectContaining({
+        type: 'card/setCardPriorityTokenLastFetched',
+        payload: expect.objectContaining({
+          address: '0x1234567890123456789012345678901234567890',
+          lastFetched: expect.any(Date),
+        }),
+      }),
+    );
+
+    expect(result.current.isLoading).toBe(false);
+    expect(result.current.error).toBe(false);
+    expect(mockGetPriorityToken).not.toHaveBeenCalled();
   });
 
   it('should handle address change and refetch', async () => {
@@ -990,167 +1149,6 @@
     expect(mockGetPriorityToken).toHaveBeenCalledTimes(1); // Only once since we cleared
   });
 
-  it('should automatically fetch priority token on mount when address is provided', async () => {
-    mockFetchAllowances.mockResolvedValue(mockSDKTokensData);
-    mockGetPriorityToken.mockResolvedValue(mockCardToken);
-
-    renderHook(() => useGetPriorityCardToken(mockAddress));
-
-    // Wait for the useEffect to trigger the fetch
-    await act(async () => {
-      await new Promise((resolve) => setTimeout(resolve, 100));
-    });
-
-    expect(mockDispatch).toHaveBeenCalledWith(
-      expect.objectContaining({
-        type: 'card/setCardPriorityToken',
-        payload: expect.objectContaining({
-          address: expect.any(String),
-          token: expect.objectContaining({
-            address: '0xToken1',
-            symbol: 'TKN1',
-            name: 'Token 1',
-            allowanceState: AllowanceState.Enabled,
-          }),
-        }),
-      }),
-    );
-    expect(mockFetchAllowances).toHaveBeenCalledTimes(1);
-    expect(mockGetPriorityToken).toHaveBeenCalledTimes(1);
-  });
-
-  it('should handle concurrent fetch calls correctly', async () => {
-    let resolvePromise1: (value: CardToken) => void;
-    let resolvePromise2: (value: CardToken) => void;
-
-    const mockPromise1 = new Promise<CardToken>((resolve) => {
-      resolvePromise1 = resolve;
-    });
-    const mockPromise2 = new Promise<CardToken>((resolve) => {
-      resolvePromise2 = resolve;
-    });
-
-    const mockToken1 = {
-      address: '0xToken1',
-      symbol: 'TKN1',
-      name: 'Token 1',
-      decimals: 18,
-    };
-    const mockToken2 = {
-      address: '0xToken2',
-      symbol: 'TKN2',
-      name: 'Token 2',
-      decimals: 18,
-    };
-    const mockSDKAllowance1 = createMockSDKTokenData(
-      '0xToken1',
-      '1000000000000',
-    ); // Large allowance for enabled state
-    const mockSDKAllowance2 = createMockSDKTokenData(
-      '0xToken2',
-      '500000000000',
-    ); // Large allowance for enabled state
-
-    const { result } = renderHook(() => useGetPriorityCardToken(mockAddress));
-
-    // Wait for the automatic fetch from useEffect to complete
-    await act(async () => {
-      await new Promise((resolve) => setTimeout(resolve, 100));
-    });
-
-    mockFetchAllowances.mockResolvedValueOnce([mockSDKAllowance1]);
-    mockFetchAllowances.mockResolvedValueOnce([mockSDKAllowance2]);
-    mockGetPriorityToken.mockReturnValueOnce(mockPromise1);
-    mockGetPriorityToken.mockReturnValueOnce(mockPromise2);
-
-    let priorityToken1: CardTokenAllowance | null | undefined;
-    let priorityToken2: CardTokenAllowance | null | undefined;
-
-    // Test concurrent calls by calling both functions within act
-    let fetch1: Promise<CardTokenAllowance | null>;
-    let fetch2: Promise<CardTokenAllowance | null>;
-
-    await act(async () => {
-      fetch1 = result.current.fetchPriorityToken();
-      fetch2 = result.current.fetchPriorityToken();
-    });
-
-    // Resolve both promises in an act block
-    await act(async () => {
-      resolvePromise1?.(mockToken1);
-      resolvePromise2?.(mockToken2);
-    });
-
-    // Wait for both fetches to complete
-    await act(async () => {
-      priorityToken1 = await fetch1;
-      priorityToken2 = await fetch2;
-    });
-
-    expect(priorityToken1).toEqual(
-      expect.objectContaining({
-        address: '0xToken1',
-        symbol: 'TKN1',
-        name: 'Token 1',
-        allowanceState: AllowanceState.Enabled,
-      }),
-    );
-    expect(priorityToken2).toEqual(
-      expect.objectContaining({
-        address: '0xToken2',
-        symbol: 'TKN2',
-        name: 'Token 2',
-        allowanceState: AllowanceState.Enabled,
-      }),
-    );
-    expect(mockGetPriorityToken).toHaveBeenCalledTimes(2);
-    expect(result.current.isLoading).toBe(false);
-  });
-
-  it('should return fallback token when no allowances are returned', async () => {
-    // Mock empty allowances array
-    mockFetchAllowances.mockResolvedValue([]);
-
-    const { result } = renderHook(() => useGetPriorityCardToken(mockAddress));
-
-    // Wait for the hook to complete its async operations
-    await act(async () => {
-      await new Promise((resolve) => setTimeout(resolve, 100));
-    });
-
-    // Should dispatch the first supported token as fallback
-    expect(mockDispatch).toHaveBeenCalledWith(
-      expect.objectContaining({
-        type: 'card/setCardPriorityToken',
-        payload: expect.objectContaining({
-          address: expect.any(String),
-          token: expect.objectContaining({
-            address: '0xToken1',
-            symbol: 'TKN1',
-            name: 'Token 1',
-            allowanceState: AllowanceState.NotEnabled,
-            isStaked: false,
-            chainId: LINEA_CHAIN_ID,
-          }),
-        }),
-      }),
-    );
-
-    expect(mockDispatch).toHaveBeenCalledWith(
-      expect.objectContaining({
-        type: 'card/setCardPriorityTokenLastFetched',
-        payload: expect.objectContaining({
-          address: '0x1234567890123456789012345678901234567890',
-          lastFetched: expect.any(Date),
-        }),
-      }),
-    );
-
-    expect(result.current.isLoading).toBe(false);
-    expect(result.current.error).toBe(false);
-    expect(mockGetPriorityToken).not.toHaveBeenCalled();
-  });
-
   it('should return null when no allowances and no supported tokens exist', async () => {
     // Mock empty allowances and no supported tokens
     mockFetchAllowances.mockResolvedValue([]);
@@ -1384,11 +1382,11 @@
           if (selectorStr.includes('selectAllTokenBalances')) {
             return STATIC_TOKEN_BALANCES;
           }
-          if (selectorStr.includes('selectCardPriorityTokenLastFetched')) {
+          if (selectorStr.includes('priorityTokensByAddress')) {
+            return STATIC_PRIORITY_TOKEN;
+          }
+          if (selectorStr.includes('lastFetchedByAddress')) {
             return new Date();
-          }
-          if (selectorStr.includes('selectCardPriorityToken')) {
-            return STATIC_PRIORITY_TOKEN;
           }
           // As a fallback, try invoking the selector with a minimal card state
           try {
@@ -1396,8 +1394,12 @@
               card: {
                 cardholderAccounts: [],
                 isLoaded: true,
-                priorityToken: STATIC_PRIORITY_TOKEN,
-                lastFetched: new Date(),
+                priorityTokensByAddress: {
+                  [mockAddress.toLowerCase()]: STATIC_PRIORITY_TOKEN,
+                },
+                lastFetchedByAddress: {
+                  [mockAddress.toLowerCase()]: new Date(),
+                },
               },
               // eslint-disable-next-line @typescript-eslint/no-explicit-any
             } as unknown as any);
