--- conflicted
+++ resolved
@@ -58,10 +58,7 @@
 describe('useGetPriorityCardToken', () => {
   const mockGetPriorityToken = jest.fn();
   const mockFetchAllowances = jest.fn();
-<<<<<<< HEAD
-=======
   const mockDispatch = jest.fn();
->>>>>>> 65c1f09c
   const mockTrace = jest.fn();
   const mockEndTrace = jest.fn();
 
@@ -142,17 +139,12 @@
     mockTrace.mockReset();
     mockEndTrace.mockReset();
 
-<<<<<<< HEAD
-    // Setup direct selector mocks
-    const mockTokenBalances = {
-=======
     // Reset mock state for each test
     mockPriorityToken = null;
     mockLastFetched = null;
 
     // Mock token balances
-    const defaultTokenBalances = {
->>>>>>> 65c1f09c
+    const mockTokenBalances = {
       [mockAddress.toLowerCase()]: {
         '0x1': {
           '0xToken1': '1000000000000000000',
@@ -161,7 +153,6 @@
         },
       },
     };
-<<<<<<< HEAD
     // eslint-disable-next-line @typescript-eslint/no-explicit-any
     mockSelectAllTokenBalances.mockReturnValue(mockTokenBalances as any);
 
@@ -197,7 +188,6 @@
     });
 
     (useCardSDK as jest.Mock).mockReturnValue({ sdk: mockSDK });
-=======
 
     (useCardSDK as jest.Mock).mockReturnValue({ sdk: mockSDK });
 
@@ -213,7 +203,7 @@
     useSelector.mockImplementation((selector: (state: unknown) => unknown) => {
       const selectorString = selector.toString();
       if (selectorString.includes('selectAllTokenBalances')) {
-        return defaultTokenBalances;
+        return mockTokenBalances;
       }
       if (selectorString.includes('selectCardPriorityToken')) {
         return null; // Most tests start with no cached token
@@ -226,7 +216,6 @@
 
     useDispatch.mockReturnValue(mockDispatch);
 
->>>>>>> 65c1f09c
     (strings as jest.Mock).mockReturnValue('Error occurred');
 
     // Mock trace utilities
@@ -488,7 +477,7 @@
     mockFetchAllowances.mockResolvedValue(mockSDKTokensData);
     mockGetPriorityToken.mockResolvedValue(mockCardToken);
 
-    const { result } = renderHook(() => useGetPriorityCardToken(mockAddress));
+    const { result } = renderHook(() => useGetPriorityCardToken());
 
     // Wait for the fetch to complete
     await act(async () => {
@@ -644,7 +633,6 @@
     };
 
     // Mock balances where suggested token has zero balance
-<<<<<<< HEAD
     const customTokenBalances = {
       [mockAddress.toLowerCase()]: {
         '0x1': {
@@ -674,727 +662,716 @@
       }
       if (selector === mockSelectSelectedInternalAccountByScope) {
         return customAccountSelector;
-=======
-    const { useSelector } = jest.requireMock('react-redux');
-    useSelector.mockImplementation((selector: (state: unknown) => unknown) => {
-      // Mock different selectors based on what they're selecting
-      if (selector.toString().includes('selectAllTokenBalances')) {
-        return {
-          [mockAddress.toLowerCase()]: {
-            '0x1': {
-              '0xZeroBalance': '0', // Zero balance (exact case match with suggested token)
-              '0xToken2': '500000000000000000', // Positive balance (exact case match with allowance)
-            },
+      }
+      const { useSelector } = jest.requireMock('react-redux');
+      useSelector.mockImplementation(
+        (selector: (state: unknown) => unknown) => {
+          // Mock different selectors based on what they're selecting
+          if (selector.toString().includes('selectAllTokenBalances')) {
+            return {
+              [mockAddress.toLowerCase()]: {
+                '0x1': {
+                  '0xZeroBalance': '0', // Zero balance (exact case match with suggested token)
+                  '0xToken2': '500000000000000000', // Positive balance (exact case match with allowance)
+                },
+              },
+            };
+          }
+          if (selector.toString().includes('selectCardPriorityToken')) {
+            return mockPriorityToken; // Use the shared mock state
+          }
+          if (
+            selector.toString().includes('selectCardPriorityTokenLastFetched')
+          ) {
+            return mockLastFetched; // Use the shared mock state
+          }
+          return null;
+        },
+      );
+
+      mockFetchAllowances.mockResolvedValue(allowancesWithZeroBalance);
+      mockGetPriorityToken.mockResolvedValue(suggestedTokenWithZeroBalance);
+
+      const { result } = renderHook(() => useGetPriorityCardToken());
+
+      // Should have dispatched the token with positive balance, not the suggested one with zero balance
+      expect(mockDispatch).toHaveBeenCalledWith(
+        expect.objectContaining({
+          type: 'card/setCardPriorityToken',
+          payload: expect.objectContaining({
+            address: '0xToken2',
+            symbol: 'TKN2',
+            name: 'Token 2',
+            allowanceState: AllowanceState.Enabled,
+          }),
+        }),
+      );
+      expect(result.current.isLoading).toBe(false);
+      expect(result.current.error).toBe(false);
+    });
+
+    it('should return suggested token even with zero balance if no other token has positive balance', async () => {
+      // Create SDK format allowances where all tokens have zero balance, using supported tokens
+      const tokenWithZeroBalance1SDK = createMockSDKTokenData(
+        '0xToken1',
+        '1000000000000', // Large allowance for enabled state
+      );
+      const tokenWithZeroBalance2SDK = createMockSDKTokenData(
+        '0xToken2',
+        '500000000000', // Large allowance for enabled state
+      );
+      const allowancesWithZeroBalance = [
+        tokenWithZeroBalance1SDK,
+        tokenWithZeroBalance2SDK,
+      ];
+
+      const suggestedTokenWithZeroBalance = {
+        address: '0xToken1',
+        symbol: 'TKN1',
+        name: 'Token 1',
+        decimals: 18,
+      };
+
+      // Mock balances where all tokens have zero balance
+      const zeroBalanceTokens = {
+        [mockAddress.toLowerCase()]: {
+          '0x1': {
+            '0xToken1': '0',
+            '0xToken2': '0',
           },
-        };
-      }
-      if (selector.toString().includes('selectCardPriorityToken')) {
-        return mockPriorityToken; // Use the shared mock state
-      }
-      if (selector.toString().includes('selectCardPriorityTokenLastFetched')) {
-        return mockLastFetched; // Use the shared mock state
->>>>>>> 65c1f09c
-      }
-      return null;
-    });
-
-    mockFetchAllowances.mockResolvedValue(allowancesWithZeroBalance);
-    mockGetPriorityToken.mockResolvedValue(suggestedTokenWithZeroBalance);
-
-    const { result } = renderHook(() => useGetPriorityCardToken());
-
-    // Wait for useEffect to complete
-    await act(async () => {
-      await new Promise((resolve) => setTimeout(resolve, 100));
-    });
-
-    // Should have dispatched the token with positive balance, not the suggested one with zero balance
-    expect(mockDispatch).toHaveBeenCalledWith(
-      expect.objectContaining({
-        type: 'card/setCardPriorityToken',
-        payload: expect.objectContaining({
+        },
+      };
+      const zeroAccountSelector = (scope: string) => {
+        if (scope === 'eip155:0') {
+          return {
+            address: mockAddress,
+            id: 'test-account-id',
+            type: 'eip155:eoa' as const,
+            options: {},
+            metadata: {},
+            methods: [],
+          };
+        }
+        return undefined;
+      };
+
+      // eslint-disable-next-line @typescript-eslint/no-explicit-any
+      mockUseSelector.mockImplementation((selector: any) => {
+        if (selector === mockSelectAllTokenBalances) {
+          return zeroBalanceTokens;
+        }
+        if (selector === mockSelectSelectedInternalAccountByScope) {
+          return zeroAccountSelector;
+        }
+      });
+
+      const { useSelector } = jest.requireMock('react-redux');
+      useSelector.mockImplementation(
+        (selector: (state: unknown) => unknown) => {
+          // Mock different selectors based on what they're selecting
+          if (selector.toString().includes('selectAllTokenBalances')) {
+            return {
+              [mockAddress.toLowerCase()]: {
+                '0x1': {
+                  '0xToken1': '0',
+                  '0xToken2': '0',
+                },
+              },
+            };
+          }
+          if (selector.toString().includes('selectCardPriorityToken')) {
+            return mockPriorityToken; // Use the shared mock state
+          }
+          if (
+            selector.toString().includes('selectCardPriorityTokenLastFetched')
+          ) {
+            return mockLastFetched; // Use the shared mock state
+          }
+          return null;
+        },
+      );
+
+      mockFetchAllowances.mockResolvedValue(allowancesWithZeroBalance);
+      mockGetPriorityToken.mockResolvedValue(suggestedTokenWithZeroBalance);
+
+      const { result } = renderHook(() => useGetPriorityCardToken());
+
+      // Wait for useEffect to complete
+      await act(async () => {
+        await new Promise((resolve) => setTimeout(resolve, 100));
+      });
+
+      // Should have dispatched the suggested token even though it has zero balance
+      expect(mockDispatch).toHaveBeenCalledWith(
+        expect.objectContaining({
+          type: 'card/setCardPriorityToken',
+          payload: expect.objectContaining({
+            address: '0xToken1',
+            symbol: 'TKN1',
+            name: 'Token 1',
+            allowanceState: AllowanceState.Enabled,
+          }),
+        }),
+      );
+      expect(result.current.isLoading).toBe(false);
+      expect(result.current.error).toBe(false);
+    });
+
+    it('should maintain loading state correctly during fetch', async () => {
+      // Start with no address to avoid automatic fetching. We control the
+      // selected-account selector dynamically so the hook sees no address on
+      // initial render, then we provide an account and rerender to trigger fetch.
+      type AccountLike =
+        | {
+            address: string;
+            id: string;
+            type: 'eip155:eoa';
+            options: Record<string, unknown>;
+            metadata: Record<string, unknown>;
+            methods: unknown[];
+          }
+        | undefined;
+
+      let currentAccountSelector: (scope: string) => AccountLike = (
+        _scope: string,
+      ) => undefined;
+
+      // Provide stable empty balances to avoid referential changes across renders
+      const emptyBalances: Record<string, unknown> = {};
+      // eslint-disable-next-line @typescript-eslint/no-explicit-any
+      mockUseSelector.mockImplementation((selector: any) => {
+        if (selector === mockSelectAllTokenBalances) {
+          return emptyBalances; // stable empty object
+        }
+        if (selector === mockSelectSelectedInternalAccountByScope) {
+          return currentAccountSelector;
+        }
+        return null;
+      });
+
+      const { result, rerender } = renderHook(() => useGetPriorityCardToken());
+
+      // Initially, loading should be false with no address
+      expect(result.current.isLoading).toBe(false);
+
+      let resolvePromise: (value: CardToken) => void;
+      const mockPromise = new Promise<CardToken>((resolve) => {
+        resolvePromise = resolve;
+      });
+
+      mockFetchAllowances.mockResolvedValue(mockSDKTokensData);
+      mockGetPriorityToken.mockReturnValue(
+        mockPromise as unknown as Promise<CardToken>,
+      );
+
+      // Now provide an address which will trigger useEffect and start loading
+      currentAccountSelector = (_scope: string) => {
+        if (_scope === 'eip155:0') {
+          return {
+            address: mockAddress,
+            id: 'test-account-id',
+            type: 'eip155:eoa' as const,
+            options: {},
+            metadata: {},
+            methods: [],
+          };
+        }
+        return undefined;
+      };
+
+      // Rerender so hook will read the updated selector result
+      rerender();
+
+      // Wait a tick for the useEffect to trigger and set loading to true
+      await act(async () => {
+        await new Promise((resolve) => setTimeout(resolve, 10));
+      });
+
+      // Loading should now be true as the fetch is in progress
+      expect(result.current.isLoading).toBe(true);
+
+      // Resolve the promise which should set loading back to false
+      await act(async () => {
+        resolvePromise?.(mockCardToken);
+        await new Promise((resolve) => setTimeout(resolve, 10)); // Let the promise resolve
+      });
+
+      expect(result.current.isLoading).toBe(false);
+    });
+
+    it('should refetch when SDK becomes available', async () => {
+      mockFetchAllowances.mockResolvedValue(mockSDKTokensData);
+      mockGetPriorityToken.mockResolvedValue(mockCardToken);
+
+      (useCardSDK as jest.Mock).mockReturnValue({ sdk: null });
+      const { result } = renderHook(() => useGetPriorityCardToken());
+
+      // Wait for initial mount with no SDK
+      await act(async () => {
+        await new Promise((resolve) => setTimeout(resolve, 0));
+      });
+
+      expect(result.current.priorityToken).toBeNull();
+      expect(mockGetPriorityToken).not.toHaveBeenCalled();
+
+      // Enable SDK and create a new hook instance to trigger fetch
+      (useCardSDK as jest.Mock).mockReturnValue({ sdk: mockSDK });
+
+      renderHook(() => useGetPriorityCardToken());
+
+      await act(async () => {
+        await new Promise((resolve) => setTimeout(resolve, 100));
+      });
+
+      expect(mockDispatch).toHaveBeenCalledWith(
+        expect.objectContaining({
+          type: 'card/setCardPriorityToken',
+          payload: expect.objectContaining({
+            address: '0xToken1',
+            symbol: 'TKN1',
+            name: 'Token 1',
+            allowanceState: AllowanceState.Enabled,
+          }),
+        }),
+      );
+      expect(mockGetPriorityToken).toHaveBeenCalledTimes(1);
+    });
+
+    it('should handle address change and refetch', async () => {
+      const address1 = '0x1111111111111111111111111111111111111111';
+      const address2 = '0x2222222222222222222222222222222222222222';
+      const mockSDKAllowance1 = createMockSDKTokenData(
+        '0xToken1',
+        '1000000000000',
+      ); // Large allowance for enabled state
+      const mockSDKAllowance2 = createMockSDKTokenData(
+        '0xToken2',
+        '500000000000',
+      ); // Large allowance for enabled state
+      const mockToken1 = {
+        address: '0xToken1',
+        symbol: 'TKN1',
+        name: 'Token 1',
+        decimals: 18,
+      };
+      const mockToken2 = {
+        address: '0xToken2',
+        symbol: 'TKN2',
+        name: 'Token 2',
+        decimals: 18,
+      };
+
+      // Set up proper token balances for both addresses.
+      // Keep a single, stable balances object reference to avoid triggering
+      // useEffect repeatedly due to referential changes on every selector call.
+      let currentAddress = address1;
+
+      const dynamicTokenBalances = {
+        [address1.toLowerCase()]: {
+          '0x1': {
+            '0xToken1': '1000000000000000000',
+          },
+        },
+        [address2.toLowerCase()]: {
+          '0x1': {
+            '0xToken2': '500000000000000000',
+          },
+        },
+      };
+
+      const accountSelector = (scope: string) => {
+        if (scope === 'eip155:0') {
+          return {
+            address: currentAddress,
+            id: 'test-account-id',
+            type: 'eip155:eoa' as const,
+            options: {},
+            metadata: {},
+            methods: [],
+          };
+        }
+        return undefined;
+      };
+
+      // eslint-disable-next-line @typescript-eslint/no-explicit-any
+      mockUseSelector.mockImplementation((selector: any) => {
+        if (selector === mockSelectAllTokenBalances) {
+          return dynamicTokenBalances;
+        }
+        if (selector === mockSelectSelectedInternalAccountByScope) {
+          return (scope: string) => accountSelector(scope);
+        }
+      });
+      // Set up proper token balances for both addresses
+      const { useSelector } = jest.requireMock('react-redux');
+      useSelector.mockImplementation(
+        (selector: (state: unknown) => unknown) => {
+          // Mock different selectors based on what they're selecting
+          if (selector.toString().includes('selectAllTokenBalances')) {
+            return {
+              [address1.toLowerCase()]: {
+                '0x1': {
+                  '0xToken1': '1000000000000000000',
+                },
+              },
+              [address2.toLowerCase()]: {
+                '0x1': {
+                  '0xToken2': '500000000000000000',
+                },
+              },
+            };
+          }
+          if (selector.toString().includes('selectCardPriorityToken')) {
+            return mockPriorityToken; // Use the shared mock state
+          }
+          if (
+            selector.toString().includes('selectCardPriorityTokenLastFetched')
+          ) {
+            return mockLastFetched; // Use the shared mock state
+          }
+          return null;
+        },
+      );
+
+      // Use mockResolvedValue instead of mockResolvedValueOnce for multiple calls
+      mockFetchAllowances.mockResolvedValue([mockSDKAllowance1]);
+      mockGetPriorityToken.mockResolvedValue(mockToken1);
+
+      const { rerender } = renderHook(() => useGetPriorityCardToken());
+
+      // Wait for the useEffect to trigger the fetch
+      await act(async () => {
+        await new Promise((resolve) => setTimeout(resolve, 100));
+      });
+
+      expect(mockDispatch).toHaveBeenCalledWith(
+        expect.objectContaining({
+          type: 'card/setCardPriorityToken',
+          payload: expect.objectContaining({
+            address: '0xToken1',
+            symbol: 'TKN1',
+            name: 'Token 1',
+            allowanceState: AllowanceState.Enabled,
+          }),
+        }),
+      );
+      expect(mockGetPriorityToken).toHaveBeenCalledWith(address1, ['0xToken1']);
+
+      // Reset mocks for second address
+      mockFetchAllowances.mockClear();
+      mockGetPriorityToken.mockClear();
+      mockFetchAllowances.mockResolvedValue([mockSDKAllowance2]);
+      mockGetPriorityToken.mockResolvedValue(mockToken2);
+
+      // Change the current address and rerender to trigger effect
+      currentAddress = address2;
+      rerender();
+
+      await act(async () => {
+        await new Promise((resolve) => setTimeout(resolve, 100));
+      });
+
+      expect(mockDispatch).toHaveBeenCalledWith(
+        expect.objectContaining({
+          type: 'card/setCardPriorityToken',
+          payload: expect.objectContaining({
+            address: '0xToken2',
+            symbol: 'TKN2',
+            name: 'Token 2',
+            allowanceState: AllowanceState.Enabled,
+          }),
+        }),
+      );
+      expect(mockGetPriorityToken).toHaveBeenLastCalledWith(address2, [
+        '0xToken2',
+      ]);
+      expect(mockGetPriorityToken).toHaveBeenCalledTimes(1); // Only once since we cleared
+    });
+
+    it('should automatically fetch priority token on mount when address is provided', async () => {
+      mockFetchAllowances.mockResolvedValue(mockSDKTokensData);
+      mockGetPriorityToken.mockResolvedValue(mockCardToken);
+
+      renderHook(() => useGetPriorityCardToken());
+
+      // Wait for the useEffect to trigger the fetch
+      await act(async () => {
+        await new Promise((resolve) => setTimeout(resolve, 100));
+      });
+
+      expect(mockDispatch).toHaveBeenCalledWith(
+        expect.objectContaining({
+          type: 'card/setCardPriorityToken',
+          payload: expect.objectContaining({
+            address: '0xToken1',
+            symbol: 'TKN1',
+            name: 'Token 1',
+            allowanceState: AllowanceState.Enabled,
+          }),
+        }),
+      );
+      expect(mockFetchAllowances).toHaveBeenCalledTimes(1);
+      expect(mockGetPriorityToken).toHaveBeenCalledTimes(1);
+    });
+
+    it('should handle concurrent fetch calls correctly', async () => {
+      let resolvePromise1: (value: CardToken) => void;
+      let resolvePromise2: (value: CardToken) => void;
+
+      const mockPromise1 = new Promise<CardToken>((resolve) => {
+        resolvePromise1 = resolve;
+      });
+      const mockPromise2 = new Promise<CardToken>((resolve) => {
+        resolvePromise2 = resolve;
+      });
+
+      const mockToken1 = {
+        address: '0xToken1',
+        symbol: 'TKN1',
+        name: 'Token 1',
+        decimals: 18,
+      };
+      const mockToken2 = {
+        address: '0xToken2',
+        symbol: 'TKN2',
+        name: 'Token 2',
+        decimals: 18,
+      };
+      const mockSDKAllowance1 = createMockSDKTokenData(
+        '0xToken1',
+        '1000000000000',
+      ); // Large allowance for enabled state
+      const mockSDKAllowance2 = createMockSDKTokenData(
+        '0xToken2',
+        '500000000000',
+      ); // Large allowance for enabled state
+
+      const { result } = renderHook(() => useGetPriorityCardToken());
+
+      // Wait for the automatic fetch from useEffect to complete
+      await act(async () => {
+        await new Promise((resolve) => setTimeout(resolve, 100));
+      });
+
+      mockFetchAllowances.mockResolvedValueOnce([mockSDKAllowance1]);
+      mockFetchAllowances.mockResolvedValueOnce([mockSDKAllowance2]);
+      mockGetPriorityToken.mockReturnValueOnce(mockPromise1);
+      mockGetPriorityToken.mockReturnValueOnce(mockPromise2);
+
+      let priorityToken1: CardTokenAllowance | null | undefined;
+      let priorityToken2: CardTokenAllowance | null | undefined;
+
+      // Test concurrent calls by calling both functions within act
+      let fetch1: Promise<CardTokenAllowance | null>;
+      let fetch2: Promise<CardTokenAllowance | null>;
+
+      await act(async () => {
+        fetch1 = result.current.fetchPriorityToken();
+        fetch2 = result.current.fetchPriorityToken();
+      });
+
+      // Resolve both promises in an act block
+      await act(async () => {
+        resolvePromise1?.(mockToken1);
+        resolvePromise2?.(mockToken2);
+      });
+
+      // Wait for both fetches to complete
+      await act(async () => {
+        priorityToken1 = await fetch1;
+        priorityToken2 = await fetch2;
+      });
+
+      expect(priorityToken1).toEqual(
+        expect.objectContaining({
+          address: '0xToken1',
+          symbol: 'TKN1',
+          name: 'Token 1',
+          allowanceState: AllowanceState.Enabled,
+        }),
+      );
+      expect(priorityToken2).toEqual(
+        expect.objectContaining({
           address: '0xToken2',
           symbol: 'TKN2',
           name: 'Token 2',
           allowanceState: AllowanceState.Enabled,
         }),
-      }),
-    );
-    expect(result.current.isLoading).toBe(false);
-    expect(result.current.error).toBe(false);
-  });
-
-  it('should return suggested token even with zero balance if no other token has positive balance', async () => {
-    // Create SDK format allowances where all tokens have zero balance, using supported tokens
-    const tokenWithZeroBalance1SDK = createMockSDKTokenData(
-      '0xToken1',
-      '1000000000000', // Large allowance for enabled state
-    );
-    const tokenWithZeroBalance2SDK = createMockSDKTokenData(
-      '0xToken2',
-      '500000000000', // Large allowance for enabled state
-    );
-    const allowancesWithZeroBalance = [
-      tokenWithZeroBalance1SDK,
-      tokenWithZeroBalance2SDK,
-    ];
-
-    const suggestedTokenWithZeroBalance = {
-      address: '0xToken1',
-      symbol: 'TKN1',
-      name: 'Token 1',
-      decimals: 18,
-    };
-
-    // Mock balances where all tokens have zero balance
-<<<<<<< HEAD
-    const zeroBalanceTokens = {
-      [mockAddress.toLowerCase()]: {
-        '0x1': {
-          '0xToken1': '0',
-          '0xToken2': '0',
+      );
+      expect(mockGetPriorityToken).toHaveBeenCalledTimes(2);
+      expect(result.current.isLoading).toBe(false);
+    });
+
+    it('should return fallback token when no allowances are returned', async () => {
+      // Mock empty allowances array
+      mockFetchAllowances.mockResolvedValue([]);
+
+      const { result } = renderHook(() => useGetPriorityCardToken());
+
+      // Wait for the hook to complete its async operations
+      await act(async () => {
+        await new Promise((resolve) => setTimeout(resolve, 100));
+      });
+
+      // Should dispatch the first supported token as fallback
+      expect(mockDispatch).toHaveBeenCalledWith(
+        expect.objectContaining({
+          type: 'card/setCardPriorityToken',
+          payload: expect.objectContaining({
+            address: '0xToken1',
+            symbol: 'TKN1',
+            name: 'Token 1',
+            allowanceState: AllowanceState.NotEnabled,
+            isStaked: false,
+            chainId: LINEA_CHAIN_ID,
+          }),
+        }),
+      );
+
+      expect(mockDispatch).toHaveBeenCalledWith(
+        expect.objectContaining({
+          type: 'card/setCardPriorityTokenLastFetched',
+          payload: expect.any(Date),
+        }),
+      );
+
+      expect(result.current.isLoading).toBe(false);
+      expect(result.current.error).toBe(false);
+      expect(mockGetPriorityToken).not.toHaveBeenCalled();
+    });
+
+    it('should return null when no allowances and no supported tokens exist', async () => {
+      // Mock empty allowances and no supported tokens
+      mockFetchAllowances.mockResolvedValue([]);
+
+      // Override SDK to have no supported tokens
+      (useCardSDK as jest.Mock).mockReturnValue({
+        sdk: {
+          ...mockSDK,
+          supportedTokens: [],
         },
-      },
-    };
-    const zeroAccountSelector = (scope: string) => {
-      if (scope === 'eip155:0') {
-        return {
-          address: mockAddress,
-          id: 'test-account-id',
-          type: 'eip155:eoa' as const,
-          options: {},
-          metadata: {},
-          methods: [],
-        };
-      }
-      return undefined;
-    };
-
-    // eslint-disable-next-line @typescript-eslint/no-explicit-any
-    mockUseSelector.mockImplementation((selector: any) => {
-      if (selector === mockSelectAllTokenBalances) {
-        return zeroBalanceTokens;
-      }
-      if (selector === mockSelectSelectedInternalAccountByScope) {
-        return zeroAccountSelector;
-=======
-    const { useSelector } = jest.requireMock('react-redux');
-    useSelector.mockImplementation((selector: (state: unknown) => unknown) => {
-      // Mock different selectors based on what they're selecting
-      if (selector.toString().includes('selectAllTokenBalances')) {
-        return {
-          [mockAddress.toLowerCase()]: {
-            '0x1': {
-              '0xToken1': '0',
-              '0xToken2': '0',
-            },
-          },
-        };
-      }
-      if (selector.toString().includes('selectCardPriorityToken')) {
-        return mockPriorityToken; // Use the shared mock state
-      }
-      if (selector.toString().includes('selectCardPriorityTokenLastFetched')) {
-        return mockLastFetched; // Use the shared mock state
->>>>>>> 65c1f09c
-      }
-      return null;
-    });
-
-    mockFetchAllowances.mockResolvedValue(allowancesWithZeroBalance);
-    mockGetPriorityToken.mockResolvedValue(suggestedTokenWithZeroBalance);
-
-    const { result } = renderHook(() => useGetPriorityCardToken());
-
-    // Wait for useEffect to complete
-    await act(async () => {
-      await new Promise((resolve) => setTimeout(resolve, 100));
-    });
-
-    // Should have dispatched the suggested token even though it has zero balance
-    expect(mockDispatch).toHaveBeenCalledWith(
-      expect.objectContaining({
-        type: 'card/setCardPriorityToken',
-        payload: expect.objectContaining({
-          address: '0xToken1',
-          symbol: 'TKN1',
-          name: 'Token 1',
-          allowanceState: AllowanceState.Enabled,
-        }),
-      }),
-    );
-    expect(result.current.isLoading).toBe(false);
-    expect(result.current.error).toBe(false);
-  });
-
-  it('should maintain loading state correctly during fetch', async () => {
-    // Start with no address to avoid automatic fetching. We control the
-    // selected-account selector dynamically so the hook sees no address on
-    // initial render, then we provide an account and rerender to trigger fetch.
-    type AccountLike =
-      | {
-          address: string;
-          id: string;
-          type: 'eip155:eoa';
-          options: Record<string, unknown>;
-          metadata: Record<string, unknown>;
-          methods: unknown[];
-        }
-      | undefined;
-
-    let currentAccountSelector: (scope: string) => AccountLike = (
-      _scope: string,
-    ) => undefined;
-
-    // Provide stable empty balances to avoid referential changes across renders
-    const emptyBalances: Record<string, unknown> = {};
-    // eslint-disable-next-line @typescript-eslint/no-explicit-any
-    mockUseSelector.mockImplementation((selector: any) => {
-      if (selector === mockSelectAllTokenBalances) {
-        return emptyBalances; // stable empty object
-      }
-      if (selector === mockSelectSelectedInternalAccountByScope) {
-        return currentAccountSelector;
-      }
-      return null;
-    });
-
-    const { result, rerender } = renderHook(() => useGetPriorityCardToken());
-
-    // Initially, loading should be false with no address
-    expect(result.current.isLoading).toBe(false);
-
-    let resolvePromise: (value: CardToken) => void;
-    const mockPromise = new Promise<CardToken>((resolve) => {
-      resolvePromise = resolve;
-    });
-
-    mockFetchAllowances.mockResolvedValue(mockSDKTokensData);
-    mockGetPriorityToken.mockReturnValue(
-      mockPromise as unknown as Promise<CardToken>,
-    );
-
-    // Now provide an address which will trigger useEffect and start loading
-    currentAccountSelector = (_scope: string) => {
-      if (_scope === 'eip155:0') {
-        return {
-          address: mockAddress,
-          id: 'test-account-id',
-          type: 'eip155:eoa' as const,
-          options: {},
-          metadata: {},
-          methods: [],
-        };
-      }
-      return undefined;
-    };
-
-    // Rerender so hook will read the updated selector result
-    rerender();
-
-    // Wait a tick for the useEffect to trigger and set loading to true
-    await act(async () => {
-      await new Promise((resolve) => setTimeout(resolve, 10));
-    });
-
-    // Loading should now be true as the fetch is in progress
-    expect(result.current.isLoading).toBe(true);
-
-    // Resolve the promise which should set loading back to false
-    await act(async () => {
-      resolvePromise?.(mockCardToken);
-      await new Promise((resolve) => setTimeout(resolve, 10)); // Let the promise resolve
-    });
-
-    expect(result.current.isLoading).toBe(false);
-  });
-
-  it('should refetch when SDK becomes available', async () => {
-    mockFetchAllowances.mockResolvedValue(mockSDKTokensData);
-    mockGetPriorityToken.mockResolvedValue(mockCardToken);
-
-    (useCardSDK as jest.Mock).mockReturnValue({ sdk: null });
-    const { result } = renderHook(() => useGetPriorityCardToken());
-
-    // Wait for initial mount with no SDK
-    await act(async () => {
-      await new Promise((resolve) => setTimeout(resolve, 0));
-    });
-
-    expect(result.current.priorityToken).toBeNull();
-    expect(mockGetPriorityToken).not.toHaveBeenCalled();
-
-    // Enable SDK and create a new hook instance to trigger fetch
-    (useCardSDK as jest.Mock).mockReturnValue({ sdk: mockSDK });
-
-<<<<<<< HEAD
-    const { result: result2 } = renderHook(() => useGetPriorityCardToken());
-=======
-    renderHook(() => useGetPriorityCardToken(mockAddress));
->>>>>>> 65c1f09c
-
-    await act(async () => {
-      await new Promise((resolve) => setTimeout(resolve, 100));
-    });
-
-    expect(mockDispatch).toHaveBeenCalledWith(
-      expect.objectContaining({
-        type: 'card/setCardPriorityToken',
-        payload: expect.objectContaining({
-          address: '0xToken1',
-          symbol: 'TKN1',
-          name: 'Token 1',
-          allowanceState: AllowanceState.Enabled,
-        }),
-      }),
-    );
-    expect(mockGetPriorityToken).toHaveBeenCalledTimes(1);
-  });
-
-  it('should handle address change and refetch', async () => {
-    const address1 = '0x1111111111111111111111111111111111111111';
-    const address2 = '0x2222222222222222222222222222222222222222';
-    const mockSDKAllowance1 = createMockSDKTokenData(
-      '0xToken1',
-      '1000000000000',
-    ); // Large allowance for enabled state
-    const mockSDKAllowance2 = createMockSDKTokenData(
-      '0xToken2',
-      '500000000000',
-    ); // Large allowance for enabled state
-    const mockToken1 = {
-      address: '0xToken1',
-      symbol: 'TKN1',
-      name: 'Token 1',
-      decimals: 18,
-    };
-    const mockToken2 = {
-      address: '0xToken2',
-      symbol: 'TKN2',
-      name: 'Token 2',
-      decimals: 18,
-    };
-
-<<<<<<< HEAD
-    // Set up proper token balances for both addresses.
-    // Keep a single, stable balances object reference to avoid triggering
-    // useEffect repeatedly due to referential changes on every selector call.
-    let currentAddress = address1;
-
-    const dynamicTokenBalances = {
-      [address1.toLowerCase()]: {
-        '0x1': {
-          '0xToken1': '1000000000000000000',
-        },
-      },
-      [address2.toLowerCase()]: {
-        '0x1': {
-          '0xToken2': '500000000000000000',
-        },
-      },
-    };
-
-    const accountSelector = (scope: string) => {
-      if (scope === 'eip155:0') {
-        return {
-          address: currentAddress,
-          id: 'test-account-id',
-          type: 'eip155:eoa' as const,
-          options: {},
-          metadata: {},
-          methods: [],
-        };
-      }
-      return undefined;
-    };
-
-    // eslint-disable-next-line @typescript-eslint/no-explicit-any
-    mockUseSelector.mockImplementation((selector: any) => {
-      if (selector === mockSelectAllTokenBalances) {
-        return dynamicTokenBalances;
-      }
-      if (selector === mockSelectSelectedInternalAccountByScope) {
-        return (scope: string) => accountSelector(scope);
-=======
-    // Set up proper token balances for both addresses
-    const { useSelector } = jest.requireMock('react-redux');
-    useSelector.mockImplementation((selector: (state: unknown) => unknown) => {
-      // Mock different selectors based on what they're selecting
-      if (selector.toString().includes('selectAllTokenBalances')) {
-        return {
-          [address1.toLowerCase()]: {
-            '0x1': {
-              '0xToken1': '1000000000000000000',
-            },
-          },
-          [address2.toLowerCase()]: {
-            '0x1': {
-              '0xToken2': '500000000000000000',
-            },
-          },
-        };
-      }
-      if (selector.toString().includes('selectCardPriorityToken')) {
-        return mockPriorityToken; // Use the shared mock state
-      }
-      if (selector.toString().includes('selectCardPriorityTokenLastFetched')) {
-        return mockLastFetched; // Use the shared mock state
->>>>>>> 65c1f09c
-      }
-      return null;
-    });
-
-    // Use mockResolvedValue instead of mockResolvedValueOnce for multiple calls
-    mockFetchAllowances.mockResolvedValue([mockSDKAllowance1]);
-    mockGetPriorityToken.mockResolvedValue(mockToken1);
-
-<<<<<<< HEAD
-    const { result, rerender } = renderHook(() => useGetPriorityCardToken());
-=======
-    const { rerender } = renderHook(
-      ({ address }) => useGetPriorityCardToken(address),
-      {
-        initialProps: { address: address1 },
-      },
-    );
->>>>>>> 65c1f09c
-
-    // Wait for the useEffect to trigger the fetch
-    await act(async () => {
-      await new Promise((resolve) => setTimeout(resolve, 100));
-    });
-
-    expect(mockDispatch).toHaveBeenCalledWith(
-      expect.objectContaining({
-        type: 'card/setCardPriorityToken',
-        payload: expect.objectContaining({
-          address: '0xToken1',
-          symbol: 'TKN1',
-          name: 'Token 1',
-          allowanceState: AllowanceState.Enabled,
-        }),
-      }),
-    );
-    expect(mockGetPriorityToken).toHaveBeenCalledWith(address1, ['0xToken1']);
-
-    // Reset mocks for second address
-    mockFetchAllowances.mockClear();
-    mockGetPriorityToken.mockClear();
-    mockFetchAllowances.mockResolvedValue([mockSDKAllowance2]);
-    mockGetPriorityToken.mockResolvedValue(mockToken2);
-
-    // Change the current address and rerender to trigger effect
-    currentAddress = address2;
-    rerender();
-
-    await act(async () => {
-      await new Promise((resolve) => setTimeout(resolve, 100));
-    });
-
-    expect(mockDispatch).toHaveBeenCalledWith(
-      expect.objectContaining({
-        type: 'card/setCardPriorityToken',
-        payload: expect.objectContaining({
-          address: '0xToken2',
-          symbol: 'TKN2',
-          name: 'Token 2',
-          allowanceState: AllowanceState.Enabled,
-        }),
-      }),
-    );
-    expect(mockGetPriorityToken).toHaveBeenLastCalledWith(address2, [
-      '0xToken2',
-    ]);
-    expect(mockGetPriorityToken).toHaveBeenCalledTimes(1); // Only once since we cleared
-  });
-
-  it('should automatically fetch priority token on mount when address is provided', async () => {
-    mockFetchAllowances.mockResolvedValue(mockSDKTokensData);
-    mockGetPriorityToken.mockResolvedValue(mockCardToken);
-
-<<<<<<< HEAD
-    const { result } = renderHook(() => useGetPriorityCardToken());
-=======
-    renderHook(() => useGetPriorityCardToken(mockAddress));
->>>>>>> 65c1f09c
-
-    // Wait for the useEffect to trigger the fetch
-    await act(async () => {
-      await new Promise((resolve) => setTimeout(resolve, 100));
-    });
-
-    expect(mockDispatch).toHaveBeenCalledWith(
-      expect.objectContaining({
-        type: 'card/setCardPriorityToken',
-        payload: expect.objectContaining({
-          address: '0xToken1',
-          symbol: 'TKN1',
-          name: 'Token 1',
-          allowanceState: AllowanceState.Enabled,
-        }),
-      }),
-    );
-    expect(mockFetchAllowances).toHaveBeenCalledTimes(1);
-    expect(mockGetPriorityToken).toHaveBeenCalledTimes(1);
-  });
-
-  it('should handle concurrent fetch calls correctly', async () => {
-    let resolvePromise1: (value: CardToken) => void;
-    let resolvePromise2: (value: CardToken) => void;
-
-    const mockPromise1 = new Promise<CardToken>((resolve) => {
-      resolvePromise1 = resolve;
-    });
-    const mockPromise2 = new Promise<CardToken>((resolve) => {
-      resolvePromise2 = resolve;
-    });
-
-    const mockToken1 = {
-      address: '0xToken1',
-      symbol: 'TKN1',
-      name: 'Token 1',
-      decimals: 18,
-    };
-    const mockToken2 = {
-      address: '0xToken2',
-      symbol: 'TKN2',
-      name: 'Token 2',
-      decimals: 18,
-    };
-    const mockSDKAllowance1 = createMockSDKTokenData(
-      '0xToken1',
-      '1000000000000',
-    ); // Large allowance for enabled state
-    const mockSDKAllowance2 = createMockSDKTokenData(
-      '0xToken2',
-      '500000000000',
-    ); // Large allowance for enabled state
-
-    const { result } = renderHook(() => useGetPriorityCardToken());
-
-    // Wait for the automatic fetch from useEffect to complete
-    await act(async () => {
-      await new Promise((resolve) => setTimeout(resolve, 100));
-    });
-
-    mockFetchAllowances.mockResolvedValueOnce([mockSDKAllowance1]);
-    mockFetchAllowances.mockResolvedValueOnce([mockSDKAllowance2]);
-    mockGetPriorityToken.mockReturnValueOnce(mockPromise1);
-    mockGetPriorityToken.mockReturnValueOnce(mockPromise2);
-
-    let priorityToken1: CardTokenAllowance | null | undefined;
-    let priorityToken2: CardTokenAllowance | null | undefined;
-
-    // Test concurrent calls by calling both functions within act
-    let fetch1: Promise<CardTokenAllowance | null>;
-    let fetch2: Promise<CardTokenAllowance | null>;
-
-    await act(async () => {
-      fetch1 = result.current.fetchPriorityToken();
-      fetch2 = result.current.fetchPriorityToken();
-    });
-
-    // Resolve both promises in an act block
-    await act(async () => {
-      resolvePromise1?.(mockToken1);
-      resolvePromise2?.(mockToken2);
-    });
-
-    // Wait for both fetches to complete
-    await act(async () => {
-      priorityToken1 = await fetch1;
-      priorityToken2 = await fetch2;
-    });
-
-    expect(priorityToken1).toEqual(
-      expect.objectContaining({
-        address: '0xToken1',
-        symbol: 'TKN1',
-        name: 'Token 1',
-        allowanceState: AllowanceState.Enabled,
-      }),
-    );
-    expect(priorityToken2).toEqual(
-      expect.objectContaining({
-        address: '0xToken2',
-        symbol: 'TKN2',
-        name: 'Token 2',
-        allowanceState: AllowanceState.Enabled,
-      }),
-    );
-    expect(mockGetPriorityToken).toHaveBeenCalledTimes(2);
-    expect(result.current.isLoading).toBe(false);
-  });
-
-  it('should return fallback token when no allowances are returned', async () => {
-    // Mock empty allowances array
-    mockFetchAllowances.mockResolvedValue([]);
-
-    const { result } = renderHook(() => useGetPriorityCardToken(mockAddress));
-
-    // Wait for the hook to complete its async operations
-    await act(async () => {
-      await new Promise((resolve) => setTimeout(resolve, 100));
-    });
-
-    // Should dispatch the first supported token as fallback
-    expect(mockDispatch).toHaveBeenCalledWith(
-      expect.objectContaining({
-        type: 'card/setCardPriorityToken',
-        payload: expect.objectContaining({
-          address: '0xToken1',
-          symbol: 'TKN1',
-          name: 'Token 1',
-          allowanceState: AllowanceState.NotEnabled,
-          isStaked: false,
-          chainId: LINEA_CHAIN_ID,
-        }),
-      }),
-    );
-
-    expect(mockDispatch).toHaveBeenCalledWith(
-      expect.objectContaining({
-        type: 'card/setCardPriorityTokenLastFetched',
-        payload: expect.any(Date),
-      }),
-    );
-
-    expect(result.current.isLoading).toBe(false);
-    expect(result.current.error).toBe(false);
-    expect(mockGetPriorityToken).not.toHaveBeenCalled();
-  });
-
-  it('should return null when no allowances and no supported tokens exist', async () => {
-    // Mock empty allowances and no supported tokens
-    mockFetchAllowances.mockResolvedValue([]);
-
-    // Override SDK to have no supported tokens
-    (useCardSDK as jest.Mock).mockReturnValue({
-      sdk: {
-        ...mockSDK,
-        supportedTokens: [],
-      },
-    });
-
-    const { result } = renderHook(() => useGetPriorityCardToken(mockAddress));
-
-    // Wait for the hook to complete its async operations
-    await act(async () => {
-      await new Promise((resolve) => setTimeout(resolve, 100));
-    });
-
-    // Should dispatch null when no fallback tokens available
-    expect(mockDispatch).toHaveBeenCalledWith(
-      expect.objectContaining({
-        type: 'card/setCardPriorityToken',
-        payload: null,
-      }),
-    );
-
-    expect(mockDispatch).toHaveBeenCalledWith(
-      expect.objectContaining({
-        type: 'card/setCardPriorityTokenLastFetched',
-        payload: expect.any(Date),
-      }),
-    );
-
-    expect(result.current.isLoading).toBe(false);
-    expect(result.current.error).toBe(false);
-    expect(mockGetPriorityToken).not.toHaveBeenCalled();
-  });
-
-  it('should handle error when getSupportedTokensAllowances returns null', async () => {
-    // Mock null response from getSupportedTokensAllowances (which causes fetchAllowances to throw)
-    mockFetchAllowances.mockResolvedValue(null);
-
-    const { result } = renderHook(() => useGetPriorityCardToken(mockAddress));
-
-    // Wait for the hook to complete its async operations
-    await act(async () => {
-      await new Promise((resolve) => setTimeout(resolve, 100));
-    });
-
-    // This should trigger an error since fetchAllowances tries to map over null
-    expect(result.current.isLoading).toBe(false);
-    expect(result.current.error).toBe(true);
-    expect(result.current.priorityToken).toBeNull();
-    expect(mockGetPriorityToken).not.toHaveBeenCalled();
-    expect(Logger.error).toHaveBeenCalledWith(
-      expect.any(Error),
-      'useGetPriorityCardToken::error fetching priority token',
-    );
-  });
-
-  it('should return first token when all allowances have zero balance', async () => {
-    // Create allowances where all have zero allowance amounts
-    const zeroAllowanceTokens = [
-      createMockSDKTokenData('0xToken1', '0'), // Zero allowance
-      createMockSDKTokenData('0xToken2', '0'), // Zero allowance
-      createMockSDKTokenData('0xToken3', '0'), // Zero allowance
-    ];
-
-    mockFetchAllowances.mockResolvedValue(zeroAllowanceTokens);
-
-    const { result } = renderHook(() => useGetPriorityCardToken(mockAddress));
-
-    // Wait for the hook to complete its async operations
-    await act(async () => {
-      await new Promise((resolve) => setTimeout(resolve, 100));
-    });
-
-    // Should dispatch the first token even though it has zero allowance
-    expect(mockDispatch).toHaveBeenCalledWith(
-      expect.objectContaining({
-        type: 'card/setCardPriorityToken',
-        payload: expect.objectContaining({
-          address: '0xToken1',
-          symbol: 'TKN1',
-          name: 'Token 1',
-          allowanceState: AllowanceState.NotEnabled, // Zero allowance = NotEnabled
-        }),
-      }),
-    );
-
-    expect(mockDispatch).toHaveBeenCalledWith(
-      expect.objectContaining({
-        type: 'card/setCardPriorityTokenLastFetched',
-        payload: expect.any(Date),
-      }),
-    );
-
-    expect(result.current.isLoading).toBe(false);
-    expect(result.current.error).toBe(false);
-    expect(mockGetPriorityToken).not.toHaveBeenCalled(); // Should not call getPriorityToken if no valid allowances
-  });
-
-  it('should handle case when all tokens have zero allowance and no supported tokens', async () => {
-    // Create allowances where all have zero allowance amounts
-    const zeroAllowanceTokens = [
-      createMockSDKTokenData('0xUnknownToken', '0'), // Zero allowance, not in supported tokens
-    ];
-
-    mockFetchAllowances.mockResolvedValue(zeroAllowanceTokens);
-
-    const { result } = renderHook(() => useGetPriorityCardToken(mockAddress));
-
-    // Wait for the hook to complete its async operations
-    await act(async () => {
-      await new Promise((resolve) => setTimeout(resolve, 100));
-    });
-
-    // Should dispatch null since the token is not in supported tokens (filtered out)
-    // and falls back to the fallback token logic
-    expect(mockDispatch).toHaveBeenCalledWith(
-      expect.objectContaining({
-        type: 'card/setCardPriorityToken',
-        payload: expect.objectContaining({
-          address: '0xToken1', // First supported token as fallback
-          allowanceState: AllowanceState.NotEnabled,
-        }),
-      }),
-    );
-
-    expect(result.current.isLoading).toBe(false);
-    expect(result.current.error).toBe(false);
+      });
+
+      const { result } = renderHook(() => useGetPriorityCardToken());
+
+      // Wait for the hook to complete its async operations
+      await act(async () => {
+        await new Promise((resolve) => setTimeout(resolve, 100));
+      });
+
+      // Should dispatch null when no fallback tokens available
+      expect(mockDispatch).toHaveBeenCalledWith(
+        expect.objectContaining({
+          type: 'card/setCardPriorityToken',
+          payload: null,
+        }),
+      );
+
+      expect(mockDispatch).toHaveBeenCalledWith(
+        expect.objectContaining({
+          type: 'card/setCardPriorityTokenLastFetched',
+          payload: expect.any(Date),
+        }),
+      );
+
+      expect(result.current.isLoading).toBe(false);
+      expect(result.current.error).toBe(false);
+      expect(mockGetPriorityToken).not.toHaveBeenCalled();
+    });
+
+    it('should handle error when getSupportedTokensAllowances returns null', async () => {
+      // Mock null response from getSupportedTokensAllowances (which causes fetchAllowances to throw)
+      mockFetchAllowances.mockResolvedValue(null);
+
+      const { result } = renderHook(() => useGetPriorityCardToken());
+
+      // Wait for the hook to complete its async operations
+      await act(async () => {
+        await new Promise((resolve) => setTimeout(resolve, 100));
+      });
+
+      // This should trigger an error since fetchAllowances tries to map over null
+      expect(result.current.isLoading).toBe(false);
+      expect(result.current.error).toBe(true);
+      expect(result.current.priorityToken).toBeNull();
+      expect(mockGetPriorityToken).not.toHaveBeenCalled();
+      expect(Logger.error).toHaveBeenCalledWith(
+        expect.any(Error),
+        'useGetPriorityCardToken::error fetching priority token',
+      );
+    });
+
+    it('should return first token when all allowances have zero balance', async () => {
+      // Create allowances where all have zero allowance amounts
+      const zeroAllowanceTokens = [
+        createMockSDKTokenData('0xToken1', '0'), // Zero allowance
+        createMockSDKTokenData('0xToken2', '0'), // Zero allowance
+        createMockSDKTokenData('0xToken3', '0'), // Zero allowance
+      ];
+
+      mockFetchAllowances.mockResolvedValue(zeroAllowanceTokens);
+
+      const { result } = renderHook(() => useGetPriorityCardToken());
+
+      // Wait for the hook to complete its async operations
+      await act(async () => {
+        await new Promise((resolve) => setTimeout(resolve, 100));
+      });
+
+      // Should dispatch the first token even though it has zero allowance
+      expect(mockDispatch).toHaveBeenCalledWith(
+        expect.objectContaining({
+          type: 'card/setCardPriorityToken',
+          payload: expect.objectContaining({
+            address: '0xToken1',
+            symbol: 'TKN1',
+            name: 'Token 1',
+            allowanceState: AllowanceState.NotEnabled, // Zero allowance = NotEnabled
+          }),
+        }),
+      );
+
+      expect(mockDispatch).toHaveBeenCalledWith(
+        expect.objectContaining({
+          type: 'card/setCardPriorityTokenLastFetched',
+          payload: expect.any(Date),
+        }),
+      );
+
+      expect(result.current.isLoading).toBe(false);
+      expect(result.current.error).toBe(false);
+      expect(mockGetPriorityToken).not.toHaveBeenCalled(); // Should not call getPriorityToken if no valid allowances
+    });
+
+    it('should handle case when all tokens have zero allowance and no supported tokens', async () => {
+      // Create allowances where all have zero allowance amounts
+      const zeroAllowanceTokens = [
+        createMockSDKTokenData('0xUnknownToken', '0'), // Zero allowance, not in supported tokens
+      ];
+
+      mockFetchAllowances.mockResolvedValue(zeroAllowanceTokens);
+
+      const { result } = renderHook(() => useGetPriorityCardToken());
+
+      // Wait for the hook to complete its async operations
+      await act(async () => {
+        await new Promise((resolve) => setTimeout(resolve, 100));
+      });
+
+      // Should dispatch null since the token is not in supported tokens (filtered out)
+      // and falls back to the fallback token logic
+      expect(mockDispatch).toHaveBeenCalledWith(
+        expect.objectContaining({
+          type: 'card/setCardPriorityToken',
+          payload: expect.objectContaining({
+            address: '0xToken1', // First supported token as fallback
+            allowanceState: AllowanceState.NotEnabled,
+          }),
+        }),
+      );
+
+      expect(result.current.isLoading).toBe(false);
+      expect(result.current.error).toBe(false);
+    });
   });
 });