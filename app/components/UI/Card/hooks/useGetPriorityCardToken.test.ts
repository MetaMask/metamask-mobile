import { renderHook, act } from '@testing-library/react-hooks';
import { useSelector } from 'react-redux';
import { useCardSDK } from '../sdk';
import { CardToken, CardTokenAllowance, AllowanceState } from '../types';
import { useGetPriorityCardToken } from './useGetPriorityCardToken';
import Logger from '../../../../util/Logger';
import { strings } from '../../../../../locales/i18n';

const mockUseSelector = useSelector as jest.MockedFunction<typeof useSelector>;

jest.mock('../sdk', () => ({
  useCardSDK: jest.fn(),
}));

jest.mock('react-redux', () => ({
  useSelector: jest.fn(),
  useDispatch: jest.fn(),
}));

jest.mock('../../../../selectors/tokenBalancesController', () => ({
  selectAllTokenBalances: jest.fn(),
}));

jest.mock('../../../../selectors/multichainAccounts/accounts', () => ({
  selectSelectedInternalAccountByScope: jest.fn(),
}));

jest.mock('../../../../core/redux/slices/card', () => ({
  ...jest.requireActual('../../../../core/redux/slices/card'),
  selectIsAuthenticatedCard: jest.fn(),
  selectCardPriorityToken: jest.requireActual(
    '../../../../core/redux/slices/card',
  ).selectCardPriorityToken,
  selectCardPriorityTokenLastFetched: jest.requireActual(
    '../../../../core/redux/slices/card',
  ).selectCardPriorityTokenLastFetched,
}));

import { selectAllTokenBalances } from '../../../../selectors/tokenBalancesController';
import { selectSelectedInternalAccountByScope } from '../../../../selectors/multichainAccounts/accounts';
import { LINEA_CHAIN_ID } from '@metamask/swaps-controller/dist/constants';
import { selectIsAuthenticatedCard } from '../../../../core/redux/slices/card';

const mockSelectAllTokenBalances =
  selectAllTokenBalances as jest.MockedFunction<typeof selectAllTokenBalances>;
const mockSelectSelectedInternalAccountByScope =
  selectSelectedInternalAccountByScope as jest.MockedFunction<
    typeof selectSelectedInternalAccountByScope
  >;
const mockSelectIsAuthenticatedCard =
  selectIsAuthenticatedCard as jest.MockedFunction<
    typeof selectIsAuthenticatedCard
  >;

jest.mock('../../../../util/Logger', () => ({
  error: jest.fn(),
}));

jest.mock('../../../../../locales/i18n', () => ({
  strings: jest.fn(),
}));

jest.mock('../../../../util/trace', () => ({
  ...jest.requireActual('../../../../util/trace'),
  trace: jest.fn(),
  endTrace: jest.fn(),
  TraceName: jest.requireActual('../../../../util/trace').TraceName,
  TraceOperation: jest.requireActual('../../../../util/trace').TraceOperation,
}));

jest.mock('../../../../core/Engine', () => ({
  context: {
    TokensController: {
      state: {
        allTokens: {},
      },
      addToken: jest.fn(),
    },
    NetworkController: {
      findNetworkClientIdByChainId: jest.fn(),
    },
  },
}));

describe('useGetPriorityCardToken', () => {
  const mockGetPriorityToken = jest.fn();
  const mockFetchAllowances = jest.fn();
  const mockDispatch = jest.fn();
  const mockTrace = jest.fn();
  const mockEndTrace = jest.fn();

  let mockPriorityToken: CardTokenAllowance | null = null;
  let mockLastFetched: Date | string | null = null;

  const mockSupportedTokens = [
    {
      address: '0xToken1',
      decimals: 18,
      symbol: 'TKN1',
      name: 'Token 1',
    },
    {
      address: '0xToken2',
      decimals: 18,
      symbol: 'TKN2',
      name: 'Token 2',
    },
  ];

  // Mock Redux state that persists across test lifecycle
  const mockSDK = {
    getPriorityToken: mockGetPriorityToken,
    getSupportedTokensAllowances: mockFetchAllowances,
    getSupportedTokensByChainId: jest.fn(() => mockSupportedTokens),
    lineaChainId: LINEA_CHAIN_ID,
    supportedTokens: mockSupportedTokens,
  };

  const mockAddress = '0x1234567890123456789012345678901234567890';

  const createMockSDKTokenData = (
    address: string,
    allowanceAmount: string,
  ) => ({
    address,
    usAllowance: {
      gt: (other: number) => Number(allowanceAmount) > other,
      toString: () => allowanceAmount,
      isZero: () => allowanceAmount === '0',
      lt: (other: number) => Number(allowanceAmount) < other,
    },
    globalAllowance: {
      gt: (other: number) => Number(allowanceAmount) > other,
      toString: () => allowanceAmount,
      isZero: () => allowanceAmount === '0',
      lt: (other: number) => Number(allowanceAmount) < other,
    },
  });

  const mockSDKTokensData = [
    createMockSDKTokenData('0xToken1', '1000000000000'),
    createMockSDKTokenData('0xToken2', '500000000000'),
  ];

  const mockCardToken: CardToken = {
    address: '0xToken1',
    decimals: 18,
    symbol: 'TKN1',
    name: 'Token 1',
  };

  beforeEach(() => {
    jest.clearAllMocks();

    // Reset all individual mock functions
    mockGetPriorityToken.mockReset();
    mockFetchAllowances.mockReset();
    mockDispatch.mockReset();
    mockTrace.mockReset();
    mockEndTrace.mockReset();

    mockPriorityToken = null;
    mockLastFetched = null;

    const mockTokenBalances = {
      [mockAddress.toLowerCase()]: {
        '0x1': {
          '0xToken1': '1000000000000000000',
          '0xToken2': '500000000000000000',
        },
      },
      addToken: jest.fn().mockResolvedValue(undefined),
    };
    // eslint-disable-next-line @typescript-eslint/no-explicit-any
    mockSelectAllTokenBalances.mockReturnValue(mockTokenBalances as any);

    const mockAccountSelector = (scope: string) => {
      if (scope === 'eip155:0') {
        return {
          address: mockAddress,
          id: 'test-account-id',
          type: 'eip155:eoa' as const,
          options: {},
          metadata: {},
          methods: [],
          scopes: [],
        };
      }
      return undefined;
    };
    mockSelectSelectedInternalAccountByScope.mockReturnValue(
      // eslint-disable-next-line @typescript-eslint/no-explicit-any
      mockAccountSelector as any,
    );

    // eslint-disable-next-line @typescript-eslint/no-explicit-any
    mockUseSelector.mockImplementation((selector: any) => {
      if (selector === selectAllTokenBalances) {
        return mockTokenBalances;
      }
      if (selector === selectSelectedInternalAccountByScope) {
        return mockAccountSelector;
      }

      // If selector is a function (like createSelector result), try to execute it
      if (typeof selector === 'function') {
        try {
          const mockState = {
            card: {
              cardholderAccounts: [],
              isLoaded: true,
              priorityTokensByAddress: {
                [mockAddress.toLowerCase()]: mockPriorityToken,
              },
              lastFetchedByAddress: {
                [mockAddress.toLowerCase()]: mockLastFetched,
              },
              authenticatedPriorityToken: null,
              authenticatedPriorityTokenLastFetched: null,
            },
            engine: {
              backgroundState: {
                TokenBalancesController: {
                  tokenBalances: mockTokenBalances,
                },
              },
            },
            // eslint-disable-next-line @typescript-eslint/no-explicit-any
          } as unknown as any;

          const result = selector(mockState);

          // If the result is an object with allTokenBalances, return it (this is the cardState)
          if (
            result &&
            typeof result === 'object' &&
            'allTokenBalances' in result
          ) {
            return result;
          }

          return result;
        } catch (_e) {
          // Fallback for selectors that fail
        }
      }

      const selectorString = selector?.toString?.() || '';
      if (
        selectorString.includes('selectCardPriorityToken') &&
        !selectorString.includes('LastFetched')
      ) {
        return mockPriorityToken;
      }
      if (selectorString.includes('selectCardPriorityTokenLastFetched')) {
        return mockLastFetched;
      }
      if (selectorString.includes('selectIsAuthenticatedCard')) {
        return false;
      }

      return null;
    });

    (useCardSDK as jest.Mock).mockReturnValue({ sdk: mockSDK });

    // eslint-disable-next-line @typescript-eslint/no-explicit-any
    const { useDispatch } = jest.requireMock('react-redux');

    mockDispatch.mockImplementation(
      (action: { type?: string; payload?: unknown }) => action,
    );

    useDispatch.mockReturnValue(mockDispatch);

    (strings as jest.Mock).mockReturnValue('Error occurred');

    const { trace, endTrace } = jest.requireMock('../../../../util/trace');
    trace.mockImplementation(mockTrace);
    endTrace.mockImplementation(mockEndTrace);
  });

  it('should initialize with correct default state', async () => {
    (useCardSDK as jest.Mock).mockReturnValue({ sdk: null });

    const { result } = renderHook(() => useGetPriorityCardToken());

    await act(async () => {
      await new Promise((resolve) => setTimeout(resolve, 0));
    });

    expect(result.current.isLoading).toBe(false);
    expect(result.current.priorityToken).toBe(null);
  });

  it('should fetch priority token successfully', async () => {
    mockFetchAllowances.mockResolvedValue(mockSDKTokensData);
    mockGetPriorityToken.mockResolvedValue(mockCardToken);

    const { result } = renderHook(() => useGetPriorityCardToken());

    await act(async () => {
      await new Promise((resolve) => setTimeout(resolve, 100));
    });

    expect(result.current.isLoading).toBe(false);
    expect(result.current.error).toBe(false);

    expect(mockDispatch).toHaveBeenCalledWith(
      expect.objectContaining({
        type: expect.stringContaining('setCardPriorityToken'),
        payload: expect.objectContaining({
          address: '0x1234567890123456789012345678901234567890',
          token: expect.objectContaining({
            address: '0xToken1',
            symbol: 'TKN1',
            name: 'Token 1',
            allowanceState: AllowanceState.Enabled,
          }),
        }),
      }),
    );

    expect(mockDispatch).toHaveBeenCalledWith(
      expect.objectContaining({
        type: expect.stringContaining('setCardPriorityTokenLastFetched'),
        payload: expect.objectContaining({
          address: '0x1234567890123456789012345678901234567890',
          lastFetched: expect.any(Date),
        }),
      }),
    );

    // Verify SDK was used to suggest a priority token
    expect(mockGetPriorityToken).toHaveBeenCalledTimes(1);
    expect(mockGetPriorityToken).toHaveBeenCalledWith(mockAddress, [
      '0xToken1',
      '0xToken2',
    ]);
    expect(mockTrace).toHaveBeenCalledWith({
      name: expect.any(String),
      op: expect.any(String),
    });
    expect(mockEndTrace).toHaveBeenCalledWith({
      name: expect.any(String),
    });
  });

  it('should handle API errors gracefully', async () => {
    const mockError = new Error('Failed to fetch priority token');
    mockFetchAllowances.mockRejectedValueOnce(mockError);

    const { result } = renderHook(() => useGetPriorityCardToken());

    await act(async () => {
      await new Promise((resolve) => setTimeout(resolve, 100));
    });

    expect(result.current.priorityToken).toBeNull();
    expect(result.current.isLoading).toBe(false);
    expect(result.current.error).toBe(true);
    expect(mockGetPriorityToken).not.toHaveBeenCalled();
    expect(Logger.error).toHaveBeenCalledWith(
      expect.any(Error),
      'useGetPriorityCardToken::error fetching priority token',
    );
  });

  it('should not fetch when SDK is not available', async () => {
    (useCardSDK as jest.Mock).mockReturnValue({ sdk: null });

    const { result } = renderHook(() => useGetPriorityCardToken());

    await act(async () => {
      await new Promise((resolve) => setTimeout(resolve, 0));
    });

    expect(result.current.priorityToken).toBeNull();
    expect(result.current.isLoading).toBe(false);
    expect(result.current.error).toBe(false);
    expect(mockGetPriorityToken).not.toHaveBeenCalled();
  });

  it('should handle null response from API and fallback to first valid allowance', async () => {
    mockFetchAllowances.mockResolvedValue(mockSDKTokensData);
    mockGetPriorityToken.mockResolvedValue(null);

    const { result } = renderHook(() => useGetPriorityCardToken());

    await act(async () => {
      await new Promise((resolve) => setTimeout(resolve, 100));
    });

    expect(mockDispatch).toHaveBeenCalledWith(
      expect.objectContaining({
        type: expect.stringContaining('setCardPriorityToken'),
        payload: expect.objectContaining({
          address: mockAddress,
          token: expect.objectContaining({
            address: '0xToken1',
            symbol: 'TKN1',
            name: 'Token 1',
            allowanceState: AllowanceState.Enabled,
          }),
        }),
      }),
    );

    expect(result.current.isLoading).toBe(false);
    expect(result.current.error).toBe(false);
    expect(mockGetPriorityToken).toHaveBeenCalledTimes(1);
  });

  it('should use cached token when cache is valid', async () => {
    const now = new Date();
    const recentTimestamp = new Date(now.getTime() - 2 * 60 * 1000); // 2 minutes ago
    const cachedToken = {
      address: '0xCachedToken',
      symbol: 'CACHED',
      name: 'Cached Token',
      caipChainId: `eip155:${LINEA_CHAIN_ID}`,
      allowance: '1000000000000',
      decimals: 18,
      allowanceState: AllowanceState.Enabled,
      isStaked: false,
      chainId: LINEA_CHAIN_ID,
    } as CardTokenAllowance;

    mockPriorityToken = cachedToken;
    mockLastFetched = recentTimestamp;

    const { result } = renderHook(() => useGetPriorityCardToken());

    await act(async () => {
      await new Promise((resolve) => setTimeout(resolve, 50));
    });

    expect(mockGetPriorityToken).not.toHaveBeenCalled();

    expect(result.current.isLoading).toBe(false);
    // And the cached token should be surfaced by the hook
    expect(result.current.priorityToken).toEqual(
      expect.objectContaining({
        address: '0xCachedToken',
        symbol: 'CACHED',
      }),
    );
  });

  it('should fetch new data when cache is stale', async () => {
    const staleTimestamp = new Date(Date.now() - 10 * 60 * 1000);
    mockLastFetched = staleTimestamp;

    mockFetchAllowances.mockResolvedValue(mockSDKTokensData);
    mockGetPriorityToken.mockResolvedValue(mockCardToken);

    const { result } = renderHook(() => useGetPriorityCardToken());

    await act(async () => {
      await new Promise((resolve) => setTimeout(resolve, 100));
    });

    expect(mockFetchAllowances).toHaveBeenCalledTimes(1);
    expect(mockGetPriorityToken).toHaveBeenCalledTimes(1);

    expect(mockDispatch).toHaveBeenCalledWith(
      expect.objectContaining({
        type: expect.stringContaining('setCardPriorityToken'),
      }),
    );

    expect(result.current.isLoading).toBe(false);
    expect(result.current.error).toBe(false);
  });

  it('should not fetch when no address is available', async () => {
    const noAddressSelector = () => undefined;
    mockSelectSelectedInternalAccountByScope.mockReturnValue(noAddressSelector);

    // eslint-disable-next-line @typescript-eslint/no-explicit-any
    mockUseSelector.mockImplementation((selector: any) => {
      if (selector === selectAllTokenBalances) {
        return {};
      }
      if (selector === selectSelectedInternalAccountByScope) {
        return noAddressSelector;
      }

      // Handle createSelector - return proper cardState
      if (typeof selector === 'function') {
        try {
          const mockState = {
            card: {
              cardholderAccounts: [],
              isLoaded: true,
              priorityTokensByAddress: {},
              lastFetchedByAddress: {},
              authenticatedPriorityToken: null,
              authenticatedPriorityTokenLastFetched: null,
            },
            engine: {
              backgroundState: {
                TokenBalancesController: {
                  tokenBalances: {},
                },
              },
            },
            // eslint-disable-next-line @typescript-eslint/no-explicit-any
          } as unknown as any;

          return selector(mockState);
        } catch (_e) {
          // Fallback
        }
      }

      if (selector?.toString?.().includes('selectIsAuthenticatedCard')) {
        return false;
      }

      return null;
    });

    const { result } = renderHook(() => useGetPriorityCardToken());

    await act(async () => {
      await new Promise((resolve) => setTimeout(resolve, 50));
    });

    expect(mockFetchAllowances).not.toHaveBeenCalled();
    expect(mockGetPriorityToken).not.toHaveBeenCalled();
    expect(result.current.isLoading).toBe(false);
    expect(result.current.error).toBe(false);
    expect(result.current.priorityToken).toBeNull();
  });

  it('should handle manual fetchPriorityToken call', async () => {
    mockFetchAllowances.mockResolvedValue(mockSDKTokensData);
    mockGetPriorityToken.mockResolvedValue(mockCardToken);

    const { result } = renderHook(() => useGetPriorityCardToken());

    await act(async () => {
      await new Promise((resolve) => setTimeout(resolve, 100));
    });

    mockFetchAllowances.mockClear();
    mockGetPriorityToken.mockClear();
    mockDispatch.mockClear();

    let manualResult: CardTokenAllowance | null | undefined;
    await act(async () => {
      manualResult = await result.current.fetchPriorityToken();
    });

    expect(manualResult).toEqual(
      expect.objectContaining({
        address: '0xToken1',
        symbol: 'TKN1',
        name: 'Token 1',
        allowanceState: AllowanceState.Enabled,
      }),
    );
    expect(mockFetchAllowances).toHaveBeenCalledTimes(1);
    expect(mockGetPriorityToken).toHaveBeenCalledTimes(1);
    expect(mockDispatch).toHaveBeenCalledTimes(2);
  });

  it('should return fallback token when no allowances are returned', async () => {
    mockFetchAllowances.mockResolvedValue([]);

    const { result } = renderHook(() => useGetPriorityCardToken());

    await act(async () => {
      await new Promise((resolve) => setTimeout(resolve, 100));
    });

    expect(mockDispatch).toHaveBeenCalledWith(
      expect.objectContaining({
        type: expect.stringContaining('setCardPriorityToken'),
        payload: expect.objectContaining({
          address: mockAddress,
          token: expect.objectContaining({
            address: '0xToken1',
            symbol: 'TKN1',
            name: 'Token 1',
            allowanceState: AllowanceState.NotEnabled,
            isStaked: false,
            caipChainId: expect.any(String),
          }),
        }),
      }),
    );

    expect(result.current.isLoading).toBe(false);
    expect(result.current.error).toBe(false);
    expect(mockGetPriorityToken).not.toHaveBeenCalled();
  });

  it('should return null when no allowances and no supported tokens exist', async () => {
    mockFetchAllowances.mockResolvedValue([]);
    (useCardSDK as jest.Mock).mockReturnValue({
      sdk: {
        ...mockSDK,
        supportedTokens: [],
        getSupportedTokensByChainId: jest.fn(() => []),
      },
    });

    const { result } = renderHook(() => useGetPriorityCardToken());

    await act(async () => {
      await new Promise((resolve) => setTimeout(resolve, 100));
    });

    expect(mockDispatch).toHaveBeenCalledWith(
      expect.objectContaining({
        type: expect.stringContaining('setCardPriorityToken'),
        payload: expect.objectContaining({
          address: mockAddress,
          token: null,
        }),
      }),
    );

    expect(result.current.isLoading).toBe(false);
    expect(result.current.error).toBe(false);
    expect(mockGetPriorityToken).not.toHaveBeenCalled();
  });

  it('should return first token when all allowances have zero balance', async () => {
    const zeroAllowanceTokens = [
      createMockSDKTokenData('0xToken1', '0'),
      createMockSDKTokenData('0xToken2', '0'),
    ];

    mockFetchAllowances.mockResolvedValue(zeroAllowanceTokens);

    const { result } = renderHook(() => useGetPriorityCardToken());

    await act(async () => {
      await new Promise((resolve) => setTimeout(resolve, 100));
    });

    expect(mockDispatch).toHaveBeenCalledWith(
      expect.objectContaining({
        type: expect.stringContaining('setCardPriorityToken'),
        payload: expect.objectContaining({
          address: mockAddress,
          token: expect.objectContaining({
            address: '0xToken1',
            symbol: 'TKN1',
            name: 'Token 1',
            allowanceState: AllowanceState.NotEnabled,
          }),
        }),
      }),
    );

    expect(result.current.isLoading).toBe(false);
    expect(result.current.error).toBe(false);
    expect(mockGetPriorityToken).not.toHaveBeenCalled();
  });

  it('should fallback to token with positive balance when suggested token has zero balance', async () => {
    const tokenWithZeroBalanceSDK = createMockSDKTokenData(
      '0xZeroBalance',
      '1000000000000',
    );
    const tokenWithPositiveBalanceSDK = createMockSDKTokenData(
      '0xToken2',
      '500000000000',
    );
    const allowancesWithZeroBalance = [
      tokenWithZeroBalanceSDK,
      tokenWithPositiveBalanceSDK,
    ];

    const suggestedTokenWithZeroBalance = {
      address: '0xZeroBalance',
      symbol: 'ZERO',
      name: 'Zero Balance Token',
      decimals: 18,
    };

    const customTokenBalances = {
      [mockAddress.toLowerCase()]: {
        '0x1': {
          '0xZeroBalance': '0',
          '0xToken2': '500000000000000000',
        },
      },
    };

    // eslint-disable-next-line @typescript-eslint/no-explicit-any
    mockUseSelector.mockImplementation((selector: any) => {
      if (selector === selectAllTokenBalances) {
        return customTokenBalances;
      }
      if (selector === selectSelectedInternalAccountByScope) {
        return (scope: string) => {
          if (scope === 'eip155:0') {
            return {
              address: mockAddress,
              id: 'test-account-id',
              type: 'eip155:eoa' as const,
              options: {},
              metadata: {},
              methods: [],
            };
          }
          return undefined;
        };
      }

      // Handle createSelector - return proper cardState
      if (typeof selector === 'function') {
        try {
          const mockState = {
            card: {
              cardholderAccounts: [],
              isLoaded: true,
              priorityTokensByAddress: {
                [mockAddress.toLowerCase()]: mockPriorityToken,
              },
              lastFetchedByAddress: {
                [mockAddress.toLowerCase()]: mockLastFetched,
              },
              authenticatedPriorityToken: null,
              authenticatedPriorityTokenLastFetched: null,
            },
            engine: {
              backgroundState: {
                TokenBalancesController: {
                  tokenBalances: customTokenBalances,
                },
              },
            },
            // eslint-disable-next-line @typescript-eslint/no-explicit-any
          } as unknown as any;

          return selector(mockState);
        } catch (_e) {
          // Fallback
        }
      }

      const selectorString = selector?.toString?.() || '';
      if (
        selectorString.includes('selectCardPriorityToken') &&
        !selectorString.includes('LastFetched')
      ) {
        return mockPriorityToken;
      }
      if (selectorString.includes('selectCardPriorityTokenLastFetched')) {
        return mockLastFetched;
      }
      if (selectorString.includes('selectIsAuthenticatedCard')) {
        return false;
      }
      return null;
    });

    mockFetchAllowances.mockResolvedValue(allowancesWithZeroBalance);
    mockGetPriorityToken.mockResolvedValue(suggestedTokenWithZeroBalance);

    const { result } = renderHook(() => useGetPriorityCardToken());

    await act(async () => {
      await new Promise((resolve) => setTimeout(resolve, 100));
    });

    expect(mockDispatch).toHaveBeenCalledWith(
      expect.objectContaining({
        type: expect.stringContaining('setCardPriorityToken'),
        payload: expect.objectContaining({
          address: expect.any(String),
          token: expect.objectContaining({
            address: '0xToken2',
            symbol: 'TKN2',
            name: 'Token 2',
            allowanceState: AllowanceState.Enabled,
          }),
        }),
      }),
    );
    expect(result.current.isLoading).toBe(false);
    expect(result.current.error).toBe(false);
  });

  it('should return suggested token even with zero balance if no other token has positive balance', async () => {
    const tokenWithZeroBalance1SDK = createMockSDKTokenData(
      '0xToken1',
      '1000000000000',
    );
    const tokenWithZeroBalance2SDK = createMockSDKTokenData(
      '0xToken2',
      '500000000000',
    );
    const allowancesWithZeroBalance = [
      tokenWithZeroBalance1SDK,
      tokenWithZeroBalance2SDK,
    ];

    const suggestedTokenWithZeroBalance = {
      address: '0xToken1',
      symbol: 'TKN1',
      name: 'Token 1',
      decimals: 18,
    };

    const zeroBalanceTokens = {
      [mockAddress.toLowerCase()]: {
        '0x1': {
          '0xToken1': '0',
          '0xToken2': '0',
        },
      },
    };

    // eslint-disable-next-line @typescript-eslint/no-explicit-any
    mockUseSelector.mockImplementation((selector: any) => {
      if (selector === selectAllTokenBalances) {
        return zeroBalanceTokens;
      }
      if (selector === selectSelectedInternalAccountByScope) {
        return (scope: string) => {
          if (scope === 'eip155:0') {
            return {
              address: mockAddress,
              id: 'test-account-id',
              type: 'eip155:eoa' as const,
              options: {},
              metadata: {},
              methods: [],
            };
          }
          return undefined;
        };
      }

      // Handle createSelector - return proper cardState
      if (typeof selector === 'function') {
        try {
          const mockState = {
            card: {
              cardholderAccounts: [],
              isLoaded: true,
              priorityTokensByAddress: {
                [mockAddress.toLowerCase()]: mockPriorityToken,
              },
              lastFetchedByAddress: {
                [mockAddress.toLowerCase()]: mockLastFetched,
              },
              authenticatedPriorityToken: null,
              authenticatedPriorityTokenLastFetched: null,
            },
            engine: {
              backgroundState: {
                TokenBalancesController: {
                  tokenBalances: zeroBalanceTokens,
                },
              },
            },
            // eslint-disable-next-line @typescript-eslint/no-explicit-any
          } as unknown as any;

          return selector(mockState);
        } catch (_e) {
          // Fallback
        }
      }

      const selectorString = selector?.toString?.() || '';
      if (
        selectorString.includes('selectCardPriorityToken') &&
        !selectorString.includes('LastFetched')
      ) {
        return mockPriorityToken;
      }
      if (selectorString.includes('selectCardPriorityTokenLastFetched')) {
        return mockLastFetched;
      }
      if (selectorString.includes('selectIsAuthenticatedCard')) {
        return false;
      }
      return null;
    });

    mockFetchAllowances.mockResolvedValue(allowancesWithZeroBalance);
    mockGetPriorityToken.mockResolvedValue(suggestedTokenWithZeroBalance);

    const { result } = renderHook(() => useGetPriorityCardToken());

    await act(async () => {
      await new Promise((resolve) => setTimeout(resolve, 100));
    });

    expect(mockDispatch).toHaveBeenCalledWith(
      expect.objectContaining({
        type: expect.stringContaining('setCardPriorityToken'),
        payload: expect.objectContaining({
          address: expect.any(String),
          token: expect.objectContaining({
            address: '0xToken1',
            symbol: 'TKN1',
            name: 'Token 1',
            allowanceState: AllowanceState.Enabled,
          }),
        }),
      }),
    );
    expect(result.current.isLoading).toBe(false);
    expect(result.current.error).toBe(false);
  });

  it('should handle loading state correctly during fetch', async () => {
    // Use deferred promises to control timing
    let resolveAllowances: (value: typeof mockSDKTokensData) => void;
    let resolvePriorityToken: (value: CardToken) => void;

    const allowancesPromise = new Promise<typeof mockSDKTokensData>(
      (resolve) => {
        resolveAllowances = resolve;
      },
    );
    const priorityTokenPromise = new Promise<CardToken>((resolve) => {
      resolvePriorityToken = resolve;
    });

    mockFetchAllowances.mockReturnValue(allowancesPromise);
    mockGetPriorityToken.mockReturnValue(priorityTokenPromise);

    const { result } = renderHook(() => useGetPriorityCardToken());

    // Wait for initial effect to trigger
    await act(async () => {
      await new Promise((resolve) => setTimeout(resolve, 10));
    });

    // Should be loading while fetching allowances
    expect(result.current.isLoading).toBe(true);

    // Resolve allowances
    await act(async () => {
      resolveAllowances(mockSDKTokensData);
      await new Promise((resolve) => setTimeout(resolve, 10));
    });

    // Still loading while fetching priority token
    expect(result.current.isLoading).toBe(true);

    // Resolve priority token
    await act(async () => {
      resolvePriorityToken(mockCardToken);
      await new Promise((resolve) => setTimeout(resolve, 10));
    });

    // Should be done loading
    expect(result.current.isLoading).toBe(false);
  });

  it('should handle tokens with limited allowance', async () => {
    const limitedAllowanceTokens = [
      createMockSDKTokenData('0xToken1', '1000'),
      createMockSDKTokenData('0xToken2', '2000'),
    ];

    mockFetchAllowances.mockResolvedValue(limitedAllowanceTokens);
    mockGetPriorityToken.mockResolvedValue(mockCardToken);

    const { result } = renderHook(() => useGetPriorityCardToken());

    await act(async () => {
      await new Promise((resolve) => setTimeout(resolve, 100));
    });

    expect(mockDispatch).toHaveBeenCalledWith(
      expect.objectContaining({
        type: expect.stringContaining('setCardPriorityToken'),
        payload: expect.objectContaining({
          address: mockAddress,
          token: expect.objectContaining({
            address: '0xToken1',
            symbol: 'TKN1',
            name: 'Token 1',
            allowanceState: AllowanceState.Limited,
          }),
        }),
      }),
    );

    expect(result.current.isLoading).toBe(false);
    expect(result.current.error).toBe(false);
  });

  it('should handle unsupported token filtering', async () => {
    const unsupportedTokenAllowances = [
      createMockSDKTokenData('0xUnsupportedToken', '1000000000000'),
    ];

    mockFetchAllowances.mockResolvedValue(unsupportedTokenAllowances);

    const { result } = renderHook(() => useGetPriorityCardToken());

    await act(async () => {
      await new Promise((resolve) => setTimeout(resolve, 100));
    });

    expect(mockDispatch).toHaveBeenCalledWith(
      expect.objectContaining({
        type: expect.stringContaining('setCardPriorityToken'),
        payload: expect.objectContaining({
          address: mockAddress,
          token: expect.objectContaining({
            address: '0xToken1',
            allowanceState: AllowanceState.NotEnabled,
          }),
        }),
      }),
    );
    expect(result.current.isLoading).toBe(false);
    expect(result.current.error).toBe(false);
  });

  describe('Authenticated Card - fetchPriorityTokenAPI', () => {
    beforeEach(() => {
      jest.clearAllMocks();
      mockGetPriorityToken.mockReset();
      mockFetchAllowances.mockReset();
      mockDispatch.mockReset();

      mockDispatch.mockImplementation((action) => action);

      // Set up authenticated state - this is the key!
      mockSelectIsAuthenticatedCard.mockReturnValue(true);

      const mockAccountSelector = (scope: string) => {
        if (scope === 'eip155:0') {
          return {
            address: mockAddress,
            id: 'test-account-id',
            type: 'eip155:eoa' as const,
            options: {},
            metadata: {},
            methods: [],
            scopes: [],
          };
        }
        return undefined;
      };

      mockSelectSelectedInternalAccountByScope.mockReturnValue(
        // eslint-disable-next-line @typescript-eslint/no-explicit-any
        mockAccountSelector as any,
      );

      const mockTokenBalances = {};
      // eslint-disable-next-line @typescript-eslint/no-explicit-any
      mockSelectAllTokenBalances.mockReturnValue(mockTokenBalances as any);

      // Set up authenticated state in useSelector
      // eslint-disable-next-line @typescript-eslint/no-explicit-any
      mockUseSelector.mockImplementation((selector: any) => {
        if (selector === selectAllTokenBalances) {
          return mockTokenBalances;
        }
        if (selector === selectSelectedInternalAccountByScope) {
          return mockAccountSelector;
        }
        if (selector === selectIsAuthenticatedCard) {
          return true;
        }

        if (typeof selector === 'function') {
          try {
            const mockState = {
              card: {
                cardholderAccounts: [],
                isLoaded: true,
                priorityTokensByAddress: {},
                lastFetchedByAddress: {},
                authenticatedPriorityToken: null,
                authenticatedPriorityTokenLastFetched: null,
              },
              engine: {
                backgroundState: {
                  TokenBalancesController: {
                    tokenBalances: mockTokenBalances,
                  },
                },
              },
              // eslint-disable-next-line @typescript-eslint/no-explicit-any
            } as unknown as any;

            return selector(mockState);
          } catch (_e) {
            // Fallback
          }
        }

        return null;
      });

      const { useDispatch: useDispatchMock } = jest.requireMock('react-redux');
      useDispatchMock.mockReturnValue(mockDispatch);

      // Ensure SDK is not in loading state
      (useCardSDK as jest.Mock).mockReturnValue({
        sdk: {
          ...mockSDK,
          getCardExternalWalletDetails: jest.fn().mockResolvedValue([]),
        },
        isLoading: false,
      });
    });

    it('fetches and returns authenticated priority token with correct allowance state', async () => {
      const priorityWalletDetail: CardTokenAllowance = {
        address: '0xToken1',
        symbol: 'TKN1',
        name: 'Token 1',
        decimals: 18,
        allowance: '1000000000000',
        allowanceState: AllowanceState.Enabled,
        walletAddress: '0xWallet123',
        caipChainId: `eip155:${LINEA_CHAIN_ID}` as `${string}:${string}`,
      };

      const externalWalletDetailsData = {
        priorityWalletDetail,
        mappedWalletDetails: [priorityWalletDetail],
      };

      const { result } = renderHook(() =>
        useGetPriorityCardToken(externalWalletDetailsData),
      );

      await act(async () => {
        await new Promise((resolve) => setTimeout(resolve, 100));
      });

      expect(mockDispatch).toHaveBeenCalledWith(
        expect.objectContaining({
          type: expect.stringContaining('setAuthenticatedPriorityToken'),
          payload: expect.objectContaining({
            address: '0xToken1',
            symbol: 'TKN1',
            name: 'Token 1',
            allowanceState: AllowanceState.Enabled,
            walletAddress: '0xWallet123',
            caipChainId: expect.any(String),
          }),
        }),
      );

      expect(mockDispatch).toHaveBeenCalledWith(
        expect.objectContaining({
          type: expect.stringContaining(
            'setAuthenticatedPriorityTokenLastFetched',
          ),
          payload: expect.any(Date),
        }),
      );

      expect(result.current.isLoading).toBe(false);
      expect(result.current.error).toBe(false);
      expect(result.current.warning).toBeNull();
    });

    it('handles empty wallet details and sets NeedDelegation warning', async () => {
      const externalWalletDetailsData = {
        priorityWalletDetail: null,
        mappedWalletDetails: [],
      };

      const { result } = renderHook(() =>
        useGetPriorityCardToken(externalWalletDetailsData),
      );

      await act(async () => {
        await new Promise((resolve) => setTimeout(resolve, 100));
      });

      expect(mockDispatch).toHaveBeenCalledWith(
        expect.objectContaining({
          type: expect.stringContaining('setAuthenticatedPriorityToken'),
          payload: null,
        }),
      );

      expect(result.current.warning).toBe('need_delegation');
      expect(result.current.isLoading).toBe(false);
      expect(result.current.error).toBe(false);
    });

<<<<<<< HEAD
    // TODO: Update test - hook no longer calls getCardExternalWalletDetails directly
    // It now expects externalWalletDetailsData to be passed as a parameter
    it.skip('handles wallet detail without token details', async () => {
      const walletDetailWithoutToken = {
        walletAddress: '0xWallet123',
        chainId: LINEA_CHAIN_ID,
        allowance: '1000',
        balance: '5000',
        tokenDetails: null,
=======
    it('handles wallet detail without token details', async () => {
      const externalWalletDetailsData = {
        priorityWalletDetail: null,
        mappedWalletDetails: [],
>>>>>>> 4e9972e7
      };

      const { result } = renderHook(() =>
        useGetPriorityCardToken(externalWalletDetailsData),
      );

      await act(async () => {
        await new Promise((resolve) => setTimeout(resolve, 100));
      });

      expect(mockDispatch).toHaveBeenCalledWith(
        expect.objectContaining({
          type: expect.stringContaining('setAuthenticatedPriorityToken'),
          payload: null,
        }),
      );

      expect(result.current.warning).toBe('need_delegation');
    });

<<<<<<< HEAD
    // TODO: Update test - hook refactored to accept externalWalletDetailsData parameter
    it.skip('selects first wallet with balance when first has no balance property', async () => {
      const walletWithoutBalance = {
        ...mockCardExternalWalletDetail,
        balance: undefined,
        tokenDetails: {
          address: '0xToken1',
          symbol: 'TKN1',
          name: 'Token 1',
          decimals: 18,
        },
=======
    it('selects first wallet with balance when first has no balance property', async () => {
      const priorityWalletDetail: CardTokenAllowance = {
        address: '0xToken2',
        symbol: 'TKN2',
        name: 'Token 2',
        decimals: 18,
        allowance: '1000000000000',
        allowanceState: AllowanceState.Enabled,
        walletAddress: '0xWallet123',
        caipChainId: `eip155:${LINEA_CHAIN_ID}` as `${string}:${string}`,
>>>>>>> 4e9972e7
      };

      const externalWalletDetailsData = {
        priorityWalletDetail,
        mappedWalletDetails: [priorityWalletDetail],
      };

      const { result } = renderHook(() =>
        useGetPriorityCardToken(externalWalletDetailsData),
      );

      await act(async () => {
        await new Promise((resolve) => setTimeout(resolve, 100));
      });

      expect(mockDispatch).toHaveBeenCalledWith(
        expect.objectContaining({
          type: expect.stringContaining('setAuthenticatedPriorityToken'),
          payload: expect.objectContaining({
            address: '0xToken2',
            symbol: 'TKN2',
          }),
        }),
      );

      expect(result.current.isLoading).toBe(false);
      expect(result.current.error).toBe(false);
    });

<<<<<<< HEAD
    // TODO: Update test - hook refactored to accept externalWalletDetailsData parameter
    it.skip('skips wallets with zero balance and selects wallet with positive balance', async () => {
      const walletWithUndefinedBalance = {
        ...mockCardExternalWalletDetail,
        balance: undefined,
        tokenDetails: {
          address: '0xToken1',
          symbol: 'TKN1',
          name: 'Token 1',
          decimals: 18,
        },
      };

      const walletWithZeroBalance = {
        ...mockCardExternalWalletDetail,
        balance: '0',
        tokenDetails: {
          address: '0xToken2',
          symbol: 'TKN2',
          name: 'Token 2',
          decimals: 18,
        },
=======
    it('skips wallets with zero balance and selects wallet with positive balance', async () => {
      const priorityWalletDetail: CardTokenAllowance = {
        address: '0xToken3',
        symbol: 'TKN3',
        name: 'Token 3',
        decimals: 18,
        allowance: '1000000000000',
        allowanceState: AllowanceState.Enabled,
        walletAddress: '0xWallet123',
        caipChainId: `eip155:${LINEA_CHAIN_ID}` as `${string}:${string}`,
>>>>>>> 4e9972e7
      };

      const externalWalletDetailsData = {
        priorityWalletDetail,
        mappedWalletDetails: [priorityWalletDetail],
      };

      const { result } = renderHook(() =>
        useGetPriorityCardToken(externalWalletDetailsData),
      );

      await act(async () => {
        await new Promise((resolve) => setTimeout(resolve, 100));
      });

      expect(mockDispatch).toHaveBeenCalledWith(
        expect.objectContaining({
          type: expect.stringContaining('setAuthenticatedPriorityToken'),
          payload: expect.objectContaining({
            address: '0xToken3',
            symbol: 'TKN3',
          }),
        }),
      );

      expect(result.current.isLoading).toBe(false);
      expect(result.current.error).toBe(false);
    });

<<<<<<< HEAD
    // TODO: Update test - hook refactored to accept externalWalletDetailsData parameter
    it.skip('skips wallets with non-numeric balance and selects wallet with valid balance', async () => {
      const walletWithUndefinedBalance = {
        ...mockCardExternalWalletDetail,
        balance: undefined,
        tokenDetails: {
          address: '0xToken1',
          symbol: 'TKN1',
          name: 'Token 1',
          decimals: 18,
        },
      };

      const walletWithInvalidBalance = {
        ...mockCardExternalWalletDetail,
        balance: 'invalid',
        tokenDetails: {
          address: '0xToken2',
          symbol: 'TKN2',
          name: 'Token 2',
          decimals: 18,
        },
=======
    it('skips wallets with non-numeric balance and selects wallet with valid balance', async () => {
      const priorityWalletDetail: CardTokenAllowance = {
        address: '0xToken3',
        symbol: 'TKN3',
        name: 'Token 3',
        decimals: 18,
        allowance: '5000000000000',
        allowanceState: AllowanceState.Enabled,
        walletAddress: '0xWallet123',
        caipChainId: `eip155:${LINEA_CHAIN_ID}` as `${string}:${string}`,
>>>>>>> 4e9972e7
      };

      const externalWalletDetailsData = {
        priorityWalletDetail,
        mappedWalletDetails: [priorityWalletDetail],
      };

      const { result } = renderHook(() =>
        useGetPriorityCardToken(externalWalletDetailsData),
      );

      await act(async () => {
        await new Promise((resolve) => setTimeout(resolve, 100));
      });

      expect(mockDispatch).toHaveBeenCalledWith(
        expect.objectContaining({
          type: expect.stringContaining('setAuthenticatedPriorityToken'),
          payload: expect.objectContaining({
            address: '0xToken3',
            symbol: 'TKN3',
          }),
        }),
      );

      expect(result.current.isLoading).toBe(false);
      expect(result.current.error).toBe(false);
    });

<<<<<<< HEAD
    // TODO: Update test - hook refactored to accept externalWalletDetailsData parameter
    it.skip('maps NotEnabled allowance state when allowance is zero', async () => {
      const walletWithZeroAllowance = {
        ...mockCardExternalWalletDetail,
=======
    it('maps NotEnabled allowance state when allowance is zero', async () => {
      const priorityWalletDetail: CardTokenAllowance = {
        address: '0xToken1',
        symbol: 'TKN1',
        name: 'Token 1',
        decimals: 18,
>>>>>>> 4e9972e7
        allowance: '0',
        allowanceState: AllowanceState.NotEnabled,
        walletAddress: '0xWallet123',
        caipChainId: `eip155:${LINEA_CHAIN_ID}` as `${string}:${string}`,
      };

      const externalWalletDetailsData = {
        priorityWalletDetail,
        mappedWalletDetails: [priorityWalletDetail],
      };

      const { result } = renderHook(() =>
        useGetPriorityCardToken(externalWalletDetailsData),
      );

      await act(async () => {
        await new Promise((resolve) => setTimeout(resolve, 100));
      });

      expect(mockDispatch).toHaveBeenCalledWith(
        expect.objectContaining({
          type: expect.stringContaining('setAuthenticatedPriorityToken'),
          payload: expect.objectContaining({
            allowanceState: AllowanceState.NotEnabled,
          }),
        }),
      );

      expect(result.current.isLoading).toBe(false);
      expect(result.current.error).toBe(false);
    });

<<<<<<< HEAD
    // TODO: Update test - hook refactored to accept externalWalletDetailsData parameter
    it.skip('maps Limited allowance state when allowance is less than arbitrary limit', async () => {
      const walletWithLimitedAllowance = {
        ...mockCardExternalWalletDetail,
=======
    it('maps Limited allowance state when allowance is less than arbitrary limit', async () => {
      const priorityWalletDetail: CardTokenAllowance = {
        address: '0xToken1',
        symbol: 'TKN1',
        name: 'Token 1',
        decimals: 18,
>>>>>>> 4e9972e7
        allowance: '5000',
        allowanceState: AllowanceState.Limited,
        walletAddress: '0xWallet123',
        caipChainId: `eip155:${LINEA_CHAIN_ID}` as `${string}:${string}`,
      };

      const externalWalletDetailsData = {
        priorityWalletDetail,
        mappedWalletDetails: [priorityWalletDetail],
      };

      const { result } = renderHook(() =>
        useGetPriorityCardToken(externalWalletDetailsData),
      );

      await act(async () => {
        await new Promise((resolve) => setTimeout(resolve, 100));
      });

      expect(mockDispatch).toHaveBeenCalledWith(
        expect.objectContaining({
          type: expect.stringContaining('setAuthenticatedPriorityToken'),
          payload: expect.objectContaining({
            allowanceState: AllowanceState.Limited,
          }),
        }),
      );

      expect(result.current.isLoading).toBe(false);
      expect(result.current.error).toBe(false);
    });

<<<<<<< HEAD
    // TODO: Update test - hook refactored to accept externalWalletDetailsData parameter
    it.skip('calculates available balance as minimum of balance and allowance', async () => {
      const walletWithLowerAllowance = {
        ...mockCardExternalWalletDetail,
        balance: '10000',
=======
    it('calculates available balance as minimum of balance and allowance', async () => {
      const priorityWalletDetail: CardTokenAllowance = {
        address: '0xToken1',
        symbol: 'TKN1',
        name: 'Token 1',
        decimals: 18,
>>>>>>> 4e9972e7
        allowance: '5000',
        allowanceState: AllowanceState.Limited,
        walletAddress: '0xWallet123',
        caipChainId: `eip155:${LINEA_CHAIN_ID}` as `${string}:${string}`,
        availableBalance: '5000',
      };

      const externalWalletDetailsData = {
        priorityWalletDetail,
        mappedWalletDetails: [priorityWalletDetail],
      };

      const { result } = renderHook(() =>
        useGetPriorityCardToken(externalWalletDetailsData),
      );

      await act(async () => {
        await new Promise((resolve) => setTimeout(resolve, 100));
      });

      expect(mockDispatch).toHaveBeenCalledWith(
        expect.objectContaining({
          type: expect.stringContaining('setAuthenticatedPriorityToken'),
          payload: expect.objectContaining({
            availableBalance: '5000',
          }),
        }),
      );

      expect(result.current.isLoading).toBe(false);
      expect(result.current.error).toBe(false);
    });

<<<<<<< HEAD
    // TODO: Update test - hook refactored to accept externalWalletDetailsData parameter
    it.skip('handles API error gracefully in authenticated mode', async () => {
      const mockError = new Error('API request failed');
      const mockGetCardExternalWalletDetails = jest
        .fn()
        .mockRejectedValue(mockError);

      (useCardSDK as jest.Mock).mockReturnValue({
        sdk: {
          ...mockSDK,
          getCardExternalWalletDetails: mockGetCardExternalWalletDetails,
        },
        isLoading: false,
      });

      const { result } = renderHook(() => useGetPriorityCardToken());
=======
    it('handles error when external wallet data is invalid', async () => {
      // Pass undefined to simulate error condition
      const { result } = renderHook(() => useGetPriorityCardToken(undefined));
>>>>>>> 4e9972e7

      await act(async () => {
        await new Promise((resolve) => setTimeout(resolve, 100));
      });

      // In authenticated mode without external wallet data, hook should set null token
      expect(result.current.isLoading).toBe(false);
      // The hook should not error when no external wallet data is provided
      // It will simply not have authenticated data to work with
    });

    it('validates cache correctly for authenticated users within 30 second window', () => {
      // This test verifies that the cache validation logic works correctly
      // for authenticated users (30 second window vs 5 minute window for non-authenticated)

      // Use a fixed reference time for consistency
      const fixedNow = new Date('2025-01-15T12:00:00.000Z');
      const recentTimestamp = new Date('2025-01-15T11:59:45.000Z'); // 15 seconds ago
      const staleTimestamp = new Date('2025-01-15T11:59:20.000Z'); // 40 seconds ago

      const cachedToken = {
        address: '0xCachedToken',
        symbol: 'CACHED',
        name: 'Cached Token',
        decimals: 18,
        allowanceState: AllowanceState.Enabled,
        isStaked: false,
        chainId: LINEA_CHAIN_ID,
      };

      // Test the cache validation logic directly with a fixed "now" reference
      const validateCache = (
        lastFetched: Date | string | null,
        authenticated: boolean,
        currentTime: Date,
      ): boolean => {
        if (!lastFetched) return false;
        const thirtySecondsAgo = new Date(currentTime.getTime() - 30 * 1000);
        const fiveMinutesAgo = new Date(currentTime.getTime() - 5 * 60 * 1000);
        const lastFetchedDate =
          lastFetched instanceof Date ? lastFetched : new Date(lastFetched);

        if (authenticated) {
          return lastFetchedDate > thirtySecondsAgo;
        }

        return lastFetchedDate > fiveMinutesAgo;
      };

      // Test with recent timestamp (should be valid for authenticated)
      expect(validateCache(recentTimestamp, true, fixedNow)).toBe(true);

      // Test with stale timestamp (should be invalid for authenticated)
      expect(validateCache(staleTimestamp, true, fixedNow)).toBe(false);

      // Test with recent timestamp for non-authenticated (should still be valid)
      expect(validateCache(recentTimestamp, false, fixedNow)).toBe(true);

      // Verify the cached token structure
      expect(cachedToken).toEqual(
        expect.objectContaining({
          address: '0xCachedToken',
          symbol: 'CACHED',
        }),
      );
    });

<<<<<<< HEAD
    // TODO: Update test - hook refactored to accept externalWalletDetailsData parameter
    it.skip('fetches new data when authenticated cache is stale (over 30 seconds)', async () => {
      const staleTimestamp = new Date(Date.now() - 40 * 1000); // 40 seconds ago
=======
    it('processes external wallet data when authenticated cache is stale (over 30 seconds)', async () => {
      const priorityWalletDetail: CardTokenAllowance = {
        address: '0xToken1',
        symbol: 'TKN1',
        name: 'Token 1',
        decimals: 18,
        allowance: '1000000000000',
        allowanceState: AllowanceState.Enabled,
        walletAddress: '0xWallet123',
        caipChainId: `eip155:${LINEA_CHAIN_ID}` as `${string}:${string}`,
      };
>>>>>>> 4e9972e7

      const externalWalletDetailsData = {
        priorityWalletDetail,
        mappedWalletDetails: [priorityWalletDetail],
      };

      renderHook(() => useGetPriorityCardToken(externalWalletDetailsData));

      await act(async () => {
        await new Promise((resolve) => setTimeout(resolve, 100));
      });

      expect(mockDispatch).toHaveBeenCalledWith(
        expect.objectContaining({
          type: expect.stringContaining('setAuthenticatedPriorityToken'),
          payload: expect.objectContaining({
            address: '0xToken1',
            symbol: 'TKN1',
          }),
        }),
      );
    });

    it('returns authenticated priority token when manually calling fetchPriorityToken', async () => {
      const priorityWalletDetail: CardTokenAllowance = {
        address: '0xToken1',
        symbol: 'TKN1',
        name: 'Token 1',
        decimals: 18,
        allowance: '1000000000000',
        allowanceState: AllowanceState.Enabled,
        walletAddress: '0xWallet123',
        caipChainId: `eip155:${LINEA_CHAIN_ID}` as `${string}:${string}`,
      };

      const externalWalletDetailsData = {
        priorityWalletDetail,
        mappedWalletDetails: [priorityWalletDetail],
      };

      // Update selector to return the authenticated token
      // eslint-disable-next-line @typescript-eslint/no-explicit-any
      mockUseSelector.mockImplementation((selector: any) => {
        if (selector === selectAllTokenBalances) {
          return {};
        }
        if (selector === selectSelectedInternalAccountByScope) {
          return (scope: string) => {
            if (scope === 'eip155:0') {
              return {
                address: mockAddress,
                id: 'test-account-id',
                type: 'eip155:eoa' as const,
              };
            }
            return undefined;
          };
        }
        if (selector === selectIsAuthenticatedCard) {
          return true;
        }

        if (typeof selector === 'function') {
          try {
            const mockState = {
              card: {
                cardholderAccounts: [],
                isLoaded: true,
                priorityTokensByAddress: {},
                lastFetchedByAddress: {},
                authenticatedPriorityToken: priorityWalletDetail,
                authenticatedPriorityTokenLastFetched: new Date(),
              },
              engine: {
                backgroundState: {
                  TokenBalancesController: {
                    tokenBalances: {},
                  },
                },
              },
              // eslint-disable-next-line @typescript-eslint/no-explicit-any
            } as unknown as any;

            return selector(mockState);
          } catch (_e) {
            // Fallback
          }
        }

        return null;
      });

<<<<<<< HEAD
      const mockGetCardExternalWalletDetails = jest
        .fn()
        .mockResolvedValue([mockCardExternalWalletDetail]);

      (useCardSDK as jest.Mock).mockReturnValue({
        sdk: {
          ...mockSDK,
          getCardExternalWalletDetails: mockGetCardExternalWalletDetails,
        },
        isLoading: false,
      });

      renderHook(() => useGetPriorityCardToken());

      await act(async () => {
        await new Promise((resolve) => setTimeout(resolve, 100));
      });

      expect(mockGetCardExternalWalletDetails).toHaveBeenCalledTimes(1);
    });

    // TODO: Update test - hook refactored to accept externalWalletDetailsData parameter
    it.skip('calls fetchPriorityToken manually in authenticated mode', async () => {
      const mockGetCardExternalWalletDetails = jest
        .fn()
        .mockResolvedValue([mockCardExternalWalletDetail]);

      (useCardSDK as jest.Mock).mockReturnValue({
        sdk: {
          ...mockSDK,
          getCardExternalWalletDetails: mockGetCardExternalWalletDetails,
        },
        isLoading: false,
      });

      const { result } = renderHook(() => useGetPriorityCardToken());
=======
      renderHook(() => useGetPriorityCardToken(externalWalletDetailsData));
>>>>>>> 4e9972e7

      await act(async () => {
        await new Promise((resolve) => setTimeout(resolve, 100));
      });

      // Verify the dispatched token was set
      expect(mockDispatch).toHaveBeenCalledWith(
        expect.objectContaining({
          type: expect.stringContaining('setAuthenticatedPriorityToken'),
          payload: expect.objectContaining({
            address: '0xToken1',
            symbol: 'TKN1',
          }),
        }),
      );
    });
  });

  describe('Token Adding Functionality', () => {
    // Pre-create static objects to avoid recreating them in each test
    const STATIC_TOKEN_BALANCES = {
      [mockAddress.toLowerCase()]: {
        [LINEA_CHAIN_ID]: {
          '0xToken1': '1000000000000000000',
        },
      },
    };

    const STATIC_PRIORITY_TOKEN = {
      address: '0xToken1',
      symbol: 'TKN1',
      name: 'Token 1',
      decimals: 18,
      chainId: LINEA_CHAIN_ID,
      caipChainId:
        `eip155:${parseInt(LINEA_CHAIN_ID, 16)}` as `${string}:${string}`,
      allowanceState: AllowanceState.Enabled,
      isStaked: false,
    };

    const STATIC_EMPTY_TOKEN_LIST: unknown[] = [];
    const STATIC_EXISTING_TOKEN_LIST = [
      {
        address: '0xToken1',
        symbol: 'TKN1',
        name: 'Token 1',
        decimals: 18,
      },
    ];

    let mockTokensController: {
      state: { allTokens: Record<string, Record<string, unknown[]>> };
      addToken: jest.Mock;
    };
    let mockNetworkController: { findNetworkClientIdByChainId: jest.Mock };

    beforeEach(() => {
      // Reset all mocks from the parent describe block
      jest.clearAllMocks();
      mockGetPriorityToken.mockReset();
      mockFetchAllowances.mockReset();
      mockDispatch.mockReset();

      // IMPORTANT: Reset authenticated state to false for non-authenticated tests
      mockSelectIsAuthenticatedCard.mockReturnValue(false);

      const mockAccountSelector = (scope: string) => {
        if (scope === 'eip155:0') {
          return {
            address: mockAddress,
            id: 'test-account-id',
            type: 'eip155:eoa' as const,
            options: {},
            metadata: {},
            methods: [],
            scopes: [],
          };
        }
        return undefined;
      };
      mockSelectSelectedInternalAccountByScope.mockReturnValue(
        // eslint-disable-next-line @typescript-eslint/no-explicit-any
        mockAccountSelector as any,
      );

      // Create simple mock controllers
      mockTokensController = {
        state: {
          allTokens: {
            [LINEA_CHAIN_ID]: {
              [mockAddress.toLowerCase()]: STATIC_EMPTY_TOKEN_LIST,
            },
          },
        },
        addToken: jest.fn().mockResolvedValue(undefined),
      };

      mockNetworkController = {
        findNetworkClientIdByChainId: jest
          .fn()
          .mockReturnValue('linea-mainnet'),
      };

      // Set up the mock Engine with static references
      const mockEngine = jest.requireMock('../../../../core/Engine');
      mockEngine.context.TokensController = mockTokensController;
      mockEngine.context.NetworkController = mockNetworkController;

      // Set up SDK mock to avoid fetch attempts
      (useCardSDK as jest.Mock).mockReturnValue({ sdk: mockSDK });

      // Mock successful API calls to avoid errors
      mockFetchAllowances.mockResolvedValue([]);
      mockGetPriorityToken.mockResolvedValue(null);

      // Simplified dispatch mock
      mockDispatch.mockImplementation((action) => action);

      // eslint-disable-next-line @typescript-eslint/no-explicit-any
      mockSelectAllTokenBalances.mockReturnValue(STATIC_TOKEN_BALANCES as any);

      // Simplified selector implementation
      const { useSelector: useSelectorMock, useDispatch: useDispatchMock } =
        jest.requireMock('react-redux');
      useSelectorMock.mockImplementation(
        // eslint-disable-next-line @typescript-eslint/no-explicit-any
        (selector: any) => {
          if (selector === selectAllTokenBalances) {
            return STATIC_TOKEN_BALANCES;
          }
          if (selector === selectSelectedInternalAccountByScope) {
            return mockAccountSelector;
          }
          if (selector === selectIsAuthenticatedCard) {
            return false;
          }

          const selectorStr = selector?.toString?.() || '';
          // Detect by internal state keys to be resilient to createSelector wrappers
          if (selectorStr.includes('selectAllTokenBalances')) {
            return STATIC_TOKEN_BALANCES;
          }
          if (selectorStr.includes('priorityTokensByAddress')) {
            return STATIC_PRIORITY_TOKEN;
          }
          if (selectorStr.includes('lastFetchedByAddress')) {
            return new Date();
          }
          // As a fallback, try invoking the selector with a minimal card state
          if (typeof selector === 'function') {
            try {
              return selector({
                card: {
                  cardholderAccounts: [],
                  isLoaded: true,
                  priorityTokensByAddress: {
                    [mockAddress.toLowerCase()]: STATIC_PRIORITY_TOKEN,
                  },
                  lastFetchedByAddress: {
                    [mockAddress.toLowerCase()]: new Date(),
                  },
                  authenticatedPriorityToken: null,
                  authenticatedPriorityTokenLastFetched: null,
                },
                engine: {
                  backgroundState: {
                    TokenBalancesController: {
                      tokenBalances: STATIC_TOKEN_BALANCES,
                    },
                  },
                },
                // eslint-disable-next-line @typescript-eslint/no-explicit-any
              } as unknown as any);
            } catch (_e) {
              return null;
            }
          }
          return null;
        },
      );

      useDispatchMock.mockReturnValue(mockDispatch);
    });

    afterEach(() => {
      // Clear any references to prevent memory leaks
      mockTokensController =
        undefined as unknown as typeof mockTokensController;
      mockNetworkController =
        undefined as unknown as typeof mockNetworkController;
    });

    it('should add token when it does not exist in TokensController', async () => {
      const { result } = renderHook(() => useGetPriorityCardToken());

      // Wait for the addToken effect to run
      await act(async () => {
        await new Promise((resolve) => setTimeout(resolve, 50));
      });

      expect(mockTokensController.addToken).toHaveBeenCalledWith({
        address: '0xToken1',
        symbol: 'TKN1',
        name: 'Token 1',
        decimals: 18,
        image: expect.any(String),
        networkClientId: 'linea-mainnet',
      });

      expect(result.current.isLoading).toBe(false);
      expect(result.current.error).toBe(false);
    });

<<<<<<< HEAD
    // TODO: Update test - hook behavior may have changed for token existence checks
    it.skip('should not add token when it already exists in TokensController', async () => {
      // Mock token already existing in controller
      mockTokensController.state.allTokens = {
        [LINEA_CHAIN_ID]: {
          [mockAddress.toLowerCase()]: STATIC_EXISTING_TOKEN_LIST,
=======
    it('should not add token when it already exists in TokensController', async () => {
      // Get the Engine mock and replace the TokensController with one that has existing tokens
      const mockEngine = jest.requireMock('../../../../core/Engine');
      const addTokenMock = jest.fn().mockResolvedValue(undefined);

      mockEngine.context.TokensController = {
        state: {
          allTokens: {
            // LINEA_CHAIN_ID is '0xe708' in hex format
            '0xe708': {
              [mockAddress.toLowerCase()]: STATIC_EXISTING_TOKEN_LIST,
            },
          },
>>>>>>> 4e9972e7
        },
        addToken: addTokenMock,
      };

      const { result } = renderHook(() => useGetPriorityCardToken());

      // Wait for the addToken effect to run
      await act(async () => {
        await new Promise((resolve) => setTimeout(resolve, 50));
      });

      expect(addTokenMock).not.toHaveBeenCalled();
      expect(result.current.isLoading).toBe(false);
      expect(result.current.error).toBe(false);
    });

    it('should handle token addition error gracefully', async () => {
      mockTokensController.addToken.mockRejectedValue(
        new Error('Add token failed'),
      );

      const { result } = renderHook(() => useGetPriorityCardToken());

      // Wait for the addToken effect to run
      await act(async () => {
        await new Promise((resolve) => setTimeout(resolve, 50));
      });

      expect(mockTokensController.addToken).toHaveBeenCalled();
      expect(Logger.error).toHaveBeenCalledWith(
        expect.any(Error),
        'useGetPriorityCardToken::error adding priority token',
      );
      expect(result.current.error).toBe(true);
      expect(result.current.isLoading).toBe(false);
    });

    it('should not add token when priorityToken is null', async () => {
      // Mock no priority token
      const { useSelector: useSelectorMock2 } = jest.requireMock('react-redux');
      useSelectorMock2.mockImplementation(
        (selector: (state: unknown) => unknown) => {
          if (selector === selectAllTokenBalances) {
            return STATIC_TOKEN_BALANCES;
          }
          if (selector === selectSelectedInternalAccountByScope) {
            return (scope: string) => {
              if (scope === 'eip155:0') {
                return {
                  address: mockAddress,
                };
              }
              return undefined;
            };
          }

          // Handle createSelector - return proper cardState with null priorityToken
          if (typeof selector === 'function') {
            try {
              const mockState = {
                card: {
                  cardholderAccounts: [],
                  isLoaded: true,
                  priorityTokensByAddress: {
                    [mockAddress.toLowerCase()]: null,
                  },
                  lastFetchedByAddress: {
                    [mockAddress.toLowerCase()]: new Date(),
                  },
                  authenticatedPriorityToken: null,
                  authenticatedPriorityTokenLastFetched: null,
                },
                engine: {
                  backgroundState: {
                    TokenBalancesController: {
                      tokenBalances: STATIC_TOKEN_BALANCES,
                    },
                  },
                },
                // eslint-disable-next-line @typescript-eslint/no-explicit-any
              } as unknown as any;

              return selector(mockState);
            } catch (_e) {
              // Fallback
            }
          }

          const selectorStr = selector?.toString?.() || '';
          if (selectorStr.includes('selectCardPriorityToken')) {
            return null; // No priority token
          }
          if (selectorStr.includes('selectCardPriorityTokenLastFetched')) {
            return new Date();
          }
          if (selectorStr.includes('selectIsAuthenticatedCard')) {
            return false;
          }
          return null;
        },
      );

      const { result } = renderHook(() => useGetPriorityCardToken());

      // Wait for effects to run
      await act(async () => {
        await new Promise((resolve) => setTimeout(resolve, 50));
      });

      expect(mockTokensController.addToken).not.toHaveBeenCalled();
      expect(result.current.isLoading).toBe(false);
    });
  });
});<|MERGE_RESOLUTION|>--- conflicted
+++ resolved
@@ -1194,22 +1194,10 @@
       expect(result.current.error).toBe(false);
     });
 
-<<<<<<< HEAD
-    // TODO: Update test - hook no longer calls getCardExternalWalletDetails directly
-    // It now expects externalWalletDetailsData to be passed as a parameter
-    it.skip('handles wallet detail without token details', async () => {
-      const walletDetailWithoutToken = {
-        walletAddress: '0xWallet123',
-        chainId: LINEA_CHAIN_ID,
-        allowance: '1000',
-        balance: '5000',
-        tokenDetails: null,
-=======
     it('handles wallet detail without token details', async () => {
       const externalWalletDetailsData = {
         priorityWalletDetail: null,
         mappedWalletDetails: [],
->>>>>>> 4e9972e7
       };
 
       const { result } = renderHook(() =>
@@ -1230,19 +1218,6 @@
       expect(result.current.warning).toBe('need_delegation');
     });
 
-<<<<<<< HEAD
-    // TODO: Update test - hook refactored to accept externalWalletDetailsData parameter
-    it.skip('selects first wallet with balance when first has no balance property', async () => {
-      const walletWithoutBalance = {
-        ...mockCardExternalWalletDetail,
-        balance: undefined,
-        tokenDetails: {
-          address: '0xToken1',
-          symbol: 'TKN1',
-          name: 'Token 1',
-          decimals: 18,
-        },
-=======
     it('selects first wallet with balance when first has no balance property', async () => {
       const priorityWalletDetail: CardTokenAllowance = {
         address: '0xToken2',
@@ -1253,7 +1228,6 @@
         allowanceState: AllowanceState.Enabled,
         walletAddress: '0xWallet123',
         caipChainId: `eip155:${LINEA_CHAIN_ID}` as `${string}:${string}`,
->>>>>>> 4e9972e7
       };
 
       const externalWalletDetailsData = {
@@ -1283,30 +1257,6 @@
       expect(result.current.error).toBe(false);
     });
 
-<<<<<<< HEAD
-    // TODO: Update test - hook refactored to accept externalWalletDetailsData parameter
-    it.skip('skips wallets with zero balance and selects wallet with positive balance', async () => {
-      const walletWithUndefinedBalance = {
-        ...mockCardExternalWalletDetail,
-        balance: undefined,
-        tokenDetails: {
-          address: '0xToken1',
-          symbol: 'TKN1',
-          name: 'Token 1',
-          decimals: 18,
-        },
-      };
-
-      const walletWithZeroBalance = {
-        ...mockCardExternalWalletDetail,
-        balance: '0',
-        tokenDetails: {
-          address: '0xToken2',
-          symbol: 'TKN2',
-          name: 'Token 2',
-          decimals: 18,
-        },
-=======
     it('skips wallets with zero balance and selects wallet with positive balance', async () => {
       const priorityWalletDetail: CardTokenAllowance = {
         address: '0xToken3',
@@ -1317,7 +1267,6 @@
         allowanceState: AllowanceState.Enabled,
         walletAddress: '0xWallet123',
         caipChainId: `eip155:${LINEA_CHAIN_ID}` as `${string}:${string}`,
->>>>>>> 4e9972e7
       };
 
       const externalWalletDetailsData = {
@@ -1347,30 +1296,6 @@
       expect(result.current.error).toBe(false);
     });
 
-<<<<<<< HEAD
-    // TODO: Update test - hook refactored to accept externalWalletDetailsData parameter
-    it.skip('skips wallets with non-numeric balance and selects wallet with valid balance', async () => {
-      const walletWithUndefinedBalance = {
-        ...mockCardExternalWalletDetail,
-        balance: undefined,
-        tokenDetails: {
-          address: '0xToken1',
-          symbol: 'TKN1',
-          name: 'Token 1',
-          decimals: 18,
-        },
-      };
-
-      const walletWithInvalidBalance = {
-        ...mockCardExternalWalletDetail,
-        balance: 'invalid',
-        tokenDetails: {
-          address: '0xToken2',
-          symbol: 'TKN2',
-          name: 'Token 2',
-          decimals: 18,
-        },
-=======
     it('skips wallets with non-numeric balance and selects wallet with valid balance', async () => {
       const priorityWalletDetail: CardTokenAllowance = {
         address: '0xToken3',
@@ -1381,7 +1306,6 @@
         allowanceState: AllowanceState.Enabled,
         walletAddress: '0xWallet123',
         caipChainId: `eip155:${LINEA_CHAIN_ID}` as `${string}:${string}`,
->>>>>>> 4e9972e7
       };
 
       const externalWalletDetailsData = {
@@ -1411,19 +1335,12 @@
       expect(result.current.error).toBe(false);
     });
 
-<<<<<<< HEAD
-    // TODO: Update test - hook refactored to accept externalWalletDetailsData parameter
-    it.skip('maps NotEnabled allowance state when allowance is zero', async () => {
-      const walletWithZeroAllowance = {
-        ...mockCardExternalWalletDetail,
-=======
     it('maps NotEnabled allowance state when allowance is zero', async () => {
       const priorityWalletDetail: CardTokenAllowance = {
         address: '0xToken1',
         symbol: 'TKN1',
         name: 'Token 1',
         decimals: 18,
->>>>>>> 4e9972e7
         allowance: '0',
         allowanceState: AllowanceState.NotEnabled,
         walletAddress: '0xWallet123',
@@ -1456,19 +1373,12 @@
       expect(result.current.error).toBe(false);
     });
 
-<<<<<<< HEAD
-    // TODO: Update test - hook refactored to accept externalWalletDetailsData parameter
-    it.skip('maps Limited allowance state when allowance is less than arbitrary limit', async () => {
-      const walletWithLimitedAllowance = {
-        ...mockCardExternalWalletDetail,
-=======
     it('maps Limited allowance state when allowance is less than arbitrary limit', async () => {
       const priorityWalletDetail: CardTokenAllowance = {
         address: '0xToken1',
         symbol: 'TKN1',
         name: 'Token 1',
         decimals: 18,
->>>>>>> 4e9972e7
         allowance: '5000',
         allowanceState: AllowanceState.Limited,
         walletAddress: '0xWallet123',
@@ -1501,20 +1411,12 @@
       expect(result.current.error).toBe(false);
     });
 
-<<<<<<< HEAD
-    // TODO: Update test - hook refactored to accept externalWalletDetailsData parameter
-    it.skip('calculates available balance as minimum of balance and allowance', async () => {
-      const walletWithLowerAllowance = {
-        ...mockCardExternalWalletDetail,
-        balance: '10000',
-=======
     it('calculates available balance as minimum of balance and allowance', async () => {
       const priorityWalletDetail: CardTokenAllowance = {
         address: '0xToken1',
         symbol: 'TKN1',
         name: 'Token 1',
         decimals: 18,
->>>>>>> 4e9972e7
         allowance: '5000',
         allowanceState: AllowanceState.Limited,
         walletAddress: '0xWallet123',
@@ -1548,28 +1450,9 @@
       expect(result.current.error).toBe(false);
     });
 
-<<<<<<< HEAD
-    // TODO: Update test - hook refactored to accept externalWalletDetailsData parameter
-    it.skip('handles API error gracefully in authenticated mode', async () => {
-      const mockError = new Error('API request failed');
-      const mockGetCardExternalWalletDetails = jest
-        .fn()
-        .mockRejectedValue(mockError);
-
-      (useCardSDK as jest.Mock).mockReturnValue({
-        sdk: {
-          ...mockSDK,
-          getCardExternalWalletDetails: mockGetCardExternalWalletDetails,
-        },
-        isLoading: false,
-      });
-
-      const { result } = renderHook(() => useGetPriorityCardToken());
-=======
     it('handles error when external wallet data is invalid', async () => {
       // Pass undefined to simulate error condition
       const { result } = renderHook(() => useGetPriorityCardToken(undefined));
->>>>>>> 4e9972e7
 
       await act(async () => {
         await new Promise((resolve) => setTimeout(resolve, 100));
@@ -1637,11 +1520,6 @@
       );
     });
 
-<<<<<<< HEAD
-    // TODO: Update test - hook refactored to accept externalWalletDetailsData parameter
-    it.skip('fetches new data when authenticated cache is stale (over 30 seconds)', async () => {
-      const staleTimestamp = new Date(Date.now() - 40 * 1000); // 40 seconds ago
-=======
     it('processes external wallet data when authenticated cache is stale (over 30 seconds)', async () => {
       const priorityWalletDetail: CardTokenAllowance = {
         address: '0xToken1',
@@ -1653,7 +1531,6 @@
         walletAddress: '0xWallet123',
         caipChainId: `eip155:${LINEA_CHAIN_ID}` as `${string}:${string}`,
       };
->>>>>>> 4e9972e7
 
       const externalWalletDetailsData = {
         priorityWalletDetail,
@@ -1746,46 +1623,7 @@
         return null;
       });
 
-<<<<<<< HEAD
-      const mockGetCardExternalWalletDetails = jest
-        .fn()
-        .mockResolvedValue([mockCardExternalWalletDetail]);
-
-      (useCardSDK as jest.Mock).mockReturnValue({
-        sdk: {
-          ...mockSDK,
-          getCardExternalWalletDetails: mockGetCardExternalWalletDetails,
-        },
-        isLoading: false,
-      });
-
-      renderHook(() => useGetPriorityCardToken());
-
-      await act(async () => {
-        await new Promise((resolve) => setTimeout(resolve, 100));
-      });
-
-      expect(mockGetCardExternalWalletDetails).toHaveBeenCalledTimes(1);
-    });
-
-    // TODO: Update test - hook refactored to accept externalWalletDetailsData parameter
-    it.skip('calls fetchPriorityToken manually in authenticated mode', async () => {
-      const mockGetCardExternalWalletDetails = jest
-        .fn()
-        .mockResolvedValue([mockCardExternalWalletDetail]);
-
-      (useCardSDK as jest.Mock).mockReturnValue({
-        sdk: {
-          ...mockSDK,
-          getCardExternalWalletDetails: mockGetCardExternalWalletDetails,
-        },
-        isLoading: false,
-      });
-
-      const { result } = renderHook(() => useGetPriorityCardToken());
-=======
       renderHook(() => useGetPriorityCardToken(externalWalletDetailsData));
->>>>>>> 4e9972e7
 
       await act(async () => {
         await new Promise((resolve) => setTimeout(resolve, 100));
@@ -1999,14 +1837,6 @@
       expect(result.current.error).toBe(false);
     });
 
-<<<<<<< HEAD
-    // TODO: Update test - hook behavior may have changed for token existence checks
-    it.skip('should not add token when it already exists in TokensController', async () => {
-      // Mock token already existing in controller
-      mockTokensController.state.allTokens = {
-        [LINEA_CHAIN_ID]: {
-          [mockAddress.toLowerCase()]: STATIC_EXISTING_TOKEN_LIST,
-=======
     it('should not add token when it already exists in TokensController', async () => {
       // Get the Engine mock and replace the TokensController with one that has existing tokens
       const mockEngine = jest.requireMock('../../../../core/Engine');
@@ -2020,7 +1850,6 @@
               [mockAddress.toLowerCase()]: STATIC_EXISTING_TOKEN_LIST,
             },
           },
->>>>>>> 4e9972e7
         },
         addToken: addTokenMock,
       };
