--- conflicted
+++ resolved
@@ -27,6 +27,7 @@
 
 import { selectAllTokenBalances } from '../../../../selectors/tokenBalancesController';
 import { selectSelectedInternalAccountByScope } from '../../../../selectors/multichainAccounts/accounts';
+import { LINEA_CHAIN_ID } from '@metamask/swaps-controller/dist/constants';
 
 const mockSelectAllTokenBalances =
   selectAllTokenBalances as jest.MockedFunction<typeof selectAllTokenBalances>;
@@ -96,7 +97,6 @@
 
   const mockAddress = '0x1234567890123456789012345678901234567890';
 
-<<<<<<< HEAD
   const createMockSDKTokenData = (
     address: string,
     allowanceAmount: string,
@@ -115,27 +115,6 @@
       lt: (other: number) => Number(allowanceAmount) < other,
     },
   });
-=======
-  // Create mock data that matches the SDK response format - simplified version
-  const createMockSDKTokenData = (address: string, allowanceAmount: string) => {
-    const numAmount = Number(allowanceAmount);
-    return {
-      address,
-      usAllowance: {
-        gt: (other: number) => numAmount > other,
-        toString: () => allowanceAmount,
-        isZero: () => allowanceAmount === '0',
-        lt: (other: number) => numAmount < other,
-      },
-      globalAllowance: {
-        gt: (other: number) => numAmount > other,
-        toString: () => allowanceAmount,
-        isZero: () => allowanceAmount === '0',
-        lt: (other: number) => numAmount < other,
-      },
-    };
-  };
->>>>>>> f3641a18
 
   const mockSDKTokensData = [
     createMockSDKTokenData('0xToken1', '1000000000000'),
@@ -162,33 +141,18 @@
     mockPriorityToken = null;
     mockLastFetched = null;
 
-<<<<<<< HEAD
     const mockTokenBalances = {
       [mockAddress.toLowerCase()]: {
         '0x1': {
           '0xToken1': '1000000000000000000',
           '0xToken2': '500000000000000000',
-=======
-    // Create simplified stable references for Engine controllers
-    const tokensController = {
-      state: {
-        allTokens: {
-          [LINEA_CHAIN_ID]: {
-            [mockAddress.toLowerCase()]: [], // Empty by default for most tests
-          },
->>>>>>> f3641a18
         },
       },
       addToken: jest.fn().mockResolvedValue(undefined),
     };
-
-    const networkController = {
-      findNetworkClientIdByChainId: jest.fn().mockReturnValue('linea-mainnet'),
-    };
     // eslint-disable-next-line @typescript-eslint/no-explicit-any
     mockSelectAllTokenBalances.mockReturnValue(mockTokenBalances as any);
 
-<<<<<<< HEAD
     const mockAccountSelector = (scope: string) => {
       if (scope === 'eip155:0') {
         return {
@@ -225,39 +189,6 @@
       }
       if (selectorString.includes('selectCardPriorityTokenLastFetched')) {
         return mockLastFetched;
-=======
-    // Update the mocked Engine context with stable references
-    const mockEngine = jest.requireMock('../../../../core/Engine');
-    mockEngine.context.TokensController = tokensController;
-    mockEngine.context.NetworkController = networkController;
-
-    (useCardSDK as jest.Mock).mockReturnValue({ sdk: mockSDK });
-
-    // Simplified dispatch mock
-    mockDispatch.mockImplementation((action) => action);
-
-    // Simplified selector mock with basic return values
-    const { useSelector, useDispatch } = jest.requireMock('react-redux');
-
-    useSelector.mockImplementation((selector: (state: unknown) => unknown) => {
-      const selectorStr = selector.toString();
-      if (selectorStr.includes('selectAllTokenBalances')) {
-        return {
-          [mockAddress.toLowerCase()]: {
-            [LINEA_CHAIN_ID]: {
-              '0xToken1': '1000000000000000000',
-              '0xToken2': '500000000000000000',
-              '0xToken3': '0',
-            },
-          },
-        };
-      }
-      if (selectorStr.includes('selectCardPriorityTokenLastFetched')) {
-        return null;
-      }
-      if (selectorStr.includes('selectCardPriorityToken')) {
-        return null;
->>>>>>> f3641a18
       }
       return null;
     });
@@ -283,13 +214,7 @@
   it('should initialize with correct default state', async () => {
     (useCardSDK as jest.Mock).mockReturnValue({ sdk: null });
 
-<<<<<<< HEAD
-    const { result } = renderHook(() => useGetPriorityCardToken());
-=======
-    const { result } = renderHook(() =>
-      useGetPriorityCardToken(mockAddress, false),
-    );
->>>>>>> f3641a18
+    const { result } = renderHook(() => useGetPriorityCardToken());
 
     await act(async () => {
       await new Promise((resolve) => setTimeout(resolve, 0));
@@ -353,41 +278,6 @@
     });
   });
 
-<<<<<<< HEAD
-=======
-  it('should handle null response from API', async () => {
-    mockFetchAllowances.mockResolvedValue(mockSDKTokensData);
-    mockGetPriorityToken.mockResolvedValue(null);
-
-    const { result } = renderHook(() => useGetPriorityCardToken(mockAddress));
-
-    // Wait for the hook to complete its async operations
-    await act(async () => {
-      await new Promise((resolve) => setTimeout(resolve, 100));
-    });
-
-    // Verify that dispatch was called with the correct token (fallback to first valid allowance)
-    expect(mockDispatch).toHaveBeenCalledWith(
-      expect.objectContaining({
-        type: expect.stringContaining('setCardPriorityToken'),
-        payload: expect.objectContaining({
-          address: '0x1234567890123456789012345678901234567890',
-          token: expect.objectContaining({
-            address: '0xToken1',
-            symbol: 'TKN1',
-            name: 'Token 1',
-            allowanceState: AllowanceState.Enabled,
-          }),
-        }),
-      }),
-    );
-
-    expect(result.current.isLoading).toBe(false);
-    expect(result.current.error).toBe(false);
-    expect(mockGetPriorityToken).toHaveBeenCalledTimes(1);
-  });
-
->>>>>>> f3641a18
   it('should handle API errors gracefully', async () => {
     const mockError = new Error('Failed to fetch priority token');
     mockFetchAllowances.mockRejectedValueOnce(mockError);
@@ -463,112 +353,13 @@
       chainId: LINEA_CHAIN_ID,
     } as CardTokenAllowance;
 
-<<<<<<< HEAD
     mockPriorityToken = cachedToken;
     mockLastFetched = recentTimestamp;
-=======
-    jest.resetAllMocks();
-
-    const testMockFetchAllowances = jest.fn();
-    const testMockGetPriorityToken = jest.fn();
-    const testMockDispatch = jest.fn();
-
-    const useReduxMocks = jest.requireMock('react-redux');
-    useReduxMocks.useDispatch.mockReturnValue(testMockDispatch);
-
-    // Mock useSelector to consistently return cached values
-    // We need to track which selector is being called and return appropriate values
-    let selectorCallCount = 0;
-    const expectedSelectorCalls = [
-      'selectAllTokenBalances', // First call for token balances
-      'selectCardPriorityToken', // Second call for cached priority token
-      'selectCardPriorityTokenLastFetched', // Third call for last fetched timestamp
-    ];
-
-    useReduxMocks.useSelector.mockImplementation(
-      (selector: (state: unknown) => unknown) => {
-        const selectorString = selector.toString();
-
-        if (selectorString.includes('selectAllTokenBalances')) {
-          return {
-            [mockAddress.toLowerCase()]: {
-              '0x1': {
-                '0xCachedToken': '1000000000000000000',
-              },
-            },
-          };
-        }
-
-        // For the address-based selectors, they will contain references to the state structure
-        // Let's be more explicit about what we return
-        if (selectorString.includes('priorityTokensByAddress')) {
-          return cachedToken;
-        }
-
-        if (selectorString.includes('lastFetchedByAddress')) {
-          return recentTimestamp;
-        }
-
-        // Fallback: if we can't identify the selector, assume it's asking for cached data
-        const currentCall =
-          expectedSelectorCalls[
-            selectorCallCount % expectedSelectorCalls.length
-          ];
-        selectorCallCount++;
-
-        switch (currentCall) {
-          case 'selectCardPriorityToken':
-            return cachedToken;
-          case 'selectCardPriorityTokenLastFetched':
-            return recentTimestamp;
-          default:
-            return null;
-        }
-      },
-    );
-
-    // Mock Engine with token that already exists
-    const mockEngine = jest.requireMock('../../../../core/Engine');
-    mockEngine.context.TokensController.state.allTokens = {
-      [LINEA_CHAIN_ID]: {
-        [mockAddress.toLowerCase()]: [
-          {
-            address: '0xCachedToken',
-            symbol: 'CACHED',
-            name: 'Cached Token',
-            decimals: 18,
-          },
-        ],
-      },
-    };
-
-    const sdkMocks = jest.requireMock('../sdk');
-    sdkMocks.useCardSDK.mockReturnValue({
-      sdk: {
-        getSupportedTokensAllowances: testMockFetchAllowances,
-        getPriorityToken: testMockGetPriorityToken,
-        supportedTokens: [
-          {
-            address: '0xCachedToken',
-            symbol: 'CACHED',
-            name: 'Cached Token',
-            decimals: 18,
-          },
-        ],
-      },
-    });
->>>>>>> f3641a18
-
-    const { result } = renderHook(() => useGetPriorityCardToken());
-
-<<<<<<< HEAD
+
+    const { result } = renderHook(() => useGetPriorityCardToken());
+
     await act(async () => {
       await new Promise((resolve) => setTimeout(resolve, 50));
-=======
-    // Give the hook time to stabilize
-    await act(async () => {
-      await new Promise((resolve) => setTimeout(resolve, 100));
->>>>>>> f3641a18
     });
 
     expect(mockFetchAllowances).not.toHaveBeenCalled();
@@ -586,35 +377,8 @@
   });
 
   it('should fetch new data when cache is stale', async () => {
-<<<<<<< HEAD
     const staleTimestamp = new Date(Date.now() - 10 * 60 * 1000);
     mockLastFetched = staleTimestamp;
-=======
-    // Set up a stale cached token (older than 5 minutes)
-    const staleTimestamp = new Date(Date.now() - 10 * 60 * 1000); // 10 minutes ago
-
-    // Override the selector to return stale cache
-    const { useSelector } = jest.requireMock('react-redux');
-    useSelector.mockImplementation((selector: (state: unknown) => unknown) => {
-      const selectorString = selector.toString();
-      if (selectorString.includes('selectAllTokenBalances')) {
-        return {
-          [mockAddress.toLowerCase()]: {
-            [LINEA_CHAIN_ID]: {
-              '0xToken1': '1000000000000000000',
-            },
-          },
-        };
-      }
-      if (selectorString.includes('selectCardPriorityToken')) {
-        return null; // No cached token
-      }
-      if (selectorString.includes('selectCardPriorityTokenLastFetched')) {
-        return staleTimestamp; // Stale timestamp
-      }
-      return null;
-    });
->>>>>>> f3641a18
 
     mockFetchAllowances.mockResolvedValue(mockSDKTokensData);
     mockGetPriorityToken.mockResolvedValue(mockCardToken);
@@ -711,21 +475,12 @@
       expect.objectContaining({
         type: expect.stringContaining('setCardPriorityToken'),
         payload: expect.objectContaining({
-<<<<<<< HEAD
           address: '0xToken1',
           symbol: 'TKN1',
           name: 'Token 1',
           allowanceState: AllowanceState.NotEnabled,
           isStaked: false,
           chainId: '0xe708',
-=======
-          address: expect.any(String),
-          token: expect.objectContaining({
-            address: '0xToken1',
-            symbol: 'TKN1',
-            name: 'Token 1',
-          }),
->>>>>>> f3641a18
         }),
       }),
     );
@@ -780,20 +535,10 @@
       expect.objectContaining({
         type: expect.stringContaining('setCardPriorityToken'),
         payload: expect.objectContaining({
-<<<<<<< HEAD
           address: '0xToken1',
           symbol: 'TKN1',
           name: 'Token 1',
           allowanceState: AllowanceState.NotEnabled,
-=======
-          address: expect.any(String),
-          token: expect.objectContaining({
-            address: '0xToken1',
-            symbol: 'TKN1',
-            name: 'Token 1',
-            allowanceState: AllowanceState.Enabled,
-          }),
->>>>>>> f3641a18
         }),
       }),
     );
@@ -894,10 +639,6 @@
   });
 
   it('should return suggested token even with zero balance if no other token has positive balance', async () => {
-<<<<<<< HEAD
-=======
-    // Create SDK format allowances where all tokens have zero balance
->>>>>>> f3641a18
     const tokenWithZeroBalance1SDK = createMockSDKTokenData(
       '0xToken1',
       '1000000000000',
@@ -1012,7 +753,6 @@
     expect(result.current.isLoading).toBe(false);
   });
 
-<<<<<<< HEAD
   it('should handle tokens with limited allowance', async () => {
     const limitedAllowanceTokens = [
       createMockSDKTokenData('0xToken1', '1000'),
@@ -1023,128 +763,6 @@
     mockGetPriorityToken.mockResolvedValue(mockCardToken);
 
     const { result } = renderHook(() => useGetPriorityCardToken());
-=======
-  it('should refetch when SDK becomes available', async () => {
-    mockFetchAllowances.mockResolvedValue(mockSDKTokensData);
-    mockGetPriorityToken.mockResolvedValue(mockCardToken);
-
-    (useCardSDK as jest.Mock).mockReturnValue({ sdk: null });
-    const { result } = renderHook(() => useGetPriorityCardToken(mockAddress));
-
-    // Wait for initial mount with no SDK
-    await act(async () => {
-      await new Promise((resolve) => setTimeout(resolve, 0));
-    });
-
-    expect(result.current.priorityToken).toBeNull();
-    expect(mockGetPriorityToken).not.toHaveBeenCalled();
-
-    // Enable SDK and create a new hook instance to trigger fetch
-    (useCardSDK as jest.Mock).mockReturnValue({ sdk: mockSDK });
-
-    renderHook(() => useGetPriorityCardToken(mockAddress));
-
-    await act(async () => {
-      await new Promise((resolve) => setTimeout(resolve, 100));
-    });
-
-    expect(mockDispatch).toHaveBeenCalledWith(
-      expect.objectContaining({
-        type: 'card/setCardPriorityToken',
-        payload: expect.objectContaining({
-          address: expect.any(String),
-          token: expect.objectContaining({
-            address: '0xToken1',
-            symbol: 'TKN1',
-            name: 'Token 1',
-            allowanceState: AllowanceState.Enabled,
-          }),
-        }),
-      }),
-    );
-    expect(mockGetPriorityToken).toHaveBeenCalledTimes(1);
-  });
-
-  it('should automatically fetch priority token on mount when address is provided', async () => {
-    mockFetchAllowances.mockResolvedValue(mockSDKTokensData);
-    mockGetPriorityToken.mockResolvedValue(mockCardToken);
-
-    renderHook(() => useGetPriorityCardToken(mockAddress));
-
-    // Wait for the useEffect to trigger the fetch
-    await act(async () => {
-      await new Promise((resolve) => setTimeout(resolve, 100));
-    });
-
-    expect(mockDispatch).toHaveBeenCalledWith(
-      expect.objectContaining({
-        type: 'card/setCardPriorityToken',
-        payload: expect.objectContaining({
-          address: expect.any(String),
-          token: expect.objectContaining({
-            address: '0xToken1',
-            symbol: 'TKN1',
-            name: 'Token 1',
-            allowanceState: AllowanceState.Enabled,
-          }),
-        }),
-      }),
-    );
-    expect(mockFetchAllowances).toHaveBeenCalledTimes(1);
-    expect(mockGetPriorityToken).toHaveBeenCalledTimes(1);
-  });
-
-  it('should handle concurrent fetch calls correctly', async () => {
-    let resolvePromise1: (value: CardToken) => void;
-    let resolvePromise2: (value: CardToken) => void;
-
-    const mockPromise1 = new Promise<CardToken>((resolve) => {
-      resolvePromise1 = resolve;
-    });
-    const mockPromise2 = new Promise<CardToken>((resolve) => {
-      resolvePromise2 = resolve;
-    });
-
-    const mockToken1 = {
-      address: '0xToken1',
-      symbol: 'TKN1',
-      name: 'Token 1',
-      decimals: 18,
-    };
-    const mockToken2 = {
-      address: '0xToken2',
-      symbol: 'TKN2',
-      name: 'Token 2',
-      decimals: 18,
-    };
-    const mockSDKAllowance1 = createMockSDKTokenData(
-      '0xToken1',
-      '1000000000000',
-    ); // Large allowance for enabled state
-    const mockSDKAllowance2 = createMockSDKTokenData(
-      '0xToken2',
-      '500000000000',
-    ); // Large allowance for enabled state
-
-    const { result } = renderHook(() => useGetPriorityCardToken(mockAddress));
-
-    // Wait for the automatic fetch from useEffect to complete
-    await act(async () => {
-      await new Promise((resolve) => setTimeout(resolve, 100));
-    });
-
-    mockFetchAllowances.mockResolvedValueOnce([mockSDKAllowance1]);
-    mockFetchAllowances.mockResolvedValueOnce([mockSDKAllowance2]);
-    mockGetPriorityToken.mockReturnValueOnce(mockPromise1);
-    mockGetPriorityToken.mockReturnValueOnce(mockPromise2);
-
-    let priorityToken1: CardTokenAllowance | null | undefined;
-    let priorityToken2: CardTokenAllowance | null | undefined;
-
-    // Test concurrent calls by calling both functions within act
-    let fetch1: Promise<CardTokenAllowance | null>;
-    let fetch2: Promise<CardTokenAllowance | null>;
->>>>>>> f3641a18
 
     await act(async () => {
       await new Promise((resolve) => setTimeout(resolve, 100));
@@ -1154,7 +772,6 @@
       expect.objectContaining({
         type: expect.stringContaining('setCardPriorityToken'),
         payload: expect.objectContaining({
-<<<<<<< HEAD
           address: '0xToken1',
           symbol: 'TKN1',
           name: 'Token 1',
@@ -1163,229 +780,13 @@
       }),
     );
 
-=======
-          address: expect.any(String),
-          token: expect.objectContaining({
-            address: '0xToken1',
-            symbol: 'TKN1',
-            name: 'Token 1',
-            allowanceState: AllowanceState.NotEnabled,
-            isStaked: false,
-            chainId: LINEA_CHAIN_ID,
-          }),
-        }),
-      }),
-    );
-
-    expect(mockDispatch).toHaveBeenCalledWith(
-      expect.objectContaining({
-        type: 'card/setCardPriorityTokenLastFetched',
-        payload: expect.objectContaining({
-          address: '0x1234567890123456789012345678901234567890',
-          lastFetched: expect.any(Date),
-        }),
-      }),
-    );
-
->>>>>>> f3641a18
-    expect(result.current.isLoading).toBe(false);
-    expect(result.current.error).toBe(false);
-  });
-
-<<<<<<< HEAD
+    expect(result.current.isLoading).toBe(false);
+    expect(result.current.error).toBe(false);
+  });
+
   it('should handle unsupported token filtering', async () => {
     const unsupportedTokenAllowances = [
       createMockSDKTokenData('0xUnsupportedToken', '1000000000000'),
-=======
-  it('should handle address change and refetch', async () => {
-    const address1 = '0x1111111111111111111111111111111111111111';
-    const address2 = '0x2222222222222222222222222222222222222222';
-    const mockSDKAllowance1 = createMockSDKTokenData(
-      '0xToken1',
-      '1000000000000',
-    ); // Large allowance for enabled state
-    const mockSDKAllowance2 = createMockSDKTokenData(
-      '0xToken2',
-      '500000000000',
-    ); // Large allowance for enabled state
-    const mockToken1 = {
-      address: '0xToken1',
-      symbol: 'TKN1',
-      name: 'Token 1',
-      decimals: 18,
-    };
-    const mockToken2 = {
-      address: '0xToken2',
-      symbol: 'TKN2',
-      name: 'Token 2',
-      decimals: 18,
-    };
-
-    // Set up proper token balances for both addresses
-    const { useSelector } = jest.requireMock('react-redux');
-    useSelector.mockImplementation((selector: (state: unknown) => unknown) => {
-      // Mock different selectors based on what they're selecting
-      if (selector.toString().includes('selectAllTokenBalances')) {
-        return {
-          [address1.toLowerCase()]: {
-            '0x1': {
-              '0xToken1': '1000000000000000000',
-            },
-          },
-          [address2.toLowerCase()]: {
-            '0x1': {
-              '0xToken2': '500000000000000000',
-            },
-          },
-        };
-      }
-      if (selector.toString().includes('selectCardPriorityToken')) {
-        return mockPriorityToken; // Use the shared mock state
-      }
-      if (selector.toString().includes('selectCardPriorityTokenLastFetched')) {
-        return mockLastFetched; // Use the shared mock state
-      }
-      return null;
-    });
-
-    // Use mockResolvedValue instead of mockResolvedValueOnce for multiple calls
-    mockFetchAllowances.mockResolvedValue([mockSDKAllowance1]);
-    mockGetPriorityToken.mockResolvedValue(mockToken1);
-
-    const { rerender } = renderHook(
-      ({ address }) => useGetPriorityCardToken(address),
-      {
-        initialProps: { address: address1 },
-      },
-    );
-
-    // Wait for the useEffect to trigger the fetch
-    await act(async () => {
-      await new Promise((resolve) => setTimeout(resolve, 100));
-    });
-
-    expect(mockDispatch).toHaveBeenCalledWith(
-      expect.objectContaining({
-        type: 'card/setCardPriorityToken',
-        payload: expect.objectContaining({
-          address: expect.any(String),
-          token: expect.objectContaining({
-            address: '0xToken1',
-            symbol: 'TKN1',
-            name: 'Token 1',
-            allowanceState: AllowanceState.Enabled,
-          }),
-        }),
-      }),
-    );
-    expect(mockGetPriorityToken).toHaveBeenCalledWith(address1, ['0xToken1']);
-
-    // Reset mocks for second address
-    mockFetchAllowances.mockClear();
-    mockGetPriorityToken.mockClear();
-    mockFetchAllowances.mockResolvedValue([mockSDKAllowance2]);
-    mockGetPriorityToken.mockResolvedValue(mockToken2);
-
-    // Change address and verify refetch
-    rerender({ address: address2 });
-    await act(async () => {
-      await new Promise((resolve) => setTimeout(resolve, 100));
-    });
-
-    expect(mockDispatch).toHaveBeenCalledWith(
-      expect.objectContaining({
-        type: 'card/setCardPriorityToken',
-        payload: expect.objectContaining({
-          address: expect.any(String),
-          token: expect.objectContaining({
-            address: '0xToken2',
-            symbol: 'TKN2',
-            name: 'Token 2',
-            allowanceState: AllowanceState.Enabled,
-          }),
-        }),
-      }),
-    );
-    expect(mockGetPriorityToken).toHaveBeenLastCalledWith(address2, [
-      '0xToken2',
-    ]);
-    expect(mockGetPriorityToken).toHaveBeenCalledTimes(1); // Only once since we cleared
-  });
-
-  it('should return null when no allowances and no supported tokens exist', async () => {
-    // Mock empty allowances and no supported tokens
-    mockFetchAllowances.mockResolvedValue([]);
-
-    // Override SDK to have no supported tokens
-    (useCardSDK as jest.Mock).mockReturnValue({
-      sdk: {
-        ...mockSDK,
-        supportedTokens: [],
-      },
-    });
-
-    const { result } = renderHook(() => useGetPriorityCardToken(mockAddress));
-
-    // Wait for the hook to complete its async operations
-    await act(async () => {
-      await new Promise((resolve) => setTimeout(resolve, 100));
-    });
-
-    // Should dispatch null when no fallback tokens available
-    expect(mockDispatch).toHaveBeenCalledWith(
-      expect.objectContaining({
-        type: 'card/setCardPriorityToken',
-        payload: expect.objectContaining({
-          address: '0x1234567890123456789012345678901234567890',
-          token: null,
-        }),
-      }),
-    );
-
-    expect(mockDispatch).toHaveBeenCalledWith(
-      expect.objectContaining({
-        type: 'card/setCardPriorityTokenLastFetched',
-        payload: expect.objectContaining({
-          address: '0x1234567890123456789012345678901234567890',
-          lastFetched: expect.any(Date),
-        }),
-      }),
-    );
-
-    expect(result.current.isLoading).toBe(false);
-    expect(result.current.error).toBe(false);
-    expect(mockGetPriorityToken).not.toHaveBeenCalled();
-  });
-
-  it('should handle error when getSupportedTokensAllowances returns null', async () => {
-    // Mock null response from getSupportedTokensAllowances (which causes fetchAllowances to throw)
-    mockFetchAllowances.mockResolvedValue(null);
-
-    const { result } = renderHook(() => useGetPriorityCardToken(mockAddress));
-
-    // Wait for the hook to complete its async operations
-    await act(async () => {
-      await new Promise((resolve) => setTimeout(resolve, 100));
-    });
-
-    // This should trigger an error since fetchAllowances tries to map over null
-    expect(result.current.isLoading).toBe(false);
-    expect(result.current.error).toBe(true);
-    expect(result.current.priorityToken).toBeNull();
-    expect(mockGetPriorityToken).not.toHaveBeenCalled();
-    expect(Logger.error).toHaveBeenCalledWith(
-      expect.any(Error),
-      'useGetPriorityCardToken::error fetching priority token',
-    );
-  });
-
-  it('should return first token when all allowances have zero balance', async () => {
-    // Create allowances where all have zero allowance amounts
-    const zeroAllowanceTokens = [
-      createMockSDKTokenData('0xToken1', '0'), // Zero allowance
-      createMockSDKTokenData('0xToken2', '0'), // Zero allowance
-      createMockSDKTokenData('0xToken3', '0'), // Zero allowance
->>>>>>> f3641a18
     ];
 
     mockFetchAllowances.mockResolvedValue(unsupportedTokenAllowances);
@@ -1400,63 +801,8 @@
       expect.objectContaining({
         type: expect.stringContaining('setCardPriorityToken'),
         payload: expect.objectContaining({
-<<<<<<< HEAD
           address: '0xToken1',
           allowanceState: AllowanceState.NotEnabled,
-=======
-          address: expect.any(String),
-          token: expect.objectContaining({
-            address: '0xToken1',
-            symbol: 'TKN1',
-            name: 'Token 1',
-            allowanceState: AllowanceState.NotEnabled, // Zero allowance = NotEnabled
-          }),
-        }),
-      }),
-    );
-
-    expect(mockDispatch).toHaveBeenCalledWith(
-      expect.objectContaining({
-        type: 'card/setCardPriorityTokenLastFetched',
-        payload: expect.objectContaining({
-          address: '0x1234567890123456789012345678901234567890',
-          lastFetched: expect.any(Date),
-        }),
-      }),
-    );
-
-    expect(result.current.isLoading).toBe(false);
-    expect(result.current.error).toBe(false);
-    expect(mockGetPriorityToken).not.toHaveBeenCalled(); // Should not call getPriorityToken if no valid allowances
-  });
-
-  it('should handle case when all tokens have zero allowance and no supported tokens', async () => {
-    // Create allowances where all have zero allowance amounts
-    const zeroAllowanceTokens = [
-      createMockSDKTokenData('0xUnknownToken', '0'), // Zero allowance, not in supported tokens
-    ];
-
-    mockFetchAllowances.mockResolvedValue(zeroAllowanceTokens);
-
-    const { result } = renderHook(() => useGetPriorityCardToken(mockAddress));
-
-    // Wait for the hook to complete its async operations
-    await act(async () => {
-      await new Promise((resolve) => setTimeout(resolve, 100));
-    });
-
-    // Should dispatch null since the token is not in supported tokens (filtered out)
-    // and falls back to the fallback token logic
-    expect(mockDispatch).toHaveBeenCalledWith(
-      expect.objectContaining({
-        type: 'card/setCardPriorityToken',
-        payload: expect.objectContaining({
-          address: expect.any(String),
-          token: expect.objectContaining({
-            address: '0xToken1', // First supported token as fallback
-            allowanceState: AllowanceState.NotEnabled,
-          }),
->>>>>>> f3641a18
         }),
       }),
     );
@@ -1588,7 +934,7 @@
     });
 
     it('should add token when it does not exist in TokensController', async () => {
-      const { result } = renderHook(() => useGetPriorityCardToken(mockAddress));
+      const { result } = renderHook(() => useGetPriorityCardToken());
 
       // Wait for the addToken effect to run
       await act(async () => {
@@ -1616,7 +962,7 @@
         },
       };
 
-      const { result } = renderHook(() => useGetPriorityCardToken(mockAddress));
+      const { result } = renderHook(() => useGetPriorityCardToken());
 
       // Wait for the addToken effect to run
       await act(async () => {
@@ -1633,7 +979,7 @@
         new Error('Add token failed'),
       );
 
-      const { result } = renderHook(() => useGetPriorityCardToken(mockAddress));
+      const { result } = renderHook(() => useGetPriorityCardToken());
 
       // Wait for the addToken effect to run
       await act(async () => {
@@ -1662,7 +1008,7 @@
         },
       );
 
-      const { result } = renderHook(() => useGetPriorityCardToken(mockAddress));
+      const { result } = renderHook(() => useGetPriorityCardToken());
 
       // Wait for effects to run
       await act(async () => {
