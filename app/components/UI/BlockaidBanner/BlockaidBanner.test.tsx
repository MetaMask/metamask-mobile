import React from 'react';

import { fireEvent } from '@testing-library/react-native';

import { TESTID_ACCORDION_CONTENT } from '../../../component-library/components/Accordions/Accordion/Accordion.constants';
import { TESTID_ACCORDIONHEADER } from '../../../component-library/components/Accordions/Accordion/foundation/AccordionHeader/AccordionHeader.constants';
import { BANNERALERT_TEST_ID } from '../../../component-library/components/Banners/Banner/variants/BannerAlert/BannerAlert.constants';
import BlockaidBanner from './BlockaidBanner';
import {
  ATTRIBUTION_LINE_TEST_ID,
  FALSE_POSITIVE_REPOST_LINE_TEST_ID,
} from './BlockaidBanner.constants';
import { ResultType, Reason } from './BlockaidBanner.types';
import renderWithProvider from '../../../util/test/renderWithProvider';

jest.mock('../../../util/blockaid', () => ({
  isBlockaidFeatureEnabled: jest.fn().mockReturnValue(true),
}));

jest.mock('react-native-gzip', () => ({
  deflate: (val: any) => val,
}));

const mockState = {
  engine: {
    backgroundState: {
      NetworkController: { providerConfig: { chainId: '0x1' } },
      PreferencesController: { securityAlertsEnabled: true },
    },
  },
};

const mockFeatures = [
  'We found attack vectors in this request',
  'This request shows a fake token name and icon.',
  'If you approve this request, a third party known for scams might take all your assets.',
  'Operator is an EOA',
  'Operator is untrusted according to previous activity',
];

const securityAlertResponse = {
  result_type: ResultType.Failed,
  reason: Reason.failed,
  features: mockFeatures,
  block: 123,
  req: {},
  chainId: '0x1',
};

describe('BlockaidBanner', () => {
  it('should render correctly', () => {
    const wrapper = renderWithProvider(
      <BlockaidBanner
        securityAlertResponse={{
          ...securityAlertResponse,
          result_type: ResultType.Warning,
          reason: Reason.approvalFarming,
        }}
      />,
      { state: mockState },
    );

    expect(wrapper).toMatchSnapshot();
  });

  it('should render correctly with reason "raw_signature_farming"', async () => {
    const wrapper = renderWithProvider(
      <BlockaidBanner
        securityAlertResponse={{
          ...securityAlertResponse,
          result_type: ResultType.Malicious,
          reason: Reason.rawSignatureFarming,
        }}
      />,
      { state: mockState },
    );

    expect(wrapper).toMatchSnapshot();
    expect(await wrapper.queryByTestId(TESTID_ACCORDIONHEADER)).toBeDefined();
    expect(
      await wrapper.getByText('This is a suspicious request'),
    ).toBeDefined();
    expect(
      await wrapper.getByText(
        'If you approve this request, you might lose your assets.',
      ),
    ).toBeDefined();
  });

  it('should render correctly with attribution link', async () => {
    const wrapper = renderWithProvider(
      <BlockaidBanner
        securityAlertResponse={{
          ...securityAlertResponse,
          result_type: ResultType.Malicious,
          reason: Reason.rawSignatureFarming,
        }}
      />,
      { state: mockState },
    );

    expect(await wrapper.queryByTestId(ATTRIBUTION_LINE_TEST_ID)).toBeDefined();
  });

  it('should render correctly with list attack details', async () => {
    const wrapper = renderWithProvider(
      <BlockaidBanner
        securityAlertResponse={{
          ...securityAlertResponse,
          result_type: ResultType.Malicious,
          reason: Reason.approvalFarming,
        }}
      />,
      { state: mockState },
    );

    expect(wrapper).toMatchSnapshot();
    expect(await wrapper.queryByTestId(TESTID_ACCORDIONHEADER)).toBeDefined();
    expect(await wrapper.queryByTestId(TESTID_ACCORDION_CONTENT)).toBeNull();

    fireEvent.press(await wrapper.getByText('See details'));

    expect(await wrapper.queryByTestId(TESTID_ACCORDION_CONTENT)).toBeDefined();
    expect(
      await wrapper.queryByText('We found attack vectors in this request'),
    ).toBeDefined();
    expect(
      await wrapper.queryByText(
        'This request shows a fake token name and icon.',
      ),
    ).toBeDefined();
    expect(
      await wrapper.queryByText(
        'If you approve this request, a third party known for scams might take all your assets.',
      ),
    ).toBeDefined();
    expect(await wrapper.queryByText('Operator is an EOA')).toBeDefined();
    expect(
      await wrapper.queryByText(
        'Operator is untrusted according to previous activity',
      ),
    ).toBeDefined();
  });

  it('should render something does not look right with contact us link when expanded', async () => {
    const wrapper = renderWithProvider(
      <BlockaidBanner
        securityAlertResponse={{
          ...securityAlertResponse,
          result_type: ResultType.Malicious,
          reason: Reason.approvalFarming,
        }}
      />,
      { state: mockState },
    );

    expect(wrapper).toMatchSnapshot();
    expect(await wrapper.queryByTestId(TESTID_ACCORDIONHEADER)).toBeDefined();
    expect(await wrapper.queryByTestId(TESTID_ACCORDION_CONTENT)).toBeNull();

    fireEvent.press(await wrapper.getByText('See details'));

    expect(await wrapper.queryByTestId(TESTID_ACCORDION_CONTENT)).toBeDefined();
    expect(
      await wrapper.queryByTestId(FALSE_POSITIVE_REPOST_LINE_TEST_ID),
    ).toBeDefined();
    expect(
      await wrapper.queryByText('Something doesn’t look right?'),
    ).toBeDefined();
  });

  it('should not render if securityAlertResponse is undefined', async () => {
    const wrapper = renderWithProvider(<BlockaidBanner />, {
      state: mockState,
    });

    expect(wrapper).toMatchSnapshot();
    expect(await wrapper.queryByTestId(TESTID_ACCORDIONHEADER)).toBeNull();
    expect(await wrapper.queryByTestId(TESTID_ACCORDION_CONTENT)).toBeNull();
  });

  it('should not render if blockaid does not support network', async () => {
    const mockStateNetwork = {
      engine: {
        backgroundState: {
<<<<<<< HEAD
          NetworkController: { providerConfig: { chainId: '0x5' } },
=======
          NetworkController: { providerConfig: { chainId: '250' } },
>>>>>>> 0e87d5fa
          PreferencesController: { securityAlertsEnabled: true },
        },
      },
    };

    const wrapper = renderWithProvider(<BlockaidBanner />, {
      state: mockStateNetwork,
    });

    expect(wrapper).toMatchSnapshot();
    expect(await wrapper.queryByTestId(TESTID_ACCORDIONHEADER)).toBeNull();
    expect(await wrapper.queryByTestId(TESTID_ACCORDION_CONTENT)).toBeNull();
  });

  it('should not render if user has not enabled blockaid', async () => {
    const mockStateNetwork = {
      engine: {
        backgroundState: {
          NetworkController: { providerConfig: { chainId: '0x1' } },
          PreferencesController: { securityAlertsEnabled: false },
        },
      },
    };
    const wrapper = renderWithProvider(<BlockaidBanner />, {
      state: mockStateNetwork,
    });

    expect(wrapper).toMatchSnapshot();
    expect(await wrapper.queryByTestId(TESTID_ACCORDIONHEADER)).toBeNull();
    expect(await wrapper.queryByTestId(TESTID_ACCORDION_CONTENT)).toBeNull();
  });

  it('should render loader if reason is requestInProgress', async () => {
    const wrapper = renderWithProvider(<BlockaidBanner />, {
      state: mockState,
    });

    expect(wrapper).toMatchSnapshot();
    expect(
      await wrapper.queryByText(
        'We’re still evaluating the safety of this request. Wait or proceed with caution.',
      ),
    ).toBeDefined();
  });

  it('should not render if resultType is benign', async () => {
    const wrapper = renderWithProvider(
      <BlockaidBanner
        securityAlertResponse={{
          ...securityAlertResponse,
          result_type: ResultType.Benign,
          reason: Reason.rawSignatureFarming,
        }}
      />,
      { state: mockState },
    );

    expect(wrapper).toMatchSnapshot();
    expect(await wrapper.queryByTestId(TESTID_ACCORDIONHEADER)).toBeNull();
    expect(await wrapper.queryByTestId(TESTID_ACCORDION_CONTENT)).toBeNull();
  });

  it('should render normal banner alert if resultType is failed', async () => {
    const wrapper = renderWithProvider(
      <BlockaidBanner securityAlertResponse={securityAlertResponse} />,
      { state: mockState },
    );

    expect(wrapper).toMatchSnapshot();

    expect(await wrapper.queryByTestId(TESTID_ACCORDIONHEADER)).toBeNull();
    expect(await wrapper.queryByTestId(TESTID_ACCORDION_CONTENT)).toBeNull();
    expect(await wrapper.queryByTestId(BANNERALERT_TEST_ID)).toBeDefined();
    expect(await wrapper.queryByText('Request may not be safe')).toBeDefined();
    expect(
      await wrapper.queryByText(
        'Because of an error, this request was not verified by the security provider. Proceed with caution.',
      ),
    ).toBeDefined();
  });
});<|MERGE_RESOLUTION|>--- conflicted
+++ resolved
@@ -183,11 +183,7 @@
     const mockStateNetwork = {
       engine: {
         backgroundState: {
-<<<<<<< HEAD
-          NetworkController: { providerConfig: { chainId: '0x5' } },
-=======
-          NetworkController: { providerConfig: { chainId: '250' } },
->>>>>>> 0e87d5fa
+          NetworkController: { providerConfig: { chainId: '0xfa' } },
           PreferencesController: { securityAlertsEnabled: true },
         },
       },
