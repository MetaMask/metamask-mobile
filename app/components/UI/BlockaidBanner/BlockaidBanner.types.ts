import { BannerAlertProps } from '../../../component-library/components/Banners/Banner/variants/BannerAlert/BannerAlert.types';

export enum Reason {
  approvalFarming = 'approval_farming',
  blurFarming = 'blur_farming',
  maliciousDomain = 'malicious_domain',
  other = 'other',
  permitFarming = 'permit_farming',
  rawNativeTokenTransfer = 'raw_native_token_transfer',
  rawSignatureFarming = 'raw_signature_farming',
  seaportFarming = 'seaport_farming',
  setApprovalForAllFarming = 'set_approval_for_all_farming',
  tradeOrderFarming = 'trade_order_farming',
  transferFarming = 'transfer_farming',
  transferFromFarming = 'transfer_from_farming',

  // MetaMask defined reasons
  failed = 'failed',
  notApplicable = 'not_applicable',
}

export enum ResultType {
  Benign = 'Benign',
  Malicious = 'Malicious',
  Warning = 'Warning',

  // MetaMask defined result types
  Failed = 'Failed',
}

export interface SecurityAlertResponse {
  reason: Reason;
  features: string[];
<<<<<<< HEAD
  result_type: ResultType;
=======
  resultType: ResultType;
  providerRequestsCount?: Record<string, number>;
>>>>>>> 1f44d9a9
}

type BlockaidBannerAllProps = BannerAlertProps & {
  securityAlertResponse?: SecurityAlertResponse;
  onToggleShowDetails?: () => void;
  onContactUsClicked?: () => void;
};

export type BlockaidBannerProps = Omit<BlockaidBannerAllProps, 'severity'>;

/**
 * Style sheet input parameters.
 */
export type BlockaidBannerStyleSheetVars = Pick<BlockaidBannerProps, 'style'>;<|MERGE_RESOLUTION|>--- conflicted
+++ resolved
@@ -31,12 +31,8 @@
 export interface SecurityAlertResponse {
   reason: Reason;
   features: string[];
-<<<<<<< HEAD
   result_type: ResultType;
-=======
-  resultType: ResultType;
   providerRequestsCount?: Record<string, number>;
->>>>>>> 1f44d9a9
 }
 
 type BlockaidBannerAllProps = BannerAlertProps & {
