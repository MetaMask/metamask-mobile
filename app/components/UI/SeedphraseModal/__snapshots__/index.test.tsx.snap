--- conflicted
+++ resolved
@@ -1,10 +1,6 @@
 // Jest Snapshot v1, https://goo.gl/fbAQLP
 
-<<<<<<< HEAD
-exports[`SeedphraseModal should render correctly 1`] = `
-=======
 exports[`SeedphraseModal renders matches snapshot 1`] = `
->>>>>>> 3f1447f5
 <div
   data-testid="mock-bottom-sheet"
 >
