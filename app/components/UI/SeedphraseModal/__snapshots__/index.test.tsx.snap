--- conflicted
+++ resolved
@@ -29,14 +29,8 @@
         style={
           {
             "color": "#121314",
-<<<<<<< HEAD
-            "fontFamily": "CentraNo1-Bold",
-            "fontSize": 18,
-            "fontWeight": "700",
-=======
             "fontFamily": "Geist Bold",
             "fontSize": 18,
->>>>>>> 05d3e30f
             "letterSpacing": 0,
             "lineHeight": 24,
           }
@@ -57,14 +51,8 @@
         style={
           {
             "color": "#121314",
-<<<<<<< HEAD
-            "fontFamily": "CentraNo1-Book",
-            "fontSize": 16,
-            "fontWeight": "400",
-=======
             "fontFamily": "Geist Regular",
             "fontSize": 16,
->>>>>>> 05d3e30f
             "letterSpacing": 0,
             "lineHeight": 24,
           }
@@ -84,14 +72,8 @@
           style={
             {
               "color": "#121314",
-<<<<<<< HEAD
-              "fontFamily": "CentraNo1-Book",
-              "fontSize": 16,
-              "fontWeight": "400",
-=======
               "fontFamily": "Geist Regular",
               "fontSize": 16,
->>>>>>> 05d3e30f
               "letterSpacing": 0,
               "lineHeight": 24,
             }
@@ -120,14 +102,8 @@
               style={
                 {
                   "color": "#121314",
-<<<<<<< HEAD
-                  "fontFamily": "CentraNo1-Book",
+                  "fontFamily": "Geist Regular",
                   "fontSize": 20,
-                  "fontWeight": "400",
-=======
-                  "fontFamily": "Geist Regular",
-                  "fontSize": 20,
->>>>>>> 05d3e30f
                   "letterSpacing": 0,
                   "lineHeight": 24,
                   "marginRight": 10,
@@ -141,14 +117,8 @@
               style={
                 {
                   "color": "#121314",
-<<<<<<< HEAD
-                  "fontFamily": "CentraNo1-Book",
+                  "fontFamily": "Geist Regular",
                   "fontSize": 16,
-                  "fontWeight": "400",
-=======
-                  "fontFamily": "Geist Regular",
-                  "fontSize": 16,
->>>>>>> 05d3e30f
                   "letterSpacing": 0,
                   "lineHeight": 24,
                 }
@@ -171,14 +141,8 @@
               style={
                 {
                   "color": "#121314",
-<<<<<<< HEAD
-                  "fontFamily": "CentraNo1-Book",
+                  "fontFamily": "Geist Regular",
                   "fontSize": 20,
-                  "fontWeight": "400",
-=======
-                  "fontFamily": "Geist Regular",
-                  "fontSize": 20,
->>>>>>> 05d3e30f
                   "letterSpacing": 0,
                   "lineHeight": 24,
                   "marginRight": 10,
@@ -192,14 +156,8 @@
               style={
                 {
                   "color": "#121314",
-<<<<<<< HEAD
-                  "fontFamily": "CentraNo1-Book",
+                  "fontFamily": "Geist Regular",
                   "fontSize": 16,
-                  "fontWeight": "400",
-=======
-                  "fontFamily": "Geist Regular",
-                  "fontSize": 16,
->>>>>>> 05d3e30f
                   "letterSpacing": 0,
                   "lineHeight": 24,
                 }
@@ -222,14 +180,8 @@
               style={
                 {
                   "color": "#121314",
-<<<<<<< HEAD
-                  "fontFamily": "CentraNo1-Book",
+                  "fontFamily": "Geist Regular",
                   "fontSize": 20,
-                  "fontWeight": "400",
-=======
-                  "fontFamily": "Geist Regular",
-                  "fontSize": 20,
->>>>>>> 05d3e30f
                   "letterSpacing": 0,
                   "lineHeight": 24,
                   "marginRight": 10,
@@ -243,14 +195,8 @@
               style={
                 {
                   "color": "#121314",
-<<<<<<< HEAD
-                  "fontFamily": "CentraNo1-Book",
+                  "fontFamily": "Geist Regular",
                   "fontSize": 16,
-                  "fontWeight": "400",
-=======
-                  "fontFamily": "Geist Regular",
-                  "fontSize": 16,
->>>>>>> 05d3e30f
                   "letterSpacing": 0,
                   "lineHeight": 24,
                 }
@@ -281,19 +227,12 @@
           {
             "alignItems": "center",
             "alignSelf": "stretch",
-<<<<<<< HEAD
-            "backgroundColor": "#4459ff",
-=======
             "backgroundColor": "#121314",
->>>>>>> 05d3e30f
             "borderRadius": 12,
             "flexDirection": "row",
             "height": 48,
             "justifyContent": "center",
-<<<<<<< HEAD
-=======
             "overflow": "hidden",
->>>>>>> 05d3e30f
             "paddingHorizontal": 16,
           }
         }
@@ -303,14 +242,8 @@
           style={
             {
               "color": "#ffffff",
-<<<<<<< HEAD
-              "fontFamily": "CentraNo1-Medium",
-              "fontSize": 16,
-              "fontWeight": "500",
-=======
               "fontFamily": "Geist Medium",
               "fontSize": 16,
->>>>>>> 05d3e30f
               "letterSpacing": 0,
               "lineHeight": 24,
             }
