--- conflicted
+++ resolved
@@ -1,104 +1,5 @@
 // Jest Snapshot v1, https://goo.gl/fbAQLP
 
-<<<<<<< HEAD
-exports[`SeedphraseModal should render correctly 1`] = `
-<View>
-  <Modal
-    animationType="none"
-    deviceHeight={null}
-    deviceWidth={null}
-    hardwareAccelerated={false}
-    hideModalContentWhileAnimating={false}
-    onBackdropPress={[Function]}
-    onModalHide={[Function]}
-    onModalWillHide={[Function]}
-    onModalWillShow={[Function]}
-    onRequestClose={[Function]}
-    panResponderThreshold={4}
-    scrollHorizontal={false}
-    scrollOffset={0}
-    scrollOffsetMax={0}
-    scrollTo={null}
-    statusBarTranslucent={false}
-    supportedOrientations={
-      [
-        "portrait",
-        "landscape",
-      ]
-    }
-    swipeDirection="down"
-    swipeThreshold={100}
-    transparent={true}
-    visible={true}
-  >
-    <View
-      accessibilityState={
-        {
-          "busy": undefined,
-          "checked": undefined,
-          "disabled": undefined,
-          "expanded": undefined,
-          "selected": undefined,
-        }
-      }
-      accessible={true}
-      collapsable={false}
-      focusable={true}
-      onClick={[Function]}
-      onResponderGrant={[Function]}
-      onResponderMove={[Function]}
-      onResponderRelease={[Function]}
-      onResponderTerminate={[Function]}
-      onResponderTerminationRequest={[Function]}
-      onStartShouldSetResponder={[Function]}
-      style={
-        {
-          "backgroundColor": "#00000066",
-          "bottom": 0,
-          "height": 1334,
-          "left": 0,
-          "opacity": 0,
-          "position": "absolute",
-          "right": 0,
-          "top": 0,
-          "width": 750,
-        }
-      }
-    />
-    <View
-      onLayout={[Function]}
-      pointerEvents="box-none"
-      style={
-        [
-          [
-            {
-              "margin": 37.5,
-              "transform": [
-                {
-                  "translateY": 0,
-                },
-              ],
-            },
-            {
-              "flex": 1,
-              "justifyContent": "center",
-            },
-            [
-              {
-                "margin": 0,
-                "width": "100%",
-              },
-              undefined,
-            ],
-            {
-              "margin": 0,
-            },
-          ],
-          {
-            "paddingBottom": 0,
-          },
-        ]
-=======
 exports[`SeedphraseModal renders matches snapshot 1`] = `
 <div
   data-testid="mock-bottom-sheet"
@@ -144,7 +45,6 @@
         {
           "flexDirection": "column",
         }
->>>>>>> d8db6eab
       }
     >
       <Text
@@ -163,61 +63,11 @@
         A Secret Recovery Phrase, also called a seed phrase or mnemonic, is a set of words that lets you access and control your crypto wallet. To move your wallet to MetaMask, you need this phrase.
       </Text>
       <View
-        collapsable={false}
-        deviceHeight={null}
-        deviceWidth={null}
-        hideModalContentWhileAnimating={false}
-        onBackdropPress={[Function]}
-        onModalHide={[Function]}
-        onModalWillHide={[Function]}
-        onModalWillShow={[Function]}
-        onMoveShouldSetResponder={[Function]}
-        onMoveShouldSetResponderCapture={[Function]}
-        onResponderEnd={[Function]}
-        onResponderGrant={[Function]}
-        onResponderMove={[Function]}
-        onResponderReject={[Function]}
-        onResponderRelease={[Function]}
-        onResponderStart={[Function]}
-        onResponderTerminate={[Function]}
-        onResponderTerminationRequest={[Function]}
-        onStartShouldSetResponder={[Function]}
-        onStartShouldSetResponderCapture={[Function]}
-        panResponderThreshold={4}
-        pointerEvents="box-none"
-        scrollHorizontal={false}
-        scrollOffset={0}
-        scrollOffsetMax={0}
-        scrollTo={null}
-        statusBarTranslucent={false}
-        style={
-          {
-<<<<<<< HEAD
-            "flex": 1,
-            "justifyContent": "center",
-            "left": 0,
-            "margin": 0,
-            "top": 0,
-            "transform": [
-              {
-                "translateY": 1334,
-              },
-            ],
-            "width": "100%",
-          }
-        }
-        supportedOrientations={
-          [
-            "portrait",
-            "landscape",
-          ]
-=======
+        style={
+          {
             "marginTop": 24,
           }
->>>>>>> d8db6eab
-        }
-        swipeDirection="down"
-        swipeThreshold={100}
+        }
       >
         <Text
           accessibilityRole="text"
@@ -236,209 +86,23 @@
         </Text>
         <View
           style={
-<<<<<<< HEAD
-            [
-              {
-                "alignItems": "center",
-                "flexDirection": "column",
-                "justifyContent": "center",
-                "marginHorizontal": 24,
-              },
-              null,
-            ]
-=======
             {
               "marginLeft": 10,
             }
->>>>>>> d8db6eab
           }
         >
           <View
             style={
-<<<<<<< HEAD
-              [
-                {
-                  "backgroundColor": "#ffffff",
-                  "borderRadius": 10,
-                  "width": "100%",
-                },
-                null,
-              ]
-=======
               {
                 "alignItems": "center",
                 "flexDirection": "row",
                 "justifyContent": "flex-start",
               }
->>>>>>> d8db6eab
             }
           >
             <Text
               accessibilityRole="text"
               style={
-<<<<<<< HEAD
-                [
-                  {
-                    "alignItems": "center",
-                    "flexDirection": "row",
-                  },
-                  null,
-                ]
-              }
-            >
-              <View
-                style={
-                  {
-                    "flex": 1,
-                    "flexDirection": "column",
-                    "padding": 27,
-                  }
-                }
-              >
-                <View
-                  style={
-                    {
-                      "alignItems": "center",
-                      "flexDirection": "row",
-                      "justifyContent": "center",
-                      "marginBottom": 16,
-                    }
-                  }
-                >
-                  <View
-                    style={
-                      {
-                        "width": 26,
-                      }
-                    }
-                  />
-                  <Text
-                    style={
-                      {
-                        "color": "#121314",
-                        "flex": 1,
-                        "fontFamily": "CentraNo1-Bold",
-                        "fontSize": 18,
-                        "fontWeight": "600",
-                        "textAlign": "center",
-                      }
-                    }
-                  >
-                    What is a ‘Secret Recovery Phrase’
-                  </Text>
-                  <TouchableOpacity
-                    hitSlop={
-                      {
-                        "bottom": 10,
-                        "left": 10,
-                        "right": 10,
-                        "top": 10,
-                      }
-                    }
-                    style={
-                      {
-                        "alignItems": "flex-end",
-                        "padding": 5,
-                      }
-                    }
-                  >
-                    <Text
-                      allowFontScaling={false}
-                      selectable={false}
-                      style={
-                        [
-                          {
-                            "color": undefined,
-                            "fontSize": 12,
-                          },
-                          {
-                            "color": "#121314",
-                            "fontSize": 16,
-                          },
-                          {
-                            "fontFamily": "FontAwesome",
-                            "fontStyle": "normal",
-                            "fontWeight": "normal",
-                          },
-                          {},
-                        ]
-                      }
-                    >
-                      
-                    </Text>
-                  </TouchableOpacity>
-                </View>
-                <View>
-                  <Text
-                    style={
-                      {
-                        "color": "#121314",
-                        "fontFamily": "CentraNo1-Book",
-                        "fontSize": 14,
-                        "fontWeight": "400",
-                        "lineHeight": 20,
-                        "marginTop": 16,
-                        "textAlign": "center",
-                      }
-                    }
-                  >
-                    A Secret Recovery Phrase is a set of twelve words that contains all the information about your wallet, including your funds. It’s like a secret code used to access your entire wallet.
-                  </Text>
-                  <Text
-                    style={
-                      {
-                        "color": "#121314",
-                        "fontFamily": "CentraNo1-Book",
-                        "fontSize": 14,
-                        "fontWeight": "400",
-                        "lineHeight": 20,
-                        "marginTop": 16,
-                        "textAlign": "center",
-                      }
-                    }
-                  >
-                    You must keep your Secret Recovery Phrase secret and safe. If someone gets your Secret Recovery Phrase, they’ll gain control over your accounts.
-                  </Text>
-                  <Text
-                    style={
-                      {
-                        "color": "#121314",
-                        "fontFamily": "CentraNo1-Book",
-                        "fontSize": 14,
-                        "fontWeight": "400",
-                        "lineHeight": 20,
-                        "marginTop": 16,
-                        "textAlign": "center",
-                      }
-                    }
-                  >
-                    Save it in a place where only you can access it. If you lose it, not even MetaMask can help you recover it.
-                  </Text>
-                </View>
-              </View>
-            </View>
-            <View
-              style={
-                [
-                  {
-                    "borderTopColor": "#b7bbc866",
-                    "borderTopWidth": 1,
-                    "flexDirection": "row",
-                    "padding": 16,
-                  },
-                  {
-                    "borderTopWidth": 0,
-                  },
-                ]
-              }
-            />
-          </View>
-        </View>
-      </View>
-    </View>
-  </Modal>
-</View>
-=======
                 {
                   "color": "#121314",
                   "fontFamily": "CentraNo1-Book",
@@ -600,5 +264,4 @@
     </View>
   </View>
 </div>
->>>>>>> d8db6eab
 `;