import React, { useCallback, useState, useMemo } from 'react';
import { View, Text, FlatList, TouchableOpacity, Platform } from 'react-native';
import Icon from 'react-native-vector-icons/FontAwesome';
import CheckBox from '@react-native-community/checkbox';
import { useSelector } from 'react-redux';

import { strings } from '../../../../../locales/i18n';
import { IAccount } from './types';
import useBlockExplorer from '../../../hooks/useBlockExplorer';
import { useAccountsBalance } from './hooks';
import { useTheme } from '../../../../util/theme';
import { createStyle } from './styles';
import AccountDetails from '../AccountDetails';
import StyledButton from '../../../UI/StyledButton';
import { selectProviderConfig } from '../../../../selectors/networkController';
import generateTestId from '../../../../../wdio/utils/generateTestId';
import {
  ACCOUNT_SELECTOR_NEXT_BUTTON,
  ACCOUNT_SELECTOR_PREVIOUS_BUTTON,
} from '../../../../../wdio/screen-objects/testIDs/Components/AccountSelector.testIds';

interface ISelectQRAccountsProps {
  accounts: IAccount[];
  selectedAccounts: string[];
  nextPage: () => void;
  prevPage: () => void;
  onCheck?: (index: number) => void;
  onUnlock: (accountIndex: number[]) => void;
  onForget: () => void;
<<<<<<< HEAD
  title?: string;
=======
  title: string;
>>>>>>> cbf9970f
}

const AccountSelector = (props: ISelectQRAccountsProps) => {
  const {
    accounts,
    prevPage,
    nextPage,
    onCheck,
    selectedAccounts,
    onForget,
    onUnlock,
    title,
  } = props;

  const { colors } = useTheme();
  const styles = createStyle(colors);
  const providerConfig = useSelector(selectProviderConfig);
  const accountsBalance = useAccountsBalance(accounts);
  const { toBlockExplorer } = useBlockExplorer();

  const [checkedAccounts, setCheckedAccounts] = useState<Set<number>>(
    new Set(),
  );

  const formattedAccounts: IAccount[] = useMemo(() => {
    const selectedAccountsSet = new Set<string>(
      selectedAccounts.map((address) => address.toLowerCase()),
    );
    return accounts.map((account) => {
      const checked = checkedAccounts.has(account.index);
      const selected = selectedAccountsSet.has(account.address.toLowerCase());
      return {
        ...account,
        checked: checked || selected,
        exist: selected,
        balance: accountsBalance[account.address]?.balance || '0x0',
      };
    });
  }, [accounts, checkedAccounts, selectedAccounts, accountsBalance]);

  const onCheckBoxClick = useCallback(
    (index: number) => {
      setCheckedAccounts((prev: Set<number>) => {
        prev.has(index) ? prev.delete(index) : prev.add(index);
        return new Set(prev);
      });

      if (onCheck) {
        onCheck(index);
      }
    },
    [onCheck],
  );

  return (
    <View style={styles.container}>
<<<<<<< HEAD
      {title && <Text style={styles.title}>{title}</Text>}
      {/*<Text style={styles.title}>{title}</Text>*/}
=======
      <Text style={styles.title}>{title}</Text>
>>>>>>> cbf9970f
      <FlatList
        data={formattedAccounts}
        keyExtractor={(item) => `address-${item.index}`}
        renderItem={({ item }) => (
          <View style={[styles.account]}>
            <CheckBox
              style={[styles.checkBox]}
              disabled={item.exist}
              value={item.checked}
              onValueChange={() => onCheckBoxClick(item.index)}
              boxType={'square'}
              tintColors={{
                true: colors.primary.default,
                false: colors.border.default,
              }}
              onCheckColor={colors.background.default}
              onFillColor={colors.primary.default}
              onTintColor={colors.primary.default}
            />
            <AccountDetails
              index={item.index}
              address={item.address}
              balance={item.balance}
              ticker={providerConfig.ticker}
              toBlockExplorer={toBlockExplorer}
            />
          </View>
        )}
      />
      <View style={styles.pagination}>
        <TouchableOpacity
          style={styles.paginationItem}
          onPress={prevPage}
          {...generateTestId(Platform, ACCOUNT_SELECTOR_PREVIOUS_BUTTON)}
        >
          <Icon name={'chevron-left'} color={colors.primary.default} />
          <Text style={styles.paginationText}>
            {strings('account_selector.prev')}
          </Text>
        </TouchableOpacity>
        <TouchableOpacity
          style={styles.paginationItem}
          onPress={nextPage}
          {...generateTestId(Platform, ACCOUNT_SELECTOR_NEXT_BUTTON)}
        >
          <Text style={styles.paginationText}>
            {strings('account_selector.next')}
          </Text>
          {<Icon name={'chevron-right'} color={colors.primary.default} />}
        </TouchableOpacity>
      </View>
      <View style={styles.bottom}>
        <StyledButton
          type={'confirm'}
          onPress={() => onUnlock([...checkedAccounts])}
          containerStyle={[styles.button]}
          disabled={checkedAccounts.size < 1}
        >
          {strings('account_selector.unlock')}
        </StyledButton>
        <StyledButton
          type={'transparent-blue'}
          onPress={onForget}
          containerStyle={[styles.button]}
        >
          {strings('account_selector.forget')}
        </StyledButton>
      </View>
    </View>
  );
};

export default AccountSelector;<|MERGE_RESOLUTION|>--- conflicted
+++ resolved
@@ -27,11 +27,7 @@
   onCheck?: (index: number) => void;
   onUnlock: (accountIndex: number[]) => void;
   onForget: () => void;
-<<<<<<< HEAD
-  title?: string;
-=======
   title: string;
->>>>>>> cbf9970f
 }
 
 const AccountSelector = (props: ISelectQRAccountsProps) => {
@@ -88,12 +84,7 @@
 
   return (
     <View style={styles.container}>
-<<<<<<< HEAD
-      {title && <Text style={styles.title}>{title}</Text>}
-      {/*<Text style={styles.title}>{title}</Text>*/}
-=======
       <Text style={styles.title}>{title}</Text>
->>>>>>> cbf9970f
       <FlatList
         data={formattedAccounts}
         keyExtractor={(item) => `address-${item.index}`}
