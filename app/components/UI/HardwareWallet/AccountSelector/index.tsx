--- conflicted
+++ resolved
@@ -27,13 +27,7 @@
   onCheck?: (index: number) => void;
   onUnlock: (accountIndex: number[]) => void;
   onForget: () => void;
-<<<<<<< HEAD
   title?: string;
-=======
-  title: string;
-  warningMsg?: string;
-  subMsg?: string;
->>>>>>> c8000b17
 }
 
 const AccountSelector = (props: ISelectQRAccountsProps) => {
@@ -92,13 +86,7 @@
 
   return (
     <View style={styles.container}>
-<<<<<<< HEAD
       {title && <Text style={styles.title}>{title}</Text>}
-=======
-      <Text style={styles.title}>{title}</Text>
-      {warningMsg && <Text style={styles.warning}>{warningMsg}</Text>}
-      {subMsg && <Text style={styles.subMsg}>{subMsg}</Text>}
->>>>>>> c8000b17
       <FlatList
         data={formattedAccounts}
         keyExtractor={(item) => `address-${item.index}`}
