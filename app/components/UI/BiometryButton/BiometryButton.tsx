import React from 'react';
import { TouchableOpacity, Image as ImageRN, Platform } from 'react-native';
import MaterialIcon from 'react-native-vector-icons/MaterialIcons';
import Ionicons from 'react-native-vector-icons/Ionicons';
import { useTheme } from '../../../util/theme';
import { BIOMETRY_TYPE } from 'react-native-keychain';
import AUTHENTICATION_TYPE from '../../../constants/userProperties';
import { createStyles } from './styles';
import { LoginViewSelectors } from '../../../../e2e/selectors/wallet/LoginView.selectors';

/* eslint-disable @typescript-eslint/no-require-imports */
/* eslint-disable @typescript-eslint/no-var-requires */
/* eslint-disable import/no-commonjs */
const iosFaceId = require('../../../images/ios-face-id.png');
const androidFaceRecognition = require('../../../images/android-face-recognition.png');
const androidIris = require('../../../images/android-iris.png');

type BiometryType = BIOMETRY_TYPE | AUTHENTICATION_TYPE | string | null;

interface BiometryButtonProps {
  onPress: () => void;
  hidden: boolean;
  biometryType: BiometryType | null;
}

const BiometryButton = ({
  onPress,
  hidden,
  biometryType,
}: BiometryButtonProps) => {
  const { colors } = useTheme();
  const styles = createStyles(colors);

  const renderIcon = (type: BiometryType) => {
    if (Platform.OS === 'ios') {
      if (type === BIOMETRY_TYPE.TOUCH_ID) {
        return (
          <Ionicons
            color={colors.text.default}
            size={28}
            style={styles.fixCenterIcon}
<<<<<<< HEAD
            name="ios-finger-print"
=======
            name="finger-print"
>>>>>>> 733bad1a
            testID={LoginViewSelectors.IOS_TOUCH_ID_ICON}
          />
        );
      } else if (type?.includes(AUTHENTICATION_TYPE.PASSCODE)) {
        return (
          <Ionicons
            color={colors.text.default}
            size={28}
            style={styles.fixCenterIcon}
<<<<<<< HEAD
            name="ios-lock"
=======
            name="lock"
>>>>>>> 733bad1a
            testID={LoginViewSelectors.IOS_PASSCODE_ICON}
          />
        );
      }
      return (
        <ImageRN
          style={styles.image}
          source={iosFaceId}
          testID={LoginViewSelectors.IOS_FACE_ID_ICON}
        />
      );
    }

    if (Platform.OS === 'android') {
      if (type === BIOMETRY_TYPE.FINGERPRINT) {
        return (
          <MaterialIcon
            color={colors.text.default}
            style={styles.fixCenterIcon}
            size={28}
            name="fingerprint"
            testID={LoginViewSelectors.ANDROID_FINGERPRINT_ICON}
<<<<<<< HEAD
          />
        );
      } else if (type === BIOMETRY_TYPE.FACE) {
        return (
          <ImageRN
            style={styles.image}
            source={androidFaceRecognition}
            testID={LoginViewSelectors.ANDROID_FACE_ID_ICON}
          />
        );
      } else if (type === BIOMETRY_TYPE.IRIS) {
        return (
          <ImageRN
            style={styles.image}
            source={androidIris}
            testID={LoginViewSelectors.ANDROID_IRIS_ICON}
          />
        );
=======
          />
        );
      } else if (type === BIOMETRY_TYPE.FACE) {
        return (
          <ImageRN
            style={styles.image}
            source={androidFaceRecognition}
            testID={LoginViewSelectors.ANDROID_FACE_ID_ICON}
          />
        );
      } else if (type === BIOMETRY_TYPE.IRIS) {
        return (
          <ImageRN
            style={styles.image}
            source={androidIris}
            testID={LoginViewSelectors.ANDROID_IRIS_ICON}
          />
        );
>>>>>>> 733bad1a
      } else if (type?.includes(AUTHENTICATION_TYPE.PASSCODE)) {
        return (
          <MaterialIcon
            color={colors.text.default}
            style={styles.fixCenterIcon}
            size={28}
            name="lock"
            testID={LoginViewSelectors.ANDROID_PASSCODE_ICON}
          />
        );
      }
    }

    return (
      <Ionicons
        color={colors.text.default}
        style={styles.fixCenterIcon}
        size={28}
<<<<<<< HEAD
        name="ios-finger-print"
=======
        name="finger-print"
>>>>>>> 733bad1a
        testID={LoginViewSelectors.FALLBACK_FINGERPRINT_ICON}
      />
    );
  };

  if (hidden) return null;

  return (
    <TouchableOpacity
      testID={LoginViewSelectors.BIOMETRY_BUTTON}
      hitSlop={styles.hitSlop}
      onPress={onPress}
    >
      {biometryType ? renderIcon(biometryType) : null}
    </TouchableOpacity>
  );
};

export default BiometryButton;<|MERGE_RESOLUTION|>--- conflicted
+++ resolved
@@ -39,11 +39,7 @@
             color={colors.text.default}
             size={28}
             style={styles.fixCenterIcon}
-<<<<<<< HEAD
-            name="ios-finger-print"
-=======
             name="finger-print"
->>>>>>> 733bad1a
             testID={LoginViewSelectors.IOS_TOUCH_ID_ICON}
           />
         );
@@ -53,11 +49,7 @@
             color={colors.text.default}
             size={28}
             style={styles.fixCenterIcon}
-<<<<<<< HEAD
-            name="ios-lock"
-=======
             name="lock"
->>>>>>> 733bad1a
             testID={LoginViewSelectors.IOS_PASSCODE_ICON}
           />
         );
@@ -80,7 +72,6 @@
             size={28}
             name="fingerprint"
             testID={LoginViewSelectors.ANDROID_FINGERPRINT_ICON}
-<<<<<<< HEAD
           />
         );
       } else if (type === BIOMETRY_TYPE.FACE) {
@@ -99,26 +90,6 @@
             testID={LoginViewSelectors.ANDROID_IRIS_ICON}
           />
         );
-=======
-          />
-        );
-      } else if (type === BIOMETRY_TYPE.FACE) {
-        return (
-          <ImageRN
-            style={styles.image}
-            source={androidFaceRecognition}
-            testID={LoginViewSelectors.ANDROID_FACE_ID_ICON}
-          />
-        );
-      } else if (type === BIOMETRY_TYPE.IRIS) {
-        return (
-          <ImageRN
-            style={styles.image}
-            source={androidIris}
-            testID={LoginViewSelectors.ANDROID_IRIS_ICON}
-          />
-        );
->>>>>>> 733bad1a
       } else if (type?.includes(AUTHENTICATION_TYPE.PASSCODE)) {
         return (
           <MaterialIcon
@@ -137,11 +108,7 @@
         color={colors.text.default}
         style={styles.fixCenterIcon}
         size={28}
-<<<<<<< HEAD
-        name="ios-finger-print"
-=======
         name="finger-print"
->>>>>>> 733bad1a
         testID={LoginViewSelectors.FALLBACK_FINGERPRINT_ICON}
       />
     );
