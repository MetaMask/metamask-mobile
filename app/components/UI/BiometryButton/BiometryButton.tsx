--- conflicted
+++ resolved
@@ -4,15 +4,12 @@
 import { BIOMETRY_TYPE } from 'react-native-keychain';
 import AUTHENTICATION_TYPE from '../../../constants/userProperties';
 import { createStyles } from './styles';
-<<<<<<< HEAD
 import Icon, {
   IconName,
   IconSize,
   IconColor,
 } from '../../../component-library/components/Icons/Icon';
-=======
 import { LoginViewSelectors } from '../../../../e2e/selectors/wallet/LoginView.selectors';
->>>>>>> 6895dbe2
 
 /* eslint-disable @typescript-eslint/no-require-imports */
 /* eslint-disable @typescript-eslint/no-var-requires */
@@ -45,12 +42,9 @@
             color={IconColor.Default}
             size={IconSize.Lg}
             style={styles.fixCenterIcon}
-<<<<<<< HEAD
             name={IconName.ScanFocus}
-=======
-            name="ios-finger-print"
+            // name="ios-finger-print"
             testID={LoginViewSelectors.IOS_TOUCH_ID_ICON}
->>>>>>> 6895dbe2
           />
         );
       } else if (type?.includes(AUTHENTICATION_TYPE.PASSCODE)) {
@@ -59,12 +53,8 @@
             color={IconColor.Default}
             size={IconSize.Lg}
             style={styles.fixCenterIcon}
-<<<<<<< HEAD
             name={IconName.Lock}
-=======
-            name="ios-lock"
             testID={LoginViewSelectors.IOS_PASSCODE_ICON}
->>>>>>> 6895dbe2
           />
         );
       }
@@ -83,14 +73,10 @@
           <Icon
             color={IconColor.Default}
             style={styles.fixCenterIcon}
-<<<<<<< HEAD
             size={IconSize.Lg}
             name={IconName.Scan}
-=======
-            size={28}
-            name="fingerprint"
+            // name="fingerprint"
             testID={LoginViewSelectors.ANDROID_FINGERPRINT_ICON}
->>>>>>> 6895dbe2
           />
         );
       } else if (type === BIOMETRY_TYPE.FACE) {
@@ -114,14 +100,9 @@
           <Icon
             color={IconColor.Default}
             style={styles.fixCenterIcon}
-<<<<<<< HEAD
             size={IconSize.Lg}
             name={IconName.Lock}
-=======
-            size={28}
-            name="lock"
             testID={LoginViewSelectors.ANDROID_PASSCODE_ICON}
->>>>>>> 6895dbe2
           />
         );
       }
@@ -131,14 +112,10 @@
       <Icon
         color={IconColor.Default}
         style={styles.fixCenterIcon}
-<<<<<<< HEAD
         size={IconSize.Lg}
         name={IconName.Scan}
-=======
-        size={28}
-        name="ios-finger-print"
+        // name="ios-finger-print"
         testID={LoginViewSelectors.FALLBACK_FINGERPRINT_ICON}
->>>>>>> 6895dbe2
       />
     );
   };
