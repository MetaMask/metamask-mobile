import React from 'react';
import { TouchableOpacity, Image as ImageRN, Platform } from 'react-native';
import { useTheme } from '../../../util/theme';
import { BIOMETRY_TYPE } from 'react-native-keychain';
import AUTHENTICATION_TYPE from '../../../constants/userProperties';
import { createStyles } from './styles';
import Icon, {
  IconName,
  IconSize,
  IconColor,
} from '../../../component-library/components/Icons/Icon';
import { LoginViewSelectors } from '../../../../e2e/selectors/wallet/LoginView.selectors';

/* eslint-disable @typescript-eslint/no-require-imports */
/* eslint-disable @typescript-eslint/no-var-requires */
/* eslint-disable import/no-commonjs */
const iosFaceId = require('../../../images/ios-face-id.png');
const androidFaceRecognition = require('../../../images/android-face-recognition.png');
const androidIris = require('../../../images/android-iris.png');

type BiometryType = BIOMETRY_TYPE | AUTHENTICATION_TYPE | string | null;

interface BiometryButtonProps {
  onPress: () => void;
  hidden: boolean;
  biometryType: BiometryType | null;
}

const BiometryButton = ({
  onPress,
  hidden,
  biometryType,
}: BiometryButtonProps) => {
  const { colors } = useTheme();
  const styles = createStyles(colors);

  const renderIcon = (type: BiometryType) => {
    if (Platform.OS === 'ios') {
      if (type === BIOMETRY_TYPE.TOUCH_ID) {
        return (
          <Icon
            color={IconColor.Default}
            size={IconSize.Lg}
            style={styles.fixCenterIcon}
<<<<<<< HEAD
            name={IconName.ScanFocus}
            // name="ios-finger-print"
=======
            name="finger-print"
>>>>>>> 03fd9136
            testID={LoginViewSelectors.IOS_TOUCH_ID_ICON}
          />
        );
      } else if (type?.includes(AUTHENTICATION_TYPE.PASSCODE)) {
        return (
          <Icon
            color={IconColor.Default}
            size={IconSize.Lg}
            style={styles.fixCenterIcon}
<<<<<<< HEAD
            name={IconName.Lock}
=======
            name="lock"
>>>>>>> 03fd9136
            testID={LoginViewSelectors.IOS_PASSCODE_ICON}
          />
        );
      }
      return (
        <ImageRN
          style={styles.image}
          source={iosFaceId}
          testID={LoginViewSelectors.IOS_FACE_ID_ICON}
        />
      );
    }

    if (Platform.OS === 'android') {
      if (type === BIOMETRY_TYPE.FINGERPRINT) {
        return (
          <Icon
            color={IconColor.Default}
            style={styles.fixCenterIcon}
            size={IconSize.Lg}
            name={IconName.Scan}
            // name="fingerprint"
            testID={LoginViewSelectors.ANDROID_FINGERPRINT_ICON}
          />
        );
      } else if (type === BIOMETRY_TYPE.FACE) {
        return (
          <ImageRN
            style={styles.image}
            source={androidFaceRecognition}
            testID={LoginViewSelectors.ANDROID_FACE_ID_ICON}
          />
        );
      } else if (type === BIOMETRY_TYPE.IRIS) {
        return (
          <ImageRN
            style={styles.image}
            source={androidIris}
            testID={LoginViewSelectors.ANDROID_IRIS_ICON}
          />
        );
      } else if (type?.includes(AUTHENTICATION_TYPE.PASSCODE)) {
        return (
          <Icon
            color={IconColor.Default}
            style={styles.fixCenterIcon}
            size={IconSize.Lg}
            name={IconName.Lock}
            testID={LoginViewSelectors.ANDROID_PASSCODE_ICON}
          />
        );
      }
    }

    return (
      <Icon
        color={IconColor.Default}
        style={styles.fixCenterIcon}
<<<<<<< HEAD
        size={IconSize.Lg}
        name={IconName.Scan}
        // name="ios-finger-print"
=======
        size={28}
        name="finger-print"
>>>>>>> 03fd9136
        testID={LoginViewSelectors.FALLBACK_FINGERPRINT_ICON}
      />
    );
  };

  if (hidden) return null;

  return (
    <TouchableOpacity
      testID={LoginViewSelectors.BIOMETRY_BUTTON}
      hitSlop={styles.hitSlop}
      onPress={onPress}
    >
      {biometryType ? renderIcon(biometryType) : null}
    </TouchableOpacity>
  );
};

export default BiometryButton;<|MERGE_RESOLUTION|>--- conflicted
+++ resolved
@@ -42,12 +42,8 @@
             color={IconColor.Default}
             size={IconSize.Lg}
             style={styles.fixCenterIcon}
-<<<<<<< HEAD
             name={IconName.ScanFocus}
-            // name="ios-finger-print"
-=======
-            name="finger-print"
->>>>>>> 03fd9136
+            // TODO name="ios-finger-print"
             testID={LoginViewSelectors.IOS_TOUCH_ID_ICON}
           />
         );
@@ -57,11 +53,8 @@
             color={IconColor.Default}
             size={IconSize.Lg}
             style={styles.fixCenterIcon}
-<<<<<<< HEAD
+            // TODO: check correct icon
             name={IconName.Lock}
-=======
-            name="lock"
->>>>>>> 03fd9136
             testID={LoginViewSelectors.IOS_PASSCODE_ICON}
           />
         );
@@ -120,14 +113,9 @@
       <Icon
         color={IconColor.Default}
         style={styles.fixCenterIcon}
-<<<<<<< HEAD
         size={IconSize.Lg}
+        // TODO: replace with name="finger-print"
         name={IconName.Scan}
-        // name="ios-finger-print"
-=======
-        size={28}
-        name="finger-print"
->>>>>>> 03fd9136
         testID={LoginViewSelectors.FALLBACK_FINGERPRINT_ICON}
       />
     );
