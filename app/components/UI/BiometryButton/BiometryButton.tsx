--- conflicted
+++ resolved
@@ -40,11 +40,7 @@
             color={IconColor.Default}
             size={IconSize.Lg}
             style={styles.fixCenterIcon}
-<<<<<<< HEAD
-            name="finger-print"
-=======
             name={IconName.Fingerprint}
->>>>>>> 961a5281
             testID={LoginViewSelectors.IOS_TOUCH_ID_ICON}
           />
         );
@@ -54,11 +50,7 @@
             color={IconColor.Default}
             size={IconSize.Lg}
             style={styles.fixCenterIcon}
-<<<<<<< HEAD
-            name="lock"
-=======
             name={IconName.Lock}
->>>>>>> 961a5281
             testID={LoginViewSelectors.IOS_PASSCODE_ICON}
           />
         );
@@ -120,13 +112,8 @@
       <Icon
         color={IconColor.Default}
         style={styles.fixCenterIcon}
-<<<<<<< HEAD
-        size={28}
-        name="finger-print"
-=======
         size={IconSize.Lg}
         name={IconName.Fingerprint}
->>>>>>> 961a5281
         testID={LoginViewSelectors.FALLBACK_FINGERPRINT_ICON}
       />
     );
