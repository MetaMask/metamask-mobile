import React from 'react';
import { TouchableOpacity, Image as ImageRN, Platform } from 'react-native';
import { useTheme } from '../../../util/theme';
import { BIOMETRY_TYPE } from 'react-native-keychain';
import AUTHENTICATION_TYPE from '../../../constants/userProperties';
import { createStyles } from './styles';
import Icon, {
  IconName,
  IconSize,
  IconColor,
} from '../../../component-library/components/Icons/Icon';
import { LoginViewSelectors } from '../../../../e2e/selectors/wallet/LoginView.selectors';

/* eslint-disable @typescript-eslint/no-require-imports */
/* eslint-disable @typescript-eslint/no-var-requires */
/* eslint-disable import/no-commonjs */
const iosFaceId = require('../../../images/ios-face-id.png');
const androidFaceRecognition = require('../../../images/android-face-recognition.png');
const androidIris = require('../../../images/android-iris.png');

type BiometryType = BIOMETRY_TYPE | AUTHENTICATION_TYPE | string | null;

interface BiometryButtonProps {
  onPress: () => void;
  hidden: boolean;
  biometryType: BiometryType | null;
}

const BiometryButton = ({
  onPress,
  hidden,
  biometryType,
}: BiometryButtonProps) => {
  const { colors } = useTheme();
  const styles = createStyles(colors);

  const renderIcon = (type: BiometryType) => {
    if (Platform.OS === 'ios') {
      if (type === BIOMETRY_TYPE.TOUCH_ID) {
        return (
          <Icon
            color={IconColor.Default}
            size={IconSize.Lg}
            style={styles.fixCenterIcon}
<<<<<<< HEAD
            name={IconName.ScanFocus}
            // name="ios-finger-print"
=======
            name="finger-print"
>>>>>>> aab0556e
            testID={LoginViewSelectors.IOS_TOUCH_ID_ICON}
          />
        );
      } else if (type?.includes(AUTHENTICATION_TYPE.PASSCODE)) {
        return (
          <Icon
            color={IconColor.Default}
            size={IconSize.Lg}
            style={styles.fixCenterIcon}
<<<<<<< HEAD
            name={IconName.Lock}
=======
            name="lock"
>>>>>>> aab0556e
            testID={LoginViewSelectors.IOS_PASSCODE_ICON}
          />
        );
      }
      return (
        <ImageRN
          style={styles.image}
          source={iosFaceId}
          testID={LoginViewSelectors.IOS_FACE_ID_ICON}
        />
      );
    }

    if (Platform.OS === 'android') {
      if (type === BIOMETRY_TYPE.FINGERPRINT) {
        return (
          <Icon
            color={IconColor.Default}
            style={styles.fixCenterIcon}
            size={IconSize.Lg}
            name={IconName.Scan}
            // name="fingerprint"
            testID={LoginViewSelectors.ANDROID_FINGERPRINT_ICON}
          />
        );
      } else if (type === BIOMETRY_TYPE.FACE) {
        return (
          <ImageRN
            style={styles.image}
            source={androidFaceRecognition}
            testID={LoginViewSelectors.ANDROID_FACE_ID_ICON}
          />
        );
      } else if (type === BIOMETRY_TYPE.IRIS) {
        return (
          <ImageRN
            style={styles.image}
            source={androidIris}
            testID={LoginViewSelectors.ANDROID_IRIS_ICON}
          />
        );
      } else if (type?.includes(AUTHENTICATION_TYPE.PASSCODE)) {
        return (
          <Icon
            color={IconColor.Default}
            style={styles.fixCenterIcon}
            size={IconSize.Lg}
            name={IconName.Lock}
            testID={LoginViewSelectors.ANDROID_PASSCODE_ICON}
          />
        );
      }
    }

    return (
      <Icon
        color={IconColor.Default}
        style={styles.fixCenterIcon}
<<<<<<< HEAD
        size={IconSize.Lg}
        name={IconName.Scan}
        // name="ios-finger-print"
=======
        size={28}
        name="finger-print"
>>>>>>> aab0556e
        testID={LoginViewSelectors.FALLBACK_FINGERPRINT_ICON}
      />
    );
  };

  if (hidden) return null;

  return (
    <TouchableOpacity
      testID={LoginViewSelectors.BIOMETRY_BUTTON}
      hitSlop={styles.hitSlop}
      onPress={onPress}
    >
      {biometryType ? renderIcon(biometryType) : null}
    </TouchableOpacity>
  );
};

export default BiometryButton;<|MERGE_RESOLUTION|>--- conflicted
+++ resolved
@@ -42,12 +42,10 @@
             color={IconColor.Default}
             size={IconSize.Lg}
             style={styles.fixCenterIcon}
-<<<<<<< HEAD
             name={IconName.ScanFocus}
             // name="ios-finger-print"
-=======
-            name="finger-print"
->>>>>>> aab0556e
+            // to do: fit "finger-print" to the name
+            // name="finger-print"
             testID={LoginViewSelectors.IOS_TOUCH_ID_ICON}
           />
         );
@@ -57,11 +55,8 @@
             color={IconColor.Default}
             size={IconSize.Lg}
             style={styles.fixCenterIcon}
-<<<<<<< HEAD
             name={IconName.Lock}
-=======
-            name="lock"
->>>>>>> aab0556e
+            // name="lock"
             testID={LoginViewSelectors.IOS_PASSCODE_ICON}
           />
         );
@@ -120,14 +115,11 @@
       <Icon
         color={IconColor.Default}
         style={styles.fixCenterIcon}
-<<<<<<< HEAD
         size={IconSize.Lg}
         name={IconName.Scan}
         // name="ios-finger-print"
-=======
-        size={28}
-        name="finger-print"
->>>>>>> aab0556e
+        // size={28}
+        // name="finger-print"
         testID={LoginViewSelectors.FALLBACK_FINGERPRINT_ICON}
       />
     );
