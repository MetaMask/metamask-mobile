--- conflicted
+++ resolved
@@ -39,12 +39,8 @@
             color={colors.text.default}
             size={28}
             style={styles.fixCenterIcon}
-<<<<<<< HEAD
             name="finger-print"
-=======
-            name="ios-finger-print"
             testID={LoginViewSelectors.IOS_TOUCH_ID_ICON}
->>>>>>> e2258997
           />
         );
       } else if (type?.includes(AUTHENTICATION_TYPE.PASSCODE)) {
@@ -53,12 +49,8 @@
             color={colors.text.default}
             size={28}
             style={styles.fixCenterIcon}
-<<<<<<< HEAD
             name="lock"
-=======
-            name="ios-lock"
             testID={LoginViewSelectors.IOS_PASSCODE_ICON}
->>>>>>> e2258997
           />
         );
       }
@@ -116,12 +108,8 @@
         color={colors.text.default}
         style={styles.fixCenterIcon}
         size={28}
-<<<<<<< HEAD
         name="finger-print"
-=======
-        name="ios-finger-print"
         testID={LoginViewSelectors.FALLBACK_FINGERPRINT_ICON}
->>>>>>> e2258997
       />
     );
   };
