/* eslint-disable react/prop-types */
import React, { useCallback, useEffect, useMemo, useState } from 'react';
import { View, Linking, TouchableOpacity } from 'react-native';
import { strings } from '../../../../locales/i18n';
import { CommonSelectorsIDs } from '../../../../e2e/selectors/Common.selectors';
import Text, {
  TextVariant,
  TextColor,
} from '../../../component-library/components/Texts/Text';
import TagColored from '../../../component-library/components-temp/TagColored/TagColored';
import { TagColor } from '../../../component-library/components-temp/TagColored/TagColored.types';
import PickerNetwork from '../../../component-library/components/Pickers/PickerNetwork';
import Accordion from '../../../component-library/components/Accordions/Accordion';
import Icon, {
  IconName,
  IconSize,
  IconColor,
} from '../../../component-library/components/Icons/Icon';
import Banner, {
  BannerAlertSeverity,
  BannerVariant,
} from '../../../component-library/components/Banners/Banner';
import { useStyles } from '../../../component-library/hooks';
import styleSheet from './NetworkVerificationInfo.styles';
import { CustomNetworkInformation } from './NetworkVerificationInfo.types';
import { ScrollView } from 'react-native-gesture-handler';
import { ADD_CUSTOM_NETWORK_ARTCILE } from '../../../constants/urls';
import { useSelector } from 'react-redux';
import { selectUseSafeChainsListValidation } from '../../../selectors/preferencesController';
import {
  ButtonSize,
  ButtonVariants,
} from '../../../component-library/components/Buttons/Button';
import BottomSheetFooter, {
  ButtonsAlignment,
} from '../../../component-library/components/BottomSheets/BottomSheetFooter';
import BottomSheetHeader from '../../../component-library/components/BottomSheets/BottomSheetHeader';
import { getNetworkImageSource } from '../../../util/networks';
import { toggleUseSafeChainsListValidation } from '../../../util/networks/engineNetworkUtils';
import { NetworkApprovalBottomSheetSelectorsIDs } from '../../../../e2e/selectors/Network/NetworkApprovalBottomSheet.selectors';
import hideKeyFromUrl from '../../../util/hideKeyFromUrl';
import { convertHexToDecimal } from '@metamask/controller-utils';
import { isValidASCIIURL, toPunycodeURL } from '../../../util/url';

interface Alert {
  alertError: string;
  alertSeverity: BannerAlertSeverity;
  alertOrigin: string;
}

/**
 * NetworkVerificationInfo component
 */
const NetworkVerificationInfo = ({
  customNetworkInformation,
  onReject,
  onConfirm,
  isCustomNetwork = false,
  isMissmatchingRPCUrl = true,
}: {
  customNetworkInformation: CustomNetworkInformation;
  onReject: () => void;
  onConfirm: () => void;
  isCustomNetwork?: boolean;
  isMissmatchingRPCUrl?: boolean;
}) => {
  const [networkInfoMaxHeight, setNetworkInfoMaxHeight] = useState<
    number | null
  >(null);
  const [networkDetailsExpanded, setNetworkDetailsExpanded] = useState(false);
  const { styles } = useStyles(styleSheet, {});
  const safeChainsListValidationEnabled = useSelector(
    selectUseSafeChainsListValidation,
  );
  const [showCheckNetwork, setShowCheckNetwork] = React.useState(false);
  const [showReviewDefaultRpcUrlChanges, setShowReviewDefaultRpcUrlChanges] =
    React.useState(false);
  const { alerts: alertsFromProps } = customNetworkInformation;
  const [alerts, setAlerts] = React.useState<Alert[]>([]);
  const showCheckNetworkModal = () => setShowCheckNetwork(!showCheckNetwork);
  const showReviewDefaultRpcUrlChangesModal = () =>
    setShowReviewDefaultRpcUrlChanges(!showReviewDefaultRpcUrlChanges);

  const customRpcUrl = customNetworkInformation.rpcUrl;

  const goToLearnMore = () => {
    Linking.openURL(
      'https://support.metamask.io/networks-and-sidechains/managing-networks/verifying-custom-network-information/',
    );
  };

  useEffect(() => setAlerts(alertsFromProps), [alertsFromProps]);

  const networkImageSource = useMemo(
    () =>
      //@ts-expect-error - The utils/network file is still JS and this function expects a networkType, and should be optional
      getNetworkImageSource({
        chainId: customNetworkInformation.chainId,
      }),
    [customNetworkInformation],
  );

  const dappOrigin = useMemo(() => {
    // @ts-expect-error - The CustomNetworkInformation type is missing the pageMeta property
    const customNetworkUrl = customNetworkInformation.pageMeta?.url;
    const url = customNetworkUrl ? new URL(customNetworkUrl) : null;
    if (url) {
      try {
        return url.hostname;
      } catch (error) {
        console.error('Invalid URL:', error);
      }
    }
    return 'Undefined dapp origin';
  }, [customNetworkInformation]);

  const renderCurrencySymbol = () => (
    <>
      <Text variant={TextVariant.BodyMDMedium}>
        {strings('add_custom_network.currency_symbol')}
      </Text>
      <Text style={styles.textSection}>{customNetworkInformation.ticker}</Text>
    </>
  );

  const renderChainId = () => (
    <>
      <Text variant={TextVariant.BodyMDMedium}>
        {strings('add_custom_network.chain_id')}
      </Text>
      <Text style={styles.textSection}>
        {convertHexToDecimal(customNetworkInformation.chainId)}
      </Text>
    </>
  );

  const renderNetworkDisplayName = () => (
    <>
      <Text variant={TextVariant.BodyMDMedium}>
        {strings('add_custom_network.display_name')}
      </Text>
      <Text style={styles.textSection}>
        {customNetworkInformation.chainName}
      </Text>
    </>
  );

  const renderNetworkRpcUrlLabel = () => (
    <View style={styles.networkUrlLabelRow}>
      <Text
        color={isMissmatchingRPCUrl ? TextColor.Primary : TextColor.Default}
        variant={TextVariant.BodyMDMedium}
      >
        {strings('networks.network_rpc_url_label')}
      </Text>
      {isMissmatchingRPCUrl && (
        <TouchableOpacity
          onPress={() => {
            showReviewDefaultRpcUrlChangesModal();
          }}
        >
          <TagColored style={styles.tag} color={TagColor.Info}>
            <View style={styles.tagContent}>
              <Icon
                size={IconSize.Sm}
                name={IconName.Info}
                color={IconColor.Primary}
              />
              <Text variant={TextVariant.BodySM} color={TextColor.Primary}>
                {strings('networks.review')}
              </Text>
              <Icon
                size={IconSize.Xs}
                name={IconName.ArrowRight}
                color={IconColor.Primary}
              />
            </View>
          </TagColored>
        </TouchableOpacity>
      )}
    </View>
  );

  const renderNetworkInfo = () => (
    <ScrollView
      nestedScrollEnabled
      style={[
        styles.accountCardWrapper,
        networkInfoMaxHeight ? { maxHeight: networkInfoMaxHeight } : undefined,
      ]}
      onLayout={(event) => {
        if (!networkInfoMaxHeight) {
          setNetworkInfoMaxHeight(event.nativeEvent.layout.height);
        }
      }}
      contentContainerStyle={
        networkDetailsExpanded ? styles.nestedScrollContent : undefined
      }
    >
<<<<<<< HEAD
      {renderCurrencySymbol()}
      {renderNetworkRpcUrlLabel()}
      <Text style={styles.textSection}>
        {hideKeyFromUrl(customNetworkInformation.rpcUrl)}
      </Text>
=======
      {!isMultichainVersion1Enabled && renderNetworkDisplayName()}

      {isMultichainVersion1Enabled && renderCurrencySymbol()}

      {!isMultichainVersion1Enabled && renderChainId()}

      {isMultichainVersion1Enabled ? (
        renderNetworkRpcUrlLabel()
      ) : (
        <Text
          variant={
            !isMultichainVersion1Enabled
              ? TextVariant.BodyMDBold
              : TextVariant.BodyMDMedium
          }
        >
          {isMultichainVersion1Enabled
            ? strings('networks.network_rpc_url_label')
            : strings('add_custom_network.network_url')}
        </Text>
      )}
      <Text style={styles.textSection}>{hideKeyFromUrl(customRpcUrl)}</Text>
>>>>>>> 0157bb72

      <Accordion
        title={strings('spend_limit_edition.view_details')}
        onPress={() => setNetworkDetailsExpanded(!networkDetailsExpanded)}
      >
        {renderChainId()}
        {renderNetworkDisplayName()}
        <Text variant={TextVariant.BodyMDMedium}>
          {strings('add_custom_network.block_explorer_url')}
        </Text>
        <Text>{customNetworkInformation.blockExplorerUrl}</Text>
      </Accordion>
    </ScrollView>
  );

  const openHowToUseCustomNetworks = () => {
    Linking.openURL(ADD_CUSTOM_NETWORK_ARTCILE);
  };

  const renderBanner = () => {
    if (!safeChainsListValidationEnabled) {
      return (
        <View style={styles.alertBar}>
          <Banner
            variant={BannerVariant.Alert}
            description={
              strings('wallet.network_details_check') +
              ' ' +
              strings('wallet.network_check_validation_desc')
            }
            actionButtonProps={{
              variant: ButtonVariants.Link,
              label: strings('wallet.turn_on_network_check_cta'),
              onPress: showCheckNetworkModal,
            }}
          />
        </View>
      );
    }
    return null;
  };

  const renderBannerNetworkUrlNonAsciiDetected = () => {
    if (!customRpcUrl || isValidASCIIURL(customRpcUrl)) {
      return null;
    }
    const punycodeUrl = toPunycodeURL(customRpcUrl);

    return (
      <View style={styles.alertBar}>
        <Banner
          severity={BannerAlertSeverity.Warning}
          variant={BannerVariant.Alert}
          description={
            strings('networks.network_rpc_url_warning_punycode') +
            '\n' +
            punycodeUrl
          }
        />
      </View>
    );
  };

  const renderCustomNetworkBanner = () => (
    <View style={styles.alertBar}>
      <Banner
        severity={BannerAlertSeverity.Warning}
        variant={BannerVariant.Alert}
        description={strings('wallet.cant_verify_custom_network_warning')}
        actionButtonProps={{
          variant: ButtonVariants.Link,
          label: strings('wallet.learn_more'),
          onPress: goToLearnMore,
        }}
      />
    </View>
  );

  const renderReviewDefaultNetworkRpcUrlChange = () => (
    <View>
      <BottomSheetHeader
        style={styles.headerStyle}
        onBack={() => {
          showReviewDefaultRpcUrlChangesModal();
        }}
      >
        <Icon
          size={IconSize.Xl}
          name={IconName.Info}
          color={IconColor.Primary}
        />
      </BottomSheetHeader>

      <View style={styles.defautlUrlChangedContainer}>
        <View style={styles.titleDefaultUrl}>
          <Text variant={TextVariant.HeadingMD}>
            {strings('networks.new_default_network_url')}
          </Text>
        </View>
        <View style={styles.networkUrlMissmatchDetails}>
          <Text variant={TextVariant.BodyMDBold}>
            {strings('networks.current_label')}
          </Text>
          <Text style={styles.textSection}>{customRpcUrl}</Text>
          <Text variant={TextVariant.BodyMDBold}>
            {strings('networks.new_label')}
          </Text>
          <Text style={styles.textSection}>
            {'https://flashbots.polygon-mainnet.com'}
          </Text>
        </View>
      </View>
    </View>
  );

  const renderAlerts = useCallback(() => {
    if (!safeChainsListValidationEnabled) return null;
    if (!alerts.length) return null;

    return alerts.map(
      (
        networkAlert: {
          alertError: string;
          alertSeverity: BannerAlertSeverity;
          alertOrigin: string;
        },
        index,
      ) => (
        <Banner
          variant={BannerVariant.Alert}
          severity={networkAlert.alertSeverity}
          description={networkAlert.alertError}
          testID={CommonSelectorsIDs.ERROR_MESSAGE}
          style={styles.textSection}
          key={networkAlert.alertOrigin}
          onClose={() => {
            const newAlerts = [...alerts];
            newAlerts.splice(index, 1);
            setAlerts(newAlerts);
          }}
        />
      ),
    );
  }, [alerts, styles.textSection, safeChainsListValidationEnabled]);

  return showReviewDefaultRpcUrlChanges ? (
    renderReviewDefaultNetworkRpcUrlChange()
  ) : showCheckNetwork ? (
    <View>
      <View style={styles.textContainer}>
        <Text style={styles.title}>
          {strings('wallet.network_details_check')}
        </Text>
        <Text style={styles.bottomSpace}>
          {strings('app_settings.use_safe_chains_list_validation_desc_1')}{' '}
          chainid.network{' '}
          {strings('app_settings.use_safe_chains_list_validation_desc_2')}
        </Text>

        <Text>
          {strings('networks.network_select_confirm_use_safe_check')}{' '}
          <Text style={styles.boldText}>
            {strings('networks.network_settings_security_privacy')}
          </Text>
        </Text>
      </View>

      <BottomSheetFooter
        buttonPropsArray={[
          {
            onPress: showCheckNetworkModal,
            label: strings('confirmation_modal.cancel_cta'),
            variant: ButtonVariants.Secondary,
            size: ButtonSize.Lg,
            testID: CommonSelectorsIDs.CANCEL_BUTTON,
          },
          {
            onPress: () => {
              toggleUseSafeChainsListValidation(true);
              showCheckNetworkModal();
            },
            label: strings('confirmation_modal.confirm_cta'),
            variant: ButtonVariants.Primary,
            size: ButtonSize.Lg,
            testID: CommonSelectorsIDs.CONNECT_BUTTON,
          },
        ]}
        buttonsAlignment={ButtonsAlignment.Horizontal}
      />
    </View>
  ) : (
    <View testID={NetworkApprovalBottomSheetSelectorsIDs.CONTAINER}>
      <BottomSheetHeader>
        <Text variant={TextVariant.HeadingMD}>
          {isCustomNetwork
            ? strings('networks.add_custom_network')
            : strings('networks.add_specific_network', {
                network_name: customNetworkInformation.chainName,
              })}
        </Text>
      </BottomSheetHeader>
      <ScrollView style={styles.root}>
        <PickerNetwork
          imageSource={networkImageSource}
          label={customNetworkInformation.chainName}
          style={styles.networkSection}
          disabled
        />
        {renderAlerts()}
        {renderBanner()}
<<<<<<< HEAD
        {isCustomNetwork && renderCustomNetworkBanner()}
=======
        {renderBannerNetworkUrlNonAsciiDetected()}
        {isMultichainVersion1Enabled &&
          isCustomNetwork &&
          renderCustomNetworkBanner()}
>>>>>>> 0157bb72
        <Text style={styles.textCentred}>
          <Text>
            {strings(
              'switch_custom_network.add_network_and_give_dapp_permission_warning',
              {
                dapp_origin: dappOrigin,
              },
            )}
          </Text>
        </Text>
        {renderNetworkInfo()}
      </ScrollView>
      <BottomSheetFooter
        buttonPropsArray={[
          {
            onPress: onReject,
            label: strings('confirmation_modal.cancel_cta'),
            variant: ButtonVariants.Secondary,
            size: ButtonSize.Lg,
            testID: NetworkApprovalBottomSheetSelectorsIDs.CANCEL_BUTTON,
          },
          {
            onPress: onConfirm,
            label: strings('confirmation_modal.confirm_cta'),
            variant: ButtonVariants.Primary,
            size: ButtonSize.Lg,
            testID: NetworkApprovalBottomSheetSelectorsIDs.APPROVE_BUTTON,
          },
        ]}
        buttonsAlignment={ButtonsAlignment.Horizontal}
      />
    </View>
  );
};

export default NetworkVerificationInfo;<|MERGE_RESOLUTION|>--- conflicted
+++ resolved
@@ -197,36 +197,11 @@
         networkDetailsExpanded ? styles.nestedScrollContent : undefined
       }
     >
-<<<<<<< HEAD
       {renderCurrencySymbol()}
       {renderNetworkRpcUrlLabel()}
       <Text style={styles.textSection}>
         {hideKeyFromUrl(customNetworkInformation.rpcUrl)}
       </Text>
-=======
-      {!isMultichainVersion1Enabled && renderNetworkDisplayName()}
-
-      {isMultichainVersion1Enabled && renderCurrencySymbol()}
-
-      {!isMultichainVersion1Enabled && renderChainId()}
-
-      {isMultichainVersion1Enabled ? (
-        renderNetworkRpcUrlLabel()
-      ) : (
-        <Text
-          variant={
-            !isMultichainVersion1Enabled
-              ? TextVariant.BodyMDBold
-              : TextVariant.BodyMDMedium
-          }
-        >
-          {isMultichainVersion1Enabled
-            ? strings('networks.network_rpc_url_label')
-            : strings('add_custom_network.network_url')}
-        </Text>
-      )}
-      <Text style={styles.textSection}>{hideKeyFromUrl(customRpcUrl)}</Text>
->>>>>>> 0157bb72
 
       <Accordion
         title={strings('spend_limit_edition.view_details')}
@@ -437,14 +412,8 @@
         />
         {renderAlerts()}
         {renderBanner()}
-<<<<<<< HEAD
+        {renderBannerNetworkUrlNonAsciiDetected()}
         {isCustomNetwork && renderCustomNetworkBanner()}
-=======
-        {renderBannerNetworkUrlNonAsciiDetected()}
-        {isMultichainVersion1Enabled &&
-          isCustomNetwork &&
-          renderCustomNetworkBanner()}
->>>>>>> 0157bb72
         <Text style={styles.textCentred}>
           <Text>
             {strings(
