--- conflicted
+++ resolved
@@ -174,11 +174,7 @@
                   style={
                     {
                       "alignItems": "center",
-<<<<<<< HEAD
-                      "backgroundColor": "#f3f5f9",
-=======
                       "backgroundColor": "#ffffff",
->>>>>>> 733bad1a
                       "borderColor": "#ffffff",
                       "borderRadius": 8,
                       "borderWidth": 2,
@@ -207,17 +203,8 @@
                     source={1}
                     style={
                       {
-<<<<<<< HEAD
-                        "color": "#121314",
-                        "fontFamily": "CentraNo1-Book",
-                        "fontSize": 16,
-                        "fontWeight": "400",
-                        "letterSpacing": 0,
-                        "lineHeight": 24,
-=======
                         "height": 32,
                         "width": 32,
->>>>>>> 733bad1a
                       }
                     }
                     testID="network-avatar-image"
