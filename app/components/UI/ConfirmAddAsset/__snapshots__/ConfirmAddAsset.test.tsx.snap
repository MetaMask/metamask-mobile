--- conflicted
+++ resolved
@@ -380,9 +380,6 @@
       </TouchableOpacity>
     </View>
   </View>
-<<<<<<< HEAD
-=======
   <View />
->>>>>>> 961a5281
 </View>
 `;