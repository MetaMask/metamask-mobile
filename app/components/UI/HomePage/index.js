import React, { Component } from 'react';
import PropTypes from 'prop-types';
import { connect } from 'react-redux';
import {
	Keyboard,
	TouchableWithoutFeedback,
	Image,
	TouchableOpacity,
	Text,
	Platform,
	StyleSheet,
	TextInput,
	View,
	ScrollView
} from 'react-native';
import { colors, fontStyles } from '../../../styles/common';
import { strings } from '../../../../locales/i18n';
import ElevatedView from 'react-native-elevated-view';
import Icon from 'react-native-vector-icons/MaterialIcons';
import FeatherIcon from 'react-native-vector-icons/Feather';
import DeviceSize from '../../../util/DeviceSize';
import ScrollableTabView from 'react-native-scrollable-tab-view';
import DefaultTabBar from 'react-native-scrollable-tab-view/DefaultTabBar';
import BrowserFeatured from '../BrowserFeatured';
import BrowserFavorites from '../BrowserFavorites';
import UrlAutocomplete from '../UrlAutocomplete';
import onUrlSubmit from '../../../util/browser';
import { removeBookmark } from '../../../actions/bookmarks';

const foxImage = require('../../../images/fox.png'); // eslint-disable-line import/no-commonjs
const NAVBAR_HEIGHT = 50;

const styles = StyleSheet.create({
	flex: {
		flex: 1,
		backgroundColor: colors.beige
	},
	homePageContent: {
		marginBottom: 43,
		paddingHorizontal: 18
	},
	foxWrapper: {
		height: 20
	},
	topBarWrapper: {
		flexDirection: 'row'
	},
	titleWrapper: {
		flex: 1,
		flexDirection: 'row',
		marginLeft: 8,
		marginTop: 2
	},
	image: {
		width: 22,
		height: 22
	},
	startPageContent: {
		alignItems: 'flex-start'
	},
	startPageTitle: {
		fontSize: Platform.OS === 'android' ? 30 : 35,
		marginTop: 20,
		marginBottom: 8,
		color: colors.fontPrimary,
		justifyContent: 'center',
		textAlign: 'center',
		...fontStyles.bold
	},
	title: {
		fontSize: 12,
		top: 1,
		...fontStyles.light
	},
	separator: {
		fontSize: 16,
		top: -2,
		...fontStyles.normal
	},
	startPageSubtitle: {
		fontSize: Platform.OS === 'android' ? 14 : 16,
		color: colors.fontPrimary,
		...fontStyles.normal
	},
	searchWrapper: {
		marginTop: 12,
		marginBottom: 24,
		marginHorizontal: 16
	},
	searchInput: {
		flex: 1,
		marginHorizontal: 0,
		paddingTop: Platform.OS === 'android' ? 12 : 2,
		borderRadius: 20,
		paddingHorizontal: 38,
		fontSize: 16,
<<<<<<< HEAD
=======
		backgroundColor: colors.concrete,
		height: 40,
>>>>>>> 570f11a4
		color: colors.another50ShadesOfGrey,
		height: 40,
		borderWidth: 2,
		...fontStyles.normal
	},
	searchInputNotFocus: {
		backgroundColor: colors.anotherBlue,
		borderColor: colors.anotherBlue
	},
	searchInputOnFocus: {
		backgroundColor: colors.white,
		borderColor: colors.white
	},
	searchIcon: {
		position: 'absolute',
		textAlignVertical: 'center',
		marginTop: Platform.OS === 'android' ? 9 : 10,
		marginLeft: 12
	},
	backupAlert: {
		position: 'absolute',
		bottom: DeviceSize.isIphoneX() ? 50 : 20,
		left: 16,
		right: 16
	},
	backupAlertWrapper: {
		padding: 9,
		flexDirection: 'row',
		backgroundColor: colors.lightWarning,
		borderWidth: 1,
		borderColor: colors.yellowBorder,
		borderRadius: 8
	},
	backupAlertIconWrapper: {
		marginRight: 13
	},
	backupAlertIcon: {
		fontSize: 22,
		color: colors.warningText
	},
	backupAlertTitle: {
		fontSize: 12,
		lineHeight: 17,
		color: colors.warningText,
		...fontStyles.bold
	},
	backupAlertMessage: {
		fontSize: 10,
		lineHeight: 14,
		color: colors.warningText,
		...fontStyles.normal
	},
	tabUnderlineStyle: {
		height: 2,
		backgroundColor: colors.primary
	},
	tabStyle: {
		paddingHorizontal: 0
	},
	textStyle: {
		fontSize: 12,
		letterSpacing: 0.5,
		...fontStyles.bold
	},
	metamaskName: {
		width: 90,
		height: 16
	},
	urlAutocomplete: {
		position: 'absolute',
		marginTop: 62,
		backgroundColor: colors.white,
		width: '100%',
		height: '100%'
	}
});

const metamask_name = require('../../../images/metamask-name.png'); // eslint-disable-line

/**
 * Main view component for the Lock screen
 */
class HomePage extends Component {
	static propTypes = {
		/**
		 * react-navigation object used to switch between screens
		 */
		navigation: PropTypes.object,
		/**
		 * Function to be called when tapping on a bookmark item
		 */
		goTo: PropTypes.any,
		/**
		 * function to be called when submitting the text input field
		 */
		onInitialUrlSubmit: PropTypes.any,
		/**
		 * redux flag that indicates if the user set a password
		 */
		passwordSet: PropTypes.bool,
		/**
		 * redux flag that indicates if the user
		 * completed the seed phrase backup flow
		 */
		seedphraseBackedUp: PropTypes.bool,
		/**
		 * Array containing all the bookmark items
		 */
		bookmarks: PropTypes.array,
		/**
		 * function that removes a bookmark
		 */
		removeBookmark: PropTypes.func,
		/**
		 * Default protocol of the browser, for ex. https
		 */
		defaultProtocol: PropTypes.string,
		/**
		 * Default search engine
		 */
		searchEngine: PropTypes.string
	};

	state = {
		searchInputValue: '',
		inputValue: '',
		inputWidth: Platform.OS === 'android' ? '99%' : undefined,
		tabViewStyle: null,
		searchFocus: false
	};

	searchInput = React.createRef();
	scrollView = React.createRef();

	actionSheet = null;

	handleTabHeight(obj) {
		const refName = obj.ref.ref;
		setTimeout(() => {
			// eslint-disable-next-line
			this.refs[refName].measureMyself((x, y, w, h, l, t) => {
				if (h !== 0) {
					this.setState({ tabViewStyle: { height: h + NAVBAR_HEIGHT } });
				}
			});
		}, 100);
	}

	bookmarkIndexToRemove = null;

	componentDidMount = () => {
		if (Platform.OS === 'android') {
			this.keyboardDidHideListener = Keyboard.addListener('keyboardDidHide', this.keyboardDidHide);
		}
		this.mounted = true;
		// Workaround https://github.com/facebook/react-native/issues/9958
		this.state.inputWidth &&
			setTimeout(() => {
				this.mounted && this.setState({ inputWidth: '100%' });
			}, 100);
	};

	componentWillUnmount() {
		Platform.OS === 'android' && this.keyboardDidHideListener.remove();
		this.mounted = false;
	}

	onInitialUrlChange = searchInputValue => {
		this.setState({ searchInputValue });
	};

	onInitialUrlSubmit = () => {
		this.props.onInitialUrlSubmit(this.state.searchInputValue);
		this.setState({ searchInputValue: '' });
	};

	backupAlertPress = () => {
		this.props.navigation.navigate('AccountBackupStep1');
	};

	renderTabBar() {
		return (
			<DefaultTabBar
				underlineStyle={styles.tabUnderlineStyle}
				activeTextColor={colors.primary}
				inactiveTextColor={colors.fontTertiary}
				tabStyle={styles.tabStyle}
				textStyle={styles.textStyle}
			/>
		);
	}
	onUrlInputSubmit = async (input = null) => {
		this.searchInput && this.searchInput.current && this.searchInput.current.blur();
		const inputValue = (typeof input === 'string' && input) || this.state.inputValue;
		const { defaultProtocol, searchEngine } = this.props;
		const sanitizedInput = onUrlSubmit(inputValue, searchEngine, defaultProtocol);
		if (sanitizedInput) {
			await this.props.goTo(sanitizedInput);
		} else {
			this.onInitialUrlSubmit(input);
		}
		this.mounted && this.setState({ inputValue: '' });
	};

	onAutocomplete = link => {
		this.setState({ inputValue: link, searchInputValue: '' }, () => {
			this.onUrlInputSubmit(link);
		});
	};

	dismissKeyboardAndClear = () => {
		this.mounted && this.setState({ searchInputValue: '' });
		this.searchInput && this.searchInput.current && this.searchInput.current.blur();
	};

	keyboardDidHide = () => {
		this.mounted && this.setState({ searchInputValue: '' });
	};

	focusInput = () => {
		this.searchInput && this.searchInput.current && this.searchInput.current.focus();
	};

	onSearchFocus = () => {
		this.setState({ searchFocus: !this.state.searchFocus });
	};

	render() {
		return (
			<View style={styles.flex}>
				<ScrollView style={styles.flex} ref={this.scrollView}>
					<TouchableWithoutFeedback
						style={styles.flex}
						onPress={this.dismissKeyboardAndClear}
						accesible={false}
					>
						<View style={styles.flex}>
							<View style={styles.searchWrapper}>
								<TextInput
									style={[
										styles.searchInput,
										this.state.inputWidth ? { width: this.state.inputWidth } : {},
										this.state.searchFocus ? styles.searchInputOnFocus : styles.searchInputNotFocus
									]}
									ref={this.searchInput}
									onFocus={this.onSearchFocus}
									onBlur={this.onSearchFocus}
									autoCapitalize="none"
									autoCorrect={false}
									clearButtonMode="while-editing"
									onChangeText={this.onInitialUrlChange}
									onSubmitEditing={this.onInitialUrlSubmit}
									placeholder={strings('browser.search')}
									placeholderTextColor={colors.another50ShadesOfGrey}
									returnKeyType="go"
									value={this.state.searchInputValue}
									blurOnSubmit
								/>
								<FeatherIcon
									onPress={this.focusInput}
									name="search"
									size={18}
									color={colors.another50ShadesOfGrey}
									style={styles.searchIcon}
								/>
							</View>
							<View style={styles.homePageContent}>
								<View style={styles.topBarWrapper}>
									<View style={styles.foxWrapper}>
										<Image source={foxImage} style={styles.image} resizeMethod={'auto'} />
									</View>
									<View style={styles.titleWrapper}>
										<Image
											source={metamask_name}
											style={styles.metamaskName}
											resizeMethod={'auto'}
										/>

										<Text style={styles.separator}> | </Text>
										<Text style={styles.title}>{strings('browser.dapp_browser')}</Text>
									</View>
								</View>

								<View style={styles.startPageContent}>
									<Text style={styles.startPageTitle}>{strings('browser.welcome')}</Text>
									<Text style={styles.startPageSubtitle}>
										{strings('browser.dapp_browser_message')}
									</Text>
								</View>
							</View>

							<ScrollableTabView
								renderTabBar={this.renderTabBar}
								// eslint-disable-next-line react/jsx-no-bind
								onChangeTab={obj => this.handleTabHeight(obj)}
								style={this.state.tabViewStyle}
							>
								<BrowserFeatured
									tabLabel={strings('browser.featured_dapps')}
									goTo={this.props.goTo}
									// eslint-disable-next-line react/no-string-refs
									ref={'featuredTab'}
								/>
								<BrowserFavorites
									tabLabel={strings('browser.my_favorites')}
									goTo={this.props.goTo}
									// eslint-disable-next-line react/no-string-refs
									ref={'favoritesTab'}
									navigation={this.props.navigation}
									removeBookmark={this.props.removeBookmark}
									bookmarks={this.props.bookmarks}
								/>
							</ScrollableTabView>
						</View>
					</TouchableWithoutFeedback>
				</ScrollView>
				{this.state.searchInputValue.length > 1 && (
					<View style={styles.urlAutocomplete}>
						<UrlAutocomplete
							onSubmit={this.onAutocomplete}
							input={this.state.searchInputValue}
							onDismiss={this.dismissKeyboardAndClear}
						/>
					</View>
				)}
				{this.props.passwordSet && !this.props.seedphraseBackedUp && (
					<TouchableOpacity style={styles.backupAlert} onPress={this.backupAlertPress}>
						<ElevatedView elevation={4} style={styles.backupAlertWrapper}>
							<View style={styles.backupAlertIconWrapper}>
								<Icon name="info-outline" style={styles.backupAlertIcon} />
							</View>
							<View>
								<Text style={styles.backupAlertTitle}>{strings('home_page.backup_alert_title')}</Text>
								<Text style={styles.backupAlertMessage}>
									{strings('home_page.backup_alert_message')}
								</Text>
							</View>
						</ElevatedView>
					</TouchableOpacity>
				)}
			</View>
		);
	}
}

const mapStateToProps = state => ({
	seedphraseBackedUp: state.user.seedphraseBackedUp,
	passwordSet: state.user.passwordSet,
	bookmarks: state.bookmarks
});

const mapDispatchToProps = dispatch => ({
	removeBookmark: bookmark => dispatch(removeBookmark(bookmark))
});

export default connect(
	mapStateToProps,
	mapDispatchToProps
)(HomePage);<|MERGE_RESOLUTION|>--- conflicted
+++ resolved
@@ -94,13 +94,9 @@
 		borderRadius: 20,
 		paddingHorizontal: 38,
 		fontSize: 16,
-<<<<<<< HEAD
-=======
 		backgroundColor: colors.concrete,
 		height: 40,
->>>>>>> 570f11a4
 		color: colors.another50ShadesOfGrey,
-		height: 40,
 		borderWidth: 2,
 		...fontStyles.normal
 	},
