--- conflicted
+++ resolved
@@ -61,10 +61,7 @@
             style={
               Array [
                 Object {
-<<<<<<< HEAD
-=======
                   "backgroundColor": "#f1f2f6",
->>>>>>> 570f11a4
                   "borderRadius": 20,
                   "borderWidth": 2,
                   "color": "#8E8E93",
