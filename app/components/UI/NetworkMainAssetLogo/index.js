import React from 'react';
import PropTypes from 'prop-types';
import { ChainId } from '@metamask/controller-utils';
import { connect } from 'react-redux';
import TokenIcon from '../Swaps/components/TokenIcon';
import {
  selectChainId,
  selectEvmTicker,
} from '../../../selectors/networkController';

function NetworkMainAssetLogo({
  chainId,
  ticker,
  style,
  big,
  biggest,
  testID,
}) {
  if (chainId === ChainId.mainnet) {
    return (
      <TokenIcon
        big={big}
        biggest={biggest}
        symbol={'ETH'}
        style={style}
        testID={testID}
      />
    );
  }
  return (
    <TokenIcon
      big={big}
      biggest={biggest}
      symbol={ticker}
      style={style}
      testID={testID}
    />
  );
}

<<<<<<< HEAD
const mapStateToProps = (state, ownProps) => ({
  chainId: ownProps.chainId || selectChainId(state),
  ticker: ownProps.ticker || selectTicker(state),
=======
const mapStateToProps = (state) => ({
  chainId: selectChainId(state),
  ticker: selectEvmTicker(state),
>>>>>>> e4e3720b
});

NetworkMainAssetLogo.propTypes = {
  chainId: PropTypes.string,
  ticker: PropTypes.string,
  style: PropTypes.object,
  big: PropTypes.bool,
  biggest: PropTypes.bool,
  testID: PropTypes.string,
};

export default connect(mapStateToProps)(NetworkMainAssetLogo);<|MERGE_RESOLUTION|>--- conflicted
+++ resolved
@@ -38,15 +38,9 @@
   );
 }
 
-<<<<<<< HEAD
 const mapStateToProps = (state, ownProps) => ({
   chainId: ownProps.chainId || selectChainId(state),
-  ticker: ownProps.ticker || selectTicker(state),
-=======
-const mapStateToProps = (state) => ({
-  chainId: selectChainId(state),
-  ticker: selectEvmTicker(state),
->>>>>>> e4e3720b
+  ticker: ownProps.ticker || selectEvmTicker(state),
 });
 
 NetworkMainAssetLogo.propTypes = {
