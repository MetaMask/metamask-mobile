--- conflicted
+++ resolved
@@ -16,13 +16,7 @@
 import ActionView from '../ActionView';
 import { isSmartContractAddress } from '../../../util/transactions';
 import Device from '../../../util/device';
-<<<<<<< HEAD
 import { trackEvent } from '../../../util/analyticsV2';
-=======
-import { MetaMetricsEvents } from '../../../core/Analytics';
-import AnalyticsV2 from '../../../util/analyticsV2';
-
->>>>>>> db9007ba
 import { useTheme } from '../../../util/theme';
 import { CUSTOM_TOKEN_CONTAINER_ID } from '../../../../wdio/features/testIDs/Screens/AddCustomToken.testIds';
 import generateTestId from '../../../../wdio/utils/generateTestId';
@@ -190,14 +184,7 @@
     const { NftController } = Engine.context as any;
     NftController.addNft(address, tokenId);
 
-<<<<<<< HEAD
     trackEvent(MetaMetricsEvents.COLLECTIBLE_ADDED, getAnalyticsParams());
-=======
-    AnalyticsV2.trackEvent(
-      MetaMetricsEvents.COLLECTIBLE_ADDED,
-      getAnalyticsParams(),
-    );
->>>>>>> db9007ba
 
     navigation.goBack();
   };
