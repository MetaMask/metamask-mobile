--- conflicted
+++ resolved
@@ -34,51 +34,9 @@
 import RetryModal from './RetryModal';
 import UpdateEIP1559Tx from '../UpdateEIP1559Tx';
 import { collectibleContractsSelector } from '../../../reducers/collectibles';
-<<<<<<< HEAD
 import withQRHardwareAwareness from '../QRHardware/withQRHardwareAwareness';
 import QRSigningModal from './QRSigningModal';
 import { isQRHardwareAccount } from '../../../util/address';
-
-const styles = StyleSheet.create({
-	wrapper: {
-		backgroundColor: colors.white,
-		flex: 1,
-	},
-	bottomModal: {
-		justifyContent: 'flex-end',
-		margin: 0,
-	},
-	emptyContainer: {
-		flex: 1,
-		justifyContent: 'center',
-		alignItems: 'center',
-		backgroundColor: colors.white,
-		minHeight: Dimensions.get('window').height / 2,
-	},
-	keyboardAwareWrapper: {
-		flex: 1,
-		justifyContent: 'flex-end',
-	},
-	loader: {
-		alignSelf: 'center',
-	},
-	text: {
-		fontSize: 20,
-		color: colors.fontTertiary,
-		...fontStyles.normal,
-	},
-	viewMoreBody: {
-		marginBottom: 36,
-		marginTop: 24,
-	},
-	viewOnEtherscan: {
-		fontSize: 16,
-		color: colors.blue,
-		...fontStyles.normal,
-		textAlign: 'center',
-	},
-});
-=======
 import { ThemeContext, mockTheme } from '../../../util/theme';
 
 const createStyles = (colors) =>
@@ -121,7 +79,6 @@
 			textAlign: 'center',
 		},
 	});
->>>>>>> 169bf9a5
 
 const ROW_HEIGHT = (Device.isIos() ? 95 : 100) + StyleSheet.hairlineWidth;
 
@@ -677,13 +634,10 @@
 	};
 
 	render = () => {
-<<<<<<< HEAD
 		const { isSigningQRObject, QRState } = this.props;
-=======
 		const colors = this.context.colors || mockTheme.colors;
 		const styles = createStyles(colors);
 
->>>>>>> 169bf9a5
 		return (
 			<SafeAreaView edges={['bottom']} style={styles.wrapper} testID={'txn-screen'}>
 				{!this.state.ready || this.props.loading
@@ -693,10 +647,7 @@
 					: this.renderList()}
 				{(this.state.speedUp1559IsOpen || this.state.cancel1559IsOpen) &&
 					this.renderUpdateTxEIP1559Gas(this.state.cancel1559IsOpen)}
-<<<<<<< HEAD
 				<QRSigningModal isVisible={isSigningQRObject} QRState={QRState} />
-=======
->>>>>>> 169bf9a5
 			</SafeAreaView>
 		);
 	};
