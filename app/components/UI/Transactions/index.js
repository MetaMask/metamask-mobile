--- conflicted
+++ resolved
@@ -11,19 +11,9 @@
   Text,
   View,
 } from 'react-native';
-<<<<<<< HEAD
 import { KeyboardAwareScrollView } from 'react-native-keyboard-aware-scroll-view';
 import Modal from 'react-native-modal';
 import { connect } from 'react-redux';
-=======
-import {
-  findBlockExplorerForRpc,
-  getBlockExplorerName,
-  isMainnetByChainId,
-  getBlockExplorerAddressUrl,
-} from '../../../util/networks';
-import { fontStyles, baseStyles } from '../../../styles/common';
->>>>>>> edfe239b
 import { strings } from '../../../../locales/i18n';
 import { showAlert } from '../../../actions/alert';
 import Button, {
@@ -41,15 +31,11 @@
 import { baseStyles, fontStyles } from '../../../styles/common';
 import { isQRHardwareAccount } from '../../../util/address';
 import Device from '../../../util/device';
-import {
-  getEtherscanAddressUrl,
-  getEtherscanBaseUrl,
-} from '../../../util/etherscan';
 import Logger from '../../../util/Logger';
 import {
   findBlockExplorerForRpc,
+  getBlockExplorerAddressUrl,
   getBlockExplorerName,
-  getNetworkTypeById,
   isMainnetByChainId,
 } from '../../../util/networks';
 import { renderFromWei } from '../../../util/number';
