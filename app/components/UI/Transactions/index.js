import { CANCEL_RATE, SPEED_UP_RATE } from '@metamask/transaction-controller';
import PropTypes from 'prop-types';
import React, { PureComponent } from 'react';
import {
  ActivityIndicator,
  FlatList,
  InteractionManager,
  RefreshControl,
  StyleSheet,
  Text,
  View,
} from 'react-native';
import { KeyboardAwareScrollView } from 'react-native-keyboard-aware-scroll-view';
import Modal from 'react-native-modal';
import { connect } from 'react-redux';
import { strings } from '../../../../locales/i18n';
import { showAlert } from '../../../actions/alert';
import Button, {
  ButtonSize,
  ButtonVariants,
} from '../../../component-library/components/Buttons/Button';
import { NO_RPC_BLOCK_EXPLORER, RPC } from '../../../constants/network';
import Engine from '../../../core/Engine';
import NotificationManager from '../../../core/NotificationManager';
import { collectibleContractsSelector } from '../../../reducers/collectibles';
import {
  selectChainId,
  selectNetworkClientId,
  selectNetworkConfigurations,
  selectProviderConfig,
  selectProviderType,
} from '../../../selectors/networkController';
import { selectPrimaryCurrency } from '../../../selectors/settings';
import { selectTokensByAddress } from '../../../selectors/tokensController';
import { selectGasFeeControllerEstimateType } from '../../../selectors/gasFeeController';
import { baseStyles, fontStyles } from '../../../styles/common';
import { isHardwareAccount } from '../../../util/address';
import { createLedgerTransactionModalNavDetails } from '../../UI/LedgerModals/LedgerTransactionModal';
import Device from '../../../util/device';
import Logger from '../../../util/Logger';
import {
  findBlockExplorerForRpc,
  getBlockExplorerAddressUrl,
  getBlockExplorerName,
  isMainnetByChainId,
} from '../../../util/networks';
import { addHexPrefix, hexToBN, renderFromWei } from '../../../util/number';
import { mockTheme, ThemeContext } from '../../../util/theme';
import { validateTransactionActionBalance } from '../../../util/transactions';
import withQRHardwareAwareness from '../QRHardware/withQRHardwareAwareness';
import TransactionActionModal from '../TransactionActionModal';
import TransactionElement from '../TransactionElement';
import UpdateEIP1559Tx from '../../Views/confirmations/components/UpdateEIP1559Tx';
import RetryModal from './RetryModal';
import PriceChartContext, {
  PriceChartProvider,
} from '../AssetOverview/PriceChart/PriceChart.context';
import { providerErrors } from '@metamask/rpc-errors';
import {
  selectConversionRate,
  selectCurrentCurrency,
} from '../../../selectors/currencyRateController';
import { selectContractExchangeRates } from '../../../selectors/tokenRatesController';
import { selectAccounts } from '../../../selectors/accountTrackerController';
import { selectSelectedInternalAccountFormattedAddress } from '../../../selectors/accountsController';
import {
  TransactionError,
  CancelTransactionError,
  SpeedupTransactionError,
} from '../../../core/Transaction/TransactionError';
import { getDeviceId } from '../../../core/Ledger/Ledger';
import ExtendedKeyringTypes from '../../../constants/keyringTypes';
import {
  speedUpTransaction,
  updateIncomingTransactions,
} from '../../../util/transaction-controller';
import { selectGasFeeEstimates } from '../../../selectors/confirmTransaction';
import { decGWEIToHexWEI } from '../../../util/conversions';

const createStyles = (colors, typography) =>
  StyleSheet.create({
    wrapper: {
      backgroundColor: colors.background.default,
      flex: 1,
    },
    bottomModal: {
      justifyContent: 'flex-end',
      margin: 0,
    },
    emptyContainer: {
      justifyContent: 'center',
      alignItems: 'center',
      paddingBottom: 24,
    },
    keyboardAwareWrapper: {
      flex: 1,
      justifyContent: 'flex-end',
    },
    loader: {
      alignSelf: 'center',
    },
    text: {
      fontSize: 20,
      color: colors.text.muted,
      ...fontStyles.normal,
    },
    textTransactions: {
      fontSize: 20,
      color: colors.text.muted,
      textAlign: 'center',
      ...fontStyles.normal,
    },
    viewMoreWrapper: {
      padding: 16,
    },
    viewMoreButton: {
      width: '100%',
    },
    disclaimerWrapper: {
      padding: 16,
    },
    disclaimerText: {
      color: colors.text.default,
      ...typography.sBodySM,
    },
  });

const ROW_HEIGHT = (Device.isIos() ? 95 : 100) + StyleSheet.hairlineWidth;

/**
 * View that renders a list of transactions for a specific asset
 */
class Transactions extends PureComponent {
  static propTypes = {
    assetSymbol: PropTypes.string,
    /**
     * Map of accounts to information objects including balances
     */
    accounts: PropTypes.object,
    /**
     * Callback to close the view
     */
    close: PropTypes.func,
    /**
     * Object containing token exchange rates in the format address => exchangeRate
     */
    contractExchangeRates: PropTypes.object,
    /**
     * Network configurations
     */
    networkConfigurations: PropTypes.object,
    /**
    /* navigation object required to push new views
    */
    navigation: PropTypes.object,
    /**
     * Object representing the configuration of the current selected network
     */
    providerConfig: PropTypes.object,
    /**
     * An array that represents the user collectible contracts
     */
    collectibleContracts: PropTypes.array,
    /**
     * An array that represents the user tokens
     */
    tokens: PropTypes.object,
    /**
     * An array of transactions objects
     */
    transactions: PropTypes.array,
    /**
     * An array of transactions objects that have been submitted
     */
    submittedTransactions: PropTypes.array,
    /**
     * An array of transactions objects that have been confirmed
     */
    confirmedTransactions: PropTypes.array,
    /**
     * A string that represents the selected address
     */
    selectedAddress: PropTypes.string,
    /**
     * ETH to current currency conversion rate
     */
    conversionRate: PropTypes.number,
    /**
     * Currency code of the currently-active currency
     */
    currentCurrency: PropTypes.string,
    /**
     * Loading flag from an external call
     */
    loading: PropTypes.bool,
    /**
     * Pass the flatlist ref to the parent
     */
    onRefSet: PropTypes.func,
    /**
     * Optional header component
     */
    header: PropTypes.object,
    /**
     * Optional header height
     */
    headerHeight: PropTypes.number,
    exchangeRate: PropTypes.number,
    isSigningQRObject: PropTypes.bool,
    chainId: PropTypes.string,
    /**
     * On scroll past navbar callback
     */
    onScrollThroughContent: PropTypes.func,
    gasFeeEstimates: PropTypes.object,
    /**
<<<<<<< HEAD
     * Chain ID of the token
     */
    tokenChainId: PropTypes.string,
=======
     * ID of the global network client
     */
    networkClientId: PropTypes.string,
>>>>>>> f4f2e158
  };

  static defaultProps = {
    headerHeight: 0,
  };

  state = {
    selectedTx: new Map(),
    ready: false,
    refreshing: false,
    cancelIsOpen: false,
    cancel1559IsOpen: false,
    cancelConfirmDisabled: false,
    speedUpIsOpen: false,
    speedUp1559IsOpen: false,
    retryIsOpen: false,
    speedUpConfirmDisabled: false,
    rpcBlockExplorer: undefined,
    errorMsg: undefined,
    isQRHardwareAccount: false,
    isLedgerAccount: false,
  };

  existingGas = null;
  existingTx = null;
  cancelTxId = null;
  speedUpTxId = null;
  selectedTx = null;

  flatList = React.createRef();

  componentDidMount = () => {
    this.mounted = true;
    setTimeout(() => {
      this.mounted && this.setState({ ready: true });
      this.init();
      this.props.onRefSet && this.props.onRefSet(this.flatList);
    }, 100);
    this.setState({
      isQRHardwareAccount: isHardwareAccount(this.props.selectedAddress),
    });
  };

  componentWillUnmount() {
    this.mounted = false;
  }

  updateBlockExplorer = () => {
    const {
      providerConfig: { type, rpcUrl },
      networkConfigurations,
    } = this.props;
    let blockExplorer;
    if (type === RPC) {
      blockExplorer =
        findBlockExplorerForRpc(rpcUrl, networkConfigurations) ||
        NO_RPC_BLOCK_EXPLORER;
    }

    this.setState({ rpcBlockExplorer: blockExplorer });
    this.setState({
      isQRHardwareAccount: isHardwareAccount(this.props.selectedAddress, [
        ExtendedKeyringTypes.qr,
      ]),
      isLedgerAccount: isHardwareAccount(this.props.selectedAddress, [
        ExtendedKeyringTypes.ledger,
      ]),
    });
  };

  componentDidUpdate() {
    this.updateBlockExplorer();
    if (
      this.props.confirmedTransactions.some(
        ({ id }) => id === this.existingTx?.id,
      )
    ) {
      this.onSpeedUpCompleted();
      this.onCancelCompleted();
    }
  }

  init() {
    this.mounted && this.setState({ ready: true });
    const txToView = NotificationManager.getTransactionToView();
    if (txToView) {
      setTimeout(() => {
        const index = this.props.transactions.findIndex(
          (tx) => txToView === tx.id,
        );
        if (index >= 0) {
          this.toggleDetailsView(txToView, index);
        }
      }, 1000);
    }
  }

  scrollToIndex = (index) => {
    if (!this.scrolling && (this.props.headerHeight || index)) {
      this.scrolling = true;
      // eslint-disable-next-line no-unused-expressions
      this.flatList?.current?.scrollToIndex({ index, animated: true });
      setTimeout(() => {
        this.scrolling = false;
      }, 300);
    }
  };

  toggleDetailsView = (id, index) => {
    const oldId = this.selectedTx && this.selectedTx.id;
    const oldIndex = this.selectedTx && this.selectedTx.index;

    if (this.selectedTx && oldId !== id && oldIndex !== index) {
      this.selectedTx = null;
      this.toggleDetailsView(oldId, oldIndex);
      InteractionManager.runAfterInteractions(() => {
        this.toggleDetailsView(id, index);
      });
    } else {
      this.setState((state) => {
        const selectedTx = new Map(state.selectedTx);
        const show = !selectedTx.get(id);
        selectedTx.set(id, show);
        if (show && (this.props.headerHeight || index)) {
          InteractionManager.runAfterInteractions(() => {
            this.scrollToIndex(index);
          });
        }
        this.selectedTx = show ? { id, index } : null;
        return { selectedTx };
      });
    }
  };

  onRefresh = async () => {
    const { networkClientId } = this.props;

    this.setState({ refreshing: true });

    await updateIncomingTransactions([networkClientId]);

    this.setState({ refreshing: false });
  };

  renderLoader = () => {
    const { colors, typography } = this.context || mockTheme;
    const styles = createStyles(colors, typography);

    return (
      <View style={styles.emptyContainer}>
        <ActivityIndicator style={styles.loader} size="small" />
      </View>
    );
  };

  renderEmpty = () => {
    const { colors, typography } = this.context || mockTheme;
    const styles = createStyles(colors, typography);
    if (this.props.tokenChainId !== this.props.chainId) {
      return (
        <View style={styles.emptyContainer}>
          <Text style={styles.textTransactions}>
            {strings('wallet.switch_network_to_view_transactions')}
          </Text>
        </View>
      );
    }
    return (
      <View style={styles.emptyContainer}>
        <Text style={styles.text}>{strings('wallet.no_transactions')}</Text>
      </View>
    );
  };

  viewOnBlockExplore = () => {
    const {
      navigation,
      providerConfig: { type },
      selectedAddress,
      close,
    } = this.props;
    const { rpcBlockExplorer } = this.state;
    try {
      const { url, title } = getBlockExplorerAddressUrl(
        type,
        selectedAddress,
        rpcBlockExplorer,
      );
      navigation.push('Webview', {
        screen: 'SimpleWebview',
        params: {
          url,
          title,
        },
      });
      close && close();
    } catch (e) {
      Logger.error(e, {
        message: `can't get a block explorer link for network `,
        type,
      });
    }
  };

  renderViewMore = () => {
    const { colors, typography } = this.context || mockTheme;
    const styles = createStyles(colors, typography);

    const {
      chainId,
      providerConfig: { type },
    } = this.props;
    const blockExplorerText = () => {
      if (isMainnetByChainId(chainId) || type !== RPC) {
        return strings('transactions.view_full_history_on_etherscan');
      }

      if (NO_RPC_BLOCK_EXPLORER !== this.state.rpcBlockExplorer) {
        return `${strings(
          'transactions.view_full_history_on',
        )} ${getBlockExplorerName(this.state.rpcBlockExplorer)}`;
      }

      return null;
    };

    return (
      <View style={styles.viewMoreWrapper}>
        <Button
          variant={ButtonVariants.Link}
          size={ButtonSize.Lg}
          label={blockExplorerText()}
          style={styles.viewMoreButton}
          onPress={this.viewOnBlockExplore}
        />
      </View>
    );
  };

  getItemLayout = (data, index) => ({
    length: ROW_HEIGHT,
    offset: this.props.headerHeight + ROW_HEIGHT * index,
    index,
  });

  keyExtractor = (item) => item.id.toString();

  onSpeedUpAction = (speedUpAction, existingGas, tx) => {
    this.existingGas = existingGas;
    this.speedUpTxId = tx.id;
    this.existingTx = tx;
    if (existingGas.isEIP1559Transaction) {
      this.setState({ speedUp1559IsOpen: speedUpAction });
    } else {
      const speedUpConfirmDisabled = validateTransactionActionBalance(
        tx,
        SPEED_UP_RATE,
        this.props.accounts,
      );
      this.setState({ speedUpIsOpen: speedUpAction, speedUpConfirmDisabled });
    }
  };

  onSpeedUpCompleted = () => {
    this.setState({ speedUp1559IsOpen: false, speedUpIsOpen: false });
    this.existingGas = null;
    this.speedUpTxId = null;
    this.existingTx = null;
  };

  onCancelAction = (cancelAction, existingGas, tx) => {
    this.existingGas = existingGas;
    this.cancelTxId = tx.id;
    this.existingTx = tx;

    if (existingGas.isEIP1559Transaction) {
      this.setState({ cancel1559IsOpen: cancelAction });
    } else {
      const cancelConfirmDisabled = validateTransactionActionBalance(
        tx,
        CANCEL_RATE,
        this.props.accounts,
      );
      this.setState({ cancelIsOpen: cancelAction, cancelConfirmDisabled });
    }
  };

  onCancelCompleted = () => {
    this.setState({ cancel1559IsOpen: false, cancelIsOpen: false });
    this.existingGas = null;
    this.cancelTxId = null;
    this.existingTx = null;
  };

  onScroll = (event) => {
    const { nativeEvent } = event;
    const { contentOffset } = nativeEvent;
    // 16 is the top padding of the list
    if (this.props.onScrollThroughContent) {
      this.props.onScrollThroughContent(contentOffset.y);
    }
  };

  handleSpeedUpTransactionFailure = (e) => {
    const speedUpTxId = this.speedUpTxId;
    const message = e instanceof TransactionError ? e.message : undefined;
    Logger.error(e, { message: `speedUpTransaction failed `, speedUpTxId });
    InteractionManager.runAfterInteractions(this.toggleRetry(message));
    this.setState({
      speedUp1559IsOpen: false,
      speedUpIsOpen: false,
    });
  };

  handleCancelTransactionFailure = (e) => {
    const cancelTxId = this.cancelTxId;
    const message = e instanceof TransactionError ? e.message : undefined;
    Logger.error(e, { message: `cancelTransaction failed `, cancelTxId });
    InteractionManager.runAfterInteractions(this.toggleRetry(message));
    this.setState({
      cancel1559IsOpen: false,
      cancelIsOpen: false,
    });
  };

  speedUpTransaction = async (transactionObject) => {
    try {
      if (transactionObject?.error) {
        throw new SpeedupTransactionError(transactionObject.error);
      }

      const isLedgerAccount = isHardwareAccount(this.props.selectedAddress, [
        ExtendedKeyringTypes.ledger,
      ]);

      if (isLedgerAccount) {
        await this.signLedgerTransaction({
          id: this.speedUpTxId,
          replacementParams: {
            type: 'speedUp',
            eip1559GasFee: {
              maxFeePerGas: `0x${transactionObject?.suggestedMaxFeePerGasHex}`,
              maxPriorityFeePerGas: `0x${transactionObject?.suggestedMaxPriorityFeePerGasHex}`,
            },
          },
        });
      } else {
        await speedUpTransaction(
          this.speedUpTxId,
          this.getCancelOrSpeedupValues(transactionObject),
        );
      }
      this.onSpeedUpCompleted();
    } catch (e) {
      this.handleSpeedUpTransactionFailure(e);
    }
  };

  signQRTransaction = async (tx) => {
    const { KeyringController, ApprovalController } = Engine.context;
    await KeyringController.resetQRKeyringState();
    await ApprovalController.accept(tx.id, undefined, { waitForResult: true });
  };

  signLedgerTransaction = async (transaction) => {
    const deviceId = await getDeviceId();

    const onConfirmation = (isComplete) => {
      if (isComplete) {
        transaction.speedUpParams &&
          transaction.speedUpParams?.type === 'SpeedUp'
          ? this.onSpeedUpCompleted()
          : this.onCancelCompleted();
      }
    };

    this.props.navigation.navigate(
      ...createLedgerTransactionModalNavDetails({
        transactionId: transaction.id,
        deviceId,
        onConfirmationComplete: onConfirmation,
        type: 'signTransaction',
        replacementParams: transaction?.replacementParams,
      }),
    );
  };

  cancelUnsignedQRTransaction = async (tx) => {
    await Engine.context.ApprovalController.reject(
      tx.id,
      providerErrors.userRejectedRequest(),
    );
  };

  cancelTransaction = async (transactionObject) => {
    try {
      if (transactionObject?.error) {
        throw new CancelTransactionError(transactionObject.error);
      }

      const isLedgerAccount = isHardwareAccount(this.props.selectedAddress, [
        ExtendedKeyringTypes.ledger,
      ]);

      if (isLedgerAccount) {
        await this.signLedgerTransaction({
          id: this.cancelTxId,
          replacementParams: {
            type: 'cancel',
            eip1559GasFee: {
              maxFeePerGas: `0x${transactionObject?.suggestedMaxFeePerGasHex}`,
              maxPriorityFeePerGas: `0x${transactionObject?.suggestedMaxPriorityFeePerGasHex}`,
            },
          },
        });
      } else {
        await Engine.context.TransactionController.stopTransaction(
          this.cancelTxId,
          this.getCancelOrSpeedupValues(transactionObject),
        );
      }
      this.onCancelCompleted();
    } catch (e) {
      this.handleCancelTransactionFailure(e);
    }
  };

  renderItem = ({ item, index }) => (
    <TransactionElement
      tx={item}
      i={index}
      assetSymbol={this.props.assetSymbol}
      onSpeedUpAction={this.onSpeedUpAction}
      isQRHardwareAccount={this.state.isQRHardwareAccount}
      isLedgerAccount={this.state.isLedgerAccount}
      signQRTransaction={this.signQRTransaction}
      signLedgerTransaction={this.signLedgerTransaction}
      cancelUnsignedQRTransaction={this.cancelUnsignedQRTransaction}
      onCancelAction={this.onCancelAction}
      onPressItem={this.toggleDetailsView}
      selectedAddress={this.props.selectedAddress}
      tokens={this.props.tokens}
      collectibleContracts={this.props.collectibleContracts}
      contractExchangeRates={this.props.contractExchangeRates}
      exchangeRate={this.props.exchangeRate}
      conversionRate={this.props.conversionRate}
      currentCurrency={this.props.currentCurrency}
      navigation={this.props.navigation}
    />
  );

  toggleRetry = (errorMsg) => {
    this.setState((state) => ({ retryIsOpen: !state.retryIsOpen, errorMsg }));
  };

  retry = () => {
    this.setState((state) => ({
      retryIsOpen: !state.retryIsOpen,
      errorMsg: undefined,
    }));

    //If the exitsing TX id true then it is a speed up retry
    if (this.speedUpTxId) {
      InteractionManager.runAfterInteractions(() => {
        this.onSpeedUpAction(true, this.existingGas, this.existingTx);
      });
    }
    if (this.cancelTxId) {
      InteractionManager.runAfterInteractions(() => {
        this.onCancelAction(true, this.existingGas, this.existingTx);
      });
    }
  };

  renderUpdateTxEIP1559Gas = (isCancel) => {
    const { isSigningQRObject } = this.props;
    const { colors, typography } = this.context || mockTheme;
    const styles = createStyles(colors, typography);

    if (!this.existingGas) return null;
    if (this.existingGas.isEIP1559Transaction && !isSigningQRObject) {
      return (
        <Modal
          isVisible
          animationIn="slideInUp"
          animationOut="slideOutDown"
          style={styles.bottomModal}
          backdropColor={colors.overlay.default}
          backdropOpacity={1}
          animationInTiming={600}
          animationOutTiming={600}
          onBackdropPress={
            isCancel ? this.onCancelCompleted : this.onSpeedUpCompleted
          }
          onBackButtonPress={
            isCancel ? this.onCancelCompleted : this.onSpeedUpCompleted
          }
          onSwipeComplete={
            isCancel ? this.onCancelCompleted : this.onSpeedUpCompleted
          }
          swipeDirection={'down'}
          propagateSwipe
        >
          <KeyboardAwareScrollView
            contentContainerStyle={styles.keyboardAwareWrapper}
          >
            <UpdateEIP1559Tx
              gas={this.existingTx.txParams.gas}
              onSave={
                isCancel ? this.cancelTransaction : this.speedUpTransaction
              }
              onCancel={
                isCancel ? this.onCancelCompleted : this.onSpeedUpCompleted
              }
              existingGas={this.existingGas}
              isCancel={isCancel}
            />
          </KeyboardAwareScrollView>
        </Modal>
      );
    }
  };

  renderDisclaimer = () => {
    const { colors, typography } = this.context || mockTheme;
    const styles = createStyles(colors, typography);
    return (
      <View style={styles.disclaimerWrapper}>
        <Text style={styles.disclaimerText}>
          {strings('asset_overview.disclaimer')}
        </Text>
      </View>
    );
  };

  renderFooter = () => (
    <View>
      {this.renderViewMore()}
      {this.renderDisclaimer()}
    </View>
  );

  renderList = () => {
    const {
      submittedTransactions,
      confirmedTransactions,
      header,
      isSigningQRObject,
    } = this.props;
    const { cancelConfirmDisabled, speedUpConfirmDisabled } = this.state;
    const { colors, typography } = this.context || mockTheme;
    const styles = createStyles(colors, typography);

    const transactions =
      submittedTransactions && submittedTransactions.length
        ? submittedTransactions
          .sort((a, b) => b.time - a.time)
          .concat(confirmedTransactions)
        : this.props.transactions;

    const renderRetryGas = (rate) => {
      if (!this.existingGas) return null;

      if (this.existingGas.isEIP1559Transaction) return null;

      const gasPrice = this.existingGas.gasPrice;

      const increasedGasPrice =
        gasPrice === 0
          ? hexToBN(this.getGasPriceEstimate())
          : Math.floor(gasPrice * rate);

      return `${renderFromWei(increasedGasPrice)} ${strings('unit.eth')}`;
    };

    const renderSpeedUpGas = () => renderRetryGas(SPEED_UP_RATE);
    const renderCancelGas = () => renderRetryGas(CANCEL_RATE);

    return (
      <View style={styles.wrapper}>
        <PriceChartContext.Consumer>
          {({ isChartBeingTouched }) => (
            <FlatList
              ref={this.flatList}
              getItemLayout={this.getItemLayout}
              data={transactions}
              extraData={this.state}
              keyExtractor={this.keyExtractor}
              refreshControl={
                <RefreshControl
                  colors={[colors.primary.default]}
                  tintColor={colors.icon.default}
                  refreshing={this.state.refreshing}
                  onRefresh={this.onRefresh}
                />
              }
              renderItem={this.renderItem}
              initialNumToRender={10}
              maxToRenderPerBatch={2}
              onEndReachedThreshold={0.5}
              ListHeaderComponent={header}
              ListFooterComponent={
                transactions.length > 0 ? this.renderFooter : this.renderEmpty()
              }
              style={baseStyles.flexGrow}
              scrollIndicatorInsets={{ right: 1 }}
              onScroll={this.onScroll}
              scrollEnabled={!isChartBeingTouched}
            />
          )}
        </PriceChartContext.Consumer>

        {!isSigningQRObject && this.state.cancelIsOpen && (
          <TransactionActionModal
            isVisible={this.state.cancelIsOpen}
            confirmDisabled={cancelConfirmDisabled}
            onCancelPress={this.onCancelCompleted}
            onConfirmPress={this.cancelTransaction}
            confirmText={strings('transaction.lets_try')}
            confirmButtonMode={'confirm'}
            cancelText={strings('transaction.nevermind')}
            feeText={renderCancelGas()}
            titleText={strings('transaction.cancel_tx_title')}
            gasTitleText={strings('transaction.gas_cancel_fee')}
            descriptionText={strings('transaction.cancel_tx_message')}
          />
        )}
        {!isSigningQRObject && this.state.speedUpIsOpen && (
          <TransactionActionModal
            isVisible={this.state.speedUpIsOpen && !isSigningQRObject}
            confirmDisabled={speedUpConfirmDisabled}
            onCancelPress={this.onSpeedUpCompleted}
            onConfirmPress={this.speedUpTransaction}
            confirmText={strings('transaction.lets_try')}
            confirmButtonMode={'confirm'}
            cancelText={strings('transaction.nevermind')}
            feeText={renderSpeedUpGas()}
            titleText={strings('transaction.speedup_tx_title')}
            gasTitleText={strings('transaction.gas_speedup_fee')}
            descriptionText={strings('transaction.speedup_tx_message')}
          />
        )}

        <RetryModal
          onCancelPress={() => this.toggleRetry(undefined)}
          onConfirmPress={this.retry}
          retryIsOpen={this.state.retryIsOpen}
          errorMsg={this.state.errorMsg}
        />
      </View>
    );
  };

  render = () => {
    const { colors, typography } = this.context || mockTheme;
    const styles = createStyles(colors, typography);

    return (
      <PriceChartProvider>
        <View style={styles.wrapper}>
          {!this.state.ready || this.props.loading
            ? this.renderLoader()
            : this.renderList()}
          {(this.state.speedUp1559IsOpen || this.state.cancel1559IsOpen) &&
            this.renderUpdateTxEIP1559Gas(this.state.cancel1559IsOpen)}
        </View>
      </PriceChartProvider>
    );
  };

  getCancelOrSpeedupValues(transactionObject) {
    const { suggestedMaxFeePerGasHex, suggestedMaxPriorityFeePerGasHex } =
      transactionObject ?? {};

    if (suggestedMaxFeePerGasHex) {
      return {
        maxFeePerGas: `0x${suggestedMaxFeePerGasHex}`,
        maxPriorityFeePerGas: `0x${suggestedMaxPriorityFeePerGasHex}`,
      };
    }

    if (this.existingGas.gasPrice !== 0) {
      // Transaction controller will multiply existing gas price by the rate.
      return undefined;
    }

    return { gasPrice: this.getGasPriceEstimate() };
  }

  getGasPriceEstimate() {
    const { gasFeeEstimates } = this.props;

    const estimateGweiDecimal =
      gasFeeEstimates?.medium?.suggestedMaxFeePerGas ??
      gasFeeEstimates?.medium ??
      gasFeeEstimates.gasPrice ??
      '0';

    return addHexPrefix(decGWEIToHexWEI(estimateGweiDecimal));
  }
}

const mapStateToProps = (state) => ({
  accounts: selectAccounts(state),
  chainId: selectChainId(state),
  networkClientId: selectNetworkClientId(state),
  collectibleContracts: collectibleContractsSelector(state),
  contractExchangeRates: selectContractExchangeRates(state),
  conversionRate: selectConversionRate(state),
  currentCurrency: selectCurrentCurrency(state),
  selectedAddress: selectSelectedInternalAccountFormattedAddress(state),
  networkConfigurations: selectNetworkConfigurations(state),
  providerConfig: selectProviderConfig(state),
  gasFeeEstimates: selectGasFeeEstimates(state),
  primaryCurrency: selectPrimaryCurrency(state),
  tokens: selectTokensByAddress(state),
  gasEstimateType: selectGasFeeControllerEstimateType(state),
  networkType: selectProviderType(state),
});

Transactions.contextType = ThemeContext;

const mapDispatchToProps = (dispatch) => ({
  showAlert: (config) => dispatch(showAlert(config)),
});

export default connect(
  mapStateToProps,
  mapDispatchToProps,
)(withQRHardwareAwareness(Transactions));<|MERGE_RESOLUTION|>--- conflicted
+++ resolved
@@ -214,15 +214,13 @@
     onScrollThroughContent: PropTypes.func,
     gasFeeEstimates: PropTypes.object,
     /**
-<<<<<<< HEAD
      * Chain ID of the token
      */
     tokenChainId: PropTypes.string,
-=======
+    /**
      * ID of the global network client
      */
     networkClientId: PropTypes.string,
->>>>>>> f4f2e158
   };
 
   static defaultProps = {
@@ -593,7 +591,7 @@
     const onConfirmation = (isComplete) => {
       if (isComplete) {
         transaction.speedUpParams &&
-          transaction.speedUpParams?.type === 'SpeedUp'
+        transaction.speedUpParams?.type === 'SpeedUp'
           ? this.onSpeedUpCompleted()
           : this.onCancelCompleted();
       }
@@ -779,8 +777,8 @@
     const transactions =
       submittedTransactions && submittedTransactions.length
         ? submittedTransactions
-          .sort((a, b) => b.time - a.time)
-          .concat(confirmedTransactions)
+            .sort((a, b) => b.time - a.time)
+            .concat(confirmedTransactions)
         : this.props.transactions;
 
     const renderRetryGas = (rate) => {
