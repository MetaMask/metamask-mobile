import { CANCEL_RATE, SPEED_UP_RATE } from '@metamask/transaction-controller';
import PropTypes from 'prop-types';
import React, { PureComponent } from 'react';
import {
  ActivityIndicator,
  FlatList,
  InteractionManager,
  RefreshControl,
  StyleSheet,
  Text,
  View,
} from 'react-native';
import { KeyboardAwareScrollView } from 'react-native-keyboard-aware-scroll-view';
import Modal from 'react-native-modal';
import { connect } from 'react-redux';
import { strings } from '../../../../locales/i18n';
import { showAlert } from '../../../actions/alert';
import Button, {
  ButtonSize,
  ButtonVariants,
} from '../../../component-library/components/Buttons/Button';
import { NO_RPC_BLOCK_EXPLORER, RPC } from '../../../constants/network';
import Engine from '../../../core/Engine';
import NotificationManager from '../../../core/NotificationManager';
import { collectibleContractsSelector } from '../../../reducers/collectibles';
import {
  selectChainId,
  selectNetworkClientId,
  selectNetworkConfigurations,
  selectProviderConfig,
  selectProviderType,
} from '../../../selectors/networkController';
import { selectPrimaryCurrency } from '../../../selectors/settings';
import { selectTokensByAddress } from '../../../selectors/tokensController';
import { selectGasFeeControllerEstimateType } from '../../../selectors/gasFeeController';
import { baseStyles, fontStyles } from '../../../styles/common';
import { isHardwareAccount } from '../../../util/address';
import { createLedgerTransactionModalNavDetails } from '../../UI/LedgerModals/LedgerTransactionModal';
import Device from '../../../util/device';
import Logger from '../../../util/Logger';
import {
  findBlockExplorerForRpc,
  getBlockExplorerAddressUrl,
  getBlockExplorerName,
  isMainnetByChainId,
} from '../../../util/networks';
import { addHexPrefix, hexToBN, renderFromWei } from '../../../util/number';
import { mockTheme, ThemeContext } from '../../../util/theme';
import { validateTransactionActionBalance } from '../../../util/transactions';
import withQRHardwareAwareness from '../QRHardware/withQRHardwareAwareness';
import TransactionActionModal from '../TransactionActionModal';
import TransactionElement from '../TransactionElement';
import UpdateEIP1559Tx from '../../Views/confirmations/components/UpdateEIP1559Tx';
import RetryModal from './RetryModal';
import PriceChartContext, {
  PriceChartProvider,
} from '../AssetOverview/PriceChart/PriceChart.context';
import { providerErrors } from '@metamask/rpc-errors';
import {
  selectConversionRate,
  selectCurrentCurrency,
} from '../../../selectors/currencyRateController';
import { selectContractExchangeRates } from '../../../selectors/tokenRatesController';
import { selectAccounts } from '../../../selectors/accountTrackerController';
import { selectSelectedInternalAccountFormattedAddress } from '../../../selectors/accountsController';
import {
  TransactionError,
  CancelTransactionError,
  SpeedupTransactionError,
} from '../../../core/Transaction/TransactionError';
import { getDeviceId } from '../../../core/Ledger/Ledger';
import ExtendedKeyringTypes from '../../../constants/keyringTypes';
import {
  speedUpTransaction,
  updateIncomingTransactions,
} from '../../../util/transaction-controller';
import { selectGasFeeEstimates } from '../../../selectors/confirmTransaction';
import { decGWEIToHexWEI } from '../../../util/conversions';
import { ActivitiesViewSelectorsIDs } from '../../../../e2e/selectors/Transactions/ActivitiesView.selectors';

const createStyles = (colors, typography) =>
  StyleSheet.create({
    wrapper: {
      backgroundColor: colors.background.default,
      flex: 1,
    },
    bottomModal: {
      justifyContent: 'flex-end',
      margin: 0,
    },
    emptyContainer: {
      justifyContent: 'center',
      alignItems: 'center',
      paddingBottom: 24,
    },
    keyboardAwareWrapper: {
      flex: 1,
      justifyContent: 'flex-end',
    },
    loader: {
      alignSelf: 'center',
    },
    text: {
      fontSize: 20,
      color: colors.text.muted,
      ...fontStyles.normal,
    },
    textTransactions: {
      fontSize: 20,
      color: colors.text.muted,
      textAlign: 'center',
      ...fontStyles.normal,
    },
    viewMoreWrapper: {
      padding: 16,
    },
    viewMoreButton: {
      width: '100%',
    },
    disclaimerWrapper: {
      padding: 16,
    },
    disclaimerText: {
      color: colors.text.default,
      ...typography.sBodySM,
    },
  });

const ROW_HEIGHT = (Device.isIos() ? 95 : 100) + StyleSheet.hairlineWidth;

/**
 * View that renders a list of transactions for a specific asset
 */
class Transactions extends PureComponent {
  static propTypes = {
    assetSymbol: PropTypes.string,
    /**
     * Map of accounts to information objects including balances
     */
    accounts: PropTypes.object,
    /**
     * Callback to close the view
     */
    close: PropTypes.func,
    /**
     * Object containing token exchange rates in the format address => exchangeRate
     */
    contractExchangeRates: PropTypes.object,
    /**
     * Network configurations
     */
    networkConfigurations: PropTypes.object,
    /**
    /* navigation object required to push new views
    */
    navigation: PropTypes.object,
    /**
     * Object representing the configuration of the current selected network
     */
    providerConfig: PropTypes.object,
    /**
     * An array that represents the user collectible contracts
     */
    collectibleContracts: PropTypes.array,
    /**
     * An array that represents the user tokens
     */
    tokens: PropTypes.object,
    /**
     * An array of transactions objects
     */
    transactions: PropTypes.array,
    /**
     * An array of transactions objects that have been submitted
     */
    submittedTransactions: PropTypes.array,
    /**
     * An array of transactions objects that have been confirmed
     */
    confirmedTransactions: PropTypes.array,
    /**
     * A string that represents the selected address
     */
    selectedAddress: PropTypes.string,
    /**
     * ETH to current currency conversion rate
     */
    conversionRate: PropTypes.number,
    /**
     * Currency code of the currently-active currency
     */
    currentCurrency: PropTypes.string,
    /**
     * Loading flag from an external call
     */
    loading: PropTypes.bool,
    /**
     * Pass the flatlist ref to the parent
     */
    onRefSet: PropTypes.func,
    /**
     * Optional header component
     */
    header: PropTypes.object,
    /**
     * Optional header height
     */
    headerHeight: PropTypes.number,
    exchangeRate: PropTypes.number,
    isSigningQRObject: PropTypes.bool,
    chainId: PropTypes.string,
    /**
     * On scroll past navbar callback
     */
    onScrollThroughContent: PropTypes.func,
    gasFeeEstimates: PropTypes.object,
<<<<<<< HEAD
    /**
     * Chain ID of the token
     */
    tokenChainId: PropTypes.string,
    /**
     * ID of the global network client
     */
    networkClientId: PropTypes.string,
=======
>>>>>>> 2f0cc613
  };

  static defaultProps = {
    headerHeight: 0,
  };

  state = {
    selectedTx: new Map(),
    ready: false,
    refreshing: false,
    cancelIsOpen: false,
    cancel1559IsOpen: false,
    cancelConfirmDisabled: false,
    speedUpIsOpen: false,
    speedUp1559IsOpen: false,
    retryIsOpen: false,
    speedUpConfirmDisabled: false,
    rpcBlockExplorer: undefined,
    errorMsg: undefined,
    isQRHardwareAccount: false,
    isLedgerAccount: false,
  };

  existingGas = null;
  existingTx = null;
  cancelTxId = null;
  speedUpTxId = null;
  selectedTx = null;

  flatList = React.createRef();

  componentDidMount = () => {
    this.mounted = true;
    setTimeout(() => {
      this.mounted && this.setState({ ready: true });
      this.init();
      this.props.onRefSet && this.props.onRefSet(this.flatList);
    }, 100);
    this.setState({
      isQRHardwareAccount: isHardwareAccount(this.props.selectedAddress),
    });
  };

  componentWillUnmount() {
    this.mounted = false;
  }

  updateBlockExplorer = () => {
    const {
      providerConfig: { type, rpcUrl },
      networkConfigurations,
    } = this.props;
    let blockExplorer;
    if (type === RPC) {
      blockExplorer =
        findBlockExplorerForRpc(rpcUrl, networkConfigurations) ||
        NO_RPC_BLOCK_EXPLORER;
    }

    this.setState({ rpcBlockExplorer: blockExplorer });
    this.setState({
      isQRHardwareAccount: isHardwareAccount(this.props.selectedAddress, [
        ExtendedKeyringTypes.qr,
      ]),
      isLedgerAccount: isHardwareAccount(this.props.selectedAddress, [
        ExtendedKeyringTypes.ledger,
      ]),
    });
  };

  componentDidUpdate() {
    this.updateBlockExplorer();
    if (
      this.props.confirmedTransactions.some(
        ({ id }) => id === this.existingTx?.id,
      )
    ) {
      this.onSpeedUpCompleted();
      this.onCancelCompleted();
    }
  }

  init() {
    this.mounted && this.setState({ ready: true });
    const txToView = NotificationManager.getTransactionToView();
    if (txToView) {
      setTimeout(() => {
        const index = this.props.transactions.findIndex(
          (tx) => txToView === tx.id,
        );
        if (index >= 0) {
          this.toggleDetailsView(txToView, index);
        }
      }, 1000);
    }
  }

  scrollToIndex = (index) => {
    if (!this.scrolling && (this.props.headerHeight || index)) {
      this.scrolling = true;
      // eslint-disable-next-line no-unused-expressions
      this.flatList?.current?.scrollToIndex({ index, animated: true });
      setTimeout(() => {
        this.scrolling = false;
      }, 300);
    }
  };

  toggleDetailsView = (id, index) => {
    const oldId = this.selectedTx && this.selectedTx.id;
    const oldIndex = this.selectedTx && this.selectedTx.index;

    if (this.selectedTx && oldId !== id && oldIndex !== index) {
      this.selectedTx = null;
      this.toggleDetailsView(oldId, oldIndex);
      InteractionManager.runAfterInteractions(() => {
        this.toggleDetailsView(id, index);
      });
    } else {
      this.setState((state) => {
        const selectedTx = new Map(state.selectedTx);
        const show = !selectedTx.get(id);
        selectedTx.set(id, show);
        if (show && (this.props.headerHeight || index)) {
          InteractionManager.runAfterInteractions(() => {
            this.scrollToIndex(index);
          });
        }
        this.selectedTx = show ? { id, index } : null;
        return { selectedTx };
      });
    }
  };

  onRefresh = async () => {
    const { chainId } = this.props;

    this.setState({ refreshing: true });

    await updateIncomingTransactions([chainId]);

    this.setState({ refreshing: false });
  };

  renderLoader = () => {
    const { colors, typography } = this.context || mockTheme;
    const styles = createStyles(colors, typography);

    return (
      <View style={styles.emptyContainer}>
        <ActivityIndicator style={styles.loader} size="small" />
      </View>
    );
  };

  renderEmpty = () => {
    const { colors, typography } = this.context || mockTheme;
    const styles = createStyles(colors, typography);
    if (this.props.tokenChainId !== this.props.chainId) {
      return (
        <View style={styles.emptyContainer}>
          <Text style={styles.textTransactions}>
            {strings('wallet.switch_network_to_view_transactions')}
          </Text>
        </View>
      );
    }
    return (
      <View style={styles.emptyContainer}>
        <Text style={styles.text}>{strings('wallet.no_transactions')}</Text>
      </View>
    );
  };

  viewOnBlockExplore = () => {
    const {
      navigation,
      providerConfig: { type },
      selectedAddress,
      close,
    } = this.props;
    const { rpcBlockExplorer } = this.state;
    try {
      const { url, title } = getBlockExplorerAddressUrl(
        type,
        selectedAddress,
        rpcBlockExplorer,
      );
      navigation.push('Webview', {
        screen: 'SimpleWebview',
        params: {
          url,
          title,
        },
      });
      close && close();
    } catch (e) {
      Logger.error(e, {
        message: `can't get a block explorer link for network `,
        type,
      });
    }
  };

  renderViewMore = () => {
    const { colors, typography } = this.context || mockTheme;
    const styles = createStyles(colors, typography);

    const {
      chainId,
      providerConfig: { type },
    } = this.props;
    const blockExplorerText = () => {
      if (isMainnetByChainId(chainId) || type !== RPC) {
        return strings('transactions.view_full_history_on_etherscan');
      }

      if (NO_RPC_BLOCK_EXPLORER !== this.state.rpcBlockExplorer) {
        return `${strings(
          'transactions.view_full_history_on',
        )} ${getBlockExplorerName(this.state.rpcBlockExplorer)}`;
      }

      return null;
    };

    return (
      <View style={styles.viewMoreWrapper}>
        <Button
          variant={ButtonVariants.Link}
          size={ButtonSize.Lg}
          label={blockExplorerText()}
          style={styles.viewMoreButton}
          onPress={this.viewOnBlockExplore}
        />
      </View>
    );
  };

  getItemLayout = (data, index) => ({
    length: ROW_HEIGHT,
    offset: this.props.headerHeight + ROW_HEIGHT * index,
    index,
  });

  keyExtractor = (item) => item.id.toString();

  onSpeedUpAction = (speedUpAction, existingGas, tx) => {
    this.existingGas = existingGas;
    this.speedUpTxId = tx.id;
    this.existingTx = tx;
    if (existingGas.isEIP1559Transaction) {
      this.setState({ speedUp1559IsOpen: speedUpAction });
    } else {
      const speedUpConfirmDisabled = validateTransactionActionBalance(
        tx,
        SPEED_UP_RATE,
        this.props.accounts,
      );
      this.setState({ speedUpIsOpen: speedUpAction, speedUpConfirmDisabled });
    }
  };

  onSpeedUpCompleted = () => {
    this.setState({ speedUp1559IsOpen: false, speedUpIsOpen: false });
    this.existingGas = null;
    this.speedUpTxId = null;
    this.existingTx = null;
  };

  onCancelAction = (cancelAction, existingGas, tx) => {
    this.existingGas = existingGas;
    this.cancelTxId = tx.id;
    this.existingTx = tx;

    if (existingGas.isEIP1559Transaction) {
      this.setState({ cancel1559IsOpen: cancelAction });
    } else {
      const cancelConfirmDisabled = validateTransactionActionBalance(
        tx,
        CANCEL_RATE,
        this.props.accounts,
      );
      this.setState({ cancelIsOpen: cancelAction, cancelConfirmDisabled });
    }
  };

  onCancelCompleted = () => {
    this.setState({ cancel1559IsOpen: false, cancelIsOpen: false });
    this.existingGas = null;
    this.cancelTxId = null;
    this.existingTx = null;
  };

  onScroll = (event) => {
    const { nativeEvent } = event;
    const { contentOffset } = nativeEvent;
    // 16 is the top padding of the list
    if (this.props.onScrollThroughContent) {
      this.props.onScrollThroughContent(contentOffset.y);
    }
  };

  handleSpeedUpTransactionFailure = (e) => {
    const speedUpTxId = this.speedUpTxId;
    const message = e instanceof TransactionError ? e.message : undefined;
    Logger.error(e, { message: `speedUpTransaction failed `, speedUpTxId });
    InteractionManager.runAfterInteractions(this.toggleRetry(message));
    this.setState({
      speedUp1559IsOpen: false,
      speedUpIsOpen: false,
    });
  };

  handleCancelTransactionFailure = (e) => {
    const cancelTxId = this.cancelTxId;
    const message = e instanceof TransactionError ? e.message : undefined;
    Logger.error(e, { message: `cancelTransaction failed `, cancelTxId });
    InteractionManager.runAfterInteractions(this.toggleRetry(message));
    this.setState({
      cancel1559IsOpen: false,
      cancelIsOpen: false,
    });
  };

  speedUpTransaction = async (transactionObject) => {
    try {
      if (transactionObject?.error) {
        throw new SpeedupTransactionError(transactionObject.error);
      }

      const isLedgerAccount = isHardwareAccount(this.props.selectedAddress, [
        ExtendedKeyringTypes.ledger,
      ]);

      if (isLedgerAccount) {
        await this.signLedgerTransaction({
          id: this.speedUpTxId,
          replacementParams: {
            type: 'speedUp',
            eip1559GasFee: {
              maxFeePerGas: `0x${transactionObject?.suggestedMaxFeePerGasHex}`,
              maxPriorityFeePerGas: `0x${transactionObject?.suggestedMaxPriorityFeePerGasHex}`,
            },
          },
        });
      } else {
        await speedUpTransaction(
          this.speedUpTxId,
          this.getCancelOrSpeedupValues(transactionObject),
        );
      }
      this.onSpeedUpCompleted();
    } catch (e) {
      this.handleSpeedUpTransactionFailure(e);
    }
  };

  signQRTransaction = async (tx) => {
    const { KeyringController, ApprovalController } = Engine.context;
    await KeyringController.resetQRKeyringState();
    await ApprovalController.accept(tx.id, undefined, { waitForResult: true });
  };

  signLedgerTransaction = async (transaction) => {
    const deviceId = await getDeviceId();

    const onConfirmation = (isComplete) => {
      if (isComplete) {
        transaction.speedUpParams &&
        transaction.speedUpParams?.type === 'SpeedUp'
          ? this.onSpeedUpCompleted()
          : this.onCancelCompleted();
      }
    };

    this.props.navigation.navigate(
      ...createLedgerTransactionModalNavDetails({
        transactionId: transaction.id,
        deviceId,
        onConfirmationComplete: onConfirmation,
        type: 'signTransaction',
        replacementParams: transaction?.replacementParams,
      }),
    );
  };

  cancelUnsignedQRTransaction = async (tx) => {
    await Engine.context.ApprovalController.reject(
      tx.id,
      providerErrors.userRejectedRequest(),
    );
  };

  cancelTransaction = async (transactionObject) => {
    try {
      if (transactionObject?.error) {
        throw new CancelTransactionError(transactionObject.error);
      }

      const isLedgerAccount = isHardwareAccount(this.props.selectedAddress, [
        ExtendedKeyringTypes.ledger,
      ]);

      if (isLedgerAccount) {
        await this.signLedgerTransaction({
          id: this.cancelTxId,
          replacementParams: {
            type: 'cancel',
            eip1559GasFee: {
              maxFeePerGas: `0x${transactionObject?.suggestedMaxFeePerGasHex}`,
              maxPriorityFeePerGas: `0x${transactionObject?.suggestedMaxPriorityFeePerGasHex}`,
            },
          },
        });
      } else {
        await Engine.context.TransactionController.stopTransaction(
          this.cancelTxId,
          this.getCancelOrSpeedupValues(transactionObject),
        );
      }
      this.onCancelCompleted();
    } catch (e) {
      this.handleCancelTransactionFailure(e);
    }
  };

  renderItem = ({ item, index }) => (
    <TransactionElement
      tx={item}
      i={index}
      assetSymbol={this.props.assetSymbol}
      onSpeedUpAction={this.onSpeedUpAction}
      isQRHardwareAccount={this.state.isQRHardwareAccount}
      isLedgerAccount={this.state.isLedgerAccount}
      signQRTransaction={this.signQRTransaction}
      signLedgerTransaction={this.signLedgerTransaction}
      cancelUnsignedQRTransaction={this.cancelUnsignedQRTransaction}
      onCancelAction={this.onCancelAction}
      onPressItem={this.toggleDetailsView}
      selectedAddress={this.props.selectedAddress}
      tokens={this.props.tokens}
      collectibleContracts={this.props.collectibleContracts}
      contractExchangeRates={this.props.contractExchangeRates}
      exchangeRate={this.props.exchangeRate}
      conversionRate={this.props.conversionRate}
      currentCurrency={this.props.currentCurrency}
      navigation={this.props.navigation}
    />
  );

  toggleRetry = (errorMsg) => {
    this.setState((state) => ({ retryIsOpen: !state.retryIsOpen, errorMsg }));
  };

  retry = () => {
    this.setState((state) => ({
      retryIsOpen: !state.retryIsOpen,
      errorMsg: undefined,
    }));

    //If the exitsing TX id true then it is a speed up retry
    if (this.speedUpTxId) {
      InteractionManager.runAfterInteractions(() => {
        this.onSpeedUpAction(true, this.existingGas, this.existingTx);
      });
    }
    if (this.cancelTxId) {
      InteractionManager.runAfterInteractions(() => {
        this.onCancelAction(true, this.existingGas, this.existingTx);
      });
    }
  };

  renderUpdateTxEIP1559Gas = (isCancel) => {
    const { isSigningQRObject } = this.props;
    const { colors, typography } = this.context || mockTheme;
    const styles = createStyles(colors, typography);

    if (!this.existingGas) return null;
    if (this.existingGas.isEIP1559Transaction && !isSigningQRObject) {
      return (
        <Modal
          isVisible
          animationIn="slideInUp"
          animationOut="slideOutDown"
          style={styles.bottomModal}
          backdropColor={colors.overlay.default}
          backdropOpacity={1}
          animationInTiming={600}
          animationOutTiming={600}
          onBackdropPress={
            isCancel ? this.onCancelCompleted : this.onSpeedUpCompleted
          }
          onBackButtonPress={
            isCancel ? this.onCancelCompleted : this.onSpeedUpCompleted
          }
          onSwipeComplete={
            isCancel ? this.onCancelCompleted : this.onSpeedUpCompleted
          }
          swipeDirection={'down'}
          propagateSwipe
        >
          <KeyboardAwareScrollView
            contentContainerStyle={styles.keyboardAwareWrapper}
          >
            <UpdateEIP1559Tx
              gas={this.existingTx.txParams.gas}
              onSave={
                isCancel ? this.cancelTransaction : this.speedUpTransaction
              }
              onCancel={
                isCancel ? this.onCancelCompleted : this.onSpeedUpCompleted
              }
              existingGas={this.existingGas}
              isCancel={isCancel}
            />
          </KeyboardAwareScrollView>
        </Modal>
      );
    }
  };

  renderDisclaimer = () => {
    const { colors, typography } = this.context || mockTheme;
    const styles = createStyles(colors, typography);
    return (
      <View style={styles.disclaimerWrapper}>
        <Text style={styles.disclaimerText}>
          {strings('asset_overview.disclaimer')}
        </Text>
      </View>
    );
  };

  renderFooter = () => (
    <View>
      {this.renderViewMore()}
      {this.renderDisclaimer()}
    </View>
  );

  renderList = () => {
    const {
      submittedTransactions,
      confirmedTransactions,
      header,
      isSigningQRObject,
    } = this.props;
    const { cancelConfirmDisabled, speedUpConfirmDisabled } = this.state;
    const { colors, typography } = this.context || mockTheme;
    const styles = createStyles(colors, typography);

    const transactions =
      submittedTransactions && submittedTransactions.length
        ? submittedTransactions
            .sort((a, b) => b.time - a.time)
            .concat(confirmedTransactions)
        : this.props.transactions;

    const renderRetryGas = (rate) => {
      if (!this.existingGas) return null;

      if (this.existingGas.isEIP1559Transaction) return null;

      const gasPrice = this.existingGas.gasPrice;

      const increasedGasPrice =
        gasPrice === 0
          ? hexToBN(this.getGasPriceEstimate())
          : Math.floor(gasPrice * rate);

      return `${renderFromWei(increasedGasPrice)} ${strings('unit.eth')}`;
    };

    const renderSpeedUpGas = () => renderRetryGas(SPEED_UP_RATE);
    const renderCancelGas = () => renderRetryGas(CANCEL_RATE);

    return (
      <View style={styles.wrapper}>
        <PriceChartContext.Consumer>
          {({ isChartBeingTouched }) => (
            <FlatList
              testID={ActivitiesViewSelectorsIDs.CONTAINER}
              ref={this.flatList}
              getItemLayout={this.getItemLayout}
              data={transactions}
              extraData={this.state}
              keyExtractor={this.keyExtractor}
              refreshControl={
                <RefreshControl
                  colors={[colors.primary.default]}
                  tintColor={colors.icon.default}
                  refreshing={this.state.refreshing}
                  onRefresh={this.onRefresh}
                />
              }
              renderItem={this.renderItem}
              initialNumToRender={10}
              maxToRenderPerBatch={2}
              onEndReachedThreshold={0.5}
              ListHeaderComponent={header}
              ListFooterComponent={
                transactions.length > 0 ? this.renderFooter : this.renderEmpty()
              }
              style={baseStyles.flexGrow}
              scrollIndicatorInsets={{ right: 1 }}
              onScroll={this.onScroll}
              scrollEnabled={!isChartBeingTouched}
            />
          )}
        </PriceChartContext.Consumer>

        {!isSigningQRObject && this.state.cancelIsOpen && (
          <TransactionActionModal
            isVisible={this.state.cancelIsOpen}
            confirmDisabled={cancelConfirmDisabled}
            onCancelPress={this.onCancelCompleted}
            onConfirmPress={this.cancelTransaction}
            confirmText={strings('transaction.lets_try')}
            confirmButtonMode={'confirm'}
            cancelText={strings('transaction.nevermind')}
            feeText={renderCancelGas()}
            titleText={strings('transaction.cancel_tx_title')}
            gasTitleText={strings('transaction.gas_cancel_fee')}
            descriptionText={strings('transaction.cancel_tx_message')}
          />
        )}
        {!isSigningQRObject && this.state.speedUpIsOpen && (
          <TransactionActionModal
            isVisible={this.state.speedUpIsOpen && !isSigningQRObject}
            confirmDisabled={speedUpConfirmDisabled}
            onCancelPress={this.onSpeedUpCompleted}
            onConfirmPress={this.speedUpTransaction}
            confirmText={strings('transaction.lets_try')}
            confirmButtonMode={'confirm'}
            cancelText={strings('transaction.nevermind')}
            feeText={renderSpeedUpGas()}
            titleText={strings('transaction.speedup_tx_title')}
            gasTitleText={strings('transaction.gas_speedup_fee')}
            descriptionText={strings('transaction.speedup_tx_message')}
          />
        )}

        <RetryModal
          onCancelPress={() => this.toggleRetry(undefined)}
          onConfirmPress={this.retry}
          retryIsOpen={this.state.retryIsOpen}
          errorMsg={this.state.errorMsg}
        />
      </View>
    );
  };

  render = () => {
    const { colors, typography } = this.context || mockTheme;
    const styles = createStyles(colors, typography);

    return (
      <PriceChartProvider>
        <View style={styles.wrapper}>
          {!this.state.ready || this.props.loading
            ? this.renderLoader()
            : this.renderList()}
          {(this.state.speedUp1559IsOpen || this.state.cancel1559IsOpen) &&
            this.renderUpdateTxEIP1559Gas(this.state.cancel1559IsOpen)}
        </View>
      </PriceChartProvider>
    );
  };

  getCancelOrSpeedupValues(transactionObject) {
    const { suggestedMaxFeePerGasHex, suggestedMaxPriorityFeePerGasHex } =
      transactionObject ?? {};

    if (suggestedMaxFeePerGasHex) {
      return {
        maxFeePerGas: `0x${suggestedMaxFeePerGasHex}`,
        maxPriorityFeePerGas: `0x${suggestedMaxPriorityFeePerGasHex}`,
      };
    }

    if (this.existingGas.gasPrice !== 0) {
      // Transaction controller will multiply existing gas price by the rate.
      return undefined;
    }

    return { gasPrice: this.getGasPriceEstimate() };
  }

  getGasPriceEstimate() {
    const { gasFeeEstimates } = this.props;

    const estimateGweiDecimal =
      gasFeeEstimates?.medium?.suggestedMaxFeePerGas ??
      gasFeeEstimates?.medium ??
      gasFeeEstimates.gasPrice ??
      '0';

    return addHexPrefix(decGWEIToHexWEI(estimateGweiDecimal));
  }
}

const mapStateToProps = (state) => ({
  accounts: selectAccounts(state),
  chainId: selectChainId(state),
  networkClientId: selectNetworkClientId(state),
  collectibleContracts: collectibleContractsSelector(state),
  contractExchangeRates: selectContractExchangeRates(state),
  conversionRate: selectConversionRate(state),
  currentCurrency: selectCurrentCurrency(state),
  selectedAddress: selectSelectedInternalAccountFormattedAddress(state),
  networkConfigurations: selectNetworkConfigurations(state),
  providerConfig: selectProviderConfig(state),
  gasFeeEstimates: selectGasFeeEstimates(state),
  primaryCurrency: selectPrimaryCurrency(state),
  tokens: selectTokensByAddress(state),
  gasEstimateType: selectGasFeeControllerEstimateType(state),
  networkType: selectProviderType(state),
});

Transactions.contextType = ThemeContext;

const mapDispatchToProps = (dispatch) => ({
  showAlert: (config) => dispatch(showAlert(config)),
});

export default connect(
  mapStateToProps,
  mapDispatchToProps,
)(withQRHardwareAwareness(Transactions));<|MERGE_RESOLUTION|>--- conflicted
+++ resolved
@@ -214,17 +214,10 @@
      */
     onScrollThroughContent: PropTypes.func,
     gasFeeEstimates: PropTypes.object,
-<<<<<<< HEAD
     /**
      * Chain ID of the token
      */
     tokenChainId: PropTypes.string,
-    /**
-     * ID of the global network client
-     */
-    networkClientId: PropTypes.string,
-=======
->>>>>>> 2f0cc613
   };
 
   static defaultProps = {
