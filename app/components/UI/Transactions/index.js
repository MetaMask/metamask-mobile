--- conflicted
+++ resolved
@@ -218,7 +218,7 @@
       this.props.onRefSet && this.props.onRefSet(this.flatList);
     }, 100);
     this.setState({
-      isQRHardwareAccount: isQRHardwareAccount(this.props.selectedAddress),
+      isQRHardwareAccount: isHardwareAccount(this.props.selectedAddress),
     });
   };
 
@@ -241,8 +241,6 @@
     }
 
     this.setState({ rpcBlockExplorer: blockExplorer });
-<<<<<<< HEAD
-=======
     this.setState({
       isQRHardwareAccount: isHardwareAccount(this.props.selectedAddress, [
         KeyringTypes.qr,
@@ -251,7 +249,6 @@
         KeyringTypes.ledger,
       ]),
     });
->>>>>>> 4b4bfc8a
   };
 
   componentDidUpdate() {
