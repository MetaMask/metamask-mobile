import { useCallback, useEffect, useMemo, useRef, useState } from 'react';
import { useSelector } from 'react-redux';
import {
<<<<<<< HEAD
  selectInternalAccounts,
  selectSelectedInternalAccount,
} from '../../../../selectors/accountsController';
import { useDebouncedValue } from '../../../hooks/useDebouncedValue';
=======
  selectAccountGroupsByWallet,
  selectSelectedAccountGroup,
} from '../../../../selectors/multichainAccounts/accountTreeController';
import { selectInternalAccountsById } from '../../../../selectors/accountsController';
>>>>>>> 338177c4
import { InternalAccount } from '@metamask/keyring-internal-api';
import { AccountWalletObject } from '@metamask/account-tree-controller';
import Engine from '../../../../core/Engine';
import { OptInStatusDto } from '../../../../core/Engine/controllers/rewards-controller/types';
import Logger from '../../../../util/Logger';
<<<<<<< HEAD
import { useFocusEffect } from '@react-navigation/native';
import { useAccountsOperationsLoadingStates } from '../../../../util/accounts/useAccountsOperationsLoadingStates';
import { selectRewardsActiveAccountSubscriptionId } from '../../../../selectors/rewards';
import { convertInternalAccountToCaipAccountId } from '../utils';
import { useMetrics } from '../../../hooks/useMetrics';
import { UserProfileProperty } from '../../../../util/metrics/UserSettingsAnalyticsMetaData/UserProfileAnalyticsMetaData.types';
=======
import { some } from 'lodash';
import { AccountGroupId } from '@metamask/account-api';
import { useInvalidateByRewardEvents } from './useInvalidateByRewardEvents';
import { UserProfileProperty } from '../../../../util/metrics/UserSettingsAnalyticsMetaData/UserProfileAnalyticsMetaData.types';
import { useDebouncedValue } from '../../../hooks/useDebouncedValue';
import { useAccountsOperationsLoadingStates } from '../../../../util/accounts/useAccountsOperationsLoadingStates';
import { selectRewardsActiveAccountSubscriptionId } from '../../../../selectors/rewards';
import { useMetrics } from '../../../hooks/useMetrics';
>>>>>>> 338177c4

// Helper function to enrich accounts with opt-in status
const enrichAccountsWithOptInStatus = (
  accountIds: readonly string[],
  accountOis: Record<
    string,
    { account: InternalAccount; ois: boolean; subscriptionId: string | null }
  >,
): AccountWithOptInStatus[] =>
  accountIds
    .filter((accountId) => accountOis[accountId]) // Only include supported accounts
    .map((accountId) => ({
      ...(accountOis[accountId]?.account || {}),
      hasOptedIn: accountOis[accountId]?.ois || false,
      subscriptionId: accountOis[accountId]?.subscriptionId || null,
    }));

// Helper function to check for subscription conflicts
const hasSubscriptionConflict = (
  accounts: AccountWithOptInStatus[],
  accountOis: Record<
    string,
    { account: InternalAccount; ois: boolean; subscriptionId: string | null }
  >,
  activeAccountSubscriptionId: string,
): boolean =>
  accounts.some((account) => {
    if (!account.hasOptedIn) return false;
    return (
      accountOis[account.id]?.subscriptionId !== activeAccountSubscriptionId
    );
  });

// Helper function to build account group with opt-in status
const buildAccountGroupWithOptInStatus = (
  accountGroup: {
    id: AccountGroupId;
    accounts: readonly string[];
    metadata: { name: string };
  },
  accountOis: Record<
    string,
    { account: InternalAccount; ois: boolean; subscriptionId: string | null }
  >,
  allAccountsById: Record<string, InternalAccount>,
  activeAccountSubscriptionId?: string,
): AccountGroupWithOptInStatus | null => {
  const groupAccountEnriched = enrichAccountsWithOptInStatus(
    accountGroup.accounts,
    accountOis,
  );

  // Skip groups with conflicting subscriptions
  if (
    activeAccountSubscriptionId &&
    groupAccountEnriched.some((account) => account.hasOptedIn) &&
    hasSubscriptionConflict(
      groupAccountEnriched,
      accountOis,
      activeAccountSubscriptionId,
    )
  ) {
    return null;
  }

  if (groupAccountEnriched.length === 0) {
    return null;
  }

  // Find unsupported accounts (accounts that exist in the group but not in accountOis)
  const unsupportedAccounts = accountGroup.accounts
    .filter((accountId) => !accountOis[accountId])
    .map((accountId) => allAccountsById[accountId])
    .filter((account): account is InternalAccount => account !== undefined);

  return {
    id: accountGroup.id,
    name: accountGroup.metadata.name,
    optedInAccounts: groupAccountEnriched.filter(
      (account) => account.hasOptedIn,
    ),
    optedOutAccounts: groupAccountEnriched.filter(
      (account) => !account.hasOptedIn,
    ),
    unsupportedAccounts,
  };
};

// Main helper function to build wallet structure efficiently
const buildWalletStructureWithOptInStatus = (
  accountGroupsByWallet: readonly {
    wallet: AccountWalletObject;
    data: readonly {
      id: AccountGroupId;
      accounts: readonly string[];
      metadata: { name: string };
    }[];
  }[],
  accountOis: Record<
    string,
    { account: InternalAccount; ois: boolean; subscriptionId: string | null }
  >,
  allAccountsById: Record<string, InternalAccount>,
  activeAccountSubscriptionId?: string,
): WalletWithAccountGroupsWithOptInStatus[] =>
  accountGroupsByWallet
    .map((walletData) => {
      const groups = walletData.data
        .map((accountGroup) =>
          buildAccountGroupWithOptInStatus(
            accountGroup,
            accountOis,
            allAccountsById,
            activeAccountSubscriptionId,
          ),
        )
        .filter(
          (group): group is AccountGroupWithOptInStatus => group !== null,
        );

      return groups.length > 0
        ? {
            wallet: walletData.wallet,
            groups,
          }
        : null;
    })
    .filter(
      (wallet): wallet is WalletWithAccountGroupsWithOptInStatus =>
        wallet !== null,
    );

export interface AccountWithOptInStatus extends InternalAccount {
  hasOptedIn: boolean;
}

export interface AccountGroupWithOptInStatus {
  id: AccountGroupId;
  name: string;
  optedInAccounts: AccountWithOptInStatus[];
  optedOutAccounts: AccountWithOptInStatus[];
  unsupportedAccounts: InternalAccount[];
}

export interface WalletWithAccountGroupsWithOptInStatus {
  wallet: AccountWalletObject;
  groups: AccountGroupWithOptInStatus[];
}

export type CurrentAccountGroupOptedInStatus =
  | 'fullyOptedIn'
  | 'partiallyOptedIn'
  | 'notOptedIn';

interface useRewardOptinSummaryResult {
  bySelectedAccountGroup: AccountGroupWithOptInStatus | null;
  byWallet: WalletWithAccountGroupsWithOptInStatus[];
  isLoading: boolean;
  hasError: boolean;
  refresh: () => Promise<void>;
<<<<<<< HEAD
  currentAccountOptedIn: boolean | null;
  currentAccountSupported: boolean | null;
}

interface useRewardOptinSummaryOptions {
  enabled?: boolean;
}

export const useRewardOptinSummary = (
  options: useRewardOptinSummaryOptions = {},
): useRewardOptinSummaryResult => {
  const { enabled = true } = options;
  const internalAccounts = useSelector(selectInternalAccounts);
  const selectedAccount = useSelector(selectSelectedInternalAccount);
  const activeAccountSubscriptionId = useSelector(
    selectRewardsActiveAccountSubscriptionId,
  );
  const { addTraitsToUser } = useMetrics();
  const hasTrackedLinkedAccountsRef = useRef(false);

  const [optedInAccounts, setOptedInAccounts] = useState<
    AccountWithOptInStatus[]
  >([]);
  const [isLoading, setIsLoading] = useState(true);
  const [hasError, setHasError] = useState(false);
  const [currentAccountOptedIn, setCurrentAccountOptedIn] = useState<
    boolean | null
  >(null);
  const [currentAccountSupported, setCurrentAccountSupported] = useState<
    boolean | null
  >(null);
  const isLoadingRef = useRef(false);
  // Check if any account operations are loading
  const { isAccountSyncingInProgress } = useAccountsOperationsLoadingStates();

  // Debounce accounts for 30 seconds to avoid excessive re-renders (i.e. profile sync)
  const accounts = useDebouncedValue(
    internalAccounts,
    isAccountSyncingInProgress ? 10000 : 0,
  );

  // Fetch opt-in status for all accounts
  const fetchOptInStatus = useCallback(async (): Promise<void> => {
    if (!enabled || !accounts.length) {
      setIsLoading(enabled);
      return;
    }
    if (isLoadingRef.current) {
      return;
    }
=======
  currentAccountGroupOptedInStatus: CurrentAccountGroupOptedInStatus | null;
  currentAccountGroupPartiallySupported: boolean | null;
}

export const useRewardOptinSummary = (): useRewardOptinSummaryResult => {
  const selectedAccountGroup = useSelector(selectSelectedAccountGroup);
  const activeAccountSubscriptionId = useSelector(
    selectRewardsActiveAccountSubscriptionId,
  );
  const accountGroupsByWallet = useSelector(selectAccountGroupsByWallet);
  const internalAccountsById = useSelector(selectInternalAccountsById);
  const [byWallet, setByWallet] = useState<
    WalletWithAccountGroupsWithOptInStatus[] | null
  >(null);
  const [isLoading, setIsLoading] = useState(true);
  const [hasError, setHasError] = useState(false);
  const [
    currentAccountGroupOptedInStatus,
    setCurrentAccountGroupOptedInStatus,
  ] = useState<CurrentAccountGroupOptedInStatus | null>(null);
  const [
    currentAccountGroupPartiallySupported,
    setCurrentAccountGroupPartiallySupported,
  ] = useState<boolean | null>(null);
  const isLoadingRef = useRef(false);
  const hasTrackedLinkedAccountsRef = useRef(false);

  const { addTraitsToUser } = useMetrics();

  // Check if any account operations are loading
  const { isAccountSyncingInProgress } = useAccountsOperationsLoadingStates();

  // Debounce accounts for 30 seconds to avoid excessive re-renders (i.e. profile sync)
  const debouncedAccountGroupsByWallet = useDebouncedValue(
    accountGroupsByWallet,
    isAccountSyncingInProgress ? 10000 : 0,
  );

  const debouncedInternalAccountsById = useDebouncedValue(
    internalAccountsById,
    isAccountSyncingInProgress ? 10000 : 0,
  );

  // Memoize accounts to avoid unnecessary re-renders - flatten all internal accounts from all wallets
  const flattenedAccounts = useMemo(() => {
    if (!debouncedAccountGroupsByWallet || !debouncedInternalAccountsById)
      return [];

    // Flatten all internal accounts from all account groups across all wallets
    const accountIds = debouncedAccountGroupsByWallet.flatMap((accountGroup) =>
      accountGroup.data.flatMap((group) => group.accounts),
    );

    // Convert account IDs to internal account objects
    return accountIds
      .map((accountId) => debouncedInternalAccountsById[accountId])
      .filter((account): account is InternalAccount => account !== undefined);
  }, [debouncedAccountGroupsByWallet, debouncedInternalAccountsById]);

  // Fetch opt-in status for all accounts
  const fetchOptInStatus = useCallback(async () => {
    if (
      !selectedAccountGroup?.id ||
      !flattenedAccounts.length ||
      !debouncedAccountGroupsByWallet.length
    ) {
      setIsLoading(false);
      return;
    }
    if (isLoadingRef.current) {
      return;
    }

>>>>>>> 338177c4
    isLoadingRef.current = true;

    try {
      setIsLoading(true);
      setHasError(false);
<<<<<<< HEAD
      setCurrentAccountOptedIn(null);
      setCurrentAccountSupported(null);
      const supportedAccounts: InternalAccount[] =
        accounts?.filter((account: InternalAccount) =>
          Engine.controllerMessenger.call(
            'RewardsController:isOptInSupported',
            account,
          ),
        ) || [];
=======
>>>>>>> 338177c4

      // Get opt in status for supported accounts
      const supportedAccounts: InternalAccount[] =
        flattenedAccounts?.filter((account: InternalAccount) =>
          Engine.controllerMessenger.call(
            'RewardsController:isOptInSupported',

            account,
          ),
        ) || [];
      const response: OptInStatusDto = await Engine.controllerMessenger.call(
        'RewardsController:getOptInStatus',
        { addresses: supportedAccounts.map((account) => account.address) },
      );
      const accountOis = supportedAccounts.reduce<
        Record<
          string,
          {
            account: InternalAccount;
            ois: boolean;
            subscriptionId: string | null;
          }
        >
      >((acc, account, index) => {
        acc[account.id] = {
          account,
          ois: response.ois[index],
          subscriptionId: response.sids[index],
        };
        return acc;
      }, {});

      // Construct byWallet structure using efficient mapping functions
      const walletStructure = buildWalletStructureWithOptInStatus(
        debouncedAccountGroupsByWallet || [],
        accountOis,
        debouncedInternalAccountsById,
        activeAccountSubscriptionId || undefined,
      );

<<<<<<< HEAD
      for (let i = 0; i < supportedAccounts.length; i++) {
        const account = supportedAccounts[i];
        const hasOptedIn = response.ois[i] || false;
=======
      // Calculate total opted-in accounts efficiently
      const totalOptedInAccounts = walletStructure.reduce(
        (total, wallet) =>
          total +
          wallet.groups.reduce(
            (groupTotal, group) => groupTotal + group.optedInAccounts.length,
            0,
          ),
        0,
      );
>>>>>>> 338177c4

      setByWallet(walletStructure);

      // Update user traits with the count of reward-enabled accounts
      if (!hasTrackedLinkedAccountsRef.current) {
        hasTrackedLinkedAccountsRef.current = true;

<<<<<<< HEAD
      setOptedInAccounts(accountsWithStatus);
      setCurrentAccountOptedIn(selectedAccountStatus);
      setCurrentAccountSupported(
        supportedAccounts.some(
          (account) => account.address === selectedAccount?.address,
        ),
      );
    } catch (error) {
      Logger.log('useRewardOptinSummary: Failed to fetch opt-in status', error);
      setHasError(true);
      setCurrentAccountSupported(null);
      setCurrentAccountOptedIn(null);
=======
        const traits = {
          [UserProfileProperty.REWARD_ENABLED_ACCOUNTS_COUNT]:
            totalOptedInAccounts,
        };

        Logger.log(
          'Triggering update of user traits for reward-enabled accounts',
          traits,
        );

        await addTraitsToUser(traits);
      }
    } catch (error) {
      Logger.log('useRewardOptinSummary: Failed to fetch opt-in status', error);
      setHasError(true);
      setByWallet(null);
>>>>>>> 338177c4
    } finally {
      isLoadingRef.current = false;
      setIsLoading(false);
    }
  }, [
    flattenedAccounts,
    selectedAccountGroup?.id,
    debouncedAccountGroupsByWallet,
    debouncedInternalAccountsById,
    activeAccountSubscriptionId,
    addTraitsToUser,
  ]);

  useEffect(() => {
    // Update computed values based on current account group
    if (selectedAccountGroup?.id && byWallet) {
      // Find the selected account group in the byWallet structure
      let selectedGroupAccounts: AccountWithOptInStatus[] = [];
      const selectedGroup = byWallet
        .flatMap((wallet) => wallet.groups ?? [])
        .find((group) => group.id === selectedAccountGroup?.id);
      if (selectedGroup) {
        selectedGroupAccounts = [
          ...selectedGroup.optedInAccounts,
          ...selectedGroup.optedOutAccounts,
        ];
      }

      if (selectedGroupAccounts.length > 0) {
        // Check if all accounts in the selected group are opted in
        const optedInCount = selectedGroupAccounts.filter(
          (account) => account.hasOptedIn,
        ).length;
        const totalCount = selectedGroupAccounts.length;

        setCurrentAccountGroupOptedInStatus(
          optedInCount === totalCount
            ? 'fullyOptedIn'
            : optedInCount > 0
              ? 'partiallyOptedIn'
              : 'notOptedIn',
        );

        // Check if all accounts in the selected group are supported
        // Support is determined by checking if the account can opt in to rewards
        const partiallySupported = some(selectedGroupAccounts, (account) => {
          try {
            return Engine.controllerMessenger.call(
              'RewardsController:isOptInSupported',
              account,
            );
          } catch (error) {
            return false;
          }
        });
        setCurrentAccountGroupPartiallySupported(partiallySupported);
      } else {
        setCurrentAccountGroupOptedInStatus(null);
        setCurrentAccountGroupPartiallySupported(null);
      }
    } else {
      setCurrentAccountGroupOptedInStatus(null);
      setCurrentAccountGroupPartiallySupported(null);
    }
  }, [byWallet, selectedAccountGroup?.id]);

  const refresh = useCallback(() => {
    setIsLoading(true);
    setHasError(false);
    setByWallet(null);
    setCurrentAccountGroupOptedInStatus(null);
    setCurrentAccountGroupPartiallySupported(null);
    fetchOptInStatus();
  }, [fetchOptInStatus]);

  useInvalidateByRewardEvents(['RewardsController:accountLinked'], refresh);

  // Fetch opt-in status when accounts change or enabled changes
<<<<<<< HEAD
  useFocusEffect(
    useCallback(() => {
      fetchOptInStatus();
    }, [fetchOptInStatus]),
  );
=======
  useEffect(() => {
    if (selectedAccountGroup?.id) {
      fetchOptInStatus();
    }
  }, [fetchOptInStatus, selectedAccountGroup?.id]);

  // Create selected account group with opt-in status derived from byWallet
  const bySelectedAccountGroup = useMemo(() => {
    if (!selectedAccountGroup?.id || !byWallet) return null;
>>>>>>> 338177c4

    // Find the selected account group in the byWallet structure
    const selectedGroup = byWallet
      .flatMap((wallet) => wallet.groups ?? [])
      .find((group) => group.id === selectedAccountGroup.id);
    if (selectedGroup) {
      return selectedGroup;
    }
    return null;
  }, [byWallet, selectedAccountGroup?.id]);

  const coercedLinkedAccounts = useMemo(() => {
    if (activeAccountSubscriptionId) {
      const accountsForSameSubscription = linkedAccounts.filter((account) => {
        const caipAccount = convertInternalAccountToCaipAccountId(account);
        if (!caipAccount) {
          return false;
        }
        try {
          const actualSubscriptionId = Engine.controllerMessenger.call(
            'RewardsController:getActualSubscriptionId',
            caipAccount,
          );
          return actualSubscriptionId === activeAccountSubscriptionId;
        } catch (error) {
          return false;
        }
      });
      return accountsForSameSubscription;
    }
    return linkedAccounts;
  }, [activeAccountSubscriptionId, linkedAccounts]);

  // Update user traits with the count of reward-enabled accounts
  useEffect(() => {
    const updateUserTraits = async () => {
      const traits = {
        [UserProfileProperty.REWARD_ENABLED_ACCOUNTS_COUNT]:
          coercedLinkedAccounts.length,
      };
      Logger.log(
        'Triggering update of user traits for reward-enabled accounts',
        traits,
      );
      await addTraitsToUser(traits);
    };

    // Only track once per session when we have the data
    if (!hasTrackedLinkedAccountsRef.current && !isLoading) {
      hasTrackedLinkedAccountsRef.current = true;
      updateUserTraits();
    }
  }, [coercedLinkedAccounts, addTraitsToUser, isLoading]);

  return {
<<<<<<< HEAD
    linkedAccounts: coercedLinkedAccounts,
    unlinkedAccounts,
    isLoading: isLoading && !optedInAccounts.length, // prevent flickering if accounts are being populated via i.e. profile sync
    hasError,
    refresh: fetchOptInStatus,
    currentAccountOptedIn,
    currentAccountSupported,
=======
    bySelectedAccountGroup,
    byWallet: byWallet || [],
    isLoading: isLoading && !byWallet?.length,
    hasError,
    refresh: fetchOptInStatus,
    currentAccountGroupOptedInStatus,
    currentAccountGroupPartiallySupported,
>>>>>>> 338177c4
  };
};<|MERGE_RESOLUTION|>--- conflicted
+++ resolved
@@ -1,30 +1,15 @@
 import { useCallback, useEffect, useMemo, useRef, useState } from 'react';
 import { useSelector } from 'react-redux';
 import {
-<<<<<<< HEAD
-  selectInternalAccounts,
-  selectSelectedInternalAccount,
-} from '../../../../selectors/accountsController';
-import { useDebouncedValue } from '../../../hooks/useDebouncedValue';
-=======
   selectAccountGroupsByWallet,
   selectSelectedAccountGroup,
 } from '../../../../selectors/multichainAccounts/accountTreeController';
 import { selectInternalAccountsById } from '../../../../selectors/accountsController';
->>>>>>> 338177c4
 import { InternalAccount } from '@metamask/keyring-internal-api';
 import { AccountWalletObject } from '@metamask/account-tree-controller';
 import Engine from '../../../../core/Engine';
 import { OptInStatusDto } from '../../../../core/Engine/controllers/rewards-controller/types';
 import Logger from '../../../../util/Logger';
-<<<<<<< HEAD
-import { useFocusEffect } from '@react-navigation/native';
-import { useAccountsOperationsLoadingStates } from '../../../../util/accounts/useAccountsOperationsLoadingStates';
-import { selectRewardsActiveAccountSubscriptionId } from '../../../../selectors/rewards';
-import { convertInternalAccountToCaipAccountId } from '../utils';
-import { useMetrics } from '../../../hooks/useMetrics';
-import { UserProfileProperty } from '../../../../util/metrics/UserSettingsAnalyticsMetaData/UserProfileAnalyticsMetaData.types';
-=======
 import { some } from 'lodash';
 import { AccountGroupId } from '@metamask/account-api';
 import { useInvalidateByRewardEvents } from './useInvalidateByRewardEvents';
@@ -33,7 +18,6 @@
 import { useAccountsOperationsLoadingStates } from '../../../../util/accounts/useAccountsOperationsLoadingStates';
 import { selectRewardsActiveAccountSubscriptionId } from '../../../../selectors/rewards';
 import { useMetrics } from '../../../hooks/useMetrics';
->>>>>>> 338177c4
 
 // Helper function to enrich accounts with opt-in status
 const enrichAccountsWithOptInStatus = (
@@ -194,58 +178,6 @@
   isLoading: boolean;
   hasError: boolean;
   refresh: () => Promise<void>;
-<<<<<<< HEAD
-  currentAccountOptedIn: boolean | null;
-  currentAccountSupported: boolean | null;
-}
-
-interface useRewardOptinSummaryOptions {
-  enabled?: boolean;
-}
-
-export const useRewardOptinSummary = (
-  options: useRewardOptinSummaryOptions = {},
-): useRewardOptinSummaryResult => {
-  const { enabled = true } = options;
-  const internalAccounts = useSelector(selectInternalAccounts);
-  const selectedAccount = useSelector(selectSelectedInternalAccount);
-  const activeAccountSubscriptionId = useSelector(
-    selectRewardsActiveAccountSubscriptionId,
-  );
-  const { addTraitsToUser } = useMetrics();
-  const hasTrackedLinkedAccountsRef = useRef(false);
-
-  const [optedInAccounts, setOptedInAccounts] = useState<
-    AccountWithOptInStatus[]
-  >([]);
-  const [isLoading, setIsLoading] = useState(true);
-  const [hasError, setHasError] = useState(false);
-  const [currentAccountOptedIn, setCurrentAccountOptedIn] = useState<
-    boolean | null
-  >(null);
-  const [currentAccountSupported, setCurrentAccountSupported] = useState<
-    boolean | null
-  >(null);
-  const isLoadingRef = useRef(false);
-  // Check if any account operations are loading
-  const { isAccountSyncingInProgress } = useAccountsOperationsLoadingStates();
-
-  // Debounce accounts for 30 seconds to avoid excessive re-renders (i.e. profile sync)
-  const accounts = useDebouncedValue(
-    internalAccounts,
-    isAccountSyncingInProgress ? 10000 : 0,
-  );
-
-  // Fetch opt-in status for all accounts
-  const fetchOptInStatus = useCallback(async (): Promise<void> => {
-    if (!enabled || !accounts.length) {
-      setIsLoading(enabled);
-      return;
-    }
-    if (isLoadingRef.current) {
-      return;
-    }
-=======
   currentAccountGroupOptedInStatus: CurrentAccountGroupOptedInStatus | null;
   currentAccountGroupPartiallySupported: boolean | null;
 }
@@ -319,24 +251,11 @@
       return;
     }
 
->>>>>>> 338177c4
     isLoadingRef.current = true;
 
     try {
       setIsLoading(true);
       setHasError(false);
-<<<<<<< HEAD
-      setCurrentAccountOptedIn(null);
-      setCurrentAccountSupported(null);
-      const supportedAccounts: InternalAccount[] =
-        accounts?.filter((account: InternalAccount) =>
-          Engine.controllerMessenger.call(
-            'RewardsController:isOptInSupported',
-            account,
-          ),
-        ) || [];
-=======
->>>>>>> 338177c4
 
       // Get opt in status for supported accounts
       const supportedAccounts: InternalAccount[] =
@@ -377,11 +296,6 @@
         activeAccountSubscriptionId || undefined,
       );
 
-<<<<<<< HEAD
-      for (let i = 0; i < supportedAccounts.length; i++) {
-        const account = supportedAccounts[i];
-        const hasOptedIn = response.ois[i] || false;
-=======
       // Calculate total opted-in accounts efficiently
       const totalOptedInAccounts = walletStructure.reduce(
         (total, wallet) =>
@@ -392,7 +306,6 @@
           ),
         0,
       );
->>>>>>> 338177c4
 
       setByWallet(walletStructure);
 
@@ -400,20 +313,6 @@
       if (!hasTrackedLinkedAccountsRef.current) {
         hasTrackedLinkedAccountsRef.current = true;
 
-<<<<<<< HEAD
-      setOptedInAccounts(accountsWithStatus);
-      setCurrentAccountOptedIn(selectedAccountStatus);
-      setCurrentAccountSupported(
-        supportedAccounts.some(
-          (account) => account.address === selectedAccount?.address,
-        ),
-      );
-    } catch (error) {
-      Logger.log('useRewardOptinSummary: Failed to fetch opt-in status', error);
-      setHasError(true);
-      setCurrentAccountSupported(null);
-      setCurrentAccountOptedIn(null);
-=======
         const traits = {
           [UserProfileProperty.REWARD_ENABLED_ACCOUNTS_COUNT]:
             totalOptedInAccounts,
@@ -430,7 +329,6 @@
       Logger.log('useRewardOptinSummary: Failed to fetch opt-in status', error);
       setHasError(true);
       setByWallet(null);
->>>>>>> 338177c4
     } finally {
       isLoadingRef.current = false;
       setIsLoading(false);
@@ -509,13 +407,6 @@
   useInvalidateByRewardEvents(['RewardsController:accountLinked'], refresh);
 
   // Fetch opt-in status when accounts change or enabled changes
-<<<<<<< HEAD
-  useFocusEffect(
-    useCallback(() => {
-      fetchOptInStatus();
-    }, [fetchOptInStatus]),
-  );
-=======
   useEffect(() => {
     if (selectedAccountGroup?.id) {
       fetchOptInStatus();
@@ -525,7 +416,6 @@
   // Create selected account group with opt-in status derived from byWallet
   const bySelectedAccountGroup = useMemo(() => {
     if (!selectedAccountGroup?.id || !byWallet) return null;
->>>>>>> 338177c4
 
     // Find the selected account group in the byWallet structure
     const selectedGroup = byWallet
@@ -537,59 +427,7 @@
     return null;
   }, [byWallet, selectedAccountGroup?.id]);
 
-  const coercedLinkedAccounts = useMemo(() => {
-    if (activeAccountSubscriptionId) {
-      const accountsForSameSubscription = linkedAccounts.filter((account) => {
-        const caipAccount = convertInternalAccountToCaipAccountId(account);
-        if (!caipAccount) {
-          return false;
-        }
-        try {
-          const actualSubscriptionId = Engine.controllerMessenger.call(
-            'RewardsController:getActualSubscriptionId',
-            caipAccount,
-          );
-          return actualSubscriptionId === activeAccountSubscriptionId;
-        } catch (error) {
-          return false;
-        }
-      });
-      return accountsForSameSubscription;
-    }
-    return linkedAccounts;
-  }, [activeAccountSubscriptionId, linkedAccounts]);
-
-  // Update user traits with the count of reward-enabled accounts
-  useEffect(() => {
-    const updateUserTraits = async () => {
-      const traits = {
-        [UserProfileProperty.REWARD_ENABLED_ACCOUNTS_COUNT]:
-          coercedLinkedAccounts.length,
-      };
-      Logger.log(
-        'Triggering update of user traits for reward-enabled accounts',
-        traits,
-      );
-      await addTraitsToUser(traits);
-    };
-
-    // Only track once per session when we have the data
-    if (!hasTrackedLinkedAccountsRef.current && !isLoading) {
-      hasTrackedLinkedAccountsRef.current = true;
-      updateUserTraits();
-    }
-  }, [coercedLinkedAccounts, addTraitsToUser, isLoading]);
-
   return {
-<<<<<<< HEAD
-    linkedAccounts: coercedLinkedAccounts,
-    unlinkedAccounts,
-    isLoading: isLoading && !optedInAccounts.length, // prevent flickering if accounts are being populated via i.e. profile sync
-    hasError,
-    refresh: fetchOptInStatus,
-    currentAccountOptedIn,
-    currentAccountSupported,
-=======
     bySelectedAccountGroup,
     byWallet: byWallet || [],
     isLoading: isLoading && !byWallet?.length,
@@ -597,6 +435,5 @@
     refresh: fetchOptInStatus,
     currentAccountGroupOptedInStatus,
     currentAccountGroupPartiallySupported,
->>>>>>> 338177c4
   };
 };