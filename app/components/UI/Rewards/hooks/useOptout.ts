import { useState, useCallback } from 'react';
import { useDispatch, useSelector } from 'react-redux';
import { useNavigation } from '@react-navigation/native';
import { ButtonVariant } from '@metamask/design-system-react-native';
import Engine from '../../../../core/Engine';
import Logger from '../../../../util/Logger';
import { resetRewardsState } from '../../../../reducers/rewards';
import { strings } from '../../../../../locales/i18n';
import { ModalType } from '../components/RewardsBottomSheetModal';
import Routes from '../../../../constants/navigation/Routes';
import { selectRewardsSubscriptionId } from '../../../../selectors/rewards';
import useRewardsToast from './useRewardsToast';
import { MetaMetricsEvents, useMetrics } from '../../../hooks/useMetrics';
import { useRewardDashboardModals } from './useRewardDashboardModals';
<<<<<<< HEAD
import { deriveAccountMetricProps, RewardsMetricsButtons } from '../utils';
import { selectSelectedInternalAccount } from '../../../../selectors/accountsController';
=======
import { RewardsMetricsButtons } from '../utils';
>>>>>>> d5ca588d
import { UserProfileProperty } from '../../../../util/metrics/UserSettingsAnalyticsMetaData/UserProfileAnalyticsMetaData.types';

interface UseOptoutResult {
  optout: () => Promise<boolean>;
  isLoading: boolean;
  showOptoutBottomSheet: (dismissRoute?: string) => void;
}

export const useOptout = (): UseOptoutResult => {
  const [isLoading, setIsLoading] = useState(false);
  const dispatch = useDispatch();
  const navigation = useNavigation();
  const subscriptionId = useSelector(selectRewardsSubscriptionId);
  const {
    resetAllSessionTracking: resetAllSessionTrackingForRewardsDashboardModals,
  } = useRewardDashboardModals();
<<<<<<< HEAD
  const account = useSelector(selectSelectedInternalAccount);
  const accountMetricsProps = deriveAccountMetricProps(account);
=======
>>>>>>> d5ca588d

  const { showToast, RewardsToastOptions } = useRewardsToast();
  const { trackEvent, createEventBuilder, addTraitsToUser } = useMetrics();

  const optout = useCallback(async (): Promise<boolean> => {
    if (isLoading || !subscriptionId) return false;

    setIsLoading(true);

    trackEvent(
<<<<<<< HEAD
      createEventBuilder(MetaMetricsEvents.REWARDS_OPT_OUT_STARTED)
        .addProperties(accountMetricsProps)
        .build(),
=======
      createEventBuilder(MetaMetricsEvents.REWARDS_OPT_OUT_STARTED).build(),
>>>>>>> d5ca588d
    );

    try {
      Logger.log('useOptout: Starting opt-out process');

      const success = await Engine.controllerMessenger.call(
        'RewardsController:optOut',
        subscriptionId,
      );

      if (success) {
        trackEvent(
<<<<<<< HEAD
          createEventBuilder(MetaMetricsEvents.REWARDS_OPT_OUT_COMPLETED)
            .addProperties(accountMetricsProps)
            .build(),
=======
          createEventBuilder(
            MetaMetricsEvents.REWARDS_OPT_OUT_COMPLETED,
          ).build(),
>>>>>>> d5ca588d
        );
        const traits = {
          [UserProfileProperty.HAS_REWARDS_OPTED_IN]: UserProfileProperty.OFF,
        };
        addTraitsToUser(traits);
        Logger.log('useOptout: Opt-out successful, resetting state');

        // Clear rewards Redux state back to initial state
        dispatch(resetRewardsState());
        resetAllSessionTrackingForRewardsDashboardModals();
        return true;
      }
      Logger.log('useOptout: Opt-out failed - controller returned false');
      trackEvent(
<<<<<<< HEAD
        createEventBuilder(MetaMetricsEvents.REWARDS_OPT_OUT_FAILED)
          .addProperties(accountMetricsProps)
          .build(),
=======
        createEventBuilder(MetaMetricsEvents.REWARDS_OPT_OUT_FAILED).build(),
>>>>>>> d5ca588d
      );

      // Show error toast
      showToast(
        RewardsToastOptions.error(
          strings('rewards.optout.modal.error_message'),
        ),
      );
      return false;
    } catch (error) {
      Logger.log('useOptout: Opt-out failed with exception:', error);

      trackEvent(
<<<<<<< HEAD
        createEventBuilder(MetaMetricsEvents.REWARDS_OPT_OUT_FAILED)
          .addProperties(accountMetricsProps)
          .build(),
=======
        createEventBuilder(MetaMetricsEvents.REWARDS_OPT_OUT_FAILED).build(),
>>>>>>> d5ca588d
      );

      // Show error toast
      showToast(
        RewardsToastOptions.error(
          strings('rewards.optout.modal.error_message'),
        ),
      );
      return false;
    } finally {
      setIsLoading(false);
    }
  }, [
    isLoading,
    subscriptionId,
    trackEvent,
    createEventBuilder,
    addTraitsToUser,
<<<<<<< HEAD
    accountMetricsProps,
=======
>>>>>>> d5ca588d
    showToast,
    RewardsToastOptions,
    dispatch,
    resetAllSessionTrackingForRewardsDashboardModals,
  ]);

  const showOptoutBottomSheet = useCallback(
    (dismissRoute?: string) => {
      const handleOptoutSuccess = () => {
        navigation.navigate(Routes.WALLET_VIEW);
      };

      const handleOptoutCancel = () => {
        // Navigate to dismissRoute if provided, otherwise default to REWARDS_SETTINGS_VIEW
        navigation.navigate(dismissRoute || Routes.REWARDS_SETTINGS_VIEW);
        trackEvent(
          createEventBuilder(MetaMetricsEvents.REWARDS_PAGE_BUTTON_CLICKED)
            .addProperties({
              button_type: RewardsMetricsButtons.OPT_OUT_CANCEL,
            })
            .build(),
        );
      };

      const handleOptoutConfirm = async () => {
        const success = await optout();
        // Only navigate on successful opt-out (when state is reset)
        if (success) {
          handleOptoutSuccess();
        }
        // If failed, keep modal open to show error toast
      };

      navigation.navigate(Routes.MODAL.REWARDS_BOTTOM_SHEET_MODAL, {
        title: strings('rewards.optout.modal.confirmation_title'),
        description: strings('rewards.optout.modal.confirmation_description'),
        type: ModalType.Danger,
        onCancel: handleOptoutCancel,
        confirmAction: {
          label: isLoading
            ? strings('rewards.optout.modal.processing')
            : strings('rewards.optout.modal.confirm'),
<<<<<<< HEAD
=======
          loadOnPress: true,
>>>>>>> d5ca588d
          onPress: handleOptoutConfirm,
          variant: ButtonVariant.Primary,
          disabled: isLoading,
        },
      });
    },
    [navigation, isLoading, optout, trackEvent, createEventBuilder],
  );

  return {
    optout,
    isLoading,
    showOptoutBottomSheet,
  };
};<|MERGE_RESOLUTION|>--- conflicted
+++ resolved
@@ -12,12 +12,7 @@
 import useRewardsToast from './useRewardsToast';
 import { MetaMetricsEvents, useMetrics } from '../../../hooks/useMetrics';
 import { useRewardDashboardModals } from './useRewardDashboardModals';
-<<<<<<< HEAD
-import { deriveAccountMetricProps, RewardsMetricsButtons } from '../utils';
-import { selectSelectedInternalAccount } from '../../../../selectors/accountsController';
-=======
 import { RewardsMetricsButtons } from '../utils';
->>>>>>> d5ca588d
 import { UserProfileProperty } from '../../../../util/metrics/UserSettingsAnalyticsMetaData/UserProfileAnalyticsMetaData.types';
 
 interface UseOptoutResult {
@@ -34,11 +29,6 @@
   const {
     resetAllSessionTracking: resetAllSessionTrackingForRewardsDashboardModals,
   } = useRewardDashboardModals();
-<<<<<<< HEAD
-  const account = useSelector(selectSelectedInternalAccount);
-  const accountMetricsProps = deriveAccountMetricProps(account);
-=======
->>>>>>> d5ca588d
 
   const { showToast, RewardsToastOptions } = useRewardsToast();
   const { trackEvent, createEventBuilder, addTraitsToUser } = useMetrics();
@@ -49,13 +39,7 @@
     setIsLoading(true);
 
     trackEvent(
-<<<<<<< HEAD
-      createEventBuilder(MetaMetricsEvents.REWARDS_OPT_OUT_STARTED)
-        .addProperties(accountMetricsProps)
-        .build(),
-=======
       createEventBuilder(MetaMetricsEvents.REWARDS_OPT_OUT_STARTED).build(),
->>>>>>> d5ca588d
     );
 
     try {
@@ -68,15 +52,9 @@
 
       if (success) {
         trackEvent(
-<<<<<<< HEAD
-          createEventBuilder(MetaMetricsEvents.REWARDS_OPT_OUT_COMPLETED)
-            .addProperties(accountMetricsProps)
-            .build(),
-=======
           createEventBuilder(
             MetaMetricsEvents.REWARDS_OPT_OUT_COMPLETED,
           ).build(),
->>>>>>> d5ca588d
         );
         const traits = {
           [UserProfileProperty.HAS_REWARDS_OPTED_IN]: UserProfileProperty.OFF,
@@ -91,13 +69,7 @@
       }
       Logger.log('useOptout: Opt-out failed - controller returned false');
       trackEvent(
-<<<<<<< HEAD
-        createEventBuilder(MetaMetricsEvents.REWARDS_OPT_OUT_FAILED)
-          .addProperties(accountMetricsProps)
-          .build(),
-=======
         createEventBuilder(MetaMetricsEvents.REWARDS_OPT_OUT_FAILED).build(),
->>>>>>> d5ca588d
       );
 
       // Show error toast
@@ -111,13 +83,7 @@
       Logger.log('useOptout: Opt-out failed with exception:', error);
 
       trackEvent(
-<<<<<<< HEAD
-        createEventBuilder(MetaMetricsEvents.REWARDS_OPT_OUT_FAILED)
-          .addProperties(accountMetricsProps)
-          .build(),
-=======
         createEventBuilder(MetaMetricsEvents.REWARDS_OPT_OUT_FAILED).build(),
->>>>>>> d5ca588d
       );
 
       // Show error toast
@@ -136,10 +102,6 @@
     trackEvent,
     createEventBuilder,
     addTraitsToUser,
-<<<<<<< HEAD
-    accountMetricsProps,
-=======
->>>>>>> d5ca588d
     showToast,
     RewardsToastOptions,
     dispatch,
@@ -182,10 +144,7 @@
           label: isLoading
             ? strings('rewards.optout.modal.processing')
             : strings('rewards.optout.modal.confirm'),
-<<<<<<< HEAD
-=======
           loadOnPress: true,
->>>>>>> d5ca588d
           onPress: handleOptoutConfirm,
           variant: ButtonVariant.Primary,
           disabled: isLoading,
