--- conflicted
+++ resolved
@@ -4,15 +4,6 @@
 import Engine from '../../../../core/Engine';
 import { setCandidateSubscriptionId } from '../../../../reducers/rewards';
 import { useMetrics } from '../../../hooks/useMetrics';
-<<<<<<< HEAD
-import { selectInternalAccountsById } from '../../../../selectors/accountsController';
-import { selectMultichainAccountsState2Enabled } from '../../../../selectors/featureFlagController/multichainAccounts/enabledMultichainAccounts';
-import {
-  selectAccountGroupsByWallet,
-  selectWalletByAccount,
-} from '../../../../selectors/multichainAccounts/accountTreeController';
-import { InternalAccount } from '@metamask/keyring-internal-api';
-=======
 import { selectMultichainAccountsState2Enabled } from '../../../../selectors/featureFlagController/multichainAccounts/enabledMultichainAccounts';
 import {
   selectSelectedAccountGroup,
@@ -21,7 +12,6 @@
 } from '../../../../selectors/multichainAccounts/accountTreeController';
 import { useLinkAccountGroup } from './useLinkAccountGroup';
 import { AccountGroupId } from '@metamask/account-api';
->>>>>>> 338177c4
 
 // Mock dependencies
 jest.mock('react-redux', () => ({
@@ -48,14 +38,6 @@
   useMetrics: jest.fn(),
 }));
 
-<<<<<<< HEAD
-jest.mock('../../../../selectors/accountsController', () => ({
-  selectInternalAccountsById: jest.fn(),
-  selectSelectedInternalAccount: jest.fn(),
-}));
-
-=======
->>>>>>> 338177c4
 jest.mock(
   '../../../../selectors/featureFlagController/multichainAccounts/enabledMultichainAccounts',
   () => ({
@@ -66,10 +48,7 @@
 jest.mock(
   '../../../../selectors/multichainAccounts/accountTreeController',
   () => ({
-<<<<<<< HEAD
-=======
     selectSelectedAccountGroup: jest.fn(),
->>>>>>> 338177c4
     selectAccountGroupsByWallet: jest.fn(),
     selectWalletByAccount: jest.fn(),
   }),
@@ -91,13 +70,10 @@
 
 jest.mock('../utils', () => ({
   handleRewardsErrorMessage: jest.fn((error) => `Error: ${error.message}`),
-<<<<<<< HEAD
-=======
 }));
 
 jest.mock('./useLinkAccountGroup', () => ({
   useLinkAccountGroup: jest.fn(),
->>>>>>> 338177c4
 }));
 
 describe('useOptIn', () => {
@@ -118,14 +94,9 @@
     >;
 
   // Mock selectors
-<<<<<<< HEAD
-  const mockSelectInternalAccountsById = jest.mocked(
-    selectInternalAccountsById,
-=======
 
   const mockSelectSelectedAccountGroup = jest.mocked(
     selectSelectedAccountGroup,
->>>>>>> 338177c4
   );
   const mockSelectMultichainAccountsState2Enabled = jest.mocked(
     selectMultichainAccountsState2Enabled,
@@ -134,10 +105,7 @@
     selectAccountGroupsByWallet,
   );
   const mockSelectWalletByAccount = jest.mocked(selectWalletByAccount);
-<<<<<<< HEAD
-=======
   const mockUseLinkAccountGroup = jest.mocked(useLinkAccountGroup);
->>>>>>> 338177c4
 
   const mockTrackEvent = jest.fn();
   const mockCreateEventBuilder = jest.fn().mockReturnValue({
@@ -150,58 +118,10 @@
   const mockAddTraitsToUser = jest.fn();
 
   // eslint-disable-next-line @typescript-eslint/no-explicit-any
-<<<<<<< HEAD
-  const mockAccount: InternalAccount = {
-    id: 'account-1',
-    address: '0x123',
-    name: 'Test Account',
-  } as never;
-
-  // eslint-disable-next-line @typescript-eslint/no-explicit-any
-  const mockSideEffectAccount: InternalAccount = {
-    id: 'side-effect-account-id',
-    address: '0x456',
-    name: 'Side Effect Account',
-=======
   const mockAccountGroup = {
     id: 'group-1' as AccountGroupId,
     accounts: ['account-1'],
     metadata: { name: 'Test Group' },
-  } as never;
-
-  // eslint-disable-next-line @typescript-eslint/no-explicit-any
-  const mockWallet = {
-    id: 'wallet-1',
-    name: 'Test Wallet',
-    type: 'keyring' as const,
-    status: 'unlocked' as const,
-    groups: {},
-    metadata: { name: 'Test Wallet' },
->>>>>>> 338177c4
-  } as never;
-
-  // eslint-disable-next-line @typescript-eslint/no-explicit-any
-  const mockWalletSection = {
-    title: 'Test Wallet',
-    wallet: { id: 'wallet-1', name: 'Test Wallet' },
-    data: [
-      {
-        type: 'single' as const,
-        id: 'group-1',
-<<<<<<< HEAD
-        accounts: ['side-effect-account-id'],
-=======
-        accounts: ['account-1'],
->>>>>>> 338177c4
-        metadata: { name: 'Group 1' },
-      },
-    ],
-  } as never;
-<<<<<<< HEAD
-
-  // eslint-disable-next-line @typescript-eslint/no-explicit-any
-  const mockInternalAccountsById = {
-    'side-effect-account-id': mockSideEffectAccount,
   } as never;
 
   // eslint-disable-next-line @typescript-eslint/no-explicit-any
@@ -214,45 +134,19 @@
     metadata: { name: 'Test Wallet' },
   } as never;
 
-  beforeEach(() => {
-    jest.clearAllMocks();
-    mockUseDispatch.mockReturnValue(mockDispatch);
-
-    // Reset mock event builder functions
-    mockCreateEventBuilder.mockClear();
-    mockTrackEvent.mockClear();
-    mockAddTraitsToUser.mockClear();
-
-    // Setup default selector values
-    mockSelectInternalAccountsById.mockReturnValue(mockInternalAccountsById);
-    mockSelectMultichainAccountsState2Enabled.mockReturnValue(false);
-    mockSelectAccountGroupsByWallet.mockReturnValue([mockWalletSection]);
-    mockSelectWalletByAccount.mockReturnValue(
-      (_accountId: string) => mockWallet,
-    );
-
-    mockUseSelector.mockImplementation((selector) => {
-      if (selector === selectInternalAccountsById)
-        return mockInternalAccountsById;
-      if (selector === selectMultichainAccountsState2Enabled) return false;
-      if (selector === selectAccountGroupsByWallet) return [mockWalletSection];
-      if (selector === selectWalletByAccount)
-        return (_accountId: string) => mockWallet;
-      return mockAccount; // Default for selectSelectedInternalAccount
-    });
-
-    // Setup useMetrics mock
-    mockUseMetrics.mockReturnValue({
-      trackEvent: mockTrackEvent,
-      createEventBuilder: mockCreateEventBuilder,
-      addTraitsToUser: mockAddTraitsToUser,
-    } as never);
-
-    // Setup default Engine call response
-    mockEngineCall.mockResolvedValue('subscription-123');
-  });
-
-=======
+  // eslint-disable-next-line @typescript-eslint/no-explicit-any
+  const mockWalletSection = {
+    title: 'Test Wallet',
+    wallet: { id: 'wallet-1', name: 'Test Wallet' },
+    data: [
+      {
+        type: 'single' as const,
+        id: 'group-1',
+        accounts: ['account-1'],
+        metadata: { name: 'Group 1' },
+      },
+    ],
+  } as never;
 
   // eslint-disable-next-line @typescript-eslint/no-explicit-any
   const mockActiveAccount = {
@@ -308,7 +202,6 @@
     mockEngineCall.mockResolvedValue('subscription-123');
   });
 
->>>>>>> 338177c4
   describe('Basic functionality', () => {
     it('should return hook interface', () => {
       const { result } = renderHook(() => useOptin());
@@ -337,7 +230,6 @@
       );
       expect(mockAddTraitsToUser).toHaveBeenCalledWith({
         has_rewards_opted_in: 'on',
-<<<<<<< HEAD
       });
       expect(mockTrackEvent).toHaveBeenCalledWith(
         expect.objectContaining({
@@ -348,17 +240,6 @@
         expect.objectContaining({
           event: 'Rewards Opt-in Completed',
         }),
-=======
-      });
-      expect(mockTrackEvent).toHaveBeenCalledWith(
-        expect.objectContaining({
-          event: 'Rewards Opt-in Started',
-        }),
-      );
-      expect(mockTrackEvent).toHaveBeenCalledWith(
-        expect.objectContaining({
-          event: 'Rewards Opt-in Completed',
-        }),
       );
     });
 
@@ -375,37 +256,20 @@
       expect(mockEngineCall).toHaveBeenCalledWith(
         'RewardsController:optIn',
         'ABC123',
->>>>>>> 338177c4
       );
       expect(mockCreateEventBuilder).toHaveBeenCalledWith(
         'Rewards Opt-in Started',
       );
       expect(mockTrackEvent).toHaveBeenCalledTimes(2); // Started and Completed
     });
-<<<<<<< HEAD
-=======
 
     it('should handle optin failure', async () => {
       const error = new Error('Network error');
       mockEngineCall.mockRejectedValue(error);
->>>>>>> 338177c4
-
-    it('should handle optin with referral code', async () => {
-      const { result } = renderHook(() => useOptin());
-
-      await act(async () => {
-<<<<<<< HEAD
-        await result.current.optin({
-          referralCode: 'ABC123',
-          isPrefilled: true,
-        });
-      });
-
-      expect(mockEngineCall).toHaveBeenCalledWith(
-        'RewardsController:optIn',
-        mockAccount,
-        'ABC123',
-=======
+
+      const { result } = renderHook(() => useOptin());
+
+      await act(async () => {
         await result.current.optin({});
       });
 
@@ -414,46 +278,9 @@
         expect.objectContaining({
           event: 'Rewards Opt-in Failed',
         }),
->>>>>>> 338177c4
-      );
-      expect(mockCreateEventBuilder).toHaveBeenCalledWith(
-        'Rewards Opt-in Started',
-      );
-      expect(mockTrackEvent).toHaveBeenCalledTimes(2); // Started and Completed
-    });
-
-<<<<<<< HEAD
-    it('should handle optin failure', async () => {
-      const error = new Error('Network error');
-      mockEngineCall.mockRejectedValue(error);
-
-      const { result } = renderHook(() => useOptin());
-
-      await act(async () => {
-        await result.current.optin({});
-      });
-
-      expect(result.current.optinError).toBe('Error: Network error');
-      expect(mockTrackEvent).toHaveBeenCalledWith(
-        expect.objectContaining({
-          event: 'Rewards Opt-in Failed',
-        }),
-      );
-    });
-
-    it('should clear optin error', () => {
-      const { result } = renderHook(() => useOptin());
-
-      act(() => {
-        result.current.clearOptinError();
-      });
-
-      expect(result.current.optinError).toBeNull();
-    });
-
-    it('should skip optin when no account is selected', async () => {
-      mockUseSelector.mockImplementation(() => null);
-=======
+      );
+    });
+
     it('should clear optin error', () => {
       const { result } = renderHook(() => useOptin());
 
@@ -503,7 +330,6 @@
           return (_accountId: string) => mockWallet;
         return mockActiveAccount;
       });
->>>>>>> 338177c4
 
       const { result } = renderHook(() => useOptin());
 
@@ -512,8 +338,6 @@
       });
 
       expect(mockEngineCall).not.toHaveBeenCalled();
-<<<<<<< HEAD
-=======
     });
   });
 
@@ -531,28 +355,8 @@
           return (_accountId: string) => mockWallet;
         return mockActiveAccount;
       });
->>>>>>> 338177c4
-    });
-  });
-
-<<<<<<< HEAD
-  describe('Multichain accounts behavior', () => {
-    beforeEach(() => {
-      // Enable multichain accounts state 2
-      mockSelectMultichainAccountsState2Enabled.mockReturnValue(true);
-
-      mockUseSelector.mockImplementation((selector) => {
-        if (selector === selectInternalAccountsById)
-          return mockInternalAccountsById;
-        if (selector === selectMultichainAccountsState2Enabled) return true;
-        if (selector === selectAccountGroupsByWallet)
-          return [mockWalletSection];
-        if (selector === selectWalletByAccount)
-          return (_accountId: string) => mockWallet;
-        return mockAccount; // Default for selectSelectedInternalAccount
-      });
-    });
-=======
+    });
+
     it('should link side effect account group when multichain accounts is enabled', async () => {
       // Setup wallet section with a different group ID for side effect
       const sideEffectWalletSection = {
@@ -629,55 +433,13 @@
           return (_accountId: string) => mockWallet;
         return mockActiveAccount;
       });
->>>>>>> 338177c4
-
-    it('should link side effect account when multichain accounts is enabled', async () => {
-      const { result } = renderHook(() => useOptin());
-
-      await act(async () => {
-        await result.current.optin({});
-      });
-
-<<<<<<< HEAD
-      // Should call optin first
-      expect(mockEngineCall).toHaveBeenCalledWith(
-        'RewardsController:optIn',
-        mockAccount,
-        undefined,
-      );
-
-      // Then should link the side effect account
-      expect(mockEngineCall).toHaveBeenCalledWith(
-        'RewardsController:linkAccountToSubscriptionCandidate',
-        mockSideEffectAccount,
-      );
-    });
-
-    it('should not link side effect account when it is the same as current account', async () => {
-      // Mock side effect account with same address as current account
-      const sameAccountSideEffect = {
-        ...(mockSideEffectAccount as { address: string }),
-        id: mockAccount.address as string,
-      };
-
-      mockSelectInternalAccountsById.mockReturnValue({
-        'side-effect-account-id': sameAccountSideEffect as never,
-      });
-
-      mockUseSelector.mockImplementation((selector) => {
-        if (selector === selectInternalAccountsById)
-          return {
-            'side-effect-account-id': sameAccountSideEffect,
-          };
-        if (selector === selectMultichainAccountsState2Enabled) return true;
-        if (selector === selectAccountGroupsByWallet)
-          return [mockWalletSection];
-        if (selector === selectWalletByAccount)
-          return (_accountId: string) => mockWallet;
-        return mockAccount; // Default for selectSelectedInternalAccount
-      });
-
-=======
+
+      const { result } = renderHook(() => useOptin());
+
+      await act(async () => {
+        await result.current.optin({});
+      });
+
       // Should only call optin, not link account group
       expect(mockEngineCall).toHaveBeenCalledTimes(1);
       expect(mockEngineCall).toHaveBeenCalledWith(
@@ -699,35 +461,12 @@
         return mockActiveAccount;
       });
 
->>>>>>> 338177c4
-      const { result } = renderHook(() => useOptin());
-
-      await act(async () => {
-        await result.current.optin({});
-      });
-
-<<<<<<< HEAD
-      // Should only call optin, not link account
-      expect(mockEngineCall).toHaveBeenCalledTimes(1);
-      expect(mockEngineCall).toHaveBeenCalledWith(
-        'RewardsController:optIn',
-        mockAccount,
-        undefined,
-      );
-    });
-
-    it('should handle case when side effect account is not found in internal accounts', async () => {
-      mockSelectInternalAccountsById.mockReturnValue({});
-
-      mockUseSelector.mockImplementation((selector) => {
-        if (selector === selectInternalAccountsById) return {};
-        if (selector === selectMultichainAccountsState2Enabled) return true;
-        if (selector === selectAccountGroupsByWallet)
-          return [mockWalletSection];
-        if (selector === selectWalletByAccount)
-          return (_accountId: string) => mockWallet;
-        return mockAccount; // Default for selectSelectedInternalAccount
-=======
+      const { result } = renderHook(() => useOptin());
+
+      await act(async () => {
+        await result.current.optin({});
+      });
+
       // Should only call optin, not link account group
       expect(mockEngineCall).toHaveBeenCalledTimes(1);
       expect(mockEngineCall).toHaveBeenCalledWith(
@@ -774,38 +513,14 @@
         if (selector === selectWalletByAccount)
           return (_accountId: string) => mockWallet;
         return mockActiveAccount;
->>>>>>> 338177c4
-      });
-
-      const { result } = renderHook(() => useOptin());
-
-      await act(async () => {
-        await result.current.optin({});
-      });
-
-<<<<<<< HEAD
-      // Should only call optin, not link account
-      expect(mockEngineCall).toHaveBeenCalledTimes(1);
-      expect(mockEngineCall).toHaveBeenCalledWith(
-        'RewardsController:optIn',
-        mockAccount,
-        undefined,
-      );
-    });
-
-    it('should handle case when wallet section is not found', async () => {
-      mockSelectAccountGroupsByWallet.mockReturnValue([]);
-
-      mockUseSelector.mockImplementation((selector) => {
-        if (selector === selectInternalAccountsById)
-          return mockInternalAccountsById;
-        if (selector === selectMultichainAccountsState2Enabled) return true;
-        if (selector === selectAccountGroupsByWallet) return [];
-        if (selector === selectWalletByAccount)
-          return (_accountId: string) => mockWallet;
-        return mockAccount; // Default for selectSelectedInternalAccount
-      });
-=======
+      });
+
+      const { result } = renderHook(() => useOptin());
+
+      await act(async () => {
+        await result.current.optin({});
+      });
+
       // Should only call optin, not link account group
       expect(mockEngineCall).toHaveBeenCalledTimes(1);
       expect(mockEngineCall).toHaveBeenCalledWith(
@@ -915,92 +630,30 @@
       // Mock optin to fail
       const error = new Error('Optin failed');
       mockEngineCall.mockRejectedValue(error);
->>>>>>> 338177c4
-
-      const { result } = renderHook(() => useOptin());
-
-      await act(async () => {
-        await result.current.optin({});
-      });
-
-<<<<<<< HEAD
-      // Should only call optin, not link account
-      expect(mockEngineCall).toHaveBeenCalledTimes(1);
-=======
+
+      const { result } = renderHook(() => useOptin());
+
+      await act(async () => {
+        await result.current.optin({});
+      });
+
       // Should have attempted optin
->>>>>>> 338177c4
       expect(mockEngineCall).toHaveBeenCalledWith(
         'RewardsController:optIn',
         undefined,
       );
 
-<<<<<<< HEAD
-    it('should handle case when current account is not found', async () => {
-      mockSelectAccountGroupsByWallet.mockReturnValue([
-        {
-          title: 'Different Wallet',
-          wallet: { id: 'keyring:different', name: 'Different Wallet' },
-          data: [
-            {
-              type: 'single' as const,
-              id: 'group-different',
-              accounts: ['side-effect-account-id'],
-              metadata: { name: 'Different Group' },
-            },
-          ],
-        },
-      ] as never);
-
-      mockUseSelector.mockImplementation((selector) => {
-        if (selector === selectInternalAccountsById)
-          return mockInternalAccountsById;
-        if (selector === selectMultichainAccountsState2Enabled) return true;
-        if (selector === selectAccountGroupsByWallet)
-          return [
-            {
-              title: 'Different Wallet',
-              wallet: { id: 'keyring:different', name: 'Different Wallet' },
-              data: [
-                {
-                  type: 'single' as const,
-                  id: 'group-different',
-                  accounts: ['side-effect-account-id'],
-                  metadata: { name: 'Different Group' },
-                },
-              ],
-            },
-          ];
-        if (selector === selectWalletByAccount)
-          return (_accountId: string) => mockWallet;
-        return mockAccount; // Default for selectSelectedInternalAccount
-      });
-=======
       // Should not call linkAccountGroup since optin failed
       expect(mockLinkAccountGroup).not.toHaveBeenCalled();
->>>>>>> 338177c4
 
       // Should not dispatch subscription ID since optin failed
       expect(mockDispatch).not.toHaveBeenCalled();
 
-<<<<<<< HEAD
-      await act(async () => {
-        await result.current.optin({});
-      });
-
-      // Should only call optin, not link account
-      expect(mockEngineCall).toHaveBeenCalledTimes(1);
-      expect(mockEngineCall).toHaveBeenCalledWith(
-        'RewardsController:optIn',
-        mockAccount,
-        undefined,
-      );
-=======
       // Should set error
       expect(result.current.optinError).toBe('Error: Optin failed');
 
       // Should complete loading (set to false)
       expect(result.current.optinLoading).toBe(false);
->>>>>>> 338177c4
     });
   });
 
