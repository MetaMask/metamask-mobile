import { renderHook } from '@testing-library/react-hooks';
import { useSelector } from 'react-redux';
import { useRewardOptinSummary } from './useRewardOptinSummary';
import Engine from '../../../../core/Engine';
import Logger from '../../../../util/Logger';
import { InternalAccount } from '@metamask/keyring-internal-api';
import { OptInStatusDto } from '../../../../core/Engine/controllers/rewards-controller/types';
<<<<<<< HEAD
import { useFocusEffect } from '@react-navigation/native';
import { useDebouncedValue } from '../../../hooks/useDebouncedValue';
import { useAccountsOperationsLoadingStates } from '../../../../util/accounts/useAccountsOperationsLoadingStates';
import { convertInternalAccountToCaipAccountId } from '../utils';
import { useMetrics } from '../../../hooks/useMetrics';
=======
import { useDebouncedValue } from '../../../hooks/useDebouncedValue';
import { useAccountsOperationsLoadingStates } from '../../../../util/accounts/useAccountsOperationsLoadingStates';
import { useMetrics } from '../../../hooks/useMetrics';
import { AccountGroupId } from '@metamask/account-api';
import { AccountWalletObject } from '@metamask/account-tree-controller';
import { useInvalidateByRewardEvents } from './useInvalidateByRewardEvents';
>>>>>>> d5ca588d

// Mock dependencies
jest.mock('react-redux', () => ({
  useSelector: jest.fn(),
}));

jest.mock('../../../../core/Engine', () => ({
  controllerMessenger: {
    call: jest.fn(),
    subscribe: jest.fn(),
    unsubscribe: jest.fn(),
  },
}));

jest.mock('../../../../util/Logger', () => ({
  log: jest.fn(),
}));

<<<<<<< HEAD
jest.mock('@react-navigation/native', () => ({
  useFocusEffect: jest.fn(),
}));

=======
>>>>>>> d5ca588d
// Mock useDebouncedValue hook
jest.mock('../../../hooks/useDebouncedValue', () => ({
  useDebouncedValue: jest.fn(),
}));

// Mock useAccountsOperationsLoadingStates hook
jest.mock(
  '../../../../util/accounts/useAccountsOperationsLoadingStates',
  () => ({
    useAccountsOperationsLoadingStates: jest.fn(),
  }),
);

<<<<<<< HEAD
// Mock utility functions
jest.mock('../utils', () => ({
  convertInternalAccountToCaipAccountId: jest.fn(),
}));

=======
>>>>>>> d5ca588d
// Mock useMetrics hook
jest.mock('../../../hooks/useMetrics', () => ({
  useMetrics: jest.fn(),
}));

<<<<<<< HEAD
=======
// Mock useInvalidateByRewardEvents hook
jest.mock('./useInvalidateByRewardEvents', () => ({
  useInvalidateByRewardEvents: jest.fn(),
}));

>>>>>>> d5ca588d
describe('useRewardOptinSummary', () => {
  const mockUseSelector = useSelector as jest.MockedFunction<
    typeof useSelector
  >;
  const mockEngineCall = Engine.controllerMessenger.call as jest.MockedFunction<
    typeof Engine.controllerMessenger.call
  >;
  const mockLoggerLog = Logger.log as jest.MockedFunction<typeof Logger.log>;
<<<<<<< HEAD
  const mockUseFocusEffect = useFocusEffect as jest.MockedFunction<
    typeof useFocusEffect
  >;
=======
>>>>>>> d5ca588d
  const mockUseDebouncedValue = useDebouncedValue as jest.MockedFunction<
    typeof useDebouncedValue
  >;
  const mockUseAccountsOperationsLoadingStates =
    useAccountsOperationsLoadingStates as jest.MockedFunction<
      typeof useAccountsOperationsLoadingStates
    >;
<<<<<<< HEAD
  const mockConvertInternalAccountToCaipAccountId =
    convertInternalAccountToCaipAccountId as jest.MockedFunction<
      typeof convertInternalAccountToCaipAccountId
    >;
  const mockUseMetrics = useMetrics as jest.MockedFunction<typeof useMetrics>;
=======
  const mockUseMetrics = useMetrics as jest.MockedFunction<typeof useMetrics>;
  const mockUseInvalidateByRewardEvents =
    useInvalidateByRewardEvents as jest.MockedFunction<
      typeof useInvalidateByRewardEvents
    >;
>>>>>>> d5ca588d

  const mockAccount1: InternalAccount = {
    id: 'account-1',
    address: '0x123456789abcdef',
    metadata: {
      name: 'Account 1',
      importTime: Date.now(),
      keyring: {
        type: 'HD Key Tree',
      },
    },
    options: {},
    methods: ['personal_sign', 'eth_signTransaction'],
    type: 'eip155:eoa',
    scopes: ['eip155:1'],
  } as InternalAccount;

  const mockAccount2: InternalAccount = {
    id: 'account-2',
    address: '0xabcdef123456789',
    metadata: {
      name: 'Account 2',
      importTime: Date.now(),
      keyring: {
        type: 'HD Key Tree',
      },
    },
    options: {},
    methods: ['personal_sign', 'eth_signTransaction'],
    type: 'eip155:eoa',
    scopes: ['eip155:1'],
  } as InternalAccount;

  const mockAccount3: InternalAccount = {
    id: 'account-3',
    address: '0x987654321fedcba',
    metadata: {
      name: 'Account 3',
      importTime: Date.now(),
      keyring: {
        type: 'HD Key Tree',
      },
    },
    options: {},
    methods: ['personal_sign', 'eth_signTransaction'],
    type: 'eip155:eoa',
    scopes: ['eip155:1'],
  } as InternalAccount;

  // Mock account group data
  const mockAccountGroup1 = {
    id: 'group-1' as AccountGroupId,
    accounts: ['account-1', 'account-2'] as readonly string[],
    metadata: { name: 'Group 1' },
  };

  const mockAccountGroup2 = {
    id: 'group-2' as AccountGroupId,
    accounts: ['account-3'] as readonly string[],
    metadata: { name: 'Group 2' },
  };

  const mockWallet1: AccountWalletObject = {
    id: 'wallet-1',
    name: 'Wallet 1',
    type: 'HD Key Tree',
    accounts: ['account-1', 'account-2'],
    status: 'active',
    groups: [],
    metadata: {},
  } as unknown as AccountWalletObject;

  const mockWallet2: AccountWalletObject = {
    id: 'wallet-2',
    name: 'Wallet 2',
    type: 'HD Key Tree',
    accounts: ['account-3'],
    status: 'active',
    groups: [],
    metadata: {},
  } as unknown as AccountWalletObject;

  const mockAccountGroupsByWallet = [
    {
      wallet: mockWallet1,
      data: [mockAccountGroup1],
    },
    {
      wallet: mockWallet2,
      data: [mockAccountGroup2],
    },
  ];

  const mockInternalAccountsById = {
    'account-1': mockAccount1,
    'account-2': mockAccount2,
    'account-3': mockAccount3,
  };

  const mockSelectedAccountGroup = mockAccountGroup1;

  beforeEach(() => {
    jest.clearAllMocks();
    // Mock useSelector calls for the new implementation
    mockUseSelector
<<<<<<< HEAD
      .mockReturnValueOnce(mockAccounts) // selectInternalAccounts
      .mockReturnValueOnce(mockAccount1) // selectSelectedInternalAccount
      .mockReturnValueOnce(null); // selectRewardsActiveAccountSubscriptionId

    // Mock useDebouncedValue to return accounts by default
    mockUseDebouncedValue.mockReturnValue(mockAccounts);
=======
      .mockReturnValueOnce(mockSelectedAccountGroup) // selectSelectedAccountGroup
      .mockReturnValueOnce(null) // selectRewardsActiveAccountSubscriptionId
      .mockReturnValueOnce(mockAccountGroupsByWallet) // selectAccountGroupsByWallet
      .mockReturnValueOnce(mockInternalAccountsById); // selectInternalAccountsById

    // Mock useDebouncedValue to return account groups and accounts by default
    mockUseDebouncedValue
      .mockReturnValueOnce(mockAccountGroupsByWallet) // debouncedAccountGroupsByWallet
      .mockReturnValueOnce(mockInternalAccountsById); // debouncedInternalAccountsById
>>>>>>> d5ca588d

    // Mock useAccountsOperationsLoadingStates to return not syncing by default
    mockUseAccountsOperationsLoadingStates.mockReturnValue({
      areAnyOperationsLoading: false,
      isAccountSyncingInProgress: false,
      loadingMessage: null,
    });

<<<<<<< HEAD
    // Mock utility functions
    mockConvertInternalAccountToCaipAccountId.mockImplementation(
      (account) => `eip155:1:${account.address}`,
    );

=======
>>>>>>> d5ca588d
    // Mock useMetrics hook
    mockUseMetrics.mockReturnValue({
      addTraitsToUser: jest.fn().mockResolvedValue(undefined),
    } as unknown as ReturnType<typeof useMetrics>);

<<<<<<< HEAD
=======
    // Mock useInvalidateByRewardEvents hook
    mockUseInvalidateByRewardEvents.mockImplementation(() => {
      // Mock implementation
    });

>>>>>>> d5ca588d
    // Mock RewardsController methods
    mockEngineCall.mockImplementation((method: string, ..._args) => {
      if (method === 'RewardsController:isOptInSupported') {
        return true; // Default: all accounts are supported
      }
      if (method === 'RewardsController:getOptInStatus') {
<<<<<<< HEAD
        return Promise.resolve({ ois: [true, false, true] }); // Default response
      }
      if (method === 'RewardsController:getActualSubscriptionId') {
        return 'first-subscription-id'; // Default actual subscription ID
      }
      return Promise.resolve();
    });

    // Reset the mocked hooks
    mockUseFocusEffect.mockClear();
=======
        return Promise.resolve({
          ois: [true, false, true], // Account1: true, Account2: false, Account3: true
          sids: ['sub_123', null, 'sub_456'], // Account1: sub_123, Account2: null, Account3: sub_456
        });
      }
      return Promise.resolve();
    });
>>>>>>> d5ca588d
  });

  describe('initial state', () => {
    it('should return a refresh function', () => {
      const { result } = renderHook(() => useRewardOptinSummary());

<<<<<<< HEAD
      // Verify that the focus effect callback was registered
      expect(mockUseFocusEffect).toHaveBeenCalledWith(expect.any(Function));

      // Execute the focus effect callback to trigger the fetch logic
      const focusCallback = mockUseFocusEffect.mock.calls[0][0];
      focusCallback();

      // Assert
      expect(result.current.linkedAccounts).toEqual([]);
      expect(result.current.unlinkedAccounts).toEqual([]);
      expect(result.current.isLoading).toBe(true);
      expect(result.current.hasError).toBe(false);
      expect(result.current.currentAccountOptedIn).toBeNull();
      expect(result.current.currentAccountSupported).toBeNull();
      expect(typeof result.current.refresh).toBe('function');
    });

    it('should return a refresh function', () => {
      const { result } = renderHook(() => useRewardOptinSummary());

=======
>>>>>>> d5ca588d
      expect(result.current.refresh).toBeDefined();
      expect(typeof result.current.refresh).toBe('function');
    });
  });

  describe('successful data fetching', () => {
    it('should fetch opt-in status and organize accounts by wallet and group', async () => {
      // Arrange - Account1 and Account3 opted in, Account2 not opted in
      const mockResponse: OptInStatusDto = {
        ois: [true, false, true], // Account1: true, Account2: false, Account3: true
        sids: ['sub_123', null, 'sub_456'], // Account1: sub_123, Account2: null, Account3: sub_456
      };

      mockEngineCall.mockImplementation((method: string, ..._args) => {
        if (method === 'RewardsController:isOptInSupported') {
          return true; // All accounts are supported
        }
        if (method === 'RewardsController:getOptInStatus') {
          return Promise.resolve(mockResponse);
        }
        return Promise.resolve();
      });

      const { result, waitForNextUpdate } = renderHook(() =>
        useRewardOptinSummary(),
      );

      // Verify that the focus effect callback was registered
      expect(mockUseFocusEffect).toHaveBeenCalledWith(expect.any(Function));

      // Execute the focus effect callback to trigger the fetch logic
      const focusCallback = mockUseFocusEffect.mock.calls[0][0];
      focusCallback();

      // Wait for the effect to complete
      await waitForNextUpdate();

      // Assert
      expect(result.current.isLoading).toBe(false);
      expect(result.current.hasError).toBe(false);
<<<<<<< HEAD
      expect(result.current.currentAccountOptedIn).toBe(true); // Account1 is selected and opted in
      expect(result.current.currentAccountSupported).toBe(true); // Account1 is supported
=======
>>>>>>> d5ca588d

      // Check byWallet structure
      expect(result.current.byWallet).toHaveLength(2);
      // Wallet 1 should have Group 1 with Account1 (opted in) and Account2 (opted out)
      const wallet1 = result.current.byWallet[0];
      expect(wallet1.wallet).toEqual(mockWallet1);
      expect(wallet1.groups).toHaveLength(1);
      expect(wallet1.groups[0].id).toBe('group-1');
      expect(wallet1.groups[0].optedInAccounts).toHaveLength(1);
      expect(wallet1.groups[0].optedInAccounts[0]).toMatchObject({
        ...mockAccount1,
        hasOptedIn: true,
      });
      expect(wallet1.groups[0].optedOutAccounts).toHaveLength(1);
      expect(wallet1.groups[0].optedOutAccounts[0]).toMatchObject({
        ...mockAccount2,
        hasOptedIn: false,
      });
      expect(wallet1.groups[0].unsupportedAccounts).toHaveLength(0);

      // Wallet 2 should have Group 2 with Account3 (opted in)
      const wallet2 = result.current.byWallet[1];
      expect(wallet2.wallet).toEqual(mockWallet2);
      expect(wallet2.groups).toHaveLength(1);
      expect(wallet2.groups[0].id).toBe('group-2');
      expect(wallet2.groups[0].optedInAccounts).toHaveLength(1);
      expect(wallet2.groups[0].optedInAccounts[0]).toMatchObject({
        ...mockAccount3,
        hasOptedIn: true,
      });
      expect(wallet2.groups[0].optedOutAccounts).toHaveLength(0);
      expect(wallet2.groups[0].unsupportedAccounts).toHaveLength(0);

      // Verify that isOptInSupported was called for each account
      expect(mockEngineCall).toHaveBeenCalledWith(
        'RewardsController:isOptInSupported',
        mockAccount1,
      );
      expect(mockEngineCall).toHaveBeenCalledWith(
        'RewardsController:isOptInSupported',
        mockAccount2,
      );
      expect(mockEngineCall).toHaveBeenCalledWith(
        'RewardsController:isOptInSupported',
        mockAccount3,
      );

      // Verify that isOptInSupported was called for each account
      expect(mockEngineCall).toHaveBeenCalledWith(
        'RewardsController:isOptInSupported',
        mockAccount1,
      );
      expect(mockEngineCall).toHaveBeenCalledWith(
        'RewardsController:isOptInSupported',
        mockAccount2,
      );
      expect(mockEngineCall).toHaveBeenCalledWith(
        'RewardsController:isOptInSupported',
        mockAccount3,
      );

      expect(mockEngineCall).toHaveBeenCalledWith(
        'RewardsController:getOptInStatus',
        {
          addresses: [
            '0x123456789abcdef',
            '0xabcdef123456789',
            '0x987654321fedcba',
          ],
        },
      );
    });

    it('should handle all accounts opted out', async () => {
      // Arrange
      const mockResponse: OptInStatusDto = {
        ois: [false, false, false],
        sids: [null, null, null],
      };

      mockEngineCall.mockImplementation((method: string, ..._args) => {
        if (method === 'RewardsController:isOptInSupported') {
          return true; // All accounts are supported
        }
        if (method === 'RewardsController:getOptInStatus') {
          return Promise.resolve(mockResponse);
        }
        return Promise.resolve();
      });

      const { result, waitForNextUpdate } = renderHook(() =>
        useRewardOptinSummary(),
      );

      // Verify that the focus effect callback was registered
      expect(mockUseFocusEffect).toHaveBeenCalledWith(expect.any(Function));

      // Execute the focus effect callback to trigger the fetch logic
      const focusCallback = mockUseFocusEffect.mock.calls[0][0];
      focusCallback();

      await waitForNextUpdate();

      // Assert
<<<<<<< HEAD
      expect(result.current.linkedAccounts).toHaveLength(0);
      expect(result.current.unlinkedAccounts).toHaveLength(3);
      expect(result.current.currentAccountOptedIn).toBe(false);
      expect(result.current.currentAccountSupported).toBe(true);
=======
      expect(result.current.byWallet).toHaveLength(2);
      // All groups should have no opted-in accounts
      result.current.byWallet.forEach((wallet) => {
        wallet.groups.forEach((group) => {
          expect(group.optedInAccounts).toHaveLength(0);
          expect(group.optedOutAccounts.length).toBeGreaterThan(0);
        });
      });
>>>>>>> d5ca588d
    });

    it('should handle all accounts opted in', async () => {
      // Arrange
      const mockResponse: OptInStatusDto = {
        ois: [true, true, true],
        sids: ['sub_123', 'sub_456', 'sub_789'],
      };

      mockEngineCall.mockImplementation((method: string, ..._args) => {
        if (method === 'RewardsController:isOptInSupported') {
          return true; // All accounts are supported
        }
        if (method === 'RewardsController:getOptInStatus') {
          return Promise.resolve(mockResponse);
        }
        return Promise.resolve();
      });

      const { result, waitForNextUpdate } = renderHook(() =>
        useRewardOptinSummary(),
      );

      // Verify that the focus effect callback was registered
      expect(mockUseFocusEffect).toHaveBeenCalledWith(expect.any(Function));

      // Execute the focus effect callback to trigger the fetch logic
      const focusCallback = mockUseFocusEffect.mock.calls[0][0];
      focusCallback();

      await waitForNextUpdate();

      // Assert
<<<<<<< HEAD
      expect(result.current.linkedAccounts).toHaveLength(3);
      expect(result.current.unlinkedAccounts).toHaveLength(0);
      expect(result.current.currentAccountOptedIn).toBe(true);
      expect(result.current.currentAccountSupported).toBe(true);
=======
      expect(result.current.byWallet).toHaveLength(2);
      // All groups should have all accounts opted in
      result.current.byWallet.forEach((wallet) => {
        wallet.groups.forEach((group) => {
          expect(group.optedInAccounts.length).toBeGreaterThan(0);
          expect(group.optedOutAccounts).toHaveLength(0);
        });
      });
>>>>>>> d5ca588d
    });

    it('should handle no selected account group', async () => {
      // Arrange
      mockUseSelector
        .mockReset()
<<<<<<< HEAD
        .mockReturnValueOnce(mockAccounts) // selectInternalAccounts
        .mockReturnValueOnce(differentAccount); // selectSelectedInternalAccount - not in accounts

      const mockResponse: OptInStatusDto = {
        ois: [true, false, true],
        sids: ['sub_123', null, 'sub_456'],
      };

      mockEngineCall.mockImplementation((method: string, ..._args) => {
        if (method === 'RewardsController:isOptInSupported') {
          return true; // All accounts are supported
        }
        if (method === 'RewardsController:getOptInStatus') {
          return Promise.resolve(mockResponse);
        }
        return Promise.resolve();
      });

      const { result, waitForNextUpdate } = renderHook(() =>
        useRewardOptinSummary(),
      );

      // Verify that the focus effect callback was registered
      expect(mockUseFocusEffect).toHaveBeenCalledWith(expect.any(Function));

      // Execute the focus effect callback to trigger the fetch logic
      const focusCallback = mockUseFocusEffect.mock.calls[0][0];
      focusCallback();

      await waitForNextUpdate();

      // Assert
      expect(result.current.currentAccountOptedIn).toBe(false); // Should default to false
      expect(result.current.currentAccountSupported).toBe(false); // Different account not in supported list
=======
        .mockReturnValueOnce(null) // selectSelectedAccountGroup - null
        .mockReturnValueOnce(null) // selectRewardsActiveAccountSubscriptionId
        .mockReturnValueOnce(mockAccountGroupsByWallet) // selectAccountGroupsByWallet
        .mockReturnValueOnce(mockInternalAccountsById); // selectInternalAccountsById

      const { result } = renderHook(() => useRewardOptinSummary());

      // Assert
      expect(result.current.bySelectedAccountGroup).toBeNull();
      expect(result.current.currentAccountGroupOptedInStatus).toBeNull();
      expect(result.current.currentAccountGroupPartiallySupported).toBeNull();
>>>>>>> d5ca588d
    });
  });

  describe('error handling', () => {
    it('should handle API errors and set error state', async () => {
      // Arrange
      const mockError = new Error('Network error');

      mockEngineCall.mockImplementation((method: string, ..._args) => {
        if (method === 'RewardsController:isOptInSupported') {
          return true; // All accounts are supported
        }
        if (method === 'RewardsController:getOptInStatus') {
          return Promise.reject(mockError);
        }
        return Promise.resolve();
      });

      const { result, waitForNextUpdate } = renderHook(() =>
        useRewardOptinSummary(),
      );

      // Verify that the focus effect callback was registered
      expect(mockUseFocusEffect).toHaveBeenCalledWith(expect.any(Function));

      // Execute the focus effect callback to trigger the fetch logic
      const focusCallback = mockUseFocusEffect.mock.calls[0][0];
      focusCallback();

      await waitForNextUpdate();

      // Assert
      expect(result.current.isLoading).toBe(false);
      expect(result.current.hasError).toBe(true);
<<<<<<< HEAD
      expect(result.current.linkedAccounts).toEqual([]);
      expect(result.current.unlinkedAccounts).toEqual([]);
      expect(result.current.currentAccountOptedIn).toBeNull();
      expect(result.current.currentAccountSupported).toBeNull();
=======
      expect(result.current.byWallet).toEqual([]);
      expect(result.current.bySelectedAccountGroup).toBeNull();
      expect(result.current.currentAccountGroupOptedInStatus).toBeNull();
      expect(result.current.currentAccountGroupPartiallySupported).toBeNull();
>>>>>>> d5ca588d

      expect(mockLoggerLog).toHaveBeenCalledWith(
        'useRewardOptinSummary: Failed to fetch opt-in status',
        mockError,
      );
    });
<<<<<<< HEAD

    it('should set loading to true at start and false after error', async () => {
      // Arrange
      const mockError = new Error('Network error');

      mockEngineCall.mockImplementation((method: string, ..._args) => {
        if (method === 'RewardsController:isOptInSupported') {
          return true; // All accounts are supported
        }
        if (method === 'RewardsController:getOptInStatus') {
          return Promise.reject(mockError);
        }
        return Promise.resolve();
      });

      const { result, waitForNextUpdate } = renderHook(() =>
        useRewardOptinSummary(),
      );

      // Execute the focus effect callback to trigger the fetch logic
      const focusCallback = mockUseFocusEffect.mock.calls[0][0];
      focusCallback();

      // Assert - loading should be true initially when there's data to fetch
      expect(result.current.isLoading).toBe(true);

      await waitForNextUpdate();

      // Assert - loading should be false after error
      expect(result.current.isLoading).toBe(false);
      expect(result.current.hasError).toBe(true);
    });
  });

  describe('enabled/disabled functionality', () => {
    it('should not fetch data when disabled', () => {
      renderHook(() => useRewardOptinSummary({ enabled: false }));

      // Verify that the focus effect callback was registered
      expect(mockUseFocusEffect).toHaveBeenCalledWith(expect.any(Function));

      // Execute the focus effect callback to trigger the fetch logic
      const focusCallback = mockUseFocusEffect.mock.calls[0][0];
      focusCallback();

      // Should not call the data fetching methods, but coercedLinkedAccounts may still call getFirstSubscriptionId
      expect(mockEngineCall).not.toHaveBeenCalledWith(
        'RewardsController:isOptInSupported',
        expect.anything(),
      );
      expect(mockEngineCall).not.toHaveBeenCalledWith(
        'RewardsController:getOptInStatus',
        expect.anything(),
      );
    });
  });

  describe('memoization', () => {
    it('should memoize linked/unlinked separation', async () => {
      // Arrange
      const mockResponse: OptInStatusDto = {
        ois: [true, false, true],
        sids: ['sub_123', null, 'sub_456'],
      };
      mockEngineCall.mockResolvedValueOnce(mockResponse);

      const { result, rerender, waitForNextUpdate } = renderHook(() =>
        useRewardOptinSummary(),
      );

      // Verify that the focus effect callback was registered
      expect(mockUseFocusEffect).toHaveBeenCalledWith(expect.any(Function));

      // Execute the focus effect callback to trigger the fetch logic
      const focusCallback = mockUseFocusEffect.mock.calls[0][0];
      focusCallback();

      await waitForNextUpdate();

      const firstLinkedAccounts = result.current.linkedAccounts;
      const firstUnlinkedAccounts = result.current.unlinkedAccounts;

      // Rerender without changing data
      rerender();

      // Should maintain same references due to memoization
      expect(result.current.linkedAccounts).toBe(firstLinkedAccounts);
      expect(result.current.unlinkedAccounts).toBe(firstUnlinkedAccounts);
=======

    it('should set loading to true at start and false after error', async () => {
      // Arrange
      const mockError = new Error('Network error');

      mockEngineCall.mockImplementation((method: string, ..._args) => {
        if (method === 'RewardsController:isOptInSupported') {
          return true; // All accounts are supported
        }
        if (method === 'RewardsController:getOptInStatus') {
          return Promise.reject(mockError);
        }
        return Promise.resolve();
      });

      const { result, waitForNextUpdate } = renderHook(() =>
        useRewardOptinSummary(),
      );

      // Assert - loading should be true initially when there's data to fetch
      expect(result.current.isLoading).toBe(true);

      await waitForNextUpdate();

      // Assert - loading should be false after error
      expect(result.current.isLoading).toBe(false);
      expect(result.current.hasError).toBe(true);
    });
  });

  describe('useDebouncedValue behavior', () => {
    it('should use debounced value when account syncing is not in progress', () => {
      // Arrange - not syncing
      mockUseAccountsOperationsLoadingStates.mockReturnValue({
        areAnyOperationsLoading: false,
        isAccountSyncingInProgress: false,
        loadingMessage: null,
      });

      // Act
      renderHook(() => useRewardOptinSummary());

      // Assert - should call useDebouncedValue with 0ms delay when not syncing
      expect(mockUseDebouncedValue).toHaveBeenCalledWith(
        mockAccountGroupsByWallet,
        0,
      );
      expect(mockUseDebouncedValue).toHaveBeenCalledWith(
        mockInternalAccountsById,
        0,
      );
>>>>>>> d5ca588d
    });

<<<<<<< HEAD
  describe('edge cases', () => {
    it('should handle no selected account', async () => {
      // Arrange
      mockUseSelector
        .mockReset()
        .mockReturnValueOnce(mockAccounts) // selectInternalAccounts
        .mockReturnValueOnce(null); // selectSelectedInternalAccount - null

      const mockResponse: OptInStatusDto = {
        ois: [true, false, true],
        sids: ['sub_123', null, 'sub_456'],
      };

      mockEngineCall.mockImplementation((method: string, ..._args) => {
        if (method === 'RewardsController:isOptInSupported') {
          return true; // All accounts are supported
        }
        if (method === 'RewardsController:getOptInStatus') {
          return Promise.resolve(mockResponse);
        }
        return Promise.resolve();
      });

      const { result, waitForNextUpdate } = renderHook(() =>
        useRewardOptinSummary(),
=======
    it('should use debounced value with 10s delay when account syncing is in progress', () => {
      // Arrange - syncing in progress
      mockUseAccountsOperationsLoadingStates.mockReturnValue({
        areAnyOperationsLoading: true,
        isAccountSyncingInProgress: true,
        loadingMessage: 'Syncing accounts...',
      });

      // Act
      renderHook(() => useRewardOptinSummary());

      // Assert - should call useDebouncedValue with 10000ms delay when syncing
      expect(mockUseDebouncedValue).toHaveBeenCalledWith(
        mockAccountGroupsByWallet,
        10000,
>>>>>>> d5ca588d
      );
      expect(mockUseDebouncedValue).toHaveBeenCalledWith(
        mockInternalAccountsById,
        10000,
      );
    });
  });

<<<<<<< HEAD
      // Verify that the focus effect callback was registered
      expect(mockUseFocusEffect).toHaveBeenCalledWith(expect.any(Function));

      // Execute the focus effect callback to trigger the fetch logic
      const focusCallback = mockUseFocusEffect.mock.calls[0][0];
      focusCallback();

      await waitForNextUpdate();

      // Assert
      expect(result.current.currentAccountOptedIn).toBe(false); // Should default to false
      expect(result.current.currentAccountSupported).toBe(false); // No selected account
    });
  });

  describe('account support filtering', () => {
    it('should only fetch opt-in status for supported accounts', async () => {
      // Arrange - Only account1 and account3 are supported
      const mockResponse: OptInStatusDto = {
        ois: [true, false],
        sids: ['sub_123', null], // Only 2 accounts supported: account1 (true), account3 (false)
      };

      mockEngineCall.mockImplementation((method: string, ...args) => {
        if (method === 'RewardsController:isOptInSupported') {
          const [account] = args as [InternalAccount];
          // Only account1 and account3 are supported
          return (
            account.address === mockAccount1.address ||
            account.address === mockAccount3.address
          );
        }
        if (method === 'RewardsController:getOptInStatus') {
          return Promise.resolve(mockResponse);
        }
        return Promise.resolve();
      });

      const { result, waitForNextUpdate } = renderHook(() =>
        useRewardOptinSummary(),
      );

      // Execute the focus effect callback to trigger the fetch logic
      const focusCallback = mockUseFocusEffect.mock.calls[0][0];
      focusCallback();

      await waitForNextUpdate();

      // Assert
      expect(result.current.isLoading).toBe(false);
      expect(result.current.hasError).toBe(false);
      expect(result.current.currentAccountOptedIn).toBe(true); // Account1 is selected and opted in
      expect(result.current.currentAccountSupported).toBe(true); // Account1 is supported

      // Should only have 2 accounts total (account2 was filtered out)
      expect(result.current.linkedAccounts).toHaveLength(1); // Only account1 opted in
      expect(result.current.unlinkedAccounts).toHaveLength(1); // Only account3 not opted in

      expect(result.current.linkedAccounts[0]).toMatchObject({
        ...mockAccount1,
        hasOptedIn: true,
      });
      expect(result.current.unlinkedAccounts[0]).toMatchObject({
        ...mockAccount3,
        hasOptedIn: false,
      });

      // Verify that getOptInStatus was called with only supported account addresses
      expect(mockEngineCall).toHaveBeenCalledWith(
        'RewardsController:getOptInStatus',
        {
          addresses: [mockAccount1.address, mockAccount3.address],
        },
      );
    });

    it('should handle when selected account is unsupported but others are supported', async () => {
      // Arrange - Account1 (selected) is unsupported, but account2 and account3 are supported
      const mockResponse: OptInStatusDto = {
        ois: [true, false],
        sids: ['sub_123', null], // account2 (true), account3 (false)
      };

      mockEngineCall.mockImplementation((method: string, ...args) => {
        if (method === 'RewardsController:isOptInSupported') {
          const [account] = args as [InternalAccount];
          // Only account2 and account3 are supported (not account1)
          return (
            account.address === mockAccount2.address ||
            account.address === mockAccount3.address
          );
        }
        if (method === 'RewardsController:getOptInStatus') {
          return Promise.resolve(mockResponse);
        }
        return Promise.resolve();
      });

      const { result, waitForNextUpdate } = renderHook(() =>
        useRewardOptinSummary(),
      );

      // Execute the focus effect callback to trigger the fetch logic
      const focusCallback = mockUseFocusEffect.mock.calls[0][0];
      focusCallback();

      await waitForNextUpdate();

      // Assert
      expect(result.current.isLoading).toBe(false);
      expect(result.current.hasError).toBe(false);
      expect(result.current.currentAccountOptedIn).toBe(false); // Account1 is selected but unsupported
      expect(result.current.currentAccountSupported).toBe(false); // Account1 is not supported

      // Should have data for the 2 supported accounts
      expect(result.current.linkedAccounts).toHaveLength(1); // account2 opted in
      expect(result.current.unlinkedAccounts).toHaveLength(1); // account3 not opted in

      expect(result.current.linkedAccounts[0]).toMatchObject({
        ...mockAccount2,
        hasOptedIn: true,
      });
      expect(result.current.unlinkedAccounts[0]).toMatchObject({
        ...mockAccount3,
        hasOptedIn: false,
      });

      // Verify that getOptInStatus was called with only supported account addresses
      expect(mockEngineCall).toHaveBeenCalledWith(
        'RewardsController:getOptInStatus',
        {
          addresses: [mockAccount2.address, mockAccount3.address],
        },
      );
    });
  });

  describe('useDebouncedValue behavior', () => {
    it('should use debounced value when account syncing is not in progress', () => {
      // Arrange - not syncing
      mockUseAccountsOperationsLoadingStates.mockReturnValue({
        areAnyOperationsLoading: false,
        isAccountSyncingInProgress: false,
        loadingMessage: null,
      });

      // Act
      renderHook(() => useRewardOptinSummary());

      // Assert - should call useDebouncedValue with 0ms delay when not syncing
      expect(mockUseDebouncedValue).toHaveBeenCalledWith(mockAccounts, 0);
    });

    it('should use debounced value with 10s delay when account syncing is in progress', () => {
      // Arrange - syncing in progress
      mockUseAccountsOperationsLoadingStates.mockReturnValue({
        areAnyOperationsLoading: true,
        isAccountSyncingInProgress: true,
        loadingMessage: 'Syncing accounts...',
      });

      // Act
      renderHook(() => useRewardOptinSummary());

      // Assert - should call useDebouncedValue with 10000ms delay when syncing
      expect(mockUseDebouncedValue).toHaveBeenCalledWith(mockAccounts, 10000);
    });

    it('should refetch when debounced accounts change', async () => {
      // Arrange - initial accounts
      const initialAccounts = [mockAccount1];
      const updatedAccounts = [mockAccount1, mockAccount2];

      mockUseDebouncedValue
        .mockReturnValueOnce(initialAccounts)
        .mockReturnValueOnce(updatedAccounts);

      const mockResponse: OptInStatusDto = {
        ois: [true],
        sids: ['sub_123'],
      };
      mockEngineCall
        .mockResolvedValueOnce(mockResponse)
        .mockResolvedValueOnce({ ois: [true, false] });

      // Act - first render
      const { rerender, waitForNextUpdate } = renderHook(() =>
        useRewardOptinSummary(),
      );

      // Trigger initial fetch
      const focusCallback = mockUseFocusEffect.mock.calls[0][0];
      focusCallback();
      await waitForNextUpdate();

      // Clear previous calls
      jest.clearAllMocks();
      mockUseDebouncedValue.mockReturnValue(updatedAccounts);
      mockEngineCall.mockResolvedValueOnce({ ois: [true, false] });

      // Act - rerender with updated accounts
      rerender();

      // Trigger fetch again
      const newFocusCallback = mockUseFocusEffect.mock.calls[0][0];
      newFocusCallback();
      await waitForNextUpdate();

      // Assert - should call with updated accounts
      expect(mockEngineCall).toHaveBeenCalledWith(
        'RewardsController:getOptInStatus',
        {
          addresses: [mockAccount1.address, mockAccount2.address],
        },
      );
    });
  });

  describe('focus effect registration', () => {
    it('should register focus effect callback', () => {
      renderHook(() => useRewardOptinSummary());

      expect(mockUseFocusEffect).toHaveBeenCalledWith(expect.any(Function));
    });

    it('should register focus effect callback even when disabled', () => {
      renderHook(() => useRewardOptinSummary({ enabled: false }));

      expect(mockUseFocusEffect).toHaveBeenCalledWith(expect.any(Function));
    });
  });

  describe('loading state management', () => {
    it('should show loading false when accounts are already populated', async () => {
      // Arrange - accounts already exist
=======
  describe('edge cases', () => {
    it('should handle empty account groups', async () => {
      // Arrange
      mockUseSelector
        .mockReset()
        .mockReturnValueOnce(mockSelectedAccountGroup) // selectSelectedAccountGroup
        .mockReturnValueOnce(null) // selectRewardsActiveAccountSubscriptionId
        .mockReturnValueOnce([]) // selectAccountGroupsByWallet - empty
        .mockReturnValueOnce(mockInternalAccountsById); // selectInternalAccountsById

      mockUseDebouncedValue
        .mockReturnValueOnce([]) // debouncedAccountGroupsByWallet - empty
        .mockReturnValueOnce(mockInternalAccountsById); // debouncedInternalAccountsById

      const { result } = renderHook(() => useRewardOptinSummary());

      // Assert
      expect(result.current.byWallet).toEqual([]);
      expect(result.current.bySelectedAccountGroup).toBeNull();
    });

    it('should handle empty internal accounts', async () => {
      // Arrange
      mockUseSelector
        .mockReset()
        .mockReturnValueOnce(mockSelectedAccountGroup) // selectSelectedAccountGroup
        .mockReturnValueOnce(null) // selectRewardsActiveAccountSubscriptionId
        .mockReturnValueOnce(mockAccountGroupsByWallet) // selectAccountGroupsByWallet
        .mockReturnValueOnce({}); // selectInternalAccountsById - empty

      mockUseDebouncedValue
        .mockReturnValueOnce(mockAccountGroupsByWallet) // debouncedAccountGroupsByWallet
        .mockReturnValueOnce({}); // debouncedInternalAccountsById - empty

      const { result } = renderHook(() => useRewardOptinSummary());

      // Assert
      expect(result.current.byWallet).toEqual([]);
      expect(result.current.bySelectedAccountGroup).toBeNull();
    });
  });

  describe('metrics tracking', () => {
    it('should track user traits for reward-enabled accounts count', async () => {
      // Arrange
>>>>>>> d5ca588d
      const mockResponse: OptInStatusDto = {
        ois: [true, false, true],
        sids: ['sub_123', null, 'sub_456'],
      };
<<<<<<< HEAD
      mockEngineCall.mockResolvedValueOnce(mockResponse);

      const { result, waitForNextUpdate } = renderHook(() =>
        useRewardOptinSummary(),
      );

      // Trigger fetch
      const focusCallback = mockUseFocusEffect.mock.calls[0][0];
      focusCallback();
      await waitForNextUpdate();

      // Assert - loading should be false because optedInAccounts has data
      expect(result.current.isLoading).toBe(false);
      expect(result.current.hasError).toBe(false);
    });

    it('should show loading true when no accounts are populated yet', () => {
      // Arrange - loading state with no resolved accounts
      mockEngineCall.mockImplementation(
        () =>
          new Promise(() => {
            // Never resolves
          }),
      );

      const { result } = renderHook(() => useRewardOptinSummary());

      // Trigger fetch
      const focusCallback = mockUseFocusEffect.mock.calls[0][0];
      focusCallback();

      // Assert - should show loading when no accounts populated
      expect(result.current.isLoading).toBe(true);
      expect(result.current.hasError).toBe(false);
=======

      mockEngineCall.mockImplementation((method: string, ..._args) => {
        if (method === 'RewardsController:isOptInSupported') {
          return true;
        }
        if (method === 'RewardsController:getOptInStatus') {
          return Promise.resolve(mockResponse);
        }
        return Promise.resolve();
      });

      const { waitForNextUpdate } = renderHook(() => useRewardOptinSummary());

      await waitForNextUpdate();

      // Assert - should call addTraitsToUser with reward-enabled accounts count
      expect(mockUseMetrics().addTraitsToUser).toHaveBeenCalledWith({
        reward_enabled_accounts_count: 2, // Account1 and Account3 are opted in
      });
>>>>>>> d5ca588d
    });

<<<<<<< HEAD
    it('should set loading to true at start and false after successful completion', async () => {
      // Arrange
      const mockResponse: OptInStatusDto = {
        ois: [true, false, true],
        sids: ['sub_123', null, 'sub_456'],
      };
      mockEngineCall.mockResolvedValueOnce(mockResponse);

      const { result, waitForNextUpdate } = renderHook(() =>
        useRewardOptinSummary(),
      );

      // Execute the focus effect callback to trigger the fetch logic
      const focusCallback = mockUseFocusEffect.mock.calls[0][0];
      focusCallback();

      // Assert - loading should be true initially
      expect(result.current.isLoading).toBe(true);

      await waitForNextUpdate();

      // Assert - loading should be false after completion
      expect(result.current.isLoading).toBe(false);
      expect(result.current.hasError).toBe(false);
    });
  });

  describe('coercedLinkedAccounts logic', () => {
    it('should return all linked accounts when activeAccountSubscriptionId is null', async () => {
      // Arrange
      mockUseSelector
        .mockReset()
        .mockReturnValueOnce(mockAccounts) // selectInternalAccounts
        .mockReturnValueOnce(mockAccount1) // selectSelectedInternalAccount
        .mockReturnValueOnce(null); // selectRewardsActiveAccountSubscriptionId (null)

      const mockResponse: OptInStatusDto = {
        ois: [true, false, true],
        sids: ['sub_123', null, 'sub_456'], // Account1 and Account3 opted in
      };

      mockEngineCall.mockImplementation((method: string, ..._args) => {
        if (method === 'RewardsController:isOptInSupported') {
          return true;
        }
        if (method === 'RewardsController:getOptInStatus') {
          return Promise.resolve(mockResponse);
        }
        if (method === 'RewardsController:getFirstSubscriptionId') {
          return 'first-subscription-id';
        }
        return Promise.resolve();
      });

      const { result, waitForNextUpdate } = renderHook(() =>
        useRewardOptinSummary(),
      );

      // Trigger fetch
      const focusCallback = mockUseFocusEffect.mock.calls[0][0];
      focusCallback();
      await waitForNextUpdate();

      // Assert - should return all linked accounts since activeAccountSubscriptionId is null
      expect(result.current.linkedAccounts).toHaveLength(2);
      expect(result.current.linkedAccounts[0]).toMatchObject({
        ...mockAccount1,
        hasOptedIn: true,
      });
      expect(result.current.linkedAccounts[1]).toMatchObject({
        ...mockAccount3,
        hasOptedIn: true,
      });

      // Should not call getActualSubscriptionId since activeAccountSubscriptionId is null
      expect(mockEngineCall).not.toHaveBeenCalledWith(
        'RewardsController:getActualSubscriptionId',
        expect.anything(),
      );
=======
  describe('subscription conflict handling', () => {
    it('should filter out groups with subscription conflicts', async () => {
      // Arrange
      const activeSubscriptionId = 'active-subscription-id';
      mockUseSelector
        .mockReset()
        .mockReturnValueOnce(mockSelectedAccountGroup) // selectSelectedAccountGroup
        .mockReturnValueOnce(activeSubscriptionId) // selectRewardsActiveAccountSubscriptionId
        .mockReturnValueOnce(mockAccountGroupsByWallet) // selectAccountGroupsByWallet
        .mockReturnValueOnce(mockInternalAccountsById); // selectInternalAccountsById

      const mockResponse: OptInStatusDto = {
        ois: [true, false, true],
        sids: ['different-sub-id', null, 'another-sub-id'], // Different subscription IDs
      };

      mockEngineCall.mockImplementation((method: string, ..._args) => {
        if (method === 'RewardsController:isOptInSupported') {
          return true;
        }
        if (method === 'RewardsController:getOptInStatus') {
          return Promise.resolve(mockResponse);
        }
        return Promise.resolve();
      });

      const { result, waitForNextUpdate } = renderHook(() =>
        useRewardOptinSummary(),
      );

      await waitForNextUpdate();

      // Assert - should filter out groups with conflicting subscriptions
      expect(result.current.byWallet).toHaveLength(0); // All groups filtered out due to conflicts
>>>>>>> d5ca588d
    });
  });

<<<<<<< HEAD
    it('should return empty array when no accounts match the active subscription', async () => {
      // Arrange
      const activeSubscriptionId = 'active-subscription-id';

      let selectorCallCount = 0;
      mockUseSelector.mockReset().mockImplementation(() => {
        selectorCallCount++;
        if (selectorCallCount % 3 === 1) return mockAccounts; // selectInternalAccounts
        if (selectorCallCount % 3 === 2) return mockAccount1; // selectSelectedInternalAccount
        if (selectorCallCount % 3 === 0) return activeSubscriptionId; // selectRewardsActiveAccountSubscriptionId
        return null;
      });

      const mockResponse: OptInStatusDto = {
        ois: [true, false, true],
        sids: ['sub_123', null, 'sub_456'], // Account1 and Account3 opted in
      };

      mockEngineCall.mockImplementation((method: string, ..._args) => {
        if (method === 'RewardsController:isOptInSupported') {
          return true;
=======
  describe('unsupported accounts handling', () => {
    it('should categorize unsupported accounts separately', async () => {
      // Arrange - Account1 is unsupported, Account2 is opted in, Account3 is opted out
      const mockResponse: OptInStatusDto = {
        ois: [true, false], // Only Account2 and Account3 (Account1 not included)
        sids: ['sub_123', null], // Account2: sub_123, Account3: null
      };

      mockEngineCall.mockImplementation((method: string, ...args) => {
        if (method === 'RewardsController:isOptInSupported') {
          // Account1 is not supported, Account2 and Account3 are supported
          const account = args[0];
          return account !== mockAccount1;
>>>>>>> d5ca588d
        }
        if (method === 'RewardsController:getOptInStatus') {
          return Promise.resolve(mockResponse);
        }
<<<<<<< HEAD
        if (method === 'RewardsController:getActualSubscriptionId') {
          // All accounts return different subscription ID (none match active)
          return 'different-subscription-id';
        }
=======
>>>>>>> d5ca588d
        return Promise.resolve();
      });

      const { result, waitForNextUpdate } = renderHook(() =>
        useRewardOptinSummary(),
      );

      // Trigger fetch
      const focusCallback = mockUseFocusEffect.mock.calls[0][0];
      focusCallback();
      await waitForNextUpdate();

<<<<<<< HEAD
      // Assert - should return empty array since no accounts match active subscription
      expect(result.current.linkedAccounts).toHaveLength(0);
      expect(result.current.unlinkedAccounts).toHaveLength(1); // Account2 is unlinked
    });

    it('should handle convertInternalAccountToCaipAccountId returning null', async () => {
      // Arrange
      const activeSubscriptionId = 'active-subscription-id';

      let selectorCallCount = 0;
      mockUseSelector.mockReset().mockImplementation(() => {
        selectorCallCount++;
        if (selectorCallCount % 3 === 1) return mockAccounts; // selectInternalAccounts
        if (selectorCallCount % 3 === 2) return mockAccount1; // selectSelectedInternalAccount
        if (selectorCallCount % 3 === 0) return activeSubscriptionId; // selectRewardsActiveAccountSubscriptionId
        return null;
      });

      const mockResponse: OptInStatusDto = {
        ois: [true, false, true],
        sids: ['sub_123', null, 'sub_456'], // Account1 and Account3 opted in
      };

      // Mock convertInternalAccountToCaipAccountId to return null for Account3
      mockConvertInternalAccountToCaipAccountId.mockImplementation(
        (account) => {
          if (account.address === mockAccount3.address) {
            return null; // Conversion fails for Account3
          }
          return `eip155:1:${account.address}`;
        },
      );

      mockEngineCall.mockImplementation((method: string, ...args) => {
        if (method === 'RewardsController:isOptInSupported') {
          return true;
        }
        if (method === 'RewardsController:getOptInStatus') {
          return Promise.resolve(mockResponse);
        }
        if (method === 'RewardsController:getActualSubscriptionId') {
          const [caipAccountId] = args as [string];
          if (caipAccountId === `eip155:1:${mockAccount1.address}`) {
            return activeSubscriptionId; // Account1 matches
          }
          return 'different-subscription-id';
        }
        return Promise.resolve();
      });

      const { result, waitForNextUpdate } = renderHook(() =>
        useRewardOptinSummary(),
      );

      // Trigger fetch
      const focusCallback = mockUseFocusEffect.mock.calls[0][0];
      focusCallback();
      await waitForNextUpdate();

      // Assert - should only return Account1 since Account3 conversion failed
      expect(result.current.linkedAccounts).toHaveLength(1);
      expect(result.current.linkedAccounts[0]).toMatchObject({
        ...mockAccount1,
        hasOptedIn: true,
      });

      // Should only call getActualSubscriptionId for Account1
      expect(mockEngineCall).toHaveBeenCalledWith(
        'RewardsController:getActualSubscriptionId',
        `eip155:1:${mockAccount1.address}`,
      );
      expect(mockEngineCall).not.toHaveBeenCalledWith(
        'RewardsController:getActualSubscriptionId',
        `eip155:1:${mockAccount3.address}`,
      );
    });

    it('should handle errors from getActualSubscriptionId calls', async () => {
      // Arrange
      const activeSubscriptionId = 'active-subscription-id';

      let selectorCallCount = 0;
      mockUseSelector.mockReset().mockImplementation(() => {
        selectorCallCount++;
        if (selectorCallCount % 3 === 1) return mockAccounts; // selectInternalAccounts
        if (selectorCallCount % 3 === 2) return mockAccount1; // selectSelectedInternalAccount
        if (selectorCallCount % 3 === 0) return activeSubscriptionId; // selectRewardsActiveAccountSubscriptionId
        return null;
      });
=======
      // Assert
      expect(result.current.isLoading).toBe(false);
      expect(result.current.hasError).toBe(false);

      // Check byWallet structure
      expect(result.current.byWallet).toHaveLength(2);
>>>>>>> d5ca588d

      // Wallet 1 should have Group 1 with Account2 (opted in), Account3 (opted out), and Account1 (unsupported)
      const wallet1 = result.current.byWallet[0];
      expect(wallet1.groups[0].optedInAccounts).toHaveLength(1);
      expect(wallet1.groups[0].optedInAccounts[0].id).toBe('account-2');
      expect(wallet1.groups[0].optedOutAccounts).toHaveLength(0);
      expect(wallet1.groups[0].unsupportedAccounts).toHaveLength(1);
      expect(wallet1.groups[0].unsupportedAccounts[0].id).toBe('account-1');
    });

    it('should handle mixed supported and unsupported accounts in same group', async () => {
      // Arrange - Account1 supported and opted in, Account2 unsupported, Account3 supported and opted out
      const mockResponse: OptInStatusDto = {
<<<<<<< HEAD
        ois: [true, false, true],
        sids: ['sub_123', null, 'sub_456'], // Account1 and Account3 opted in
=======
        ois: [true, false], // Account1: true, Account3: false (Account2 not included)
        sids: ['sub_123', null], // Account1: sub_123, Account3: null
>>>>>>> d5ca588d
      };

      mockEngineCall.mockImplementation((method: string, ...args) => {
        if (method === 'RewardsController:isOptInSupported') {
<<<<<<< HEAD
          return true;
=======
          // Account2 is not supported
          const account = args[0];
          return account !== mockAccount2;
>>>>>>> d5ca588d
        }
        if (method === 'RewardsController:getOptInStatus') {
          return Promise.resolve(mockResponse);
        }
<<<<<<< HEAD
        if (method === 'RewardsController:getActualSubscriptionId') {
          const [caipAccountId] = args as [string];
          if (caipAccountId === `eip155:1:${mockAccount1.address}`) {
            return activeSubscriptionId; // Account1 matches
          }
          if (caipAccountId === `eip155:1:${mockAccount3.address}`) {
            throw new Error('Failed to get actual subscription ID'); // Account3 throws error
          }
          return 'different-subscription-id';
        }
=======
>>>>>>> d5ca588d
        return Promise.resolve();
      });

      const { result, waitForNextUpdate } = renderHook(() =>
        useRewardOptinSummary(),
      );

      // Trigger fetch
      const focusCallback = mockUseFocusEffect.mock.calls[0][0];
      focusCallback();
      await waitForNextUpdate();

<<<<<<< HEAD
      // Assert - should only return Account1 since Account3 threw an error
      expect(result.current.linkedAccounts).toHaveLength(1);
      expect(result.current.linkedAccounts[0]).toMatchObject({
        ...mockAccount1,
        hasOptedIn: true,
      });

      // Should call getActualSubscriptionId for both accounts
      expect(mockEngineCall).toHaveBeenCalledWith(
        'RewardsController:getActualSubscriptionId',
        `eip155:1:${mockAccount1.address}`,
      );
      expect(mockEngineCall).toHaveBeenCalledWith(
        'RewardsController:getActualSubscriptionId',
        `eip155:1:${mockAccount3.address}`,
      );
=======
      // Assert
      const wallet1 = result.current.byWallet[0];
      expect(wallet1.groups[0].optedInAccounts).toHaveLength(1);
      expect(wallet1.groups[0].optedInAccounts[0].id).toBe('account-1');
      expect(wallet1.groups[0].optedOutAccounts).toHaveLength(0);
      expect(wallet1.groups[0].unsupportedAccounts).toHaveLength(1);
      expect(wallet1.groups[0].unsupportedAccounts[0].id).toBe('account-2');

      const wallet2 = result.current.byWallet[1];
      expect(wallet2.groups[0].optedInAccounts).toHaveLength(0);
      expect(wallet2.groups[0].optedOutAccounts).toHaveLength(1);
      expect(wallet2.groups[0].optedOutAccounts[0].id).toBe('account-3');
      expect(wallet2.groups[0].unsupportedAccounts).toHaveLength(0);
>>>>>>> d5ca588d
    });
  });
});<|MERGE_RESOLUTION|>--- conflicted
+++ resolved
@@ -5,20 +5,12 @@
 import Logger from '../../../../util/Logger';
 import { InternalAccount } from '@metamask/keyring-internal-api';
 import { OptInStatusDto } from '../../../../core/Engine/controllers/rewards-controller/types';
-<<<<<<< HEAD
-import { useFocusEffect } from '@react-navigation/native';
-import { useDebouncedValue } from '../../../hooks/useDebouncedValue';
-import { useAccountsOperationsLoadingStates } from '../../../../util/accounts/useAccountsOperationsLoadingStates';
-import { convertInternalAccountToCaipAccountId } from '../utils';
-import { useMetrics } from '../../../hooks/useMetrics';
-=======
 import { useDebouncedValue } from '../../../hooks/useDebouncedValue';
 import { useAccountsOperationsLoadingStates } from '../../../../util/accounts/useAccountsOperationsLoadingStates';
 import { useMetrics } from '../../../hooks/useMetrics';
 import { AccountGroupId } from '@metamask/account-api';
 import { AccountWalletObject } from '@metamask/account-tree-controller';
 import { useInvalidateByRewardEvents } from './useInvalidateByRewardEvents';
->>>>>>> d5ca588d
 
 // Mock dependencies
 jest.mock('react-redux', () => ({
@@ -37,13 +29,6 @@
   log: jest.fn(),
 }));
 
-<<<<<<< HEAD
-jest.mock('@react-navigation/native', () => ({
-  useFocusEffect: jest.fn(),
-}));
-
-=======
->>>>>>> d5ca588d
 // Mock useDebouncedValue hook
 jest.mock('../../../hooks/useDebouncedValue', () => ({
   useDebouncedValue: jest.fn(),
@@ -57,27 +42,16 @@
   }),
 );
 
-<<<<<<< HEAD
-// Mock utility functions
-jest.mock('../utils', () => ({
-  convertInternalAccountToCaipAccountId: jest.fn(),
-}));
-
-=======
->>>>>>> d5ca588d
 // Mock useMetrics hook
 jest.mock('../../../hooks/useMetrics', () => ({
   useMetrics: jest.fn(),
 }));
 
-<<<<<<< HEAD
-=======
 // Mock useInvalidateByRewardEvents hook
 jest.mock('./useInvalidateByRewardEvents', () => ({
   useInvalidateByRewardEvents: jest.fn(),
 }));
 
->>>>>>> d5ca588d
 describe('useRewardOptinSummary', () => {
   const mockUseSelector = useSelector as jest.MockedFunction<
     typeof useSelector
@@ -86,12 +60,6 @@
     typeof Engine.controllerMessenger.call
   >;
   const mockLoggerLog = Logger.log as jest.MockedFunction<typeof Logger.log>;
-<<<<<<< HEAD
-  const mockUseFocusEffect = useFocusEffect as jest.MockedFunction<
-    typeof useFocusEffect
-  >;
-=======
->>>>>>> d5ca588d
   const mockUseDebouncedValue = useDebouncedValue as jest.MockedFunction<
     typeof useDebouncedValue
   >;
@@ -99,19 +67,11 @@
     useAccountsOperationsLoadingStates as jest.MockedFunction<
       typeof useAccountsOperationsLoadingStates
     >;
-<<<<<<< HEAD
-  const mockConvertInternalAccountToCaipAccountId =
-    convertInternalAccountToCaipAccountId as jest.MockedFunction<
-      typeof convertInternalAccountToCaipAccountId
-    >;
-  const mockUseMetrics = useMetrics as jest.MockedFunction<typeof useMetrics>;
-=======
   const mockUseMetrics = useMetrics as jest.MockedFunction<typeof useMetrics>;
   const mockUseInvalidateByRewardEvents =
     useInvalidateByRewardEvents as jest.MockedFunction<
       typeof useInvalidateByRewardEvents
     >;
->>>>>>> d5ca588d
 
   const mockAccount1: InternalAccount = {
     id: 'account-1',
@@ -217,14 +177,6 @@
     jest.clearAllMocks();
     // Mock useSelector calls for the new implementation
     mockUseSelector
-<<<<<<< HEAD
-      .mockReturnValueOnce(mockAccounts) // selectInternalAccounts
-      .mockReturnValueOnce(mockAccount1) // selectSelectedInternalAccount
-      .mockReturnValueOnce(null); // selectRewardsActiveAccountSubscriptionId
-
-    // Mock useDebouncedValue to return accounts by default
-    mockUseDebouncedValue.mockReturnValue(mockAccounts);
-=======
       .mockReturnValueOnce(mockSelectedAccountGroup) // selectSelectedAccountGroup
       .mockReturnValueOnce(null) // selectRewardsActiveAccountSubscriptionId
       .mockReturnValueOnce(mockAccountGroupsByWallet) // selectAccountGroupsByWallet
@@ -234,7 +186,6 @@
     mockUseDebouncedValue
       .mockReturnValueOnce(mockAccountGroupsByWallet) // debouncedAccountGroupsByWallet
       .mockReturnValueOnce(mockInternalAccountsById); // debouncedInternalAccountsById
->>>>>>> d5ca588d
 
     // Mock useAccountsOperationsLoadingStates to return not syncing by default
     mockUseAccountsOperationsLoadingStates.mockReturnValue({
@@ -243,45 +194,22 @@
       loadingMessage: null,
     });
 
-<<<<<<< HEAD
-    // Mock utility functions
-    mockConvertInternalAccountToCaipAccountId.mockImplementation(
-      (account) => `eip155:1:${account.address}`,
-    );
-
-=======
->>>>>>> d5ca588d
     // Mock useMetrics hook
     mockUseMetrics.mockReturnValue({
       addTraitsToUser: jest.fn().mockResolvedValue(undefined),
     } as unknown as ReturnType<typeof useMetrics>);
 
-<<<<<<< HEAD
-=======
     // Mock useInvalidateByRewardEvents hook
     mockUseInvalidateByRewardEvents.mockImplementation(() => {
       // Mock implementation
     });
 
->>>>>>> d5ca588d
     // Mock RewardsController methods
     mockEngineCall.mockImplementation((method: string, ..._args) => {
       if (method === 'RewardsController:isOptInSupported') {
         return true; // Default: all accounts are supported
       }
       if (method === 'RewardsController:getOptInStatus') {
-<<<<<<< HEAD
-        return Promise.resolve({ ois: [true, false, true] }); // Default response
-      }
-      if (method === 'RewardsController:getActualSubscriptionId') {
-        return 'first-subscription-id'; // Default actual subscription ID
-      }
-      return Promise.resolve();
-    });
-
-    // Reset the mocked hooks
-    mockUseFocusEffect.mockClear();
-=======
         return Promise.resolve({
           ois: [true, false, true], // Account1: true, Account2: false, Account3: true
           sids: ['sub_123', null, 'sub_456'], // Account1: sub_123, Account2: null, Account3: sub_456
@@ -289,36 +217,12 @@
       }
       return Promise.resolve();
     });
->>>>>>> d5ca588d
   });
 
   describe('initial state', () => {
     it('should return a refresh function', () => {
       const { result } = renderHook(() => useRewardOptinSummary());
 
-<<<<<<< HEAD
-      // Verify that the focus effect callback was registered
-      expect(mockUseFocusEffect).toHaveBeenCalledWith(expect.any(Function));
-
-      // Execute the focus effect callback to trigger the fetch logic
-      const focusCallback = mockUseFocusEffect.mock.calls[0][0];
-      focusCallback();
-
-      // Assert
-      expect(result.current.linkedAccounts).toEqual([]);
-      expect(result.current.unlinkedAccounts).toEqual([]);
-      expect(result.current.isLoading).toBe(true);
-      expect(result.current.hasError).toBe(false);
-      expect(result.current.currentAccountOptedIn).toBeNull();
-      expect(result.current.currentAccountSupported).toBeNull();
-      expect(typeof result.current.refresh).toBe('function');
-    });
-
-    it('should return a refresh function', () => {
-      const { result } = renderHook(() => useRewardOptinSummary());
-
-=======
->>>>>>> d5ca588d
       expect(result.current.refresh).toBeDefined();
       expect(typeof result.current.refresh).toBe('function');
     });
@@ -346,24 +250,12 @@
         useRewardOptinSummary(),
       );
 
-      // Verify that the focus effect callback was registered
-      expect(mockUseFocusEffect).toHaveBeenCalledWith(expect.any(Function));
-
-      // Execute the focus effect callback to trigger the fetch logic
-      const focusCallback = mockUseFocusEffect.mock.calls[0][0];
-      focusCallback();
-
       // Wait for the effect to complete
       await waitForNextUpdate();
 
       // Assert
       expect(result.current.isLoading).toBe(false);
       expect(result.current.hasError).toBe(false);
-<<<<<<< HEAD
-      expect(result.current.currentAccountOptedIn).toBe(true); // Account1 is selected and opted in
-      expect(result.current.currentAccountSupported).toBe(true); // Account1 is supported
-=======
->>>>>>> d5ca588d
 
       // Check byWallet structure
       expect(result.current.byWallet).toHaveLength(2);
@@ -411,20 +303,6 @@
         mockAccount3,
       );
 
-      // Verify that isOptInSupported was called for each account
-      expect(mockEngineCall).toHaveBeenCalledWith(
-        'RewardsController:isOptInSupported',
-        mockAccount1,
-      );
-      expect(mockEngineCall).toHaveBeenCalledWith(
-        'RewardsController:isOptInSupported',
-        mockAccount2,
-      );
-      expect(mockEngineCall).toHaveBeenCalledWith(
-        'RewardsController:isOptInSupported',
-        mockAccount3,
-      );
-
       expect(mockEngineCall).toHaveBeenCalledWith(
         'RewardsController:getOptInStatus',
         {
@@ -458,22 +336,9 @@
         useRewardOptinSummary(),
       );
 
-      // Verify that the focus effect callback was registered
-      expect(mockUseFocusEffect).toHaveBeenCalledWith(expect.any(Function));
-
-      // Execute the focus effect callback to trigger the fetch logic
-      const focusCallback = mockUseFocusEffect.mock.calls[0][0];
-      focusCallback();
-
-      await waitForNextUpdate();
-
-      // Assert
-<<<<<<< HEAD
-      expect(result.current.linkedAccounts).toHaveLength(0);
-      expect(result.current.unlinkedAccounts).toHaveLength(3);
-      expect(result.current.currentAccountOptedIn).toBe(false);
-      expect(result.current.currentAccountSupported).toBe(true);
-=======
+      await waitForNextUpdate();
+
+      // Assert
       expect(result.current.byWallet).toHaveLength(2);
       // All groups should have no opted-in accounts
       result.current.byWallet.forEach((wallet) => {
@@ -482,7 +347,6 @@
           expect(group.optedOutAccounts.length).toBeGreaterThan(0);
         });
       });
->>>>>>> d5ca588d
     });
 
     it('should handle all accounts opted in', async () => {
@@ -506,22 +370,9 @@
         useRewardOptinSummary(),
       );
 
-      // Verify that the focus effect callback was registered
-      expect(mockUseFocusEffect).toHaveBeenCalledWith(expect.any(Function));
-
-      // Execute the focus effect callback to trigger the fetch logic
-      const focusCallback = mockUseFocusEffect.mock.calls[0][0];
-      focusCallback();
-
-      await waitForNextUpdate();
-
-      // Assert
-<<<<<<< HEAD
-      expect(result.current.linkedAccounts).toHaveLength(3);
-      expect(result.current.unlinkedAccounts).toHaveLength(0);
-      expect(result.current.currentAccountOptedIn).toBe(true);
-      expect(result.current.currentAccountSupported).toBe(true);
-=======
+      await waitForNextUpdate();
+
+      // Assert
       expect(result.current.byWallet).toHaveLength(2);
       // All groups should have all accounts opted in
       result.current.byWallet.forEach((wallet) => {
@@ -530,49 +381,12 @@
           expect(group.optedOutAccounts).toHaveLength(0);
         });
       });
->>>>>>> d5ca588d
     });
 
     it('should handle no selected account group', async () => {
       // Arrange
       mockUseSelector
         .mockReset()
-<<<<<<< HEAD
-        .mockReturnValueOnce(mockAccounts) // selectInternalAccounts
-        .mockReturnValueOnce(differentAccount); // selectSelectedInternalAccount - not in accounts
-
-      const mockResponse: OptInStatusDto = {
-        ois: [true, false, true],
-        sids: ['sub_123', null, 'sub_456'],
-      };
-
-      mockEngineCall.mockImplementation((method: string, ..._args) => {
-        if (method === 'RewardsController:isOptInSupported') {
-          return true; // All accounts are supported
-        }
-        if (method === 'RewardsController:getOptInStatus') {
-          return Promise.resolve(mockResponse);
-        }
-        return Promise.resolve();
-      });
-
-      const { result, waitForNextUpdate } = renderHook(() =>
-        useRewardOptinSummary(),
-      );
-
-      // Verify that the focus effect callback was registered
-      expect(mockUseFocusEffect).toHaveBeenCalledWith(expect.any(Function));
-
-      // Execute the focus effect callback to trigger the fetch logic
-      const focusCallback = mockUseFocusEffect.mock.calls[0][0];
-      focusCallback();
-
-      await waitForNextUpdate();
-
-      // Assert
-      expect(result.current.currentAccountOptedIn).toBe(false); // Should default to false
-      expect(result.current.currentAccountSupported).toBe(false); // Different account not in supported list
-=======
         .mockReturnValueOnce(null) // selectSelectedAccountGroup - null
         .mockReturnValueOnce(null) // selectRewardsActiveAccountSubscriptionId
         .mockReturnValueOnce(mockAccountGroupsByWallet) // selectAccountGroupsByWallet
@@ -584,7 +398,6 @@
       expect(result.current.bySelectedAccountGroup).toBeNull();
       expect(result.current.currentAccountGroupOptedInStatus).toBeNull();
       expect(result.current.currentAccountGroupPartiallySupported).toBeNull();
->>>>>>> d5ca588d
     });
   });
 
@@ -607,125 +420,21 @@
         useRewardOptinSummary(),
       );
 
-      // Verify that the focus effect callback was registered
-      expect(mockUseFocusEffect).toHaveBeenCalledWith(expect.any(Function));
-
-      // Execute the focus effect callback to trigger the fetch logic
-      const focusCallback = mockUseFocusEffect.mock.calls[0][0];
-      focusCallback();
-
       await waitForNextUpdate();
 
       // Assert
       expect(result.current.isLoading).toBe(false);
       expect(result.current.hasError).toBe(true);
-<<<<<<< HEAD
-      expect(result.current.linkedAccounts).toEqual([]);
-      expect(result.current.unlinkedAccounts).toEqual([]);
-      expect(result.current.currentAccountOptedIn).toBeNull();
-      expect(result.current.currentAccountSupported).toBeNull();
-=======
       expect(result.current.byWallet).toEqual([]);
       expect(result.current.bySelectedAccountGroup).toBeNull();
       expect(result.current.currentAccountGroupOptedInStatus).toBeNull();
       expect(result.current.currentAccountGroupPartiallySupported).toBeNull();
->>>>>>> d5ca588d
 
       expect(mockLoggerLog).toHaveBeenCalledWith(
         'useRewardOptinSummary: Failed to fetch opt-in status',
         mockError,
       );
     });
-<<<<<<< HEAD
-
-    it('should set loading to true at start and false after error', async () => {
-      // Arrange
-      const mockError = new Error('Network error');
-
-      mockEngineCall.mockImplementation((method: string, ..._args) => {
-        if (method === 'RewardsController:isOptInSupported') {
-          return true; // All accounts are supported
-        }
-        if (method === 'RewardsController:getOptInStatus') {
-          return Promise.reject(mockError);
-        }
-        return Promise.resolve();
-      });
-
-      const { result, waitForNextUpdate } = renderHook(() =>
-        useRewardOptinSummary(),
-      );
-
-      // Execute the focus effect callback to trigger the fetch logic
-      const focusCallback = mockUseFocusEffect.mock.calls[0][0];
-      focusCallback();
-
-      // Assert - loading should be true initially when there's data to fetch
-      expect(result.current.isLoading).toBe(true);
-
-      await waitForNextUpdate();
-
-      // Assert - loading should be false after error
-      expect(result.current.isLoading).toBe(false);
-      expect(result.current.hasError).toBe(true);
-    });
-  });
-
-  describe('enabled/disabled functionality', () => {
-    it('should not fetch data when disabled', () => {
-      renderHook(() => useRewardOptinSummary({ enabled: false }));
-
-      // Verify that the focus effect callback was registered
-      expect(mockUseFocusEffect).toHaveBeenCalledWith(expect.any(Function));
-
-      // Execute the focus effect callback to trigger the fetch logic
-      const focusCallback = mockUseFocusEffect.mock.calls[0][0];
-      focusCallback();
-
-      // Should not call the data fetching methods, but coercedLinkedAccounts may still call getFirstSubscriptionId
-      expect(mockEngineCall).not.toHaveBeenCalledWith(
-        'RewardsController:isOptInSupported',
-        expect.anything(),
-      );
-      expect(mockEngineCall).not.toHaveBeenCalledWith(
-        'RewardsController:getOptInStatus',
-        expect.anything(),
-      );
-    });
-  });
-
-  describe('memoization', () => {
-    it('should memoize linked/unlinked separation', async () => {
-      // Arrange
-      const mockResponse: OptInStatusDto = {
-        ois: [true, false, true],
-        sids: ['sub_123', null, 'sub_456'],
-      };
-      mockEngineCall.mockResolvedValueOnce(mockResponse);
-
-      const { result, rerender, waitForNextUpdate } = renderHook(() =>
-        useRewardOptinSummary(),
-      );
-
-      // Verify that the focus effect callback was registered
-      expect(mockUseFocusEffect).toHaveBeenCalledWith(expect.any(Function));
-
-      // Execute the focus effect callback to trigger the fetch logic
-      const focusCallback = mockUseFocusEffect.mock.calls[0][0];
-      focusCallback();
-
-      await waitForNextUpdate();
-
-      const firstLinkedAccounts = result.current.linkedAccounts;
-      const firstUnlinkedAccounts = result.current.unlinkedAccounts;
-
-      // Rerender without changing data
-      rerender();
-
-      // Should maintain same references due to memoization
-      expect(result.current.linkedAccounts).toBe(firstLinkedAccounts);
-      expect(result.current.unlinkedAccounts).toBe(firstUnlinkedAccounts);
-=======
 
     it('should set loading to true at start and false after error', async () => {
       // Arrange
@@ -777,36 +486,8 @@
         mockInternalAccountsById,
         0,
       );
->>>>>>> d5ca588d
-    });
-
-<<<<<<< HEAD
-  describe('edge cases', () => {
-    it('should handle no selected account', async () => {
-      // Arrange
-      mockUseSelector
-        .mockReset()
-        .mockReturnValueOnce(mockAccounts) // selectInternalAccounts
-        .mockReturnValueOnce(null); // selectSelectedInternalAccount - null
-
-      const mockResponse: OptInStatusDto = {
-        ois: [true, false, true],
-        sids: ['sub_123', null, 'sub_456'],
-      };
-
-      mockEngineCall.mockImplementation((method: string, ..._args) => {
-        if (method === 'RewardsController:isOptInSupported') {
-          return true; // All accounts are supported
-        }
-        if (method === 'RewardsController:getOptInStatus') {
-          return Promise.resolve(mockResponse);
-        }
-        return Promise.resolve();
-      });
-
-      const { result, waitForNextUpdate } = renderHook(() =>
-        useRewardOptinSummary(),
-=======
+    });
+
     it('should use debounced value with 10s delay when account syncing is in progress', () => {
       // Arrange - syncing in progress
       mockUseAccountsOperationsLoadingStates.mockReturnValue({
@@ -822,7 +503,6 @@
       expect(mockUseDebouncedValue).toHaveBeenCalledWith(
         mockAccountGroupsByWallet,
         10000,
->>>>>>> d5ca588d
       );
       expect(mockUseDebouncedValue).toHaveBeenCalledWith(
         mockInternalAccountsById,
@@ -831,243 +511,6 @@
     });
   });
 
-<<<<<<< HEAD
-      // Verify that the focus effect callback was registered
-      expect(mockUseFocusEffect).toHaveBeenCalledWith(expect.any(Function));
-
-      // Execute the focus effect callback to trigger the fetch logic
-      const focusCallback = mockUseFocusEffect.mock.calls[0][0];
-      focusCallback();
-
-      await waitForNextUpdate();
-
-      // Assert
-      expect(result.current.currentAccountOptedIn).toBe(false); // Should default to false
-      expect(result.current.currentAccountSupported).toBe(false); // No selected account
-    });
-  });
-
-  describe('account support filtering', () => {
-    it('should only fetch opt-in status for supported accounts', async () => {
-      // Arrange - Only account1 and account3 are supported
-      const mockResponse: OptInStatusDto = {
-        ois: [true, false],
-        sids: ['sub_123', null], // Only 2 accounts supported: account1 (true), account3 (false)
-      };
-
-      mockEngineCall.mockImplementation((method: string, ...args) => {
-        if (method === 'RewardsController:isOptInSupported') {
-          const [account] = args as [InternalAccount];
-          // Only account1 and account3 are supported
-          return (
-            account.address === mockAccount1.address ||
-            account.address === mockAccount3.address
-          );
-        }
-        if (method === 'RewardsController:getOptInStatus') {
-          return Promise.resolve(mockResponse);
-        }
-        return Promise.resolve();
-      });
-
-      const { result, waitForNextUpdate } = renderHook(() =>
-        useRewardOptinSummary(),
-      );
-
-      // Execute the focus effect callback to trigger the fetch logic
-      const focusCallback = mockUseFocusEffect.mock.calls[0][0];
-      focusCallback();
-
-      await waitForNextUpdate();
-
-      // Assert
-      expect(result.current.isLoading).toBe(false);
-      expect(result.current.hasError).toBe(false);
-      expect(result.current.currentAccountOptedIn).toBe(true); // Account1 is selected and opted in
-      expect(result.current.currentAccountSupported).toBe(true); // Account1 is supported
-
-      // Should only have 2 accounts total (account2 was filtered out)
-      expect(result.current.linkedAccounts).toHaveLength(1); // Only account1 opted in
-      expect(result.current.unlinkedAccounts).toHaveLength(1); // Only account3 not opted in
-
-      expect(result.current.linkedAccounts[0]).toMatchObject({
-        ...mockAccount1,
-        hasOptedIn: true,
-      });
-      expect(result.current.unlinkedAccounts[0]).toMatchObject({
-        ...mockAccount3,
-        hasOptedIn: false,
-      });
-
-      // Verify that getOptInStatus was called with only supported account addresses
-      expect(mockEngineCall).toHaveBeenCalledWith(
-        'RewardsController:getOptInStatus',
-        {
-          addresses: [mockAccount1.address, mockAccount3.address],
-        },
-      );
-    });
-
-    it('should handle when selected account is unsupported but others are supported', async () => {
-      // Arrange - Account1 (selected) is unsupported, but account2 and account3 are supported
-      const mockResponse: OptInStatusDto = {
-        ois: [true, false],
-        sids: ['sub_123', null], // account2 (true), account3 (false)
-      };
-
-      mockEngineCall.mockImplementation((method: string, ...args) => {
-        if (method === 'RewardsController:isOptInSupported') {
-          const [account] = args as [InternalAccount];
-          // Only account2 and account3 are supported (not account1)
-          return (
-            account.address === mockAccount2.address ||
-            account.address === mockAccount3.address
-          );
-        }
-        if (method === 'RewardsController:getOptInStatus') {
-          return Promise.resolve(mockResponse);
-        }
-        return Promise.resolve();
-      });
-
-      const { result, waitForNextUpdate } = renderHook(() =>
-        useRewardOptinSummary(),
-      );
-
-      // Execute the focus effect callback to trigger the fetch logic
-      const focusCallback = mockUseFocusEffect.mock.calls[0][0];
-      focusCallback();
-
-      await waitForNextUpdate();
-
-      // Assert
-      expect(result.current.isLoading).toBe(false);
-      expect(result.current.hasError).toBe(false);
-      expect(result.current.currentAccountOptedIn).toBe(false); // Account1 is selected but unsupported
-      expect(result.current.currentAccountSupported).toBe(false); // Account1 is not supported
-
-      // Should have data for the 2 supported accounts
-      expect(result.current.linkedAccounts).toHaveLength(1); // account2 opted in
-      expect(result.current.unlinkedAccounts).toHaveLength(1); // account3 not opted in
-
-      expect(result.current.linkedAccounts[0]).toMatchObject({
-        ...mockAccount2,
-        hasOptedIn: true,
-      });
-      expect(result.current.unlinkedAccounts[0]).toMatchObject({
-        ...mockAccount3,
-        hasOptedIn: false,
-      });
-
-      // Verify that getOptInStatus was called with only supported account addresses
-      expect(mockEngineCall).toHaveBeenCalledWith(
-        'RewardsController:getOptInStatus',
-        {
-          addresses: [mockAccount2.address, mockAccount3.address],
-        },
-      );
-    });
-  });
-
-  describe('useDebouncedValue behavior', () => {
-    it('should use debounced value when account syncing is not in progress', () => {
-      // Arrange - not syncing
-      mockUseAccountsOperationsLoadingStates.mockReturnValue({
-        areAnyOperationsLoading: false,
-        isAccountSyncingInProgress: false,
-        loadingMessage: null,
-      });
-
-      // Act
-      renderHook(() => useRewardOptinSummary());
-
-      // Assert - should call useDebouncedValue with 0ms delay when not syncing
-      expect(mockUseDebouncedValue).toHaveBeenCalledWith(mockAccounts, 0);
-    });
-
-    it('should use debounced value with 10s delay when account syncing is in progress', () => {
-      // Arrange - syncing in progress
-      mockUseAccountsOperationsLoadingStates.mockReturnValue({
-        areAnyOperationsLoading: true,
-        isAccountSyncingInProgress: true,
-        loadingMessage: 'Syncing accounts...',
-      });
-
-      // Act
-      renderHook(() => useRewardOptinSummary());
-
-      // Assert - should call useDebouncedValue with 10000ms delay when syncing
-      expect(mockUseDebouncedValue).toHaveBeenCalledWith(mockAccounts, 10000);
-    });
-
-    it('should refetch when debounced accounts change', async () => {
-      // Arrange - initial accounts
-      const initialAccounts = [mockAccount1];
-      const updatedAccounts = [mockAccount1, mockAccount2];
-
-      mockUseDebouncedValue
-        .mockReturnValueOnce(initialAccounts)
-        .mockReturnValueOnce(updatedAccounts);
-
-      const mockResponse: OptInStatusDto = {
-        ois: [true],
-        sids: ['sub_123'],
-      };
-      mockEngineCall
-        .mockResolvedValueOnce(mockResponse)
-        .mockResolvedValueOnce({ ois: [true, false] });
-
-      // Act - first render
-      const { rerender, waitForNextUpdate } = renderHook(() =>
-        useRewardOptinSummary(),
-      );
-
-      // Trigger initial fetch
-      const focusCallback = mockUseFocusEffect.mock.calls[0][0];
-      focusCallback();
-      await waitForNextUpdate();
-
-      // Clear previous calls
-      jest.clearAllMocks();
-      mockUseDebouncedValue.mockReturnValue(updatedAccounts);
-      mockEngineCall.mockResolvedValueOnce({ ois: [true, false] });
-
-      // Act - rerender with updated accounts
-      rerender();
-
-      // Trigger fetch again
-      const newFocusCallback = mockUseFocusEffect.mock.calls[0][0];
-      newFocusCallback();
-      await waitForNextUpdate();
-
-      // Assert - should call with updated accounts
-      expect(mockEngineCall).toHaveBeenCalledWith(
-        'RewardsController:getOptInStatus',
-        {
-          addresses: [mockAccount1.address, mockAccount2.address],
-        },
-      );
-    });
-  });
-
-  describe('focus effect registration', () => {
-    it('should register focus effect callback', () => {
-      renderHook(() => useRewardOptinSummary());
-
-      expect(mockUseFocusEffect).toHaveBeenCalledWith(expect.any(Function));
-    });
-
-    it('should register focus effect callback even when disabled', () => {
-      renderHook(() => useRewardOptinSummary({ enabled: false }));
-
-      expect(mockUseFocusEffect).toHaveBeenCalledWith(expect.any(Function));
-    });
-  });
-
-  describe('loading state management', () => {
-    it('should show loading false when accounts are already populated', async () => {
-      // Arrange - accounts already exist
-=======
   describe('edge cases', () => {
     it('should handle empty account groups', async () => {
       // Arrange
@@ -1113,47 +556,10 @@
   describe('metrics tracking', () => {
     it('should track user traits for reward-enabled accounts count', async () => {
       // Arrange
->>>>>>> d5ca588d
       const mockResponse: OptInStatusDto = {
         ois: [true, false, true],
         sids: ['sub_123', null, 'sub_456'],
       };
-<<<<<<< HEAD
-      mockEngineCall.mockResolvedValueOnce(mockResponse);
-
-      const { result, waitForNextUpdate } = renderHook(() =>
-        useRewardOptinSummary(),
-      );
-
-      // Trigger fetch
-      const focusCallback = mockUseFocusEffect.mock.calls[0][0];
-      focusCallback();
-      await waitForNextUpdate();
-
-      // Assert - loading should be false because optedInAccounts has data
-      expect(result.current.isLoading).toBe(false);
-      expect(result.current.hasError).toBe(false);
-    });
-
-    it('should show loading true when no accounts are populated yet', () => {
-      // Arrange - loading state with no resolved accounts
-      mockEngineCall.mockImplementation(
-        () =>
-          new Promise(() => {
-            // Never resolves
-          }),
-      );
-
-      const { result } = renderHook(() => useRewardOptinSummary());
-
-      // Trigger fetch
-      const focusCallback = mockUseFocusEffect.mock.calls[0][0];
-      focusCallback();
-
-      // Assert - should show loading when no accounts populated
-      expect(result.current.isLoading).toBe(true);
-      expect(result.current.hasError).toBe(false);
-=======
 
       mockEngineCall.mockImplementation((method: string, ..._args) => {
         if (method === 'RewardsController:isOptInSupported') {
@@ -1173,90 +579,9 @@
       expect(mockUseMetrics().addTraitsToUser).toHaveBeenCalledWith({
         reward_enabled_accounts_count: 2, // Account1 and Account3 are opted in
       });
->>>>>>> d5ca588d
-    });
-
-<<<<<<< HEAD
-    it('should set loading to true at start and false after successful completion', async () => {
-      // Arrange
-      const mockResponse: OptInStatusDto = {
-        ois: [true, false, true],
-        sids: ['sub_123', null, 'sub_456'],
-      };
-      mockEngineCall.mockResolvedValueOnce(mockResponse);
-
-      const { result, waitForNextUpdate } = renderHook(() =>
-        useRewardOptinSummary(),
-      );
-
-      // Execute the focus effect callback to trigger the fetch logic
-      const focusCallback = mockUseFocusEffect.mock.calls[0][0];
-      focusCallback();
-
-      // Assert - loading should be true initially
-      expect(result.current.isLoading).toBe(true);
-
-      await waitForNextUpdate();
-
-      // Assert - loading should be false after completion
-      expect(result.current.isLoading).toBe(false);
-      expect(result.current.hasError).toBe(false);
-    });
-  });
-
-  describe('coercedLinkedAccounts logic', () => {
-    it('should return all linked accounts when activeAccountSubscriptionId is null', async () => {
-      // Arrange
-      mockUseSelector
-        .mockReset()
-        .mockReturnValueOnce(mockAccounts) // selectInternalAccounts
-        .mockReturnValueOnce(mockAccount1) // selectSelectedInternalAccount
-        .mockReturnValueOnce(null); // selectRewardsActiveAccountSubscriptionId (null)
-
-      const mockResponse: OptInStatusDto = {
-        ois: [true, false, true],
-        sids: ['sub_123', null, 'sub_456'], // Account1 and Account3 opted in
-      };
-
-      mockEngineCall.mockImplementation((method: string, ..._args) => {
-        if (method === 'RewardsController:isOptInSupported') {
-          return true;
-        }
-        if (method === 'RewardsController:getOptInStatus') {
-          return Promise.resolve(mockResponse);
-        }
-        if (method === 'RewardsController:getFirstSubscriptionId') {
-          return 'first-subscription-id';
-        }
-        return Promise.resolve();
-      });
-
-      const { result, waitForNextUpdate } = renderHook(() =>
-        useRewardOptinSummary(),
-      );
-
-      // Trigger fetch
-      const focusCallback = mockUseFocusEffect.mock.calls[0][0];
-      focusCallback();
-      await waitForNextUpdate();
-
-      // Assert - should return all linked accounts since activeAccountSubscriptionId is null
-      expect(result.current.linkedAccounts).toHaveLength(2);
-      expect(result.current.linkedAccounts[0]).toMatchObject({
-        ...mockAccount1,
-        hasOptedIn: true,
-      });
-      expect(result.current.linkedAccounts[1]).toMatchObject({
-        ...mockAccount3,
-        hasOptedIn: true,
-      });
-
-      // Should not call getActualSubscriptionId since activeAccountSubscriptionId is null
-      expect(mockEngineCall).not.toHaveBeenCalledWith(
-        'RewardsController:getActualSubscriptionId',
-        expect.anything(),
-      );
-=======
+    });
+  });
+
   describe('subscription conflict handling', () => {
     it('should filter out groups with subscription conflicts', async () => {
       // Arrange
@@ -1291,33 +616,9 @@
 
       // Assert - should filter out groups with conflicting subscriptions
       expect(result.current.byWallet).toHaveLength(0); // All groups filtered out due to conflicts
->>>>>>> d5ca588d
-    });
-  });
-
-<<<<<<< HEAD
-    it('should return empty array when no accounts match the active subscription', async () => {
-      // Arrange
-      const activeSubscriptionId = 'active-subscription-id';
-
-      let selectorCallCount = 0;
-      mockUseSelector.mockReset().mockImplementation(() => {
-        selectorCallCount++;
-        if (selectorCallCount % 3 === 1) return mockAccounts; // selectInternalAccounts
-        if (selectorCallCount % 3 === 2) return mockAccount1; // selectSelectedInternalAccount
-        if (selectorCallCount % 3 === 0) return activeSubscriptionId; // selectRewardsActiveAccountSubscriptionId
-        return null;
-      });
-
-      const mockResponse: OptInStatusDto = {
-        ois: [true, false, true],
-        sids: ['sub_123', null, 'sub_456'], // Account1 and Account3 opted in
-      };
-
-      mockEngineCall.mockImplementation((method: string, ..._args) => {
-        if (method === 'RewardsController:isOptInSupported') {
-          return true;
-=======
+    });
+  });
+
   describe('unsupported accounts handling', () => {
     it('should categorize unsupported accounts separately', async () => {
       // Arrange - Account1 is unsupported, Account2 is opted in, Account3 is opted out
@@ -1331,18 +632,10 @@
           // Account1 is not supported, Account2 and Account3 are supported
           const account = args[0];
           return account !== mockAccount1;
->>>>>>> d5ca588d
         }
         if (method === 'RewardsController:getOptInStatus') {
           return Promise.resolve(mockResponse);
         }
-<<<<<<< HEAD
-        if (method === 'RewardsController:getActualSubscriptionId') {
-          // All accounts return different subscription ID (none match active)
-          return 'different-subscription-id';
-        }
-=======
->>>>>>> d5ca588d
         return Promise.resolve();
       });
 
@@ -1350,109 +643,14 @@
         useRewardOptinSummary(),
       );
 
-      // Trigger fetch
-      const focusCallback = mockUseFocusEffect.mock.calls[0][0];
-      focusCallback();
-      await waitForNextUpdate();
-
-<<<<<<< HEAD
-      // Assert - should return empty array since no accounts match active subscription
-      expect(result.current.linkedAccounts).toHaveLength(0);
-      expect(result.current.unlinkedAccounts).toHaveLength(1); // Account2 is unlinked
-    });
-
-    it('should handle convertInternalAccountToCaipAccountId returning null', async () => {
-      // Arrange
-      const activeSubscriptionId = 'active-subscription-id';
-
-      let selectorCallCount = 0;
-      mockUseSelector.mockReset().mockImplementation(() => {
-        selectorCallCount++;
-        if (selectorCallCount % 3 === 1) return mockAccounts; // selectInternalAccounts
-        if (selectorCallCount % 3 === 2) return mockAccount1; // selectSelectedInternalAccount
-        if (selectorCallCount % 3 === 0) return activeSubscriptionId; // selectRewardsActiveAccountSubscriptionId
-        return null;
-      });
-
-      const mockResponse: OptInStatusDto = {
-        ois: [true, false, true],
-        sids: ['sub_123', null, 'sub_456'], // Account1 and Account3 opted in
-      };
-
-      // Mock convertInternalAccountToCaipAccountId to return null for Account3
-      mockConvertInternalAccountToCaipAccountId.mockImplementation(
-        (account) => {
-          if (account.address === mockAccount3.address) {
-            return null; // Conversion fails for Account3
-          }
-          return `eip155:1:${account.address}`;
-        },
-      );
-
-      mockEngineCall.mockImplementation((method: string, ...args) => {
-        if (method === 'RewardsController:isOptInSupported') {
-          return true;
-        }
-        if (method === 'RewardsController:getOptInStatus') {
-          return Promise.resolve(mockResponse);
-        }
-        if (method === 'RewardsController:getActualSubscriptionId') {
-          const [caipAccountId] = args as [string];
-          if (caipAccountId === `eip155:1:${mockAccount1.address}`) {
-            return activeSubscriptionId; // Account1 matches
-          }
-          return 'different-subscription-id';
-        }
-        return Promise.resolve();
-      });
-
-      const { result, waitForNextUpdate } = renderHook(() =>
-        useRewardOptinSummary(),
-      );
-
-      // Trigger fetch
-      const focusCallback = mockUseFocusEffect.mock.calls[0][0];
-      focusCallback();
-      await waitForNextUpdate();
-
-      // Assert - should only return Account1 since Account3 conversion failed
-      expect(result.current.linkedAccounts).toHaveLength(1);
-      expect(result.current.linkedAccounts[0]).toMatchObject({
-        ...mockAccount1,
-        hasOptedIn: true,
-      });
-
-      // Should only call getActualSubscriptionId for Account1
-      expect(mockEngineCall).toHaveBeenCalledWith(
-        'RewardsController:getActualSubscriptionId',
-        `eip155:1:${mockAccount1.address}`,
-      );
-      expect(mockEngineCall).not.toHaveBeenCalledWith(
-        'RewardsController:getActualSubscriptionId',
-        `eip155:1:${mockAccount3.address}`,
-      );
-    });
-
-    it('should handle errors from getActualSubscriptionId calls', async () => {
-      // Arrange
-      const activeSubscriptionId = 'active-subscription-id';
-
-      let selectorCallCount = 0;
-      mockUseSelector.mockReset().mockImplementation(() => {
-        selectorCallCount++;
-        if (selectorCallCount % 3 === 1) return mockAccounts; // selectInternalAccounts
-        if (selectorCallCount % 3 === 2) return mockAccount1; // selectSelectedInternalAccount
-        if (selectorCallCount % 3 === 0) return activeSubscriptionId; // selectRewardsActiveAccountSubscriptionId
-        return null;
-      });
-=======
+      await waitForNextUpdate();
+
       // Assert
       expect(result.current.isLoading).toBe(false);
       expect(result.current.hasError).toBe(false);
 
       // Check byWallet structure
       expect(result.current.byWallet).toHaveLength(2);
->>>>>>> d5ca588d
 
       // Wallet 1 should have Group 1 with Account2 (opted in), Account3 (opted out), and Account1 (unsupported)
       const wallet1 = result.current.byWallet[0];
@@ -1466,41 +664,19 @@
     it('should handle mixed supported and unsupported accounts in same group', async () => {
       // Arrange - Account1 supported and opted in, Account2 unsupported, Account3 supported and opted out
       const mockResponse: OptInStatusDto = {
-<<<<<<< HEAD
-        ois: [true, false, true],
-        sids: ['sub_123', null, 'sub_456'], // Account1 and Account3 opted in
-=======
         ois: [true, false], // Account1: true, Account3: false (Account2 not included)
         sids: ['sub_123', null], // Account1: sub_123, Account3: null
->>>>>>> d5ca588d
       };
 
       mockEngineCall.mockImplementation((method: string, ...args) => {
         if (method === 'RewardsController:isOptInSupported') {
-<<<<<<< HEAD
-          return true;
-=======
           // Account2 is not supported
           const account = args[0];
           return account !== mockAccount2;
->>>>>>> d5ca588d
         }
         if (method === 'RewardsController:getOptInStatus') {
           return Promise.resolve(mockResponse);
         }
-<<<<<<< HEAD
-        if (method === 'RewardsController:getActualSubscriptionId') {
-          const [caipAccountId] = args as [string];
-          if (caipAccountId === `eip155:1:${mockAccount1.address}`) {
-            return activeSubscriptionId; // Account1 matches
-          }
-          if (caipAccountId === `eip155:1:${mockAccount3.address}`) {
-            throw new Error('Failed to get actual subscription ID'); // Account3 throws error
-          }
-          return 'different-subscription-id';
-        }
-=======
->>>>>>> d5ca588d
         return Promise.resolve();
       });
 
@@ -1508,29 +684,8 @@
         useRewardOptinSummary(),
       );
 
-      // Trigger fetch
-      const focusCallback = mockUseFocusEffect.mock.calls[0][0];
-      focusCallback();
-      await waitForNextUpdate();
-
-<<<<<<< HEAD
-      // Assert - should only return Account1 since Account3 threw an error
-      expect(result.current.linkedAccounts).toHaveLength(1);
-      expect(result.current.linkedAccounts[0]).toMatchObject({
-        ...mockAccount1,
-        hasOptedIn: true,
-      });
-
-      // Should call getActualSubscriptionId for both accounts
-      expect(mockEngineCall).toHaveBeenCalledWith(
-        'RewardsController:getActualSubscriptionId',
-        `eip155:1:${mockAccount1.address}`,
-      );
-      expect(mockEngineCall).toHaveBeenCalledWith(
-        'RewardsController:getActualSubscriptionId',
-        `eip155:1:${mockAccount3.address}`,
-      );
-=======
+      await waitForNextUpdate();
+
       // Assert
       const wallet1 = result.current.byWallet[0];
       expect(wallet1.groups[0].optedInAccounts).toHaveLength(1);
@@ -1544,7 +699,6 @@
       expect(wallet2.groups[0].optedOutAccounts).toHaveLength(1);
       expect(wallet2.groups[0].optedOutAccounts[0].id).toBe('account-3');
       expect(wallet2.groups[0].unsupportedAccounts).toHaveLength(0);
->>>>>>> d5ca588d
     });
   });
 });