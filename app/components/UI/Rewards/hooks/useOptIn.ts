--- conflicted
+++ resolved
@@ -1,12 +1,5 @@
 import { useCallback, useMemo, useState } from 'react';
 import { useDispatch, useSelector } from 'react-redux';
-<<<<<<< HEAD
-import {
-  selectInternalAccountsById,
-  selectSelectedInternalAccount,
-} from '../../../../selectors/accountsController';
-=======
->>>>>>> d5ca588d
 import { handleRewardsErrorMessage } from '../utils';
 import Engine from '../../../../core/Engine';
 import { setCandidateSubscriptionId } from '../../../../reducers/rewards';
@@ -14,18 +7,12 @@
 import { UserProfileProperty } from '../../../../util/metrics/UserSettingsAnalyticsMetaData/UserProfileAnalyticsMetaData.types';
 import { selectMultichainAccountsState2Enabled } from '../../../../selectors/featureFlagController/multichainAccounts/enabledMultichainAccounts';
 import {
-<<<<<<< HEAD
-  selectAccountGroupsByWallet,
-  selectWalletByAccount,
-} from '../../../../selectors/multichainAccounts/accountTreeController';
-=======
   selectSelectedAccountGroup,
   selectAccountGroupsByWallet,
   selectWalletByAccount,
 } from '../../../../selectors/multichainAccounts/accountTreeController';
 import { useLinkAccountGroup } from './useLinkAccountGroup';
 import { selectSelectedInternalAccount } from '../../../../selectors/accountsController';
->>>>>>> d5ca588d
 
 export interface UseOptinResult {
   /**
@@ -59,30 +46,6 @@
   const dispatch = useDispatch();
   const [optinLoading, setOptinLoading] = useState<boolean>(false);
   const { trackEvent, createEventBuilder, addTraitsToUser } = useMetrics();
-<<<<<<< HEAD
-  const walletSections = useSelector(selectAccountGroupsByWallet);
-  const walletByAccount = useSelector(selectWalletByAccount);
-  const currentAccountWalletId = useMemo(
-    () => (account ? walletByAccount(account.id) : null),
-    [account, walletByAccount],
-  );
-  const currentWalletSection = useMemo(
-    () =>
-      walletSections?.find(
-        (section) => section.wallet.id === currentAccountWalletId?.id,
-      ),
-    [walletSections, currentAccountWalletId],
-  );
-  const internalAccountsById = useSelector(selectInternalAccountsById);
-  const sideEffectAccountToLink = useMemo(
-    () =>
-      currentWalletSection?.data[0]?.accounts[0] &&
-      internalAccountsById &&
-      currentWalletSection.data[0].accounts[0] in internalAccountsById
-        ? internalAccountsById[currentWalletSection.data[0].accounts[0]]
-        : null,
-    [currentWalletSection, internalAccountsById],
-=======
   const { linkAccountGroup } = useLinkAccountGroup(false);
   const activeAccount = useSelector(selectSelectedInternalAccount);
   const walletsMap = useSelector(selectWalletByAccount);
@@ -97,7 +60,6 @@
         (accGroup) => accGroup.wallet.id === currentAccountWalletId,
       )?.data?.[0]?.id,
     [accountGroupsByWallet, currentAccountWalletId],
->>>>>>> d5ca588d
   );
   const multichainAccountsState2Enabled = useSelector(
     selectMultichainAccountsState2Enabled,
@@ -111,11 +73,7 @@
       referralCode?: string;
       isPrefilled?: boolean;
     }) => {
-<<<<<<< HEAD
-      if (!account) {
-=======
       if (!accountGroup?.id) {
->>>>>>> d5ca588d
         return;
       }
       const referred = Boolean(referralCode);
@@ -129,27 +87,13 @@
           .addProperties(metricsProps)
           .build(),
       );
-<<<<<<< HEAD
-=======
 
       let subscriptionId: string | null = null;
->>>>>>> d5ca588d
 
       try {
         setOptinLoading(true);
         setOptinError(null);
 
-<<<<<<< HEAD
-        const subscriptionId = await Engine.controllerMessenger.call(
-          'RewardsController:optIn',
-          account,
-          referralCode || undefined,
-        );
-        if (subscriptionId) {
-          dispatch(setCandidateSubscriptionId(subscriptionId));
-          addTraitsToUser({
-            [UserProfileProperty.HAS_REWARDS_OPTED_IN]: UserProfileProperty.ON,
-=======
         subscriptionId = await Engine.controllerMessenger.call(
           'RewardsController:optIn', // for active account group
           referralCode || undefined,
@@ -161,7 +105,6 @@
               [UserProfileProperty.REWARDS_REFERRED]: true,
               [UserProfileProperty.REWARDS_REFERRAL_CODE_USED]: referralCode,
             }),
->>>>>>> d5ca588d
           });
           trackEvent(
             createEventBuilder(MetaMetricsEvents.REWARDS_OPT_IN_COMPLETED)
@@ -179,32 +122,6 @@
         setOptinError(errorMessage);
       }
 
-<<<<<<< HEAD
-      if (multichainAccountsState2Enabled && sideEffectAccountToLink) {
-        try {
-          if (
-            sideEffectAccountToLink &&
-            sideEffectAccountToLink.id !== account.address
-          ) {
-            Engine.controllerMessenger.call(
-              'RewardsController:linkAccountToSubscriptionCandidate',
-              sideEffectAccountToLink,
-            );
-          }
-        } catch {
-          // ignore error, we tried to opt in to rewards for the default account as well.
-        }
-      }
-    },
-    [
-      account,
-      trackEvent,
-      createEventBuilder,
-      multichainAccountsState2Enabled,
-      sideEffectAccountToLink,
-      dispatch,
-      addTraitsToUser,
-=======
       if (
         multichainAccountsState2Enabled &&
         sideEffectAccountGroupIdToLink &&
@@ -237,7 +154,6 @@
       dispatch,
       addTraitsToUser,
       linkAccountGroup,
->>>>>>> d5ca588d
     ],
   );
 
