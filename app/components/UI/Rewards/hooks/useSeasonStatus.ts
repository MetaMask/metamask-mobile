import { useCallback, useMemo, useRef } from 'react';
import { useFocusEffect } from '@react-navigation/native';
import Engine from '../../../../core/Engine';
import {
  setSeasonStatus,
  setSeasonStatusError,
} from '../../../../actions/rewards';
import { useDispatch, useSelector } from 'react-redux';
import {
  resetRewardsState,
  setCandidateSubscriptionId,
  setSeasonStatusLoading,
} from '../../../../reducers/rewards';
<<<<<<< HEAD
import { CURRENT_SEASON_ID } from '../../../../core/Engine/controllers/rewards-controller/types';
=======
>>>>>>> 338177c4
import { selectRewardsSubscriptionId } from '../../../../selectors/rewards';
import { useInvalidateByRewardEvents } from './useInvalidateByRewardEvents';
import { handleRewardsErrorMessage } from '../utils';
import { AuthorizationFailedError } from '../../../../core/Engine/controllers/rewards-controller/services/rewards-data-service';
<<<<<<< HEAD
=======
import { SeasonDtoState } from '../../../../core/Engine/controllers/rewards-controller/types';
>>>>>>> 338177c4

interface UseSeasonStatusReturn {
  fetchSeasonStatus: () => Promise<void>;
}
/**
 * Custom hook to fetch and manage season status data from the rewards API
 * Uses the RewardsController to get data from the rewards data service
 */
export const useSeasonStatus = ({
  onlyForExplicitFetch = false,
}: {
  onlyForExplicitFetch?: boolean;
}): UseSeasonStatusReturn => {
  const subscriptionId = useSelector(selectRewardsSubscriptionId);
  const dispatch = useDispatch();
  const isLoadingRef = useRef(false);
  const fetchSeasonStatus = useCallback(async (): Promise<void> => {
    // Don't fetch if no subscriptionId
    if (!subscriptionId) {
      dispatch(setSeasonStatus(null));
      dispatch(setSeasonStatusLoading(false));
      return;
    }

    if (isLoadingRef.current) {
      return;
    }
    isLoadingRef.current = true;

    dispatch(setSeasonStatusLoading(true));

    try {
      // First fetch the current season metadata to get the season ID
      const seasonMetadata = (await Engine.controllerMessenger.call(
        'RewardsController:getSeasonMetadata',
        'current',
      )) as SeasonDtoState | null;

      if (!seasonMetadata) {
        throw new Error('No season metadata found');
      }

      // Then fetch the season status using the season ID
      const statusData = await Engine.controllerMessenger.call(
        'RewardsController:getSeasonStatus',
        subscriptionId,
<<<<<<< HEAD
        CURRENT_SEASON_ID,
=======
        seasonMetadata.id,
>>>>>>> 338177c4
      );

      dispatch(setSeasonStatus(statusData));
      dispatch(setSeasonStatusError(null));
    } catch (error) {
      if (error instanceof AuthorizationFailedError) {
        dispatch(resetRewardsState());
        dispatch(setCandidateSubscriptionId('retry'));
      }
      const errorMessage = handleRewardsErrorMessage(error);
      dispatch(setSeasonStatusError(errorMessage));
    } finally {
      isLoadingRef.current = false;
      dispatch(setSeasonStatusLoading(false));
    }
  }, [dispatch, subscriptionId]);

  // Refresh data when screen comes into focus (each time page is visited)
  useFocusEffect(
    useCallback(() => {
      if (onlyForExplicitFetch) {
        return;
      }
      fetchSeasonStatus();
    }, [fetchSeasonStatus, onlyForExplicitFetch]),
  );

  const invalidateEvents = useMemo(
    () =>
      onlyForExplicitFetch
        ? []
        : [
            'RewardsController:accountLinked' as const,
            'RewardsController:rewardClaimed' as const,
            'RewardsController:balanceUpdated' as const,
          ],
    [onlyForExplicitFetch],
  );

  useInvalidateByRewardEvents(invalidateEvents, fetchSeasonStatus);

  return {
    fetchSeasonStatus,
  };
};<|MERGE_RESOLUTION|>--- conflicted
+++ resolved
@@ -11,18 +11,11 @@
   setCandidateSubscriptionId,
   setSeasonStatusLoading,
 } from '../../../../reducers/rewards';
-<<<<<<< HEAD
-import { CURRENT_SEASON_ID } from '../../../../core/Engine/controllers/rewards-controller/types';
-=======
->>>>>>> 338177c4
 import { selectRewardsSubscriptionId } from '../../../../selectors/rewards';
 import { useInvalidateByRewardEvents } from './useInvalidateByRewardEvents';
 import { handleRewardsErrorMessage } from '../utils';
 import { AuthorizationFailedError } from '../../../../core/Engine/controllers/rewards-controller/services/rewards-data-service';
-<<<<<<< HEAD
-=======
 import { SeasonDtoState } from '../../../../core/Engine/controllers/rewards-controller/types';
->>>>>>> 338177c4
 
 interface UseSeasonStatusReturn {
   fetchSeasonStatus: () => Promise<void>;
@@ -69,11 +62,7 @@
       const statusData = await Engine.controllerMessenger.call(
         'RewardsController:getSeasonStatus',
         subscriptionId,
-<<<<<<< HEAD
-        CURRENT_SEASON_ID,
-=======
         seasonMetadata.id,
->>>>>>> 338177c4
       );
 
       dispatch(setSeasonStatus(statusData));
