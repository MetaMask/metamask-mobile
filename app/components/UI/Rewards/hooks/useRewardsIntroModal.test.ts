import { renderHook, waitFor } from '@testing-library/react-native';
import { useDispatch, useSelector } from 'react-redux';
import { useNavigation } from '@react-navigation/native';
import Routes from '../../../../constants/navigation/Routes';
import { useRewardsIntroModal } from './useRewardsIntroModal';
import {
  selectRewardsEnabledFlag,
  selectRewardsAnnouncementModalEnabledFlag,
} from '../../../../selectors/featureFlagController/rewards';
import { selectMultichainAccountsIntroModalSeen } from '../../../../reducers/user';
import { selectRewardsSubscriptionId } from '../../../../selectors/rewards';
import { setOnboardingActiveStep } from '../../../../reducers/rewards';
import { OnboardingStep } from '../../../../reducers/rewards/types';
import { selectMultichainAccountsState2Enabled } from '../../../../selectors/featureFlagController/multichainAccounts/enabledMultichainAccounts';

jest.mock('react-redux', () => ({
  useSelector: jest.fn(),
  useDispatch: jest.fn(),
}));

jest.mock('@react-navigation/native', () => ({
  useNavigation: jest.fn(),
}));

// Mock storage wrapper
jest.mock('../../../../store/storage-wrapper', () => ({
  __esModule: true,
  default: {
    getItem: jest.fn(),
    setItem: jest.fn(),
    removeItem: jest.fn(),
  },
}));

import StorageWrapper from '../../../../store/storage-wrapper';
import { selectMultichainAccountsState2Enabled } from '../../../../selectors/featureFlagController/multichainAccounts/enabledMultichainAccounts';
import { REWARDS_GTM_MODAL_SHOWN } from '../../../../constants/storage';

const mockUseSelector = useSelector as jest.MockedFunction<typeof useSelector>;
const mockUseDispatch = useDispatch as jest.MockedFunction<typeof useDispatch>;
const mockUseNavigation = useNavigation as jest.MockedFunction<
  typeof useNavigation
>;

describe('useRewardsIntroModal', () => {
  const originalEnv = process.env;
  const navigate = jest.fn();
  const mockDispatch = jest.fn();

  beforeEach(() => {
    jest.resetModules();
    jest.clearAllMocks();
    process.env = { ...originalEnv, IS_TEST: 'false' };
    delete process.env.METAMASK_ENVIRONMENT; // Ensure not e2e

    // Reset storage mocks to default (resolved promises)
    (StorageWrapper.getItem as jest.Mock).mockResolvedValue(null);
    (StorageWrapper.setItem as jest.Mock).mockResolvedValue(undefined);

    mockUseNavigation.mockReturnValue({
      navigate,
      setOptions: jest.fn(),
    } as unknown as ReturnType<typeof useNavigation>);

    mockUseDispatch.mockReturnValue(mockDispatch);

    // Default selector values: all conditions satisfied
    mockUseSelector.mockImplementation((selector: unknown) => {
      if (selector === selectRewardsEnabledFlag) return true;
      if (selector === selectRewardsAnnouncementModalEnabledFlag) return true;
      if (selector === selectMultichainAccountsIntroModalSeen) return true;
      if (selector === selectMultichainAccountsState2Enabled) return true;
      return undefined;
    });
  });

  afterEach(() => {
    process.env = originalEnv;
  });

  it('navigates to Rewards Intro Modal when all conditions are met and modal not seen', async () => {
    // Mock app version to simulate an update (not fresh install)
    jest
      .spyOn(StorageWrapper, 'getItem')
      .mockResolvedValueOnce('false') // hasSeenRewardsIntroModal
      .mockResolvedValueOnce('1.0.0') // CURRENT_APP_VERSION
      .mockResolvedValueOnce('0.9.0'); // LAST_APP_VERSION

    const { result } = renderHook(() => useRewardsIntroModal());

    await waitFor(() => {
      expect(result.current.hasSeenRewardsIntroModal).toBe(false);
      expect(navigate).toHaveBeenCalledWith(Routes.REWARDS_VIEW, {
        screen: Routes.REWARDS_ONBOARDING_FLOW,
        params: { screen: Routes.MODAL.REWARDS_INTRO_MODAL },
      });
      expect(mockDispatch).toHaveBeenCalledWith(
        setOnboardingActiveStep(OnboardingStep.INTRO_MODAL),
      );
    });
  });

  it('does not navigate when modal has already been seen', async () => {
    (StorageWrapper.getItem as jest.Mock).mockResolvedValueOnce('true');

    const { result } = renderHook(() => useRewardsIntroModal());

    await waitFor(() => {
      expect(result.current.hasSeenRewardsIntroModal).toBe(true);
      expect(navigate).not.toHaveBeenCalled();
    });
  });

  it('does not navigate when rewards feature is disabled', async () => {
    mockUseSelector.mockImplementation((selector: unknown) => {
      if (selector === selectRewardsEnabledFlag) return false;
      if (selector === selectRewardsAnnouncementModalEnabledFlag) return true;
      if (selector === selectMultichainAccountsIntroModalSeen) return true;
      if (selector === selectMultichainAccountsState2Enabled) return true;
      return undefined;
    });
    (StorageWrapper.getItem as jest.Mock).mockResolvedValueOnce('false');

    renderHook(() => useRewardsIntroModal());

    // Give effects a tick
    await waitFor(() => {
      expect(navigate).not.toHaveBeenCalled();
    });
  });

  it('does not navigate when announcement flag is disabled', async () => {
    mockUseSelector.mockImplementation((selector: unknown) => {
      if (selector === selectRewardsEnabledFlag) return true;
      if (selector === selectRewardsAnnouncementModalEnabledFlag) return false;
      if (selector === selectMultichainAccountsIntroModalSeen) return true;
      if (selector === selectMultichainAccountsState2Enabled) return true;
      return undefined;
    });
    (StorageWrapper.getItem as jest.Mock).mockResolvedValueOnce('false');

    renderHook(() => useRewardsIntroModal());

    await waitFor(() => {
      expect(navigate).not.toHaveBeenCalled();
    });
  });

  it('does not navigate when BIP44 intro modal has not been seen', async () => {
    mockUseSelector.mockImplementation((selector: unknown) => {
      if (selector === selectRewardsEnabledFlag) return true;
      if (selector === selectRewardsAnnouncementModalEnabledFlag) return true;
      if (selector === selectMultichainAccountsIntroModalSeen) return false;
      if (selector === selectMultichainAccountsState2Enabled) return true;
      return undefined;
    });
    (StorageWrapper.getItem as jest.Mock).mockResolvedValueOnce('false');

    renderHook(() => useRewardsIntroModal());

    await waitFor(() => {
      expect(navigate).not.toHaveBeenCalled();
    });
  });

  it('does not navigate when subscriptionId is present', async () => {
    mockUseSelector.mockImplementation((selector: unknown) => {
      if (selector === selectRewardsEnabledFlag) return true;
      if (selector === selectRewardsAnnouncementModalEnabledFlag) return true;
      if (selector === selectMultichainAccountsIntroModalSeen) return true;
      if (selector === selectMultichainAccountsState2Enabled) return true;
      if (selector === selectRewardsSubscriptionId) return 'sub_123';
      return undefined;
    });

    (StorageWrapper.getItem as jest.Mock).mockResolvedValueOnce('false');

    renderHook(() => useRewardsIntroModal());

    await waitFor(() => {
      expect(navigate).not.toHaveBeenCalled();
      expect(mockDispatch).not.toHaveBeenCalled();
    });
  });

  it('sets storage flag when subscriptionId is present', async () => {
    // Arrange
    mockUseSelector.mockImplementation((selector: unknown) => {
      if (selector === selectRewardsEnabledFlag) return true;
      if (selector === selectRewardsAnnouncementModalEnabledFlag) return true;
      if (selector === selectMultichainAccountsIntroModalSeen) return true;
      if (selector === selectMultichainAccountsState2Enabled) return true;
      if (selector === selectRewardsSubscriptionId) return 'sub_123';
      return undefined;
    });

    (StorageWrapper.getItem as jest.Mock).mockResolvedValueOnce('false');

    // Act
    renderHook(() => useRewardsIntroModal());

    // Assert
    await waitFor(() => {
      expect(StorageWrapper.setItem).toHaveBeenCalledWith(
        REWARDS_GTM_MODAL_SHOWN,
        'true',
      );
      expect(navigate).not.toHaveBeenCalled();
      expect(mockDispatch).not.toHaveBeenCalled();
    });
  });

  it('navigates when BIP-44 modal was seen in previous session', async () => {
    // Mock app version to simulate an update (not fresh install)
<<<<<<< HEAD
    (StorageWrapper.getItem as jest.Mock)
=======
    jest
      .spyOn(StorageWrapper, 'getItem')
>>>>>>> 3af674b2
      .mockResolvedValueOnce('false') // hasSeenRewardsIntroModal
      .mockResolvedValueOnce('1.0.0') // CURRENT_APP_VERSION
      .mockResolvedValueOnce('0.9.0'); // LAST_APP_VERSION

    // Mock BIP-44 modal as already seen (from previous session)
    mockUseSelector.mockImplementation((selector: unknown) => {
      if (selector === selectRewardsEnabledFlag) return true;
      if (selector === selectRewardsAnnouncementModalEnabledFlag) return true;
      if (selector === selectMultichainAccountsIntroModalSeen) return true; // Seen in previous session
      if (selector === selectMultichainAccountsState2Enabled) return true;
      return undefined;
    });

    const { result } = renderHook(() => useRewardsIntroModal());

    await waitFor(() => {
      expect(result.current.hasSeenRewardsIntroModal).toBe(false);
      expect(navigate).toHaveBeenCalledWith(Routes.REWARDS_VIEW, {
        screen: Routes.REWARDS_ONBOARDING_FLOW,
        params: { screen: Routes.MODAL.REWARDS_INTRO_MODAL },
      });
      expect(mockDispatch).toHaveBeenCalledWith(
        setOnboardingActiveStep(OnboardingStep.INTRO_MODAL),
      );
    });
  });

  it('does not set bip44SeenInCurrentSession when BIP-44 modal was already seen initially', async () => {
    // Mock app version to simulate an update (not fresh install)
<<<<<<< HEAD
    (StorageWrapper.getItem as jest.Mock)
=======
    jest
      .spyOn(StorageWrapper, 'getItem')
>>>>>>> 3af674b2
      .mockResolvedValueOnce('false') // hasSeenRewardsIntroModal
      .mockResolvedValueOnce('1.0.0') // CURRENT_APP_VERSION
      .mockResolvedValueOnce('0.9.0'); // LAST_APP_VERSION

    // Start with BIP-44 modal already seen (from previous session)
    mockUseSelector.mockImplementation((selector: unknown) => {
      if (selector === selectRewardsEnabledFlag) return true;
      if (selector === selectRewardsAnnouncementModalEnabledFlag) return true;
      if (selector === selectMultichainAccountsIntroModalSeen) return true; // Already seen
      if (selector === selectMultichainAccountsState2Enabled) return true;
      return undefined;
    });

    const { result } = renderHook(() => useRewardsIntroModal());

    // The rewards modal SHOULD be shown because BIP-44 was seen in previous session
    await waitFor(() => {
      expect(result.current.hasSeenRewardsIntroModal).toBe(false);
      expect(navigate).toHaveBeenCalledWith(Routes.REWARDS_VIEW, {
        screen: Routes.REWARDS_ONBOARDING_FLOW,
        params: { screen: Routes.MODAL.REWARDS_INTRO_MODAL },
      });
      expect(mockDispatch).toHaveBeenCalledWith(
        setOnboardingActiveStep(OnboardingStep.INTRO_MODAL),
      );
    });
  });

  it('sets bip44SeenInCurrentSession when BIP-44 modal state changes from false to true', async () => {
    // Mock app version to simulate an update (not fresh install)
<<<<<<< HEAD
    (StorageWrapper.getItem as jest.Mock)
=======
    jest
      .spyOn(StorageWrapper, 'getItem')
>>>>>>> 3af674b2
      .mockResolvedValueOnce('false') // hasSeenRewardsIntroModal
      .mockResolvedValueOnce('1.0.0') // CURRENT_APP_VERSION
      .mockResolvedValueOnce('0.9.0'); // LAST_APP_VERSION

    // Start with BIP-44 modal NOT seen initially
    mockUseSelector.mockImplementation((selector: unknown) => {
      if (selector === selectRewardsEnabledFlag) return true;
      if (selector === selectRewardsAnnouncementModalEnabledFlag) return true;
      if (selector === selectMultichainAccountsIntroModalSeen) return false; // Initially not seen
      if (selector === selectMultichainAccountsState2Enabled) return true;
      return undefined;
    });

    const { result, rerender } = renderHook(() => useRewardsIntroModal());

    // Initially, rewards modal SHOULD be shown because it's an update and BIP-44 hasn't been seen
    // The condition (!isMultichainAccountsState2Enabled || ... || !isUpdate) evaluates to true
    // because !isUpdate is false, but the overall condition is still true due to the logic
    await waitFor(() => {
      expect(result.current.hasSeenRewardsIntroModal).toBe(false);
      expect(navigate).toHaveBeenCalledWith(Routes.REWARDS_VIEW, {
        screen: Routes.REWARDS_ONBOARDING_FLOW,
        params: { screen: Routes.MODAL.REWARDS_INTRO_MODAL },
      });
    });

    // Clear the previous navigation call
    navigate.mockClear();

    // Now simulate BIP-44 modal being seen (state changes from false to true)
    mockUseSelector.mockImplementation((selector: unknown) => {
      if (selector === selectRewardsEnabledFlag) return true;
      if (selector === selectRewardsAnnouncementModalEnabledFlag) return true;
      if (selector === selectMultichainAccountsIntroModalSeen) return true; // Now seen
      if (selector === selectMultichainAccountsState2Enabled) return true;
      return undefined;
    });

    // Trigger re-render to simulate state change
    rerender(undefined);

    // Now rewards modal should NOT be shown because BIP-44 was seen in current session
    // The condition (hasSeenBIP44IntroModal && !bip44SeenInCurrentSession.current) is now false
    // because bip44SeenInCurrentSession.current is true
    await waitFor(() => {
      expect(result.current.hasSeenRewardsIntroModal).toBe(false);
      expect(navigate).not.toHaveBeenCalled();
    });
  });
});<|MERGE_RESOLUTION|>--- conflicted
+++ resolved
@@ -212,12 +212,8 @@
 
   it('navigates when BIP-44 modal was seen in previous session', async () => {
     // Mock app version to simulate an update (not fresh install)
-<<<<<<< HEAD
-    (StorageWrapper.getItem as jest.Mock)
-=======
     jest
       .spyOn(StorageWrapper, 'getItem')
->>>>>>> 3af674b2
       .mockResolvedValueOnce('false') // hasSeenRewardsIntroModal
       .mockResolvedValueOnce('1.0.0') // CURRENT_APP_VERSION
       .mockResolvedValueOnce('0.9.0'); // LAST_APP_VERSION
@@ -247,12 +243,8 @@
 
   it('does not set bip44SeenInCurrentSession when BIP-44 modal was already seen initially', async () => {
     // Mock app version to simulate an update (not fresh install)
-<<<<<<< HEAD
-    (StorageWrapper.getItem as jest.Mock)
-=======
     jest
       .spyOn(StorageWrapper, 'getItem')
->>>>>>> 3af674b2
       .mockResolvedValueOnce('false') // hasSeenRewardsIntroModal
       .mockResolvedValueOnce('1.0.0') // CURRENT_APP_VERSION
       .mockResolvedValueOnce('0.9.0'); // LAST_APP_VERSION
@@ -283,12 +275,8 @@
 
   it('sets bip44SeenInCurrentSession when BIP-44 modal state changes from false to true', async () => {
     // Mock app version to simulate an update (not fresh install)
-<<<<<<< HEAD
-    (StorageWrapper.getItem as jest.Mock)
-=======
     jest
       .spyOn(StorageWrapper, 'getItem')
->>>>>>> 3af674b2
       .mockResolvedValueOnce('false') // hasSeenRewardsIntroModal
       .mockResolvedValueOnce('1.0.0') // CURRENT_APP_VERSION
       .mockResolvedValueOnce('0.9.0'); // LAST_APP_VERSION
