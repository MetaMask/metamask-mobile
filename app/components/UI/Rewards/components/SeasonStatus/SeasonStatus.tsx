--- conflicted
+++ resolved
@@ -29,16 +29,10 @@
 import { formatNumber, formatTimeRemaining } from '../../utils/formatUtils';
 import { useTailwind } from '@metamask/design-system-twrnc-preset';
 import RewardsThemeImageComponent from '../ThemeImageComponent';
-<<<<<<< HEAD
-import { Image } from 'react-native';
-import fallbackTierImage from '../../../../../images/rewards/tiers/rewards-s1-tier-1.png';
-import { useSeasonStatus } from '../../hooks/useSeasonStatus';
-=======
 import { Image, TouchableOpacity } from 'react-native';
 import fallbackTierImage from '../../../../../images/rewards/tiers/rewards-s1-tier-1.png';
 import { useSeasonStatus } from '../../hooks/useSeasonStatus';
 import RewardsImageModal from '../RewardsImageModal';
->>>>>>> d5ca588d
 
 const SeasonStatus: React.FC = () => {
   const tw = useTailwind();
@@ -55,8 +49,6 @@
 
   const { fetchSeasonStatus } = useSeasonStatus({ onlyForExplicitFetch: true });
 
-<<<<<<< HEAD
-=======
   const [isImageExpanded, setIsImageExpanded] = useState(false);
 
   const handleImagePress = () => {
@@ -67,7 +59,6 @@
     setIsImageExpanded(false);
   };
 
->>>>>>> d5ca588d
   const progress = React.useMemo(() => {
     if (!currentTier || !balanceTotal) {
       return 0;
@@ -143,17 +134,6 @@
           flexDirection={BoxFlexDirection.Row}
           twClassName="gap-4 items-center"
         >
-<<<<<<< HEAD
-          {/* Tier image */}
-          {currentTier?.image ? (
-            <RewardsThemeImageComponent
-              themeImage={currentTier.image}
-              style={tw.style('h-15 w-15')}
-            />
-          ) : (
-            <Image source={fallbackTierImage} style={tw.style('h-15 w-15')} />
-          )}
-=======
           {/* Tier image - tappable to expand */}
           <TouchableOpacity onPress={handleImagePress} activeOpacity={0.7}>
             {currentTier?.image ? (
@@ -165,7 +145,6 @@
               <Image source={fallbackTierImage} style={tw.style('h-15 w-15')} />
             )}
           </TouchableOpacity>
->>>>>>> d5ca588d
 
           {/* Tier name */}
           <Box flexDirection={BoxFlexDirection.Column}>
