--- conflicted
+++ resolved
@@ -37,15 +37,9 @@
   const seasonStartDate = useSelector(selectSeasonStartDate);
   const referralDetailsLoading = useSelector(selectReferralDetailsLoading);
   const referralDetailsError = useSelector(selectReferralDetailsError);
-<<<<<<< HEAD
 
   const { fetchReferralDetails } = useReferralDetails();
 
-=======
-
-  const { fetchReferralDetails } = useReferralDetails();
-
->>>>>>> d5ca588d
   const { trackEvent, createEventBuilder } = useMetrics();
 
   const handleCopyCode = async () => {
@@ -101,11 +95,7 @@
 
   return (
     <Box flexDirection={BoxFlexDirection.Column} twClassName="gap-4">
-<<<<<<< HEAD
-      <ReferralInfoSection />
-=======
       {showInfoSection && <ReferralInfoSection />}
->>>>>>> d5ca588d
 
       {!referralDetailsLoading && referralDetailsError && !referralCode ? (
         <RewardsErrorBanner
