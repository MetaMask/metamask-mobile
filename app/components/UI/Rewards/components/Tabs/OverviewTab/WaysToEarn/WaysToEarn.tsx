import React, { useCallback, useMemo } from 'react';
import { FlatList, Linking } from 'react-native';
import {
  Box,
  Text,
  ButtonBase,
  Icon,
  TextVariant,
  BoxFlexDirection,
  BoxAlignItems,
  TextColor,
  IconName,
  IconSize,
  IconColor,
  ButtonVariant,
  FontWeight,
} from '@metamask/design-system-react-native';
import { useNavigation } from '@react-navigation/native';
import { strings } from '../../../../../../../../locales/i18n';
import Routes from '../../../../../../../constants/navigation/Routes';
import { SwapSupportedNetworksSection } from './SwapSupportedNetworksSection';
import MetamaskRewardsPointsImage from '../../../../../../../images/rewards/metamask-rewards-points.svg';
import { ModalType } from '../../../../components/RewardsBottomSheetModal';
import {
  SwapBridgeNavigationLocation,
  useSwapBridgeNavigation,
} from '../../../../../Bridge/hooks/useSwapBridgeNavigation';
import { useRampNavigation } from '../../../../../Ramp/hooks/useRampNavigation';
import { toCaipAssetType } from '@metamask/utils';
import { useSelector } from 'react-redux';
import { selectIsFirstTimePerpsUser } from '../../../../../Perps/selectors/perpsController';
import {
  selectRewardsCardSpendFeatureFlags,
  selectRewardsMusdDepositEnabledFlag,
} from '../../../../../../../selectors/featureFlagController/rewards';
import { selectMusdHoldingEnabledFlag } from '../../../../../../../selectors/featureFlagController/rewards/rewardsEnabled';
import { selectPredictEnabledFlag } from '../../../../../Predict/selectors/featureFlags';
import { PredictEventValues } from '../../../../../Predict/constants/eventNames';
import {
  MetaMetricsEvents,
  useMetrics,
} from '../../../../../../hooks/useMetrics';
import { RewardsMetricsButtons } from '../../../../utils';
import { NETWORKS_CHAIN_ID } from '../../../../../../../constants/network';
import { getDecimalChainId } from '../../../../../../../util/networks';

export enum WayToEarnType {
  SWAPS = 'swaps',
  PERPS = 'perps',
  REFERRALS = 'referrals',
  LOYALTY = 'loyalty',
  PREDICT = 'predict',
  CARD = 'card',
  DEPOSIT_MUSD = 'deposit_musd',
  HOLD_MUSD = 'hold_musd',
}

interface WayToEarn {
  type: WayToEarnType;
  title: string;
  description: string;
  icon: string;
}

const waysToEarn: WayToEarn[] = [
  {
    type: WayToEarnType.SWAPS,
    title: strings('rewards.ways_to_earn.swap.title'),
    description: strings('rewards.ways_to_earn.swap.description'),
    icon: IconName.SwapVertical,
  },
  {
    type: WayToEarnType.PERPS,
    title: strings('rewards.ways_to_earn.perps.title'),
    description: strings('rewards.ways_to_earn.perps.description'),
    icon: IconName.Candlestick,
  },
  {
    type: WayToEarnType.PREDICT,
    title: strings('rewards.ways_to_earn.predict.title'),
    description: strings('rewards.ways_to_earn.predict.description'),
    icon: IconName.Speedometer,
  },
  {
    type: WayToEarnType.REFERRALS,
    title: strings('rewards.ways_to_earn.referrals.title'),
    description: strings('rewards.ways_to_earn.referrals.description'),
    icon: IconName.UserCircleAdd,
  },
  {
    type: WayToEarnType.LOYALTY,
    title: strings('rewards.ways_to_earn.loyalty.title'),
    description: strings('rewards.ways_to_earn.loyalty.description'),
    icon: IconName.Gift,
  },
  {
    type: WayToEarnType.CARD,
    title: strings('rewards.ways_to_earn.card.title'),
    description: strings('rewards.ways_to_earn.card.description'),
    icon: IconName.Card,
  },
  {
    type: WayToEarnType.DEPOSIT_MUSD,
    title: strings('rewards.ways_to_earn.deposit_musd.title'),
    description: strings('rewards.ways_to_earn.deposit_musd.description'),
    icon: IconName.Coin,
  },
  {
    type: WayToEarnType.HOLD_MUSD,
    title: strings('rewards.ways_to_earn.hold_musd.title'),
    description: strings('rewards.ways_to_earn.hold_musd.description'),
    icon: IconName.Coin,
  },
];

const Separator = () => <Box twClassName="border-b border-muted" />;

const WaysToEarnSheetTitle = ({
  title,
  points,
}: {
  title: string;
  points: string;
}) => (
  <>
    <Text variant={TextVariant.HeadingLg}>{title}</Text>
    <Box
      flexDirection={BoxFlexDirection.Row}
      twClassName="bg-muted px-2 mt-2 py-1 rounded-md gap-1"
      alignItems={BoxAlignItems.Center}
    >
      <MetamaskRewardsPointsImage
        width={16}
        height={16}
        name="MetamaskRewardsPoints"
      />
      <Text variant={TextVariant.BodySm}>{points}</Text>
    </Box>
  </>
);

const getBottomSheetData = (type: WayToEarnType) => {
  switch (type) {
    case WayToEarnType.SWAPS:
      return {
        title: (
          <WaysToEarnSheetTitle
            title={strings('rewards.ways_to_earn.swap.sheet.title')}
            points={strings('rewards.ways_to_earn.swap.sheet.points')}
          />
        ),
        description: (
          <Box twClassName="flex flex-col gap-8">
            <Text variant={TextVariant.BodyMd} twClassName="text-alternative">
              {strings('rewards.ways_to_earn.swap.sheet.description')}
            </Text>
            <SwapSupportedNetworksSection />
          </Box>
        ),
        ctaLabel: strings('rewards.ways_to_earn.swap.sheet.cta_label'),
      };
    case WayToEarnType.PERPS:
      return {
        title: (
          <WaysToEarnSheetTitle
            title={strings('rewards.ways_to_earn.perps.sheet.title')}
            points={strings('rewards.ways_to_earn.perps.sheet.points')}
          />
        ),
        description: (
          <Text variant={TextVariant.BodyMd} twClassName="text-alternative">
            {strings('rewards.ways_to_earn.perps.sheet.description')}
          </Text>
        ),
        ctaLabel: strings('rewards.ways_to_earn.perps.sheet.cta_label'),
      };
    case WayToEarnType.LOYALTY:
      return {
        title: (
          <WaysToEarnSheetTitle
            title={strings('rewards.ways_to_earn.loyalty.sheet.title')}
            points={strings('rewards.ways_to_earn.loyalty.sheet.points')}
          />
        ),
        description: (
          <Text variant={TextVariant.BodyMd} twClassName="text-alternative">
            {strings('rewards.ways_to_earn.loyalty.sheet.description')}
          </Text>
        ),
        ctaLabel: strings('rewards.ways_to_earn.loyalty.sheet.cta_label'),
      };
    case WayToEarnType.PREDICT:
      return {
        title: (
          <WaysToEarnSheetTitle
            title={strings('rewards.ways_to_earn.predict.sheet.title')}
            points={strings('rewards.ways_to_earn.predict.sheet.points')}
          />
        ),
        description: (
          <Text variant={TextVariant.BodyMd} twClassName="text-alternative">
            {strings('rewards.ways_to_earn.predict.sheet.description')}
          </Text>
        ),
        ctaLabel: strings('rewards.ways_to_earn.predict.sheet.cta_label'),
      };
    case WayToEarnType.CARD:
      return {
        title: (
          <WaysToEarnSheetTitle
            title={strings('rewards.ways_to_earn.card.sheet.title')}
            points={strings('rewards.ways_to_earn.card.sheet.points')}
          />
        ),
        description: (
          <Text variant={TextVariant.BodyMd} twClassName="text-alternative">
            {strings('rewards.ways_to_earn.card.sheet.description')}
          </Text>
        ),
        ctaLabel: strings('rewards.ways_to_earn.card.sheet.cta_label'),
      };
    case WayToEarnType.DEPOSIT_MUSD:
      return {
        title: (
          <WaysToEarnSheetTitle
            title={strings('rewards.ways_to_earn.deposit_musd.sheet.title')}
            points={strings('rewards.ways_to_earn.deposit_musd.sheet.points')}
          />
        ),
        description: (
          <Text variant={TextVariant.BodyMd} twClassName="text-alternative">
            {strings('rewards.ways_to_earn.deposit_musd.sheet.description')}
          </Text>
        ),
        ctaLabel: strings('rewards.ways_to_earn.deposit_musd.sheet.cta_label'),
      };
    case WayToEarnType.HOLD_MUSD:
      return {
        title: (
          <WaysToEarnSheetTitle
            title={strings('rewards.ways_to_earn.hold_musd.sheet.title')}
            points={strings('rewards.ways_to_earn.hold_musd.sheet.points')}
          />
        ),
        description: (
          <Text variant={TextVariant.BodyMd} twClassName="text-alternative">
            {strings('rewards.ways_to_earn.hold_musd.sheet.description')}
          </Text>
        ),
        ctaLabel: strings('rewards.ways_to_earn.hold_musd.sheet.cta_label'),
      };
    default:
      throw new Error(`Unknown earning way type: ${type}`);
  }
};

export const WaysToEarn = () => {
  const navigation = useNavigation();
  const isFirstTimePerpsUser = useSelector(selectIsFirstTimePerpsUser);
  const isCardSpendEnabled = useSelector(selectRewardsCardSpendFeatureFlags);
  const isPredictEnabled = useSelector(selectPredictEnabledFlag);
  const isMusdDepositEnabled = useSelector(selectRewardsMusdDepositEnabledFlag);
<<<<<<< HEAD
  const isMusdHoldingEnabled = useFeatureFlag(
    FeatureFlagNames.rewardsEnableMusdHolding,
  );
=======
  const isMusdHoldingEnabled = useSelector(selectMusdHoldingEnabledFlag);
>>>>>>> adcb2c27
  const { trackEvent, createEventBuilder } = useMetrics();

  // Use the swap/bridge navigation hook
  const { goToSwaps } = useSwapBridgeNavigation({
    location: SwapBridgeNavigationLocation.Rewards,
    sourcePage: 'rewards_overview',
  });

  // Create CAIP-19 assetId for mUSD to use with buy page
  const musdAssetId = useMemo(() => {
    const chainId = NETWORKS_CHAIN_ID.LINEA_MAINNET;
    const address = '0xaca92e438df0b2401ff60da7e4337b687a2435da';
    const decimalChainId = getDecimalChainId(chainId);
    return toCaipAssetType('eip155', decimalChainId, 'erc20', address);
  }, []);

  const { goToBuy } = useRampNavigation();

  const goToPerps = useCallback(() => {
    if (isFirstTimePerpsUser) {
      navigation.navigate(Routes.PERPS.TUTORIAL);
    } else {
      navigation.navigate(Routes.PERPS.ROOT, {
        screen: Routes.PERPS.PERPS_HOME,
      });
    }
  }, [navigation, isFirstTimePerpsUser]);

  const handleCTAPress = async (type: WayToEarnType) => {
    trackEvent(
      createEventBuilder(MetaMetricsEvents.REWARDS_WAYS_TO_EARN_CTA_CLICKED)
        .addProperties({
          ways_to_earn_type: type,
        })
        .build(),
    );
    navigation.goBack(); // Close the modal first
    switch (type) {
      case WayToEarnType.SWAPS:
        goToSwaps();
        break;
      case WayToEarnType.PERPS:
        goToPerps();
        break;
      case WayToEarnType.LOYALTY:
        navigation.navigate(Routes.REWARDS_SETTINGS_VIEW);
        break;
      case WayToEarnType.PREDICT:
        navigation.navigate(Routes.PREDICT.ROOT, {
          screen: Routes.PREDICT.MARKET_LIST,
          params: {
            entryPoint: PredictEventValues.ENTRY_POINT.REWARDS,
          },
        });
        break;
      case WayToEarnType.CARD:
        navigation.navigate(Routes.CARD.ROOT);
        break;
      case WayToEarnType.DEPOSIT_MUSD:
        Linking.openURL('https://go.metamask.io/turtle-musd');
        break;
      case WayToEarnType.HOLD_MUSD:
        goToBuy({ assetId: musdAssetId });
        break;
    }
  };

  const handleEarningWayPress = (wayToEarn: WayToEarn) => {
    trackEvent(
      createEventBuilder(MetaMetricsEvents.REWARDS_PAGE_BUTTON_CLICKED)
        .addProperties({
          button_type: RewardsMetricsButtons.WAYS_TO_EARN,
          ways_to_earn_type: wayToEarn.type,
        })
        .build(),
    );
    switch (wayToEarn.type) {
      case WayToEarnType.SWAPS:
      case WayToEarnType.LOYALTY:
      case WayToEarnType.PERPS:
      case WayToEarnType.PREDICT:
      case WayToEarnType.CARD:
      case WayToEarnType.DEPOSIT_MUSD:
      case WayToEarnType.HOLD_MUSD: {
        const { title, description, ctaLabel } = getBottomSheetData(
          wayToEarn.type,
        );
        navigation.navigate(Routes.MODAL.REWARDS_BOTTOM_SHEET_MODAL, {
          title,
          description,
          showIcon: false,
          type: ModalType.Confirmation,
          confirmAction: {
            label: ctaLabel,
            onPress: () => {
              handleCTAPress(wayToEarn.type);
            },
            variant: ButtonVariant.Primary,
          },
          showCancelButton: false,
        });
        break;
      }
      case WayToEarnType.REFERRALS: {
        navigation.navigate(Routes.MODAL.REWARDS_REFERRAL_BOTTOM_SHEET_MODAL);
        break;
      }
    }
  };

  return (
    <Box twClassName="p-4">
      <Text variant={TextVariant.HeadingMd} twClassName="mb-4">
        {strings('rewards.ways_to_earn.title')}
      </Text>

      <Box twClassName="rounded-xl bg-muted">
        <FlatList
          horizontal={false}
          data={waysToEarn.filter((wte) => {
            if (wte.type === WayToEarnType.CARD && !isCardSpendEnabled) {
              return false;
            }
            if (wte.type === WayToEarnType.PREDICT && !isPredictEnabled) {
              return false;
            }
            if (
              wte.type === WayToEarnType.DEPOSIT_MUSD &&
              !isMusdDepositEnabled
            ) {
              return false;
            }
            if (wte.type === WayToEarnType.HOLD_MUSD && !isMusdHoldingEnabled) {
              return false;
            }
            return true;
          })}
          keyExtractor={(wayToEarn) => wayToEarn.title}
          ItemSeparatorComponent={Separator}
          scrollEnabled={false}
          renderItem={({ item: wayToEarn }) => (
            <ButtonBase
              twClassName="h-auto px-4 py-3 bg-inherit"
              onPress={() => handleEarningWayPress(wayToEarn)}
            >
              <Box
                flexDirection={BoxFlexDirection.Row}
                alignItems={BoxAlignItems.Center}
                twClassName="flex-1"
              >
                <Box twClassName="mr-3 h-10 w-10 items-center justify-center rounded-full bg-muted">
                  <Icon
                    color={IconColor.IconAlternative}
                    name={wayToEarn.icon as IconName}
                    size={IconSize.Lg}
                  />
                </Box>

                <Box>
                  <Text
                    variant={TextVariant.BodyMd}
                    fontWeight={FontWeight.Medium}
                  >
                    {wayToEarn.title}
                  </Text>
                  <Text
                    variant={TextVariant.BodySm}
                    fontWeight={FontWeight.Medium}
                    color={TextColor.TextAlternative}
                  >
                    {wayToEarn.description}
                  </Text>
                </Box>
              </Box>
            </ButtonBase>
          )}
        />
      </Box>
    </Box>
  );
};<|MERGE_RESOLUTION|>--- conflicted
+++ resolved
@@ -260,13 +260,7 @@
   const isCardSpendEnabled = useSelector(selectRewardsCardSpendFeatureFlags);
   const isPredictEnabled = useSelector(selectPredictEnabledFlag);
   const isMusdDepositEnabled = useSelector(selectRewardsMusdDepositEnabledFlag);
-<<<<<<< HEAD
-  const isMusdHoldingEnabled = useFeatureFlag(
-    FeatureFlagNames.rewardsEnableMusdHolding,
-  );
-=======
   const isMusdHoldingEnabled = useSelector(selectMusdHoldingEnabledFlag);
->>>>>>> adcb2c27
   const { trackEvent, createEventBuilder } = useMetrics();
 
   // Use the swap/bridge navigation hook
