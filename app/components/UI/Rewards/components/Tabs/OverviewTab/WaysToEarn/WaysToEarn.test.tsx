import React from 'react';
import { render, fireEvent } from '@testing-library/react-native';
import { Linking } from 'react-native';
import { useNavigation } from '@react-navigation/native';
import { WaysToEarn, WayToEarnType } from './WaysToEarn';
import Routes from '../../../../../../../constants/navigation/Routes';
import { ModalType } from '../../../../components/RewardsBottomSheetModal';
import { SwapBridgeNavigationLocation } from '../../../../../Bridge/hooks/useSwapBridgeNavigation';
import { selectIsFirstTimePerpsUser } from '../../../../../Perps/selectors/perpsController';
import {
  selectRewardsCardSpendFeatureFlags,
  selectRewardsMusdDepositEnabledFlag,
} from '../../../../../../../selectors/featureFlagController/rewards';
<<<<<<< HEAD
import {
  useFeatureFlag,
  FeatureFlagNames,
} from '../../../../../../../components/hooks/useFeatureFlag';
=======
import { selectMusdHoldingEnabledFlag } from '../../../../../../../selectors/featureFlagController/rewards/rewardsEnabled';
import { selectPredictEnabledFlag } from '../../../../../Predict/selectors/featureFlags';
>>>>>>> adcb2c27
import { MetaMetricsEvents } from '../../../../../../hooks/useMetrics';
import { RewardsMetricsButtons } from '../../../../utils';
import { useRampNavigation } from '../../../../../Ramp/hooks/useRampNavigation';
import { toCaipAssetType } from '@metamask/utils';
import { getDecimalChainId } from '../../../../../../../util/networks';

// Mock navigation
const mockNavigate = jest.fn();
const mockGoBack = jest.fn();
const mockGoToSwaps = jest.fn();
const mockGoToBuy = jest.fn();
const mockTrackEvent = jest.fn();
const mockCreateEventBuilder = jest.fn();
let mockIsFirstTimePerpsUser = false;
let mockIsCardSpendEnabled = false;
let mockIsPredictEnabled = false;
let mockIsMusdDepositEnabled = false;
let mockIsMusdHoldingEnabled = false;

jest.mock('@react-navigation/native', () => ({
  useNavigation: jest.fn(),
}));

// Mock useSwapBridgeNavigation hook
// Note: jest.mock is hoisted, but the factory function runs at module load time
// when the variables below are already defined, so they should be accessible
jest.mock('../../../../../Bridge/hooks/useSwapBridgeNavigation', () =>
  // We need to reference the mocks, but they're defined below
  // So we'll create the factory function that will access them at runtime
  ({
    SwapBridgeNavigationLocation: {
      Rewards: 'rewards',
    },
    useSwapBridgeNavigation: jest.fn(),
  }),
);

// Mock useRampNavigation hook
jest.mock('../../../../../Ramp/hooks/useRampNavigation', () => ({
  useRampNavigation: jest.fn(),
}));

// Mock @metamask/utils
jest.mock('@metamask/utils', () => ({
  ...jest.requireActual('@metamask/utils'),
  toCaipAssetType: jest.fn(),
}));

// Mock network utilities
jest.mock('../../../../../../../util/networks', () => ({
  ...jest.requireActual('../../../../../../../util/networks'),
  getDecimalChainId: jest.fn(),
}));

// Mock NETWORKS_CHAIN_ID constant
jest.mock('../../../../../../../constants/network', () => ({
  ...jest.requireActual('../../../../../../../constants/network'),
  NETWORKS_CHAIN_ID: {
    LINEA_MAINNET: '0xe708',
  },
}));

// Mock react-redux
jest.mock('react-redux', () => ({
  ...jest.requireActual('react-redux'),
  useSelector: jest.fn(),
}));

// Mock selectMusdHoldingEnabledFlag selector
jest.mock(
  '../../../../../../../selectors/featureFlagController/rewards/rewardsEnabled',
  () => ({
    selectMusdHoldingEnabledFlag: jest.fn(),
  }),
);

// Mock useMetrics hook
jest.mock('../../../../../../hooks/useMetrics', () => ({
  useMetrics: jest.fn(() => ({
    trackEvent: mockTrackEvent,
    createEventBuilder: mockCreateEventBuilder,
  })),
  MetaMetricsEvents: {
    REWARDS_WAYS_TO_EARN_CTA_CLICKED: 'rewards_ways_to_earn_cta_clicked',
    REWARDS_PAGE_BUTTON_CLICKED: 'rewards_page_button_clicked',
  },
}));

// Mock getNativeAssetForChainId
jest.mock('@metamask/bridge-controller', () => ({
  getNativeAssetForChainId: jest.fn(() => ({
    address: '0xEeeeeEeeeEeEeeEeEeEeeEEEeeeeEeeeeeeeEEeE',
    symbol: 'ETH',
    decimals: 18,
  })),
}));

const mockUseNavigation = useNavigation as jest.MockedFunction<
  typeof useNavigation
>;

const mockUseRampNavigation = useRampNavigation as jest.MockedFunction<
  typeof useRampNavigation
>;

const mockToCaipAssetType = toCaipAssetType as jest.MockedFunction<
  typeof toCaipAssetType
>;

<<<<<<< HEAD
const mockUseRampNavigation = useRampNavigation as jest.MockedFunction<
  typeof useRampNavigation
>;

const mockToCaipAssetType = toCaipAssetType as jest.MockedFunction<
  typeof toCaipAssetType
>;

const mockGetDecimalChainId = getDecimalChainId as jest.MockedFunction<
  typeof getDecimalChainId
>;

=======
const mockGetDecimalChainId = getDecimalChainId as jest.MockedFunction<
  typeof getDecimalChainId
>;
>>>>>>> adcb2c27
// Mock i18n strings
jest.mock('../../../../../../../../locales/i18n', () => ({
  strings: jest.fn((key: string) => {
    const mockStrings: Record<string, string> = {
      'rewards.ways_to_earn.title': 'Ways to earn',
      'rewards.ways_to_earn.swap.title': 'Swap',
      'rewards.ways_to_earn.swap.description': '80 points per $100',
      'rewards.ways_to_earn.swap.sheet.title': 'Swap tokens',
      'rewards.ways_to_earn.swap.sheet.points': '80 points per $100',
      'rewards.ways_to_earn.swap.sheet.description':
        'Swap tokens on supported networks to earn points for every dollar you trade.',
      'rewards.ways_to_earn.swap.sheet.cta_label': 'Start a swap',
      'rewards.ways_to_earn.perps.title': 'Perps',
      'rewards.ways_to_earn.perps.description': '10 points per $100',
      'rewards.ways_to_earn.perps.sheet.title': 'Trade perps',
      'rewards.ways_to_earn.perps.sheet.points': '10 points per $100',
      'rewards.ways_to_earn.perps.sheet.description':
        'Earn points on every trade, including opens and closes, stop loss and take profit orders, and margin adjustments.',
      'rewards.ways_to_earn.perps.sheet.cta_label': 'Start a trade',
      'rewards.ways_to_earn.referrals.title': 'Refer friends',
      'rewards.ways_to_earn.referrals.description':
        '10 points per 50 from friends',
      'rewards.ways_to_earn.loyalty.title': 'Loyalty bonus',
      'rewards.ways_to_earn.loyalty.description':
        'Earn points from past trades',
      'rewards.ways_to_earn.loyalty.sheet.title': 'Loyalty bonus',
      'rewards.ways_to_earn.loyalty.sheet.points': '250 points per $1250',
      'rewards.ways_to_earn.loyalty.sheet.description':
        'Add accounts with past swaps or bridges in MetaMask to earn loyalty bonuses. Each eligible account unlocks points in increments of 250, up to a total of 50,000. Bonuses appear shortly after you add an account.',
      'rewards.ways_to_earn.loyalty.sheet.cta_label': 'Add accounts',
      // Predict strings
      'rewards.ways_to_earn.predict.title': 'Prediction markets',
      'rewards.ways_to_earn.predict.description':
        '20 points per $10 prediction',
      'rewards.ways_to_earn.predict.sheet.title': 'Prediction markets',
      'rewards.ways_to_earn.predict.sheet.points': '20 points per $10',
      'rewards.ways_to_earn.predict.sheet.description':
        'Earn points on every $10 you trade.',
      'rewards.ways_to_earn.predict.sheet.cta_label': 'Browse markets',
      // Card strings
      'rewards.ways_to_earn.card.title': 'MetaMask Card',
      'rewards.ways_to_earn.card.description': '1 point per $1 spent',
      'rewards.ways_to_earn.card.sheet.title': 'MetaMask Card',
      'rewards.ways_to_earn.card.sheet.points': '1 point per $1 spent',
      'rewards.ways_to_earn.card.sheet.description':
        'Earn points every time you use your MetaMask Card for purchases, plus 1% cash back (3% for Metal cardholders).',
      'rewards.ways_to_earn.card.sheet.cta_label': 'Manage card',
      // Deposit MUSD strings
      'rewards.ways_to_earn.deposit_musd.title': 'Deposit mUSD',
      'rewards.ways_to_earn.deposit_musd.description':
        '2 points per $100 deposited',
      'rewards.ways_to_earn.deposit_musd.sheet.title': 'Deposit mUSD',
      'rewards.ways_to_earn.deposit_musd.sheet.points': '2 points per $100',
      'rewards.ways_to_earn.deposit_musd.sheet.description':
        'Earn points on every $100 mUSD you deposit.',
      'rewards.ways_to_earn.deposit_musd.sheet.cta_label': 'Deposit mUSD',
      // Hold MUSD strings
      'rewards.ways_to_earn.hold_musd.title': 'Hold mUSD',
      'rewards.ways_to_earn.hold_musd.description':
        '10 points per $100 deposited',
      'rewards.ways_to_earn.hold_musd.sheet.title': 'Hold mUSD',
      'rewards.ways_to_earn.hold_musd.sheet.points': '10 points per $100',
      'rewards.ways_to_earn.hold_musd.sheet.description':
        'Earn points on every $100 mUSD you hold.',
      'rewards.ways_to_earn.hold_musd.sheet.cta_label': 'Hold mUSD',
    };
    return mockStrings[key] || key;
  }),
}));

// Mock the SwapSupportedNetworksSection component
jest.mock('./SwapSupportedNetworksSection', () => ({
  SwapSupportedNetworksSection: () => {
    const ReactActual = jest.requireActual('react');
    const { Text } = jest.requireActual('react-native');
    return ReactActual.createElement(
      Text,
      { testID: 'swap-supported-networks' },
      'Supported networks',
    );
  },
}));

// Mock useTailwind hook
jest.mock('@metamask/design-system-twrnc-preset', () => ({
  useTailwind: () => {
    const mockTw = jest.fn(() => ({}));
    // Add the style method to the mock function
    Object.assign(mockTw, {
      style: jest.fn(() => ({})),
    });
    return mockTw;
  },
}));

// Mock SVG component
jest.mock(
  '../../../../../../../images/rewards/metamask-rewards-points.svg',
  () => ({
    __esModule: true,
    default: () => {
      const ReactActual = jest.requireActual('react');
      const { Text } = jest.requireActual('react-native');
      return ReactActual.createElement(
        Text,
        { testID: 'metamask-rewards-points' },
        'Points Icon',
      );
    },
  }),
);

describe('WaysToEarn', () => {
  let openURLSpy: jest.SpyInstance;

  beforeEach(() => {
    jest.clearAllMocks();
    openURLSpy = jest.spyOn(Linking, 'openURL').mockResolvedValue(undefined);
    mockIsFirstTimePerpsUser = false;
    mockIsCardSpendEnabled = false;
    mockIsPredictEnabled = false;
    mockIsMusdDepositEnabled = false;
    mockIsMusdHoldingEnabled = false;

    mockUseNavigation.mockReturnValue({
      navigate: mockNavigate,
      goBack: mockGoBack,
    } as unknown as ReturnType<typeof useNavigation>);

    // Mock createEventBuilder to return a builder object
    mockCreateEventBuilder.mockImplementation(() => ({
      addProperties: jest.fn().mockReturnThis(),
      addSensitiveProperties: jest.fn().mockReturnThis(),
      build: jest.fn().mockReturnValue({}),
    }));

    // Assign useSelector implementation here so we can safely reference imported selectors
    const mockUseSelector = jest.requireMock('react-redux')
      .useSelector as jest.Mock;
    mockUseSelector.mockImplementation((selector: unknown) => {
      if (selector === selectIsFirstTimePerpsUser) {
        return mockIsFirstTimePerpsUser;
      }
      if (selector === selectRewardsCardSpendFeatureFlags) {
        return mockIsCardSpendEnabled;
      }
      if (selector === selectPredictEnabledFlag) {
        return mockIsPredictEnabled;
      }
      if (selector === selectRewardsMusdDepositEnabledFlag) {
        return mockIsMusdDepositEnabled;
      }
      if (selector === selectMusdHoldingEnabledFlag) {
        return mockIsMusdHoldingEnabled;
      }
      return undefined;
    });
<<<<<<< HEAD
    // Mock useFeatureFlag to return different values based on flag name
    mockUseFeatureFlag.mockImplementation((flagName) => {
      if (flagName === FeatureFlagNames.predictTradingEnabled) {
        return mockIsPredictEnabled;
      }
      if (flagName === FeatureFlagNames.rewardsEnableMusdHolding) {
        return mockIsMusdHoldingEnabled;
      }
      return false;
    });
=======
>>>>>>> adcb2c27

    // Configure useSwapBridgeNavigation mock implementation
    const { useSwapBridgeNavigation } = jest.requireMock(
      '../../../../../Bridge/hooks/useSwapBridgeNavigation',
    );
    (useSwapBridgeNavigation as jest.Mock).mockImplementation(() => ({
      goToSwaps: mockGoToSwaps,
    }));

    // Configure useRampNavigation mock implementation
    mockUseRampNavigation.mockReturnValue({
      goToBuy: mockGoToBuy,
      goToAggregator: jest.fn(),
      goToSell: jest.fn(),
      goToDeposit: jest.fn(),
    } as ReturnType<typeof useRampNavigation>);

    // Configure toCaipAssetType mock
    mockToCaipAssetType.mockImplementation(
      (chainNamespace, chainId, assetNamespace, assetReference) =>
        `${chainNamespace}:${chainId}/${assetNamespace}:${assetReference}`,
    );

    // Configure getDecimalChainId mock
    mockGetDecimalChainId.mockImplementation((chainId) =>
      // Convert hex to decimal for LINEA_MAINNET (0xe708 = 59144)
      chainId === '0xe708' ? '59144' : chainId,
    );
  });

  it('renders the component title', () => {
    // Arrange & Act
    const { getByText } = render(<WaysToEarn />);

    // Assert
    expect(getByText('Ways to earn')).toBeOnTheScreen();
  });

  it('renders all earning ways', () => {
    // Arrange & Act
    const { getByText, queryByText } = render(<WaysToEarn />);

    // Assert
    expect(getByText('Swap')).toBeOnTheScreen();
    expect(getByText('Perps')).toBeOnTheScreen();
    expect(getByText('Refer friends')).toBeOnTheScreen();
    expect(getByText('Loyalty bonus')).toBeOnTheScreen();
    // Predict hidden when flag disabled
    expect(queryByText('Prediction markets')).not.toBeOnTheScreen();
    // MM Card Spend hidden when flag disabled
    expect(queryByText('MetaMask Card')).not.toBeOnTheScreen();
    // Deposit mUSD hidden when flag disabled
    expect(queryByText('Deposit mUSD')).not.toBeOnTheScreen();
    // Hold mUSD hidden when flag disabled
    expect(queryByText('Hold mUSD')).not.toBeOnTheScreen();
  });

  it('displays correct descriptions for each earning way', () => {
    // Arrange & Act
    const { getByText, queryByText } = render(<WaysToEarn />);

    // Assert
    expect(getByText('80 points per $100')).toBeOnTheScreen();
    expect(getByText('10 points per $100')).toBeOnTheScreen();
    expect(getByText('10 points per 50 from friends')).toBeOnTheScreen();
    expect(getByText('Earn points from past trades')).toBeOnTheScreen();
    expect(queryByText('20 points per $10 prediction')).not.toBeOnTheScreen();
    expect(queryByText('1 point per $1 spent')).not.toBeOnTheScreen();
    expect(queryByText('2 points per $100 deposited')).not.toBeOnTheScreen();
    expect(queryByText('10 points per $100 deposited')).not.toBeOnTheScreen();
  });

  it('opens referral bottom sheet modal when referral item is pressed', () => {
    // Arrange
    const { getByText } = render(<WaysToEarn />);
    const referralButton = getByText('Refer friends');

    // Act
    fireEvent.press(referralButton);

    // Assert
    expect(mockNavigate).toHaveBeenCalledWith(
      Routes.MODAL.REWARDS_REFERRAL_BOTTOM_SHEET_MODAL,
    );
    expect(mockTrackEvent).toHaveBeenCalled();
    expect(mockCreateEventBuilder).toHaveBeenCalledWith(
      MetaMetricsEvents.REWARDS_PAGE_BUTTON_CLICKED,
    );
  });

  it('opens modal for swap earning way when pressed', () => {
    // Arrange
    const { getByText } = render(<WaysToEarn />);
    const swapButton = getByText('Swap');

    // Act
    fireEvent.press(swapButton);

    // Assert
    expect(mockNavigate).toHaveBeenCalledWith(
      Routes.MODAL.REWARDS_BOTTOM_SHEET_MODAL,
      expect.objectContaining({
        type: ModalType.Confirmation,
        showIcon: false,
        showCancelButton: false,
        confirmAction: expect.objectContaining({
          label: 'Start a swap',
          variant: 'Primary',
        }),
      }),
    );
    expect(mockTrackEvent).toHaveBeenCalled();
    expect(mockCreateEventBuilder).toHaveBeenCalledWith(
      MetaMetricsEvents.REWARDS_PAGE_BUTTON_CLICKED,
    );
  });

  it('opens modal for perps earning way when pressed', () => {
    // Arrange
    const { getByText } = render(<WaysToEarn />);
    const perpsButton = getByText('Perps');

    // Act
    fireEvent.press(perpsButton);

    // Assert
    expect(mockNavigate).toHaveBeenCalledWith(
      Routes.MODAL.REWARDS_BOTTOM_SHEET_MODAL,
      expect.objectContaining({
        type: ModalType.Confirmation,
        showIcon: false,
        showCancelButton: false,
        confirmAction: expect.objectContaining({
          label: 'Start a trade',
          variant: 'Primary',
        }),
      }),
    );
  });

  it('navigates to swaps route when swap CTA is pressed', () => {
    // Arrange
    const { getByText } = render(<WaysToEarn />);
    const swapButton = getByText('Swap');

    // Act
    fireEvent.press(swapButton);

    // Get the onPress handler from the modal navigation call
    const modalCall = mockNavigate.mock.calls.find(
      (call) => call[0] === Routes.MODAL.REWARDS_BOTTOM_SHEET_MODAL,
    );
    const confirmAction = modalCall?.[1]?.confirmAction;

    // Execute the CTA action
    confirmAction?.onPress();

    // Assert
    expect(mockGoBack).toHaveBeenCalled();
    expect(mockGoToSwaps).toHaveBeenCalled();
    expect(mockTrackEvent).toHaveBeenCalled();
    expect(mockCreateEventBuilder).toHaveBeenCalledWith(
      MetaMetricsEvents.REWARDS_WAYS_TO_EARN_CTA_CLICKED,
    );
  });

  it('navigates to perps tutorial for first-time users', () => {
    // Arrange
    mockIsFirstTimePerpsUser = true;
    const { getByText } = render(<WaysToEarn />);
    const perpsButton = getByText('Perps');

    // Act
    fireEvent.press(perpsButton);

    // Get the onPress handler from the modal navigation call
    const modalCall = mockNavigate.mock.calls.find(
      (call) => call[0] === Routes.MODAL.REWARDS_BOTTOM_SHEET_MODAL,
    );
    const confirmAction = modalCall?.[1]?.confirmAction;

    // Execute the CTA action
    confirmAction?.onPress();

    // Assert
    expect(mockGoBack).toHaveBeenCalled();
    expect(mockNavigate).toHaveBeenCalledWith(Routes.PERPS.TUTORIAL);
  });

  it('navigates to perps markets for returning users', () => {
    // Arrange
    mockIsFirstTimePerpsUser = false;
    const { getByText } = render(<WaysToEarn />);
    const perpsButton = getByText('Perps');

    // Act
    fireEvent.press(perpsButton);

    // Get the onPress handler from the modal navigation call
    const modalCall = mockNavigate.mock.calls.find(
      (call) => call[0] === Routes.MODAL.REWARDS_BOTTOM_SHEET_MODAL,
    );
    const confirmAction = modalCall?.[1]?.confirmAction;

    // Execute the CTA action
    confirmAction?.onPress();

    // Assert
    expect(mockGoBack).toHaveBeenCalled();
    expect(mockNavigate).toHaveBeenCalledWith(Routes.PERPS.ROOT, {
      screen: Routes.PERPS.PERPS_HOME,
    });
  });

  it('opens modal for loyalty earning way when pressed', () => {
    // Arrange
    const { getByText } = render(<WaysToEarn />);
    const loyaltyButton = getByText('Loyalty bonus');

    // Act
    fireEvent.press(loyaltyButton);

    // Assert
    expect(mockNavigate).toHaveBeenCalledWith(
      Routes.MODAL.REWARDS_BOTTOM_SHEET_MODAL,
      expect.objectContaining({
        type: ModalType.Confirmation,
        showIcon: false,
        showCancelButton: false,
        confirmAction: expect.objectContaining({
          label: 'Add accounts',
          variant: 'Primary',
        }),
      }),
    );
  });

  it('navigates to rewards settings when loyalty CTA is pressed', () => {
    // Arrange
    const { getByText } = render(<WaysToEarn />);
    const loyaltyButton = getByText('Loyalty bonus');

    // Act
    fireEvent.press(loyaltyButton);

    // Get the onPress handler from the modal navigation call
    const modalCall = mockNavigate.mock.calls.find(
      (call) => call[0] === Routes.MODAL.REWARDS_BOTTOM_SHEET_MODAL,
    );
    const confirmAction = modalCall?.[1]?.confirmAction;

    // Execute the CTA action
    confirmAction?.onPress();

    // Assert
    expect(mockGoBack).toHaveBeenCalled();
    expect(mockNavigate).toHaveBeenCalledWith(Routes.REWARDS_SETTINGS_VIEW);
  });

  it('displays loyalty bonus modal with correct title and description', () => {
    // Arrange
    const { getByText } = render(<WaysToEarn />);
    const loyaltyButton = getByText('Loyalty bonus');

    // Act
    fireEvent.press(loyaltyButton);

    // Get the modal navigation call
    const modalCall = mockNavigate.mock.calls.find(
      (call) => call[0] === Routes.MODAL.REWARDS_BOTTOM_SHEET_MODAL,
    );

    // Assert
    expect(modalCall).toBeTruthy();
    expect(modalCall?.[1]?.title).toBeTruthy();
    expect(modalCall?.[1]?.description).toBeTruthy();
  });

  it('includes supported networks section in swap modal description', () => {
    // Arrange
    const { getByText } = render(<WaysToEarn />);
    const swapButton = getByText('Swap');

    // Act
    fireEvent.press(swapButton);

    // Get the modal navigation call
    const modalCall = mockNavigate.mock.calls.find(
      (call) => call[0] === Routes.MODAL.REWARDS_BOTTOM_SHEET_MODAL,
    );

    // Assert
    expect(modalCall).toBeTruthy();
    expect(modalCall?.[1]?.description).toBeTruthy();
  });

  describe('WayToEarnType enum', () => {
    it('has correct values', () => {
      // Assert
      expect(WayToEarnType.SWAPS).toBe('swaps');
      expect(WayToEarnType.PERPS).toBe('perps');
      expect(WayToEarnType.REFERRALS).toBe('referrals');
      expect(WayToEarnType.LOYALTY).toBe('loyalty');
      expect(WayToEarnType.PREDICT).toBe('predict');
      expect(WayToEarnType.CARD).toBe('card');
      expect(WayToEarnType.DEPOSIT_MUSD).toBe('deposit_musd');
      expect(WayToEarnType.HOLD_MUSD).toBe('hold_musd');
    });
  });

  describe('Predict', () => {
    it('shows Predict earning way only when feature flag is enabled', () => {
      // Arrange
      const { queryByText, rerender } = render(<WaysToEarn />);

      // Assert hidden by default
      expect(queryByText('Prediction markets')).not.toBeOnTheScreen();

      // Enable flag
      mockIsPredictEnabled = true;
      rerender(<WaysToEarn />);

      // Assert visible now
      expect(queryByText('Prediction markets')).toBeOnTheScreen();
      expect(queryByText('20 points per $10 prediction')).toBeOnTheScreen();
    });

    it('opens modal for predict earning way when pressed', () => {
      // Arrange
      mockIsPredictEnabled = true;
      const { getByText } = render(<WaysToEarn />);
      const predictButton = getByText('Prediction markets');

      // Act
      fireEvent.press(predictButton);

      // Assert
      expect(mockNavigate).toHaveBeenCalledWith(
        Routes.MODAL.REWARDS_BOTTOM_SHEET_MODAL,
        expect.objectContaining({
          type: ModalType.Confirmation,
          showIcon: false,
          showCancelButton: false,
          confirmAction: expect.objectContaining({
            label: 'Browse markets',
            variant: 'Primary',
          }),
        }),
      );
      expect(mockTrackEvent).toHaveBeenCalled();
      expect(mockCreateEventBuilder).toHaveBeenCalledWith(
        MetaMetricsEvents.REWARDS_PAGE_BUTTON_CLICKED,
      );
    });

    it('navigates to predict market list when predict CTA is pressed', () => {
      // Arrange
      mockIsPredictEnabled = true;
      const { getByText } = render(<WaysToEarn />);
      const predictButton = getByText('Prediction markets');

      // Act
      fireEvent.press(predictButton);

      // Get the onPress handler from the modal navigation call
      const modalCall = mockNavigate.mock.calls.find(
        (call) => call[0] === Routes.MODAL.REWARDS_BOTTOM_SHEET_MODAL,
      );
      const confirmAction = modalCall?.[1]?.confirmAction;

      // Execute the CTA action
      confirmAction?.onPress();

      // Assert
      expect(mockGoBack).toHaveBeenCalled();
      expect(mockNavigate).toHaveBeenCalledWith(Routes.PREDICT.ROOT, {
        screen: Routes.PREDICT.MARKET_LIST,
        params: {
          entryPoint: expect.any(String),
        },
      });
      expect(mockTrackEvent).toHaveBeenCalled();
      expect(mockCreateEventBuilder).toHaveBeenCalledWith(
        MetaMetricsEvents.REWARDS_WAYS_TO_EARN_CTA_CLICKED,
      );
    });
  });

  describe('Card spend', () => {
    it('shows Card earning way only when feature flag is enabled', () => {
      // Arrange
      const { queryByText, rerender } = render(<WaysToEarn />);

      // Assert hidden by default
      expect(queryByText('MetaMask Card')).not.toBeOnTheScreen();

      // Enable flag
      mockIsCardSpendEnabled = true;
      rerender(<WaysToEarn />);

      // Assert visible now
      expect(queryByText('MetaMask Card')).toBeOnTheScreen();
      expect(queryByText('1 point per $1 spent')).toBeOnTheScreen();
    });

    it('opens modal and navigates to Card root on CTA', () => {
      // Arrange
      mockIsCardSpendEnabled = true;
      const { getByText } = render(<WaysToEarn />);

      // Open card info modal
      fireEvent.press(getByText('MetaMask Card'));

      // Extract confirm action
      const modalCall = mockNavigate.mock.calls.find(
        (call) => call[0] === Routes.MODAL.REWARDS_BOTTOM_SHEET_MODAL,
      );
      const confirmAction = modalCall?.[1]?.confirmAction;

      // Act
      confirmAction?.onPress();

      // Assert
      expect(mockGoBack).toHaveBeenCalled();
      expect(mockNavigate).toHaveBeenCalledWith(Routes.CARD.ROOT);
    });
  });

  describe('Deposit mUSD', () => {
    it('shows Deposit mUSD earning way only when feature flag is enabled', () => {
      // Arrange
      const { queryByText, rerender } = render(<WaysToEarn />);

      // Assert hidden by default
      expect(queryByText('Deposit mUSD')).not.toBeOnTheScreen();

      // Enable flag
      mockIsMusdDepositEnabled = true;
      rerender(<WaysToEarn />);

      // Assert visible now
      expect(queryByText('Deposit mUSD')).toBeOnTheScreen();
      expect(queryByText('2 points per $100 deposited')).toBeOnTheScreen();
    });

    it('opens modal for deposit mUSD earning way when pressed', () => {
      // Arrange
      mockIsMusdDepositEnabled = true;
      const { getByText } = render(<WaysToEarn />);
      const depositMusdButton = getByText('Deposit mUSD');

      // Act
      fireEvent.press(depositMusdButton);

      // Assert
      expect(mockNavigate).toHaveBeenCalledWith(
        Routes.MODAL.REWARDS_BOTTOM_SHEET_MODAL,
        expect.objectContaining({
          type: ModalType.Confirmation,
          showIcon: false,
          showCancelButton: false,
          confirmAction: expect.objectContaining({
            label: 'Deposit mUSD',
            variant: 'Primary',
          }),
        }),
      );
      expect(mockTrackEvent).toHaveBeenCalled();
      expect(mockCreateEventBuilder).toHaveBeenCalledWith(
        MetaMetricsEvents.REWARDS_PAGE_BUTTON_CLICKED,
      );
    });

    it('opens URL when deposit mUSD CTA is pressed', () => {
      // Arrange
      mockIsMusdDepositEnabled = true;
      const { getByText } = render(<WaysToEarn />);
      const depositMusdButton = getByText('Deposit mUSD');

      // Act
      fireEvent.press(depositMusdButton);

      // Get the onPress handler from the modal navigation call
      const modalCall = mockNavigate.mock.calls.find(
        (call) => call[0] === Routes.MODAL.REWARDS_BOTTOM_SHEET_MODAL,
      );
      const confirmAction = modalCall?.[1]?.confirmAction;

      // Execute the CTA action
      confirmAction?.onPress();

      // Assert
      expect(mockGoBack).toHaveBeenCalled();
      expect(openURLSpy).toHaveBeenCalledWith(
        'https://go.metamask.io/turtle-musd',
      );
      expect(mockTrackEvent).toHaveBeenCalled();
      expect(mockCreateEventBuilder).toHaveBeenCalledWith(
        MetaMetricsEvents.REWARDS_WAYS_TO_EARN_CTA_CLICKED,
      );
    });
  });

  describe('Hold mUSD', () => {
    it('shows Hold mUSD earning way only when feature flag is enabled', () => {
      // Arrange
      const { queryByText, rerender } = render(<WaysToEarn />);

      // Assert hidden by default
      expect(queryByText('Hold mUSD')).not.toBeOnTheScreen();

      // Enable flag
      mockIsMusdHoldingEnabled = true;
      rerender(<WaysToEarn />);

      // Assert visible now
      expect(queryByText('Hold mUSD')).toBeOnTheScreen();
      expect(queryByText('10 points per $100 deposited')).toBeOnTheScreen();
    });

    it('opens modal for hold mUSD earning way when pressed', () => {
      // Arrange
      mockIsMusdHoldingEnabled = true;
      const { getByText } = render(<WaysToEarn />);
      const holdMusdButton = getByText('Hold mUSD');

      // Act
      fireEvent.press(holdMusdButton);

      // Assert
      expect(mockNavigate).toHaveBeenCalledWith(
        Routes.MODAL.REWARDS_BOTTOM_SHEET_MODAL,
        expect.objectContaining({
          type: ModalType.Confirmation,
          showIcon: false,
          showCancelButton: false,
          confirmAction: expect.objectContaining({
            label: 'Hold mUSD',
            variant: 'Primary',
          }),
        }),
      );
      expect(mockTrackEvent).toHaveBeenCalled();
      expect(mockCreateEventBuilder).toHaveBeenCalledWith(
        MetaMetricsEvents.REWARDS_PAGE_BUTTON_CLICKED,
      );
    });

    it('calls goToBuy with correct assetId when hold mUSD CTA is pressed', () => {
      // Arrange
      mockIsMusdHoldingEnabled = true;
      const { getByText } = render(<WaysToEarn />);
      const holdMusdButton = getByText('Hold mUSD');

      // Act
      fireEvent.press(holdMusdButton);

      // Get the onPress handler from the modal navigation call
      const modalCall = mockNavigate.mock.calls.find(
        (call) => call[0] === Routes.MODAL.REWARDS_BOTTOM_SHEET_MODAL,
      );
      const confirmAction = modalCall?.[1]?.confirmAction;

      // Execute the CTA action
      confirmAction?.onPress();

      // Assert
      expect(mockGoBack).toHaveBeenCalled();
      expect(mockGoToBuy).toHaveBeenCalledWith({
        assetId:
          'eip155:59144/erc20:0xaca92e438df0b2401ff60da7e4337b687a2435da',
      });
      expect(mockTrackEvent).toHaveBeenCalled();
      expect(mockCreateEventBuilder).toHaveBeenCalledWith(
        MetaMetricsEvents.REWARDS_WAYS_TO_EARN_CTA_CLICKED,
      );
    });
  });

  describe('useSwapBridgeNavigation integration', () => {
    it('configures the hook with correct parameters for regular swaps', () => {
      // Get the mock from jest.requireMock
      const { useSwapBridgeNavigation } = jest.requireMock(
        '../../../../../Bridge/hooks/useSwapBridgeNavigation',
      );

      // Render the component to trigger the hook
      render(<WaysToEarn />);

      // Assert the hook was called with correct parameters for regular swaps
      expect(useSwapBridgeNavigation).toHaveBeenCalledWith({
        location: SwapBridgeNavigationLocation.Rewards,
        sourcePage: 'rewards_overview',
      });
    });
  });

  describe('useRampNavigation integration', () => {
    it('creates correct mUSD assetId using toCaipAssetType and getDecimalChainId', () => {
      // Arrange
      mockIsMusdHoldingEnabled = true;

      // Act
      render(<WaysToEarn />);

      // Assert
      expect(mockGetDecimalChainId).toHaveBeenCalledWith('0xe708');
      expect(mockToCaipAssetType).toHaveBeenCalledWith(
        'eip155',
        '59144',
        'erc20',
        '0xaca92e438df0b2401ff60da7e4337b687a2435da',
      );
      expect(mockUseRampNavigation).toHaveBeenCalled();
    });
  });

  describe('Metrics tracking', () => {
    it('tracks button click event with correct properties when earning way is pressed', () => {
      // Arrange
      const { getByText } = render(<WaysToEarn />);
      const swapButton = getByText('Swap');

      // Act
      fireEvent.press(swapButton);

      // Assert
      expect(mockCreateEventBuilder).toHaveBeenCalledWith(
        MetaMetricsEvents.REWARDS_PAGE_BUTTON_CLICKED,
      );
      const builder = mockCreateEventBuilder.mock.results[0].value;
      expect(builder.addProperties).toHaveBeenCalledWith({
        button_type: RewardsMetricsButtons.WAYS_TO_EARN,
        ways_to_earn_type: WayToEarnType.SWAPS,
      });
      expect(mockTrackEvent).toHaveBeenCalled();
    });

    it('tracks CTA click event with correct properties when CTA is pressed', () => {
      // Arrange
      const { getByText } = render(<WaysToEarn />);
      const swapButton = getByText('Swap');

      // Act
      fireEvent.press(swapButton);

      // Get the onPress handler from the modal navigation call
      const modalCall = mockNavigate.mock.calls.find(
        (call) => call[0] === Routes.MODAL.REWARDS_BOTTOM_SHEET_MODAL,
      );
      const confirmAction = modalCall?.[1]?.confirmAction;

      // Clear previous calls to track only CTA event
      mockCreateEventBuilder.mockClear();
      mockTrackEvent.mockClear();

      // Execute the CTA action
      confirmAction?.onPress();

      // Assert
      expect(mockCreateEventBuilder).toHaveBeenCalledWith(
        MetaMetricsEvents.REWARDS_WAYS_TO_EARN_CTA_CLICKED,
      );
      const ctaBuilder = mockCreateEventBuilder.mock.results[0]?.value;
      expect(ctaBuilder).toBeTruthy();
      expect(ctaBuilder.addProperties).toHaveBeenCalledWith({
        ways_to_earn_type: WayToEarnType.SWAPS,
      });
      expect(mockTrackEvent).toHaveBeenCalled();
    });
  });

  describe('FlatList configuration', () => {
    it('renders list items with unique keys', () => {
      // Arrange & Act
      const { getByText } = render(<WaysToEarn />);

      // Assert - All items should render without key warnings
      expect(getByText('Swap')).toBeOnTheScreen();
      expect(getByText('Perps')).toBeOnTheScreen();
      expect(getByText('Refer friends')).toBeOnTheScreen();
      expect(getByText('Loyalty bonus')).toBeOnTheScreen();
    });

    it('renders separators between list items', () => {
      // Arrange & Act
      const { getByText } = render(<WaysToEarn />);

      // Assert - Multiple items are rendered, separators should be present
      // We verify this by checking that items render correctly
      expect(getByText('Swap')).toBeOnTheScreen();
      expect(getByText('Perps')).toBeOnTheScreen();
      expect(getByText('Refer friends')).toBeOnTheScreen();
      expect(getByText('Loyalty bonus')).toBeOnTheScreen();
    });

    it('disables scrolling on FlatList', () => {
      // Arrange & Act
      const { getByText } = render(<WaysToEarn />);

      // Assert - Component renders without scroll indicators
      // This is verified by the component rendering correctly
      expect(getByText('Ways to earn')).toBeOnTheScreen();
      expect(getByText('Swap')).toBeOnTheScreen();
    });
  });

  describe('Icon rendering', () => {
    it('renders earning ways with icons', () => {
      // Arrange & Act
      const { getByText } = render(<WaysToEarn />);

      // Assert - Items render with their content, icons are part of the structure
      expect(getByText('Swap')).toBeOnTheScreen();
      expect(getByText('Perps')).toBeOnTheScreen();
      expect(getByText('Refer friends')).toBeOnTheScreen();
      expect(getByText('Loyalty bonus')).toBeOnTheScreen();
    });

    it('renders correct number of visible earning ways', () => {
      // Arrange & Act
      const { getByText, queryByText } = render(<WaysToEarn />);

      // Assert - Core 4 ways should be visible
      expect(getByText('Swap')).toBeOnTheScreen();
      expect(getByText('Perps')).toBeOnTheScreen();
      expect(getByText('Refer friends')).toBeOnTheScreen();
      expect(getByText('Loyalty bonus')).toBeOnTheScreen();

      // Feature-flagged ways should be hidden
      expect(queryByText('Prediction markets')).not.toBeOnTheScreen();
      expect(queryByText('MetaMask Card')).not.toBeOnTheScreen();
      expect(queryByText('Deposit mUSD')).not.toBeOnTheScreen();
      expect(queryByText('Hold mUSD')).not.toBeOnTheScreen();
    });
  });

  describe('Feature flag combinations', () => {
    it('displays all earning ways when all feature flags are enabled', () => {
      // Arrange
      mockIsCardSpendEnabled = true;
      mockIsPredictEnabled = true;
      mockIsMusdDepositEnabled = true;
      mockIsMusdHoldingEnabled = true;

      // Act
      const { getByText } = render(<WaysToEarn />);

      // Assert
      expect(getByText('Swap')).toBeOnTheScreen();
      expect(getByText('Perps')).toBeOnTheScreen();
      expect(getByText('Refer friends')).toBeOnTheScreen();
      expect(getByText('Loyalty bonus')).toBeOnTheScreen();
      expect(getByText('Prediction markets')).toBeOnTheScreen();
      expect(getByText('MetaMask Card')).toBeOnTheScreen();
      expect(getByText('Deposit mUSD')).toBeOnTheScreen();
      expect(getByText('Hold mUSD')).toBeOnTheScreen();
    });

    it('filters out disabled earning ways correctly', () => {
      // Arrange
      mockIsCardSpendEnabled = false;
      mockIsPredictEnabled = false;
      mockIsMusdDepositEnabled = false;
      mockIsMusdHoldingEnabled = false;

      // Act
      const { getByText, queryByText } = render(<WaysToEarn />);

      // Assert - Core ways should be visible
      expect(getByText('Swap')).toBeOnTheScreen();
      expect(getByText('Perps')).toBeOnTheScreen();
      expect(getByText('Refer friends')).toBeOnTheScreen();
      expect(getByText('Loyalty bonus')).toBeOnTheScreen();

      // Assert - Feature-flagged ways should be hidden
      expect(queryByText('Prediction markets')).not.toBeOnTheScreen();
      expect(queryByText('MetaMask Card')).not.toBeOnTheScreen();
      expect(queryByText('Deposit mUSD')).not.toBeOnTheScreen();
      expect(queryByText('Hold mUSD')).not.toBeOnTheScreen();
    });

    it('displays only feature-flagged earning ways when core ways are filtered', () => {
      // Arrange
      mockIsCardSpendEnabled = true;
      mockIsPredictEnabled = true;
      mockIsMusdDepositEnabled = true;
      mockIsMusdHoldingEnabled = true;

      // Act
      const { getByText } = render(<WaysToEarn />);

      // Assert - All ways should be visible
      const allWays = [
        'Swap',
        'Perps',
        'Refer friends',
        'Loyalty bonus',
        'Prediction markets',
        'MetaMask Card',
        'Deposit mUSD',
        'Hold mUSD',
      ];

      allWays.forEach((way) => {
        expect(getByText(way)).toBeOnTheScreen();
      });
    });
  });

  describe('mUSD assetId memoization', () => {
    it('creates mUSD assetId only once despite multiple renders', () => {
      // Arrange
      mockIsMusdHoldingEnabled = true;
      mockGetDecimalChainId.mockClear();
      mockToCaipAssetType.mockClear();

      // Act
      const { rerender } = render(<WaysToEarn />);
      const initialCallCount = mockGetDecimalChainId.mock.calls.length;
      rerender(<WaysToEarn />);
      rerender(<WaysToEarn />);

      // Assert - Should only be called once on initial render, not on rerenders
      expect(mockGetDecimalChainId).toHaveBeenCalledTimes(initialCallCount);
      expect(mockToCaipAssetType).toHaveBeenCalledTimes(initialCallCount);
    });

    it('uses correct chain ID and address for mUSD assetId', () => {
      // Arrange
      mockIsMusdHoldingEnabled = true;

      // Act
      render(<WaysToEarn />);

      // Assert
      expect(mockGetDecimalChainId).toHaveBeenCalledWith('0xe708');
      expect(mockToCaipAssetType).toHaveBeenCalledWith(
        'eip155',
        '59144',
        'erc20',
        '0xaca92e438df0b2401ff60da7e4337b687a2435da',
      );
    });
  });

  describe('Component structure', () => {
    it('renders WaysToEarnSheetTitle component with title and points in swap modal', () => {
      // Arrange
      const { getByText } = render(<WaysToEarn />);
      const swapButton = getByText('Swap');

      // Act
      fireEvent.press(swapButton);

      // Get the modal navigation call
      const modalCall = mockNavigate.mock.calls.find(
        (call) => call[0] === Routes.MODAL.REWARDS_BOTTOM_SHEET_MODAL,
      );

      // Assert
      expect(modalCall?.[1]?.title).toBeTruthy();
      expect(modalCall?.[1]?.title.type).toBeDefined();
    });

    it('renders WaysToEarnSheetTitle component with title and points in perps modal', () => {
      // Arrange
      const { getByText } = render(<WaysToEarn />);
      const perpsButton = getByText('Perps');

      // Act
      fireEvent.press(perpsButton);

      // Get the modal navigation call
      const modalCall = mockNavigate.mock.calls.find(
        (call) => call[0] === Routes.MODAL.REWARDS_BOTTOM_SHEET_MODAL,
      );

      // Assert
      expect(modalCall?.[1]?.title).toBeTruthy();
      expect(modalCall?.[1]?.title.type).toBeDefined();
    });

    it('renders WaysToEarnSheetTitle component with title and points in loyalty modal', () => {
      // Arrange
      const { getByText } = render(<WaysToEarn />);
      const loyaltyButton = getByText('Loyalty bonus');

      // Act
      fireEvent.press(loyaltyButton);

      // Get the modal navigation call
      const modalCall = mockNavigate.mock.calls.find(
        (call) => call[0] === Routes.MODAL.REWARDS_BOTTOM_SHEET_MODAL,
      );

      // Assert
      expect(modalCall?.[1]?.title).toBeTruthy();
      expect(modalCall?.[1]?.title.type).toBeDefined();
    });
  });

  describe('getBottomSheetData error handling', () => {
    it('handles all known earning way types without throwing errors', () => {
      // Arrange - Test core types that don't require feature flags
      const coreTypes = [
        { type: WayToEarnType.SWAPS, buttonText: 'Swap' },
        { type: WayToEarnType.PERPS, buttonText: 'Perps' },
        { type: WayToEarnType.LOYALTY, buttonText: 'Loyalty bonus' },
      ];

      // Act & Assert - All core types should work without throwing
      coreTypes.forEach(({ buttonText }) => {
        const { getByText } = render(<WaysToEarn />);
        const button = getByText(buttonText);

        expect(() => fireEvent.press(button)).not.toThrow();
      });
    });

    it('handles feature-flagged earning way types without throwing errors', () => {
      // Arrange - Enable all feature flags
      mockIsPredictEnabled = true;
      mockIsCardSpendEnabled = true;
      mockIsMusdDepositEnabled = true;
      mockIsMusdHoldingEnabled = true;

      const flaggedTypes = [
        { type: WayToEarnType.PREDICT, buttonText: 'Prediction markets' },
        { type: WayToEarnType.CARD, buttonText: 'MetaMask Card' },
        { type: WayToEarnType.DEPOSIT_MUSD, buttonText: 'Deposit mUSD' },
        { type: WayToEarnType.HOLD_MUSD, buttonText: 'Hold mUSD' },
      ];

      // Act & Assert - All flagged types should work without throwing
      flaggedTypes.forEach(({ buttonText }) => {
        const { getByText } = render(<WaysToEarn />);
        const button = getByText(buttonText);

        expect(() => fireEvent.press(button)).not.toThrow();
      });
    });
  });

  describe('Modal content rendering', () => {
    it('includes SwapSupportedNetworksSection in swap modal description', () => {
      // Arrange
      const { getByText } = render(<WaysToEarn />);
      const swapButton = getByText('Swap');

      // Act
      fireEvent.press(swapButton);

      // Get the modal navigation call
      const modalCall = mockNavigate.mock.calls.find(
        (call) => call[0] === Routes.MODAL.REWARDS_BOTTOM_SHEET_MODAL,
      );

      // Assert
      expect(modalCall?.[1]?.description).toBeTruthy();
      expect(modalCall?.[1]?.description.type).toBeDefined();
    });

    it('renders correct CTA label for each earning way type', () => {
      // Arrange
      const testCases = [
        {
          type: WayToEarnType.SWAPS,
          buttonText: 'Swap',
          expectedCTALabel: 'Start a swap',
        },
        {
          type: WayToEarnType.PERPS,
          buttonText: 'Perps',
          expectedCTALabel: 'Start a trade',
        },
        {
          type: WayToEarnType.LOYALTY,
          buttonText: 'Loyalty bonus',
          expectedCTALabel: 'Add accounts',
        },
        {
          type: WayToEarnType.PREDICT,
          buttonText: 'Prediction markets',
          expectedCTALabel: 'Browse markets',
          enableFlag: () => {
            mockIsPredictEnabled = true;
          },
        },
        {
          type: WayToEarnType.CARD,
          buttonText: 'MetaMask Card',
          expectedCTALabel: 'Manage card',
          enableFlag: () => {
            mockIsCardSpendEnabled = true;
          },
        },
        {
          type: WayToEarnType.DEPOSIT_MUSD,
          buttonText: 'Deposit mUSD',
          expectedCTALabel: 'Deposit mUSD',
          enableFlag: () => {
            mockIsMusdDepositEnabled = true;
          },
        },
        {
          type: WayToEarnType.HOLD_MUSD,
          buttonText: 'Hold mUSD',
          expectedCTALabel: 'Hold mUSD',
          enableFlag: () => {
            mockIsMusdHoldingEnabled = true;
          },
        },
      ];

      testCases.forEach(({ buttonText, expectedCTALabel, enableFlag }) => {
        // Arrange
        if (enableFlag) {
          enableFlag();
        }
        const { getByText } = render(<WaysToEarn />);
        const button = getByText(buttonText);

        // Act
        fireEvent.press(button);

        // Get the modal navigation call
        const modalCall = mockNavigate.mock.calls.find(
          (call) => call[0] === Routes.MODAL.REWARDS_BOTTOM_SHEET_MODAL,
        );

        // Assert
        expect(modalCall?.[1]?.confirmAction?.label).toBe(expectedCTALabel);

        // Cleanup
        jest.clearAllMocks();
        mockIsPredictEnabled = false;
        mockIsCardSpendEnabled = false;
        mockIsMusdDepositEnabled = false;
        mockIsMusdHoldingEnabled = false;
      });
    });
  });

  describe('Navigation behavior', () => {
    it('closes modal before navigating when CTA is pressed', () => {
      // Arrange
      const { getByText } = render(<WaysToEarn />);
      const swapButton = getByText('Swap');

      // Act
      fireEvent.press(swapButton);

      // Get the onPress handler from the modal navigation call
      const modalCall = mockNavigate.mock.calls.find(
        (call) => call[0] === Routes.MODAL.REWARDS_BOTTOM_SHEET_MODAL,
      );
      const confirmAction = modalCall?.[1]?.confirmAction;

      // Clear goBack calls
      mockGoBack.mockClear();

      // Execute the CTA action
      confirmAction?.onPress();

      // Assert - goBack should be called before navigation
      expect(mockGoBack).toHaveBeenCalled();
      expect(mockGoToSwaps).toHaveBeenCalled();
    });

    it('navigates to correct route for each earning way CTA', () => {
      // Arrange
      const testCases = [
        {
          buttonText: 'Swap',
          expectedNavigation: () => expect(mockGoToSwaps).toHaveBeenCalled(),
        },
        {
          buttonText: 'Perps',
          expectedNavigation: () =>
            expect(mockNavigate).toHaveBeenCalledWith(Routes.PERPS.ROOT, {
              screen: Routes.PERPS.PERPS_HOME,
            }),
        },
        {
          buttonText: 'Loyalty bonus',
          expectedNavigation: () =>
            expect(mockNavigate).toHaveBeenCalledWith(
              Routes.REWARDS_SETTINGS_VIEW,
            ),
        },
        {
          buttonText: 'Prediction markets',
          enableFlag: () => {
            mockIsPredictEnabled = true;
          },
          expectedNavigation: () =>
            expect(mockNavigate).toHaveBeenCalledWith(Routes.PREDICT.ROOT, {
              screen: Routes.PREDICT.MARKET_LIST,
              params: {
                entryPoint: expect.any(String),
              },
            }),
        },
        {
          buttonText: 'MetaMask Card',
          enableFlag: () => {
            mockIsCardSpendEnabled = true;
          },
          expectedNavigation: () =>
            expect(mockNavigate).toHaveBeenCalledWith(Routes.CARD.ROOT),
        },
        {
          buttonText: 'Deposit mUSD',
          enableFlag: () => {
            mockIsMusdDepositEnabled = true;
          },
          expectedNavigation: () =>
            expect(openURLSpy).toHaveBeenCalledWith(
              'https://go.metamask.io/turtle-musd',
            ),
        },
        {
          buttonText: 'Hold mUSD',
          enableFlag: () => {
            mockIsMusdHoldingEnabled = true;
          },
          expectedNavigation: () =>
            expect(mockGoToBuy).toHaveBeenCalledWith({
              assetId:
                'eip155:59144/erc20:0xaca92e438df0b2401ff60da7e4337b687a2435da',
            }),
        },
      ];

      testCases.forEach(({ buttonText, enableFlag, expectedNavigation }) => {
        // Arrange
        if (enableFlag) {
          enableFlag();
        }
        const { getByText } = render(<WaysToEarn />);
        const button = getByText(buttonText);

        // Act
        fireEvent.press(button);

        // Get the onPress handler from the modal navigation call
        const modalCall = mockNavigate.mock.calls.find(
          (call) => call[0] === Routes.MODAL.REWARDS_BOTTOM_SHEET_MODAL,
        );
        const confirmAction = modalCall?.[1]?.confirmAction;

        // Clear previous navigation calls
        mockNavigate.mockClear();
        mockGoToSwaps.mockClear();
        mockGoToBuy.mockClear();
        openURLSpy.mockClear();

        // Execute the CTA action
        confirmAction?.onPress();

        // Assert
        expectedNavigation();

        // Cleanup
        jest.clearAllMocks();
        mockIsPredictEnabled = false;
        mockIsCardSpendEnabled = false;
        mockIsMusdDepositEnabled = false;
        mockIsMusdHoldingEnabled = false;
      });
    });
  });
});<|MERGE_RESOLUTION|>--- conflicted
+++ resolved
@@ -11,15 +11,8 @@
   selectRewardsCardSpendFeatureFlags,
   selectRewardsMusdDepositEnabledFlag,
 } from '../../../../../../../selectors/featureFlagController/rewards';
-<<<<<<< HEAD
-import {
-  useFeatureFlag,
-  FeatureFlagNames,
-} from '../../../../../../../components/hooks/useFeatureFlag';
-=======
 import { selectMusdHoldingEnabledFlag } from '../../../../../../../selectors/featureFlagController/rewards/rewardsEnabled';
 import { selectPredictEnabledFlag } from '../../../../../Predict/selectors/featureFlags';
->>>>>>> adcb2c27
 import { MetaMetricsEvents } from '../../../../../../hooks/useMetrics';
 import { RewardsMetricsButtons } from '../../../../utils';
 import { useRampNavigation } from '../../../../../Ramp/hooks/useRampNavigation';
@@ -129,24 +122,9 @@
   typeof toCaipAssetType
 >;
 
-<<<<<<< HEAD
-const mockUseRampNavigation = useRampNavigation as jest.MockedFunction<
-  typeof useRampNavigation
->;
-
-const mockToCaipAssetType = toCaipAssetType as jest.MockedFunction<
-  typeof toCaipAssetType
->;
-
 const mockGetDecimalChainId = getDecimalChainId as jest.MockedFunction<
   typeof getDecimalChainId
 >;
-
-=======
-const mockGetDecimalChainId = getDecimalChainId as jest.MockedFunction<
-  typeof getDecimalChainId
->;
->>>>>>> adcb2c27
 // Mock i18n strings
 jest.mock('../../../../../../../../locales/i18n', () => ({
   strings: jest.fn((key: string) => {
@@ -304,19 +282,6 @@
       }
       return undefined;
     });
-<<<<<<< HEAD
-    // Mock useFeatureFlag to return different values based on flag name
-    mockUseFeatureFlag.mockImplementation((flagName) => {
-      if (flagName === FeatureFlagNames.predictTradingEnabled) {
-        return mockIsPredictEnabled;
-      }
-      if (flagName === FeatureFlagNames.rewardsEnableMusdHolding) {
-        return mockIsMusdHoldingEnabled;
-      }
-      return false;
-    });
-=======
->>>>>>> adcb2c27
 
     // Configure useSwapBridgeNavigation mock implementation
     const { useSwapBridgeNavigation } = jest.requireMock(
