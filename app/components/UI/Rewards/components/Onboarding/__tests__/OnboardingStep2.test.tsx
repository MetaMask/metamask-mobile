import React from 'react';
import { screen, fireEvent } from '@testing-library/react-native';
import { renderWithProviders } from '../testUtils';
import OnboardingStep2 from '../OnboardingStep2';
import { REWARDS_VIEW_SELECTORS } from '../../../Views/RewardsView.constants';

// Mock navigation
const mockNavigate = jest.fn();
jest.mock('@react-navigation/native', () => ({
  useNavigation: () => ({
    navigate: mockNavigate,
  }),
}));

// Mock redux
const mockDispatch = jest.fn();
jest.mock('react-redux', () => ({
  ...jest.requireActual('react-redux'),
  useDispatch: () => mockDispatch,
}));

// Mock design system
jest.mock('@metamask/design-system-twrnc-preset', () => ({
  useTailwind: () => ({
    style: jest.fn((styles) => ({
      testID: `tw-${Array.isArray(styles) ? styles.join('-') : styles}`,
    })),
  }),
}));

// Mock theme
jest.mock('../../../../../../util/theme', () => ({
  useTheme: () => ({
    colors: {
      background: {
        muted: '#f5f5f5',
      },
    },
  }),
}));

// Mock strings
jest.mock('../../../../../../../locales/i18n', () => ({
  strings: (key: string) => `mocked_${key}`,
}));

// Mock all image and SVG imports
jest.mock(
  '../../../../../images/rewards/rewards-onboarding-step2.png',
  () => 'step2Img',
);
jest.mock(
  '../../../../../images/rewards/rewards-onboarding-step2-bg.svg',
  () => 'Step2BgImg',
);

// Mock design system components
jest.mock('@metamask/design-system-react-native', () => ({
  Text: 'Text',
  TextVariant: {
    HeadingLg: 'HeadingLg',
    BodyMd: 'BodyMd',
  },
  ButtonIcon: 'ButtonIcon',
  ButtonIconSize: {
    Lg: 'Lg',
    Md: 'Md',
    Sm: 'Sm',
  },
  IconName: {
    ArrowLeft: 'ArrowLeft',
    ArrowRight: 'ArrowRight',
    Close: 'Close',
  },
  Box: 'Box',
  BoxJustifyContent: {
    Center: 'Center',
    FlexStart: 'FlexStart',
    FlexEnd: 'FlexEnd',
    SpaceBetween: 'SpaceBetween',
  },
  BoxAlignItems: {
    Center: 'Center',
    FlexStart: 'FlexStart',
    FlexEnd: 'FlexEnd',
  },
  BoxFlexDirection: {
    Row: 'Row',
    Column: 'Column',
  },
  ButtonVariant: {
    Primary: 'Primary',
    Secondary: 'Secondary',
    Link: 'Link',
  },
  ButtonSize: {
    Lg: 'Lg',
    Md: 'Md',
    Sm: 'Sm',
  },
  Button: 'Button',
}));

// React Native components are mocked globally in testSetup.js

// Mock actions and reducers
jest.mock('../../../../../../actions/rewards', () => ({
  setOnboardingActiveStep: jest.fn((step) => ({
    type: 'SET_ONBOARDING_ACTIVE_STEP',
    payload: step,
  })),
}));

jest.mock('../../../../../../reducers/rewards/types', () => ({
  OnboardingStep: {
    STEP_2: 'STEP_2',
    STEP_4: 'STEP_4',
  },
}));

// Mock navigation routes
jest.mock('../../../../../../constants/navigation', () => ({
  Routes: {
    REWARDS_ONBOARDING_STEP_4: 'RewardsOnboardingStep4',
  },
}));

describe('OnboardingStep2', () => {
  beforeEach(() => {
    jest.clearAllMocks();
  });

  describe('rendering', () => {
    it('should render step content with title and description', () => {
      renderWithProviders(<OnboardingStep2 />);

      expect(
        screen.getByText('mocked_rewards.onboarding.step2_title'),
      ).toBeDefined();
      expect(
        screen.getByText('mocked_rewards.onboarding.step2_description'),
      ).toBeDefined();
    });

    it('should render step image', () => {
      renderWithProviders(<OnboardingStep2 />);

      expect(screen.getByTestId('step-2-image')).toBeDefined();
    });

    it('should render navigation buttons', () => {
      renderWithProviders(<OnboardingStep2 />);

      // Verify that navigation buttons are rendered in the component
      expect(screen.getByTestId('onboarding-step-container')).toBeDefined();
    });
  });

  describe('integration', () => {
    it('should integrate with navigation and dispatch functions', () => {
      renderWithProviders(<OnboardingStep2 />);
    });
  });

  describe('skip functionality', () => {
    it('should render skip button when onSkip is provided', () => {
      renderWithProviders(<OnboardingStep2 />);

<<<<<<< HEAD
      const skipButton = screen.getByTestId('skip-button');
=======
      const skipButton = screen.getByTestId(REWARDS_VIEW_SELECTORS.SKIP_BUTTON);
>>>>>>> 338177c4
      expect(skipButton).toBeDefined();
    });

    it('should navigate to step 4 and update redux state when skip button is pressed', () => {
      renderWithProviders(<OnboardingStep2 />);

<<<<<<< HEAD
      const skipButton = screen.getByTestId('skip-button');
=======
      const skipButton = screen.getByTestId(REWARDS_VIEW_SELECTORS.SKIP_BUTTON);
>>>>>>> 338177c4
      fireEvent.press(skipButton);

      expect(mockDispatch).toHaveBeenCalledWith({
        type: 'SET_ONBOARDING_ACTIVE_STEP',
        payload: 'STEP_4',
      });
      expect(mockNavigate).toHaveBeenCalledWith('RewardsOnboarding4');
    });

    // Verify navigation and dispatch functions are available
    expect(mockDispatch).toBeDefined();
    expect(mockNavigate).toBeDefined();
  });
});<|MERGE_RESOLUTION|>--- conflicted
+++ resolved
@@ -166,22 +166,14 @@
     it('should render skip button when onSkip is provided', () => {
       renderWithProviders(<OnboardingStep2 />);
 
-<<<<<<< HEAD
-      const skipButton = screen.getByTestId('skip-button');
-=======
       const skipButton = screen.getByTestId(REWARDS_VIEW_SELECTORS.SKIP_BUTTON);
->>>>>>> 338177c4
       expect(skipButton).toBeDefined();
     });
 
     it('should navigate to step 4 and update redux state when skip button is pressed', () => {
       renderWithProviders(<OnboardingStep2 />);
 
-<<<<<<< HEAD
-      const skipButton = screen.getByTestId('skip-button');
-=======
       const skipButton = screen.getByTestId(REWARDS_VIEW_SELECTORS.SKIP_BUTTON);
->>>>>>> 338177c4
       fireEvent.press(skipButton);
 
       expect(mockDispatch).toHaveBeenCalledWith({
