--- conflicted
+++ resolved
@@ -139,11 +139,7 @@
       />,
     );
 
-<<<<<<< HEAD
-    const skipButton = screen.getByTestId('skip-button');
-=======
     const skipButton = screen.getByTestId(REWARDS_VIEW_SELECTORS.SKIP_BUTTON);
->>>>>>> 338177c4
     expect(skipButton).toBeTruthy();
   });
 
@@ -160,11 +156,7 @@
       />,
     );
 
-<<<<<<< HEAD
-    const skipButton = screen.getByTestId('skip-button');
-=======
     const skipButton = screen.getByTestId(REWARDS_VIEW_SELECTORS.SKIP_BUTTON);
->>>>>>> 338177c4
     fireEvent.press(skipButton);
 
     expect(onSkipMock).toHaveBeenCalledTimes(1);
@@ -181,11 +173,7 @@
       />,
     );
 
-<<<<<<< HEAD
-    const skipButton = screen.queryByTestId('skip-button');
-=======
     const skipButton = screen.queryByTestId(REWARDS_VIEW_SELECTORS.SKIP_BUTTON);
->>>>>>> 338177c4
     expect(skipButton).toBeNull();
   });
 
@@ -200,11 +188,7 @@
       />,
     );
 
-<<<<<<< HEAD
-    const nextButton = screen.getByTestId('next-button');
-=======
     const nextButton = screen.getByTestId(REWARDS_VIEW_SELECTORS.NEXT_BUTTON);
->>>>>>> 338177c4
     fireEvent.press(nextButton);
 
     expect(onNextMock).toHaveBeenCalledTimes(1);
