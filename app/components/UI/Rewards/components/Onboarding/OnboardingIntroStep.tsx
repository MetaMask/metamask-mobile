import React, { useCallback, useEffect, useMemo, useRef } from 'react';
import { Image, ImageBackground, Platform, Text as RNText } from 'react-native';
import { useNavigation, useFocusEffect } from '@react-navigation/native';
import { useDispatch, useSelector } from 'react-redux';
import { useTailwind } from '@metamask/design-system-twrnc-preset';
import {
  Box,
  BoxAlignItems,
  BoxFlexDirection,
  Button as DSRNButton,
  ButtonVariant,
  ButtonSize as DSRNButtonSize,
  Text,
  TextVariant,
} from '@metamask/design-system-react-native';

import { Skeleton } from '../../../../../component-library/components/Skeleton';

import {
  setOnboardingActiveStep,
  setCandidateSubscriptionId,
} from '../../../../../actions/rewards';
import Routes from '../../../../../constants/navigation/Routes';
import introBg from '../../../../../images/rewards/rewards-onboarding-intro-bg.png';
import intro from '../../../../../images/rewards/rewards-onboarding-intro.png';
import { OnboardingStep } from '../../../../../reducers/rewards/types';
import {
  selectOptinAllowedForGeo,
  selectOptinAllowedForGeoLoading,
  selectCandidateSubscriptionId,
  selectOptinAllowedForGeoError,
} from '../../../../../reducers/rewards/selectors';
import { selectRewardsSubscriptionId } from '../../../../../selectors/rewards';
import { strings } from '../../../../../../locales/i18n';
import ButtonHero from '../../../../../component-library/components-temp/Buttons/ButtonHero';
import { useGeoRewardsMetadata } from '../../hooks/useGeoRewardsMetadata';
<<<<<<< HEAD
import { selectSelectedInternalAccount } from '../../../../../selectors/accountsController';
import { isHardwareAccount } from '../../../../../util/address';
import Engine from '../../../../../core/Engine';
import { MetaMetricsEvents, useMetrics } from '../../../../hooks/useMetrics';
import { REWARDS_GTM_MODAL_SHOWN } from '../../../../../constants/storage';
import storageWrapper from '../../../../../store/storage-wrapper';
import Device from '../../../../../util/device';
=======
import { selectSelectedAccountGroupInternalAccounts } from '../../../../../selectors/multichainAccounts/accountTreeController';
import { isHardwareAccount } from '../../../../../util/address';
import Engine from '../../../../../core/Engine';
import { MetaMetricsEvents, useMetrics } from '../../../../hooks/useMetrics';
import Device from '../../../../../util/device';
import { REWARDS_GTM_MODAL_SHOWN } from '../../../../../constants/storage';
import storageWrapper from '../../../../../store/storage-wrapper';
import { REWARDS_VIEW_SELECTORS } from '../../Views/RewardsView.constants';
>>>>>>> 338177c4

/**
 * OnboardingIntroStep Component
 *
 * Main introduction screen for the rewards onboarding flow.
 * Handles geo validation, account type checking, and navigation to next steps.
 */
const OnboardingIntroStep: React.FC<{
  title: string;
  description: string;
  confirmLabel: string;
}> = ({ title, description, confirmLabel }) => {
  // Navigation and Redux hooks
  const navigation = useNavigation();
  const dispatch = useDispatch();
  const tw = useTailwind();
  const isLargeDevice = useMemo(() => Device.isLargeDevice(), []);

  const setHasSeenRewardsIntroModal = useCallback(async () => {
    await storageWrapper.setItem(REWARDS_GTM_MODAL_SHOWN, 'true');
  }, []);

  useEffect(() => {
    setHasSeenRewardsIntroModal();
  }, [setHasSeenRewardsIntroModal]);

  // Selectors
  const optinAllowedForGeo = useSelector(selectOptinAllowedForGeo);
  const optinAllowedForGeoLoading = useSelector(
    selectOptinAllowedForGeoLoading,
  );
<<<<<<< HEAD
  const internalAccount = useSelector(selectSelectedInternalAccount);
=======
  const accountGroupAccounts = useSelector(
    selectSelectedAccountGroupInternalAccounts,
  );
>>>>>>> 338177c4
  const optinAllowedForGeoError = useSelector(selectOptinAllowedForGeoError);
  const candidateSubscriptionId = useSelector(selectCandidateSubscriptionId);
  const subscriptionId = useSelector(selectRewardsSubscriptionId);

  // Computed state
  const candidateSubscriptionIdLoading =
    !subscriptionId &&
    (candidateSubscriptionId === 'pending' ||
      candidateSubscriptionId === 'retry');
  const candidateSubscriptionIdError = candidateSubscriptionId === 'error';

  // If we don't know of a subscription id, we need to fetch the geo rewards metadata
  const { fetchGeoRewardsMetadata } = useGeoRewardsMetadata({
    enabled:
      !subscriptionId &&
      (!candidateSubscriptionId || candidateSubscriptionIdError),
  });

  /**
   * Shows error modal for unsupported scenarios
   */
  const showErrorModal = useCallback(
    (titleKey: string, descriptionKey: string) => {
      navigation.navigate(Routes.MODAL.REWARDS_BOTTOM_SHEET_MODAL, {
        title: strings(titleKey),
        description: strings(descriptionKey),

        confirmAction: {
          label: strings('rewards.onboarding.not_supported_confirm_go_back'),
          // eslint-disable-next-line no-empty-function
          onPress: () => {
            navigation.goBack();
          },
          variant: ButtonVariant.Primary,
        },
      });
    },
    [navigation],
  );

  /**
   * Shows error modal with retry functionality
   */
  const showRetryErrorModal = useCallback(
    (titleKey: string, descriptionKey: string, onRetry: () => void) => {
      navigation.navigate(Routes.MODAL.REWARDS_BOTTOM_SHEET_MODAL, {
        title: strings(titleKey),
        description: strings(descriptionKey),
        confirmAction: {
          label: strings('rewards.onboarding.not_supported_confirm_retry'),
          onPress: () => {
            onRetry();
            navigation.goBack();
          },
          variant: ButtonVariant.Primary,
        },
        onCancel: () => {
          navigation.goBack();
          navigation.navigate(Routes.WALLET_VIEW);
        },
        cancelLabel: strings(
          'rewards.onboarding.not_supported_confirm_go_back',
        ),
      });
    },
    [navigation],
  );

  /**
   * Handles the confirm/continue button press
   */
  const handleNext = useCallback(async () => {
    // Show geo error modal if geo check failed
    if (
      optinAllowedForGeoError &&
      !optinAllowedForGeo &&
      !optinAllowedForGeoLoading &&
      !subscriptionId
    ) {
      showRetryErrorModal(
        'rewards.onboarding.geo_check_fail_title',
        'rewards.onboarding.geo_check_fail_description',
        fetchGeoRewardsMetadata,
      );
      return;
    }

    // Check for geo restrictions
    if (!optinAllowedForGeo) {
      showErrorModal(
        'rewards.onboarding.not_supported_region_title',
        'rewards.onboarding.not_supported_region_description',
      );
      return;
    }

<<<<<<< HEAD
    // Check for hardware account restrictions
    if (internalAccount && isHardwareAccount(internalAccount?.address)) {
=======
    // Check for hardware account restrictions for default account associated with group.
    if (
      accountGroupAccounts.some((account) =>
        isHardwareAccount(account?.address),
      )
    ) {
>>>>>>> 338177c4
      showErrorModal(
        'rewards.onboarding.not_supported_hardware_account_title',
        'rewards.onboarding.not_supported_hardware_account_description',
      );
      return;
    }

<<<<<<< HEAD
    // Check if account type is supported for opt-in
    if (
      internalAccount &&
      !Engine.controllerMessenger.call(
        'RewardsController:isOptInSupported',
        internalAccount,
      )
    ) {
=======
    // Check if any account in the active account group is supported for opt-in
    const hasAnySupportedAccount = accountGroupAccounts.some((account) => {
      try {
        return Engine.controllerMessenger.call(
          'RewardsController:isOptInSupported',
          account,
        );
      } catch {
        return false;
      }
    });

    if (!hasAnySupportedAccount) {
>>>>>>> 338177c4
      showErrorModal(
        'rewards.onboarding.not_supported_account_type_title',
        'rewards.onboarding.not_supported_account_type_description',
      );
      return;
    }

    // Proceed to next onboarding step
    dispatch(setOnboardingActiveStep(OnboardingStep.STEP_2));
    navigation.navigate(Routes.REWARDS_ONBOARDING_1);
  }, [
    dispatch,
    navigation,
    optinAllowedForGeo,
    optinAllowedForGeoError,
    optinAllowedForGeoLoading,
    subscriptionId,
    showErrorModal,
    showRetryErrorModal,
    fetchGeoRewardsMetadata,
<<<<<<< HEAD
    internalAccount,
=======
    accountGroupAccounts,
>>>>>>> 338177c4
  ]);

  /**
   * Handles the skip button press
   */
  const handleSkip = useCallback(() => {
    navigation.goBack();
  }, [navigation]);

  const { trackEvent, createEventBuilder } = useMetrics();
  const hasTrackedOnboardingStart = useRef(false);

  /**
   * Auto-redirect to dashboard if user is already opted in
   */
  useFocusEffect(
    useCallback(() => {
      if (subscriptionId) {
        navigation.navigate(Routes.REWARDS_DASHBOARD);
      } else if (!hasTrackedOnboardingStart.current) {
        trackEvent(
          createEventBuilder(
            MetaMetricsEvents.REWARDS_ONBOARDING_STARTED,
          ).build(),
        );
        hasTrackedOnboardingStart.current = true;
      }
    }, [subscriptionId, navigation, trackEvent, createEventBuilder]),
  );

  /**
   * Show error modals for geo and auth failures
   */
  useFocusEffect(
    useCallback(() => {
      // Show auth error modal if auth failed
      if (candidateSubscriptionIdError && !subscriptionId) {
        showRetryErrorModal(
          'rewards.onboarding.auth_fail_title',
          'rewards.onboarding.auth_fail_description',
          () => {
            dispatch(setCandidateSubscriptionId('retry'));
          },
        );
        return;
      }
    }, [
      candidateSubscriptionIdError,
      subscriptionId,
      showRetryErrorModal,
      dispatch,
    ]),
  );

  /**
   * Renders the main title section
   */
  const renderTitle = () => (
    <Box
      twClassName="gap-2"
      flexDirection={BoxFlexDirection.Column}
      alignItems={BoxAlignItems.Center}
    >
      <Box twClassName="justify-center items-center">
        <RNText
          style={[
            tw.style('text-center text-white text-12 leading-1 pt-1'),
            // eslint-disable-next-line react-native/no-inline-styles
            {
              fontFamily: Platform.OS === 'ios' ? 'MM Poly' : 'MM Poly Regular',
            },
          ]}
        >
          {title}
        </RNText>
      </Box>
      <Text
        variant={TextVariant.BodyMd}
        style={tw.style('text-center text-white font-medium')}
      >
        {description}
      </Text>
    </Box>
  );

  /**
   * Renders the intro image section
   */
  const renderImage = () => (
    <Box twClassName="flex-1 justify-center items-center my-4">
      <Image
        source={intro}
        resizeMode="contain"
        style={tw.style('w-full h-full max-w-lg max-h-lg')}
        testID="intro-image"
      />
    </Box>
  );

  /**
   * Renders the action buttons section
   */
  const renderActions = () => (
    <Box twClassName="gap-2 flex-col">
      <ButtonHero
        size={DSRNButtonSize.Lg}
        isLoading={optinAllowedForGeoLoading}
        isDisabled={
          optinAllowedForGeoLoading ||
          candidateSubscriptionIdError ||
          !!subscriptionId
        }
        loadingText={strings('rewards.onboarding.intro_confirm_geo_loading')}
        onPress={handleNext}
        twClassName="w-full bg-primary-default"
        testID={REWARDS_VIEW_SELECTORS.CLAIM_BUTTON}
      >
        <Text variant={TextVariant.BodyMd} twClassName="text-white font-medium">
          {confirmLabel}
        </Text>
      </ButtonHero>
      <DSRNButton
        variant={ButtonVariant.Tertiary}
        size={DSRNButtonSize.Lg}
        isDisabled={candidateSubscriptionIdLoading || !!subscriptionId}
        onPress={handleSkip}
        twClassName="w-full bg-gray-500 border-gray-500"
        testID={REWARDS_VIEW_SELECTORS.SKIP_BUTTON}
      >
        <Text variant={TextVariant.BodyMd} twClassName="text-white font-medium">
          {strings('rewards.onboarding.intro_skip')}
        </Text>
      </DSRNButton>
    </Box>
  );

  if (candidateSubscriptionIdLoading || !!subscriptionId) {
    return <Skeleton width="100%" height="100%" />;
  }

  return (
    <Box twClassName="min-h-full" testID="onboarding-intro-container">
      <ImageBackground
        source={introBg}
        style={tw.style(`flex-1 px-4 pt-8 ${isLargeDevice ? 'pb-8' : ''}`)}
        resizeMode="cover"
      >
        {/* Spacer */}
        {isLargeDevice && <Box twClassName="flex-basis-[10%]" />}

        {/* Title Section */}
        {renderTitle()}

        {/* Image Section */}
        {renderImage()}

        {/* Actions Section */}
        {renderActions()}
      </ImageBackground>
    </Box>
  );
};

export default OnboardingIntroStep;<|MERGE_RESOLUTION|>--- conflicted
+++ resolved
@@ -34,15 +34,6 @@
 import { strings } from '../../../../../../locales/i18n';
 import ButtonHero from '../../../../../component-library/components-temp/Buttons/ButtonHero';
 import { useGeoRewardsMetadata } from '../../hooks/useGeoRewardsMetadata';
-<<<<<<< HEAD
-import { selectSelectedInternalAccount } from '../../../../../selectors/accountsController';
-import { isHardwareAccount } from '../../../../../util/address';
-import Engine from '../../../../../core/Engine';
-import { MetaMetricsEvents, useMetrics } from '../../../../hooks/useMetrics';
-import { REWARDS_GTM_MODAL_SHOWN } from '../../../../../constants/storage';
-import storageWrapper from '../../../../../store/storage-wrapper';
-import Device from '../../../../../util/device';
-=======
 import { selectSelectedAccountGroupInternalAccounts } from '../../../../../selectors/multichainAccounts/accountTreeController';
 import { isHardwareAccount } from '../../../../../util/address';
 import Engine from '../../../../../core/Engine';
@@ -51,7 +42,6 @@
 import { REWARDS_GTM_MODAL_SHOWN } from '../../../../../constants/storage';
 import storageWrapper from '../../../../../store/storage-wrapper';
 import { REWARDS_VIEW_SELECTORS } from '../../Views/RewardsView.constants';
->>>>>>> 338177c4
 
 /**
  * OnboardingIntroStep Component
@@ -83,13 +73,9 @@
   const optinAllowedForGeoLoading = useSelector(
     selectOptinAllowedForGeoLoading,
   );
-<<<<<<< HEAD
-  const internalAccount = useSelector(selectSelectedInternalAccount);
-=======
   const accountGroupAccounts = useSelector(
     selectSelectedAccountGroupInternalAccounts,
   );
->>>>>>> 338177c4
   const optinAllowedForGeoError = useSelector(selectOptinAllowedForGeoError);
   const candidateSubscriptionId = useSelector(selectCandidateSubscriptionId);
   const subscriptionId = useSelector(selectRewardsSubscriptionId);
@@ -186,17 +172,12 @@
       return;
     }
 
-<<<<<<< HEAD
-    // Check for hardware account restrictions
-    if (internalAccount && isHardwareAccount(internalAccount?.address)) {
-=======
     // Check for hardware account restrictions for default account associated with group.
     if (
       accountGroupAccounts.some((account) =>
         isHardwareAccount(account?.address),
       )
     ) {
->>>>>>> 338177c4
       showErrorModal(
         'rewards.onboarding.not_supported_hardware_account_title',
         'rewards.onboarding.not_supported_hardware_account_description',
@@ -204,16 +185,6 @@
       return;
     }
 
-<<<<<<< HEAD
-    // Check if account type is supported for opt-in
-    if (
-      internalAccount &&
-      !Engine.controllerMessenger.call(
-        'RewardsController:isOptInSupported',
-        internalAccount,
-      )
-    ) {
-=======
     // Check if any account in the active account group is supported for opt-in
     const hasAnySupportedAccount = accountGroupAccounts.some((account) => {
       try {
@@ -227,7 +198,6 @@
     });
 
     if (!hasAnySupportedAccount) {
->>>>>>> 338177c4
       showErrorModal(
         'rewards.onboarding.not_supported_account_type_title',
         'rewards.onboarding.not_supported_account_type_description',
@@ -248,11 +218,7 @@
     showErrorModal,
     showRetryErrorModal,
     fetchGeoRewardsMetadata,
-<<<<<<< HEAD
-    internalAccount,
-=======
     accountGroupAccounts,
->>>>>>> 338177c4
   ]);
 
   /**
