import React, { useCallback, useEffect, useMemo, useRef } from 'react';
import { Image, ImageBackground, Platform, Text as RNText } from 'react-native';
import { useNavigation, useFocusEffect } from '@react-navigation/native';
import { useDispatch, useSelector } from 'react-redux';
import { useTailwind } from '@metamask/design-system-twrnc-preset';
import {
  Box,
  BoxAlignItems,
  BoxFlexDirection,
  Button as DSRNButton,
  ButtonVariant,
  ButtonSize as DSRNButtonSize,
  Text,
  TextVariant,
} from '@metamask/design-system-react-native';

import { Skeleton } from '../../../../../component-library/components/Skeleton';

import {
  setOnboardingActiveStep,
  setCandidateSubscriptionId,
} from '../../../../../actions/rewards';
import Routes from '../../../../../constants/navigation/Routes';
import introBg from '../../../../../images/rewards/rewards-onboarding-intro-bg.png';
import intro from '../../../../../images/rewards/rewards-onboarding-intro.png';
import { OnboardingStep } from '../../../../../reducers/rewards/types';
import {
  selectOptinAllowedForGeo,
  selectOptinAllowedForGeoLoading,
  selectCandidateSubscriptionId,
  selectOptinAllowedForGeoError,
} from '../../../../../reducers/rewards/selectors';
import { selectRewardsSubscriptionId } from '../../../../../selectors/rewards';
import { strings } from '../../../../../../locales/i18n';
import ButtonHero from '../../../../../component-library/components-temp/Buttons/ButtonHero';
import { useGeoRewardsMetadata } from '../../hooks/useGeoRewardsMetadata';
<<<<<<< HEAD
import { selectSelectedInternalAccount } from '../../../../../selectors/accountsController';
import { isHardwareAccount } from '../../../../../util/address';
import Engine from '../../../../../core/Engine';
import { MetaMetricsEvents, useMetrics } from '../../../../hooks/useMetrics';
import { REWARDS_GTM_MODAL_SHOWN } from '../../../../../constants/storage';
import storageWrapper from '../../../../../store/storage-wrapper';
import Device from '../../../../../util/device';
=======
import { selectSelectedAccountGroupInternalAccounts } from '../../../../../selectors/multichainAccounts/accountTreeController';
import { isHardwareAccount } from '../../../../../util/address';
import Engine from '../../../../../core/Engine';
import { MetaMetricsEvents, useMetrics } from '../../../../hooks/useMetrics';
import Device from '../../../../../util/device';
import { REWARDS_GTM_MODAL_SHOWN } from '../../../../../constants/storage';
import storageWrapper from '../../../../../store/storage-wrapper';
>>>>>>> d5ca588d

/**
 * OnboardingIntroStep Component
 *
 * Main introduction screen for the rewards onboarding flow.
 * Handles geo validation, account type checking, and navigation to next steps.
 */
const OnboardingIntroStep: React.FC<{
  title: string;
  description: string;
  confirmLabel: string;
}> = ({ title, description, confirmLabel }) => {
  // Navigation and Redux hooks
  const navigation = useNavigation();
  const dispatch = useDispatch();
  const tw = useTailwind();
  const isLargeDevice = useMemo(() => Device.isLargeDevice(), []);

  const setHasSeenRewardsIntroModal = useCallback(async () => {
    await storageWrapper.setItem(REWARDS_GTM_MODAL_SHOWN, 'true');
  }, []);

  useEffect(() => {
    setHasSeenRewardsIntroModal();
  }, [setHasSeenRewardsIntroModal]);

  // Selectors
  const optinAllowedForGeo = useSelector(selectOptinAllowedForGeo);
  const optinAllowedForGeoLoading = useSelector(
    selectOptinAllowedForGeoLoading,
  );
<<<<<<< HEAD
  const internalAccount = useSelector(selectSelectedInternalAccount);
=======
  const accountGroupAccounts = useSelector(
    selectSelectedAccountGroupInternalAccounts,
  );
>>>>>>> d5ca588d
  const optinAllowedForGeoError = useSelector(selectOptinAllowedForGeoError);
  const candidateSubscriptionId = useSelector(selectCandidateSubscriptionId);
  const subscriptionId = useSelector(selectRewardsSubscriptionId);

  // Computed state
  const candidateSubscriptionIdLoading =
    !subscriptionId &&
    (candidateSubscriptionId === 'pending' ||
      candidateSubscriptionId === 'retry');
  const candidateSubscriptionIdError = candidateSubscriptionId === 'error';

  // If we don't know of a subscription id, we need to fetch the geo rewards metadata
  const { fetchGeoRewardsMetadata } = useGeoRewardsMetadata({
    enabled:
      !subscriptionId &&
      (!candidateSubscriptionId || candidateSubscriptionIdError),
  });

  /**
   * Shows error modal for unsupported scenarios
   */
  const showErrorModal = useCallback(
    (titleKey: string, descriptionKey: string) => {
      navigation.navigate(Routes.MODAL.REWARDS_BOTTOM_SHEET_MODAL, {
        title: strings(titleKey),
        description: strings(descriptionKey),

        confirmAction: {
          label: strings('rewards.onboarding.not_supported_confirm_go_back'),
          // eslint-disable-next-line no-empty-function
          onPress: () => {
            navigation.goBack();
          },
          variant: ButtonVariant.Primary,
        },
      });
    },
    [navigation],
  );

  /**
   * Shows error modal with retry functionality
   */
  const showRetryErrorModal = useCallback(
    (titleKey: string, descriptionKey: string, onRetry: () => void) => {
      navigation.navigate(Routes.MODAL.REWARDS_BOTTOM_SHEET_MODAL, {
        title: strings(titleKey),
        description: strings(descriptionKey),
        confirmAction: {
          label: strings('rewards.onboarding.not_supported_confirm_retry'),
          onPress: () => {
            onRetry();
            navigation.goBack();
          },
          variant: ButtonVariant.Primary,
        },
        onCancel: () => {
          navigation.goBack();
          navigation.navigate(Routes.WALLET_VIEW);
        },
        cancelLabel: strings(
          'rewards.onboarding.not_supported_confirm_go_back',
        ),
      });
    },
    [navigation],
  );

  /**
   * Handles the confirm/continue button press
   */
  const handleNext = useCallback(async () => {
    // Show geo error modal if geo check failed
    if (
      optinAllowedForGeoError &&
      !optinAllowedForGeo &&
      !optinAllowedForGeoLoading &&
      !subscriptionId
    ) {
      showRetryErrorModal(
        'rewards.onboarding.geo_check_fail_title',
        'rewards.onboarding.geo_check_fail_description',
        fetchGeoRewardsMetadata,
      );
      return;
    }

    // Check for geo restrictions
    if (!optinAllowedForGeo) {
      showErrorModal(
        'rewards.onboarding.not_supported_region_title',
        'rewards.onboarding.not_supported_region_description',
      );
      return;
    }

<<<<<<< HEAD
    // Check for hardware account restrictions
    if (internalAccount && isHardwareAccount(internalAccount?.address)) {
=======
    // Check for hardware account restrictions for default account associated with group.
    if (
      accountGroupAccounts.some((account) =>
        isHardwareAccount(account?.address),
      )
    ) {
>>>>>>> d5ca588d
      showErrorModal(
        'rewards.onboarding.not_supported_hardware_account_title',
        'rewards.onboarding.not_supported_hardware_account_description',
      );
      return;
    }

<<<<<<< HEAD
    // Check if account type is supported for opt-in
    if (
      internalAccount &&
      !Engine.controllerMessenger.call(
        'RewardsController:isOptInSupported',
        internalAccount,
      )
    ) {
=======
    // Check if any account in the active account group is supported for opt-in
    const hasAnySupportedAccount = accountGroupAccounts.some((account) => {
      try {
        return Engine.controllerMessenger.call(
          'RewardsController:isOptInSupported',
          account,
        );
      } catch {
        return false;
      }
    });

    if (!hasAnySupportedAccount) {
>>>>>>> d5ca588d
      showErrorModal(
        'rewards.onboarding.not_supported_account_type_title',
        'rewards.onboarding.not_supported_account_type_description',
      );
      return;
    }

    // Proceed to next onboarding step
    dispatch(setOnboardingActiveStep(OnboardingStep.STEP_2));
    navigation.navigate(Routes.REWARDS_ONBOARDING_1);
  }, [
    dispatch,
    navigation,
    optinAllowedForGeo,
    optinAllowedForGeoError,
    optinAllowedForGeoLoading,
    subscriptionId,
    showErrorModal,
    showRetryErrorModal,
    fetchGeoRewardsMetadata,
<<<<<<< HEAD
    internalAccount,
=======
    accountGroupAccounts,
>>>>>>> d5ca588d
  ]);

  /**
   * Handles the skip button press
   */
  const handleSkip = useCallback(() => {
    navigation.goBack();
  }, [navigation]);

  const { trackEvent, createEventBuilder } = useMetrics();
  const hasTrackedOnboardingStart = useRef(false);

  /**
   * Auto-redirect to dashboard if user is already opted in
   */
  useFocusEffect(
    useCallback(() => {
      if (subscriptionId) {
        navigation.navigate(Routes.REWARDS_DASHBOARD);
      } else if (!hasTrackedOnboardingStart.current) {
        trackEvent(
          createEventBuilder(
            MetaMetricsEvents.REWARDS_ONBOARDING_STARTED,
          ).build(),
        );
        hasTrackedOnboardingStart.current = true;
      }
    }, [subscriptionId, navigation, trackEvent, createEventBuilder]),
  );

  /**
   * Show error modals for geo and auth failures
   */
  useFocusEffect(
    useCallback(() => {
      // Show auth error modal if auth failed
      if (candidateSubscriptionIdError && !subscriptionId) {
        showRetryErrorModal(
          'rewards.onboarding.auth_fail_title',
          'rewards.onboarding.auth_fail_description',
          () => {
            dispatch(setCandidateSubscriptionId('retry'));
          },
        );
        return;
      }
    }, [
      candidateSubscriptionIdError,
      subscriptionId,
      showRetryErrorModal,
      dispatch,
    ]),
  );

  /**
   * Renders the main title section
   */
  const renderTitle = () => (
    <Box
      twClassName="gap-2"
      flexDirection={BoxFlexDirection.Column}
      alignItems={BoxAlignItems.Center}
    >
      <Box twClassName="justify-center items-center">
        <RNText
          style={[
            tw.style('text-center text-white text-12 leading-1 pt-1'),
            // eslint-disable-next-line react-native/no-inline-styles
            {
              fontFamily: Platform.OS === 'ios' ? 'MM Poly' : 'MM Poly Regular',
            },
          ]}
        >
          {title}
        </RNText>
      </Box>
      <Text
        variant={TextVariant.BodyMd}
        style={tw.style('text-center text-white font-medium')}
      >
        {description}
      </Text>
    </Box>
  );

  /**
   * Renders the intro image section
   */
  const renderImage = () => (
    <Box twClassName="flex-1 justify-center items-center my-4">
      <Image
        source={intro}
        resizeMode="contain"
        style={tw.style('w-full h-full max-w-lg max-h-lg')}
        testID="intro-image"
      />
    </Box>
  );

  /**
   * Renders the action buttons section
   */
  const renderActions = () => (
    <Box twClassName="gap-2 flex-col">
      <ButtonHero
        size={DSRNButtonSize.Lg}
        isLoading={optinAllowedForGeoLoading}
        isDisabled={
          optinAllowedForGeoLoading ||
          candidateSubscriptionIdError ||
          !!subscriptionId
        }
        loadingText={strings('rewards.onboarding.intro_confirm_geo_loading')}
        onPress={handleNext}
        twClassName="w-full bg-primary-default"
      >
        <Text variant={TextVariant.BodyMd} twClassName="text-white font-medium">
          {confirmLabel}
        </Text>
      </ButtonHero>
      <DSRNButton
        variant={ButtonVariant.Tertiary}
        size={DSRNButtonSize.Lg}
        isDisabled={candidateSubscriptionIdLoading || !!subscriptionId}
        onPress={handleSkip}
        twClassName="w-full bg-gray-500 border-gray-500"
      >
        <Text variant={TextVariant.BodyMd} twClassName="text-white font-medium">
          {strings('rewards.onboarding.intro_skip')}
        </Text>
      </DSRNButton>
    </Box>
  );

  if (candidateSubscriptionIdLoading || !!subscriptionId) {
    return <Skeleton width="100%" height="100%" />;
  }

  return (
    <Box twClassName="min-h-full" testID="onboarding-intro-container">
      <ImageBackground
        source={introBg}
        style={tw.style(`flex-1 px-4 pt-8 ${isLargeDevice ? 'pb-8' : ''}`)}
        resizeMode="cover"
      >
        {/* Spacer */}
        {isLargeDevice && <Box twClassName="flex-basis-[10%]" />}

        {/* Title Section */}
        {renderTitle()}

        {/* Image Section */}
        {renderImage()}

        {/* Actions Section */}
        {renderActions()}
      </ImageBackground>
    </Box>
  );
};

export default OnboardingIntroStep;<|MERGE_RESOLUTION|>--- conflicted
+++ resolved
@@ -34,15 +34,6 @@
 import { strings } from '../../../../../../locales/i18n';
 import ButtonHero from '../../../../../component-library/components-temp/Buttons/ButtonHero';
 import { useGeoRewardsMetadata } from '../../hooks/useGeoRewardsMetadata';
-<<<<<<< HEAD
-import { selectSelectedInternalAccount } from '../../../../../selectors/accountsController';
-import { isHardwareAccount } from '../../../../../util/address';
-import Engine from '../../../../../core/Engine';
-import { MetaMetricsEvents, useMetrics } from '../../../../hooks/useMetrics';
-import { REWARDS_GTM_MODAL_SHOWN } from '../../../../../constants/storage';
-import storageWrapper from '../../../../../store/storage-wrapper';
-import Device from '../../../../../util/device';
-=======
 import { selectSelectedAccountGroupInternalAccounts } from '../../../../../selectors/multichainAccounts/accountTreeController';
 import { isHardwareAccount } from '../../../../../util/address';
 import Engine from '../../../../../core/Engine';
@@ -50,7 +41,6 @@
 import Device from '../../../../../util/device';
 import { REWARDS_GTM_MODAL_SHOWN } from '../../../../../constants/storage';
 import storageWrapper from '../../../../../store/storage-wrapper';
->>>>>>> d5ca588d
 
 /**
  * OnboardingIntroStep Component
@@ -82,13 +72,9 @@
   const optinAllowedForGeoLoading = useSelector(
     selectOptinAllowedForGeoLoading,
   );
-<<<<<<< HEAD
-  const internalAccount = useSelector(selectSelectedInternalAccount);
-=======
   const accountGroupAccounts = useSelector(
     selectSelectedAccountGroupInternalAccounts,
   );
->>>>>>> d5ca588d
   const optinAllowedForGeoError = useSelector(selectOptinAllowedForGeoError);
   const candidateSubscriptionId = useSelector(selectCandidateSubscriptionId);
   const subscriptionId = useSelector(selectRewardsSubscriptionId);
@@ -185,17 +171,12 @@
       return;
     }
 
-<<<<<<< HEAD
-    // Check for hardware account restrictions
-    if (internalAccount && isHardwareAccount(internalAccount?.address)) {
-=======
     // Check for hardware account restrictions for default account associated with group.
     if (
       accountGroupAccounts.some((account) =>
         isHardwareAccount(account?.address),
       )
     ) {
->>>>>>> d5ca588d
       showErrorModal(
         'rewards.onboarding.not_supported_hardware_account_title',
         'rewards.onboarding.not_supported_hardware_account_description',
@@ -203,16 +184,6 @@
       return;
     }
 
-<<<<<<< HEAD
-    // Check if account type is supported for opt-in
-    if (
-      internalAccount &&
-      !Engine.controllerMessenger.call(
-        'RewardsController:isOptInSupported',
-        internalAccount,
-      )
-    ) {
-=======
     // Check if any account in the active account group is supported for opt-in
     const hasAnySupportedAccount = accountGroupAccounts.some((account) => {
       try {
@@ -226,7 +197,6 @@
     });
 
     if (!hasAnySupportedAccount) {
->>>>>>> d5ca588d
       showErrorModal(
         'rewards.onboarding.not_supported_account_type_title',
         'rewards.onboarding.not_supported_account_type_description',
@@ -247,11 +217,7 @@
     showErrorModal,
     showRetryErrorModal,
     fetchGeoRewardsMetadata,
-<<<<<<< HEAD
-    internalAccount,
-=======
     accountGroupAccounts,
->>>>>>> d5ca588d
   ]);
 
   /**
