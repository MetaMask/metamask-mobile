--- conflicted
+++ resolved
@@ -1,8 +1,4 @@
-<<<<<<< HEAD
-import React, { useCallback, useMemo } from 'react';
-=======
-import React, { useCallback, useRef } from 'react';
->>>>>>> 989a981e
+import React, { useCallback, useMemo, useRef } from 'react';
 import { Image, ImageBackground, Text as RNText } from 'react-native';
 import { useNavigation, useFocusEffect } from '@react-navigation/native';
 import { useDispatch, useSelector } from 'react-redux';
