import React, { ReactNode, useCallback, useMemo, useRef } from 'react';
import { PanResponder } from 'react-native';
import { useTailwind } from '@metamask/design-system-twrnc-preset';
import {
  Text,
  Box,
  Button,
  ButtonIcon,
  ButtonSize,
  ButtonVariant,
  ButtonIconSize,
  IconName,
  BoxAlignItems,
  BoxJustifyContent,
  BoxFlexDirection,
} from '@metamask/design-system-react-native';
import ProgressIndicator from './ProgressIndicator';
import { strings } from '../../../../../../locales/i18n';
import { useDispatch } from 'react-redux';
import { useNavigation } from '@react-navigation/native';
import { setOnboardingActiveStep } from '../../../../../reducers/rewards';
import Routes from '../../../../../constants/navigation/Routes';
import { OnboardingStep } from '../../../../../reducers/rewards/types';
import { KeyboardAwareScrollView } from 'react-native-keyboard-aware-scroll-view';
import Device from '../../../../../util/device';
<<<<<<< HEAD
=======
import { REWARDS_VIEW_SELECTORS } from '../../Views/RewardsView.constants';
>>>>>>> 338177c4

interface OnboardingStepProps {
  // Progress indicator props
  currentStep: number;

  // Navigation handlers
  onNext: () => void;
  onPrevious?: () => void;
  onNextLoading?: boolean;
  onNextLoadingText?: string;
  onNextDisabled?: boolean;
  onClose?: () => void;
  onSkip?: () => void;

  // Button props
  nextButtonText?: string;
  nextButtonAlternative?: () => ReactNode;

  // Render props for customizable content
  renderStepImage?: () => ReactNode;
  renderStepInfo: () => ReactNode;

  // Gesture control
  disableSwipe?: boolean;
}

const OnboardingStepComponent: React.FC<OnboardingStepProps> = ({
  currentStep,
  onNext,
  onPrevious,
  onSkip,
  onNextLoading,
  onNextLoadingText,
  onNextDisabled,
  nextButtonText,
  nextButtonAlternative,
  renderStepImage,
  renderStepInfo,
  disableSwipe = false,
}) => {
  const tw = useTailwind();
  const dispatch = useDispatch();
  const navigation = useNavigation();
  const isLargeDevice = useMemo(() => Device.isLargeDevice(), []);

  const onClose = useCallback(() => {
    dispatch(setOnboardingActiveStep(OnboardingStep.INTRO));
    navigation.navigate(Routes.WALLET.HOME);
  }, [dispatch, navigation]);

  // Create PanResponder for swipe gestures
  const panResponder = useRef(
    PanResponder.create({
      onStartShouldSetPanResponder: () => !disableSwipe,
      onMoveShouldSetPanResponder: (_, gestureState) =>
        // Only respond to horizontal movements
        !disableSwipe && Math.abs(gestureState.dx) > Math.abs(gestureState.dy),
      onPanResponderRelease: (_, gestureState) => {
        if (disableSwipe) return;

        const { dx } = gestureState;
        const swipeThreshold = 50; // Minimum distance to trigger swipe

        // Right swipe (previous)
        if (dx > swipeThreshold && onPrevious) {
          onPrevious();
        }
        // Left swipe (next)
        else if (dx < -swipeThreshold && !onNextDisabled && !onNextLoading) {
          onNext();
        }
      },
    }),
  ).current;

  return (
    <KeyboardAwareScrollView
      keyboardShouldPersistTaps="handled"
      testID="onboarding-step-container"
      contentContainerStyle={tw.style(
        `min-h-full px-4 ${isLargeDevice ? 'py-8' : 'py-2'}`,
      )}
      {...panResponder.panHandlers}
    >
      <Box twClassName="mt-8 justify-center items-center">
        <Box twClassName="absolute right-1 z-10">
          <ButtonIcon
            size={ButtonIconSize.Lg}
            iconName={IconName.Close}
            onPress={onClose}
            testID="close-button"
          />
        </Box>

        <ProgressIndicator
          totalSteps={4}
          currentStep={currentStep}
          variant="bars"
        />
      </Box>
      <Box twClassName="flex-col flex-1 justify-between items-center">
        {/* Only render image container if renderStepImage is provided */}
        <Box
          justifyContent={BoxJustifyContent.Center}
          alignItems={BoxAlignItems.Center}
          flexDirection={BoxFlexDirection.Column}
          twClassName="flex-1"
        >
          {renderStepImage?.()}
        </Box>

        <Box twClassName="gap-4 w-full flex justify-between">
          <Box twClassName="flex-col">{renderStepInfo()}</Box>

          <Box twClassName="w-full flex-col gap-2">
            <Button
              variant={ButtonVariant.Primary}
              size={ButtonSize.Lg}
              onPress={onNext}
              twClassName="w-full"
              isLoading={onNextLoading}
              loadingText={onNextLoadingText}
              isDisabled={onNextDisabled || onNextLoading}
<<<<<<< HEAD
              testID="next-button"
=======
              testID={REWARDS_VIEW_SELECTORS.NEXT_BUTTON}
>>>>>>> 338177c4
            >
              {nextButtonText || strings('rewards.onboarding.step_confirm')}
            </Button>

            {onSkip && (
              <Button
                variant={ButtonVariant.Tertiary}
                size={ButtonSize.Lg}
                onPress={onSkip}
                twClassName="w-full bg-gray-500 border-gray-500"
<<<<<<< HEAD
                testID="skip-button"
=======
                testID={REWARDS_VIEW_SELECTORS.SKIP_BUTTON}
>>>>>>> 338177c4
              >
                <Text twClassName="text-text-default">
                  {strings('rewards.onboarding.step_skip')}
                </Text>
              </Button>
            )}

            {nextButtonAlternative?.()}
          </Box>
        </Box>
      </Box>
    </KeyboardAwareScrollView>
  );
};

export default OnboardingStepComponent;<|MERGE_RESOLUTION|>--- conflicted
+++ resolved
@@ -23,10 +23,7 @@
 import { OnboardingStep } from '../../../../../reducers/rewards/types';
 import { KeyboardAwareScrollView } from 'react-native-keyboard-aware-scroll-view';
 import Device from '../../../../../util/device';
-<<<<<<< HEAD
-=======
 import { REWARDS_VIEW_SELECTORS } from '../../Views/RewardsView.constants';
->>>>>>> 338177c4
 
 interface OnboardingStepProps {
   // Progress indicator props
@@ -150,11 +147,7 @@
               isLoading={onNextLoading}
               loadingText={onNextLoadingText}
               isDisabled={onNextDisabled || onNextLoading}
-<<<<<<< HEAD
-              testID="next-button"
-=======
               testID={REWARDS_VIEW_SELECTORS.NEXT_BUTTON}
->>>>>>> 338177c4
             >
               {nextButtonText || strings('rewards.onboarding.step_confirm')}
             </Button>
@@ -165,11 +158,7 @@
                 size={ButtonSize.Lg}
                 onPress={onSkip}
                 twClassName="w-full bg-gray-500 border-gray-500"
-<<<<<<< HEAD
-                testID="skip-button"
-=======
                 testID={REWARDS_VIEW_SELECTORS.SKIP_BUTTON}
->>>>>>> 338177c4
               >
                 <Text twClassName="text-text-default">
                   {strings('rewards.onboarding.step_skip')}
