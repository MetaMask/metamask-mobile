--- conflicted
+++ resolved
@@ -35,11 +35,7 @@
       <Step2BgImg
         name="rewards-onboarding-step2-bg"
         fill={colors.background.muted}
-<<<<<<< HEAD
-        style={tw.style('absolute flex-1 w-full h-full')}
-=======
         style={tw.style('absolute flex-1')}
->>>>>>> d5ca588d
         width={screenWidth}
         height={screenHeight}
       />
