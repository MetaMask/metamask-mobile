--- conflicted
+++ resolved
@@ -5,21 +5,12 @@
 import {
   formatRewardsDate,
   formatTimeRemaining,
-<<<<<<< HEAD
-=======
-  getEventDetails,
-  PerpsEventType,
->>>>>>> c0842c92
   formatNumber,
   getIconName,
   formatUrl,
 } from './formatUtils';
 import { IconName } from '@metamask/design-system-react-native';
 import { getTimeDifferenceFromNow } from '../../../../util/date';
-<<<<<<< HEAD
-=======
-import TEST_ADDRESS from '../../../../constants/address';
->>>>>>> c0842c92
 
 const mockGetTimeDifferenceFromNow =
   getTimeDifferenceFromNow as jest.MockedFunction<
@@ -96,7 +87,6 @@
     });
   });
 
-<<<<<<< HEAD
   describe('formatTimeRemaining', () => {
     it('returns formatted time with days, hours, and minutes when all are positive', () => {
       // Given: 2 days, 5 hours, 30 minutes remaining
@@ -105,218 +95,11 @@
         hours: 5,
         minutes: 30,
       });
-=======
-  describe('getEventDetails', () => {
-    const createMockEvent = (
-      type: PointsEventDto['type'],
-      payload: PointsEventDto['payload'] = null,
-    ): PointsEventDto => {
-      const baseEvent = {
-        id: 'test-id',
-        timestamp: new Date('2024-01-15T14:30:00Z'),
-        value: 100,
-        bonus: null,
-        accountAddress: TEST_ADDRESS,
-        updatedAt: new Date('2024-01-15T14:30:00Z'),
-      };
->>>>>>> c0842c92
 
       const endDate = new Date('2024-12-31T23:59:59Z');
 
-<<<<<<< HEAD
-      // When: formatting time remaining
-      const result = formatTimeRemaining(endDate);
-=======
-    describe('SWAP events', () => {
-      it('returns correct details for SWAP event', () => {
-        // Given a SWAP event
-        const event = createMockEvent('SWAP', {
-          srcAsset: {
-            symbol: 'ETH',
-            amount: '420000000000',
-            decimals: 9,
-            type: 'eip155:1/slip44:60',
-          },
-          destAsset: {
-            symbol: 'USDC',
-            amount: '1000000',
-            decimals: 6,
-            type: 'eip155:1/erc20:0xa0b86991c6218b36c1d19d4a2e9eb0ce3606eb48',
-          },
-        });
-
-        // When getting event details
-        const result = getEventDetails(event, TEST_ADDRESS);
-
-        // Then it should return swap details
-        expect(result).toEqual({
-          title: 'Swap',
-          details: '420 ETH to USDC',
-          icon: IconName.SwapVertical,
-        });
-      });
-    });
-
-    describe('PERPS events', () => {
-      it('returns correct details for perps OPEN_POSITION long event', () => {
-        // Given a PERPS OPEN_POSITION event
-        const event = createMockEvent('PERPS', {
-          type: PerpsEventType.OPEN_POSITION,
-          direction: 'LONG',
-          asset: {
-            symbol: 'ETH',
-            amount: '1000000000000000000', // 1 ETH with 18 decimals
-            decimals: 18,
-            type: 'eip155:1/slip44:60',
-          },
-        });
-
-        // When getting event details
-        const result = getEventDetails(event, TEST_ADDRESS);
-
-        // Then it should return perps details
-        expect(result).toEqual({
-          title: 'Opened position',
-          details: 'Long 1 ETH',
-          icon: IconName.Candlestick,
-        });
-      });
-
-      it('returns correct details for perps OPEN_POSITION short event', () => {
-        // Given a PERPS OPEN_POSITION SHORT event
-        const event = createMockEvent('PERPS', {
-          type: PerpsEventType.OPEN_POSITION,
-          direction: 'SHORT',
-          asset: {
-            symbol: 'BTC',
-            amount: '500000000000000000', // 0.5 BTC with 18 decimals
-            decimals: 18,
-            type: 'eip155:1/slip44:0',
-          },
-        });
-
-        // When getting event details
-        const result = getEventDetails(event, TEST_ADDRESS);
-
-        // Then it should return perps details
-        expect(result).toEqual({
-          title: 'Opened position',
-          details: 'Short 0.5 BTC',
-          icon: IconName.Candlestick,
-        });
-      });
-
-      it('returns correct details for perps CLOSE_POSITION event with zero amount', () => {
-        // Given a PERPS CLOSE_POSITION event
-        const event = createMockEvent('PERPS', {
-          type: PerpsEventType.CLOSE_POSITION,
-          asset: {
-            symbol: 'ETH',
-            amount: '0',
-            decimals: 18,
-            type: 'eip155:1/slip44:60',
-          },
-          pnl: '0',
-        });
-
-        // When getting event details
-        const result = getEventDetails(event, TEST_ADDRESS);
-
-        // Then it should return perps details
-        expect(result).toEqual({
-          title: 'Closed position',
-          details: '0 ETH',
-          icon: IconName.Candlestick,
-        });
-      });
-
-      it('returns correct details for PERPS TAKE_PROFIT event', () => {
-        // Given a PERPS TAKE_PROFIT event
-        const event = createMockEvent('PERPS', {
-          type: PerpsEventType.TAKE_PROFIT,
-          asset: {
-            symbol: 'BTC',
-            amount: '250000000000000000', // 0.25 BTC with 18 decimals
-            decimals: 18,
-            type: 'eip155:1/slip44:0',
-          },
-          pnl: '100',
-        });
-
-        // When getting event details
-        const result = getEventDetails(event, TEST_ADDRESS);
-
-        // Then it should return perps details
-        expect(result).toEqual({
-          title: 'Take profit',
-          details: '0.25 BTC',
-          icon: IconName.Candlestick,
-        });
-      });
-
-      it('returns correct details for PERPS STOP_LOSS event', () => {
-        // Given a PERPS STOP_LOSS event
-        const event = createMockEvent('PERPS', {
-          type: PerpsEventType.STOP_LOSS,
-          asset: {
-            symbol: 'ETH',
-            amount: '500000000000000000', // 0.5 ETH with 18 decimals
-            decimals: 18,
-            type: 'eip155:1/slip44:60',
-          },
-          pnl: '100',
-        });
-
-        // When getting event details
-        const result = getEventDetails(event, TEST_ADDRESS);
-
-        // Then it should return perps details
-        expect(result).toEqual({
-          title: 'Stop loss',
-          details: '0.5 ETH',
-          icon: IconName.Candlestick,
-        });
-      });
-
-      it('returns correct details for PERPS STOP_LOSS event with low amount', () => {
-        // Given a PERPS STOP_LOSS event
-        const event = createMockEvent('PERPS', {
-          type: PerpsEventType.STOP_LOSS,
-          asset: {
-            symbol: 'ETH',
-            amount: '4006000000000000', // 0.5 ETH with 18 decimals
-            decimals: 18,
-            type: 'eip155:1/slip44:60',
-          },
-          pnl: '100',
-        });
-
-        // When getting event details
-        const result = getEventDetails(event, TEST_ADDRESS);
-
-        // Then it should return perps details
-        expect(result).toEqual({
-          title: 'Stop loss',
-          details: '0.00401 ETH',
-          icon: IconName.Candlestick,
-        });
-      });
-
-      it('returns undefined details for PERPS event with invalid payload', () => {
-        // Given a PERPS event with invalid payload
-        const event = createMockEvent('PERPS', {
-          type: 'INVALID_TYPE' as PerpsEventType,
-          asset: {
-            symbol: 'ETH',
-            amount: '1000000000000000000',
-            decimals: 18,
-            type: 'eip155:1/slip44:60',
-          },
-        });
-
-        // When getting event details
-        const result = getEventDetails(event, TEST_ADDRESS);
->>>>>>> c0842c92
+      // When: formatting time remaining
+      const result = formatTimeRemaining(endDate);
 
       // Then: should return days, hours, and minutes format
       expect(result).toBe('2d 5h 30m');
@@ -338,13 +121,9 @@
       // When: formatting time remaining
       const result = formatTimeRemaining(endDate);
 
-<<<<<<< HEAD
       // Then: should return minutes format
       expect(result).toBe('45m');
     });
-=======
-        const result = getEventDetails(event, TEST_ADDRESS);
->>>>>>> c0842c92
 
     it('returns null when days, hours, and minutes are all zero', () => {
       // Given: 0 hours, 0 minutes remaining
@@ -393,13 +172,9 @@
       // When: formatting time remaining
       const result = formatTimeRemaining(endDate);
 
-<<<<<<< HEAD
       // Then: should return hours format only
       expect(result).toBe('1h');
     });
-=======
-        const result = getEventDetails(event, TEST_ADDRESS);
->>>>>>> c0842c92
 
     it('returns days, hours, and minutes for large time differences', () => {
       // Given: 365 days, 23 hours, 59 minutes remaining
@@ -537,25 +312,9 @@
       // When: formatting time remaining
       const result = formatTimeRemaining(endDate);
 
-<<<<<<< HEAD
       // Then: should return days format only
       expect(result).toBe('5d');
     });
-=======
-        const result = getEventDetails(event, TEST_ADDRESS);
-
-        expect(result).toEqual({
-          title: 'Sign up bonus',
-          details: TEST_ADDRESS,
-          icon: IconName.Edit,
-        });
-      });
-
-      it('returns empty details when account name is not provided', () => {
-        const event = createMockEvent('SIGN_UP_BONUS');
-
-        const result = getEventDetails(event, undefined);
->>>>>>> c0842c92
 
     it('trims trailing space when minutes are zero', () => {
       // Given: 2 days, 3 hours, 0 minutes remaining
@@ -590,7 +349,6 @@
       expect(formatNumber(null)).toBe('0');
     });
 
-<<<<<<< HEAD
     it('should handle undefined values', () => {
       expect(formatNumber(undefined as unknown as number)).toBe('0');
     });
@@ -797,15 +555,6 @@
         if (Object.values(IconName).includes(iconName as IconName)) {
           expect(getIconName(iconName)).toBe(iconName);
         }
-=======
-        const result = getEventDetails(event, TEST_ADDRESS);
-
-        expect(result).toEqual({
-          title: 'Loyalty bonus',
-          details: TEST_ADDRESS,
-          icon: IconName.ThumbUp,
-        });
->>>>>>> c0842c92
       });
     });
   });
@@ -820,14 +569,10 @@
         );
       });
 
-<<<<<<< HEAD
       it('should extract hostname from http URLs', () => {
         expect(formatUrl('http://example.com')).toBe('example.com');
         expect(formatUrl('http://www.test.org')).toBe('www.test.org');
       });
-=======
-        const result = getEventDetails(event, TEST_ADDRESS);
->>>>>>> c0842c92
 
       it('should extract hostname and ignore paths', () => {
         expect(formatUrl('https://example.com/path/to/page')).toBe(
@@ -896,7 +641,6 @@
         expect(formatUrl('api.github.com/users')).toBe('api.github.com/users');
       });
 
-<<<<<<< HEAD
       it('should handle URLs without protocol with query parameters using fallback', () => {
         expect(formatUrl('example.com?param=value')).toBe('example.com');
         expect(formatUrl('search.google.com?q=test&lang=en')).toBe(
@@ -912,9 +656,6 @@
         expect(formatUrl('just-text-here')).toBe('just-text-here');
         expect(formatUrl('ftp://example.com')).toBe('ftp://example.com');
       });
-=======
-        const result = getEventDetails(event, TEST_ADDRESS);
->>>>>>> c0842c92
 
       it('should handle URLs with only protocol using fallback', () => {
         expect(formatUrl('https://')).toBe('');
@@ -923,7 +664,6 @@
     });
 
     describe('edge cases', () => {
-<<<<<<< HEAD
       it('should return empty string for empty input', () => {
         expect(formatUrl('')).toBe('');
       });
@@ -1007,69 +747,6 @@
         expect(formatUrl('https://unpkg.com/react@17.0.0/index.js')).toBe(
           'unpkg.com',
         );
-=======
-      it('handles PERPS event with zero amount', () => {
-        const event = createMockEvent('PERPS', {
-          type: PerpsEventType.OPEN_POSITION,
-          direction: 'LONG',
-          asset: {
-            symbol: 'ETH',
-            amount: '0',
-            decimals: 18,
-            type: 'eip155:1/slip44:60',
-          },
-        });
-
-        const result = getEventDetails(event, TEST_ADDRESS);
-
-        expect(result).toEqual({
-          title: 'Opened position',
-          details: 'Long 0 ETH',
-          icon: IconName.Candlestick,
-        });
-      });
-
-      it('handles PERPS event with very large amount', () => {
-        const event = createMockEvent('PERPS', {
-          type: PerpsEventType.OPEN_POSITION,
-          direction: 'LONG',
-          asset: {
-            symbol: 'ETH',
-            amount: '1000000000000000000000000', // 1,000,000 ETH with 18 decimals
-            decimals: 18,
-            type: 'eip155:1/slip44:60',
-          },
-        });
-
-        const result = getEventDetails(event, TEST_ADDRESS);
-
-        expect(result).toEqual({
-          title: 'Opened position',
-          details: 'Long 1000000 ETH',
-          icon: IconName.Candlestick,
-        });
-      });
-
-      it('handles PERPS event with decimal result (1.5 should display as 1.5, not 1.50)', () => {
-        const event = createMockEvent('PERPS', {
-          type: PerpsEventType.OPEN_POSITION,
-          direction: 'LONG',
-          asset: {
-            symbol: 'ETH',
-            amount: '1500000000000000000', // 1.5 ETH with 18 decimals
-            decimals: 18,
-            type: 'eip155:1/slip44:60',
-          },
-        });
-
-        const result = getEventDetails(event, TEST_ADDRESS);
-
-        expect(result).toEqual({
-          title: 'Opened position',
-          details: 'Long 1.5 ETH',
-          icon: IconName.Candlestick,
-        });
->>>>>>> c0842c92
       });
 
       it('formats PERPS event amounts to at most 5 decimal places (0.012345 should display as 0.01235)', () => {
