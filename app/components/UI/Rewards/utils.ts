import {
  CaipAccountId,
  parseCaipChainId,
  toCaipAccountId,
} from '@metamask/utils';
import dayjs from 'dayjs';
import relativeTime from 'dayjs/plugin/relativeTime';
import { InternalAccount } from '@metamask/keyring-internal-api';
import Logger from '../../../util/Logger';
import { strings } from '../../../../locales/i18n';
import { isEvmAccountType } from '@metamask/keyring-api';
import { isSolanaAccount } from '../../../core/Multichain/utils';
import { getAddressAccountType } from '../../../util/address';

// Initialize dayjs with relativeTime plugin
dayjs.extend(relativeTime);

export const SOLANA_SIGNUP_NOT_SUPPORTED = strings(
  'rewards.solana_signup_not_supported',
);

export const handleRewardsErrorMessage = (error: unknown) => {
  if (typeof error !== 'object' || error === null) {
    return strings('rewards.error_messages.something_went_wrong');
  }

  const errorObj = error as { data?: { message?: string }; message?: string };
  const message = errorObj?.data?.message ?? errorObj?.message;
  if (!message) {
    return strings('rewards.error_messages.something_went_wrong');
  }
  if (message.includes('already registered')) {
    return strings('rewards.error_messages.account_already_registered');
  }

  if (message.includes('rejected the request')) {
    return strings('rewards.error_messages.request_rejected');
  }

  if (message.includes('No keyring found')) {
    return SOLANA_SIGNUP_NOT_SUPPORTED;
  }

  if (message.includes('Failed to claim reward')) {
    return strings('rewards.error_messages.failed_to_claim_reward');
  }

  if (
    message.includes('not available') ||
    message.includes('Network request failed')
  ) {
    return strings('rewards.error_messages.service_not_available');
  }
  return message;
};

export const convertInternalAccountToCaipAccountId = (
  account: InternalAccount,
): CaipAccountId | null => {
  try {
    const [scope] = account.scopes;
    const { namespace, reference } = parseCaipChainId(scope);
    return toCaipAccountId(namespace, reference, account.address);
  } catch (error) {
    Logger.log(
      'RewardsUtils: Failed to convert address to CAIP-10 format:',
      error,
    );
    return null;
  }
};

// Metrics related utils
export enum RewardsMetricsButtons {
  WAYS_TO_EARN = 'ways_to_earn',
  COPY_REFERRAL_CODE = 'copy_referral_code',
  COPY_REFERRAL_LINK = 'copy_referral_link',
  SHARE_REFERRAL_LINK = 'share_referral_link',
  OPT_OUT = 'opt_out',
  OPT_OUT_CANCEL = 'opt_out_cancel',
}

export const deriveAccountMetricProps = (account?: InternalAccount) => {
  if (!account) {
    return {
      scope: undefined,
      account_type: undefined,
    };
  }

  const scope = isEvmAccountType(account.type)
    ? 'evm'
    : isSolanaAccount(account)
<<<<<<< HEAD
    ? 'solana'
    : account.type; // Fallback to account.type for other types
=======
      ? 'solana'
      : account.type; // Fallback to account.type for other types
>>>>>>> 338177c4
  let type = account.metadata?.keyring?.type;

  try {
    type = getAddressAccountType(account.address);
  } catch (error) {
    // If app goes to idle state, `getAddressAccountType` throws an error because app is locked
    // To prevent that, we catch the error and let type be the one from metadata
  }

  return {
    scope,
    account_type: type,
  };
};<|MERGE_RESOLUTION|>--- conflicted
+++ resolved
@@ -91,13 +91,8 @@
   const scope = isEvmAccountType(account.type)
     ? 'evm'
     : isSolanaAccount(account)
-<<<<<<< HEAD
-    ? 'solana'
-    : account.type; // Fallback to account.type for other types
-=======
       ? 'solana'
       : account.type; // Fallback to account.type for other types
->>>>>>> 338177c4
   let type = account.metadata?.keyring?.type;
 
   try {
