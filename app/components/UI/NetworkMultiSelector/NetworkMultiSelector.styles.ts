import { StyleSheet } from 'react-native';

<<<<<<< HEAD
const BODY_CONTAINER_PADDING_BOTTOM = 4;
=======
const SELECT_ALL_MARGIN_LEFT = 0;
const SELECT_ALL_MARGIN_VERTICAL = 12;
const SELECT_ALL_PADDING_HORIZONTAL = 16;
>>>>>>> 36f7de41
const CUSTOM_NETWORK_PADDING_HORIZONTAL = 16;

const stylesheet = () =>
  StyleSheet.create({
    bodyContainer: {
      flex: 1,
    },
    scrollContentContainer: {
      paddingBottom: 100,
    },
    // custom network
    customNetworkContainer: {
      paddingHorizontal: CUSTOM_NETWORK_PADDING_HORIZONTAL,
    },
  });

export default stylesheet;<|MERGE_RESOLUTION|>--- conflicted
+++ resolved
@@ -1,12 +1,5 @@
 import { StyleSheet } from 'react-native';
 
-<<<<<<< HEAD
-const BODY_CONTAINER_PADDING_BOTTOM = 4;
-=======
-const SELECT_ALL_MARGIN_LEFT = 0;
-const SELECT_ALL_MARGIN_VERTICAL = 12;
-const SELECT_ALL_PADDING_HORIZONTAL = 16;
->>>>>>> 36f7de41
 const CUSTOM_NETWORK_PADDING_HORIZONTAL = 16;
 
 const stylesheet = () =>
