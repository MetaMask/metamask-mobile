--- conflicted
+++ resolved
@@ -6,12 +6,8 @@
 import CollectibleMedia from '../CollectibleMedia';
 import Icon from 'react-native-vector-icons/Ionicons';
 import Device from '../../../util/Device';
-<<<<<<< HEAD
-=======
-import { NavigationContext } from 'react-navigation';
 import AntIcons from 'react-native-vector-icons/AntDesign';
 import Text from '../../Base/Text';
->>>>>>> 69f1df0d
 
 const DEVICE_WIDTH = Device.getDeviceWidth();
 const COLLECTIBLE_WIDTH = (DEVICE_WIDTH - 30 - 16) / 3;
@@ -79,11 +75,8 @@
 	asset,
 	contractCollectibles,
 	collectiblesVisible: propsCollectiblesVisible,
-<<<<<<< HEAD
-	onPress
-=======
+	onPress,
 	collectibleContracts
->>>>>>> 69f1df0d
 }) {
 	const [collectiblesGrid, setCollectiblesGrid] = useState([]);
 	const [collectiblesVisible, setCollectiblesVisible] = useState(propsCollectiblesVisible);
@@ -92,27 +85,10 @@
 		setCollectiblesVisible(!collectiblesVisible);
 	}, [collectiblesVisible, setCollectiblesVisible]);
 
-<<<<<<< HEAD
-	const renderCollectible = useCallback(
-		(collectible, index) => (
-			<View key={collectible.address + collectible.tokenId} styles={styles.collectibleBox}>
-				<TouchableOpacity onPress={() => onPress(collectible, asset.name)}>
-					<View style={index === 1 ? styles.collectibleInTheMiddle : {}}>
-						<CollectibleMedia style={styles.collectibleIcon} collectible={collectible} />
-					</View>
-				</TouchableOpacity>
-			</View>
-		),
-		[onPress, asset.name]
-=======
-	const onPressCollectible = useCallback(
-		collectible =>
-			navigation.navigate('CollectibleView', {
-				...collectible,
-				contractName: collectible.name || asset.name
-			}),
-		[asset.name, navigation]
-	);
+	const onPressCollectible = useCallback(collectible => onPress(collectible, collectible.name || asset.name), [
+		asset.name,
+		onPress
+	]);
 
 	const renderCollectible = useCallback(
 		(collectible, index) => {
@@ -131,7 +107,6 @@
 			);
 		},
 		[collectibleContracts, onPressCollectible]
->>>>>>> 69f1df0d
 	);
 
 	useEffect(() => {
@@ -194,13 +169,10 @@
 	 * Whether the collectibles are visible or not
 	 */
 	collectiblesVisible: PropTypes.bool,
-<<<<<<< HEAD
 	/**
 	 * Called when the collectible is pressed
 	 */
-	onPress: PropTypes.func
-};
-=======
+	onPress: PropTypes.func,
 	collectibleContracts: PropTypes.array
 };
 
@@ -208,5 +180,4 @@
 	collectibleContracts: state.engine.backgroundState.AssetsController.collectibleContracts
 });
 
-export default connect(mapStateToProps)(CollectibleContractElement);
->>>>>>> 69f1df0d
+export default connect(mapStateToProps)(CollectibleContractElement);