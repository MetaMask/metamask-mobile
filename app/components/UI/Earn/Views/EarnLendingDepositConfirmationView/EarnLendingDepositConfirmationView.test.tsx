import {
  Result,
  TransactionStatus,
  TransactionType,
  type TransactionMeta,
} from '@metamask/transaction-controller';
import { useRoute } from '@react-navigation/native';
import { act, fireEvent } from '@testing-library/react-native';
import React, { ReactNode } from 'react';
import EarnLendingDepositConfirmationView, {
  EarnLendingDepositConfirmationViewProps,
} from '.';
import { strings } from '../../../../../../locales/i18n';
import Engine from '../../../../../core/Engine';
import { MOCK_ADDRESS_2 } from '../../../../../util/test/accountsControllerTestUtils';
import { backgroundState } from '../../../../../util/test/initial-root-state';
import renderWithProvider from '../../../../../util/test/renderWithProvider';
import { MetaMetricsEvents } from '../../../../hooks/useMetrics';
import { getStakingNavbar } from '../../../Navbar';
import {
  MOCK_AUSDT_MAINNET_ASSET,
  MOCK_USDC_MAINNET_ASSET,
  MOCK_USDT_MAINNET_ASSET,
} from '../../../Stake/__mocks__/stakeMockData';
import { EARN_EXPERIENCES } from '../../constants/experiences';
import useEarnToken from '../../hooks/useEarnToken';
import { selectStablecoinLendingEnabledFlag } from '../../selectors/featureFlags';
import { EARN_LENDING_ACTIONS } from '../../types/lending.types';
import { CHAIN_ID_TO_AAVE_V3_POOL_CONTRACT_ADDRESS } from '../../utils/tempLending';
import {
  CONFIRMATION_FOOTER_BUTTON_TEST_IDS,
  CONFIRMATION_FOOTER_TEST_ID,
} from './components/ConfirmationFooter';
import { DEPOSIT_DETAILS_SECTION_TEST_ID } from './components/DepositInfoSection';
import { DEPOSIT_RECEIVE_SECTION_TEST_ID } from './components/DepositReceiveSection';
import Routes from '../../../../../constants/navigation/Routes';
import { PROGRESS_STEPPER_TEST_IDS } from './components/ProgressStepper';
import { endTrace, trace, TraceName } from '../../../../../util/trace';
import Logger from '../../../../../util/Logger';

type TxCallback = (event: {
  transactionMeta: Partial<TransactionMeta>;
}) => void;

jest.mock('../../../../../selectors/multichainAccounts/accounts', () => ({
  selectSelectedInternalAccountByScope: jest.fn(() => () => ({
    address: MOCK_ADDRESS_2,
  })),
}));

const mockGoBack = jest.fn();
const mockNavigate = jest.fn();

jest.mock('../../selectors/featureFlags', () => ({
  selectStablecoinLendingEnabledFlag: jest.fn(),
  selectPooledStakingEnabledFlag: jest.fn(),
}));

jest.mock('@react-navigation/native', () => {
  const actualNav = jest.requireActual('@react-navigation/native');
  return {
    ...actualNav,
    useRoute: jest.fn(),
    useNavigation: () => ({
      navigate: mockNavigate,
      goBack: mockGoBack,
      setOptions: jest.fn(),
    }),
  };
});

jest.mock('../../hooks/useEarnToken', () => ({
  __esModule: true,
  default: jest.fn().mockImplementation(() => ({
    earnToken: {
      ...MOCK_USDC_MAINNET_ASSET,
      experience: {
        type: 'STABLECOIN_LENDING',
        apr: '4.5',
        estimatedAnnualRewardsFormatted: '45',
        estimatedAnnualRewardsFiatNumber: 45,
        estimatedAnnualRewardsTokenMinimalUnit: '45000000',
        estimatedAnnualRewardsTokenFormatted: '45',
        market: {
          protocol: 'AAVE v3',
          underlying: {
            address: MOCK_USDC_MAINNET_ASSET.address,
          },
          outputToken: {
            address: '0x91a9948b5002846b9fa5200a58291d46c30d6fe1',
          },
        },
      },
    },
    outputToken: {
      ...MOCK_USDC_MAINNET_ASSET,
      address: '0x91a9948b5002846b9fa5200a58291d46c30d6fe1',
      symbol: 'aUSDC',
      name: 'aUSDC TOKEN',
      ticker: 'aUSDC',
      experience: {
        type: 'STABLECOIN_LENDING',
        apr: '4.5',
        estimatedAnnualRewardsFormatted: '45',
        estimatedAnnualRewardsFiatNumber: 45,
        estimatedAnnualRewardsTokenMinimalUnit: '45000000',
        estimatedAnnualRewardsTokenFormatted: '45',
        market: {
          protocol: 'AAVE v3',
          underlying: {
            address: MOCK_USDC_MAINNET_ASSET.address,
          },
          outputToken: {
            address: '0x91a9948b5002846b9fa5200a58291d46c30d6fe1',
          },
        },
      },
    },
    earnTokenPair: {
      earnToken: {
        ...MOCK_USDC_MAINNET_ASSET,
        experience: {
          type: 'STABLECOIN_LENDING',
          apr: '4.5',
          estimatedAnnualRewardsFormatted: '45',
          estimatedAnnualRewardsFiatNumber: 45,
          estimatedAnnualRewardsTokenMinimalUnit: '45000000',
          estimatedAnnualRewardsTokenFormatted: '45',
          market: {
            protocol: 'AAVE v3',
            underlying: {
              address: MOCK_USDC_MAINNET_ASSET.address,
            },
            outputToken: {
              address: '0x91a9948b5002846b9fa5200a58291d46c30d6fe1',
            },
          },
        },
      },
      outputToken: {
        ...MOCK_USDC_MAINNET_ASSET,
        address: '0x91a9948b5002846b9fa5200a58291d46c30d6fe1',
        symbol: 'aUSDC',
        name: 'aUSDC TOKEN',
        ticker: 'aUSDC',
        experience: {
          type: 'STABLECOIN_LENDING',
          apr: '4.5',
          estimatedAnnualRewardsFormatted: '45',
          estimatedAnnualRewardsFiatNumber: 45,
          estimatedAnnualRewardsTokenMinimalUnit: '45000000',
          estimatedAnnualRewardsTokenFormatted: '45',
          market: {
            protocol: 'AAVE v3',
            underlying: {
              address: MOCK_USDC_MAINNET_ASSET.address,
            },
            outputToken: {
              address: '0x91a9948b5002846b9fa5200a58291d46c30d6fe1',
            },
          },
        },
      },
    },
    getTokenSnapshot: jest.fn(),
    getEstimatedAnnualRewardsForAmount: () => ({
      estimatedAnnualRewardsFormatted: '$45.00',
      estimatedAnnualRewardsFiatNumber: 45,
      estimatedAnnualRewardsTokenMinimalUnit: '45000000',
      estimatedAnnualRewardsTokenFormatted: '45 USDC',
    }),
  })),
}));

jest.mock('../../../../../core/Engine', () => ({
  context: {
    NetworkController: {
      getNetworkClientById: () => ({
        configuration: {
          chainId: '0x1',
          rpcUrl: 'https://mainnet.infura.io/v3',
          ticker: 'ETH',
          type: 'custom',
        },
      }),
      findNetworkClientIdByChainId: jest.fn(() => 'mainnet'),
    },
    TransactionController: {
      addTransaction: jest.fn(),
    },
    EarnController: {
      executeLendingDeposit: jest.fn(),
      executeLendingTokenApprove: jest.fn(),
    },
    TokensController: {
      addToken: jest.fn().mockResolvedValue([]),
    },
  },
  controllerMessenger: {
    subscribeOnceIf: jest.fn(),
  },
}));

const mockTrackEvent = jest.fn();

const mockCreateEventBuilder = jest.fn((eventName) => {
  let properties = {};
  return {
    addProperties(props: Record<string, unknown>) {
      properties = { ...properties, ...props };
      return this;
    },
    build() {
      return {
        name: eventName,
        properties,
      };
    },
  };
});

jest.mock('../../../../hooks/useMetrics', () => {
  const actual = jest.requireActual('../../../../hooks/useMetrics');
  return {
    ...actual,
    useMetrics: () => ({
      trackEvent: mockTrackEvent,
      createEventBuilder: mockCreateEventBuilder,
    }),
    withMetricsAwareness: (Component: ReactNode) => Component,
  };
});

jest.mock('../../../../../util/trace', () => ({
  ...jest.requireActual('../../../../../util/trace'),
  endTrace: jest.fn(),
  trace: jest.fn(),
}));

describe('EarnLendingDepositConfirmationView', () => {
  jest.mocked(getStakingNavbar);

  const mockExecuteLendingDeposit = jest.mocked(
    Engine.context.EarnController.executeLendingDeposit,
  );

  const mockExecuteLendingTokenApprove = jest.mocked(
    Engine.context.EarnController.executeLendingTokenApprove,
  );

  const mockFindNetworkClientIdByChainId = jest.mocked(
    Engine.context.NetworkController.findNetworkClientIdByChainId,
  );

  const mockEndTrace = jest.mocked(endTrace);
  const mockTrace = jest.mocked(trace);

  const mockInitialState = {
    engine: {
      backgroundState,
    },
  };

  const AAVE_V3_ETHEREUM_MAINNET_POOL_CONTRACT_ADDRESS =
    CHAIN_ID_TO_AAVE_V3_POOL_CONTRACT_ADDRESS['0x1'];

  const defaultRouteParams: EarnLendingDepositConfirmationViewProps['route'] = {
    key: 'EarnLendingDepositConfirmation-abc123',
    name: 'params',
    params: {
      action: EARN_LENDING_ACTIONS.DEPOSIT,
      amountFiat: '4.99',
      amountTokenMinimalUnit: '5000000',
      annualRewardsFiat: '0.26',
      annualRewardsToken: '260000',
      lendingContractAddress: AAVE_V3_ETHEREUM_MAINNET_POOL_CONTRACT_ADDRESS,
      lendingProtocol: 'AAVE v3',
      token: {
        ...MOCK_USDC_MAINNET_ASSET,
        address: MOCK_USDC_MAINNET_ASSET.address,
      },
    },
  };

  beforeEach(() => {
    jest.clearAllMocks();

    (useRoute as jest.Mock).mockReturnValue(defaultRouteParams);

    (
      selectStablecoinLendingEnabledFlag as jest.MockedFunction<
        typeof selectStablecoinLendingEnabledFlag
      >
    ).mockReturnValue(true);
  });

  it('matches snapshot', () => {
    const { toJSON, getByTestId } = renderWithProvider(
      <EarnLendingDepositConfirmationView />,
      { state: mockInitialState },
    );

    expect(toJSON()).toMatchSnapshot();

    // ERC20 Token Hero
    expect(getByTestId('earn-token-selector-USDC-0x1')).toBeDefined();
    // Deposit Details Section
    expect(getByTestId(DEPOSIT_DETAILS_SECTION_TEST_ID)).toBeDefined();
    // Deposit Receive Section
    expect(getByTestId(DEPOSIT_RECEIVE_SECTION_TEST_ID)).toBeDefined();
    // Footer
    expect(getByTestId(CONFIRMATION_FOOTER_TEST_ID)).toBeDefined();
    expect(
      getByTestId(CONFIRMATION_FOOTER_BUTTON_TEST_IDS.CANCEL_BUTTON),
    ).toBeDefined();
    expect(
      getByTestId(CONFIRMATION_FOOTER_BUTTON_TEST_IDS.CONFIRM_BUTTON),
    ).toBeDefined();
  });

  it('does not render when stablecoin lending feature flag disabled', () => {
    (
      selectStablecoinLendingEnabledFlag as jest.MockedFunction<
        typeof selectStablecoinLendingEnabledFlag
      >
    ).mockReturnValue(false);

    const { toJSON } = renderWithProvider(
      <EarnLendingDepositConfirmationView />,
      { state: mockInitialState },
    );

    expect(toJSON()).toBeNull();
  });

  it('navigates to previous page when cancel button is pressed', () => {
    const { getByTestId } = renderWithProvider(
      <EarnLendingDepositConfirmationView />,
      { state: mockInitialState },
    );

    const cancelButton = getByTestId(
      CONFIRMATION_FOOTER_BUTTON_TEST_IDS.CANCEL_BUTTON,
    );

    act(() => {
      fireEvent.press(cancelButton);
    });

    expect(mockGoBack).toHaveBeenCalledTimes(1);
  });

  describe('USDT token allowance reset edge case', () => {
    beforeEach(() => {
      jest.clearAllMocks();

      const routeParamsWithApproveAction = {
        ...defaultRouteParams,
        params: {
          ...defaultRouteParams.params,
          action: EARN_LENDING_ACTIONS.ALLOWANCE_INCREASE,
          token: MOCK_USDT_MAINNET_ASSET,
          amountTokenMinimalUnit: '5000000',
          // Existing non-zero allowance will need reset
          allowanceMinimalTokenUnit: '1000000',
        },
      };

      (useRoute as jest.Mock).mockReturnValue(routeParamsWithApproveAction);

      (useEarnToken as jest.Mock).mockReturnValueOnce({
        earnTokenPair: {
          outputToken: undefined,
          earnToken: {
            ...MOCK_USDT_MAINNET_ASSET,
            experience: {
              type: 'STABLECOIN_LENDING',
              apr: '4.5',
              estimatedAnnualRewardsFormatted: '45',
              estimatedAnnualRewardsFiatNumber: 45,
              estimatedAnnualRewardsTokenMinimalUnit: '45000000',
              estimatedAnnualRewardsTokenFormatted: '45',
              market: {
                protocol: 'AAVE v3',
                underlying: {
                  address: MOCK_USDT_MAINNET_ASSET.address,
                },
                outputToken: {
                  address: MOCK_AUSDT_MAINNET_ASSET.address,
                },
              },
            },
          },
        },
        getTokenSnapshot: jest.fn(),
      });
    });

    it('renders allowance reset step for USDT on Ethereum mainnet', () => {
      const { getByText, getAllByTestId } = renderWithProvider(
        <EarnLendingDepositConfirmationView />,
        {
          state: mockInitialState,
        },
      );

      expect(getByText(strings('earn.allowance_reset'))).toBeDefined();
      // 3 Pending Steps
      expect(
        getAllByTestId(PROGRESS_STEPPER_TEST_IDS.STEP_ICON.PENDING),
      ).toHaveLength(3);
    });

    it('initiates token allowance reset on confirm', async () => {
      const { getByTestId } = renderWithProvider(
        <EarnLendingDepositConfirmationView />,
        {
          state: mockInitialState,
        },
      );

      const resetAllowanceButton = getByTestId(
        CONFIRMATION_FOOTER_BUTTON_TEST_IDS.CONFIRM_BUTTON,
      );

      await act(async () => {
        fireEvent.press(resetAllowanceButton);
      });

      expect(
        Engine.context.EarnController.executeLendingTokenApprove,
      ).toHaveBeenCalledWith({
        amount: '0',
        chainId: '0x1',
        gasOptions: {
          gasLimit: 'none',
        },
        protocol: 'AAVE v3',
        txOptions: {
          deviceConfirmedOn: 'metamask_mobile',
          networkClientId: 'mainnet',
          origin: 'metamask',
          type: 'increaseAllowance',
        },
        underlyingTokenAddress: '0xaBc',
      });
    });

    it("does not render allowance reset step for USDT on Ethereum mainnet when reset isn't required", () => {
      const routeParamsWithApproveAction = {
        ...defaultRouteParams,
        params: {
          ...defaultRouteParams.params,
          action: EARN_LENDING_ACTIONS.ALLOWANCE_INCREASE,
          token: MOCK_USDT_MAINNET_ASSET,
          amountTokenMinimalUnit: '5000000',
          // Allowance is already zero, no reset needed
          allowanceMinimalTokenUnit: '0',
        },
      };

      (useRoute as jest.Mock).mockReturnValue(routeParamsWithApproveAction);

      const { queryByText, getAllByTestId } = renderWithProvider(
        <EarnLendingDepositConfirmationView />,
        {
          state: mockInitialState,
        },
      );

      expect(queryByText(strings('earn.allowance_reset'))).toBeNull();
      // 2 Pending Steps
      expect(
        getAllByTestId(PROGRESS_STEPPER_TEST_IDS.STEP_ICON.PENDING),
      ).toHaveLength(2);
    });

    it('isAllowanceReset event property true', async () => {
      renderWithProvider(<EarnLendingDepositConfirmationView />, {
        state: mockInitialState,
      });

      await act(async () => {
        await new Promise((resolve) => setTimeout(resolve, 0));
      });

      expect(mockTrackEvent).toHaveBeenCalledWith(
        mockCreateEventBuilder(MetaMetricsEvents.EARN_CONFIRMATION_PAGE_VIEWED)
          .addProperties({
            action_type: 'deposit',
            experience: 'STABLECOIN_LENDING',
            network: 'Ethereum Mainnet',
            token: 'USDT',
            transaction_value: '5 USDT',
            user_token_balance: undefined,
            isAllowanceReset: true,
          })
          .build(),
      );
    });

    it('tracks transaction allowance reset status events', async () => {
      const transactionMeta = {
        id: '123',
        type: TransactionType.tokenMethodIncreaseAllowance,
      };

      mockExecuteLendingTokenApprove.mockResolvedValue({
        transactionMeta,
      } as Result);

      // Mock the subscribeOnceIf to simulate transaction status callbacks
      let transactionStatusCallbackRejected: TxCallback | undefined;
      let transactionStatusCallbackSubmitted: TxCallback | undefined;
      let transactionStatusCallbackConfirmed:
        | ((transactionMeta: Partial<TransactionMeta>) => void)
        | undefined;
      let transactionStatusCallbackFailed: TxCallback | undefined;

      jest
        .mocked(Engine.controllerMessenger.subscribeOnceIf)
        .mockImplementation((_eventFilter, callback) => {
          if (_eventFilter === 'TransactionController:transactionSubmitted') {
            transactionStatusCallbackSubmitted = callback as (event: {
              transactionMeta: Partial<TransactionMeta>;
            }) => void;
          } else if (
            _eventFilter === 'TransactionController:transactionRejected'
          ) {
            transactionStatusCallbackRejected = callback as (event: {
              transactionMeta: Partial<TransactionMeta>;
            }) => void;
          } else if (
            _eventFilter === 'TransactionController:transactionConfirmed'
          ) {
            transactionStatusCallbackConfirmed = callback as (
              transactionMeta: Partial<TransactionMeta>,
            ) => void;
          } else if (
            _eventFilter === 'TransactionController:transactionFailed'
          ) {
            transactionStatusCallbackFailed = callback as (event: {
              transactionMeta: Partial<TransactionMeta>;
            }) => void;
          }

          return () => {
            // Cleanup function
          };
        });

      const { getByTestId } = renderWithProvider(
        <EarnLendingDepositConfirmationView />,
        { state: mockInitialState },
      );

      const allowanceResetButton = getByTestId(
        CONFIRMATION_FOOTER_BUTTON_TEST_IDS.CONFIRM_BUTTON,
      );

      await act(async () => {
        fireEvent.press(allowanceResetButton);
      });

      expect(mockExecuteLendingTokenApprove).toHaveBeenCalled();

      // Clear previous calls
      mockTrackEvent.mockClear();

      // Simulate transaction rejected
      await act(async () => {
        if (transactionStatusCallbackRejected) {
          transactionStatusCallbackRejected({
            transactionMeta: {
              ...transactionMeta,
              status: TransactionStatus.rejected,
            } as Partial<TransactionMeta>,
          });
        }
      });

      expect(mockTrackEvent).toHaveBeenCalledWith(
        mockCreateEventBuilder(MetaMetricsEvents.EARN_TRANSACTION_REJECTED)
          .addProperties({
            action_type: 'deposit',
            token: 'USDT',
            network: 'Ethereum Mainnet',
            user_token_balance: undefined,
            experience: EARN_EXPERIENCES.STABLECOIN_LENDING,
            transaction_value: '5 USDT',
            transaction_id: '123',
            transaction_type: TransactionType.tokenMethodIncreaseAllowance,
            isAllowanceReset: true,
          })
          .build(),
      );

      // Clear and test submitted status
      mockTrackEvent.mockClear();

      await act(async () => {
        if (transactionStatusCallbackSubmitted) {
          transactionStatusCallbackSubmitted({
            transactionMeta: {
              ...transactionMeta,
              status: TransactionStatus.submitted,
            } as Partial<TransactionMeta>,
          });
        }
      });

      expect(mockTrackEvent).toHaveBeenCalledWith(
        mockCreateEventBuilder(MetaMetricsEvents.EARN_TRANSACTION_SUBMITTED)
          .addProperties({
            action_type: 'deposit',
            token: 'USDT',
            network: 'Ethereum Mainnet',
            user_token_balance: undefined,
            transaction_value: '5 USDT',
            experience: EARN_EXPERIENCES.STABLECOIN_LENDING,
            transaction_id: '123',
            transaction_type: TransactionType.tokenMethodIncreaseAllowance,
            isAllowanceReset: true,
          })
          .build(),
      );

      // Clear and test confirmed status
      mockTrackEvent.mockClear();

      await act(async () => {
        if (transactionStatusCallbackConfirmed) {
          transactionStatusCallbackConfirmed({
            ...transactionMeta,
            status: TransactionStatus.confirmed,
          } as Partial<TransactionMeta>);
        }
      });

      expect(mockTrackEvent).toHaveBeenCalledWith(
        mockCreateEventBuilder(MetaMetricsEvents.EARN_TRANSACTION_CONFIRMED)
          .addProperties({
            action_type: 'deposit',
            token: 'USDT',
            network: 'Ethereum Mainnet',
            user_token_balance: undefined,
            experience: EARN_EXPERIENCES.STABLECOIN_LENDING,
            transaction_value: '5 USDT',
            transaction_id: '123',
            transaction_type: TransactionType.tokenMethodIncreaseAllowance,
            isAllowanceReset: true,
          })
          .build(),
      );

      // Clear and test failed status
      mockTrackEvent.mockClear();

      await act(async () => {
        if (transactionStatusCallbackFailed) {
          transactionStatusCallbackFailed({
            transactionMeta: {
              ...transactionMeta,
              status: TransactionStatus.failed,
            } as Partial<TransactionMeta>,
          });
        }
      });

      expect(mockTrackEvent).toHaveBeenCalledWith(
        mockCreateEventBuilder(MetaMetricsEvents.EARN_TRANSACTION_FAILED)
          .addProperties({
            action_type: 'deposit',
            token: 'USDT',
            network: 'Ethereum Mainnet',
            user_token_balance: undefined,
            experience: EARN_EXPERIENCES.STABLECOIN_LENDING,
            transaction_value: '5 USDT',
            transaction_id: '123',
            transaction_type: TransactionType.tokenMethodIncreaseAllowance,
            isAllowanceReset: true,
          })
          .build(),
      );
    });
  });

  describe('Analytics', () => {
    it('tracks EARN_CONFIRMATION_PAGE_VIEWED on render', async () => {
      renderWithProvider(<EarnLendingDepositConfirmationView />, {
        state: mockInitialState,
      });

      await act(async () => {
        await new Promise((resolve) => setTimeout(resolve, 0));
      });

      expect(mockTrackEvent).toHaveBeenCalledWith(
        mockCreateEventBuilder(MetaMetricsEvents.EARN_CONFIRMATION_PAGE_VIEWED)
          .addProperties({
            action_type: 'deposit',
            experience: 'STABLECOIN_LENDING',
            network: 'Ethereum Mainnet',
            token: 'USDC',
            transaction_value: '5 USDC',
            user_token_balance: undefined,
            isAllowanceReset: false,
          })
          .build(),
      );
    });

    it('tracks EARN_DEPOSIT_REVIEW_CONFIRM_CLICKED and EARN_TRANSACTION_INITIATED on confirm', async () => {
      mockExecuteLendingDeposit.mockResolvedValue({
        transactionMeta: {
          id: '123',
          type: TransactionType.lendingDeposit,
        },
      } as Result);

      const { getByTestId } = renderWithProvider(
        <EarnLendingDepositConfirmationView />,
        { state: mockInitialState },
      );

      const depositButton = getByTestId(
        CONFIRMATION_FOOTER_BUTTON_TEST_IDS.CONFIRM_BUTTON,
      );

      await act(async () => {
        fireEvent.press(depositButton);
      });

      expect(mockExecuteLendingDeposit).toHaveBeenCalled();

      // Verify the correct sequence of events
      expect(mockCreateEventBuilder).toHaveBeenNthCalledWith(
        1,
        MetaMetricsEvents.EARN_CONFIRMATION_PAGE_VIEWED,
      );
      expect(mockCreateEventBuilder).toHaveBeenNthCalledWith(
        2,
        MetaMetricsEvents.EARN_DEPOSIT_REVIEW_CONFIRM_CLICKED,
      );
      expect(mockCreateEventBuilder).toHaveBeenNthCalledWith(
        3,
        MetaMetricsEvents.EARN_TRANSACTION_INITIATED,
      );
    });

    it('tracks transaction status events', async () => {
      const transactionMeta = {
        id: '123',
        type: TransactionType.lendingDeposit as TransactionType,
      };

      mockExecuteLendingDeposit.mockResolvedValue({
        transactionMeta,
      } as Result);

      // Mock the subscribeOnceIf to simulate transaction status callbacks
      let transactionStatusCallbackRejected: TxCallback | undefined;
      let transactionStatusCallbackSubmitted: TxCallback | undefined;
      let transactionStatusCallbackConfirmed:
        | ((transactionMeta: Partial<TransactionMeta>) => void)
        | undefined;
      let transactionStatusCallbackFailed: TxCallback | undefined;

      jest
        .mocked(Engine.controllerMessenger.subscribeOnceIf)
        .mockImplementation((_eventFilter, callback) => {
          if (_eventFilter === 'TransactionController:transactionSubmitted') {
            transactionStatusCallbackSubmitted = callback as (event: {
              transactionMeta: Partial<TransactionMeta>;
            }) => void;
          } else if (
            _eventFilter === 'TransactionController:transactionRejected'
          ) {
            transactionStatusCallbackRejected = callback as (event: {
              transactionMeta: Partial<TransactionMeta>;
            }) => void;
          } else if (
            _eventFilter === 'TransactionController:transactionConfirmed'
          ) {
            transactionStatusCallbackConfirmed = callback as (
              transactionMeta: Partial<TransactionMeta>,
            ) => void;
          } else if (
            _eventFilter === 'TransactionController:transactionFailed'
          ) {
            transactionStatusCallbackFailed = callback as (event: {
              transactionMeta: Partial<TransactionMeta>;
            }) => void;
          }

          return () => {
            // Cleanup function
          };
        });

      const { getByTestId } = renderWithProvider(
        <EarnLendingDepositConfirmationView />,
        { state: mockInitialState },
      );

      const depositButton = getByTestId(
        CONFIRMATION_FOOTER_BUTTON_TEST_IDS.CONFIRM_BUTTON,
      );

      await act(async () => {
        fireEvent.press(depositButton);
      });

      expect(mockExecuteLendingDeposit).toHaveBeenCalled();

      // Clear previous calls
      mockTrackEvent.mockClear();

      // Simulate transaction rejected
      await act(async () => {
        if (transactionStatusCallbackRejected) {
          transactionStatusCallbackRejected({
            transactionMeta: {
              ...transactionMeta,
              status: TransactionStatus.rejected,
            } as Partial<TransactionMeta>,
          });
        }
      });

      expect(mockTrackEvent).toHaveBeenCalledWith(
        mockCreateEventBuilder(MetaMetricsEvents.EARN_TRANSACTION_REJECTED)
          .addProperties({
            action_type: 'deposit',
            token: 'USDC',
            network: 'Ethereum Mainnet',
            user_token_balance: undefined,
            experience: EARN_EXPERIENCES.STABLECOIN_LENDING,
            transaction_value: '5 USDC',
            transaction_id: '123',
            transaction_type: TransactionType.lendingDeposit,
            isAllowanceReset: false,
          })
          .build(),
      );

      // Clear and test submitted status
      mockTrackEvent.mockClear();

      await act(async () => {
        if (transactionStatusCallbackSubmitted) {
          transactionStatusCallbackSubmitted({
            transactionMeta: {
              ...transactionMeta,
              status: TransactionStatus.submitted,
            } as Partial<TransactionMeta>,
          });
        }
      });

      expect(mockTrackEvent).toHaveBeenCalledWith(
        mockCreateEventBuilder(MetaMetricsEvents.EARN_TRANSACTION_SUBMITTED)
          .addProperties({
            action_type: 'deposit',
            token: 'USDC',
            network: 'Ethereum Mainnet',
            user_token_balance: undefined,
            transaction_value: '5 USDC',
            experience: EARN_EXPERIENCES.STABLECOIN_LENDING,
            transaction_id: '123',
            transaction_type: TransactionType.lendingDeposit,
            isAllowanceReset: false,
          })
          .build(),
      );

      // Wait for setTimeout to complete before checking navigation
      await act(async () => {
        await new Promise((resolve) => setTimeout(resolve, 0));
      });

      expect(mockNavigate).toHaveBeenCalledWith(Routes.TRANSACTIONS_VIEW);

      // Clear and test confirmed status
      mockTrackEvent.mockClear();

      await act(async () => {
        if (transactionStatusCallbackConfirmed) {
          transactionStatusCallbackConfirmed({
            ...transactionMeta,
            status: TransactionStatus.confirmed,
          } as Partial<TransactionMeta>);
        }
      });

      expect(mockTrackEvent).toHaveBeenCalledWith(
        mockCreateEventBuilder(MetaMetricsEvents.EARN_TRANSACTION_CONFIRMED)
          .addProperties({
            action_type: 'deposit',
            token: 'USDC',
            network: 'Ethereum Mainnet',
            user_token_balance: undefined,
            experience: EARN_EXPERIENCES.STABLECOIN_LENDING,
            transaction_value: '5 USDC',
            transaction_id: '123',
            transaction_type: TransactionType.lendingDeposit,
            isAllowanceReset: false,
          })
          .build(),
      );

      // Clear and test failed status
      mockTrackEvent.mockClear();

      await act(async () => {
        if (transactionStatusCallbackFailed) {
          transactionStatusCallbackFailed({
            transactionMeta: {
              ...transactionMeta,
              status: TransactionStatus.failed,
            } as Partial<TransactionMeta>,
          });
        }
      });

      expect(mockTrackEvent).toHaveBeenCalledWith(
        mockCreateEventBuilder(MetaMetricsEvents.EARN_TRANSACTION_FAILED)
          .addProperties({
            action_type: 'deposit',
            token: 'USDC',
            network: 'Ethereum Mainnet',
            user_token_balance: undefined,
            experience: EARN_EXPERIENCES.STABLECOIN_LENDING,
            transaction_value: '5 USDC',
            transaction_id: '123',
            transaction_type: TransactionType.lendingDeposit,
            isAllowanceReset: false,
          })
          .build(),
      );
    });

    it('tracks EARN_TRANSACTION_CONFIRMED on allowance increase confirmation', async () => {
      const routeParamsWithApproveAction = {
        ...defaultRouteParams,
        params: {
          ...defaultRouteParams.params,
          action: EARN_LENDING_ACTIONS.ALLOWANCE_INCREASE,
        },
      };

      (useRoute as jest.Mock).mockReturnValue(routeParamsWithApproveAction);

      mockExecuteLendingTokenApprove.mockResolvedValue({
        transactionMeta: {
          id: '456',
          type: TransactionType.tokenMethodIncreaseAllowance,
        },
      } as Result);

      // Mock the subscribeOnceIf to simulate transaction confirmed callback
      let transactionStatusCallback:
        | ((transaction: { transactionMeta: Partial<TransactionMeta> }) => void)
        | undefined;
      jest
        .mocked(Engine.controllerMessenger.subscribeOnceIf)
        .mockImplementation((_eventFilter, callback) => {
          transactionStatusCallback = callback as (transaction: {
            transactionMeta: Partial<TransactionMeta>;
          }) => void;
          return () => {
            // Cleanup function
          };
        });

      const { getByTestId } = renderWithProvider(
        <EarnLendingDepositConfirmationView />,
        { state: mockInitialState },
      );

      const approveButton = getByTestId(
        CONFIRMATION_FOOTER_BUTTON_TEST_IDS.CONFIRM_BUTTON,
      );

      await act(async () => {
        fireEvent.press(approveButton);
      });

      expect(mockExecuteLendingTokenApprove).toHaveBeenCalled();

      // Clear previous calls
      mockTrackEvent.mockClear();

      // Simulate transaction confirmed
      await act(async () => {
        if (transactionStatusCallback) {
          transactionStatusCallback({
            transactionMeta: {
              id: '456',
              type: TransactionType.tokenMethodIncreaseAllowance,
              status: TransactionStatus.confirmed,
            } as Partial<TransactionMeta>,
          });
        }
      });

      expect(mockTrackEvent).toHaveBeenCalledWith(
        mockCreateEventBuilder(MetaMetricsEvents.EARN_TRANSACTION_CONFIRMED)
          .addProperties({
            action_type: 'deposit',
            token: 'USDC',
            network: 'Ethereum Mainnet',
            user_token_balance: undefined,
            transaction_value: '5 USDC',
            transaction_id: '456',
            experience: EARN_EXPERIENCES.STABLECOIN_LENDING,
            transaction_type: 'increaseAllowance',
            isAllowanceReset: false,
          })
          .build(),
      );
    });

    it('tracks EARN_DEPOSIT_REVIEW_CANCEL_CLICKED on cancel', async () => {
      const { getByTestId } = renderWithProvider(
        <EarnLendingDepositConfirmationView />,
        { state: mockInitialState },
      );

      const cancelButton = getByTestId(
        CONFIRMATION_FOOTER_BUTTON_TEST_IDS.CANCEL_BUTTON,
      );

      // Clear previous calls
      mockTrackEvent.mockClear();

      await act(async () => {
        fireEvent.press(cancelButton);
      });

      expect(mockTrackEvent).toHaveBeenCalledWith(
        mockCreateEventBuilder(
          MetaMetricsEvents.EARN_DEPOSIT_REVIEW_CANCEL_CLICKED,
        )
          .addProperties({
            selected_provider: 'consensys',
            text: 'Cancel',
            location: 'EarnLendingDepositConfirmationView',
            network: 'Ethereum Mainnet',
            step: 'Deposit',
          })
          .build(),
      );
    });
  });

  it('initiates transaction approval flow if token allowance is needed', async () => {
    const routeParamsWithApproveAction = {
      ...defaultRouteParams,
      params: {
        ...defaultRouteParams.params,
        action: EARN_LENDING_ACTIONS.ALLOWANCE_INCREASE,
      },
    };

    (useRoute as jest.Mock).mockReturnValue(routeParamsWithApproveAction);

    // We don't care about the result of addTransaction but want to ensure it's called with the correct parameters.
    mockExecuteLendingTokenApprove.mockResolvedValue({
      transactionMeta: {
        id: '123',
        type: TransactionType.tokenMethodIncreaseAllowance,
      },
    } as Result);

    // Clear previous calls to subscribeOnceIf
    jest.mocked(Engine.controllerMessenger.subscribeOnceIf).mockClear();

    const { queryAllByText, getByTestId } = renderWithProvider(
      <EarnLendingDepositConfirmationView />,
      { state: mockInitialState },
    );

    const approveButton = getByTestId(
      CONFIRMATION_FOOTER_BUTTON_TEST_IDS.CONFIRM_BUTTON,
    );

    // Ensure we're on the approval step
    expect(queryAllByText(strings('earn.approve')).length).toBe(2);

    await act(async () => {
      fireEvent.press(approveButton);
    });

    expect(
      Engine.context.EarnController.executeLendingTokenApprove,
    ).toHaveBeenCalledWith({
      amount: '5000000',
      chainId: '0x1',
      protocol: 'AAVE v3',
      underlyingTokenAddress: MOCK_USDC_MAINNET_ASSET.address,
      gasOptions: {
        gasLimit: 'none',
      },
      txOptions: {
        deviceConfirmedOn: 'metamask_mobile',
        networkClientId: 'mainnet',
        origin: 'metamask',
        type: 'increaseAllowance',
      },
    });
  });

  it('initiates deposit if user already has token allowance', async () => {
    // We don't care about the result of addTransaction but want to ensure it's called with the correct parameters.
    mockExecuteLendingDeposit.mockResolvedValue({
      transactionMeta: {
        id: '123',
        type: TransactionType.lendingDeposit as TransactionType,
      },
    } as Result);

    // Clear previous calls to subscribeOnceIf
    jest.mocked(Engine.controllerMessenger.subscribeOnceIf).mockClear();

    const { queryAllByText, getByTestId } = renderWithProvider(
      <EarnLendingDepositConfirmationView />,
      { state: mockInitialState },
    );

    const depositButton = getByTestId(
      CONFIRMATION_FOOTER_BUTTON_TEST_IDS.CONFIRM_BUTTON,
    );

    // Ensure we're on the deposit step
    expect(queryAllByText(strings('earn.approve')).length).toBe(1);
    expect(queryAllByText(strings('earn.deposit')).length).toBe(1);

    await act(async () => {
      fireEvent.press(depositButton);
    });

    expect(
      Engine.context.EarnController.executeLendingDeposit,
    ).toHaveBeenCalledWith({
      amount: '5000000',
      chainId: '0x1',
      protocol: 'AAVE v3',
      underlyingTokenAddress: MOCK_USDC_MAINNET_ASSET.address,
      gasOptions: {
        gasLimit: 'none',
      },
      txOptions: {
        deviceConfirmedOn: 'metamask_mobile',
        networkClientId: 'mainnet',
        origin: 'metamask',
        type: TransactionType.lendingDeposit,
      },
    });
  });

  it('enables retries after transaction error during approval flow', async () => {
    const routeParamsWithApproveAction = {
      ...defaultRouteParams,
      params: {
        ...defaultRouteParams.params,
        action: EARN_LENDING_ACTIONS.ALLOWANCE_INCREASE,
      },
    };

    (useRoute as jest.Mock).mockReturnValue(routeParamsWithApproveAction);

    mockExecuteLendingTokenApprove.mockRejectedValue(
      new Error('Transaction failed'),
    );

    const { getByTestId } = renderWithProvider(
      <EarnLendingDepositConfirmationView />,
      { state: mockInitialState },
    );

    const approveButton = getByTestId(
      CONFIRMATION_FOOTER_BUTTON_TEST_IDS.CONFIRM_BUTTON,
    );

    await act(async () => {
      fireEvent.press(approveButton);
    });

    expect(
      Engine.context.EarnController.executeLendingTokenApprove,
    ).toHaveBeenCalledWith({
      amount: '5000000',
      chainId: '0x1',
      protocol: 'AAVE v3',
      underlyingTokenAddress: MOCK_USDC_MAINNET_ASSET.address,
      gasOptions: {
        gasLimit: 'none',
      },
      txOptions: {
        deviceConfirmedOn: 'metamask_mobile',
        networkClientId: 'mainnet',
        origin: 'metamask',
        type: 'increaseAllowance',
      },
    });

    // Wait for the error to be handled and button to be re-enabled
    await act(async () => {
      await new Promise((resolve) => setTimeout(resolve, 0));
    });

    // The button should be re-enabled after the error
    expect(approveButton.props.disabled).toBe(false);
  });

  it('handles empty transaction response during approval flow', async () => {
    const routeParamsWithApproveAction = {
      ...defaultRouteParams,
      params: {
        ...defaultRouteParams.params,
        action: EARN_LENDING_ACTIONS.ALLOWANCE_INCREASE,
      },
    };

    (useRoute as jest.Mock).mockReturnValue(routeParamsWithApproveAction);

    // Mock returning empty transaction
    mockExecuteLendingTokenApprove.mockResolvedValue({} as Result);

    const { getByTestId } = renderWithProvider(
      <EarnLendingDepositConfirmationView />,
      { state: mockInitialState },
    );

    const approveButton = getByTestId(
      CONFIRMATION_FOOTER_BUTTON_TEST_IDS.CONFIRM_BUTTON,
    );

    await act(async () => {
      fireEvent.press(approveButton);
    });

    expect(mockExecuteLendingTokenApprove).toHaveBeenCalled();

    await act(async () => {
      await new Promise((resolve) => setTimeout(resolve, 0));
    });

    // Button should be re-enabled when transaction is undefined
    expect(approveButton.props.disabled).toBe(false);
  });

  it('handles missing protocol or chainId during approval flow', async () => {
    const routeParamsWithApproveAction = {
      ...defaultRouteParams,
      params: {
        ...defaultRouteParams.params,
        action: EARN_LENDING_ACTIONS.ALLOWANCE_INCREASE,
      },
    };

    (useRoute as jest.Mock).mockReturnValue(routeParamsWithApproveAction);

    // Mock earnToken with missing protocol
    (useEarnToken as jest.Mock).mockReturnValueOnce({
      earnTokenPair: {
        earnToken: {
          ...MOCK_USDC_MAINNET_ASSET,
          experience: {
            market: {
              protocol: undefined, // Missing protocol
              underlying: { address: MOCK_USDC_MAINNET_ASSET.address },
            },
          },
        },
        outputToken: undefined,
      },
      getTokenSnapshot: jest.fn(),
      tokenSnapshot: undefined,
    });

    const { getByTestId } = renderWithProvider(
      <EarnLendingDepositConfirmationView />,
      { state: mockInitialState },
    );

    const approveButton = getByTestId(
      CONFIRMATION_FOOTER_BUTTON_TEST_IDS.CONFIRM_BUTTON,
    );

    await act(async () => {
      fireEvent.press(approveButton);
    });

    // Should not attempt transaction when protocol is missing
    expect(mockExecuteLendingTokenApprove).not.toHaveBeenCalled();

    // Button should remain enabled since no loading state was set
    expect(approveButton.props.disabled).toBe(false);
  });

  it('handles errors during approval flow and logs them', async () => {
    const routeParamsWithApproveAction = {
      ...defaultRouteParams,
      params: {
        ...defaultRouteParams.params,
        action: EARN_LENDING_ACTIONS.ALLOWANCE_INCREASE,
      },
    };

    (useRoute as jest.Mock).mockReturnValue(routeParamsWithApproveAction);

    const testError = new Error('Allowance increase failed');
    mockExecuteLendingTokenApprove.mockRejectedValue(testError);

    const loggerSpy = jest.spyOn(Logger, 'error').mockImplementation(() => {
      // intentionally empty
    });

    const { getByTestId } = renderWithProvider(
      <EarnLendingDepositConfirmationView />,
      { state: mockInitialState },
    );

    const approveButton = getByTestId(
      CONFIRMATION_FOOTER_BUTTON_TEST_IDS.CONFIRM_BUTTON,
    );

    await act(async () => {
      fireEvent.press(approveButton);
    });

    expect(mockExecuteLendingTokenApprove).toHaveBeenCalled();

    await act(async () => {
      await new Promise((resolve) => setTimeout(resolve, 0));
    });

    // Error should be logged with specific message
    expect(loggerSpy).toHaveBeenCalledWith(
      testError,
      '[increaseTokenAllowance] Lending deposit failed',
    );

    loggerSpy.mockRestore();
  });

  it('handles errors during allowance reset and logs them', async () => {
    const routeParamsWithResetAction = {
      ...defaultRouteParams,
      params: {
        ...defaultRouteParams.params,
        action: EARN_LENDING_ACTIONS.ALLOWANCE_INCREASE,
        token: MOCK_USDT_MAINNET_ASSET,
        amountTokenMinimalUnit: '5000000',
        // Existing non-zero allowance will trigger reset
        allowanceMinimalTokenUnit: '1000000',
      },
    };

    (useRoute as jest.Mock).mockReturnValue(routeParamsWithResetAction);

    (useEarnToken as jest.Mock).mockReturnValueOnce({
      earnTokenPair: {
        outputToken: undefined,
        earnToken: {
          ...MOCK_USDT_MAINNET_ASSET,
          experience: {
            type: 'STABLECOIN_LENDING',
            apr: '4.5',
            estimatedAnnualRewardsFormatted: '45',
            estimatedAnnualRewardsFiatNumber: 45,
            estimatedAnnualRewardsTokenMinimalUnit: '45000000',
            estimatedAnnualRewardsTokenFormatted: '45',
            market: {
              protocol: 'AAVE v3',
              underlying: {
                address: MOCK_USDT_MAINNET_ASSET.address,
              },
              outputToken: {
                address: MOCK_AUSDT_MAINNET_ASSET.address,
              },
            },
          },
        },
      },
      getTokenSnapshot: jest.fn(),
    });

    const testError = new Error('Allowance reset failed');
    mockExecuteLendingTokenApprove.mockRejectedValue(testError);

    const loggerSpy = jest.spyOn(Logger, 'error').mockImplementation(() => {
      // intentionally empty
    });

    const { getByTestId } = renderWithProvider(
      <EarnLendingDepositConfirmationView />,
      { state: mockInitialState },
    );

    const resetButton = getByTestId(
      CONFIRMATION_FOOTER_BUTTON_TEST_IDS.CONFIRM_BUTTON,
    );

    await act(async () => {
      fireEvent.press(resetButton);
    });

    expect(mockExecuteLendingTokenApprove).toHaveBeenCalled();

    await act(async () => {
      await new Promise((resolve) => setTimeout(resolve, 0));
    });

    // Error should be logged with specific message
    expect(loggerSpy).toHaveBeenCalledWith(
      testError,
      '[resetTokenAllowance] Lending deposit failed',
    );

    expect(resetButton.props.disabled).toBe(false);

    loggerSpy.mockRestore();
  });

  it('handles empty transaction response during deposit flow', async () => {
    // Mock returning empty transaction
    mockExecuteLendingDeposit.mockResolvedValue({} as Result);

    const { getByTestId } = renderWithProvider(
      <EarnLendingDepositConfirmationView />,
      { state: mockInitialState },
    );

    const depositButton = getByTestId(
      CONFIRMATION_FOOTER_BUTTON_TEST_IDS.CONFIRM_BUTTON,
    );

    await act(async () => {
      fireEvent.press(depositButton);
    });

    expect(mockExecuteLendingDeposit).toHaveBeenCalled();

    await act(async () => {
      await new Promise((resolve) => setTimeout(resolve, 0));
    });

    // Button should be re-enabled when transaction is empty
    expect(depositButton.props.disabled).toBe(false);
  });

  it('enables retries after transaction error during deposit flow', async () => {
    mockExecuteLendingDeposit.mockRejectedValue(
      new Error('Transaction failed'),
    );

    const { getByTestId } = renderWithProvider(
      <EarnLendingDepositConfirmationView />,
      { state: mockInitialState },
    );

    const depositButton = getByTestId(
      CONFIRMATION_FOOTER_BUTTON_TEST_IDS.CONFIRM_BUTTON,
    );

    await act(async () => {
      fireEvent.press(depositButton);
    });

    expect(
      Engine.context.EarnController.executeLendingDeposit,
    ).toHaveBeenCalledWith({
      amount: '5000000',
      chainId: '0x1',
      protocol: 'AAVE v3',
      underlyingTokenAddress: MOCK_USDC_MAINNET_ASSET.address,
      gasOptions: {
        gasLimit: 'none',
      },
      txOptions: {
        deviceConfirmedOn: 'metamask_mobile',
        networkClientId: 'mainnet',
        origin: 'metamask',
        type: TransactionType.lendingDeposit,
      },
    });

    // Wait for the error to be handled and button to be re-enabled
    await act(async () => {
      await new Promise((resolve) => setTimeout(resolve, 0));
    });

    // The button should be re-enabled after the error
    expect(depositButton.props.disabled).toBe(false);
  });

  it('displays token information', () => {
    const { getByText } = renderWithProvider(
      <EarnLendingDepositConfirmationView />,
      { state: mockInitialState },
    );

    expect(getByText('45 USDC')).toBeDefined();
    expect(getByText('5 aUSDC')).toBeDefined();
    expect(getByText('4.5%')).toBeDefined();
  });

  it('displays amount information', () => {
    const { getByText, getAllByText } = renderWithProvider(
      <EarnLendingDepositConfirmationView />,
      { state: mockInitialState },
    );

    expect(getAllByText('$4.99')).toBeDefined();
    expect(getByText('5 aUSDC')).toBeDefined();
    expect(getByText('5 USDC')).toBeDefined();
  });

  it('displays nothing when missing route params', () => {
    (useRoute as jest.Mock).mockReturnValue({
      key: 'EarnLendingDepositConfirmation-abc123',
      name: 'params',
      params: {},
    });

    const { toJSON } = renderWithProvider(
      <EarnLendingDepositConfirmationView />,
      { state: mockInitialState },
    );

    expect(toJSON()).toBeNull();
  });

  it('handles token import and confirmation via subscription listener when no outputToken is present', async () => {
    // Update the mock to return earnToken but no outputToken
    (useEarnToken as jest.Mock).mockReturnValueOnce({
      earnTokenPair: {
        outputToken: undefined,
        earnToken: {
          ...MOCK_USDC_MAINNET_ASSET,
          experience: {
            type: 'STABLECOIN_LENDING',
            apr: '4.5',
            estimatedAnnualRewardsFormatted: '45',
            estimatedAnnualRewardsFiatNumber: 45,
            estimatedAnnualRewardsTokenMinimalUnit: '45000000',
            estimatedAnnualRewardsTokenFormatted: '45',
            market: {
              protocol: 'AAVE v3',
              underlying: {
                address: MOCK_USDC_MAINNET_ASSET.address,
              },
              outputToken: {
                address: '0x91a9948b5002846b9fa5200a58291d46c30d6fe1',
              },
            },
          },
        },
      },
      getTokenSnapshot: jest.fn(),
      tokenSnapshot: {
        token: {
          address: '0x91a9948b5002846b9fa5200a58291d46c30d6fe1',
          symbol: 'aUSDC',
          name: 'aUSDC TOKEN',
          decimals: 6,
        },
        chainId: '0x1',
      },
    });

    const { getByTestId } = renderWithProvider(
      <EarnLendingDepositConfirmationView />,
      {
        state: mockInitialState,
      },
    );

    const footerConfirmationButton = getByTestId(
      CONFIRMATION_FOOTER_BUTTON_TEST_IDS.CONFIRM_BUTTON,
    );

    // mock executeLendingDeposit to return a transaction
    (
      Engine.context.EarnController.executeLendingDeposit as jest.Mock
    ).mockResolvedValueOnce({
      transactionMeta: {
        id: '123',
        type: TransactionType.lendingDeposit as TransactionType,
      },
    } as Result);

    // Mock the subscription callback
    let subscriptionCallback:
      | ((event: { transaction: { hash: string; status: string } }) => void)
      | undefined;
    (
      Engine.controllerMessenger.subscribeOnceIf as jest.Mock
    ).mockImplementation((event, callback) => {
      if (event === 'TransactionController:transactionConfirmed') {
        subscriptionCallback = callback;
      }
      return () => {
        // Cleanup function
      };
    });

    await act(async () => {
      fireEvent.press(footerConfirmationButton);
    });

    // Simulate transaction submission
    await act(async () => {
      if (subscriptionCallback) {
        subscriptionCallback({
          transaction: {
            hash: '0x123',
            status: 'submitted',
          },
        });
      }
    });

    // Verify the transaction was executed
    expect(
      Engine.context.EarnController.executeLendingDeposit,
    ).toHaveBeenCalledWith({
      amount: '5000000',
      chainId: '0x1',
      protocol: 'AAVE v3',
      underlyingTokenAddress: MOCK_USDC_MAINNET_ASSET.address,
      gasOptions: {
        gasLimit: 'none',
      },
      txOptions: {
        deviceConfirmedOn: 'metamask_mobile',
        networkClientId: 'mainnet',
        origin: 'metamask',
        type: TransactionType.lendingDeposit,
      },
    });

    expect(Engine.context.TokensController.addToken).toHaveBeenCalledTimes(1);
  });

  it('should handle error adding counter-token on confirmation', async () => {
    // Update the mock to return earnToken but no outputToken
    (useEarnToken as jest.Mock).mockReturnValueOnce({
      earnTokenPair: {
        outputToken: undefined,
        earnToken: {
          ...MOCK_USDC_MAINNET_ASSET,
          experience: {
            type: 'STABLECOIN_LENDING',
            apr: '4.5',
            estimatedAnnualRewardsFormatted: '45',
            estimatedAnnualRewardsFiatNumber: 45,
            estimatedAnnualRewardsTokenMinimalUnit: '45000000',
            estimatedAnnualRewardsTokenFormatted: '45',
            market: {
              protocol: 'AAVE v3',
              underlying: {
                address: MOCK_USDC_MAINNET_ASSET.address,
              },
              outputToken: {
                address: '0x91a9948b5002846b9fa5200a58291d46c30d6fe1',
              },
            },
          },
        },
      },
      getTokenSnapshot: jest.fn(),
      tokenSnapshot: {
        token: {
          address: '0x91a9948b5002846b9fa5200a58291d46c30d6fe1',
          symbol: 'aUSDC',
          name: 'aUSDC TOKEN',
          decimals: 6,
        },
        chainId: '0x1',
      },
    });

    const consoleErrorSpy = jest
      .spyOn(console, 'error')
      .mockImplementation(() => {
        // Do nothing
      });

    // Mock the findNetworkClientIdByChainId to throw an error
    mockFindNetworkClientIdByChainId.mockImplementationOnce(() => 'mainnet');
    mockFindNetworkClientIdByChainId.mockImplementationOnce(() => {
      throw new Error('Invalid chain ID');
    });

    const { getByTestId } = renderWithProvider(
      <EarnLendingDepositConfirmationView />,
      {
        state: mockInitialState,
      },
    );

    const footerConfirmationButton = getByTestId(
      CONFIRMATION_FOOTER_BUTTON_TEST_IDS.CONFIRM_BUTTON,
    );

    // mock executeLendingDeposit to return a transaction
    (
      Engine.context.EarnController.executeLendingDeposit as jest.Mock
    ).mockResolvedValueOnce({
      transactionMeta: {
        id: '123',
        type: TransactionType.lendingDeposit as TransactionType,
      },
    } as Result);

    // Mock the subscription callback
    let subscriptionCallback:
      | ((event: { transaction: { hash: string; status: string } }) => void)
      | undefined;
    (
      Engine.controllerMessenger.subscribeOnceIf as jest.Mock
    ).mockImplementation((event, callback) => {
      if (event === 'TransactionController:transactionConfirmed') {
        subscriptionCallback = callback;
      }
      return () => {
        // Cleanup function
      };
    });

    await act(async () => {
      fireEvent.press(footerConfirmationButton);
    });

    // Simulate transaction submission
    await act(async () => {
      if (subscriptionCallback) {
        subscriptionCallback({
          transaction: {
            hash: '0x123',
            status: 'submitted',
          },
        });
      }
    });

    // Verify the transaction was executed
    expect(
      Engine.context.EarnController.executeLendingDeposit,
    ).toHaveBeenCalledWith({
      amount: '5000000',
      chainId: '0x1',
      protocol: 'AAVE v3',
      underlyingTokenAddress: MOCK_USDC_MAINNET_ASSET.address,
      gasOptions: {
        gasLimit: 'none',
      },
      txOptions: {
        deviceConfirmedOn: 'metamask_mobile',
        networkClientId: 'mainnet',
        origin: 'metamask',
        type: TransactionType.lendingDeposit,
      },
    });

    expect(consoleErrorSpy).toHaveBeenCalledTimes(1);

    // Clean up the spy
    consoleErrorSpy.mockRestore();
  });

  it('calls depositTokens and handles success', async () => {
    mockExecuteLendingDeposit.mockResolvedValue({
      transactionMeta: { id: '123', type: TransactionType.lendingDeposit },
    } as Result);

    const { getByTestId } = renderWithProvider(
      <EarnLendingDepositConfirmationView />,
      { state: mockInitialState },
    );
    const confirmButton = getByTestId(
      CONFIRMATION_FOOTER_BUTTON_TEST_IDS.CONFIRM_BUTTON,
    );

    await act(async () => {
      fireEvent.press(confirmButton);
    });

    expect(mockExecuteLendingDeposit).toHaveBeenCalled();
  });

<<<<<<< HEAD
  it('calls depositTokens and handles error with catch and finally', async () => {
=======
  it('calls depositTokens and handles error with catch', async () => {
>>>>>>> 72548a9d
    const errorMocked = new Error('Deposit Failed');
    mockExecuteLendingDeposit.mockRejectedValue(errorMocked);
    const errorSpy = jest.spyOn(Logger, 'error').mockImplementation(() => {
      // intentionally empty
    });

    const { getByTestId } = renderWithProvider(
      <EarnLendingDepositConfirmationView />,
      { state: mockInitialState },
    );
    const confirmButton = getByTestId(
      CONFIRMATION_FOOTER_BUTTON_TEST_IDS.CONFIRM_BUTTON,
    );

    await act(async () => {
      fireEvent.press(confirmButton);
    });

    expect(mockExecuteLendingDeposit).toHaveBeenCalled();
    expect(errorSpy).toHaveBeenCalledWith(
      errorMocked,
      '[depositTokens] Lending deposit failed',
    );
    expect(confirmButton.props.disabled).toBe(false);

    errorSpy.mockRestore();
  });

<<<<<<< HEAD
  it('confirm button is re-enabled after depositTokens runs (finally block)', async () => {
    mockExecuteLendingDeposit.mockResolvedValue({
      transactionMeta: { id: '123', type: TransactionType.lendingDeposit },
    } as Result);

    const { getByTestId } = renderWithProvider(
      <EarnLendingDepositConfirmationView />,
      { state: mockInitialState },
    );
    const confirmButton = getByTestId(
      CONFIRMATION_FOOTER_BUTTON_TEST_IDS.CONFIRM_BUTTON,
    );

    await act(async () => {
      fireEvent.press(confirmButton);
    });

    expect(confirmButton.props.disabled).toBe(false);

    mockExecuteLendingDeposit.mockRejectedValue(new Error('Deposit Failed'));
    await act(async () => {
      fireEvent.press(confirmButton);
    });

    expect(confirmButton.props.disabled).toBe(false);
  });

=======
>>>>>>> 72548a9d
  describe('Tracing', () => {
    it('calls endTrace for EarnDepositReviewScreen when action is DEPOSIT', () => {
      renderWithProvider(<EarnLendingDepositConfirmationView />, {
        state: mockInitialState,
      });

      expect(mockEndTrace).toHaveBeenCalledWith({
        name: TraceName.EarnDepositReviewScreen,
      });
      expect(mockEndTrace).toHaveBeenCalledTimes(1);
    });

    it('calls endTrace for EarnDepositSpendingCapScreen when action is ALLOWANCE_INCREASE', () => {
      const routeParamsWithAllowanceIncrease = {
        ...defaultRouteParams,
        params: {
          ...defaultRouteParams.params,
          action: EARN_LENDING_ACTIONS.ALLOWANCE_INCREASE,
        },
      };
      (useRoute as jest.Mock).mockReturnValue(routeParamsWithAllowanceIncrease);

      renderWithProvider(<EarnLendingDepositConfirmationView />, {
        state: mockInitialState,
      });

      expect(mockEndTrace).toHaveBeenCalledWith({
        name: TraceName.EarnDepositSpendingCapScreen,
      });
      expect(mockEndTrace).not.toHaveBeenCalledWith({
        name: TraceName.EarnDepositReviewScreen,
      });
      expect(mockEndTrace).toHaveBeenCalledTimes(1);
    });

    it('should call trace and endTrace with EarnDepositConfirmationScreen when confirm button is pressed', async () => {
      mockExecuteLendingDeposit.mockResolvedValue({
        transactionMeta: {
          id: '123',
          type: TransactionType.lendingDeposit,
        } as TransactionMeta,
        result: Promise.resolve(''),
      });

      const { getByTestId } = renderWithProvider(
        <EarnLendingDepositConfirmationView />,
        { state: mockInitialState },
      );

      const confirmButton = getByTestId(
        CONFIRMATION_FOOTER_BUTTON_TEST_IDS.CONFIRM_BUTTON,
      );

      await act(async () => {
        fireEvent.press(confirmButton);
      });

      expect(mockTrace).toHaveBeenCalledWith({
        name: TraceName.EarnDepositConfirmationScreen,
        data: {
          chainId: MOCK_USDC_MAINNET_ASSET.chainId,
          experience: EARN_EXPERIENCES.STABLECOIN_LENDING,
        },
      });

      expect(mockEndTrace).toHaveBeenCalledWith({
        name: TraceName.EarnDepositConfirmationScreen,
      });
    });

    it('should call trace with EarnLendingDepositTxConfirmed when transaction is submitted', async () => {
      const transactionId = '123';

      mockExecuteLendingDeposit.mockResolvedValue({
        transactionMeta: {
          id: transactionId,
          type: TransactionType.lendingDeposit,
        } as TransactionMeta,
        result: Promise.resolve(''),
      });

      let transactionStatusCallbackSubmitted:
        | ((event: { transactionMeta: Partial<TransactionMeta> }) => void)
        | undefined;
      jest
        .mocked(Engine.controllerMessenger.subscribeOnceIf)
        .mockImplementation((eventName: string, callback: unknown) => {
          if (eventName === 'TransactionController:transactionSubmitted') {
            transactionStatusCallbackSubmitted = callback as (event: {
              transactionMeta: Partial<TransactionMeta>;
            }) => void;
          }
          return jest.fn();
        });

      const { getByTestId } = renderWithProvider(
        <EarnLendingDepositConfirmationView />,
        { state: mockInitialState },
      );

      const confirmButton = getByTestId(
        CONFIRMATION_FOOTER_BUTTON_TEST_IDS.CONFIRM_BUTTON,
      );

      await act(async () => {
        fireEvent.press(confirmButton);
      });

      mockTrace.mockClear();

      await act(async () => {
        if (transactionStatusCallbackSubmitted) {
          transactionStatusCallbackSubmitted({
            transactionMeta: { id: transactionId },
          });
        }
      });

      expect(mockTrace).toHaveBeenCalledWith({
        name: TraceName.EarnLendingDepositTxConfirmed,
        data: {
          chainId: MOCK_USDC_MAINNET_ASSET.chainId,
          experience: EARN_EXPERIENCES.STABLECOIN_LENDING,
        },
      });
    });

    it('should call endTrace with EarnLendingDepositTxConfirmed when transaction is confirmed', async () => {
      const transactionId = '123';

      mockExecuteLendingDeposit.mockResolvedValue({
        transactionMeta: {
          id: transactionId,
          type: TransactionType.lendingDeposit,
        } as TransactionMeta,
        result: Promise.resolve(''),
      });

      let transactionStatusCallbackConfirmed1:
        | ((transactionMeta: Partial<TransactionMeta>) => void)
        | undefined;
      let transactionStatusCallbackConfirmed2:
        | ((transactionMeta: Partial<TransactionMeta>) => void)
        | undefined;
      let confirmedCallbackCount = 0;

      jest
        .mocked(Engine.controllerMessenger.subscribeOnceIf)
        .mockImplementation((eventName: string, callback: unknown) => {
          if (eventName === 'TransactionController:transactionConfirmed') {
            if (confirmedCallbackCount === 0) {
              transactionStatusCallbackConfirmed1 = callback as (
                transactionMeta: Partial<TransactionMeta>,
              ) => void;
            } else {
              transactionStatusCallbackConfirmed2 = callback as (
                transactionMeta: Partial<TransactionMeta>,
              ) => void;
            }
            confirmedCallbackCount++;
          }
          return jest.fn();
        });

      const { getByTestId } = renderWithProvider(
        <EarnLendingDepositConfirmationView />,
        { state: mockInitialState },
      );

      const confirmButton = getByTestId(
        CONFIRMATION_FOOTER_BUTTON_TEST_IDS.CONFIRM_BUTTON,
      );

      await act(async () => {
        fireEvent.press(confirmButton);
      });

      mockEndTrace.mockClear();

      // Test transaction confirmed (both listeners)
      await act(async () => {
        if (transactionStatusCallbackConfirmed1) {
          transactionStatusCallbackConfirmed1({ id: transactionId });
        }
        if (transactionStatusCallbackConfirmed2) {
          transactionStatusCallbackConfirmed2({ id: transactionId });
        }
      });

      expect(mockEndTrace).toHaveBeenCalledWith({
        name: TraceName.EarnLendingDepositTxConfirmed,
      });
    });
  });
});<|MERGE_RESOLUTION|>--- conflicted
+++ resolved
@@ -1793,11 +1793,7 @@
     expect(mockExecuteLendingDeposit).toHaveBeenCalled();
   });
 
-<<<<<<< HEAD
-  it('calls depositTokens and handles error with catch and finally', async () => {
-=======
   it('calls depositTokens and handles error with catch', async () => {
->>>>>>> 72548a9d
     const errorMocked = new Error('Deposit Failed');
     mockExecuteLendingDeposit.mockRejectedValue(errorMocked);
     const errorSpy = jest.spyOn(Logger, 'error').mockImplementation(() => {
@@ -1826,36 +1822,6 @@
     errorSpy.mockRestore();
   });
 
-<<<<<<< HEAD
-  it('confirm button is re-enabled after depositTokens runs (finally block)', async () => {
-    mockExecuteLendingDeposit.mockResolvedValue({
-      transactionMeta: { id: '123', type: TransactionType.lendingDeposit },
-    } as Result);
-
-    const { getByTestId } = renderWithProvider(
-      <EarnLendingDepositConfirmationView />,
-      { state: mockInitialState },
-    );
-    const confirmButton = getByTestId(
-      CONFIRMATION_FOOTER_BUTTON_TEST_IDS.CONFIRM_BUTTON,
-    );
-
-    await act(async () => {
-      fireEvent.press(confirmButton);
-    });
-
-    expect(confirmButton.props.disabled).toBe(false);
-
-    mockExecuteLendingDeposit.mockRejectedValue(new Error('Deposit Failed'));
-    await act(async () => {
-      fireEvent.press(confirmButton);
-    });
-
-    expect(confirmButton.props.disabled).toBe(false);
-  });
-
-=======
->>>>>>> 72548a9d
   describe('Tracing', () => {
     it('calls endTrace for EarnDepositReviewScreen when action is DEPOSIT', () => {
       renderWithProvider(<EarnLendingDepositConfirmationView />, {
