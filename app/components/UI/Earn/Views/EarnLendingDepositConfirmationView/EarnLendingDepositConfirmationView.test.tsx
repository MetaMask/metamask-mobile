--- conflicted
+++ resolved
@@ -23,23 +23,6 @@
 } from './components/ConfirmationFooter';
 import { DEPOSIT_DETAILS_SECTION_TEST_ID } from './components/DepositInfoSection';
 import { DEPOSIT_RECEIVE_SECTION_TEST_ID } from './components/DepositReceiveSection';
-<<<<<<< HEAD
-import {
-  DEPOSIT_FOOTER_TEST_ID,
-  LENDING_DEPOSIT_FOOTER_BUTTON_TEST_IDS,
-} from './components/DepositFooter';
-import { act, fireEvent, waitFor } from '@testing-library/react-native';
-import { strings } from '../../../../../../locales/i18n';
-import { selectSelectedInternalAccount } from '../../../../../selectors/accountsController';
-import { MOCK_ADDRESS_2 } from '../../../../../util/test/accountsControllerTestUtils';
-import { InternalAccount } from '@metamask/keyring-internal-api';
-import Engine from '../../../../../core/Engine';
-import { Result, TransactionType, TransactionStatus } from '@metamask/transaction-controller';
-import { MetricsEventBuilder } from '../../../../../core/Analytics/MetricsEventBuilder';
-import useMetrics from '../../../../hooks/useMetrics/useMetrics';
-import { useEarnTokenDetails } from '../../hooks/useEarnTokenDetails';
-=======
->>>>>>> 1020df6a
 
 jest.mock('../../../../../selectors/accountsController', () => ({
   ...jest.requireActual('../../../../../selectors/accountsController'),
@@ -258,15 +241,10 @@
       annualRewardsToken: '260000',
       lendingContractAddress: AAVE_V3_ETHEREUM_MAINNET_POOL_CONTRACT_ADDRESS,
       lendingProtocol: 'AAVE v3',
-<<<<<<< HEAD
-      token: { ...MOCK_USDC_MAINNET_ASSET, address: USDC_TOKEN_ADDRESS },
-      networkName: 'Ethereum Mainnet',
-=======
       token: {
         ...MOCK_USDC_MAINNET_ASSET,
         address: MOCK_USDC_MAINNET_ASSET.address,
       },
->>>>>>> 1020df6a
     },
   };
 
@@ -721,9 +699,6 @@
       fireEvent.press(depositButton);
     });
 
-<<<<<<< HEAD
-    expect(Engine.controllerMessenger.subscribeOnceIf).toHaveBeenCalledTimes(4);
-=======
     expect(
       Engine.context.EarnController.executeLendingDeposit,
     ).toHaveBeenCalledWith({
@@ -739,7 +714,6 @@
       },
     });
   });
->>>>>>> 1020df6a
 
   it('enables retries after transaction error during approval flow', async () => {
     const routeParamsWithApproveAction = {
