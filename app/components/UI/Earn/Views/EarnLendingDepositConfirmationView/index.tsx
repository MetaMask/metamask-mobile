import { ORIGIN_METAMASK, toHex } from '@metamask/controller-utils';
import {
  TransactionType,
  WalletDevice,
} from '@metamask/transaction-controller';
import { RouteProp, useNavigation, useRoute } from '@react-navigation/native';
import { isEmpty } from 'lodash';
<<<<<<< HEAD
import React, { useCallback, useEffect, useMemo, useState } from 'react';
import { View } from 'react-native';
import { useSelector } from 'react-redux';
import { strings } from '../../../../../../locales/i18n';
=======
import React, {
  useCallback,
  useContext,
  useEffect,
  useMemo,
  useState,
} from 'react';
import { View } from 'react-native';
import { useSelector } from 'react-redux';
import { strings } from '../../../../../../locales/i18n';
import { IconName } from '../../../../../component-library/components/Icons/Icon';
import Toast, {
  ToastContext,
  ToastVariants,
} from '../../../../../component-library/components/Toast';
>>>>>>> 7d6abe0d
import Routes from '../../../../../constants/navigation/Routes';
import Engine from '../../../../../core/Engine';
import { selectSelectedInternalAccount } from '../../../../../selectors/accountsController';
import { useStyles } from '../../../../hooks/useStyles';
import { getStakingNavbar } from '../../../Navbar';
import { TokenI } from '../../../Tokens/types';
import useEarnTokens from '../../hooks/useEarnTokens';
import { selectStablecoinLendingEnabledFlag } from '../../selectors/featureFlags';
import { EARN_LENDING_ACTIONS } from '../../types/lending.types';
import ConfirmationFooter from './components/ConfirmationFooter';
import DepositInfoSection from './components/DepositInfoSection';
import DepositReceiveSection from './components/DepositReceiveSection';
import Erc20TokenHero from './components/Erc20TokenHero';
import styleSheet from './EarnLendingDepositConfirmationView.styles';
import { parseFloatSafe } from '../../utils';
import {
  addCurrencySymbol,
  renderFromTokenMinimalUnit,
} from '../../../../../util/number';
import { selectCurrentCurrency } from '../../../../../selectors/currencyRateController';
<<<<<<< HEAD
import { capitalize } from '../../../../../util/general';
=======
>>>>>>> 7d6abe0d

export interface LendingDepositViewRouteParams {
  token?: TokenI;
  amountTokenMinimalUnit?: string;
  amountFiat?: string;
  annualRewardsToken?: string;
  annualRewardsFiat?: string;
  action?: Extract<EARN_LENDING_ACTIONS, 'ALLOWANCE_INCREASE' | 'DEPOSIT'>;
  lendingContractAddress?: string;
  lendingProtocol?: string;
}

export interface EarnLendingDepositConfirmationViewProps {
  route: RouteProp<{ params: LendingDepositViewRouteParams }, 'params'>;
}

const Steps = {
  ALLOWANCE_INCREASE: 0,
  DEPOSIT: 1,
};

const EarnLendingDepositConfirmationView = () => {
  const { styles, theme } = useStyles(styleSheet, {});
  const currentCurrency = useSelector(selectCurrentCurrency);
  const { params } =
    useRoute<EarnLendingDepositConfirmationViewProps['route']>();

  const {
    token,
    amountTokenMinimalUnit,
    amountFiat,
    lendingContractAddress,
    lendingProtocol,
    action,
  } = params;

  const navigation = useNavigation();

  getStakingNavbar(strings('earn.deposit'), navigation, theme.colors);

  useEffect(() => {
    navigation.setOptions(
      getStakingNavbar(strings('earn.deposit'), navigation, theme.colors, {
        hasCancelButton: false,
        backgroundColor: theme.colors.background.alternative,
      }),
    );
  }, [navigation, theme.colors]);

  const [isConfirmButtonDisabled, setIsConfirmButtonDisabled] = useState(false);
  const [activeStep, setActiveStep] = useState(
    action === EARN_LENDING_ACTIONS.ALLOWANCE_INCREASE
      ? Steps.ALLOWANCE_INCREASE
      : Steps.DEPOSIT,
  );
  const [isApprovalLoading, setIsApprovalLoading] = useState(false);
  const [isDepositLoading, setIsDepositLoading] = useState(false);

  const activeAccount = useSelector(selectSelectedInternalAccount);
  const isStablecoinLendingEnabled = useSelector(
    selectStablecoinLendingEnabledFlag,
  );

  const { getPairedEarnTokens } = useEarnTokens();
<<<<<<< HEAD
=======
  const { toastRef } = useContext(ToastContext);
>>>>>>> 7d6abe0d

  const confirmButtonText = useMemo(
    () =>
      activeStep === Steps.ALLOWANCE_INCREASE
        ? strings('earn.approve')
        : strings('earn.confirm'),
    [activeStep],
  );

  const createAllowanceTxEventListeners = useCallback(
    (transactionId: string) => {
      Engine.controllerMessenger.subscribeOnceIf(
        'TransactionController:transactionFailed',
<<<<<<< HEAD
=======
        () => {
          setIsConfirmButtonDisabled(false);
          setIsApprovalLoading(false);
        },
        ({ transactionMeta }) => transactionMeta.id === transactionId,
      );
      Engine.controllerMessenger.subscribeOnceIf(
        'TransactionController:transactionRejected',
>>>>>>> 7d6abe0d
        () => {
          setIsConfirmButtonDisabled(false);
          setIsApprovalLoading(false);
        },
        ({ transactionMeta }) => transactionMeta.id === transactionId,
      );
      Engine.controllerMessenger.subscribeOnceIf(
        'TransactionController:transactionRejected',
        () => {
          setIsConfirmButtonDisabled(false);
          setIsApprovalLoading(false);
        },
        ({ transactionMeta }) => transactionMeta.id === transactionId,
      );

      Engine.controllerMessenger.subscribeOnceIf(
        'TransactionController:transactionConfirmed',
        () => {
          setIsConfirmButtonDisabled(false);
          setIsApprovalLoading(false);
          setActiveStep(Steps.DEPOSIT);
        },
        (transactionMeta) => transactionMeta.id === transactionId,
      );

      Engine.controllerMessenger.subscribeOnceIf(
        'TransactionController:transactionDropped',
        () => {
          setIsConfirmButtonDisabled(false);
          setIsApprovalLoading(false);
        },
        ({ transactionMeta }) => transactionMeta.id === transactionId,
      );
    },
    [],
  );

  const createDepositTxEventListeners = useCallback(
    (transactionId: string) => {
      Engine.controllerMessenger.subscribeOnceIf(
        'TransactionController:transactionRejected',
        () => {
          setIsConfirmButtonDisabled(false);
          setIsDepositLoading(false);
        },
        ({ transactionMeta }) => transactionMeta.id === transactionId,
      );

      Engine.controllerMessenger.subscribeOnceIf(
        'TransactionController:transactionSubmitted',
        () => {
          navigation.navigate(Routes.TRANSACTIONS_VIEW);
        },
        ({ transactionMeta }) => transactionMeta.id === transactionId,
      );
    },
    [navigation],
  );

  const createTransactionEventListeners = useCallback(
    (transactionId: string, transactionType: string) => {
      if (!transactionId || !transactionType) return;

      if (transactionType === TransactionType.tokenMethodIncreaseAllowance) {
        createAllowanceTxEventListeners(transactionId);
      }

      // TEMP: The lendingDeposit TransactionType has been added to the TransactionController but not released yet.
      // if (transactionType === TransactionType.lendingDeposit) {
      if (transactionType === 'lendingDeposit') {
        createDepositTxEventListeners(transactionId);
      }
    },
    [createAllowanceTxEventListeners, createDepositTxEventListeners],
  );

  // Route param guards
  if (
    isEmpty(token) ||
    !amountTokenMinimalUnit ||
    !amountFiat ||
    !lendingContractAddress ||
    !lendingProtocol ||
    !action
  )
    return null;

  const { earnToken, outputToken } = getPairedEarnTokens(token);

  if (!earnToken) return null;

  const handleCancel = () => {
    navigation.goBack();
  };

  const handleConfirm = async () => {
    try {
      const isSupportedLendingAction =
        action === EARN_LENDING_ACTIONS.ALLOWANCE_INCREASE ||
        action === EARN_LENDING_ACTIONS.DEPOSIT;

      setIsConfirmButtonDisabled(true);

      // Guards
      if (
        !activeAccount?.address ||
        !earnToken?.chainId ||
        !isSupportedLendingAction ||
<<<<<<< HEAD
        !earnToken?.experience?.market?.protocol
=======
        !earnToken?.experience?.market?.protocol ||
        !earnToken?.experience?.market?.underlying?.address
>>>>>>> 7d6abe0d
      ) {
        setIsConfirmButtonDisabled(false);
        return;
      }

      // 1. Build Transaction

      const tokenContractAddress = earnToken?.address;

      if (!tokenContractAddress) return;
      const networkClientId =
        Engine.context.NetworkController.findNetworkClientIdByChainId(
          toHex(earnToken.chainId),
        );

      let txResult;
      // Requires allowance increase
      if (activeStep === Steps.ALLOWANCE_INCREASE) {
        setIsApprovalLoading(true);

        const allowanceIncreaseTransaction =
          await Engine.context.EarnController.executeLendingTokenApprove({
            protocol: earnToken?.experience?.market?.protocol,
            amount: amountTokenMinimalUnit,
            underlyingTokenAddress:
              earnToken?.experience?.market?.underlying?.address,
            gasOptions: {
              // gasLimit: 21596,
            },
            txOptions: {
              deviceConfirmedOn: WalletDevice.MM_MOBILE,
              networkClientId,
              origin: ORIGIN_METAMASK,
              type: TransactionType.tokenMethodIncreaseAllowance,
            },
          });

        if (!allowanceIncreaseTransaction) {
          setIsApprovalLoading(false);
          setIsConfirmButtonDisabled(false);
          return;
        }
<<<<<<< HEAD

        txResult = allowanceIncreaseTransaction;
      }
      // Already has necessary allowance and can deposit straight away.
      else {
        setIsDepositLoading(true);

        const depositTransaction =
          await Engine.context.EarnController.executeLendingDeposit({
            amount: amountTokenMinimalUnit,
            protocol: earnToken?.experience?.market?.protocol,
            underlyingTokenAddress:
              earnToken?.experience?.market?.underlying?.address,
            gasOptions: {
              // gasLimit: 60000,
            },
            txOptions: {
              deviceConfirmedOn: WalletDevice.MM_MOBILE,
              networkClientId,
              origin: ORIGIN_METAMASK,
              type: TransactionType.lendingDeposit,
            },
          });

        if (!depositTransaction) {
          setIsDepositLoading(false);
          setIsConfirmButtonDisabled(false);

          return;
        }

=======

        txResult = allowanceIncreaseTransaction;
      }
      // Already has necessary allowance and can deposit straight away.
      else {
        setIsDepositLoading(true);

        const depositTransaction =
          await Engine.context.EarnController.executeLendingDeposit({
            amount: amountTokenMinimalUnit,
            protocol: earnToken?.experience?.market?.protocol,
            underlyingTokenAddress:
              earnToken?.experience?.market?.underlying?.address,
            gasOptions: {
              // gasLimit: 60000,
            },
            txOptions: {
              deviceConfirmedOn: WalletDevice.MM_MOBILE,
              networkClientId,
              origin: ORIGIN_METAMASK,
              type: TransactionType.lendingDeposit,
            },
          });

        if (!depositTransaction) {
          setIsDepositLoading(false);
          setIsConfirmButtonDisabled(false);

          return;
        }

>>>>>>> 7d6abe0d
        txResult = depositTransaction;
      }

      const transactionId = txResult?.transactionMeta?.id;
      const txType = txResult?.transactionMeta?.type;

      if (!transactionId || !txType) {
        setIsConfirmButtonDisabled(false);
        return;
      }
      // 3. Setup Transaction Event Listeners
      createTransactionEventListeners(transactionId, txType);
    } catch (error) {
      console.error('error', error);
    }
  };

  if (!isStablecoinLendingEnabled) {
    return null;
  }

  return (
    <View style={styles.pageContainer}>
      <View style={styles.contentContainer}>
        <Erc20TokenHero
          token={token}
          amountTokenMinimalUnit={amountTokenMinimalUnit}
          fiatValue={amountFiat}
        />
        <DepositInfoSection
          token={token}
          lendingContractAddress={lendingContractAddress}
<<<<<<< HEAD
          lendingProtocol={capitalize(
            lendingProtocol ?? strings('earn.unknown'),
          )}
=======
          lendingProtocol={lendingProtocol}
>>>>>>> 7d6abe0d
          amountTokenMinimalUnit={amountTokenMinimalUnit}
          amountFiatNumber={parseFloatSafe(amountFiat)}
        />
        <DepositReceiveSection
          token={token}
<<<<<<< HEAD
          receiptTokenName={
            outputToken?.name ??
            outputToken?.symbol ??
            outputToken?.ticker ??
            ''
          }
          receiptTokenAmount={
            renderFromTokenMinimalUnit(
              amountTokenMinimalUnit,
              earnToken.decimals,
            ) +
            ' ' +
            (outputToken?.ticker || outputToken?.symbol || '')
          }
=======
          receiptTokenName={outputToken?.name || ''}
          receiptTokenAmount={
            renderFromTokenMinimalUnit(
              amountTokenMinimalUnit,
              earnToken.decimals,
            ) +
            ' ' +
            (outputToken?.ticker || outputToken?.symbol || '')
          }
>>>>>>> 7d6abe0d
          receiptTokenAmountFiat={addCurrencySymbol(
            amountFiat,
            currentCurrency,
          )}
        />
      </View>
      <ConfirmationFooter
        onCancel={handleCancel}
        onConfirm={handleConfirm}
        buttonPrimary={{
          disabled: isConfirmButtonDisabled,
          text: confirmButtonText,
        }}
        progressBar={{
          activeStep,
          steps: [
            { label: strings('earn.approve'), isLoading: isApprovalLoading },
            { label: strings('earn.deposit'), isLoading: isDepositLoading },
          ],
        }}
      />
    </View>
  );
};

export default EarnLendingDepositConfirmationView;<|MERGE_RESOLUTION|>--- conflicted
+++ resolved
@@ -5,28 +5,10 @@
 } from '@metamask/transaction-controller';
 import { RouteProp, useNavigation, useRoute } from '@react-navigation/native';
 import { isEmpty } from 'lodash';
-<<<<<<< HEAD
 import React, { useCallback, useEffect, useMemo, useState } from 'react';
 import { View } from 'react-native';
 import { useSelector } from 'react-redux';
 import { strings } from '../../../../../../locales/i18n';
-=======
-import React, {
-  useCallback,
-  useContext,
-  useEffect,
-  useMemo,
-  useState,
-} from 'react';
-import { View } from 'react-native';
-import { useSelector } from 'react-redux';
-import { strings } from '../../../../../../locales/i18n';
-import { IconName } from '../../../../../component-library/components/Icons/Icon';
-import Toast, {
-  ToastContext,
-  ToastVariants,
-} from '../../../../../component-library/components/Toast';
->>>>>>> 7d6abe0d
 import Routes from '../../../../../constants/navigation/Routes';
 import Engine from '../../../../../core/Engine';
 import { selectSelectedInternalAccount } from '../../../../../selectors/accountsController';
@@ -47,10 +29,7 @@
   renderFromTokenMinimalUnit,
 } from '../../../../../util/number';
 import { selectCurrentCurrency } from '../../../../../selectors/currencyRateController';
-<<<<<<< HEAD
 import { capitalize } from '../../../../../util/general';
-=======
->>>>>>> 7d6abe0d
 
 export interface LendingDepositViewRouteParams {
   token?: TokenI;
@@ -115,10 +94,6 @@
   );
 
   const { getPairedEarnTokens } = useEarnTokens();
-<<<<<<< HEAD
-=======
-  const { toastRef } = useContext(ToastContext);
->>>>>>> 7d6abe0d
 
   const confirmButtonText = useMemo(
     () =>
@@ -132,17 +107,6 @@
     (transactionId: string) => {
       Engine.controllerMessenger.subscribeOnceIf(
         'TransactionController:transactionFailed',
-<<<<<<< HEAD
-=======
-        () => {
-          setIsConfirmButtonDisabled(false);
-          setIsApprovalLoading(false);
-        },
-        ({ transactionMeta }) => transactionMeta.id === transactionId,
-      );
-      Engine.controllerMessenger.subscribeOnceIf(
-        'TransactionController:transactionRejected',
->>>>>>> 7d6abe0d
         () => {
           setIsConfirmButtonDisabled(false);
           setIsApprovalLoading(false);
@@ -166,15 +130,6 @@
           setActiveStep(Steps.DEPOSIT);
         },
         (transactionMeta) => transactionMeta.id === transactionId,
-      );
-
-      Engine.controllerMessenger.subscribeOnceIf(
-        'TransactionController:transactionDropped',
-        () => {
-          setIsConfirmButtonDisabled(false);
-          setIsApprovalLoading(false);
-        },
-        ({ transactionMeta }) => transactionMeta.id === transactionId,
       );
     },
     [],
@@ -251,12 +206,8 @@
         !activeAccount?.address ||
         !earnToken?.chainId ||
         !isSupportedLendingAction ||
-<<<<<<< HEAD
-        !earnToken?.experience?.market?.protocol
-=======
         !earnToken?.experience?.market?.protocol ||
         !earnToken?.experience?.market?.underlying?.address
->>>>>>> 7d6abe0d
       ) {
         setIsConfirmButtonDisabled(false);
         return;
@@ -299,7 +250,6 @@
           setIsConfirmButtonDisabled(false);
           return;
         }
-<<<<<<< HEAD
 
         txResult = allowanceIncreaseTransaction;
       }
@@ -331,39 +281,6 @@
           return;
         }
 
-=======
-
-        txResult = allowanceIncreaseTransaction;
-      }
-      // Already has necessary allowance and can deposit straight away.
-      else {
-        setIsDepositLoading(true);
-
-        const depositTransaction =
-          await Engine.context.EarnController.executeLendingDeposit({
-            amount: amountTokenMinimalUnit,
-            protocol: earnToken?.experience?.market?.protocol,
-            underlyingTokenAddress:
-              earnToken?.experience?.market?.underlying?.address,
-            gasOptions: {
-              // gasLimit: 60000,
-            },
-            txOptions: {
-              deviceConfirmedOn: WalletDevice.MM_MOBILE,
-              networkClientId,
-              origin: ORIGIN_METAMASK,
-              type: TransactionType.lendingDeposit,
-            },
-          });
-
-        if (!depositTransaction) {
-          setIsDepositLoading(false);
-          setIsConfirmButtonDisabled(false);
-
-          return;
-        }
-
->>>>>>> 7d6abe0d
         txResult = depositTransaction;
       }
 
@@ -396,19 +313,14 @@
         <DepositInfoSection
           token={token}
           lendingContractAddress={lendingContractAddress}
-<<<<<<< HEAD
           lendingProtocol={capitalize(
             lendingProtocol ?? strings('earn.unknown'),
           )}
-=======
-          lendingProtocol={lendingProtocol}
->>>>>>> 7d6abe0d
           amountTokenMinimalUnit={amountTokenMinimalUnit}
           amountFiatNumber={parseFloatSafe(amountFiat)}
         />
         <DepositReceiveSection
           token={token}
-<<<<<<< HEAD
           receiptTokenName={
             outputToken?.name ??
             outputToken?.symbol ??
@@ -423,17 +335,6 @@
             ' ' +
             (outputToken?.ticker || outputToken?.symbol || '')
           }
-=======
-          receiptTokenName={outputToken?.name || ''}
-          receiptTokenAmount={
-            renderFromTokenMinimalUnit(
-              amountTokenMinimalUnit,
-              earnToken.decimals,
-            ) +
-            ' ' +
-            (outputToken?.ticker || outputToken?.symbol || '')
-          }
->>>>>>> 7d6abe0d
           receiptTokenAmountFiat={addCurrencySymbol(
             amountFiat,
             currentCurrency,
