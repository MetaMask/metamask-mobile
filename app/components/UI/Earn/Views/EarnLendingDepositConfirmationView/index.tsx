import { ORIGIN_METAMASK, toHex } from '@metamask/controller-utils';
import {
  TransactionType,
  WalletDevice,
} from '@metamask/transaction-controller';
import { Hex } from '@metamask/utils';
import { RouteProp, useNavigation, useRoute } from '@react-navigation/native';
import { isEmpty } from 'lodash';
import React, { useCallback, useEffect, useMemo, useState } from 'react';
import { ScrollView, View } from 'react-native';
import { useSelector } from 'react-redux';
import { strings } from '../../../../../../locales/i18n';
import Routes from '../../../../../constants/navigation/Routes';
import Engine from '../../../../../core/Engine';
import { selectSelectedInternalAccountByScope } from '../../../../../selectors/multichainAccounts/accounts';
import { selectCurrentCurrency } from '../../../../../selectors/currencyRateController';
import { capitalize } from '../../../../../util/general';
import {
  addCurrencySymbol,
  renderFromTokenMinimalUnit,
} from '../../../../../util/number';
import { useStyles } from '../../../../hooks/useStyles';
import { getStakingNavbar } from '../../../Navbar';
import { MetaMetricsEvents, useMetrics } from '../../../../hooks/useMetrics';
import { TokenI } from '../../../Tokens/types';
import useEarnToken from '../../hooks/useEarnToken';
import { selectStablecoinLendingEnabledFlag } from '../../selectors/featureFlags';
import { EARN_LENDING_ACTIONS } from '../../types/lending.types';
import { parseFloatSafe, doesTokenRequireAllowanceReset } from '../../utils';
import ConfirmationFooter from './components/ConfirmationFooter';
import DepositInfoSection from './components/DepositInfoSection';
import DepositReceiveSection from './components/DepositReceiveSection';
import Erc20TokenHero from './components/Erc20TokenHero';
import styleSheet from './EarnLendingDepositConfirmationView.styles';
import { EARN_EXPERIENCES } from '../../constants/experiences';
import { RootState } from '../../../../../reducers';
import { selectNetworkConfigurationByChainId } from '../../../../../selectors/networkController';
import { IMetaMetricsEvent } from '../../../../../core/Analytics';
import { EVENT_LOCATIONS, EVENT_PROVIDERS } from '../../constants/events';
import { ProgressStep } from './components/ProgressStepper';
import BN from 'bnjs4';
import { endTrace, trace, TraceName } from '../../../../../util/trace';
<<<<<<< HEAD
=======
import { EVM_SCOPE } from '../../constants/networks';
>>>>>>> 72548a9d
import Logger from '../../../../../util/Logger';

export interface LendingDepositViewRouteParams {
  token?: TokenI;
  amountTokenMinimalUnit?: string;
  amountFiat?: string;
  annualRewardsToken?: string;
  annualRewardsFiat?: string;
  action?: Extract<EARN_LENDING_ACTIONS, 'ALLOWANCE_INCREASE' | 'DEPOSIT'>;
  lendingContractAddress?: string;
  lendingProtocol?: string;
  networkName?: string;
  allowanceMinimalTokenUnit?: string;
}

export interface EarnLendingDepositConfirmationViewProps {
  route: RouteProp<{ params: LendingDepositViewRouteParams }, 'params'>;
}

const Steps = {
  ALLOWANCE_RESET: 0,
  ALLOWANCE_INCREASE: 1,
  DEPOSIT: 2,
};

const EarnLendingDepositConfirmationView = () => {
  const { styles, theme } = useStyles(styleSheet, {});
  const currentCurrency = useSelector(selectCurrentCurrency);
  const { params } =
    useRoute<EarnLendingDepositConfirmationViewProps['route']>();

  const {
    token,
    amountTokenMinimalUnit,
    amountFiat,
    lendingContractAddress,
    lendingProtocol,
    action,
    allowanceMinimalTokenUnit,
  } = params;

  const navigation = useNavigation();
  const { trackEvent, createEventBuilder } = useMetrics();

  getStakingNavbar(strings('earn.deposit'), navigation, theme.colors);

  const network = useSelector((state: RootState) =>
    selectNetworkConfigurationByChainId(state, token?.chainId as Hex),
  );

  const [isConfirmButtonDisabled, setIsConfirmButtonDisabled] = useState(false);
  const [isAllowanceResetLoading, setIsAllowanceResetLoading] = useState(false);
  const [isApprovalLoading, setIsApprovalLoading] = useState(false);
  const [isDepositLoading, setIsDepositLoading] = useState(false);

  const selectedAccount = useSelector(selectSelectedInternalAccountByScope)(
    EVM_SCOPE,
  );
  const isStablecoinLendingEnabled = useSelector(
    selectStablecoinLendingEnabledFlag,
  );

  const { earnTokenPair, getTokenSnapshot, tokenSnapshot } = useEarnToken(
    token as TokenI,
  );

  const earnToken = earnTokenPair?.earnToken;
  const outputToken = earnTokenPair?.outputToken;

  const needsTokenAllowanceReset = useMemo(() => {
    if (!earnToken?.chainId || !earnToken?.symbol) return false;
    return (
      // Is one of the edge case tokens that requires setting allowance to zero before it can be increased.
      doesTokenRequireAllowanceReset(earnToken.chainId, earnToken.symbol) &&
      // If allowance is zero we don't need a reset
      allowanceMinimalTokenUnit !== '0' &&
      // No need to reset if user has available allowance
      new BN(amountTokenMinimalUnit ?? '0').gt(
        new BN(allowanceMinimalTokenUnit ?? '0'),
      )
    );
  }, [
    allowanceMinimalTokenUnit,
    amountTokenMinimalUnit,
    earnToken?.chainId,
    earnToken?.symbol,
  ]);

  const [activeStep, setActiveStep] = useState(() => {
    if (
      action === EARN_LENDING_ACTIONS.ALLOWANCE_INCREASE &&
      needsTokenAllowanceReset
    )
      return Steps.ALLOWANCE_RESET;
    if (action === EARN_LENDING_ACTIONS.ALLOWANCE_INCREASE)
      return Steps.ALLOWANCE_INCREASE;
    return Steps.DEPOSIT;
  });

  const confirmButtonText = useMemo(() => {
    switch (activeStep) {
      case 0:
        return 'Reset Allowance';
      case 1:
        return strings('earn.approve');
      case 2:
        return strings('earn.confirm');
    }
  }, [activeStep]);

  const getTrackEventProperties = useCallback(
    (
      actionType: string,
      transactionId?: string,
      transactionType?: TransactionType,
    ) => {
      const properties: {
        action_type: string;
        token: string | undefined;
        network: string | undefined;
        user_token_balance: string | undefined;
        transaction_value: string;
        experience: EARN_EXPERIENCES;
        transaction_id?: string;
        transaction_type?: string;
        isAllowanceReset?: boolean;
      } = {
        action_type: actionType,
        token: token?.symbol,
        network: network?.name,
        user_token_balance: earnToken?.balanceFormatted,
        transaction_value: `${renderFromTokenMinimalUnit(
          amountTokenMinimalUnit ?? '0',
          earnToken?.decimals as number,
        )} ${earnToken?.symbol}`,
        experience: EARN_EXPERIENCES.STABLECOIN_LENDING,
        isAllowanceReset: activeStep === Steps.ALLOWANCE_RESET,
      };

      if (transactionId) {
        properties.transaction_id = transactionId;
      }

      if (transactionType) {
        properties.transaction_type = transactionType;
      }

      return properties;
    },
    [
      token?.symbol,
      network?.name,
      earnToken?.balanceFormatted,
      earnToken?.decimals,
      earnToken?.symbol,
      amountTokenMinimalUnit,
      activeStep,
    ],
  );

  useEffect(() => {
    if (action === EARN_LENDING_ACTIONS.ALLOWANCE_INCREASE) {
      endTrace({ name: TraceName.EarnDepositSpendingCapScreen });
    } else {
      endTrace({ name: TraceName.EarnDepositReviewScreen });
    }
  }, [action]);

  useEffect(() => {
    trackEvent(
      createEventBuilder(MetaMetricsEvents.EARN_CONFIRMATION_PAGE_VIEWED)
        .addProperties(getTrackEventProperties('deposit'))
        .build(),
    );

    navigation.setOptions(
      getStakingNavbar(strings('earn.deposit'), navigation, theme.colors, {
        hasCancelButton: false,
        backgroundColor: theme.colors.background.alternative,
      }),
    );
    // eslint-disable-next-line react-hooks/exhaustive-deps
  }, [navigation, theme.colors]);

  const emitTxMetaMetric = useCallback(
    (txType: TransactionType) =>
      (transactionId: string) =>
      (event: IMetaMetricsEvent) => {
        trackEvent(
          createEventBuilder(event)
            .addProperties(
              getTrackEventProperties('deposit', transactionId, txType),
            )
            .build(),
        );
      },
    [createEventBuilder, getTrackEventProperties, trackEvent],
  );

  const unsetAllowanceResetLoadingState = () => {
    setIsConfirmButtonDisabled(false);
    setIsAllowanceResetLoading(false);
  };

  const createResetTokenAllowanceTxEventListeners = useCallback(
    (transactionId: string) => {
      const emitAllowanceTxMetaMetric = emitTxMetaMetric(
        TransactionType.tokenMethodIncreaseAllowance,
      )(transactionId);

      Engine.controllerMessenger.subscribeOnceIf(
        'TransactionController:transactionSubmitted',
        () => {
          emitAllowanceTxMetaMetric(
            MetaMetricsEvents.EARN_TRANSACTION_SUBMITTED,
          );
        },
        ({ transactionMeta }) => transactionMeta.id === transactionId,
      );
      Engine.controllerMessenger.subscribeOnceIf(
        'TransactionController:transactionDropped',
        () => {
          emitAllowanceTxMetaMetric(MetaMetricsEvents.EARN_TRANSACTION_DROPPED);
          unsetAllowanceResetLoadingState();
        },
        ({ transactionMeta }) => transactionMeta.id === transactionId,
      );
      Engine.controllerMessenger.subscribeOnceIf(
        'TransactionController:transactionFailed',
        () => {
          emitAllowanceTxMetaMetric(MetaMetricsEvents.EARN_TRANSACTION_FAILED);
          unsetAllowanceResetLoadingState();
        },
        ({ transactionMeta }) => transactionMeta.id === transactionId,
      );
      Engine.controllerMessenger.subscribeOnceIf(
        'TransactionController:transactionRejected',
        () => {
          emitAllowanceTxMetaMetric(
            MetaMetricsEvents.EARN_TRANSACTION_REJECTED,
          );
          unsetAllowanceResetLoadingState();
        },
        ({ transactionMeta }) => transactionMeta.id === transactionId,
      );

      Engine.controllerMessenger.subscribeOnceIf(
        'TransactionController:transactionConfirmed',
        () => {
          emitAllowanceTxMetaMetric(
            MetaMetricsEvents.EARN_TRANSACTION_CONFIRMED,
          );
          setActiveStep(Steps.ALLOWANCE_INCREASE);
          unsetAllowanceResetLoadingState();
        },
        (transactionMeta) => transactionMeta.id === transactionId,
      );
    },
    [emitTxMetaMetric],
  );

  const unsetAllowanceIncreaseLoadingState = () => {
    setIsConfirmButtonDisabled(false);
    setIsApprovalLoading(false);
  };

  const createAllowanceTxEventListeners = useCallback(
    (transactionId: string) => {
      const emitAllowanceTxMetaMetric = emitTxMetaMetric(
        TransactionType.tokenMethodIncreaseAllowance,
      )(transactionId);

      Engine.controllerMessenger.subscribeOnceIf(
        'TransactionController:transactionSubmitted',
        () => {
          emitAllowanceTxMetaMetric(
            MetaMetricsEvents.EARN_TRANSACTION_SUBMITTED,
          );
        },
        ({ transactionMeta }) => transactionMeta.id === transactionId,
      );
      Engine.controllerMessenger.subscribeOnceIf(
        'TransactionController:transactionDropped',
        () => {
          unsetAllowanceIncreaseLoadingState();
          emitAllowanceTxMetaMetric(MetaMetricsEvents.EARN_TRANSACTION_DROPPED);
        },
        ({ transactionMeta }) => transactionMeta.id === transactionId,
      );
      Engine.controllerMessenger.subscribeOnceIf(
        'TransactionController:transactionFailed',
        () => {
          emitAllowanceTxMetaMetric(MetaMetricsEvents.EARN_TRANSACTION_FAILED);
          unsetAllowanceIncreaseLoadingState();
        },
        ({ transactionMeta }) => transactionMeta.id === transactionId,
      );
      Engine.controllerMessenger.subscribeOnceIf(
        'TransactionController:transactionRejected',
        () => {
          emitAllowanceTxMetaMetric(
            MetaMetricsEvents.EARN_TRANSACTION_REJECTED,
          );
          unsetAllowanceIncreaseLoadingState();
        },
        ({ transactionMeta }) => transactionMeta.id === transactionId,
      );

      Engine.controllerMessenger.subscribeOnceIf(
        'TransactionController:transactionConfirmed',
        () => {
          emitAllowanceTxMetaMetric(
            MetaMetricsEvents.EARN_TRANSACTION_CONFIRMED,
          );
          unsetAllowanceIncreaseLoadingState();
          setActiveStep(Steps.DEPOSIT);
        },
        (transactionMeta) => transactionMeta.id === transactionId,
      );
    },
    [emitTxMetaMetric],
  );

  const unsetDepositLoadingState = () => {
    setIsConfirmButtonDisabled(false);
    setIsDepositLoading(false);
  };

  const createDepositTxEventListeners = useCallback(
    (transactionId: string) => {
      const emitDepositTxMetaMetric = emitTxMetaMetric(
        TransactionType.lendingDeposit,
      )(transactionId);

      // generic confirmation bottom sheet shows after transaction has been added
      endTrace({ name: TraceName.EarnDepositConfirmationScreen });

      Engine.controllerMessenger.subscribeOnceIf(
        'TransactionController:transactionDropped',
        () => {
          unsetDepositLoadingState();
          emitDepositTxMetaMetric(MetaMetricsEvents.EARN_TRANSACTION_DROPPED);
        },
        ({ transactionMeta }) => transactionMeta.id === transactionId,
      );
      Engine.controllerMessenger.subscribeOnceIf(
        'TransactionController:transactionRejected',
        () => {
          unsetDepositLoadingState();
          emitDepositTxMetaMetric(MetaMetricsEvents.EARN_TRANSACTION_REJECTED);
        },
        ({ transactionMeta }) => transactionMeta.id === transactionId,
      );

      Engine.controllerMessenger.subscribeOnceIf(
        'TransactionController:transactionSubmitted',
        () => {
          emitDepositTxMetaMetric(MetaMetricsEvents.EARN_TRANSACTION_SUBMITTED);
          // start trace of time between tx submitted and tx confirmed
          trace({
            name: TraceName.EarnLendingDepositTxConfirmed,
            data: {
              chainId: earnToken?.chainId || '',
              experience: EARN_EXPERIENCES.STABLECOIN_LENDING,
            },
          });
          // There is variance in when navigation can be called across chains
          setTimeout(() => {
            navigation.navigate(Routes.TRANSACTIONS_VIEW);
          }, 0);
        },
        ({ transactionMeta }) => transactionMeta.id === transactionId,
      );

      Engine.controllerMessenger.subscribeOnceIf(
        'TransactionController:transactionConfirmed',
        () => {
          emitDepositTxMetaMetric(MetaMetricsEvents.EARN_TRANSACTION_CONFIRMED);
          endTrace({ name: TraceName.EarnLendingDepositTxConfirmed });

          if (!outputToken) {
            try {
              const networkClientId =
                Engine.context.NetworkController.findNetworkClientIdByChainId(
                  tokenSnapshot?.chainId as Hex,
                );
              Engine.context.TokensController.addToken({
                decimals: tokenSnapshot?.token?.decimals || 0,
                symbol: tokenSnapshot?.token?.symbol || '',
                address: tokenSnapshot?.token?.address || '',
                name: tokenSnapshot?.token?.name || '',
                networkClientId,
              }).catch(console.error);
            } catch (error) {
              console.error(
                error,
                `error adding counter-token for ${
                  earnToken?.symbol || earnToken?.ticker || ''
                } on confirmation`,
              );
            }
          }
        },
        (transactionMeta) => transactionMeta.id === transactionId,
      );

      Engine.controllerMessenger.subscribeOnceIf(
        'TransactionController:transactionFailed',
        () => {
          unsetDepositLoadingState();
          emitDepositTxMetaMetric(MetaMetricsEvents.EARN_TRANSACTION_FAILED);
        },
        ({ transactionMeta }) => transactionMeta.id === transactionId,
      );
    },
    [emitTxMetaMetric, navigation, outputToken, earnToken, tokenSnapshot],
  );

  const createTransactionEventListeners = useCallback(
    (transactionId: string, transactionType: TransactionType) => {
      if (!transactionId || !transactionType) return;

      // Transaction Initiated but not submitted, rejected, or approved yet.
      trackEvent(
        createEventBuilder(MetaMetricsEvents.EARN_TRANSACTION_INITIATED)
          .addProperties(
            getTrackEventProperties('deposit', transactionId, transactionType),
          )
          .build(),
      );

      if (activeStep === Steps.ALLOWANCE_RESET) {
        createResetTokenAllowanceTxEventListeners(transactionId);
      }

      if (activeStep === Steps.ALLOWANCE_INCREASE) {
        createAllowanceTxEventListeners(transactionId);
      }

      if (activeStep === Steps.DEPOSIT) {
        createDepositTxEventListeners(transactionId);
      }
    },
    [
      activeStep,
      createAllowanceTxEventListeners,
      createDepositTxEventListeners,
      createEventBuilder,
      createResetTokenAllowanceTxEventListeners,
      getTrackEventProperties,
      trackEvent,
    ],
  );

  const progressBarSteps: ProgressStep[] = useMemo(() => {
    const defaultSteps = [
      { label: strings('earn.approve'), isLoading: isApprovalLoading },
      { label: strings('earn.deposit'), isLoading: isDepositLoading },
    ];

    if (needsTokenAllowanceReset) {
      return [
        {
          label: strings('earn.allowance_reset'),
          isLoading: isAllowanceResetLoading,
        },
        ...defaultSteps,
      ];
    }

    return defaultSteps;
  }, [
    isAllowanceResetLoading,
    isApprovalLoading,
    isDepositLoading,
    needsTokenAllowanceReset,
  ]);

  useEffect(() => {
    if (!outputToken) {
      getTokenSnapshot(
        earnToken?.chainId as Hex,
        earnToken?.experience.market?.outputToken?.address as Hex,
      );
    }
  }, [outputToken, getTokenSnapshot, earnToken]);

  // Route param guards
  if (
    isEmpty(token) ||
    !earnToken ||
    !amountTokenMinimalUnit ||
    !amountFiat ||
    !lendingContractAddress ||
    !lendingProtocol ||
    !action
  )
    return null;

  const getActiveStepAnalyticsLabel = () => {
    switch (activeStep) {
      case 0:
        return 'Allowance reset';

      case 1:
        return 'Allowance increase';

      case 2:
        return 'Deposit';
    }
  };

  const handleCancel = () => {
    trackEvent(
      createEventBuilder(MetaMetricsEvents.EARN_DEPOSIT_REVIEW_CANCEL_CLICKED)
        .addProperties({
          selected_provider: EVENT_PROVIDERS.CONSENSYS,
          text: 'Cancel',
          location: EVENT_LOCATIONS.EARN_LENDING_DEPOSIT_CONFIRMATION_VIEW,
          network: network?.name,
          step: getActiveStepAnalyticsLabel(),
        })
        .build(),
    );

    navigation.goBack();
  };

  // Sets the allowance to zero for a given token.
  const resetTokenAllowance = async (networkClientId: string) => {
    try {
      if (
        !earnToken?.chainId ||
        !earnToken?.symbol ||
        !earnToken?.experience?.market?.protocol ||
        !earnToken?.experience?.market?.underlying.address
      )
        return;

      setIsAllowanceResetLoading(true);

      const allowanceResetTransaction =
        await Engine.context.EarnController.executeLendingTokenApprove({
          protocol: earnToken?.experience?.market?.protocol,
          amount: '0',
          chainId: earnToken.chainId,
          underlyingTokenAddress:
            earnToken?.experience?.market?.underlying?.address,
          gasOptions: {
            gasLimit: 'none',
          },
          txOptions: {
            deviceConfirmedOn: WalletDevice.MM_MOBILE,
            networkClientId,
            origin: ORIGIN_METAMASK,
            type: TransactionType.tokenMethodIncreaseAllowance,
          },
        });

      if (!allowanceResetTransaction?.transactionMeta?.id) {
        unsetAllowanceResetLoadingState();
        return;
      }

      return allowanceResetTransaction;
    } catch (error) {
      unsetAllowanceResetLoadingState();
      Logger.error(
        error as Error,
        '[resetTokenAllowance] Lending deposit failed',
      );
    }
  };

  const increaseTokenAllowance = async (networkClientId: string) => {
    try {
      if (!earnToken?.experience?.market?.protocol || !earnToken?.chainId)
        return;

      setIsApprovalLoading(true);

      const allowanceIncreaseTransaction =
        await Engine.context.EarnController.executeLendingTokenApprove({
          protocol: earnToken?.experience?.market?.protocol,
          amount: amountTokenMinimalUnit,
          chainId: earnToken.chainId,
          underlyingTokenAddress:
            earnToken?.experience?.market?.underlying?.address,
          gasOptions: {
            gasLimit: 'none',
          },
          txOptions: {
            deviceConfirmedOn: WalletDevice.MM_MOBILE,
            networkClientId,
            origin: ORIGIN_METAMASK,
            type: TransactionType.tokenMethodIncreaseAllowance,
          },
        });

      if (!allowanceIncreaseTransaction) {
        unsetAllowanceIncreaseLoadingState();
        return;
      }

      return allowanceIncreaseTransaction;
    } catch (error) {
      unsetAllowanceIncreaseLoadingState();
      Logger.error(
        error as Error,
        '[increaseTokenAllowance] Lending deposit failed',
      );
    }
  };

  const depositTokens = async (networkClientId: string) => {
    const protocol = earnToken?.experience?.market?.protocol;
    const chainId = earnToken?.chainId;
    const underlyingTokenAddress = earnToken?.experience?.market?.underlying
      ?.address as string;

    if (!protocol || !chainId) {
      return;
    }

    trace({
      name: TraceName.EarnDepositConfirmationScreen,
      data: {
        chainId,
        experience: EARN_EXPERIENCES.STABLECOIN_LENDING,
      },
    });

    setIsDepositLoading(true);

    try {
      const depositTransaction =
        await Engine.context.EarnController.executeLendingDeposit({
          amount: amountTokenMinimalUnit,
          protocol,
          chainId,
          underlyingTokenAddress,
          gasOptions: { gasLimit: 'none' },
          txOptions: {
            deviceConfirmedOn: WalletDevice.MM_MOBILE,
            networkClientId,
            origin: ORIGIN_METAMASK,
            type: TransactionType.lendingDeposit,
          },
        });
<<<<<<< HEAD

      if (!depositTransaction) {
        return;
      }

      return depositTransaction;
    } catch (error: Error | unknown) {
      Logger.error(error as Error, '[depositTokens] Lending deposit failed');
      return;
    } finally {
      setIsDepositLoading(false);
      setIsConfirmButtonDisabled(false);
=======

      if (!depositTransaction) {
        unsetDepositLoadingState();
        return;
      }

      return depositTransaction;
    } catch (error) {
      unsetDepositLoadingState();
      Logger.error(error as Error, '[depositTokens] Lending deposit failed');
      return;
>>>>>>> 72548a9d
    }
  };

  const handleConfirm = async () => {
    try {
      trackEvent(
        createEventBuilder(
          MetaMetricsEvents.EARN_DEPOSIT_REVIEW_CONFIRM_CLICKED,
        )
          .addProperties({
            selected_provider: EVENT_PROVIDERS.CONSENSYS,
            text: 'Confirm',
            location: EVENT_LOCATIONS.EARN_LENDING_DEPOSIT_CONFIRMATION_VIEW,
            network: network?.name,
            step: getActiveStepAnalyticsLabel(),
          })
          .build(),
      );

      const isSupportedLendingAction =
        action === EARN_LENDING_ACTIONS.ALLOWANCE_INCREASE ||
        action === EARN_LENDING_ACTIONS.DEPOSIT;

      setIsConfirmButtonDisabled(true);

      // Guards
      if (
        !selectedAccount?.address ||
        !earnToken?.chainId ||
        !isSupportedLendingAction ||
        !earnToken?.experience?.market?.protocol ||
        !earnToken?.experience?.market?.underlying?.address
      ) {
        setIsConfirmButtonDisabled(false);
        return;
      }

      const tokenContractAddress = earnToken?.address;
      if (!tokenContractAddress) return;

      const networkClientId =
        Engine.context.NetworkController.findNetworkClientIdByChainId(
          toHex(earnToken.chainId),
        );

      let txResult;

      switch (activeStep) {
        // Edge Case: Some tokens (e.g. mainnet USDT) require resetting the token allowance to zero before it can be increase/set again.
        case Steps.ALLOWANCE_RESET:
          txResult = await resetTokenAllowance(networkClientId);
          break;
        // Increase token allowance before depositing
        case Steps.ALLOWANCE_INCREASE:
          txResult = await increaseTokenAllowance(networkClientId);
          break;
        // Already has necessary allowance and can deposit straight away.
        case Steps.DEPOSIT:
          txResult = await depositTokens(networkClientId);
          break;
      }

      const transactionId = txResult?.transactionMeta?.id;
      const txType = txResult?.transactionMeta?.type;

      if (!transactionId || !txType) {
        setIsConfirmButtonDisabled(false);
        return;
      }

      createTransactionEventListeners(transactionId, txType);
    } catch (error) {
      // allow user to try again
      setIsConfirmButtonDisabled(false);
    }
  };

  if (!isStablecoinLendingEnabled) {
    return null;
  }

  return (
    <View style={styles.pageContainer}>
      <ScrollView
        style={styles.scrollView}
        contentContainerStyle={styles.contentContainer}
        showsVerticalScrollIndicator={false}
      >
        <Erc20TokenHero
          token={token}
          amountTokenMinimalUnit={amountTokenMinimalUnit}
          fiatValue={amountFiat}
        />
        <DepositInfoSection
          token={token}
          lendingContractAddress={lendingContractAddress}
          lendingProtocol={capitalize(
            lendingProtocol ?? strings('earn.unknown'),
          )}
          amountTokenMinimalUnit={amountTokenMinimalUnit}
          amountFiatNumber={parseFloatSafe(amountFiat)}
        />
        <DepositReceiveSection
          token={token}
          receiptTokenName={
            outputToken?.name || tokenSnapshot?.token.name || ''
          }
          receiptTokenAmount={
            renderFromTokenMinimalUnit(
              amountTokenMinimalUnit,
              earnToken.decimals,
            ) +
            ' ' +
            (outputToken?.ticker ||
              outputToken?.symbol ||
              tokenSnapshot?.token.symbol ||
              '')
          }
          receiptTokenAmountFiat={addCurrencySymbol(
            amountFiat,
            currentCurrency,
          )}
        />
      </ScrollView>
      <ConfirmationFooter
        onCancel={handleCancel}
        onConfirm={handleConfirm}
        buttonPrimary={{
          disabled: isConfirmButtonDisabled,
          text: confirmButtonText,
        }}
        progressBar={{
          // Needs to subtract 1 since only 2/3 possible steps are rendered when !needsTokenAllowanceReset
          activeStep: needsTokenAllowanceReset ? activeStep : activeStep - 1,
          steps: progressBarSteps,
        }}
      />
    </View>
  );
};

export default EarnLendingDepositConfirmationView;<|MERGE_RESOLUTION|>--- conflicted
+++ resolved
@@ -40,10 +40,7 @@
 import { ProgressStep } from './components/ProgressStepper';
 import BN from 'bnjs4';
 import { endTrace, trace, TraceName } from '../../../../../util/trace';
-<<<<<<< HEAD
-=======
 import { EVM_SCOPE } from '../../constants/networks';
->>>>>>> 72548a9d
 import Logger from '../../../../../util/Logger';
 
 export interface LendingDepositViewRouteParams {
@@ -693,20 +690,6 @@
             type: TransactionType.lendingDeposit,
           },
         });
-<<<<<<< HEAD
-
-      if (!depositTransaction) {
-        return;
-      }
-
-      return depositTransaction;
-    } catch (error: Error | unknown) {
-      Logger.error(error as Error, '[depositTokens] Lending deposit failed');
-      return;
-    } finally {
-      setIsDepositLoading(false);
-      setIsConfirmButtonDisabled(false);
-=======
 
       if (!depositTransaction) {
         unsetDepositLoadingState();
@@ -718,7 +701,6 @@
       unsetDepositLoadingState();
       Logger.error(error as Error, '[depositTokens] Lending deposit failed');
       return;
->>>>>>> 72548a9d
     }
   };
 
