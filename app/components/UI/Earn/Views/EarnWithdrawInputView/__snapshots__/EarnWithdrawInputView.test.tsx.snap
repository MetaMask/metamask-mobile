--- conflicted
+++ resolved
@@ -394,9 +394,8 @@
                                       style={
                                         {
                                           "color": "#686e7d",
-                                          "fontFamily": "CentraNo1-Medium",
+                                          "fontFamily": "Geist Medium",
                                           "fontSize": 14,
-                                          "fontWeight": "500",
                                           "letterSpacing": 0,
                                           "lineHeight": 22,
                                         }
@@ -443,16 +442,9 @@
                                   accessibilityRole="text"
                                   style={
                                     {
-<<<<<<< HEAD
-                                      "color": "#686e7d",
-                                      "fontFamily": "Geist Medium",
+                                      "color": "#121314",
+                                      "fontFamily": "Geist Regular",
                                       "fontSize": 14,
-=======
-                                      "color": "#121314",
-                                      "fontFamily": "CentraNo1-Book",
-                                      "fontSize": 14,
-                                      "fontWeight": "400",
->>>>>>> 72fee0e8
                                       "letterSpacing": 0,
                                       "lineHeight": 22,
                                     }
@@ -476,9 +468,8 @@
                                   style={
                                     {
                                       "color": "#121314",
-                                      "fontFamily": "CentraNo1-Bold",
+                                      "fontFamily": "Geist Bold",
                                       "fontSize": 32,
-                                      "fontWeight": "700",
                                       "letterSpacing": 0,
                                       "lineHeight": 40,
                                     }
@@ -491,9 +482,8 @@
                                   style={
                                     {
                                       "color": "#9ca1af",
-                                      "fontFamily": "CentraNo1-Bold",
+                                      "fontFamily": "Geist Bold",
                                       "fontSize": 32,
-                                      "fontWeight": "700",
                                       "letterSpacing": 0,
                                       "lineHeight": 40,
                                     }
@@ -529,9 +519,8 @@
                                     style={
                                       {
                                         "color": "#121314",
-                                        "fontFamily": "CentraNo1-Medium",
+                                        "fontFamily": "Geist Medium",
                                         "fontSize": 16,
-                                        "fontWeight": "500",
                                         "letterSpacing": 0,
                                         "lineHeight": 24,
                                       }
@@ -556,118 +545,8 @@
                                 </TouchableOpacity>
                               </View>
                             </View>
-<<<<<<< HEAD
-                            <Text
-                              accessibilityRole="text"
-                              style={
-                                {
-                                  "color": "#121314",
-                                  "fontFamily": "Geist Regular",
-                                  "fontSize": 14,
-                                  "letterSpacing": 0,
-                                  "lineHeight": 22,
-                                }
-                              }
-                            >
-                              Staked balance: 5.79133 ETH
-                            </Text>
-                          </View>
-                          <View
-                            style={
-                              {
-                                "alignItems": "center",
-                                "flexDirection": "row",
-                                "gap": 4,
-                                "justifyContent": "center",
-                              }
-                            }
-                          >
-                            <Text
-                              accessibilityRole="text"
-                              style={
-                                {
-                                  "color": "#121314",
-                                  "fontFamily": "Geist Bold",
-                                  "fontSize": 32,
-                                  "letterSpacing": 0,
-                                  "lineHeight": 40,
-                                }
-                              }
-                            >
-                              0
-                            </Text>
-                            <Text
-                              accessibilityRole="text"
-                              style={
-                                {
-                                  "color": "#9ca1af",
-                                  "fontFamily": "Geist Bold",
-                                  "fontSize": 32,
-                                  "letterSpacing": 0,
-                                  "lineHeight": 40,
-                                }
-                              }
-                            >
-                              ETH
-                            </Text>
-                          </View>
-                          <View>
-                            <TouchableOpacity
-                              accessibilityRole="button"
-                              accessible={true}
-                              activeOpacity={1}
-                              onPress={[Function]}
-                              style={
-                                {
-                                  "alignItems": "center",
-                                  "alignSelf": "flex-start",
-                                  "backgroundColor": "#ffffff",
-                                  "borderColor": "#b7bbc866",
-                                  "borderRadius": 16,
-                                  "borderWidth": 1,
-                                  "flexDirection": "row",
-                                  "height": 32,
-                                  "justifyContent": "center",
-                                  "paddingHorizontal": 16,
-                                }
-                              }
-                              testID="currency-toggle"
-                            >
-                              <Text
-                                accessibilityRole="none"
-                                style={
-                                  {
-                                    "color": "#121314",
-                                    "fontFamily": "Geist Medium",
-                                    "fontSize": 16,
-                                    "letterSpacing": 0,
-                                    "lineHeight": 24,
-                                  }
-                                }
-                              >
-                                0 USD
-                              </Text>
-                              <SvgMock
-                                color="#121314"
-                                fill="currentColor"
-                                height={16}
-                                name="SwapVertical"
-                                style={
-                                  {
-                                    "height": 16,
-                                    "marginLeft": 8,
-                                    "width": 16,
-                                  }
-                                }
-                                width={16}
-                              />
-                            </TouchableOpacity>
-                          </View>
-                        </View>
-=======
                           </View>
                         </RCTScrollView>
->>>>>>> 72fee0e8
                         <View
                           style={
                             {
