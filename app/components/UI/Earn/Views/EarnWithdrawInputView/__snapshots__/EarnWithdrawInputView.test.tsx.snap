// Jest Snapshot v1, https://goo.gl/fbAQLP

exports[`EarnWithdrawInputView render matches snapshot 1`] = `
<View
  style={
    {
      "flex": 1,
    }
  }
>
  <RNCSafeAreaProvider
    onInsetsChange={[Function]}
    style={
      [
        {
          "flex": 1,
        },
        undefined,
      ]
    }
  >
    <View
      collapsable={false}
      pointerEvents="box-none"
      style={
        {
          "zIndex": 1,
        }
      }
    >
      <View
        accessibilityElementsHidden={false}
        importantForAccessibility="auto"
        onLayout={[Function]}
        pointerEvents="box-none"
        style={null}
      >
        <View
          collapsable={false}
          pointerEvents="box-none"
          style={
            {
              "bottom": 0,
              "left": 0,
              "opacity": 1,
              "position": "absolute",
              "right": 0,
              "top": 0,
              "zIndex": 0,
            }
          }
        >
          <View
            collapsable={false}
            style={
              {
                "backgroundColor": "rgb(255, 255, 255)",
                "borderBottomColor": "rgb(216, 216, 216)",
                "flex": 1,
                "shadowColor": "rgb(216, 216, 216)",
                "shadowOffset": {
                  "height": 0.5,
                  "width": 0,
                },
                "shadowOpacity": 0.85,
                "shadowRadius": 0,
              }
            }
          />
        </View>
        <View
          collapsable={false}
          pointerEvents="box-none"
          style={
            {
              "height": 64,
              "maxHeight": undefined,
              "minHeight": undefined,
              "opacity": undefined,
              "transform": undefined,
            }
          }
        >
          <View
            pointerEvents="none"
            style={
              {
                "height": 20,
              }
            }
          />
          <View
            pointerEvents="box-none"
            style={
              {
                "alignItems": "center",
                "flex": 1,
                "flexDirection": "row",
                "justifyContent": "center",
              }
            }
          >
            <View
              collapsable={false}
              pointerEvents="box-none"
              style={
                {
                  "marginHorizontal": 16,
                  "opacity": 1,
                }
              }
            >
              <Text
                accessibilityRole="header"
                aria-level="1"
                collapsable={false}
                numberOfLines={1}
                onLayout={[Function]}
                style={
                  {
                    "color": "rgb(28, 28, 30)",
                    "fontSize": 17,
                    "fontWeight": "600",
                  }
                }
              >
                Unstake
              </Text>
            </View>
          </View>
        </View>
      </View>
    </View>
    <RNSScreenContainer
      onLayout={[Function]}
      style={
        {
          "flex": 1,
        }
      }
    >
      <RNSScreen
        activityState={2}
        collapsable={false}
        gestureResponseDistance={
          {
            "bottom": -1,
            "end": -1,
            "start": -1,
            "top": -1,
          }
        }
        onGestureCancel={[Function]}
        pointerEvents="box-none"
        sheetAllowedDetents="large"
        sheetCornerRadius={-1}
        sheetExpandsWhenScrolledToEdge={true}
        sheetGrabberVisible={false}
        sheetLargestUndimmedDetent="all"
        style={
          {
            "bottom": 0,
            "left": 0,
            "position": "absolute",
            "right": 0,
            "top": 0,
            "zIndex": undefined,
          }
        }
      >
        <View
          collapsable={false}
          style={
            {
              "opacity": 1,
            }
          }
        />
        <View
          accessibilityElementsHidden={false}
          closing={false}
          gestureVelocityImpact={0.3}
          importantForAccessibility="auto"
          onClose={[Function]}
          onGestureBegin={[Function]}
          onGestureCanceled={[Function]}
          onGestureEnd={[Function]}
          onOpen={[Function]}
          onTransition={[Function]}
          pointerEvents="box-none"
          style={
            [
              {
                "overflow": undefined,
              },
              {
                "bottom": 0,
                "left": 0,
                "position": "absolute",
                "right": 0,
                "top": 0,
              },
            ]
          }
          transitionSpec={
            {
              "close": {
                "animation": "spring",
                "config": {
                  "damping": 500,
                  "mass": 3,
                  "overshootClamping": true,
                  "restDisplacementThreshold": 10,
                  "restSpeedThreshold": 10,
                  "stiffness": 1000,
                },
              },
              "open": {
                "animation": "spring",
                "config": {
                  "damping": 500,
                  "mass": 3,
                  "overshootClamping": true,
                  "restDisplacementThreshold": 10,
                  "restSpeedThreshold": 10,
                  "stiffness": 1000,
                },
              },
            }
          }
        >
          <View
            collapsable={false}
            needsOffscreenAlphaCompositing={false}
            pointerEvents="box-none"
            style={
              {
                "flex": 1,
              }
            }
          >
            <View
              collapsable={false}
              enabled={false}
              handlerTag={2}
              handlerType="PanGestureHandler"
              onGestureHandlerEvent={[Function]}
              onGestureHandlerStateChange={[Function]}
              style={
                {
                  "flex": 1,
                  "transform": [
                    {
                      "translateX": 0,
                    },
                    {
                      "translateX": 0,
                    },
                  ],
                }
              }
            >
              <View
                collapsable={false}
                pointerEvents="none"
                style={
                  {
                    "backgroundColor": "rgb(242, 242, 242)",
                    "bottom": 0,
                    "left": 0,
                    "position": "absolute",
                    "shadowColor": "#000",
                    "shadowOffset": {
                      "height": 1,
                      "width": -1,
                    },
                    "shadowOpacity": 0.3,
                    "shadowRadius": 5,
                    "top": 0,
                    "width": 3,
                  }
                }
              />
              <View
                style={
                  [
                    {
                      "flex": 1,
                      "overflow": "hidden",
                    },
                    [
                      {
                        "backgroundColor": "rgb(242, 242, 242)",
                      },
                      undefined,
                    ],
                  ]
                }
              >
                <View
                  style={
                    {
                      "flex": 1,
                      "flexDirection": "column-reverse",
                    }
                  }
                >
                  <View
                    style={
                      {
                        "flex": 1,
                      }
                    }
                  >
                    <RCTSafeAreaView
                      style={
                        {
                          "flex": 1,
                        }
                      }
                    >
                      <View
                        style={
                          [
                            {
                              "backgroundColor": "#ffffff",
                              "flex": 1,
                            },
                            {
                              "backgroundColor": "#ffffff",
                              "flex": 1,
                              "flexDirection": "column",
                              "justifyContent": "center",
                            },
                          ]
                        }
                      >
                        <RCTScrollView
                          collapsable={false}
                          contentContainerStyle={
                            {
                              "flexGrow": 1,
                            }
                          }
                          handlerTag={1}
                          handlerType="NativeViewGestureHandler"
                          onGestureHandlerEvent={[Function]}
                          onGestureHandlerStateChange={[Function]}
                          style={
                            {
                              "flex": 1,
                            }
                          }
                        >
<<<<<<< HEAD
                          <View
                            style={
                              {
                                "alignItems": "center",
                              }
                            }
                          >
                            <View
                              collapsable={false}
                              style={
                                {
                                  "opacity": 0,
                                }
                              }
                            >
                              <View
                                style={
                                  {
                                    "alignItems": "center",
                                    "flexDirection": "row",
                                    "opacity": 0,
                                    "pointerEvents": "none",
                                  }
                                }
                              >
                                <Text
                                  accessibilityRole="text"
                                  style={
                                    {
                                      "color": "#686e7d",
                                      "fontFamily": "CentraNo1-Medium",
                                      "fontSize": 14,
                                      "fontWeight": "500",
                                      "letterSpacing": 0,
                                      "lineHeight": 22,
                                    }
                                  }
                                >
                                  0 ETH available to withdraw
                                </Text>
                                <TouchableOpacity
                                  accessible={true}
                                  activeOpacity={1}
                                  disabled={false}
                                  onPress={[Function]}
                                  onPressIn={[Function]}
                                  onPressOut={[Function]}
                                  style={
                                    {
                                      "alignItems": "center",
                                      "borderRadius": 8,
                                      "height": 28,
                                      "justifyContent": "center",
                                      "opacity": 1,
                                      "width": 28,
                                    }
                                  }
                                  testID="LendingMaxSafeWithdrawalTooltipIcon"
                                >
                                  <SvgMock
                                    color="#686e7d"
                                    fill="currentColor"
                                    height={20}
                                    name="Question"
                                    style={
                                      {
                                        "height": 20,
                                        "width": 20,
                                      }
                                    }
                                    width={20}
                                  />
                                </TouchableOpacity>
                              </View>
                            </View>
                            <Text
                              accessibilityRole="text"
                              style={
                                {
                                  "color": "#121314",
                                  "fontFamily": "CentraNo1-Book",
                                  "fontSize": 14,
                                  "fontWeight": "400",
                                  "letterSpacing": 0,
                                  "lineHeight": 22,
                                }
                              }
                            >
                              Staked balance: 5.79133 ETH
                            </Text>
                          </View>
                          <View
                            style={
                              {
                                "alignItems": "center",
                                "flexDirection": "row",
                                "gap": 4,
                                "justifyContent": "center",
                              }
                            }
                          >
                            <Text
                              accessibilityRole="text"
                              style={
                                {
                                  "color": "#121314",
                                  "fontFamily": "CentraNo1-Bold",
                                  "fontSize": 32,
                                  "fontWeight": "700",
                                  "letterSpacing": 0,
                                  "lineHeight": 40,
                                }
                              }
                            >
                              0
                            </Text>
                            <Text
                              accessibilityRole="text"
                              style={
                                {
                                  "color": "#9ca1af",
                                  "fontFamily": "CentraNo1-Bold",
                                  "fontSize": 32,
                                  "fontWeight": "700",
                                  "letterSpacing": 0,
                                  "lineHeight": 40,
                                }
                              }
                            >
                              ETH
                            </Text>
                          </View>
                          <View>
                            <TouchableOpacity
                              accessibilityRole="button"
                              accessible={true}
                              activeOpacity={1}
                              onPress={[Function]}
=======
                          <View>
                            <View
>>>>>>> 05d3e30f
                              style={
                                {
                                  "alignItems": "center",
                                  "backgroundColor": "#ffffff",
                                  "flex": 1,
                                  "gap": 16,
                                  "justifyContent": "center",
                                }
                              }
                            >
                              <View
                                style={
                                  {
                                    "alignItems": "center",
                                  }
                                }
                              >
                                <View
                                  collapsable={false}
                                  style={
                                    {
                                      "opacity": 0,
                                    }
                                  }
                                >
                                  <View
                                    style={
                                      {
                                        "alignItems": "center",
                                        "flexDirection": "row",
                                        "opacity": 0,
                                        "pointerEvents": "none",
                                      }
                                    }
                                  >
                                    <Text
                                      accessibilityRole="text"
                                      style={
                                        {
                                          "color": "#686e7d",
                                          "fontFamily": "Geist Medium",
                                          "fontSize": 14,
                                          "letterSpacing": 0,
                                          "lineHeight": 22,
                                        }
                                      }
                                    >
                                      0 ETH available to withdraw
                                    </Text>
                                    <TouchableOpacity
                                      accessible={true}
                                      activeOpacity={1}
                                      disabled={false}
                                      onPress={[Function]}
                                      onPressIn={[Function]}
                                      onPressOut={[Function]}
                                      style={
                                        {
                                          "alignItems": "center",
                                          "borderRadius": 8,
                                          "height": 28,
                                          "justifyContent": "center",
                                          "opacity": 1,
                                          "width": 28,
                                        }
                                      }
                                      testID="LendingMaxSafeWithdrawalTooltipIcon"
                                    >
                                      <SvgMock
                                        color="#686e7d"
                                        fill="currentColor"
                                        height={20}
                                        name="Question"
                                        style={
                                          {
                                            "height": 20,
                                            "width": 20,
                                          }
                                        }
                                        width={20}
                                      />
                                    </TouchableOpacity>
                                  </View>
                                </View>
                                <Text
                                  accessibilityRole="text"
                                  style={
                                    {
                                      "color": "#121314",
                                      "fontFamily": "Geist Regular",
                                      "fontSize": 14,
                                      "letterSpacing": 0,
                                      "lineHeight": 22,
                                    }
                                  }
                                >
                                  Staked balance: 5.79133 ETH
                                </Text>
                              </View>
                              <View
                                style={
                                  {
                                    "alignItems": "center",
                                    "flexDirection": "row",
                                    "gap": 4,
                                    "justifyContent": "center",
                                  }
                                }
<<<<<<< HEAD
                                width={16}
                              />
                            </TouchableOpacity>
                          </View>
                        </View>
=======
                              >
                                <Text
                                  accessibilityRole="text"
                                  style={
                                    {
                                      "color": "#121314",
                                      "fontFamily": "Geist Bold",
                                      "fontSize": 32,
                                      "letterSpacing": 0,
                                      "lineHeight": 40,
                                    }
                                  }
                                >
                                  0
                                </Text>
                                <Text
                                  accessibilityRole="text"
                                  style={
                                    {
                                      "color": "#9ca1af",
                                      "fontFamily": "Geist Bold",
                                      "fontSize": 32,
                                      "letterSpacing": 0,
                                      "lineHeight": 40,
                                    }
                                  }
                                >
                                  ETH
                                </Text>
                              </View>
                              <View>
                                <TouchableOpacity
                                  accessibilityRole="button"
                                  accessible={true}
                                  activeOpacity={1}
                                  onPress={[Function]}
                                  style={
                                    {
                                      "alignItems": "center",
                                      "alignSelf": "flex-start",
                                      "backgroundColor": "#ffffff",
                                      "borderColor": "#b7bbc866",
                                      "borderRadius": 16,
                                      "borderWidth": 1,
                                      "flexDirection": "row",
                                      "height": 32,
                                      "justifyContent": "center",
                                      "overflow": "hidden",
                                      "paddingHorizontal": 16,
                                    }
                                  }
                                  testID="currency-toggle"
                                >
                                  <Text
                                    accessibilityRole="none"
                                    style={
                                      {
                                        "color": "#121314",
                                        "fontFamily": "Geist Medium",
                                        "fontSize": 16,
                                        "letterSpacing": 0,
                                        "lineHeight": 24,
                                      }
                                    }
                                  >
                                    0 USD
                                  </Text>
                                  <SvgMock
                                    color="#121314"
                                    fill="currentColor"
                                    height={16}
                                    name="SwapVertical"
                                    style={
                                      {
                                        "height": 16,
                                        "marginLeft": 8,
                                        "width": 16,
                                      }
                                    }
                                    width={16}
                                  />
                                </TouchableOpacity>
                              </View>
                            </View>
                          </View>
                        </RCTScrollView>
>>>>>>> 05d3e30f
                        <View
                          style={
                            {
                              "alignItems": "center",
                              "backgroundColor": "#ffffff",
                              "flexDirection": "row",
                              "gap": 8,
                              "justifyContent": "center",
                              "padding": 16,
                            }
                          }
                        >
                          <TouchableOpacity
                            accessibilityRole="button"
                            accessible={true}
                            activeOpacity={1}
                            onPress={[Function]}
                            style={
                              {
                                "alignItems": "center",
                                "alignSelf": "stretch",
                                "backgroundColor": "#ffffff",
                                "borderColor": "#b7bbc8",
                                "borderRadius": 20,
                                "borderWidth": 1,
                                "flex": 1,
                                "flexDirection": "row",
                                "height": 40,
                                "justifyContent": "center",
                                "overflow": "hidden",
                                "paddingHorizontal": 16,
                              }
                            }
                          >
                            <Text
                              accessibilityRole="none"
                              style={
                                {
                                  "color": "#121314",
                                  "fontFamily": "Geist Medium",
                                  "fontSize": 16,
                                  "letterSpacing": 0,
                                  "lineHeight": 24,
                                }
                              }
                            >
                              25%
                            </Text>
                          </TouchableOpacity>
                          <TouchableOpacity
                            accessibilityRole="button"
                            accessible={true}
                            activeOpacity={1}
                            onPress={[Function]}
                            style={
                              {
                                "alignItems": "center",
                                "alignSelf": "stretch",
                                "backgroundColor": "#ffffff",
                                "borderColor": "#b7bbc8",
                                "borderRadius": 20,
                                "borderWidth": 1,
                                "flex": 1,
                                "flexDirection": "row",
                                "height": 40,
                                "justifyContent": "center",
                                "overflow": "hidden",
                                "paddingHorizontal": 16,
                              }
                            }
                          >
                            <Text
                              accessibilityRole="none"
                              style={
                                {
                                  "color": "#121314",
                                  "fontFamily": "Geist Medium",
                                  "fontSize": 16,
                                  "letterSpacing": 0,
                                  "lineHeight": 24,
                                }
                              }
                            >
                              50%
                            </Text>
                          </TouchableOpacity>
                          <TouchableOpacity
                            accessibilityRole="button"
                            accessible={true}
                            activeOpacity={1}
                            onPress={[Function]}
                            style={
                              {
                                "alignItems": "center",
                                "alignSelf": "stretch",
                                "backgroundColor": "#ffffff",
                                "borderColor": "#b7bbc8",
                                "borderRadius": 20,
                                "borderWidth": 1,
                                "flex": 1,
                                "flexDirection": "row",
                                "height": 40,
                                "justifyContent": "center",
                                "overflow": "hidden",
                                "paddingHorizontal": 16,
                              }
                            }
                          >
                            <Text
                              accessibilityRole="none"
                              style={
                                {
                                  "color": "#121314",
                                  "fontFamily": "Geist Medium",
                                  "fontSize": 16,
                                  "letterSpacing": 0,
                                  "lineHeight": 24,
                                }
                              }
                            >
                              75%
                            </Text>
                          </TouchableOpacity>
                          <TouchableOpacity
                            accessibilityRole="button"
                            accessible={true}
                            activeOpacity={1}
                            onPress={[Function]}
                            style={
                              {
                                "alignItems": "center",
                                "alignSelf": "stretch",
                                "backgroundColor": "#ffffff",
                                "borderColor": "#b7bbc8",
                                "borderRadius": 20,
                                "borderWidth": 1,
                                "flex": 1,
                                "flexDirection": "row",
                                "height": 40,
                                "justifyContent": "center",
                                "overflow": "hidden",
                                "paddingHorizontal": 16,
                              }
                            }
                          >
                            <SvgMock
                              color="#121314"
                              fill="currentColor"
                              height={16}
                              name="Sparkle"
                              style={
                                {
                                  "height": 16,
                                  "marginRight": 8,
                                  "width": 16,
                                }
                              }
                              width={16}
                            />
                            <Text
                              accessibilityRole="none"
                              style={
                                {
                                  "color": "#121314",
                                  "fontFamily": "Geist Medium",
                                  "fontSize": 16,
                                  "letterSpacing": 0,
                                  "lineHeight": 24,
                                }
                              }
                            >
                              Max
                            </Text>
                          </TouchableOpacity>
                        </View>
                        <View
                          style={
                            [
                              {
                                "paddingHorizontal": 25,
                              },
                              {
                                "paddingHorizontal": 24,
                              },
                            ]
                          }
                        >
                          <View
                            style={
                              {
                                "flexDirection": "row",
                                "justifyContent": "space-around",
                              }
                            }
                          >
                            <TouchableOpacity
                              accessibilityRole="button"
                              accessible={true}
                              onPress={[Function]}
                              style={
                                [
                                  {
                                    "alignItems": "center",
                                    "flex": 1,
                                    "justifyContent": "center",
                                    "paddingHorizontal": 20,
                                    "paddingVertical": 12,
                                  },
                                  undefined,
                                ]
                              }
                            >
                              <Text
                                style={
                                  [
                                    {
                                      "color": "#121314",
                                      "fontFamily": "CentraNo1-Book",
                                      "fontSize": 30,
                                      "fontWeight": "400",
                                      "marginVertical": 2,
                                    },
                                    undefined,
                                    undefined,
                                    undefined,
                                    undefined,
                                    undefined,
                                    undefined,
                                    undefined,
                                    undefined,
                                    undefined,
                                    undefined,
                                    undefined,
                                    undefined,
                                    undefined,
                                    undefined,
                                    undefined,
                                    undefined,
                                    undefined,
                                    undefined,
                                    undefined,
                                    undefined,
                                    undefined,
                                    undefined,
                                    undefined,
                                    [
                                      {
                                        "color": "#121314",
                                        "fontSize": 30,
                                        "textAlign": "center",
                                      },
                                      undefined,
                                    ],
                                  ]
                                }
                              >
                                1
                              </Text>
                            </TouchableOpacity>
                            <TouchableOpacity
                              accessibilityRole="button"
                              accessible={true}
                              onPress={[Function]}
                              style={
                                [
                                  {
                                    "alignItems": "center",
                                    "flex": 1,
                                    "justifyContent": "center",
                                    "paddingHorizontal": 20,
                                    "paddingVertical": 12,
                                  },
                                  undefined,
                                ]
                              }
                            >
                              <Text
                                style={
                                  [
                                    {
                                      "color": "#121314",
                                      "fontFamily": "CentraNo1-Book",
                                      "fontSize": 30,
                                      "fontWeight": "400",
                                      "marginVertical": 2,
                                    },
                                    undefined,
                                    undefined,
                                    undefined,
                                    undefined,
                                    undefined,
                                    undefined,
                                    undefined,
                                    undefined,
                                    undefined,
                                    undefined,
                                    undefined,
                                    undefined,
                                    undefined,
                                    undefined,
                                    undefined,
                                    undefined,
                                    undefined,
                                    undefined,
                                    undefined,
                                    undefined,
                                    undefined,
                                    undefined,
                                    undefined,
                                    [
                                      {
                                        "color": "#121314",
                                        "fontSize": 30,
                                        "textAlign": "center",
                                      },
                                      undefined,
                                    ],
                                  ]
                                }
                              >
                                2
                              </Text>
                            </TouchableOpacity>
                            <TouchableOpacity
                              accessibilityRole="button"
                              accessible={true}
                              onPress={[Function]}
                              style={
                                [
                                  {
                                    "alignItems": "center",
                                    "flex": 1,
                                    "justifyContent": "center",
                                    "paddingHorizontal": 20,
                                    "paddingVertical": 12,
                                  },
                                  undefined,
                                ]
                              }
                            >
                              <Text
                                style={
                                  [
                                    {
                                      "color": "#121314",
                                      "fontFamily": "CentraNo1-Book",
                                      "fontSize": 30,
                                      "fontWeight": "400",
                                      "marginVertical": 2,
                                    },
                                    undefined,
                                    undefined,
                                    undefined,
                                    undefined,
                                    undefined,
                                    undefined,
                                    undefined,
                                    undefined,
                                    undefined,
                                    undefined,
                                    undefined,
                                    undefined,
                                    undefined,
                                    undefined,
                                    undefined,
                                    undefined,
                                    undefined,
                                    undefined,
                                    undefined,
                                    undefined,
                                    undefined,
                                    undefined,
                                    undefined,
                                    [
                                      {
                                        "color": "#121314",
                                        "fontSize": 30,
                                        "textAlign": "center",
                                      },
                                      undefined,
                                    ],
                                  ]
                                }
                              >
                                3
                              </Text>
                            </TouchableOpacity>
                          </View>
                          <View
                            style={
                              {
                                "flexDirection": "row",
                                "justifyContent": "space-around",
                              }
                            }
                          >
                            <TouchableOpacity
                              accessibilityRole="button"
                              accessible={true}
                              onPress={[Function]}
                              style={
                                [
                                  {
                                    "alignItems": "center",
                                    "flex": 1,
                                    "justifyContent": "center",
                                    "paddingHorizontal": 20,
                                    "paddingVertical": 12,
                                  },
                                  undefined,
                                ]
                              }
                            >
                              <Text
                                style={
                                  [
                                    {
                                      "color": "#121314",
                                      "fontFamily": "CentraNo1-Book",
                                      "fontSize": 30,
                                      "fontWeight": "400",
                                      "marginVertical": 2,
                                    },
                                    undefined,
                                    undefined,
                                    undefined,
                                    undefined,
                                    undefined,
                                    undefined,
                                    undefined,
                                    undefined,
                                    undefined,
                                    undefined,
                                    undefined,
                                    undefined,
                                    undefined,
                                    undefined,
                                    undefined,
                                    undefined,
                                    undefined,
                                    undefined,
                                    undefined,
                                    undefined,
                                    undefined,
                                    undefined,
                                    undefined,
                                    [
                                      {
                                        "color": "#121314",
                                        "fontSize": 30,
                                        "textAlign": "center",
                                      },
                                      undefined,
                                    ],
                                  ]
                                }
                              >
                                4
                              </Text>
                            </TouchableOpacity>
                            <TouchableOpacity
                              accessibilityRole="button"
                              accessible={true}
                              onPress={[Function]}
                              style={
                                [
                                  {
                                    "alignItems": "center",
                                    "flex": 1,
                                    "justifyContent": "center",
                                    "paddingHorizontal": 20,
                                    "paddingVertical": 12,
                                  },
                                  undefined,
                                ]
                              }
                            >
                              <Text
                                style={
                                  [
                                    {
                                      "color": "#121314",
                                      "fontFamily": "CentraNo1-Book",
                                      "fontSize": 30,
                                      "fontWeight": "400",
                                      "marginVertical": 2,
                                    },
                                    undefined,
                                    undefined,
                                    undefined,
                                    undefined,
                                    undefined,
                                    undefined,
                                    undefined,
                                    undefined,
                                    undefined,
                                    undefined,
                                    undefined,
                                    undefined,
                                    undefined,
                                    undefined,
                                    undefined,
                                    undefined,
                                    undefined,
                                    undefined,
                                    undefined,
                                    undefined,
                                    undefined,
                                    undefined,
                                    undefined,
                                    [
                                      {
                                        "color": "#121314",
                                        "fontSize": 30,
                                        "textAlign": "center",
                                      },
                                      undefined,
                                    ],
                                  ]
                                }
                              >
                                5
                              </Text>
                            </TouchableOpacity>
                            <TouchableOpacity
                              accessibilityRole="button"
                              accessible={true}
                              onPress={[Function]}
                              style={
                                [
                                  {
                                    "alignItems": "center",
                                    "flex": 1,
                                    "justifyContent": "center",
                                    "paddingHorizontal": 20,
                                    "paddingVertical": 12,
                                  },
                                  undefined,
                                ]
                              }
                            >
                              <Text
                                style={
                                  [
                                    {
                                      "color": "#121314",
                                      "fontFamily": "CentraNo1-Book",
                                      "fontSize": 30,
                                      "fontWeight": "400",
                                      "marginVertical": 2,
                                    },
                                    undefined,
                                    undefined,
                                    undefined,
                                    undefined,
                                    undefined,
                                    undefined,
                                    undefined,
                                    undefined,
                                    undefined,
                                    undefined,
                                    undefined,
                                    undefined,
                                    undefined,
                                    undefined,
                                    undefined,
                                    undefined,
                                    undefined,
                                    undefined,
                                    undefined,
                                    undefined,
                                    undefined,
                                    undefined,
                                    undefined,
                                    [
                                      {
                                        "color": "#121314",
                                        "fontSize": 30,
                                        "textAlign": "center",
                                      },
                                      undefined,
                                    ],
                                  ]
                                }
                              >
                                6
                              </Text>
                            </TouchableOpacity>
                          </View>
                          <View
                            style={
                              {
                                "flexDirection": "row",
                                "justifyContent": "space-around",
                              }
                            }
                          >
                            <TouchableOpacity
                              accessibilityRole="button"
                              accessible={true}
                              onPress={[Function]}
                              style={
                                [
                                  {
                                    "alignItems": "center",
                                    "flex": 1,
                                    "justifyContent": "center",
                                    "paddingHorizontal": 20,
                                    "paddingVertical": 12,
                                  },
                                  undefined,
                                ]
                              }
                            >
                              <Text
                                style={
                                  [
                                    {
                                      "color": "#121314",
                                      "fontFamily": "CentraNo1-Book",
                                      "fontSize": 30,
                                      "fontWeight": "400",
                                      "marginVertical": 2,
                                    },
                                    undefined,
                                    undefined,
                                    undefined,
                                    undefined,
                                    undefined,
                                    undefined,
                                    undefined,
                                    undefined,
                                    undefined,
                                    undefined,
                                    undefined,
                                    undefined,
                                    undefined,
                                    undefined,
                                    undefined,
                                    undefined,
                                    undefined,
                                    undefined,
                                    undefined,
                                    undefined,
                                    undefined,
                                    undefined,
                                    undefined,
                                    [
                                      {
                                        "color": "#121314",
                                        "fontSize": 30,
                                        "textAlign": "center",
                                      },
                                      undefined,
                                    ],
                                  ]
                                }
                              >
                                7
                              </Text>
                            </TouchableOpacity>
                            <TouchableOpacity
                              accessibilityRole="button"
                              accessible={true}
                              onPress={[Function]}
                              style={
                                [
                                  {
                                    "alignItems": "center",
                                    "flex": 1,
                                    "justifyContent": "center",
                                    "paddingHorizontal": 20,
                                    "paddingVertical": 12,
                                  },
                                  undefined,
                                ]
                              }
                            >
                              <Text
                                style={
                                  [
                                    {
                                      "color": "#121314",
                                      "fontFamily": "CentraNo1-Book",
                                      "fontSize": 30,
                                      "fontWeight": "400",
                                      "marginVertical": 2,
                                    },
                                    undefined,
                                    undefined,
                                    undefined,
                                    undefined,
                                    undefined,
                                    undefined,
                                    undefined,
                                    undefined,
                                    undefined,
                                    undefined,
                                    undefined,
                                    undefined,
                                    undefined,
                                    undefined,
                                    undefined,
                                    undefined,
                                    undefined,
                                    undefined,
                                    undefined,
                                    undefined,
                                    undefined,
                                    undefined,
                                    undefined,
                                    [
                                      {
                                        "color": "#121314",
                                        "fontSize": 30,
                                        "textAlign": "center",
                                      },
                                      undefined,
                                    ],
                                  ]
                                }
                              >
                                8
                              </Text>
                            </TouchableOpacity>
                            <TouchableOpacity
                              accessibilityRole="button"
                              accessible={true}
                              onPress={[Function]}
                              style={
                                [
                                  {
                                    "alignItems": "center",
                                    "flex": 1,
                                    "justifyContent": "center",
                                    "paddingHorizontal": 20,
                                    "paddingVertical": 12,
                                  },
                                  undefined,
                                ]
                              }
                            >
                              <Text
                                style={
                                  [
                                    {
                                      "color": "#121314",
                                      "fontFamily": "CentraNo1-Book",
                                      "fontSize": 30,
                                      "fontWeight": "400",
                                      "marginVertical": 2,
                                    },
                                    undefined,
                                    undefined,
                                    undefined,
                                    undefined,
                                    undefined,
                                    undefined,
                                    undefined,
                                    undefined,
                                    undefined,
                                    undefined,
                                    undefined,
                                    undefined,
                                    undefined,
                                    undefined,
                                    undefined,
                                    undefined,
                                    undefined,
                                    undefined,
                                    undefined,
                                    undefined,
                                    undefined,
                                    undefined,
                                    undefined,
                                    [
                                      {
                                        "color": "#121314",
                                        "fontSize": 30,
                                        "textAlign": "center",
                                      },
                                      undefined,
                                    ],
                                  ]
                                }
                              >
                                9
                              </Text>
                            </TouchableOpacity>
                          </View>
                          <View
                            style={
                              {
                                "flexDirection": "row",
                                "justifyContent": "space-around",
                              }
                            }
                          >
                            <TouchableOpacity
                              onPress={[Function]}
                              style={
                                [
                                  {
                                    "alignItems": "center",
                                    "flex": 1,
                                    "justifyContent": "center",
                                    "paddingHorizontal": 20,
                                    "paddingVertical": 12,
                                  },
                                  undefined,
                                ]
                              }
                            >
                              <Text
                                style={
                                  [
                                    {
                                      "color": "#121314",
                                      "fontFamily": "CentraNo1-Book",
                                      "fontSize": 30,
                                      "fontWeight": "400",
                                      "marginVertical": 2,
                                    },
                                    undefined,
                                    undefined,
                                    undefined,
                                    undefined,
                                    undefined,
                                    undefined,
                                    undefined,
                                    undefined,
                                    undefined,
                                    undefined,
                                    undefined,
                                    undefined,
                                    undefined,
                                    undefined,
                                    undefined,
                                    undefined,
                                    undefined,
                                    undefined,
                                    undefined,
                                    undefined,
                                    undefined,
                                    undefined,
                                    undefined,
                                    [
                                      {
                                        "color": "#121314",
                                        "fontSize": 30,
                                        "textAlign": "center",
                                      },
                                      undefined,
                                    ],
                                  ]
                                }
                              >
                                .
                              </Text>
                            </TouchableOpacity>
                            <TouchableOpacity
                              accessibilityRole="button"
                              accessible={true}
                              onPress={[Function]}
                              style={
                                [
                                  {
                                    "alignItems": "center",
                                    "flex": 1,
                                    "justifyContent": "center",
                                    "paddingHorizontal": 20,
                                    "paddingVertical": 12,
                                  },
                                  undefined,
                                ]
                              }
                            >
                              <Text
                                style={
                                  [
                                    {
                                      "color": "#121314",
                                      "fontFamily": "CentraNo1-Book",
                                      "fontSize": 30,
                                      "fontWeight": "400",
                                      "marginVertical": 2,
                                    },
                                    undefined,
                                    undefined,
                                    undefined,
                                    undefined,
                                    undefined,
                                    undefined,
                                    undefined,
                                    undefined,
                                    undefined,
                                    undefined,
                                    undefined,
                                    undefined,
                                    undefined,
                                    undefined,
                                    undefined,
                                    undefined,
                                    undefined,
                                    undefined,
                                    undefined,
                                    undefined,
                                    undefined,
                                    undefined,
                                    undefined,
                                    [
                                      {
                                        "color": "#121314",
                                        "fontSize": 30,
                                        "textAlign": "center",
                                      },
                                      undefined,
                                    ],
                                  ]
                                }
                              >
                                0
                              </Text>
                            </TouchableOpacity>
                            <TouchableOpacity
                              delayLongPress={500}
                              onLongPress={[Function]}
                              onPress={[Function]}
                              style={
                                [
                                  {
                                    "alignItems": "center",
                                    "flex": 1,
                                    "justifyContent": "center",
                                    "paddingHorizontal": 20,
                                    "paddingVertical": 12,
                                  },
                                  undefined,
                                ]
                              }
                              testID="keypad-delete-button"
                            >
                              <Text
                                allowFontScaling={false}
                                selectable={false}
                                style={
                                  [
                                    {
                                      "color": undefined,
                                      "fontSize": 12,
                                    },
                                    [
                                      {
                                        "color": "#121314",
                                        "fontSize": 30,
                                        "textAlign": "center",
                                      },
                                      {
                                        "fontSize": 25,
                                        "marginTop": 5,
                                      },
                                    ],
                                    {
                                      "fontFamily": "Ionicons",
                                      "fontStyle": "normal",
                                      "fontWeight": "normal",
                                    },
                                    {},
                                  ]
                                }
                              >
                                
                              </Text>
                            </TouchableOpacity>
                          </View>
                        </View>
                        <View
                          style={
                            {
                              "padding": 16,
                            }
                          }
                        >
                          <TouchableOpacity
                            accessibilityRole="button"
                            accessible={true}
                            activeOpacity={1}
                            disabled={true}
                            loading={false}
                            onPress={[Function]}
                            onPressIn={[Function]}
                            onPressOut={[Function]}
                            style={
                              {
                                "alignItems": "center",
                                "alignSelf": "stretch",
<<<<<<< HEAD
                                "backgroundColor": "#4459ff",
=======
                                "backgroundColor": "#121314",
>>>>>>> 05d3e30f
                                "borderRadius": 12,
                                "flexDirection": "row",
                                "height": 48,
                                "justifyContent": "center",
                                "opacity": 0.5,
                                "overflow": "hidden",
                                "paddingHorizontal": 16,
                              }
                            }
                            testID="review-button"
                          >
                            <Text
                              accessibilityRole="text"
                              style={
                                {
                                  "color": "#ffffff",
                                  "fontFamily": "Geist Medium",
                                  "fontSize": 16,
                                  "letterSpacing": 0,
                                  "lineHeight": 24,
                                }
                              }
                            >
                              Enter amount
                            </Text>
                          </TouchableOpacity>
                        </View>
                      </View>
                    </RCTSafeAreaView>
                  </View>
                </View>
              </View>
            </View>
          </View>
        </View>
      </RNSScreen>
    </RNSScreenContainer>
  </RNCSafeAreaProvider>
</View>
`;<|MERGE_RESOLUTION|>--- conflicted
+++ resolved
@@ -352,149 +352,8 @@
                             }
                           }
                         >
-<<<<<<< HEAD
-                          <View
-                            style={
-                              {
-                                "alignItems": "center",
-                              }
-                            }
-                          >
-                            <View
-                              collapsable={false}
-                              style={
-                                {
-                                  "opacity": 0,
-                                }
-                              }
-                            >
-                              <View
-                                style={
-                                  {
-                                    "alignItems": "center",
-                                    "flexDirection": "row",
-                                    "opacity": 0,
-                                    "pointerEvents": "none",
-                                  }
-                                }
-                              >
-                                <Text
-                                  accessibilityRole="text"
-                                  style={
-                                    {
-                                      "color": "#686e7d",
-                                      "fontFamily": "CentraNo1-Medium",
-                                      "fontSize": 14,
-                                      "fontWeight": "500",
-                                      "letterSpacing": 0,
-                                      "lineHeight": 22,
-                                    }
-                                  }
-                                >
-                                  0 ETH available to withdraw
-                                </Text>
-                                <TouchableOpacity
-                                  accessible={true}
-                                  activeOpacity={1}
-                                  disabled={false}
-                                  onPress={[Function]}
-                                  onPressIn={[Function]}
-                                  onPressOut={[Function]}
-                                  style={
-                                    {
-                                      "alignItems": "center",
-                                      "borderRadius": 8,
-                                      "height": 28,
-                                      "justifyContent": "center",
-                                      "opacity": 1,
-                                      "width": 28,
-                                    }
-                                  }
-                                  testID="LendingMaxSafeWithdrawalTooltipIcon"
-                                >
-                                  <SvgMock
-                                    color="#686e7d"
-                                    fill="currentColor"
-                                    height={20}
-                                    name="Question"
-                                    style={
-                                      {
-                                        "height": 20,
-                                        "width": 20,
-                                      }
-                                    }
-                                    width={20}
-                                  />
-                                </TouchableOpacity>
-                              </View>
-                            </View>
-                            <Text
-                              accessibilityRole="text"
-                              style={
-                                {
-                                  "color": "#121314",
-                                  "fontFamily": "CentraNo1-Book",
-                                  "fontSize": 14,
-                                  "fontWeight": "400",
-                                  "letterSpacing": 0,
-                                  "lineHeight": 22,
-                                }
-                              }
-                            >
-                              Staked balance: 5.79133 ETH
-                            </Text>
-                          </View>
-                          <View
-                            style={
-                              {
-                                "alignItems": "center",
-                                "flexDirection": "row",
-                                "gap": 4,
-                                "justifyContent": "center",
-                              }
-                            }
-                          >
-                            <Text
-                              accessibilityRole="text"
-                              style={
-                                {
-                                  "color": "#121314",
-                                  "fontFamily": "CentraNo1-Bold",
-                                  "fontSize": 32,
-                                  "fontWeight": "700",
-                                  "letterSpacing": 0,
-                                  "lineHeight": 40,
-                                }
-                              }
-                            >
-                              0
-                            </Text>
-                            <Text
-                              accessibilityRole="text"
-                              style={
-                                {
-                                  "color": "#9ca1af",
-                                  "fontFamily": "CentraNo1-Bold",
-                                  "fontSize": 32,
-                                  "fontWeight": "700",
-                                  "letterSpacing": 0,
-                                  "lineHeight": 40,
-                                }
-                              }
-                            >
-                              ETH
-                            </Text>
-                          </View>
-                          <View>
-                            <TouchableOpacity
-                              accessibilityRole="button"
-                              accessible={true}
-                              activeOpacity={1}
-                              onPress={[Function]}
-=======
                           <View>
                             <View
->>>>>>> 05d3e30f
                               style={
                                 {
                                   "alignItems": "center",
@@ -603,13 +462,6 @@
                                     "justifyContent": "center",
                                   }
                                 }
-<<<<<<< HEAD
-                                width={16}
-                              />
-                            </TouchableOpacity>
-                          </View>
-                        </View>
-=======
                               >
                                 <Text
                                   accessibilityRole="text"
@@ -696,7 +548,6 @@
                             </View>
                           </View>
                         </RCTScrollView>
->>>>>>> 05d3e30f
                         <View
                           style={
                             {
@@ -1693,11 +1544,7 @@
                               {
                                 "alignItems": "center",
                                 "alignSelf": "stretch",
-<<<<<<< HEAD
-                                "backgroundColor": "#4459ff",
-=======
                                 "backgroundColor": "#121314",
->>>>>>> 05d3e30f
                                 "borderRadius": 12,
                                 "flexDirection": "row",
                                 "height": 48,
