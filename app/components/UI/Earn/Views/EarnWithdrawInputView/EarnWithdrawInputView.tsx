--- conflicted
+++ resolved
@@ -34,7 +34,10 @@
 } from '../../../Stake/constants/events';
 import usePoolStakedUnstake from '../../../Stake/hooks/usePoolStakedUnstake';
 import { StakeNavigationParamsList } from '../../../Stake/types';
-import { withMetaMetrics } from '../../../Stake/utils/metaMetrics/withMetaMetrics';
+import {
+  withMetaMetrics,
+  WithMetaMetricsEvent,
+} from '../../../Stake/utils/metaMetrics/withMetaMetrics';
 import EarnTokenSelector from '../../components/EarnTokenSelector';
 import InputDisplay from '../../components/InputDisplay';
 import { EARN_EXPERIENCES } from '../../constants/experiences';
@@ -47,25 +50,13 @@
 import { EARN_INPUT_VIEW_ACTIONS } from '../EarnInputView/EarnInputView.types';
 import styleSheet from './EarnWithdrawInputView.styles';
 import { EarnWithdrawInputViewProps } from './EarnWithdrawInputView.types';
-<<<<<<< HEAD
-import { useEarnTokenDetails } from '../../hooks/useEarnTokenDetails';
-import { RootState } from '../../../../../reducers';
-import { selectConversionRate } from '../../../../../selectors/currencyRateController';
-import { Hex } from '@metamask/utils';
-import { selectContractExchangeRatesByChainId } from '../../../../../selectors/tokenRatesController';
-import { StackNavigationProp } from '@react-navigation/stack';
-import { selectConfirmationRedesignFlags } from '../../../../../selectors/featureFlagController/confirmations';
-import { selectStablecoinLendingEnabledFlag } from '../../selectors/featureFlags';
-import { isSupportedLendingTokenByChainId } from '../../utils';
-import { selectNetworkConfigurationByChainId } from '../../../../../selectors/networkController';
-import { useEarnAnalyticsEventLogging } from '../../hooks/useEarnEventAnalyticsLogging';
-=======
 import BN from 'bnjs4';
 import { renderFromTokenMinimalUnit } from '../../../../../util/number';
 import { TokenI } from '../../../Tokens/types';
 import useEarnTokens from '../../hooks/useEarnTokens';
 import { EarnTokenDetails } from '../../types/lending.types';
->>>>>>> 1020df6a
+import { useEarnAnalyticsEventLogging } from '../../hooks/useEarnEventAnalyticsLogging';
+import { selectNetworkConfigurationByChainId } from '../../../../../selectors/networkController';
 
 const EarnWithdrawInputView = () => {
   const route = useRoute<EarnWithdrawInputViewProps['route']>();
@@ -75,7 +66,7 @@
     selectStablecoinLendingEnabledFlag,
   );
   const { getPairedEarnTokens } = useEarnTokens();
-  const { outputToken: receiptToken } = getPairedEarnTokens(token);
+  const { earnToken, outputToken: receiptToken } = getPairedEarnTokens(token);
 
   const navigation =
     useNavigation<StackNavigationProp<StakeNavigationParamsList>>();
@@ -97,12 +88,14 @@
 
   const { trackEvent, createEventBuilder } = useMetrics();
 
-  const { shouldLogStablecoinEvent, shouldLogStakingEvent } = useEarnAnalyticsEventLogging({
-    earnToken,
-    isStablecoinLendingEnabled,
-    token,
-    actionType: 'withdrawal',
-  });
+  const { shouldLogStablecoinEvent, shouldLogStakingEvent } =
+    useEarnAnalyticsEventLogging({
+      // Do we want to track the earnToken/underlying (e.g. USDC) or the receiptToken (e.g. aUSDC)?
+      earnToken: receiptToken,
+      isStablecoinLendingEnabled,
+      token,
+      actionType: 'withdrawal',
+    });
 
   const {
     isFiat,
@@ -124,7 +117,6 @@
     exchangeRate,
   });
 
-<<<<<<< HEAD
   useEffect(() => {
     if (shouldLogStablecoinEvent()) {
       trackEvent(
@@ -141,15 +133,12 @@
     // eslint-disable-next-line react-hooks/exhaustive-deps
   }, []);
 
-  const stakedBalanceText = strings('stake.staked_balance');
-=======
   const [maxRiskAwareWithdrawalAmount, setMaxRiskAwareWithdrawalAmount] =
     useState('0');
   const [
     isLoadingMaxSafeWithdrawalAmount,
     setIsLoadingMaxSafeWithdrawalAmount,
   ] = useState(false);
->>>>>>> 1020df6a
 
   // For lending withdrawals, fetch AAVE pool metadata once on render.
   useEffect(() => {
@@ -300,20 +289,6 @@
     const isStakingDepositRedesignedEnabled =
       confirmationRedesignFlags?.staking_confirmations;
 
-    if (shouldLogStablecoinEvent()) {
-      trackEvent(
-        createEventBuilder(MetaMetricsEvents.EARN_REVIEW_BUTTON_CLICKED)
-          .addProperties({
-            action_type: 'withdrawal',
-            token: earnToken?.symbol,
-            network: network?.name,
-            user_token_balance: earnBalanceValue,
-            transaction_value: amountToken,
-          })
-          .build(),
-      );
-    }
-
     const unstakeButtonClickEventProperties = {
       selected_provider: EVENT_PROVIDERS.CONSENSYS,
       tokens_to_stake_native_value: amountToken,
@@ -379,21 +354,26 @@
     createEventBuilder,
     navigation,
     trackEvent,
-<<<<<<< HEAD
-    attemptUnstakeTransaction,
-    activeAccount?.address,
-    confirmationRedesignFlags?.staking_confirmations,
-    shouldLogStablecoinEvent,
-    earnToken?.symbol,
-    network?.name,
-    earnBalanceValue,
-=======
   ]);
 
   // TODO: access primary experience a better way
   // TODO: think about if we could rely on receiptToken experience instead here
   // should we be able to, consider the implications of not being able to
   const handleWithdrawPress = useCallback(async () => {
+    if (shouldLogStablecoinEvent()) {
+      trackEvent(
+        createEventBuilder(MetaMetricsEvents.EARN_REVIEW_BUTTON_CLICKED)
+          .addProperties({
+            action_type: 'withdrawal',
+            token: earnToken?.symbol,
+            network: network?.name,
+            user_token_balance: earnBalanceValue,
+            transaction_value: amountToken,
+          })
+          .build(),
+      );
+    }
+
     if (
       receiptToken?.experience?.type === EARN_EXPERIENCES.STABLECOIN_LENDING
     ) {
@@ -404,7 +384,14 @@
       return handleUnstakeWithdrawalFlow();
     }
   }, [
+    shouldLogStablecoinEvent,
     receiptToken?.experience?.type,
+    trackEvent,
+    createEventBuilder,
+    earnToken?.symbol,
+    network?.name,
+    earnBalanceValue,
+    amountToken,
     handleLendingWithdrawalFlow,
     handleUnstakeWithdrawalFlow,
   ]);
@@ -475,27 +462,41 @@
     isWithdrawingMoreThanAvailableForLendingToken,
     receiptToken?.ticker,
     receiptToken?.symbol,
->>>>>>> 1020df6a
   ]);
 
-  const handleKeypadChangeWithTracking = useCallback((params: { value: string; pressedKey: string }) => {
-    // call the original handler first
-    handleKeypadChange(params);
-
-    if (shouldLogStablecoinEvent() && params.value !== '0' && params.value !== '') {
-      trackEvent(
-        createEventBuilder(MetaMetricsEvents.EARN_INPUT_VALUE_CHANGED)
-          .addProperties({
-            action_type: 'withdrawal',
-            input_value: params.value,
-            token: earnToken?.symbol,
-            network: network?.name,
-            user_token_balance: earnBalanceValue,
-          })
-          .build(),
-      );
-    }
-  }, [shouldLogStablecoinEvent, handleKeypadChange, trackEvent, createEventBuilder, earnToken?.symbol, network?.name, earnBalanceValue]);
+  const handleKeypadChangeWithTracking = useCallback(
+    (params: { value: string; pressedKey: string }) => {
+      // call the original handler first
+      handleKeypadChange(params);
+
+      if (
+        shouldLogStablecoinEvent() &&
+        params.value !== '0' &&
+        params.value !== ''
+      ) {
+        trackEvent(
+          createEventBuilder(MetaMetricsEvents.EARN_INPUT_VALUE_CHANGED)
+            .addProperties({
+              action_type: 'withdrawal',
+              input_value: params.value,
+              token: earnToken?.symbol,
+              network: network?.name,
+              user_token_balance: earnBalanceValue,
+            })
+            .build(),
+        );
+      }
+    },
+    [
+      shouldLogStablecoinEvent,
+      handleKeypadChange,
+      trackEvent,
+      createEventBuilder,
+      earnToken?.symbol,
+      network?.name,
+      earnBalanceValue,
+    ],
+  );
 
   return (
     <ScreenLayout style={styles.container}>
@@ -537,14 +538,14 @@
       <QuickAmounts
         amounts={percentageOptions}
         onAmountPress={({ value }: { value: number }) => {
-          const metrics: any[] = [];
+          const metrics: WithMetaMetricsEvent[] = [];
 
           if (shouldLogStablecoinEvent()) {
             metrics.push({
               event: MetaMetricsEvents.EARN_INPUT_VALUE_CHANGED,
               properties: {
                 action_type: 'withdrawal',
-                input_value: value === 1 ? "Max" : `${value * 100}%`,
+                input_value: value === 1 ? 'Max' : `${value * 100}%`,
                 token: earnToken?.symbol,
                 network: network?.name,
                 user_token_balance: earnBalanceValue,
