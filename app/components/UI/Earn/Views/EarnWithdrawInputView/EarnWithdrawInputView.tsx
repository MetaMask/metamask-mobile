--- conflicted
+++ resolved
@@ -916,11 +916,7 @@
       )}
       {
         ///: BEGIN:ONLY_INCLUDE_IF(tron)
-<<<<<<< HEAD
-        isTronEnabled && isPreviewVisible && isNonZeroAmount && (
-=======
         shouldShowTronWithdrawButton && (
->>>>>>> de7d453f
           <View style={styles.reviewButtonContainer}>
             <Button
               testID="review-button"
@@ -929,15 +925,7 @@
               labelTextVariant={TextVariant.BodyMDMedium}
               variant={ButtonVariants.Primary}
               loading={isSubmittingStakeWithdrawalTransaction}
-<<<<<<< HEAD
-              isDisabled={
-                !isNonZeroAmount ||
-                isSubmittingStakeWithdrawalTransaction ||
-                isTronUnstakeValidating
-              }
-=======
               isDisabled={isTronWithdrawButtonDisabled}
->>>>>>> de7d453f
               width={ButtonWidthTypes.Full}
               onPress={handleWithdrawPress}
             />
@@ -954,18 +942,7 @@
             labelTextVariant={TextVariant.BodyMDMedium}
             variant={ButtonVariants.Primary}
             loading={isSubmittingStakeWithdrawalTransaction}
-<<<<<<< HEAD
-            isDisabled={
-              (showTronUnstakingUI
-                ? !isNonZeroAmount || isTronValidating
-                : isWithdrawingMoreThanAvailableForLendingToken ||
-                  isOverMaximum.isOverMaximumToken ||
-                  isOverMaximum.isOverMaximumEth ||
-                  !isNonZeroAmount) || isSubmittingStakeWithdrawalTransaction
-            }
-=======
             isDisabled={isWithdrawButtonDisabled}
->>>>>>> de7d453f
             width={ButtonWidthTypes.Full}
             onPress={handleWithdrawPress}
           />
