--- conflicted
+++ resolved
@@ -2,19 +2,13 @@
 import BN4 from 'bnjs4';
 import React from 'react';
 import Routes from '../../../../../constants/navigation/Routes';
-<<<<<<< HEAD
-=======
 import { MetricsEventBuilder } from '../../../../../core/Analytics/MetricsEventBuilder';
 import useMetrics from '../../../../hooks/useMetrics/useMetrics';
->>>>>>> 961a5281
 import {
   ConfirmationRedesignRemoteFlags,
   selectConfirmationRedesignFlags,
 } from '../../../../../selectors/featureFlagController/confirmations';
-<<<<<<< HEAD
-=======
 import { MOCK_ACCOUNTS_CONTROLLER_STATE } from '../../../../../util/test/accountsControllerTestUtils';
->>>>>>> 961a5281
 import { backgroundState } from '../../../../../util/test/initial-root-state';
 import { renderScreen } from '../../../../../util/test/renderWithProvider';
 import { flushPromises } from '../../../../../util/test/utils';
@@ -32,15 +26,11 @@
 import { getAaveV3MaxRiskAwareWithdrawalAmount } from '../../utils/tempLending';
 import EarnWithdrawInputView from './EarnWithdrawInputView';
 import { EarnWithdrawInputViewProps } from './EarnWithdrawInputView.types';
-<<<<<<< HEAD
-import { flushPromises } from '../../../../../util/test/utils';
-=======
 import { TokenI } from '../../../Tokens/types';
 
 jest.mock('../../../Navbar', () => ({
   getStakingNavbar: jest.fn().mockReturnValue({}),
 }));
->>>>>>> 961a5281
 
 jest.mock('../../../../../selectors/multichain', () => ({
   selectAccountTokensAcrossChains: jest.fn(() => ({
@@ -178,14 +168,6 @@
 
 jest.mock('../../selectors/featureFlags', () => ({
   selectStablecoinLendingEnabledFlag: jest.fn().mockReturnValue(false),
-<<<<<<< HEAD
-}));
-
-describe('UnstakeInputView', () => {
-  const selectConfirmationRedesignFlagsMock = jest.mocked(
-    selectConfirmationRedesignFlags,
-  );
-=======
   selectPooledStakingEnabledFlag: jest.fn().mockReturnValue(true),
 }));
 
@@ -414,7 +396,6 @@
   const mockGetStakingNavbar = jest.mocked(getStakingNavbar);
   const mockTrackEvent = jest.fn();
   const useMetricsMock = jest.mocked(useMetrics);
->>>>>>> 961a5281
 
   beforeEach(() => {
     jest.useFakeTimers();
@@ -545,10 +526,6 @@
         fireEvent.press(screen.getByText('Review'));
       });
 
-<<<<<<< HEAD
-      jest.useFakeTimers({ legacyFakeTimers: true });
-=======
->>>>>>> 961a5281
       await flushPromises();
 
       expect(mockAttemptUnstakeTransaction).toHaveBeenCalled();
