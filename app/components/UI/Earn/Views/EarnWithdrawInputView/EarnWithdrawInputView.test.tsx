import { fireEvent, screen, waitFor } from '@testing-library/react-native';
import BN4 from 'bnjs4';
import React, { act } from 'react';
import Routes from '../../../../../constants/navigation/Routes';
import {
  ConfirmationRedesignRemoteFlags,
  selectConfirmationRedesignFlags,
} from '../../../../../selectors/featureFlagController/confirmations';
import { backgroundState } from '../../../../../util/test/initial-root-state';
import { renderScreen } from '../../../../../util/test/renderWithProvider';
import {
  MOCK_ETH_MAINNET_ASSET,
  MOCK_GET_POOLED_STAKES_API_RESPONSE,
  MOCK_GET_VAULT_RESPONSE,
  MOCK_STAKED_ETH_MAINNET_ASSET,
  MOCK_USDC_MAINNET_ASSET,
} from '../../../Stake/__mocks__/stakeMockData';
import EarnWithdrawInputView from './EarnWithdrawInputView';
import { EarnWithdrawInputViewProps } from './EarnWithdrawInputView.types';
import { flushPromises } from '../../../../../util/test/utils';
import { getStakingNavbar } from '../../../Navbar';
import { selectStablecoinLendingEnabledFlag } from '../../selectors/featureFlags';
import { EARN_EXPERIENCES } from '../../constants/experiences';
import { getAaveV3MaxRiskAwareWithdrawalAmount } from '../../utils/tempLending';
import { EarnTokenDetails } from '../../types/lending.types';
import { MOCK_ACCOUNTS_CONTROLLER_STATE } from '../../../../../util/test/accountsControllerTestUtils';

jest.mock('../../../Navbar', () => ({
  getStakingNavbar: jest.fn().mockReturnValue({}),
}));

jest.mock('../../../../../selectors/multichain', () => ({
  selectAccountTokensAcrossChains: jest.fn(() => ({
    '0x1': [
      {
        address: '0x0',
        symbol: 'ETH',
        decimals: 18,
        balance: '1.5',
        balanceFiat: '$3000',
        isNative: true,
        isETH: true,
      },
    ],
  })),
}));

const mockBalanceBN = new BN4('1000000000000000000');

const baseProps: EarnWithdrawInputViewProps = {
  route: {
    params: {
      token: MOCK_ETH_MAINNET_ASSET,
    },
    key: Routes.STAKING.UNSTAKE,
    name: 'params',
  },
};

function render(Component: React.ComponentType) {
  return renderScreen(
    Component,
    {
      name: Routes.STAKING.UNSTAKE,
    },
    {
      state: {
        engine: {
          backgroundState,
        },
      },
    },
    baseProps.route.params,
  );
}

const mockSetOptions = jest.fn();
const mockNavigate = jest.fn();
const mockReset = jest.fn();
const mockPop = jest.fn();

jest.mock('@react-navigation/native', () => {
  const actualReactNavigation = jest.requireActual('@react-navigation/native');
  return {
    ...actualReactNavigation,
    useNavigation: () => ({
      navigate: mockNavigate,
      setOptions: mockSetOptions.mockImplementation(
        actualReactNavigation.useNavigation().setOptions,
      ),
      reset: mockReset,
      dangerouslyGetParent: () => ({
        pop: mockPop,
      }),
    }),
  };
});

jest.mock('../../../../../selectors/currencyRateController.ts', () => ({
  selectConversionRate: jest.fn(() => 2000),
  selectCurrentCurrency: jest.fn(() => 'USD'),
  selectCurrencyRates: jest.fn(() => ({
    ETH: 2000,
  })),
}));

const mockVaultMetadata = MOCK_GET_VAULT_RESPONSE;
const mockPooledStakeData = MOCK_GET_POOLED_STAKES_API_RESPONSE.accounts[0];

jest.mock('../../../Stake/hooks/useStakingEligibility', () => ({
  __esModule: true,
  default: () => ({
    isEligible: true,
    loading: false,
    error: null,
    refreshPooledStakingEligibility: jest.fn(),
  }),
}));

jest.mock('../../../Stake/hooks/useVaultMetadata', () => ({
  __esModule: true,
  default: () => ({
    vaultMetadata: mockVaultMetadata,
    isLoadingVaultMetadata: false,
    error: null,
    annualRewardRate: '2.5%',
    annualRewardRateDecimal: 0.025,
  }),
}));

jest.mock('../../../Stake/hooks/useBalance', () => ({
  __esModule: true,
  default: () => ({
    balanceWei: mockBalanceBN,
    stakedBalanceWei: mockPooledStakeData.assets,
    stakedBalanceFiat: MOCK_STAKED_ETH_MAINNET_ASSET.balanceFiat,
    formattedStakedBalanceETH: '5.79133 ETH',
  }),
}));

jest.mock('../../../Stake/hooks/usePoolStakedUnstake', () => ({
  __esModule: true,
  default: () => ({
    attemptUnstakeTransaction: jest.fn().mockResolvedValue(undefined),
  }),
}));

jest.mock('../../../../../selectors/featureFlagController/confirmations');

jest.mock('../../selectors/featureFlags', () => ({
  selectStablecoinLendingEnabledFlag: jest.fn().mockReturnValue(false),
  selectPooledStakingEnabledFlag: jest.fn().mockReturnValue(true),
}));

jest.mock('../../hooks/useEarnTokens', () => ({
  __esModule: true,
  default: () => ({
    getEarnToken: jest.fn().mockImplementation((token) => {
      if (token.address === MOCK_ETH_MAINNET_ASSET.address) {
        return {
          ...MOCK_ETH_MAINNET_ASSET,
          balanceFormatted: '1000',
          balanceMinimalUnit: '1000000000000000000',
          balanceFiatNumber: 1000,
          tokenUsdExchangeRate: 1,
          experiences: [
            {
              type: 'POOLED_STAKING',
              apr: '5%',
              estimatedAnnualRewardsFormatted: '50',
              estimatedAnnualRewardsFiatNumber: 50,
              estimatedAnnualRewardsTokenMinimalUnit: '50000000',
              estimatedAnnualRewardsTokenFormatted: '50',
            },
          ],
          experience: {
            type: 'POOLED_STAKING',
            apr: '5%',
            estimatedAnnualRewardsFormatted: '50',
            estimatedAnnualRewardsFiatNumber: 50,
            estimatedAnnualRewardsTokenMinimalUnit: '50000000',
            estimatedAnnualRewardsTokenFormatted: '50',
          },
        };
      }
      return null;
    }),
    getOutputToken: jest.fn().mockImplementation((token) => {
      if (token.address === MOCK_STAKED_ETH_MAINNET_ASSET.address) {
        return {
          ...MOCK_STAKED_ETH_MAINNET_ASSET,
          balanceFormatted: '1000',
          balanceMinimalUnit: '1000000000000000000',
          balanceFiatNumber: 1000,
          tokenUsdExchangeRate: 1,
          experiences: [
            {
              type: 'POOLED_STAKING',
              apr: '5%',
              estimatedAnnualRewardsFormatted: '50',
              estimatedAnnualRewardsFiatNumber: 50,
              estimatedAnnualRewardsTokenMinimalUnit: '50000000',
              estimatedAnnualRewardsTokenFormatted: '50',
            },
          ],
          experience: {
            type: 'POOLED_STAKING',
            apr: '5%',
            estimatedAnnualRewardsFormatted: '50',
            estimatedAnnualRewardsFiatNumber: 50,
            estimatedAnnualRewardsTokenMinimalUnit: '50000000',
            estimatedAnnualRewardsTokenFormatted: '50',
          },
        };
      }
      return null;
    }),
    getPairedEarnTokens: jest.fn().mockImplementation((token) => {
<<<<<<< HEAD
      console.log(
        'token from getPairedEarnTokens',
        token,
        MOCK_ETH_MAINNET_ASSET.address,
        MOCK_USDC_MAINNET_ASSET.address,
      );
=======
>>>>>>> 7d6abe0d
      if (token.symbol === MOCK_ETH_MAINNET_ASSET.symbol) {
        return {
          earnToken: {
            ...MOCK_ETH_MAINNET_ASSET,
            balanceFormatted: '1000',
            balanceMinimalUnit: '1000000000000000000',
            balanceFiatNumber: 1000,
            tokenUsdExchangeRate: 1,
            experiences: [
              {
                type: 'POOLED_STAKING',
                apr: '5%',
                estimatedAnnualRewardsFormatted: '50',
                estimatedAnnualRewardsFiatNumber: 50,
                estimatedAnnualRewardsTokenMinimalUnit: '50000000',
                estimatedAnnualRewardsTokenFormatted: '50',
              },
            ],
            experience: {
              type: 'POOLED_STAKING',
              apr: '5%',
              estimatedAnnualRewardsFormatted: '50',
              estimatedAnnualRewardsFiatNumber: 50,
              estimatedAnnualRewardsTokenMinimalUnit: '50000000',
              estimatedAnnualRewardsTokenFormatted: '50',
            },
          },
          outputToken: {
            ...MOCK_STAKED_ETH_MAINNET_ASSET,
            balanceFormatted: '1000',
            balanceMinimalUnit: '1000000000000000000',
            balanceFiatNumber: 1000,
            tokenUsdExchangeRate: 1,
            experiences: [
              {
                type: 'POOLED_STAKING',
                apr: '5%',
                estimatedAnnualRewardsFormatted: '50',
                estimatedAnnualRewardsFiatNumber: 50,
                estimatedAnnualRewardsTokenMinimalUnit: '50000000',
                estimatedAnnualRewardsTokenFormatted: '50',
              },
            ],
            experience: {
              type: 'POOLED_STAKING',
              apr: '5%',
              estimatedAnnualRewardsFormatted: '50',
              estimatedAnnualRewardsFiatNumber: 50,
              estimatedAnnualRewardsTokenMinimalUnit: '50000000',
              estimatedAnnualRewardsTokenFormatted: '50',
            },
          },
        };
      }
      if (token.symbol === MOCK_USDC_MAINNET_ASSET.symbol) {
        return {
          earnToken: {
            ...MOCK_USDC_MAINNET_ASSET,
            balanceFormatted: '1000',
            balanceMinimalUnit: '1000000000',
            balanceFiatNumber: 1000,
            tokenUsdExchangeRate: 1,
            experiences: [
              {
                type: 'STABLECOIN_LENDING',
                apr: '5%',
                estimatedAnnualRewardsFormatted: '50',
                estimatedAnnualRewardsFiatNumber: 50,
                estimatedAnnualRewardsTokenMinimalUnit: '50000000',
                estimatedAnnualRewardsTokenFormatted: '50',
              },
            ],
            experience: {
              type: 'STABLECOIN_LENDING',
              apr: '5%',
              estimatedAnnualRewardsFormatted: '50',
              estimatedAnnualRewardsFiatNumber: 50,
              estimatedAnnualRewardsTokenMinimalUnit: '50000000',
              estimatedAnnualRewardsTokenFormatted: '50',
            },
          },
          outputToken: {
            ...MOCK_USDC_MAINNET_ASSET,
            balanceFormatted: '1000',
            balanceMinimalUnit: '1000000000',
            balanceFiatNumber: 1000,
            tokenUsdExchangeRate: 1,
            experiences: [
              {
                type: 'STABLECOIN_LENDING',
                apr: '5%',
                estimatedAnnualRewardsFormatted: '50',
                estimatedAnnualRewardsFiatNumber: 50,
                estimatedAnnualRewardsTokenMinimalUnit: '50000000',
                estimatedAnnualRewardsTokenFormatted: '50',
              },
            ],
            experience: {
              type: 'STABLECOIN_LENDING',
              apr: '5%',
              estimatedAnnualRewardsFormatted: '50',
              estimatedAnnualRewardsFiatNumber: 50,
              estimatedAnnualRewardsTokenMinimalUnit: '50000000',
              estimatedAnnualRewardsTokenFormatted: '50',
            },
          },
        };
      }
      return { earnToken: null, outputToken: null };
    }),
    getEarnExperience: jest.fn().mockImplementation((token) => {
      if (token.symbol === MOCK_ETH_MAINNET_ASSET.symbol) {
        return {
          type: 'POOLED_STAKING',
          apr: '5%',
          estimatedAnnualRewardsFormatted: '50',
          estimatedAnnualRewardsFiatNumber: 50,
          estimatedAnnualRewardsTokenMinimalUnit: '50000000',
          estimatedAnnualRewardsTokenFormatted: '50',
        };
      }
      if (token.symbol === MOCK_USDC_MAINNET_ASSET.symbol) {
        return {
          type: 'STABLECOIN_LENDING',
          apr: '5%',
          estimatedAnnualRewardsFormatted: '50',
          estimatedAnnualRewardsFiatNumber: 50,
          estimatedAnnualRewardsTokenMinimalUnit: '50000000',
          estimatedAnnualRewardsTokenFormatted: '50',
        };
      }
      return null;
    }),
    getEstimatedAnnualRewardsForAmount: jest.fn().mockReturnValue({
      estimatedAnnualRewardsFormatted: '50',
      estimatedAnnualRewardsFiatNumber: 50,
      estimatedAnnualRewardsTokenMinimalUnit: '50000000',
      estimatedAnnualRewardsTokenFormatted: '50',
    }),
  }),
}));

// jest.mock('../../hooks/useEarnWithdrawInput', () => ({
//   __esModule: true,
//   default: () => ({
//     isFiat: false,
//     currentCurrency: 'USD',
//     isNonZeroAmount: false,
//     amountToken: '0',
//     amountTokenMinimalUnit: '0',
//     amountFiatNumber: 0,
//     isOverMaximum: {
//       isOverMaximumToken: false,
//       isOverMaximumEth: false,
//     },
//     handleCurrencySwitch: jest.fn(),
//     currencyToggleValue: 'ETH',
//     percentageOptions: ['25%', '50%', '75%', '100%'],
//     handleQuickAmountPress: jest.fn(),
//     handleKeypadChange: jest.fn(),
//     earnBalanceValue: '5.79133',
//   }),
// }));

jest.mock('../../utils/tempLending', () => ({
  getAaveV3MaxRiskAwareWithdrawalAmount: jest
    .fn()
    .mockResolvedValue('1000000000000000000'),
  calculateAaveV3HealthFactorAfterWithdrawal: jest
    .fn()
    .mockResolvedValue('1.5'),
  getLendingPoolLiquidity: jest.fn().mockResolvedValue('1000000000000000000'),
}));

describe('EarnWithdrawalInputView', () => {
  const selectConfirmationRedesignFlagsMock = jest.mocked(
    selectConfirmationRedesignFlags,
  );
  const mockGetStakingNavbar = jest.mocked(getStakingNavbar);

  beforeEach(() => {
    jest.useFakeTimers();
    jest.clearAllMocks();

    selectConfirmationRedesignFlagsMock.mockReturnValue({
      staking_confirmations: false,
    } as unknown as ConfirmationRedesignRemoteFlags);
  });

  it('render matches snapshot', () => {
    render(EarnWithdrawInputView);
    expect(screen.toJSON()).toMatchSnapshot();
  });

  describe('when values are entered in the keypad', () => {
    it('updates ETH and fiat values', async () => {
      render(EarnWithdrawInputView);

      await act(async () => {
        fireEvent.press(screen.getByText('2'));
      });

      await waitFor(() => {
        expect(screen.getByText('4000 USD')).toBeTruthy();
      });
    });
  });

  describe('currency toggle functionality', () => {
    it('switches between ETH and fiat correctly', () => {
      render(EarnWithdrawInputView);

      expect(screen.getByText('ETH')).toBeTruthy();
      fireEvent.press(screen.getByText('0 USD'));

      expect(screen.getByText('USD')).toBeTruthy();
    });
  });

  describe('quick amount buttons', () => {
    it('handles 25% quick amount button press correctly', () => {
      render(EarnWithdrawInputView);

      fireEvent.press(screen.getByText('25%'));

      expect(screen.getByText('1.44783')).toBeTruthy();
    });
  });

  describe('withdraw button states', () => {
    it('displays `Enter amount` if input is 0', () => {
      render(EarnWithdrawInputView);

      expect(screen.getByText('Enter amount')).toBeTruthy();
    });

    it('displays `Review` on withdraw button if input is valid', () => {
      render(EarnWithdrawInputView);

      fireEvent.press(screen.getByText('1'));

      expect(screen.getByText('Review')).toBeTruthy();
    });

    it('displays `Not enough ETH` when input exceeds balance', () => {
      render(EarnWithdrawInputView);

      fireEvent.press(screen.getByText('8'));
      expect(screen.queryAllByText('Not enough ETH')).toHaveLength(2);
    });
  });

  describe('when staking_confirmations feature flag is enabled', () => {
    let originalMock: jest.Mock;
    let mockAttemptUnstakeTransaction: jest.Mock;

    beforeEach(() => {
      originalMock = jest.requireMock(
        '../../../../../selectors/featureFlagController',
      ).selectConfirmationRedesignFlags as jest.Mock;

      jest.requireMock(
        '../../../../../selectors/featureFlagController',
      ).selectConfirmationRedesignFlags = jest.fn(() => ({
        staking_confirmations: true,
      }));

      mockAttemptUnstakeTransaction = jest.fn().mockResolvedValue(undefined);
      jest.requireMock('../../../Stake/hooks/usePoolStakedUnstake').default =
        () => ({
          attemptUnstakeTransaction: mockAttemptUnstakeTransaction,
        });

      selectConfirmationRedesignFlagsMock.mockReturnValue({
        staking_confirmations: true,
      } as unknown as ConfirmationRedesignRemoteFlags);
    });

    afterEach(() => {
      jest.requireMock(
        '../../../../../selectors/featureFlagController',
      ).selectConfirmationRedesignFlags = originalMock;
    });

    it('calls attemptUnstakeTransaction when Review button is pressed', async () => {
<<<<<<< HEAD
      const { getByText, findByText } = render(EarnWithdrawInputView);
=======
      const { getByText } = render(EarnWithdrawInputView);
>>>>>>> 7d6abe0d

      jest.useFakeTimers({ legacyFakeTimers: true });

      await act(async () => {
        fireEvent.press(getByText('1'));
      });

      await act(async () => {
        fireEvent.press(screen.getByText('Review'));
      });

      await flushPromises();

      expect(mockAttemptUnstakeTransaction).toHaveBeenCalled();
      expect(mockNavigate).toHaveBeenCalledWith('StakeScreens', {
        screen: Routes.STANDALONE_CONFIRMATIONS.STAKE_WITHDRAWAL,
        params: expect.objectContaining({
          amountWei: expect.any(String),
          amountFiat: expect.any(String),
        }),
      });
    });
  });

  describe('title bar', () => {
    it('renders "Withdraw" for pooled-staking withdrawals', () => {
      render(EarnWithdrawInputView);

      expect(mockGetStakingNavbar).toHaveBeenCalledWith(
        'Withdraw',
        expect.anything(),
        expect.anything(),
        expect.anything(),
        expect.anything(),
      );
    });

    it('renders "Withdraw" for supported stablecoin lending assets', () => {
      (
        selectStablecoinLendingEnabledFlag as jest.MockedFunction<
          typeof selectStablecoinLendingEnabledFlag
        >
      ).mockReturnValueOnce(true);

      const mockLendingToken: EarnTokenDetails = {
        ...MOCK_USDC_MAINNET_ASSET,
        balanceFormatted: '1000',
        balanceMinimalUnit: '1000000000',
        balanceFiatNumber: 1000,
        tokenUsdExchangeRate: 1,
        experiences: [
          {
            type: EARN_EXPERIENCES.STABLECOIN_LENDING,
            apr: '5%',
            estimatedAnnualRewardsFormatted: '50',
            estimatedAnnualRewardsFiatNumber: 50,
            estimatedAnnualRewardsTokenMinimalUnit: '50000000',
            estimatedAnnualRewardsTokenFormatted: '50',
          },
        ],
        experience: {
          type: EARN_EXPERIENCES.STABLECOIN_LENDING,
          apr: '5%',
          estimatedAnnualRewardsFormatted: '50',
          estimatedAnnualRewardsFiatNumber: 50,
          estimatedAnnualRewardsTokenMinimalUnit: '50000000',
          estimatedAnnualRewardsTokenFormatted: '50',
        },
      };

      const usdcRouteParams: EarnWithdrawInputViewProps['route']['params'] = {
        token: mockLendingToken,
      };

      renderScreen(
        EarnWithdrawInputView,
        {
          name: Routes.STAKING.UNSTAKE,
        },
        {
          state: {
            engine: {
              backgroundState,
            },
          },
        },
        usdcRouteParams,
      );

      expect(mockGetStakingNavbar).toHaveBeenCalledWith(
        'Withdraw',
        expect.anything(),
        expect.anything(),
        expect.anything(),
        expect.anything(),
      );
    });
  });

  describe('lending withdrawal flow', () => {
    beforeEach(() => {
      (
        selectStablecoinLendingEnabledFlag as jest.MockedFunction<
          typeof selectStablecoinLendingEnabledFlag
        >
      ).mockReturnValue(true);
    });

    it('fetches max risk-aware withdrawal amount for lending tokens', async () => {
      const mockLendingToken: EarnTokenDetails = {
        ...MOCK_USDC_MAINNET_ASSET,
        balanceFormatted: '1000',
        balanceMinimalUnit: '1000000000',
        balanceFiatNumber: 1000,
        tokenUsdExchangeRate: 1,
        experiences: [
          {
            type: EARN_EXPERIENCES.STABLECOIN_LENDING,
            apr: '5%',
            estimatedAnnualRewardsFormatted: '50',
            estimatedAnnualRewardsFiatNumber: 50,
            estimatedAnnualRewardsTokenMinimalUnit: '50000000',
            estimatedAnnualRewardsTokenFormatted: '50',
          },
        ],
        experience: {
          type: EARN_EXPERIENCES.STABLECOIN_LENDING,
          apr: '5%',
          estimatedAnnualRewardsFormatted: '50',
          estimatedAnnualRewardsFiatNumber: 50,
          estimatedAnnualRewardsTokenMinimalUnit: '50000000',
          estimatedAnnualRewardsTokenFormatted: '50',
        },
      };

      const usdcRouteParams: EarnWithdrawInputViewProps['route']['params'] = {
        token: mockLendingToken,
      };

      renderScreen(
        EarnWithdrawInputView,
        {
          name: Routes.STAKING.UNSTAKE,
        },
        {
          state: {
            engine: {
              backgroundState: {
                ...backgroundState,
                AccountsController: MOCK_ACCOUNTS_CONTROLLER_STATE,
              },
            },
          },
        },
        usdcRouteParams,
      );

      await waitFor(() => {
        expect(getAaveV3MaxRiskAwareWithdrawalAmount).toHaveBeenCalled();
      });
    });
  });
});<|MERGE_RESOLUTION|>--- conflicted
+++ resolved
@@ -216,15 +216,6 @@
       return null;
     }),
     getPairedEarnTokens: jest.fn().mockImplementation((token) => {
-<<<<<<< HEAD
-      console.log(
-        'token from getPairedEarnTokens',
-        token,
-        MOCK_ETH_MAINNET_ASSET.address,
-        MOCK_USDC_MAINNET_ASSET.address,
-      );
-=======
->>>>>>> 7d6abe0d
       if (token.symbol === MOCK_ETH_MAINNET_ASSET.symbol) {
         return {
           earnToken: {
@@ -510,11 +501,7 @@
     });
 
     it('calls attemptUnstakeTransaction when Review button is pressed', async () => {
-<<<<<<< HEAD
-      const { getByText, findByText } = render(EarnWithdrawInputView);
-=======
       const { getByText } = render(EarnWithdrawInputView);
->>>>>>> 7d6abe0d
 
       jest.useFakeTimers({ legacyFakeTimers: true });
 
