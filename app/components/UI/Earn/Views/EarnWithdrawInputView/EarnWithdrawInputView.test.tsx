--- conflicted
+++ resolved
@@ -2,7 +2,10 @@
 import BN4 from 'bnjs4';
 import React from 'react';
 import Routes from '../../../../../constants/navigation/Routes';
-import { ConfirmationRedesignRemoteFlags, selectConfirmationRedesignFlags } from '../../../../../selectors/featureFlagController/confirmations';
+import {
+  ConfirmationRedesignRemoteFlags,
+  selectConfirmationRedesignFlags,
+} from '../../../../../selectors/featureFlagController/confirmations';
 import { backgroundState } from '../../../../../util/test/initial-root-state';
 import { renderScreen } from '../../../../../util/test/renderWithProvider';
 import {
@@ -13,11 +16,7 @@
 } from '../../../Stake/__mocks__/mockData';
 import EarnWithdrawInputView from './EarnWithdrawInputView';
 import { EarnWithdrawInputViewProps } from './EarnWithdrawInputView.types';
-<<<<<<< HEAD
-import BN4 from 'bnjs4';
 import { flushPromises } from '../../../../../util/test/utils';
-=======
->>>>>>> 3a22704b
 
 jest.mock('../../../../../selectors/multichain', () => ({
   selectAccountTokensAcrossChains: jest.fn(() => ({
@@ -138,14 +137,16 @@
 jest.mock('../../../../../selectors/featureFlagController/confirmations');
 
 describe('UnstakeInputView', () => {
-  const selectConfirmationRedesignFlagsMock = jest.mocked(selectConfirmationRedesignFlags)
+  const selectConfirmationRedesignFlagsMock = jest.mocked(
+    selectConfirmationRedesignFlags,
+  );
 
   beforeEach(() => {
     jest.useFakeTimers();
 
     selectConfirmationRedesignFlagsMock.mockReturnValue({
       staking_confirmations: false,
-    } as unknown as ConfirmationRedesignRemoteFlags) ;
+    } as unknown as ConfirmationRedesignRemoteFlags);
   });
 
   it('render matches snapshot', () => {
@@ -230,7 +231,7 @@
 
       selectConfirmationRedesignFlagsMock.mockReturnValue({
         staking_confirmations: true,
-      } as unknown as ConfirmationRedesignRemoteFlags) ;
+      } as unknown as ConfirmationRedesignRemoteFlags);
     });
 
     afterEach(() => {
