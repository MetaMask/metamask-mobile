<<<<<<< HEAD
import React, { useCallback, useEffect, useMemo, useState } from 'react';
=======
import { ORIGIN_METAMASK, toHex } from '@metamask/controller-utils';
import {
  TransactionType,
  WalletDevice,
} from '@metamask/transaction-controller';
import { Hex } from '@metamask/utils';
import { RouteProp, useNavigation, useRoute } from '@react-navigation/native';
import { capitalize } from 'lodash';
import React, { useEffect, useMemo, useState } from 'react';
>>>>>>> fcd58f2d
import { View } from 'react-native';
import { useSelector } from 'react-redux';
import { strings } from '../../../../../../locales/i18n';
<<<<<<< HEAD
import { RouteProp, useNavigation, useRoute } from '@react-navigation/native';
import { MetaMetricsEvents, useMetrics } from '../../../../hooks/useMetrics';
import styleSheet from './EarnLendingWithdrawalConfirmationView.styles';
import { useStyles } from '../../../../hooks/useStyles';
import Erc20TokenHero from '../EarnLendingDepositConfirmationView/components/Erc20TokenHero';
import { TokenI } from '../../../Tokens/types';
import InfoSection from '../../../../Views/confirmations/components/UI/info-row/info-section';
import InfoSectionAccordion from '../../../../Views/confirmations/components/UI/info-section-accordion';
=======
>>>>>>> fcd58f2d
import KeyValueRow, {
  TooltipSizes,
} from '../../../../../component-library/components-temp/KeyValueRow';
import { AvatarSize } from '../../../../../component-library/components/Avatars/Avatar';
import Badge, {
  BadgeVariant,
} from '../../../../../component-library/components/Badges/Badge';
import Text, {
  TextColor,
  TextVariant,
} from '../../../../../component-library/components/Texts/Text';
import Routes from '../../../../../constants/navigation/Routes';
import Engine from '../../../../../core/Engine';
import { RootState } from '../../../../../reducers';
import { selectSelectedInternalAccount } from '../../../../../selectors/accountsController';
import { getNetworkImageSource } from '../../../../../util/networks';
import { useStyles } from '../../../../hooks/useStyles';
import InfoRowDivider from '../../../../Views/confirmations/components/UI/info-row-divider';
import InfoSection from '../../../../Views/confirmations/components/UI/info-row/info-section';
import InfoSectionAccordion from '../../../../Views/confirmations/components/UI/info-section-accordion';
import { getStakingNavbar } from '../../../Navbar';
import AccountTag from '../../../Stake/components/StakingConfirmation/AccountTag/AccountTag';
import ContractTag from '../../../Stake/components/StakingConfirmation/ContractTag/ContractTag';
import { TokenI } from '../../../Tokens/types';
import useEarnToken from '../../hooks/useEarnToken';
import { EarnTokenDetails } from '../../types/lending.types';
import {
  AAVE_V3_INFINITE_HEALTH_FACTOR,
  AAVE_WITHDRAWAL_RISKS,
  SimulatedAaveV3HealthFactorAfterWithdrawal,
} from '../../utils/tempLending';
<<<<<<< HEAD
import Routes from '../../../../../constants/navigation/Routes';
import { capitalize } from 'lodash';
import useEarnTokens from '../../hooks/useEarnTokens';
import { EarnTokenDetails } from '../../types/lending.types';
import {
  TransactionType,
  WalletDevice,
} from '@metamask/transaction-controller';
import { Hex } from '@metamask/utils';
import { IMetaMetricsEvent } from '../../../../../core/Analytics';
import { EARN_EXPERIENCES } from '../../constants/experiences';
import { EVENT_LOCATIONS, EVENT_PROVIDERS } from '../../constants/events';
import { renderFromTokenMinimalUnit } from '../../../../../util/number';
=======
import ConfirmationFooter from '../EarnLendingDepositConfirmationView/components/ConfirmationFooter';
import Erc20TokenHero from '../EarnLendingDepositConfirmationView/components/Erc20TokenHero';
import styleSheet from './EarnLendingWithdrawalConfirmationView.styles';
>>>>>>> fcd58f2d

interface EarnWithdrawalConfirmationViewRouteParams {
  token: TokenI | EarnTokenDetails;
  amountTokenMinimalUnit: string;
  amountFiat: string;
  lendingProtocol: string;
  lendingContractAddress: string;
  healthFactorSimulation: SimulatedAaveV3HealthFactorAfterWithdrawal;
}

export interface EarnWithdrawalConfirmationViewProps {
  route: RouteProp<
    { params: EarnWithdrawalConfirmationViewRouteParams },
    'params'
  >;
}

const EarnLendingWithdrawalConfirmationView = () => {
  const { styles, theme } = useStyles(styleSheet, {});
  const { trackEvent, createEventBuilder } = useMetrics();

  const navigation = useNavigation();

  const { params } = useRoute<EarnWithdrawalConfirmationViewProps['route']>();

  const {
    token,
    amountTokenMinimalUnit,
    amountFiat,
    lendingContractAddress,
    lendingProtocol,
    healthFactorSimulation,
  } = params;

  const [isConfirmButtonDisabled, setIsConfirmButtonDisabled] = useState(false);

<<<<<<< HEAD
  // Get lending and receipt token using either lending or receipt token to find pair.
  const { getPairedEarnTokens } = useEarnTokens();
  const { earnToken, outputToken: receiptToken } = getPairedEarnTokens(token);
=======
  const { outputToken, earnToken, getTokenSnapshot, tokenSnapshot } =
    useEarnToken(token);
>>>>>>> fcd58f2d

  const activeAccount = useSelector(selectSelectedInternalAccount);
  const useBlockieIcon = useSelector(
    (state: RootState) => state.settings.useBlockieIcon,
  );

  useEffect(() => {
    navigation.setOptions(
      getStakingNavbar(
        strings('earn.withdraw'),
        navigation,
        theme.colors,
        {
          hasCancelButton: false,
          backgroundColor: theme.colors.background.alternative,
        },
        {
          backButtonEvent: {
            event:
              MetaMetricsEvents.EARN_LENDING_WITHDRAW_CONFIRMATION_BACK_CLICKED,
            properties: {
              selected_provider: EVENT_PROVIDERS.CONSENSYS,
              location: EVENT_LOCATIONS.EARN_LENDING_WITHDRAW_CONFIRMATION_VIEW,
              experience: EARN_EXPERIENCES.STABLECOIN_LENDING,
              user_token_balance: receiptToken?.balanceFormatted as string,
              transaction_value: `${renderFromTokenMinimalUnit(
                amountTokenMinimalUnit,
                receiptToken?.decimals as number,
              )} ${receiptToken?.symbol}`,
              token: token.symbol,
            },
          },
        },
      ),
    );
  }, [
    amountTokenMinimalUnit,
    navigation,
    receiptToken?.balanceFormatted,
    receiptToken?.balanceMinimalUnit,
    receiptToken?.decimals,
    receiptToken?.experience.type,
    receiptToken?.symbol,
    theme.colors,
    token.symbol,
  ]);

  const riskTextColor = useMemo(() => {
    const riskLabel = healthFactorSimulation?.risk;

    switch (riskLabel) {
      case AAVE_WITHDRAWAL_RISKS.VERY_HIGH:
      case AAVE_WITHDRAWAL_RISKS.HIGH:
        return TextColor.Error;
      case AAVE_WITHDRAWAL_RISKS.MEDIUM:
        return TextColor.Warning;
      case AAVE_WITHDRAWAL_RISKS.LOW:
        return TextColor.Success;
      case AAVE_WITHDRAWAL_RISKS.UNKNOWN:
      default:
        return TextColor.Default;
    }
  }, [healthFactorSimulation.risk]);

  const getHealthFactorValueColor = (value: string) => {
    const parsedValue = parseFloat(value);

    if (isNaN(parsedValue)) return TextColor.Default;

    if (parsedValue >= 2.0) return TextColor.Success;
    else if (parsedValue >= 1.5) return TextColor.Warning;
    else if (parsedValue >= 1.25) return TextColor.Error;
  };

  const getHealthFactorLabel = (healthFactor: string) => {
    if (healthFactor === AAVE_V3_INFINITE_HEALTH_FACTOR) {
      return '∞';
    }

    return parseFloat(healthFactor).toFixed(2);
  };

<<<<<<< HEAD
  // Needed to get token's network name
  const networkConfig =
    Engine.context.NetworkController.getNetworkConfigurationByChainId(
      toHex(token?.chainId as string),
    );

  const getTrackEventProperties = useCallback(
    (actionType: string, transactionId?: string, transactionType?: string) => {
      const properties: {
        action_type: string;
        token: string | undefined;
        network: string | undefined;
        user_token_balance: string | undefined;
        transaction_value: string;
        experience: EARN_EXPERIENCES;
        transaction_id?: string;
        transaction_type?: string;
      } = {
        action_type: actionType,
        token: earnToken?.symbol,
        network: networkConfig?.name,
        user_token_balance: receiptToken?.balanceFormatted,
        transaction_value: `${renderFromTokenMinimalUnit(
          amountTokenMinimalUnit,
          receiptToken?.decimals as number,
        )} ${receiptToken?.symbol}`,
        experience: EARN_EXPERIENCES.STABLECOIN_LENDING,
      };

      if (transactionId) {
        properties.transaction_id = transactionId;
      }

      if (transactionType) {
        properties.transaction_type = transactionType;
      }

      return properties;
    },
    [
      earnToken?.symbol,
      networkConfig?.name,
      receiptToken?.balanceFormatted,
      receiptToken?.decimals,
      receiptToken?.symbol,
      amountTokenMinimalUnit,
    ],
  );

  useEffect(() => {
    trackEvent(
      createEventBuilder(MetaMetricsEvents.EARN_CONFIRMATION_PAGE_VIEWED)
        .addProperties(getTrackEventProperties('withdrawal'))
        .build(),
    );
    // eslint-disable-next-line react-hooks/exhaustive-deps
  }, []);

  const emitTxMetaMetric = useCallback(
    (txType: TransactionType) =>
      (transactionId: string) =>
      (event: IMetaMetricsEvent) => {
        trackEvent(
          createEventBuilder(event)
            .addProperties(
              getTrackEventProperties('withdrawal', transactionId, txType),
            )
            .build(),
        );
      },
    [createEventBuilder, getTrackEventProperties, trackEvent],
  );
=======
  useEffect(() => {
    if (!earnToken) {
      getTokenSnapshot(
        outputToken?.chainId as Hex,
        outputToken?.experience.market?.underlying?.address as Hex,
      );
    }
  }, [outputToken, getTokenSnapshot, earnToken]);
>>>>>>> fcd58f2d

  // Guards
  if (
    !token?.chainId ||
    !amountTokenMinimalUnit ||
    !amountFiat ||
    !lendingContractAddress ||
    !lendingProtocol ||
    !activeAccount?.address
  )
    return null;

  const networkClientId =
    Engine.context.NetworkController.findNetworkClientIdByChainId(
      toHex(outputToken?.chainId as Hex),
    );

  const handleCancel = () => {
    trackEvent(
      createEventBuilder(
        MetaMetricsEvents.EARN_WITHDRAWAL_REVIEW_CANCEL_CLICKED,
      )
        .addProperties(getTrackEventProperties('withdrawal'))
        .build(),
    );

    navigation.goBack();
  };

  const handleConfirm = async () => {
    if (
      !amountTokenMinimalUnit ||
      !outputToken?.address ||
      !outputToken?.chainId ||
      !outputToken?.experience?.market?.underlying.address ||
      !outputToken?.experience?.market?.protocol
    )
      return;

    try {
      setIsConfirmButtonDisabled(true);

      trackEvent(
        createEventBuilder(MetaMetricsEvents.EARN_ACTION_SUBMITTED)
          .addProperties(getTrackEventProperties('withdrawal'))
          .build(),
      );

      const txRes = await Engine.context.EarnController.executeLendingWithdraw({
        amount: amountTokenMinimalUnit.toString(),
        protocol: outputToken.experience?.market?.protocol,
        underlyingTokenAddress:
          outputToken.experience?.market?.underlying?.address,
        gasOptions: {},
        txOptions: {
          deviceConfirmedOn: WalletDevice.MM_MOBILE,
          networkClientId,
          origin: ORIGIN_METAMASK,
          type: 'lendingWithdraw' as TransactionType,
        },
      });

      const transactionId = txRes?.transactionMeta?.id;

      if (!transactionId) return;

      const emitDepositTxMetaMetric = emitTxMetaMetric(
        TransactionType.lendingWithdraw,
      )(transactionId);

      emitDepositTxMetaMetric(MetaMetricsEvents.EARN_TRANSACTION_INITIATED);

      // Transaction Event Listeners
      Engine.controllerMessenger.subscribeOnceIf(
        'TransactionController:transactionDropped',
        () => {
          setIsConfirmButtonDisabled(false);
          emitDepositTxMetaMetric(MetaMetricsEvents.EARN_TRANSACTION_DROPPED);
        },
        ({ transactionMeta }) => transactionMeta.id === transactionId,
      );

      Engine.controllerMessenger.subscribeOnceIf(
        'TransactionController:transactionRejected',
        () => {
          setIsConfirmButtonDisabled(false);
          emitDepositTxMetaMetric(MetaMetricsEvents.EARN_TRANSACTION_REJECTED);
        },
        ({ transactionMeta }) => transactionMeta.id === transactionId,
      );

      Engine.controllerMessenger.subscribeOnceIf(
        'TransactionController:transactionFailed',
        () => {
          setIsConfirmButtonDisabled(false);
          emitDepositTxMetaMetric(MetaMetricsEvents.EARN_TRANSACTION_FAILED);
        },
        ({ transactionMeta }) => transactionMeta.id === transactionId,
      );

      Engine.controllerMessenger.subscribeOnceIf(
        'TransactionController:transactionSubmitted',
        () => {
          emitDepositTxMetaMetric(MetaMetricsEvents.EARN_TRANSACTION_SUBMITTED);
        },
        ({ transactionMeta }) => transactionMeta.id === transactionId,
      );
<<<<<<< HEAD

      Engine.controllerMessenger.subscribeOnceIf(
        'TransactionController:transactionConfirmed',
        () => {
          emitDepositTxMetaMetric(MetaMetricsEvents.EARN_TRANSACTION_CONFIRMED);
          navigation.navigate(Routes.TRANSACTIONS_VIEW);
=======
      Engine.controllerMessenger.subscribeOnceIf(
        'TransactionController:transactionConfirmed',
        () => {
          if (!earnToken) {
            const tokenNetworkClientId =
              Engine.context.NetworkController.findNetworkClientIdByChainId(
                tokenSnapshot?.chainId as Hex,
              );
            Engine.context.TokensController.addToken({
              decimals: tokenSnapshot?.token?.decimals || 0,
              symbol: tokenSnapshot?.token?.symbol || '',
              address: tokenSnapshot?.token?.address || '',
              name: tokenSnapshot?.token?.name || '',
              networkClientId: tokenNetworkClientId,
            }).catch((error) => {
              console.error(
                error,
                'error adding counter-token on confirmation',
              );
            });
          }
>>>>>>> fcd58f2d
        },
        (transactionMeta) => transactionMeta.id === transactionId,
      );
    } catch (e) {
      setIsConfirmButtonDisabled(false);
    }
  };

  return (
    <View style={styles.pageContainer}>
      <View style={styles.contentContainer}>
        <Erc20TokenHero
          token={token}
          amountTokenMinimalUnit={amountTokenMinimalUnit}
          fiatValue={amountFiat}
        />
        <View style={styles.infoSections}>
          {/* Withdrawal time */}
          <InfoSection>
            <View style={styles.infoSectionContainer}>
              <KeyValueRow
                field={{
                  label: {
                    text: strings('earn.withdrawal_time'),
                    variant: TextVariant.BodyMDMedium,
                  },
                  tooltip: {
                    title: strings('earn.withdrawal_time'),
                    content: strings('earn.tooltip_content.withdrawal_time'),
                    size: TooltipSizes.Sm,
                  },
                }}
                value={{
                  label: {
                    text: strings('earn.immediate'),
                    variant: TextVariant.BodyMD,
                  },
                }}
              />
            </View>
          </InfoSection>
          <InfoSection>
            <View style={styles.infoSectionContainer}>
              <KeyValueRow
                field={{
                  label: {
                    text: strings('earn.withdrawing_to'),
                    variant: TextVariant.BodyMDMedium,
                  },
                }}
                value={{
                  label: (
                    <AccountTag
                      accountAddress={activeAccount?.address}
                      accountName={activeAccount.metadata.name}
                      useBlockieIcon={useBlockieIcon}
                    />
                  ),
                }}
              />
              <KeyValueRow
                field={{
                  label: {
                    text: strings('earn.protocol'),
                    variant: TextVariant.BodyMDMedium,
                  },
                  tooltip: {
                    title: strings('earn.protocol'),
                    content: strings('earn.tooltip_content.protocol'),
                    size: TooltipSizes.Sm,
                  },
                }}
                value={{
                  label: (
                    <ContractTag
                      contractAddress={lendingContractAddress}
                      contractName={capitalize(lendingProtocol)}
                      useBlockieIcon={useBlockieIcon}
                    />
                  ),
                }}
              />
            </View>
            <InfoRowDivider />
            <View style={styles.infoSectionContainer}>
              <KeyValueRow
                field={{
                  label: {
                    text: strings('earn.network'),
                    variant: TextVariant.BodyMDMedium,
                  },
                }}
                value={{
                  label: (
                    <View style={styles.networkRowRight}>
                      <Badge
                        variant={BadgeVariant.Network}
                        size={AvatarSize.Xs}
                        isScaled={false}
                        imageSource={getNetworkImageSource({
                          chainId: token?.chainId,
                        })}
                      />
                      <Text>{networkConfig?.name}</Text>
                    </View>
                  ),
                }}
              />
            </View>
          </InfoSection>
          {healthFactorSimulation.before !== AAVE_V3_INFINITE_HEALTH_FACTOR && (
            <InfoSectionAccordion header={strings('stake.advanced_details')}>
              <View style={styles.advancedDetailsContainer}>
                <KeyValueRow
                  field={{
                    label: {
                      text: strings('earn.health_factor'),
                      variant: TextVariant.BodyMDMedium,
                    },
                    tooltip: {
                      title: strings('earn.health_factor'),
                      content: (
                        <View style={styles.healthFactorTooltipContainer}>
                          <Text>
                            {strings(
                              'earn.tooltip_content.health_factor.your_health_factor_measures_liquidation_risk',
                            )}
                          </Text>
                          <View style={styles.healthFactorTooltipContent}>
                            <View style={styles.healthFactorTooltipRow}>
                              <Text variant={TextVariant.BodyMDMedium}>
                                •{' '}
                                {strings(
                                  'earn.tooltip_content.health_factor.above_two_dot_zero',
                                )}
                              </Text>
                              <Text>
                                {strings(
                                  'earn.tooltip_content.health_factor.safe_position',
                                )}
                              </Text>
                            </View>
                            <View style={styles.healthFactorTooltipRow}>
                              <Text variant={TextVariant.BodyMDMedium}>
                                •{' '}
                                {strings(
                                  'earn.tooltip_content.health_factor.between_one_dot_five_and_2_dot_zero',
                                )}
                              </Text>
                              <Text>
                                {strings(
                                  'earn.tooltip_content.health_factor.medium_liquidation_risk',
                                )}
                              </Text>
                            </View>
                            <View style={styles.healthFactorTooltipRow}>
                              <Text variant={TextVariant.BodyMDMedium}>
                                •{' '}
                                {strings(
                                  'earn.tooltip_content.health_factor.below_one_dot_five',
                                )}
                              </Text>
                              <Text>
                                {strings(
                                  'earn.tooltip_content.health_factor.higher_liquidation_risk',
                                )}
                              </Text>
                            </View>
                          </View>
                        </View>
                      ),
                      size: TooltipSizes.Sm,
                    },
                  }}
                  value={{
                    label: (
                      <View style={styles.healthFactorRight}>
                        <Text
                          variant={TextVariant.BodyMDMedium}
                          color={getHealthFactorValueColor(
                            healthFactorSimulation.before,
                          )}
                        >
                          {getHealthFactorLabel(healthFactorSimulation.before)}
                        </Text>
                        <Text>→</Text>
                        <Text
                          variant={TextVariant.BodyMDMedium}
                          color={getHealthFactorValueColor(
                            healthFactorSimulation.after,
                          )}
                        >
                          {getHealthFactorLabel(healthFactorSimulation.after)}
                        </Text>
                      </View>
                    ),
                  }}
                />
                <KeyValueRow
                  field={{
                    label: {
                      text: strings('earn.liquidation_risk'),
                      variant: TextVariant.BodyMDMedium,
                    },
                  }}
                  value={{
                    label: (
                      <View>
                        <Text color={riskTextColor}>
                          {capitalize(healthFactorSimulation.risk)}
                        </Text>
                      </View>
                    ),
                  }}
                />
              </View>
            </InfoSectionAccordion>
          )}
        </View>
      </View>
      <ConfirmationFooter
        onCancel={handleCancel}
        onConfirm={handleConfirm}
        buttonPrimary={{
          disabled: isConfirmButtonDisabled,
        }}
      />
    </View>
  );
};

export default EarnLendingWithdrawalConfirmationView;<|MERGE_RESOLUTION|>--- conflicted
+++ resolved
@@ -1,21 +1,14 @@
-<<<<<<< HEAD
-import React, { useCallback, useEffect, useMemo, useState } from 'react';
-=======
 import { ORIGIN_METAMASK, toHex } from '@metamask/controller-utils';
 import {
   TransactionType,
   WalletDevice,
 } from '@metamask/transaction-controller';
-import { Hex } from '@metamask/utils';
 import { RouteProp, useNavigation, useRoute } from '@react-navigation/native';
 import { capitalize } from 'lodash';
-import React, { useEffect, useMemo, useState } from 'react';
->>>>>>> fcd58f2d
+import React, { useCallback, useEffect, useMemo, useState } from 'react';
 import { View } from 'react-native';
 import { useSelector } from 'react-redux';
 import { strings } from '../../../../../../locales/i18n';
-<<<<<<< HEAD
-import { RouteProp, useNavigation, useRoute } from '@react-navigation/native';
 import { MetaMetricsEvents, useMetrics } from '../../../../hooks/useMetrics';
 import styleSheet from './EarnLendingWithdrawalConfirmationView.styles';
 import { useStyles } from '../../../../hooks/useStyles';
@@ -23,8 +16,6 @@
 import { TokenI } from '../../../Tokens/types';
 import InfoSection from '../../../../Views/confirmations/components/UI/info-row/info-section';
 import InfoSectionAccordion from '../../../../Views/confirmations/components/UI/info-section-accordion';
-=======
->>>>>>> fcd58f2d
 import KeyValueRow, {
   TooltipSizes,
 } from '../../../../../component-library/components-temp/KeyValueRow';
@@ -41,14 +32,10 @@
 import { RootState } from '../../../../../reducers';
 import { selectSelectedInternalAccount } from '../../../../../selectors/accountsController';
 import { getNetworkImageSource } from '../../../../../util/networks';
-import { useStyles } from '../../../../hooks/useStyles';
 import InfoRowDivider from '../../../../Views/confirmations/components/UI/info-row-divider';
-import InfoSection from '../../../../Views/confirmations/components/UI/info-row/info-section';
-import InfoSectionAccordion from '../../../../Views/confirmations/components/UI/info-section-accordion';
 import { getStakingNavbar } from '../../../Navbar';
 import AccountTag from '../../../Stake/components/StakingConfirmation/AccountTag/AccountTag';
 import ContractTag from '../../../Stake/components/StakingConfirmation/ContractTag/ContractTag';
-import { TokenI } from '../../../Tokens/types';
 import useEarnToken from '../../hooks/useEarnToken';
 import { EarnTokenDetails } from '../../types/lending.types';
 import {
@@ -56,25 +43,12 @@
   AAVE_WITHDRAWAL_RISKS,
   SimulatedAaveV3HealthFactorAfterWithdrawal,
 } from '../../utils/tempLending';
-<<<<<<< HEAD
-import Routes from '../../../../../constants/navigation/Routes';
-import { capitalize } from 'lodash';
-import useEarnTokens from '../../hooks/useEarnTokens';
-import { EarnTokenDetails } from '../../types/lending.types';
-import {
-  TransactionType,
-  WalletDevice,
-} from '@metamask/transaction-controller';
 import { Hex } from '@metamask/utils';
 import { IMetaMetricsEvent } from '../../../../../core/Analytics';
 import { EARN_EXPERIENCES } from '../../constants/experiences';
 import { EVENT_LOCATIONS, EVENT_PROVIDERS } from '../../constants/events';
 import { renderFromTokenMinimalUnit } from '../../../../../util/number';
-=======
 import ConfirmationFooter from '../EarnLendingDepositConfirmationView/components/ConfirmationFooter';
-import Erc20TokenHero from '../EarnLendingDepositConfirmationView/components/Erc20TokenHero';
-import styleSheet from './EarnLendingWithdrawalConfirmationView.styles';
->>>>>>> fcd58f2d
 
 interface EarnWithdrawalConfirmationViewRouteParams {
   token: TokenI | EarnTokenDetails;
@@ -111,14 +85,8 @@
 
   const [isConfirmButtonDisabled, setIsConfirmButtonDisabled] = useState(false);
 
-<<<<<<< HEAD
-  // Get lending and receipt token using either lending or receipt token to find pair.
-  const { getPairedEarnTokens } = useEarnTokens();
-  const { earnToken, outputToken: receiptToken } = getPairedEarnTokens(token);
-=======
   const { outputToken, earnToken, getTokenSnapshot, tokenSnapshot } =
     useEarnToken(token);
->>>>>>> fcd58f2d
 
   const activeAccount = useSelector(selectSelectedInternalAccount);
   const useBlockieIcon = useSelector(
@@ -143,11 +111,11 @@
               selected_provider: EVENT_PROVIDERS.CONSENSYS,
               location: EVENT_LOCATIONS.EARN_LENDING_WITHDRAW_CONFIRMATION_VIEW,
               experience: EARN_EXPERIENCES.STABLECOIN_LENDING,
-              user_token_balance: receiptToken?.balanceFormatted as string,
+              user_token_balance: outputToken?.balanceFormatted as string,
               transaction_value: `${renderFromTokenMinimalUnit(
                 amountTokenMinimalUnit,
-                receiptToken?.decimals as number,
-              )} ${receiptToken?.symbol}`,
+                outputToken?.decimals as number,
+              )} ${outputToken?.symbol}`,
               token: token.symbol,
             },
           },
@@ -157,11 +125,11 @@
   }, [
     amountTokenMinimalUnit,
     navigation,
-    receiptToken?.balanceFormatted,
-    receiptToken?.balanceMinimalUnit,
-    receiptToken?.decimals,
-    receiptToken?.experience.type,
-    receiptToken?.symbol,
+    outputToken?.balanceFormatted,
+    outputToken?.balanceMinimalUnit,
+    outputToken?.decimals,
+    outputToken?.experience.type,
+    outputToken?.symbol,
     theme.colors,
     token.symbol,
   ]);
@@ -201,7 +169,15 @@
     return parseFloat(healthFactor).toFixed(2);
   };
 
-<<<<<<< HEAD
+  useEffect(() => {
+    if (!earnToken) {
+      getTokenSnapshot(
+        outputToken?.chainId as Hex,
+        outputToken?.experience.market?.underlying?.address as Hex,
+      );
+    }
+  }, [outputToken, getTokenSnapshot, earnToken]);
+
   // Needed to get token's network name
   const networkConfig =
     Engine.context.NetworkController.getNetworkConfigurationByChainId(
@@ -223,11 +199,11 @@
         action_type: actionType,
         token: earnToken?.symbol,
         network: networkConfig?.name,
-        user_token_balance: receiptToken?.balanceFormatted,
+        user_token_balance: outputToken?.balanceFormatted,
         transaction_value: `${renderFromTokenMinimalUnit(
           amountTokenMinimalUnit,
-          receiptToken?.decimals as number,
-        )} ${receiptToken?.symbol}`,
+          outputToken?.decimals as number,
+        )} ${outputToken?.symbol}`,
         experience: EARN_EXPERIENCES.STABLECOIN_LENDING,
       };
 
@@ -244,9 +220,9 @@
     [
       earnToken?.symbol,
       networkConfig?.name,
-      receiptToken?.balanceFormatted,
-      receiptToken?.decimals,
-      receiptToken?.symbol,
+      outputToken?.balanceFormatted,
+      outputToken?.decimals,
+      outputToken?.symbol,
       amountTokenMinimalUnit,
     ],
   );
@@ -274,16 +250,6 @@
       },
     [createEventBuilder, getTrackEventProperties, trackEvent],
   );
-=======
-  useEffect(() => {
-    if (!earnToken) {
-      getTokenSnapshot(
-        outputToken?.chainId as Hex,
-        outputToken?.experience.market?.underlying?.address as Hex,
-      );
-    }
-  }, [outputToken, getTokenSnapshot, earnToken]);
->>>>>>> fcd58f2d
 
   // Guards
   if (
@@ -391,14 +357,15 @@
         },
         ({ transactionMeta }) => transactionMeta.id === transactionId,
       );
-<<<<<<< HEAD
 
       Engine.controllerMessenger.subscribeOnceIf(
         'TransactionController:transactionConfirmed',
         () => {
           emitDepositTxMetaMetric(MetaMetricsEvents.EARN_TRANSACTION_CONFIRMED);
           navigation.navigate(Routes.TRANSACTIONS_VIEW);
-=======
+        },
+        (transactionMeta) => transactionMeta.id === transactionId,
+      );
       Engine.controllerMessenger.subscribeOnceIf(
         'TransactionController:transactionConfirmed',
         () => {
@@ -420,7 +387,6 @@
               );
             });
           }
->>>>>>> fcd58f2d
         },
         (transactionMeta) => transactionMeta.id === transactionId,
       );
