--- conflicted
+++ resolved
@@ -61,10 +61,7 @@
 import { Stake } from '../../../Stake/sdk/stakeSdkProvider';
 import { getIsRedesignedStablecoinLendingScreenEnabled } from './utils';
 import { selectConversionRate } from '../../../../../selectors/currencyRateController';
-<<<<<<< HEAD
-=======
 import { trace, TraceName } from '../../../../../util/trace';
->>>>>>> 05d3e30f
 
 jest.mock('./utils');
 
@@ -358,10 +355,7 @@
   );
 
   const selectConversionRateMock = jest.mocked(selectConversionRate);
-<<<<<<< HEAD
-=======
   const mockTrace = jest.mocked(trace);
->>>>>>> 05d3e30f
 
   const baseProps: EarnInputViewProps = {
     route: {
@@ -660,7 +654,6 @@
         params: {
           chainId: CHAIN_IDS.MAINNET,
         },
-<<<<<<< HEAD
       });
     });
   });
@@ -707,13 +700,9 @@
           estimatedGasFeePercentage: '66%',
           chainId: CHAIN_IDS.MAINNET,
         },
-=======
->>>>>>> 05d3e30f
-      });
-    });
-  });
-
-<<<<<<< HEAD
+      });
+    });
+
     it('redesigned stake deposit confirmation view', async () => {
       const attemptDepositTransactionMock = jest.fn().mockResolvedValue({});
       // Override the mock value for this specific test
@@ -721,60 +710,6 @@
         staking_confirmations: true,
       } as unknown as ConfirmationRedesignRemoteFlags);
 
-=======
-  describe('navigates to ', () => {
-    it('gas impact modal when gas cost is 30% or more of deposit amount', async () => {
-      const mockUseStakingGasFee = jest.spyOn(useEarnGasFee, 'default');
-      const mockUseBalance = jest.spyOn(useBalance, 'default');
-      const useBalanceMockData = {
-        balanceFiatNumber: weiToFiatNumber(
-          mockBalanceBN,
-          mockConversionRate,
-          2,
-        ),
-        balanceETH: '1.5',
-        balanceWei: mockBalanceBN,
-      } as ReturnType<(typeof useBalance)['default']>;
-      mockUseBalance.mockImplementation(() => useBalanceMockData);
-      mockUseStakingGasFee.mockImplementation(() => ({
-        estimatedEarnGasFeeWei: toWei('0.25'),
-        isLoadingEarnGasFee: false,
-        isEarnGasFeeError: false,
-        refreshEarnGasValues: jest.fn(),
-        getEstimatedEarnGasFee: jest.fn(),
-      }));
-
-      const { getByText } = renderComponent();
-
-      fireEvent.press(getByText('25%'));
-
-      fireEvent.press(getByText(strings('stake.review')));
-
-      expect(mockNavigate).toHaveBeenCalledTimes(1);
-
-      expect(mockNavigate).toHaveBeenLastCalledWith('StakeModals', {
-        screen: Routes.STAKING.MODALS.GAS_IMPACT,
-        params: {
-          amountFiat: '750',
-          amountWei: '375000000000000000',
-          annualRewardRate: '50%',
-          annualRewardsFiat: '375 USD',
-          annualRewardsToken: '0.1875 ETH',
-          estimatedGasFee: '0.25',
-          estimatedGasFeePercentage: '66%',
-          chainId: CHAIN_IDS.MAINNET,
-        },
-      });
-    });
-
-    it('redesigned stake deposit confirmation view', async () => {
-      const attemptDepositTransactionMock = jest.fn().mockResolvedValue({});
-      // Override the mock value for this specific test
-      selectConfirmationRedesignFlagsMock.mockReturnValue({
-        staking_confirmations: true,
-      } as unknown as ConfirmationRedesignRemoteFlags);
-
->>>>>>> 05d3e30f
       usePoolStakedDepositMock.mockReturnValue({
         attemptDepositTransaction: attemptDepositTransactionMock,
       });
@@ -845,7 +780,6 @@
         },
       });
     });
-<<<<<<< HEAD
 
     it('earn lending deposit view to increase token allowance', async () => {
       selectConversionRateMock.mockReturnValueOnce(1);
@@ -898,9 +832,41 @@
         name: 'params',
       };
 
-=======
-
-    it('earn lending deposit view to increase token allowance', async () => {
+      const { getByText } = render(EarnInputView, routeParamsWithUSDC);
+
+      await act(async () => {
+        fireEvent.press(getByText('25%'));
+      });
+
+      await act(async () => {
+        fireEvent.press(getByText(strings('stake.review')));
+      });
+
+      expect(getErc20SpendingLimitSpy).toHaveBeenCalledTimes(1);
+
+      await waitFor(() => {
+        expect(mockNavigate).toHaveBeenCalledWith(Routes.EARN.ROOT, {
+          screen: Routes.EARN.LENDING_DEPOSIT_CONFIRMATION,
+          params: {
+            action: 'ALLOWANCE_INCREASE',
+            amountFiat: '25',
+            amountTokenMinimalUnit: '25000000',
+            annualRewardRate: '2.5%',
+            annualRewardsFiat: '0.63 USD',
+            annualRewardsToken: '0.625 USDC',
+            lendingContractAddress:
+              '0x87870Bca3F3fD6335C3F4ce8392D69350B4fA4E2',
+            lendingProtocol: 'AAVE v3',
+            token: {
+              ...MOCK_USDC_MAINNET_ASSET,
+            },
+            allowanceMinimalTokenUnit: '0',
+          },
+        });
+      });
+    });
+
+    it('earn lending deposit view to deposit tokens', async () => {
       selectConversionRateMock.mockReturnValueOnce(1);
       selectStablecoinLendingEnabledFlagMock.mockReturnValue(true);
       const getErc20SpendingLimitSpy = jest
@@ -943,92 +909,6 @@
         })),
       });
 
-      const routeParamsWithUSDC: EarnInputViewProps['route'] = {
-        params: {
-          token: MOCK_USDC_MAINNET_ASSET,
-        },
-        key: Routes.STAKING.STAKE,
-        name: 'params',
-      };
-
->>>>>>> 05d3e30f
-      const { getByText } = render(EarnInputView, routeParamsWithUSDC);
-
-      await act(async () => {
-        fireEvent.press(getByText('25%'));
-      });
-
-      await act(async () => {
-        fireEvent.press(getByText(strings('stake.review')));
-      });
-
-      expect(getErc20SpendingLimitSpy).toHaveBeenCalledTimes(1);
-
-      await waitFor(() => {
-        expect(mockNavigate).toHaveBeenCalledWith(Routes.EARN.ROOT, {
-          screen: Routes.EARN.LENDING_DEPOSIT_CONFIRMATION,
-          params: {
-            action: 'ALLOWANCE_INCREASE',
-            amountFiat: '25',
-            amountTokenMinimalUnit: '25000000',
-            annualRewardRate: '2.5%',
-            annualRewardsFiat: '0.63 USD',
-            annualRewardsToken: '0.625 USDC',
-            lendingContractAddress:
-              '0x87870Bca3F3fD6335C3F4ce8392D69350B4fA4E2',
-            lendingProtocol: 'AAVE v3',
-            token: {
-              ...MOCK_USDC_MAINNET_ASSET,
-            },
-            allowanceMinimalTokenUnit: '0',
-          },
-        });
-      });
-    });
-
-    it('earn lending deposit view to deposit tokens', async () => {
-      selectConversionRateMock.mockReturnValueOnce(1);
-      selectStablecoinLendingEnabledFlagMock.mockReturnValue(true);
-      const getErc20SpendingLimitSpy = jest
-        .spyOn(Engine.context.EarnController, 'getLendingTokenAllowance')
-        .mockResolvedValue(EthersBigNumber.from('0'));
-      (useEarnMetadata as jest.Mock).mockReturnValue({
-        annualRewardRate: '2.5%',
-        annualRewardRateDecimal: 0.025,
-        isLoadingEarnMetadata: false,
-      });
-      (useEarnTokens as jest.Mock).mockReturnValue({
-        getEarnToken: jest.fn(() => ({
-          ...MOCK_USDC_MAINNET_ASSET,
-          chainId: CHAIN_IDS.MAINNET,
-          address: '0x123232',
-          balance: '100',
-          balanceFiat: '$100',
-          balanceWei: new BN4('100000000'), // 100 USDC in minimal units (6 decimals)
-          balanceMinimalUnit: '100000000', // 100 USDC in minimal units (6 decimals)
-          balanceFiatNumber: 100,
-          tokenUsdExchangeRate: 1,
-          experience: {
-            type: EARN_EXPERIENCES.STABLECOIN_LENDING,
-            apr: '2.5%',
-            estimatedAnnualRewardsFormatted: '$3.00',
-            estimatedAnnualRewardsFiatNumber: 3,
-            estimatedAnnualRewardsTokenMinimalUnit: '3000000',
-            estimatedAnnualRewardsTokenFormatted: '3 USDC',
-            market: {
-              protocol: 'AAVE v3',
-              underlying: {
-                address: MOCK_USDC_MAINNET_ASSET.address,
-              },
-            },
-          },
-        })),
-        getOutputToken: jest.fn(() => ({
-          ...MOCK_USDC_MAINNET_ASSET,
-          chainId: CHAIN_IDS.MAINNET,
-        })),
-      });
-
       // User has exact allowance needed to directly deposit
       (
         Engine.context.EarnController.getLendingTokenAllowance as jest.Mock
@@ -1041,15 +921,9 @@
         key: Routes.STAKING.STAKE,
         name: 'params',
       };
-<<<<<<< HEAD
 
       const { getByText } = render(EarnInputView, routeParamsWithUSDC);
 
-=======
-
-      const { getByText } = render(EarnInputView, routeParamsWithUSDC);
-
->>>>>>> 05d3e30f
       await act(async () => {
         fireEvent.press(getByText('25%'));
       });
@@ -1402,15 +1276,9 @@
       };
 
       const { getByText } = render(EarnInputView, routeParamsWithUSDC);
-<<<<<<< HEAD
 
       mockTrackEvent.mockClear();
 
-=======
-
-      mockTrackEvent.mockClear();
-
->>>>>>> 05d3e30f
       await act(async () => {
         fireEvent.press(getByText('25%'));
       });
@@ -1429,180 +1297,6 @@
         }),
       );
     });
-<<<<<<< HEAD
-
-    it('should track EARN_INPUT_VALUE_CHANGED for max button press', async () => {
-      selectStablecoinLendingEnabledFlagMock.mockReturnValue(true);
-
-      (useEarnTokens as jest.Mock).mockReturnValue({
-        getEarnToken: jest.fn(() => ({
-          ...MOCK_USDC_MAINNET_ASSET,
-          balance: '100',
-          balanceFiat: '$100',
-          balanceMinimalUnit: '100000000',
-          balanceFormatted: '100 USDC',
-          balanceFiatNumber: 100,
-          symbol: 'USDC',
-          experience: {
-            type: EARN_EXPERIENCES.STABLECOIN_LENDING,
-            apr: '4.5%',
-          },
-        })),
-        getOutputToken: jest.fn(() => ({
-          ...MOCK_USDC_MAINNET_ASSET,
-          name: 'aUSDC',
-          symbol: 'aUSDC',
-        })),
-      });
-
-      const routeParamsWithUSDC: EarnInputViewProps['route'] = {
-        params: {
-          token: {
-            ...MOCK_USDC_MAINNET_ASSET,
-          },
-        },
-        key: Routes.STAKING.STAKE,
-        name: 'params',
-      };
-
-      const { getByText } = render(EarnInputView, routeParamsWithUSDC);
-
-      mockTrackEvent.mockClear();
-
-      await act(async () => {
-        fireEvent.press(getByText('Max'));
-      });
-
-      expect(mockTrackEvent).toHaveBeenCalledWith(
-        expect.objectContaining({
-          name: 'Input value changed',
-          properties: expect.objectContaining({
-            action_type: 'deposit',
-            input_value: 'Max',
-            token: 'USDC',
-            network: 'Ethereum Mainnet',
-            user_token_balance: '100 USDC',
-            experience: EARN_EXPERIENCES.STABLECOIN_LENDING,
-          }),
-        }),
-      );
-    });
-
-    it('should track EARN_INPUT_CURRENCY_SWITCH_CLICKED for stablecoin lending', async () => {
-      selectStablecoinLendingEnabledFlagMock.mockReturnValue(true);
-
-      (useEarnTokens as jest.Mock).mockReturnValue({
-        getEarnToken: jest.fn(() => ({
-          ...MOCK_USDC_MAINNET_ASSET,
-          balance: '100',
-          balanceFiat: '$100',
-          balanceMinimalUnit: '100000000',
-          balanceFormatted: '100 USDC',
-          balanceFiatNumber: 100,
-          symbol: 'USDC',
-          experience: {
-            type: EARN_EXPERIENCES.STABLECOIN_LENDING,
-            apr: '4.5%',
-          },
-        })),
-        getOutputToken: jest.fn(() => ({
-          ...MOCK_USDC_MAINNET_ASSET,
-          name: 'aUSDC',
-          symbol: 'aUSDC',
-        })),
-      });
-
-      const routeParamsWithUSDC: EarnInputViewProps['route'] = {
-        params: {
-          token: {
-            ...MOCK_USDC_MAINNET_ASSET,
-          },
-        },
-        key: Routes.STAKING.STAKE,
-        name: 'params',
-      };
-
-      const { getByText } = render(EarnInputView, routeParamsWithUSDC);
-
-      mockTrackEvent.mockClear();
-
-      await act(async () => {
-        fireEvent.press(getByText('$0'));
-      });
-
-      expect(mockTrackEvent).toHaveBeenCalledWith(
-        expect.objectContaining({
-          name: 'Earn Input Currency Switch Clicked',
-          properties: expect.objectContaining({
-            selected_provider: 'consensys',
-            text: 'Currency Switch Clicked',
-            location: 'EarnInputView',
-            currency_type: 'fiat',
-            experience: EARN_EXPERIENCES.STABLECOIN_LENDING,
-          }),
-        }),
-      );
-    });
-
-    it('should track EARN_INPUT_INSUFFICIENT_BALANCE when balance is exceeded', async () => {
-      selectStablecoinLendingEnabledFlagMock.mockReturnValue(true);
-
-      (useEarnTokens as jest.Mock).mockReturnValue({
-        getEarnToken: jest.fn(() => ({
-          ...MOCK_USDC_MAINNET_ASSET,
-          balance: '1',
-          balanceFiat: '$1',
-          balanceMinimalUnit: '1000000',
-          balanceFormatted: '1 USDC',
-          balanceFiatNumber: 1,
-          symbol: 'USDC',
-          experience: {
-            type: EARN_EXPERIENCES.STABLECOIN_LENDING,
-            apr: '4.5%',
-          },
-        })),
-        getOutputToken: jest.fn(() => ({
-          ...MOCK_USDC_MAINNET_ASSET,
-          name: 'aUSDC',
-          symbol: 'aUSDC',
-        })),
-      });
-
-      const routeParamsWithUSDC: EarnInputViewProps['route'] = {
-        params: {
-          token: {
-            ...MOCK_USDC_MAINNET_ASSET,
-          },
-        },
-        key: Routes.STAKING.STAKE,
-        name: 'params',
-      };
-
-      const { getByText } = render(EarnInputView, routeParamsWithUSDC);
-
-      mockTrackEvent.mockClear();
-
-      // Enter an amount greater than balance
-      await act(async () => {
-        fireEvent.press(getByText('5'));
-      });
-
-      // Allow time for effects to run
-      await waitFor(() => {
-        expect(mockTrackEvent).toHaveBeenCalledWith(
-          expect.objectContaining({
-            name: 'Earn Input Insufficient Balance',
-            properties: expect.objectContaining({
-              provider: 'consensys',
-              location: 'EarnInputView',
-              token_name: 'USDC',
-              token: 'USDC',
-              network: 'Ethereum Mainnet',
-              experience: EARN_EXPERIENCES.STABLECOIN_LENDING,
-            }),
-          }),
-        );
-=======
 
     it('should track EARN_INPUT_VALUE_CHANGED for max button press', async () => {
       selectStablecoinLendingEnabledFlagMock.mockReturnValue(true);
@@ -1889,7 +1583,6 @@
           name: TraceName.EarnDepositConfirmationScreen,
           data: { experience: EARN_EXPERIENCES.POOLED_STAKING },
         });
->>>>>>> 05d3e30f
       });
     });
   });
