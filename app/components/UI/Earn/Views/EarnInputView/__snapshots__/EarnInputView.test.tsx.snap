// Jest Snapshot v1, https://goo.gl/fbAQLP

exports[`EarnInputView render matches snapshot 1`] = `
<View
  style={
    {
      "flex": 1,
    }
  }
>
  <RNCSafeAreaProvider
    onInsetsChange={[Function]}
    style={
      [
        {
          "flex": 1,
        },
        undefined,
      ]
    }
  >
    <View
      collapsable={false}
      pointerEvents="box-none"
      style={
        {
          "zIndex": 1,
        }
      }
    >
      <View
        accessibilityElementsHidden={false}
        importantForAccessibility="auto"
        onLayout={[Function]}
        pointerEvents="box-none"
        style={null}
      >
        <View
          collapsable={false}
          pointerEvents="box-none"
          style={
            {
              "bottom": 0,
              "left": 0,
              "opacity": 1,
              "position": "absolute",
              "right": 0,
              "top": 0,
              "zIndex": 0,
            }
          }
        >
          <View
            collapsable={false}
            style={
              {
                "backgroundColor": "rgb(255, 255, 255)",
                "borderBottomColor": "rgb(216, 216, 216)",
                "flex": 1,
                "shadowColor": "rgb(216, 216, 216)",
                "shadowOffset": {
                  "height": 0.5,
                  "width": 0,
                },
                "shadowOpacity": 0.85,
                "shadowRadius": 0,
              }
            }
          />
        </View>
        <View
          collapsable={false}
          pointerEvents="box-none"
          style={
            {
              "height": 64,
              "maxHeight": undefined,
              "minHeight": undefined,
              "opacity": undefined,
              "transform": undefined,
            }
          }
        >
          <View
            pointerEvents="none"
            style={
              {
                "height": 20,
              }
            }
          />
          <View
            pointerEvents="box-none"
            style={
              {
                "alignItems": "center",
                "flex": 1,
                "flexDirection": "row",
                "justifyContent": "center",
              }
            }
          >
            <View
              collapsable={false}
              pointerEvents="box-none"
              style={
                {
                  "marginHorizontal": 16,
                  "opacity": 1,
                }
              }
            >
              <Text
                accessibilityRole="header"
                aria-level="1"
                collapsable={false}
                numberOfLines={1}
                onLayout={[Function]}
                style={
                  {
                    "color": "rgb(28, 28, 30)",
                    "fontSize": 17,
                    "fontWeight": "600",
                  }
                }
              >
                Stake
              </Text>
            </View>
          </View>
        </View>
      </View>
    </View>
    <RNSScreenContainer
      onLayout={[Function]}
      style={
        {
          "flex": 1,
        }
      }
    >
      <RNSScreen
        activityState={2}
        collapsable={false}
        gestureResponseDistance={
          {
            "bottom": -1,
            "end": -1,
            "start": -1,
            "top": -1,
          }
        }
        onGestureCancel={[Function]}
        pointerEvents="box-none"
        sheetAllowedDetents="large"
        sheetCornerRadius={-1}
        sheetExpandsWhenScrolledToEdge={true}
        sheetGrabberVisible={false}
        sheetLargestUndimmedDetent="all"
        style={
          {
            "bottom": 0,
            "left": 0,
            "position": "absolute",
            "right": 0,
            "top": 0,
            "zIndex": undefined,
          }
        }
      >
        <View
          collapsable={false}
          style={
            {
              "opacity": 1,
            }
          }
        />
        <View
          accessibilityElementsHidden={false}
          closing={false}
          gestureVelocityImpact={0.3}
          importantForAccessibility="auto"
          onClose={[Function]}
          onGestureBegin={[Function]}
          onGestureCanceled={[Function]}
          onGestureEnd={[Function]}
          onOpen={[Function]}
          onTransition={[Function]}
          pointerEvents="box-none"
          style={
            [
              {
                "overflow": undefined,
              },
              {
                "bottom": 0,
                "left": 0,
                "position": "absolute",
                "right": 0,
                "top": 0,
              },
            ]
          }
          transitionSpec={
            {
              "close": {
                "animation": "spring",
                "config": {
                  "damping": 500,
                  "mass": 3,
                  "overshootClamping": true,
                  "restDisplacementThreshold": 10,
                  "restSpeedThreshold": 10,
                  "stiffness": 1000,
                },
              },
              "open": {
                "animation": "spring",
                "config": {
                  "damping": 500,
                  "mass": 3,
                  "overshootClamping": true,
                  "restDisplacementThreshold": 10,
                  "restSpeedThreshold": 10,
                  "stiffness": 1000,
                },
              },
            }
          }
        >
          <View
            collapsable={false}
            needsOffscreenAlphaCompositing={false}
            pointerEvents="box-none"
            style={
              {
                "flex": 1,
              }
            }
          >
            <View
              collapsable={false}
              enabled={false}
              handlerTag={-1}
              handlerType="PanGestureHandler"
              onGestureHandlerEvent={[Function]}
              onGestureHandlerStateChange={[Function]}
              style={
                {
                  "flex": 1,
                  "transform": [
                    {
                      "translateX": 0,
                    },
                    {
                      "translateX": 0,
                    },
                  ],
                }
              }
            >
              <View
                collapsable={false}
                pointerEvents="none"
                style={
                  {
                    "backgroundColor": "rgb(242, 242, 242)",
                    "bottom": 0,
                    "left": 0,
                    "position": "absolute",
                    "shadowColor": "#000",
                    "shadowOffset": {
                      "height": 1,
                      "width": -1,
                    },
                    "shadowOpacity": 0.3,
                    "shadowRadius": 5,
                    "top": 0,
                    "width": 3,
                  }
                }
              />
              <View
                style={
                  [
                    {
                      "flex": 1,
                      "overflow": "hidden",
                    },
                    [
                      {
                        "backgroundColor": "rgb(242, 242, 242)",
                      },
                      undefined,
                    ],
                  ]
                }
              >
                <View
                  style={
                    {
                      "flex": 1,
                      "flexDirection": "column-reverse",
                    }
                  }
                >
                  <View
                    style={
                      {
                        "flex": 1,
                      }
                    }
                  >
                    <RNCSafeAreaView
                      edges={
                        {
                          "bottom": "additive",
                          "left": "additive",
                          "right": "additive",
                          "top": "off",
                        }
                      }
                      style={
                        {
                          "flex": 1,
                        }
                      }
                    >
                      <View
                        style={
                          [
                            {
                              "backgroundColor": "#ffffff",
                              "flex": 1,
                            },
                            {
                              "backgroundColor": "#ffffff",
                              "flex": 1,
                              "flexDirection": "column",
                              "justifyContent": "center",
                            },
                          ]
                        }
                      >
                        <RCTScrollView
                          collapsable={false}
                          contentContainerStyle={
                            {
                              "flexGrow": 1,
                            }
                          }
                          handlerTag={1}
                          handlerType="NativeViewGestureHandler"
                          onGestureHandlerEvent={[Function]}
                          onGestureHandlerStateChange={[Function]}
                          style={
                            {
                              "flex": 1,
                            }
                          }
                        >
                          <View>
                            <View
                              style={
                                {
                                  "alignItems": "center",
                                  "backgroundColor": "#ffffff",
                                  "flex": 1,
                                  "gap": 16,
                                  "justifyContent": "center",
                                }
                              }
                            >
                              <View
                                style={
                                  {
                                    "alignItems": "center",
                                  }
                                }
                              >
                                <View
                                  collapsable={false}
                                  style={
                                    {
                                      "opacity": 0,
                                    }
                                  }
                                >
                                  <View
                                    style={
                                      {
                                        "alignItems": "center",
                                        "flexDirection": "row",
                                        "opacity": 0,
                                        "pointerEvents": "none",
                                      }
                                    }
                                  >
                                    <Text
                                      accessibilityRole="text"
                                      style={
                                        {
                                          "color": "#686e7d",
                                          "fontFamily": "Geist-Medium",
                                          "fontSize": 14,
                                          "letterSpacing": 0,
                                          "lineHeight": 22,
                                        }
                                      }
                                    >
                                      0 ETH available to withdraw
                                    </Text>
                                    <TouchableOpacity
                                      accessible={true}
                                      activeOpacity={1}
                                      disabled={false}
                                      onPress={[Function]}
                                      onPressIn={[Function]}
                                      onPressOut={[Function]}
                                      style={
                                        {
                                          "alignItems": "center",
                                          "borderRadius": 8,
                                          "height": 28,
                                          "justifyContent": "center",
                                          "opacity": 1,
                                          "width": 28,
                                        }
                                      }
                                      testID="LendingMaxSafeWithdrawalTooltipIcon"
                                    >
                                      <SvgMock
                                        color="#686e7d"
                                        fill="currentColor"
                                        height={20}
                                        name="Question"
                                        style={
                                          {
                                            "height": 20,
                                            "width": 20,
                                          }
                                        }
                                        width={20}
                                      />
                                    </TouchableOpacity>
                                  </View>
                                </View>
                                <Text
                                  accessibilityRole="text"
                                  style={
                                    {
                                      "color": "#121314",
                                      "fontFamily": "Geist-Regular",
                                      "fontSize": 14,
                                      "letterSpacing": 0,
                                      "lineHeight": 22,
                                    }
                                  }
                                >
                                  Balance: 1.5 ETH
                                </Text>
                              </View>
                              <View
                                style={
                                  {
                                    "alignItems": "center",
                                    "flexDirection": "row",
                                    "gap": 4,
                                    "justifyContent": "center",
                                  }
                                }
                              >
                                <View
                                  accessibilityState={
                                    {
                                      "busy": undefined,
                                      "checked": undefined,
                                      "disabled": undefined,
                                      "expanded": undefined,
                                      "selected": undefined,
                                    }
                                  }
                                  accessibilityValue={
                                    {
                                      "max": undefined,
                                      "min": undefined,
                                      "now": undefined,
                                      "text": undefined,
                                    }
                                  }
                                  accessible={true}
                                  collapsable={false}
                                  focusable={true}
                                  onBlur={[Function]}
                                  onClick={[Function]}
                                  onFocus={[Function]}
                                  onResponderGrant={[Function]}
                                  onResponderMove={[Function]}
                                  onResponderRelease={[Function]}
                                  onResponderTerminate={[Function]}
                                  onResponderTerminationRequest={[Function]}
                                  onStartShouldSetResponder={[Function]}
                                >
                                  <View
                                    style={
                                      {
                                        "alignItems": "center",
                                        "flexDirection": "row",
                                        "gap": 4,
                                        "justifyContent": "center",
                                      }
                                    }
                                  >
                                    <Text
                                      accessibilityRole="text"
                                      style={
                                        {
                                          "color": "#121314",
<<<<<<< HEAD
                                          "fontFamily": "Geist Bold",
=======
                                          "fontFamily": "Geist-Bold",
>>>>>>> adcb2c27
                                          "fontSize": 32,
                                          "letterSpacing": 0,
                                          "lineHeight": 40,
                                        }
                                      }
                                    >
                                      0
                                    </Text>
                                    <Text
                                      accessibilityRole="text"
                                      style={
                                        {
                                          "color": "#b7bbc8",
<<<<<<< HEAD
                                          "fontFamily": "Geist Bold",
=======
                                          "fontFamily": "Geist-Bold",
>>>>>>> adcb2c27
                                          "fontSize": 32,
                                          "letterSpacing": 0,
                                          "lineHeight": 40,
                                        }
                                      }
                                    >
                                      ETH
                                    </Text>
                                  </View>
                                </View>
                              </View>
                              <View>
                                <TouchableOpacity
                                  accessibilityRole="button"
                                  accessible={true}
                                  activeOpacity={1}
                                  onPress={[Function]}
                                  style={
                                    {
                                      "alignItems": "center",
                                      "alignSelf": "flex-start",
                                      "backgroundColor": "#ffffff",
                                      "borderColor": "#b7bbc866",
                                      "borderRadius": 16,
                                      "borderWidth": 1,
                                      "flexDirection": "row",
                                      "height": 32,
                                      "justifyContent": "center",
                                      "overflow": "hidden",
                                      "paddingHorizontal": 16,
                                    }
                                  }
                                  testID="currency-toggle"
                                >
                                  <Text
                                    accessibilityRole="none"
                                    style={
                                      {
                                        "color": "#121314",
                                        "fontFamily": "Geist-Medium",
                                        "fontSize": 16,
                                        "letterSpacing": 0,
                                        "lineHeight": 24,
                                      }
                                    }
                                  >
                                    0 USD
                                  </Text>
                                  <SvgMock
                                    color="#121314"
                                    fill="currentColor"
                                    height={16}
                                    name="SwapVertical"
                                    style={
                                      {
                                        "height": 16,
                                        "marginLeft": 8,
                                        "width": 16,
                                      }
                                    }
                                    width={16}
                                  />
                                </TouchableOpacity>
                              </View>
                            </View>
                            <View
                              style={
                                {
                                  "borderColor": "#b7bbc866",
                                  "padding": 16,
                                  "paddingBottom": 8,
                                }
                              }
                            />
                          </View>
                        </RCTScrollView>
                        <View
                          style={
                            {
                              "alignItems": "center",
                              "backgroundColor": "#ffffff",
                              "flexDirection": "row",
                              "gap": 8,
                              "justifyContent": "center",
                              "padding": 16,
                            }
                          }
                        >
                          <TouchableOpacity
                            accessibilityRole="button"
                            accessible={true}
                            activeOpacity={1}
                            onPress={[Function]}
                            style={
                              {
                                "alignItems": "center",
                                "alignSelf": "stretch",
                                "backgroundColor": "#3c4d9d0f",
                                "borderRadius": 20,
                                "flex": 1,
                                "flexDirection": "row",
                                "height": 40,
                                "justifyContent": "center",
                                "overflow": "hidden",
                                "paddingHorizontal": 16,
                              }
                            }
                          >
                            <Text
                              accessibilityRole="none"
                              style={
                                {
                                  "color": "#121314",
                                  "fontFamily": "Geist-Medium",
                                  "fontSize": 16,
                                  "letterSpacing": 0,
                                  "lineHeight": 24,
                                }
                              }
                            >
                              25%
                            </Text>
                          </TouchableOpacity>
                          <TouchableOpacity
                            accessibilityRole="button"
                            accessible={true}
                            activeOpacity={1}
                            onPress={[Function]}
                            style={
                              {
                                "alignItems": "center",
                                "alignSelf": "stretch",
                                "backgroundColor": "#3c4d9d0f",
                                "borderRadius": 20,
                                "flex": 1,
                                "flexDirection": "row",
                                "height": 40,
                                "justifyContent": "center",
                                "overflow": "hidden",
                                "paddingHorizontal": 16,
                              }
                            }
                          >
                            <Text
                              accessibilityRole="none"
                              style={
                                {
                                  "color": "#121314",
                                  "fontFamily": "Geist-Medium",
                                  "fontSize": 16,
                                  "letterSpacing": 0,
                                  "lineHeight": 24,
                                }
                              }
                            >
                              50%
                            </Text>
                          </TouchableOpacity>
                          <TouchableOpacity
                            accessibilityRole="button"
                            accessible={true}
                            activeOpacity={1}
                            onPress={[Function]}
                            style={
                              {
                                "alignItems": "center",
                                "alignSelf": "stretch",
                                "backgroundColor": "#3c4d9d0f",
                                "borderRadius": 20,
                                "flex": 1,
                                "flexDirection": "row",
                                "height": 40,
                                "justifyContent": "center",
                                "overflow": "hidden",
                                "paddingHorizontal": 16,
                              }
                            }
                          >
                            <Text
                              accessibilityRole="none"
                              style={
                                {
                                  "color": "#121314",
                                  "fontFamily": "Geist-Medium",
                                  "fontSize": 16,
                                  "letterSpacing": 0,
                                  "lineHeight": 24,
                                }
                              }
                            >
                              75%
                            </Text>
                          </TouchableOpacity>
                          <TouchableOpacity
                            accessibilityRole="button"
                            accessible={true}
                            activeOpacity={1}
                            onPress={[Function]}
                            style={
                              {
                                "alignItems": "center",
                                "alignSelf": "stretch",
                                "backgroundColor": "#3c4d9d0f",
                                "borderRadius": 20,
                                "flex": 1,
                                "flexDirection": "row",
                                "height": 40,
                                "justifyContent": "center",
                                "overflow": "hidden",
                                "paddingHorizontal": 16,
                              }
                            }
                          >
                            <SvgMock
                              color="#121314"
                              fill="currentColor"
                              height={16}
                              name="Sparkle"
                              style={
                                {
                                  "height": 16,
                                  "marginRight": 8,
                                  "width": 16,
                                }
                              }
                              width={16}
                            />
                            <Text
                              accessibilityRole="none"
                              style={
                                {
                                  "color": "#121314",
                                  "fontFamily": "Geist-Medium",
                                  "fontSize": 16,
                                  "letterSpacing": 0,
                                  "lineHeight": 24,
                                }
                              }
                            >
                              Max
                            </Text>
                          </TouchableOpacity>
                        </View>
                        <View
                          style={
                            [
                              {
                                "display": "flex",
                                "gap": 12,
                              },
                              {
                                "paddingHorizontal": 16,
                              },
                            ]
                          }
                        >
                          <View
                            style={
                              [
                                {
                                  "display": "flex",
                                  "flexDirection": "row",
                                  "gap": 12,
                                  "justifyContent": "space-between",
                                },
                                undefined,
                              ]
                            }
                          >
                            <View
                              style={
                                [
                                  {
                                    "display": "flex",
                                    "flexBasis": "0%",
                                    "flexGrow": 1,
                                    "flexShrink": 1,
                                  },
                                  undefined,
                                ]
                              }
                            >
                              <TouchableOpacity
                                accessibilityRole="button"
                                accessible={true}
                                onPress={[Function]}
                                style={
                                  [
                                    {
                                      "alignItems": "center",
                                      "backgroundColor": "#3c4d9d0f",
                                      "borderRadius": 12,
                                      "height": 48,
                                      "justifyContent": "center",
                                      "paddingHorizontal": 16,
                                    },
                                    undefined,
                                  ]
                                }
                              >
                                <Text
                                  accessibilityRole="none"
                                  style={
                                    [
                                      {
                                        "color": "#121314",
                                        "fontFamily": "Geist-Bold",
                                        "fontSize": 32,
                                        "fontWeight": "500",
                                        "letterSpacing": 0,
                                        "lineHeight": 40,
                                        "textAlign": "center",
                                      },
                                      undefined,
                                    ]
                                  }
                                >
                                  1
                                </Text>
                              </TouchableOpacity>
                            </View>
                            <View
                              style={
                                [
                                  {
                                    "display": "flex",
                                    "flexBasis": "0%",
                                    "flexGrow": 1,
                                    "flexShrink": 1,
                                  },
                                  undefined,
                                ]
                              }
                            >
                              <TouchableOpacity
                                accessibilityRole="button"
                                accessible={true}
                                onPress={[Function]}
                                style={
                                  [
                                    {
                                      "alignItems": "center",
                                      "backgroundColor": "#3c4d9d0f",
                                      "borderRadius": 12,
                                      "height": 48,
                                      "justifyContent": "center",
                                      "paddingHorizontal": 16,
                                    },
                                    undefined,
                                  ]
                                }
                              >
                                <Text
                                  accessibilityRole="none"
                                  style={
                                    [
                                      {
                                        "color": "#121314",
                                        "fontFamily": "Geist-Bold",
                                        "fontSize": 32,
                                        "fontWeight": "500",
                                        "letterSpacing": 0,
                                        "lineHeight": 40,
                                        "textAlign": "center",
                                      },
                                      undefined,
                                    ]
                                  }
                                >
                                  2
                                </Text>
                              </TouchableOpacity>
                            </View>
                            <View
                              style={
                                [
                                  {
                                    "display": "flex",
                                    "flexBasis": "0%",
                                    "flexGrow": 1,
                                    "flexShrink": 1,
                                  },
                                  undefined,
                                ]
                              }
                            >
                              <TouchableOpacity
                                accessibilityRole="button"
                                accessible={true}
                                onPress={[Function]}
                                style={
                                  [
                                    {
                                      "alignItems": "center",
                                      "backgroundColor": "#3c4d9d0f",
                                      "borderRadius": 12,
                                      "height": 48,
                                      "justifyContent": "center",
                                      "paddingHorizontal": 16,
                                    },
                                    undefined,
                                  ]
                                }
                              >
                                <Text
                                  accessibilityRole="none"
                                  style={
                                    [
                                      {
                                        "color": "#121314",
                                        "fontFamily": "Geist-Bold",
                                        "fontSize": 32,
                                        "fontWeight": "500",
                                        "letterSpacing": 0,
                                        "lineHeight": 40,
                                        "textAlign": "center",
                                      },
                                      undefined,
                                    ]
                                  }
                                >
                                  3
                                </Text>
                              </TouchableOpacity>
                            </View>
                          </View>
                          <View
                            style={
                              [
                                {
                                  "display": "flex",
                                  "flexDirection": "row",
                                  "gap": 12,
                                  "justifyContent": "space-between",
                                },
                                undefined,
                              ]
                            }
                          >
                            <View
                              style={
                                [
                                  {
                                    "display": "flex",
                                    "flexBasis": "0%",
                                    "flexGrow": 1,
                                    "flexShrink": 1,
                                  },
                                  undefined,
                                ]
                              }
                            >
                              <TouchableOpacity
                                accessibilityRole="button"
                                accessible={true}
                                onPress={[Function]}
                                style={
                                  [
                                    {
                                      "alignItems": "center",
                                      "backgroundColor": "#3c4d9d0f",
                                      "borderRadius": 12,
                                      "height": 48,
                                      "justifyContent": "center",
                                      "paddingHorizontal": 16,
                                    },
                                    undefined,
                                  ]
                                }
                              >
                                <Text
                                  accessibilityRole="none"
                                  style={
                                    [
                                      {
                                        "color": "#121314",
                                        "fontFamily": "Geist-Bold",
                                        "fontSize": 32,
                                        "fontWeight": "500",
                                        "letterSpacing": 0,
                                        "lineHeight": 40,
                                        "textAlign": "center",
                                      },
                                      undefined,
                                    ]
                                  }
                                >
                                  4
                                </Text>
                              </TouchableOpacity>
                            </View>
                            <View
                              style={
                                [
                                  {
                                    "display": "flex",
                                    "flexBasis": "0%",
                                    "flexGrow": 1,
                                    "flexShrink": 1,
                                  },
                                  undefined,
                                ]
                              }
                            >
                              <TouchableOpacity
                                accessibilityRole="button"
                                accessible={true}
                                onPress={[Function]}
                                style={
                                  [
                                    {
                                      "alignItems": "center",
                                      "backgroundColor": "#3c4d9d0f",
                                      "borderRadius": 12,
                                      "height": 48,
                                      "justifyContent": "center",
                                      "paddingHorizontal": 16,
                                    },
                                    undefined,
                                  ]
                                }
                              >
                                <Text
                                  accessibilityRole="none"
                                  style={
                                    [
                                      {
                                        "color": "#121314",
                                        "fontFamily": "Geist-Bold",
                                        "fontSize": 32,
                                        "fontWeight": "500",
                                        "letterSpacing": 0,
                                        "lineHeight": 40,
                                        "textAlign": "center",
                                      },
                                      undefined,
                                    ]
                                  }
                                >
                                  5
                                </Text>
                              </TouchableOpacity>
                            </View>
                            <View
                              style={
                                [
                                  {
                                    "display": "flex",
                                    "flexBasis": "0%",
                                    "flexGrow": 1,
                                    "flexShrink": 1,
                                  },
                                  undefined,
                                ]
                              }
                            >
                              <TouchableOpacity
                                accessibilityRole="button"
                                accessible={true}
                                onPress={[Function]}
                                style={
                                  [
                                    {
                                      "alignItems": "center",
                                      "backgroundColor": "#3c4d9d0f",
                                      "borderRadius": 12,
                                      "height": 48,
                                      "justifyContent": "center",
                                      "paddingHorizontal": 16,
                                    },
                                    undefined,
                                  ]
                                }
                              >
                                <Text
                                  accessibilityRole="none"
                                  style={
                                    [
                                      {
                                        "color": "#121314",
                                        "fontFamily": "Geist-Bold",
                                        "fontSize": 32,
                                        "fontWeight": "500",
                                        "letterSpacing": 0,
                                        "lineHeight": 40,
                                        "textAlign": "center",
                                      },
                                      undefined,
                                    ]
                                  }
                                >
                                  6
                                </Text>
                              </TouchableOpacity>
                            </View>
                          </View>
                          <View
                            style={
                              [
                                {
                                  "display": "flex",
                                  "flexDirection": "row",
                                  "gap": 12,
                                  "justifyContent": "space-between",
                                },
                                undefined,
                              ]
                            }
                          >
                            <View
                              style={
                                [
                                  {
                                    "display": "flex",
                                    "flexBasis": "0%",
                                    "flexGrow": 1,
                                    "flexShrink": 1,
                                  },
                                  undefined,
                                ]
                              }
                            >
                              <TouchableOpacity
                                accessibilityRole="button"
                                accessible={true}
                                onPress={[Function]}
                                style={
                                  [
                                    {
                                      "alignItems": "center",
                                      "backgroundColor": "#3c4d9d0f",
                                      "borderRadius": 12,
                                      "height": 48,
                                      "justifyContent": "center",
                                      "paddingHorizontal": 16,
                                    },
                                    undefined,
                                  ]
                                }
                              >
                                <Text
                                  accessibilityRole="none"
                                  style={
                                    [
                                      {
                                        "color": "#121314",
                                        "fontFamily": "Geist-Bold",
                                        "fontSize": 32,
                                        "fontWeight": "500",
                                        "letterSpacing": 0,
                                        "lineHeight": 40,
                                        "textAlign": "center",
                                      },
                                      undefined,
                                    ]
                                  }
                                >
                                  7
                                </Text>
                              </TouchableOpacity>
                            </View>
                            <View
                              style={
                                [
                                  {
                                    "display": "flex",
                                    "flexBasis": "0%",
                                    "flexGrow": 1,
                                    "flexShrink": 1,
                                  },
                                  undefined,
                                ]
                              }
                            >
                              <TouchableOpacity
                                accessibilityRole="button"
                                accessible={true}
                                onPress={[Function]}
                                style={
                                  [
                                    {
                                      "alignItems": "center",
                                      "backgroundColor": "#3c4d9d0f",
                                      "borderRadius": 12,
                                      "height": 48,
                                      "justifyContent": "center",
                                      "paddingHorizontal": 16,
                                    },
                                    undefined,
                                  ]
                                }
                              >
                                <Text
                                  accessibilityRole="none"
                                  style={
                                    [
                                      {
                                        "color": "#121314",
                                        "fontFamily": "Geist-Bold",
                                        "fontSize": 32,
                                        "fontWeight": "500",
                                        "letterSpacing": 0,
                                        "lineHeight": 40,
                                        "textAlign": "center",
                                      },
                                      undefined,
                                    ]
                                  }
                                >
                                  8
                                </Text>
                              </TouchableOpacity>
                            </View>
                            <View
                              style={
                                [
                                  {
                                    "display": "flex",
                                    "flexBasis": "0%",
                                    "flexGrow": 1,
                                    "flexShrink": 1,
                                  },
                                  undefined,
                                ]
                              }
                            >
                              <TouchableOpacity
                                accessibilityRole="button"
                                accessible={true}
                                onPress={[Function]}
                                style={
                                  [
                                    {
                                      "alignItems": "center",
                                      "backgroundColor": "#3c4d9d0f",
                                      "borderRadius": 12,
                                      "height": 48,
                                      "justifyContent": "center",
                                      "paddingHorizontal": 16,
                                    },
                                    undefined,
                                  ]
                                }
                              >
                                <Text
                                  accessibilityRole="none"
                                  style={
                                    [
                                      {
                                        "color": "#121314",
                                        "fontFamily": "Geist-Bold",
                                        "fontSize": 32,
                                        "fontWeight": "500",
                                        "letterSpacing": 0,
                                        "lineHeight": 40,
                                        "textAlign": "center",
                                      },
                                      undefined,
                                    ]
                                  }
                                >
                                  9
                                </Text>
                              </TouchableOpacity>
                            </View>
                          </View>
                          <View
                            style={
                              [
                                {
                                  "display": "flex",
                                  "flexDirection": "row",
                                  "gap": 12,
                                  "justifyContent": "space-between",
                                },
                                undefined,
                              ]
                            }
                          >
                            <View
                              style={
                                [
                                  {
                                    "display": "flex",
                                    "flexBasis": "0%",
                                    "flexGrow": 1,
                                    "flexShrink": 1,
                                  },
                                  undefined,
                                ]
                              }
                            >
                              <TouchableOpacity
                                accessibilityRole="button"
                                accessible={true}
                                onPress={[Function]}
                                style={
                                  [
                                    {
                                      "alignItems": "center",
                                      "backgroundColor": "#3c4d9d0f",
                                      "borderRadius": 12,
                                      "height": 48,
                                      "justifyContent": "center",
                                      "paddingHorizontal": 16,
                                    },
                                    {
                                      "backgroundColor": "transparent",
                                    },
                                  ]
                                }
                              >
                                <Text
                                  accessibilityRole="none"
                                  style={
                                    [
                                      {
                                        "color": "#121314",
                                        "fontFamily": "Geist-Bold",
                                        "fontSize": 32,
                                        "fontWeight": "500",
                                        "letterSpacing": 0,
                                        "lineHeight": 40,
                                        "textAlign": "center",
                                      },
                                      undefined,
                                    ]
                                  }
                                >
                                  .
                                </Text>
                              </TouchableOpacity>
                            </View>
                            <View
                              style={
                                [
                                  {
                                    "display": "flex",
                                    "flexBasis": "0%",
                                    "flexGrow": 1,
                                    "flexShrink": 1,
                                  },
                                  undefined,
                                ]
                              }
                            >
                              <TouchableOpacity
                                accessibilityRole="button"
                                accessible={true}
                                onPress={[Function]}
                                style={
                                  [
                                    {
                                      "alignItems": "center",
                                      "backgroundColor": "#3c4d9d0f",
                                      "borderRadius": 12,
                                      "height": 48,
                                      "justifyContent": "center",
                                      "paddingHorizontal": 16,
                                    },
                                    undefined,
                                  ]
                                }
                              >
                                <Text
                                  accessibilityRole="none"
                                  style={
                                    [
                                      {
                                        "color": "#121314",
                                        "fontFamily": "Geist-Bold",
                                        "fontSize": 32,
                                        "fontWeight": "500",
                                        "letterSpacing": 0,
                                        "lineHeight": 40,
                                        "textAlign": "center",
                                      },
                                      undefined,
                                    ]
                                  }
                                >
                                  0
                                </Text>
                              </TouchableOpacity>
                            </View>
                            <View
                              style={
                                [
                                  {
                                    "display": "flex",
                                    "flexBasis": "0%",
                                    "flexGrow": 1,
                                    "flexShrink": 1,
                                  },
                                  undefined,
                                ]
                              }
                            >
                              <TouchableOpacity
                                accessibilityRole="button"
                                accessible={true}
                                delayLongPress={500}
                                onLongPress={[Function]}
                                onPress={[Function]}
                                style={
                                  [
                                    {
                                      "alignItems": "center",
                                      "borderRadius": 12,
                                      "height": 48,
                                      "justifyContent": "center",
                                      "paddingHorizontal": 16,
                                    },
                                    undefined,
                                  ]
                                }
                                testID="keypad-delete-button"
                              >
                                <SvgMock
                                  fill="currentColor"
                                  name="Backspace"
                                  style={
                                    [
                                      {
                                        "color": "#121314",
                                        "height": 32,
                                        "width": 32,
                                      },
                                      undefined,
                                    ]
                                  }
                                />
                              </TouchableOpacity>
                            </View>
                          </View>
                        </View>
                        <View
                          style={
                            {
                              "padding": 16,
                            }
                          }
                        >
                          <TouchableOpacity
                            accessibilityRole="button"
                            accessible={true}
                            activeOpacity={1}
                            disabled={true}
                            loading={false}
                            onPress={[Function]}
                            onPressIn={[Function]}
                            onPressOut={[Function]}
                            style={
                              {
                                "alignItems": "center",
                                "alignSelf": "stretch",
                                "backgroundColor": "#121314",
                                "borderRadius": 12,
                                "flexDirection": "row",
                                "height": 48,
                                "justifyContent": "center",
                                "opacity": 0.5,
                                "overflow": "hidden",
                                "paddingHorizontal": 16,
                              }
                            }
                          >
                            <Text
                              accessibilityRole="text"
                              style={
                                {
                                  "color": "#ffffff",
                                  "fontFamily": "Geist-Medium",
                                  "fontSize": 16,
                                  "letterSpacing": 0,
                                  "lineHeight": 24,
                                }
                              }
                            >
                              Enter amount
                            </Text>
                          </TouchableOpacity>
                        </View>
                      </View>
                    </RNCSafeAreaView>
                  </View>
                </View>
              </View>
            </View>
          </View>
        </View>
      </RNSScreen>
    </RNSScreenContainer>
  </RNCSafeAreaProvider>
</View>
`;

exports[`EarnInputView when values are entered in the keypad updates ETH and fiat values 1`] = `
<View
  style={
    {
      "flex": 1,
    }
  }
>
  <RNCSafeAreaProvider
    onInsetsChange={[Function]}
    style={
      [
        {
          "flex": 1,
        },
        undefined,
      ]
    }
  >
    <View
      collapsable={false}
      pointerEvents="box-none"
      style={
        {
          "zIndex": 1,
        }
      }
    >
      <View
        accessibilityElementsHidden={false}
        importantForAccessibility="auto"
        onLayout={[Function]}
        pointerEvents="box-none"
        style={null}
      >
        <View
          collapsable={false}
          pointerEvents="box-none"
          style={
            {
              "bottom": 0,
              "left": 0,
              "opacity": 1,
              "position": "absolute",
              "right": 0,
              "top": 0,
              "zIndex": 0,
            }
          }
        >
          <View
            collapsable={false}
            style={
              {
                "backgroundColor": "rgb(255, 255, 255)",
                "borderBottomColor": "rgb(216, 216, 216)",
                "flex": 1,
                "shadowColor": "rgb(216, 216, 216)",
                "shadowOffset": {
                  "height": 0.5,
                  "width": 0,
                },
                "shadowOpacity": 0.85,
                "shadowRadius": 0,
              }
            }
          />
        </View>
        <View
          collapsable={false}
          pointerEvents="box-none"
          style={
            {
              "height": 64,
              "maxHeight": undefined,
              "minHeight": undefined,
              "opacity": undefined,
              "transform": undefined,
            }
          }
        >
          <View
            pointerEvents="none"
            style={
              {
                "height": 20,
              }
            }
          />
          <View
            pointerEvents="box-none"
            style={
              {
                "alignItems": "center",
                "flex": 1,
                "flexDirection": "row",
                "justifyContent": "center",
              }
            }
          >
            <View
              collapsable={false}
              pointerEvents="box-none"
              style={
                {
                  "marginHorizontal": 16,
                  "opacity": 1,
                }
              }
            >
              <Text
                accessibilityRole="header"
                aria-level="1"
                collapsable={false}
                numberOfLines={1}
                onLayout={[Function]}
                style={
                  {
                    "color": "rgb(28, 28, 30)",
                    "fontSize": 17,
                    "fontWeight": "600",
                  }
                }
              >
                Stake
              </Text>
            </View>
          </View>
        </View>
      </View>
    </View>
    <RNSScreenContainer
      onLayout={[Function]}
      style={
        {
          "flex": 1,
        }
      }
    >
      <RNSScreen
        activityState={2}
        collapsable={false}
        gestureResponseDistance={
          {
            "bottom": -1,
            "end": -1,
            "start": -1,
            "top": -1,
          }
        }
        onGestureCancel={[Function]}
        pointerEvents="box-none"
        sheetAllowedDetents="large"
        sheetCornerRadius={-1}
        sheetExpandsWhenScrolledToEdge={true}
        sheetGrabberVisible={false}
        sheetLargestUndimmedDetent="all"
        style={
          {
            "bottom": 0,
            "left": 0,
            "position": "absolute",
            "right": 0,
            "top": 0,
            "zIndex": undefined,
          }
        }
      >
        <View
          collapsable={false}
          style={
            {
              "opacity": 1,
            }
          }
        />
        <View
          accessibilityElementsHidden={false}
          closing={false}
          gestureVelocityImpact={0.3}
          importantForAccessibility="auto"
          onClose={[Function]}
          onGestureBegin={[Function]}
          onGestureCanceled={[Function]}
          onGestureEnd={[Function]}
          onOpen={[Function]}
          onTransition={[Function]}
          pointerEvents="box-none"
          style={
            [
              {
                "overflow": undefined,
              },
              {
                "bottom": 0,
                "left": 0,
                "position": "absolute",
                "right": 0,
                "top": 0,
              },
            ]
          }
          transitionSpec={
            {
              "close": {
                "animation": "spring",
                "config": {
                  "damping": 500,
                  "mass": 3,
                  "overshootClamping": true,
                  "restDisplacementThreshold": 10,
                  "restSpeedThreshold": 10,
                  "stiffness": 1000,
                },
              },
              "open": {
                "animation": "spring",
                "config": {
                  "damping": 500,
                  "mass": 3,
                  "overshootClamping": true,
                  "restDisplacementThreshold": 10,
                  "restSpeedThreshold": 10,
                  "stiffness": 1000,
                },
              },
            }
          }
        >
          <View
            collapsable={false}
            needsOffscreenAlphaCompositing={false}
            pointerEvents="box-none"
            style={
              {
                "flex": 1,
              }
            }
          >
            <View
              collapsable={false}
              enabled={false}
              handlerTag={-1}
              handlerType="PanGestureHandler"
              onGestureHandlerEvent={[Function]}
              onGestureHandlerStateChange={[Function]}
              style={
                {
                  "flex": 1,
                  "transform": [
                    {
                      "translateX": 0,
                    },
                    {
                      "translateX": 0,
                    },
                  ],
                }
              }
            >
              <View
                collapsable={false}
                pointerEvents="none"
                style={
                  {
                    "backgroundColor": "rgb(242, 242, 242)",
                    "bottom": 0,
                    "left": 0,
                    "position": "absolute",
                    "shadowColor": "#000",
                    "shadowOffset": {
                      "height": 1,
                      "width": -1,
                    },
                    "shadowOpacity": 0.3,
                    "shadowRadius": 5,
                    "top": 0,
                    "width": 3,
                  }
                }
              />
              <View
                style={
                  [
                    {
                      "flex": 1,
                      "overflow": "hidden",
                    },
                    [
                      {
                        "backgroundColor": "rgb(242, 242, 242)",
                      },
                      undefined,
                    ],
                  ]
                }
              >
                <View
                  style={
                    {
                      "flex": 1,
                      "flexDirection": "column-reverse",
                    }
                  }
                >
                  <View
                    style={
                      {
                        "flex": 1,
                      }
                    }
                  >
                    <RNCSafeAreaView
                      edges={
                        {
                          "bottom": "additive",
                          "left": "additive",
                          "right": "additive",
                          "top": "off",
                        }
                      }
                      style={
                        {
                          "flex": 1,
                        }
                      }
                    >
                      <View
                        style={
                          [
                            {
                              "backgroundColor": "#ffffff",
                              "flex": 1,
                            },
                            {
                              "backgroundColor": "#ffffff",
                              "flex": 1,
                              "flexDirection": "column",
                              "justifyContent": "center",
                            },
                          ]
                        }
                      >
                        <RCTScrollView
                          collapsable={false}
                          contentContainerStyle={
                            {
                              "flexGrow": 1,
                            }
                          }
                          handlerTag={14}
                          handlerType="NativeViewGestureHandler"
                          onGestureHandlerEvent={[Function]}
                          onGestureHandlerStateChange={[Function]}
                          style={
                            {
                              "flex": 1,
                            }
                          }
                        >
                          <View>
                            <View
                              style={
                                {
                                  "alignItems": "center",
                                  "backgroundColor": "#ffffff",
                                  "flex": 1,
                                  "gap": 16,
                                  "justifyContent": "center",
                                }
                              }
                            >
                              <View
                                style={
                                  {
                                    "alignItems": "center",
                                  }
                                }
                              >
                                <View
                                  collapsable={false}
                                  style={
                                    {
                                      "opacity": 0,
                                    }
                                  }
                                >
                                  <View
                                    style={
                                      {
                                        "alignItems": "center",
                                        "flexDirection": "row",
                                        "opacity": 0,
                                        "pointerEvents": "none",
                                      }
                                    }
                                  >
                                    <Text
                                      accessibilityRole="text"
                                      style={
                                        {
                                          "color": "#686e7d",
                                          "fontFamily": "Geist-Medium",
                                          "fontSize": 14,
                                          "letterSpacing": 0,
                                          "lineHeight": 22,
                                        }
                                      }
                                    >
                                      0 ETH available to withdraw
                                    </Text>
                                    <TouchableOpacity
                                      accessible={true}
                                      activeOpacity={1}
                                      disabled={false}
                                      onPress={[Function]}
                                      onPressIn={[Function]}
                                      onPressOut={[Function]}
                                      style={
                                        {
                                          "alignItems": "center",
                                          "borderRadius": 8,
                                          "height": 28,
                                          "justifyContent": "center",
                                          "opacity": 1,
                                          "width": 28,
                                        }
                                      }
                                      testID="LendingMaxSafeWithdrawalTooltipIcon"
                                    >
                                      <SvgMock
                                        color="#686e7d"
                                        fill="currentColor"
                                        height={20}
                                        name="Question"
                                        style={
                                          {
                                            "height": 20,
                                            "width": 20,
                                          }
                                        }
                                        width={20}
                                      />
                                    </TouchableOpacity>
                                  </View>
                                </View>
                                <Text
                                  accessibilityRole="text"
                                  style={
                                    {
                                      "color": "#121314",
                                      "fontFamily": "Geist-Regular",
                                      "fontSize": 14,
                                      "letterSpacing": 0,
                                      "lineHeight": 22,
                                    }
                                  }
                                >
                                  Balance: 1.5 ETH
                                </Text>
                              </View>
                              <View
                                style={
                                  {
                                    "alignItems": "center",
                                    "flexDirection": "row",
                                    "gap": 4,
                                    "justifyContent": "center",
                                  }
                                }
                              >
                                <View
                                  accessibilityState={
                                    {
                                      "busy": undefined,
                                      "checked": undefined,
                                      "disabled": undefined,
                                      "expanded": undefined,
                                      "selected": undefined,
                                    }
                                  }
                                  accessibilityValue={
                                    {
                                      "max": undefined,
                                      "min": undefined,
                                      "now": undefined,
                                      "text": undefined,
                                    }
                                  }
                                  accessible={true}
                                  collapsable={false}
                                  focusable={true}
                                  onBlur={[Function]}
                                  onClick={[Function]}
                                  onFocus={[Function]}
                                  onResponderGrant={[Function]}
                                  onResponderMove={[Function]}
                                  onResponderRelease={[Function]}
                                  onResponderTerminate={[Function]}
                                  onResponderTerminationRequest={[Function]}
                                  onStartShouldSetResponder={[Function]}
                                >
                                  <View
                                    style={
                                      {
                                        "alignItems": "center",
                                        "flexDirection": "row",
                                        "gap": 4,
                                        "justifyContent": "center",
                                      }
                                    }
                                  >
                                    <Text
                                      accessibilityRole="text"
                                      style={
                                        {
                                          "color": "#121314",
<<<<<<< HEAD
                                          "fontFamily": "Geist Bold",
=======
                                          "fontFamily": "Geist-Bold",
>>>>>>> adcb2c27
                                          "fontSize": 32,
                                          "letterSpacing": 0,
                                          "lineHeight": 40,
                                        }
                                      }
                                    >
                                      0
                                    </Text>
                                    <Text
                                      accessibilityRole="text"
                                      style={
                                        {
                                          "color": "#b7bbc8",
<<<<<<< HEAD
                                          "fontFamily": "Geist Bold",
=======
                                          "fontFamily": "Geist-Bold",
>>>>>>> adcb2c27
                                          "fontSize": 32,
                                          "letterSpacing": 0,
                                          "lineHeight": 40,
                                        }
                                      }
                                    >
                                      ETH
                                    </Text>
                                  </View>
                                </View>
                              </View>
                              <View>
                                <TouchableOpacity
                                  accessibilityRole="button"
                                  accessible={true}
                                  activeOpacity={1}
                                  onPress={[Function]}
                                  style={
                                    {
                                      "alignItems": "center",
                                      "alignSelf": "flex-start",
                                      "backgroundColor": "#ffffff",
                                      "borderColor": "#b7bbc866",
                                      "borderRadius": 16,
                                      "borderWidth": 1,
                                      "flexDirection": "row",
                                      "height": 32,
                                      "justifyContent": "center",
                                      "overflow": "hidden",
                                      "paddingHorizontal": 16,
                                    }
                                  }
                                  testID="currency-toggle"
                                >
                                  <Text
                                    accessibilityRole="none"
                                    style={
                                      {
                                        "color": "#121314",
                                        "fontFamily": "Geist-Medium",
                                        "fontSize": 16,
                                        "letterSpacing": 0,
                                        "lineHeight": 24,
                                      }
                                    }
                                  >
                                    0 USD
                                  </Text>
                                  <SvgMock
                                    color="#121314"
                                    fill="currentColor"
                                    height={16}
                                    name="SwapVertical"
                                    style={
                                      {
                                        "height": 16,
                                        "marginLeft": 8,
                                        "width": 16,
                                      }
                                    }
                                    width={16}
                                  />
                                </TouchableOpacity>
                              </View>
                            </View>
                            <View
                              style={
                                {
                                  "borderColor": "#b7bbc866",
                                  "padding": 16,
                                  "paddingBottom": 8,
                                }
                              }
                            />
                          </View>
                        </RCTScrollView>
                        <View
                          style={
                            {
                              "alignItems": "center",
                              "backgroundColor": "#ffffff",
                              "flexDirection": "row",
                              "gap": 8,
                              "justifyContent": "center",
                              "padding": 16,
                            }
                          }
                        >
                          <TouchableOpacity
                            accessibilityRole="button"
                            accessible={true}
                            activeOpacity={1}
                            onPress={[Function]}
                            style={
                              {
                                "alignItems": "center",
                                "alignSelf": "stretch",
                                "backgroundColor": "#3c4d9d0f",
                                "borderRadius": 20,
                                "flex": 1,
                                "flexDirection": "row",
                                "height": 40,
                                "justifyContent": "center",
                                "overflow": "hidden",
                                "paddingHorizontal": 16,
                              }
                            }
                          >
                            <Text
                              accessibilityRole="none"
                              style={
                                {
                                  "color": "#121314",
                                  "fontFamily": "Geist-Medium",
                                  "fontSize": 16,
                                  "letterSpacing": 0,
                                  "lineHeight": 24,
                                }
                              }
                            >
                              25%
                            </Text>
                          </TouchableOpacity>
                          <TouchableOpacity
                            accessibilityRole="button"
                            accessible={true}
                            activeOpacity={1}
                            onPress={[Function]}
                            style={
                              {
                                "alignItems": "center",
                                "alignSelf": "stretch",
                                "backgroundColor": "#3c4d9d0f",
                                "borderRadius": 20,
                                "flex": 1,
                                "flexDirection": "row",
                                "height": 40,
                                "justifyContent": "center",
                                "overflow": "hidden",
                                "paddingHorizontal": 16,
                              }
                            }
                          >
                            <Text
                              accessibilityRole="none"
                              style={
                                {
                                  "color": "#121314",
                                  "fontFamily": "Geist-Medium",
                                  "fontSize": 16,
                                  "letterSpacing": 0,
                                  "lineHeight": 24,
                                }
                              }
                            >
                              50%
                            </Text>
                          </TouchableOpacity>
                          <TouchableOpacity
                            accessibilityRole="button"
                            accessible={true}
                            activeOpacity={1}
                            onPress={[Function]}
                            style={
                              {
                                "alignItems": "center",
                                "alignSelf": "stretch",
                                "backgroundColor": "#3c4d9d0f",
                                "borderRadius": 20,
                                "flex": 1,
                                "flexDirection": "row",
                                "height": 40,
                                "justifyContent": "center",
                                "overflow": "hidden",
                                "paddingHorizontal": 16,
                              }
                            }
                          >
                            <Text
                              accessibilityRole="none"
                              style={
                                {
                                  "color": "#121314",
                                  "fontFamily": "Geist-Medium",
                                  "fontSize": 16,
                                  "letterSpacing": 0,
                                  "lineHeight": 24,
                                }
                              }
                            >
                              75%
                            </Text>
                          </TouchableOpacity>
                          <TouchableOpacity
                            accessibilityRole="button"
                            accessible={true}
                            activeOpacity={1}
                            onPress={[Function]}
                            style={
                              {
                                "alignItems": "center",
                                "alignSelf": "stretch",
                                "backgroundColor": "#3c4d9d0f",
                                "borderRadius": 20,
                                "flex": 1,
                                "flexDirection": "row",
                                "height": 40,
                                "justifyContent": "center",
                                "overflow": "hidden",
                                "paddingHorizontal": 16,
                              }
                            }
                          >
                            <SvgMock
                              color="#121314"
                              fill="currentColor"
                              height={16}
                              name="Sparkle"
                              style={
                                {
                                  "height": 16,
                                  "marginRight": 8,
                                  "width": 16,
                                }
                              }
                              width={16}
                            />
                            <Text
                              accessibilityRole="none"
                              style={
                                {
                                  "color": "#121314",
                                  "fontFamily": "Geist-Medium",
                                  "fontSize": 16,
                                  "letterSpacing": 0,
                                  "lineHeight": 24,
                                }
                              }
                            >
                              Max
                            </Text>
                          </TouchableOpacity>
                        </View>
                        <View
                          style={
                            [
                              {
                                "display": "flex",
                                "gap": 12,
                              },
                              {
                                "paddingHorizontal": 16,
                              },
                            ]
                          }
                        >
                          <View
                            style={
                              [
                                {
                                  "display": "flex",
                                  "flexDirection": "row",
                                  "gap": 12,
                                  "justifyContent": "space-between",
                                },
                                undefined,
                              ]
                            }
                          >
                            <View
                              style={
                                [
                                  {
                                    "display": "flex",
                                    "flexBasis": "0%",
                                    "flexGrow": 1,
                                    "flexShrink": 1,
                                  },
                                  undefined,
                                ]
                              }
                            >
                              <TouchableOpacity
                                accessibilityRole="button"
                                accessible={true}
                                onPress={[Function]}
                                style={
                                  [
                                    {
                                      "alignItems": "center",
                                      "backgroundColor": "#3c4d9d0f",
                                      "borderRadius": 12,
                                      "height": 48,
                                      "justifyContent": "center",
                                      "paddingHorizontal": 16,
                                    },
                                    undefined,
                                  ]
                                }
                              >
                                <Text
                                  accessibilityRole="none"
                                  style={
                                    [
                                      {
                                        "color": "#121314",
                                        "fontFamily": "Geist-Bold",
                                        "fontSize": 32,
                                        "fontWeight": "500",
                                        "letterSpacing": 0,
                                        "lineHeight": 40,
                                        "textAlign": "center",
                                      },
                                      undefined,
                                    ]
                                  }
                                >
                                  1
                                </Text>
                              </TouchableOpacity>
                            </View>
                            <View
                              style={
                                [
                                  {
                                    "display": "flex",
                                    "flexBasis": "0%",
                                    "flexGrow": 1,
                                    "flexShrink": 1,
                                  },
                                  undefined,
                                ]
                              }
                            >
                              <TouchableOpacity
                                accessibilityRole="button"
                                accessible={true}
                                onPress={[Function]}
                                style={
                                  [
                                    {
                                      "alignItems": "center",
                                      "backgroundColor": "#3c4d9d0f",
                                      "borderRadius": 12,
                                      "height": 48,
                                      "justifyContent": "center",
                                      "paddingHorizontal": 16,
                                    },
                                    undefined,
                                  ]
                                }
                              >
                                <Text
                                  accessibilityRole="none"
                                  style={
                                    [
                                      {
                                        "color": "#121314",
                                        "fontFamily": "Geist-Bold",
                                        "fontSize": 32,
                                        "fontWeight": "500",
                                        "letterSpacing": 0,
                                        "lineHeight": 40,
                                        "textAlign": "center",
                                      },
                                      undefined,
                                    ]
                                  }
                                >
                                  2
                                </Text>
                              </TouchableOpacity>
                            </View>
                            <View
                              style={
                                [
                                  {
                                    "display": "flex",
                                    "flexBasis": "0%",
                                    "flexGrow": 1,
                                    "flexShrink": 1,
                                  },
                                  undefined,
                                ]
                              }
                            >
                              <TouchableOpacity
                                accessibilityRole="button"
                                accessible={true}
                                onPress={[Function]}
                                style={
                                  [
                                    {
                                      "alignItems": "center",
                                      "backgroundColor": "#3c4d9d0f",
                                      "borderRadius": 12,
                                      "height": 48,
                                      "justifyContent": "center",
                                      "paddingHorizontal": 16,
                                    },
                                    undefined,
                                  ]
                                }
                              >
                                <Text
                                  accessibilityRole="none"
                                  style={
                                    [
                                      {
                                        "color": "#121314",
                                        "fontFamily": "Geist-Bold",
                                        "fontSize": 32,
                                        "fontWeight": "500",
                                        "letterSpacing": 0,
                                        "lineHeight": 40,
                                        "textAlign": "center",
                                      },
                                      undefined,
                                    ]
                                  }
                                >
                                  3
                                </Text>
                              </TouchableOpacity>
                            </View>
                          </View>
                          <View
                            style={
                              [
                                {
                                  "display": "flex",
                                  "flexDirection": "row",
                                  "gap": 12,
                                  "justifyContent": "space-between",
                                },
                                undefined,
                              ]
                            }
                          >
                            <View
                              style={
                                [
                                  {
                                    "display": "flex",
                                    "flexBasis": "0%",
                                    "flexGrow": 1,
                                    "flexShrink": 1,
                                  },
                                  undefined,
                                ]
                              }
                            >
                              <TouchableOpacity
                                accessibilityRole="button"
                                accessible={true}
                                onPress={[Function]}
                                style={
                                  [
                                    {
                                      "alignItems": "center",
                                      "backgroundColor": "#3c4d9d0f",
                                      "borderRadius": 12,
                                      "height": 48,
                                      "justifyContent": "center",
                                      "paddingHorizontal": 16,
                                    },
                                    undefined,
                                  ]
                                }
                              >
                                <Text
                                  accessibilityRole="none"
                                  style={
                                    [
                                      {
                                        "color": "#121314",
                                        "fontFamily": "Geist-Bold",
                                        "fontSize": 32,
                                        "fontWeight": "500",
                                        "letterSpacing": 0,
                                        "lineHeight": 40,
                                        "textAlign": "center",
                                      },
                                      undefined,
                                    ]
                                  }
                                >
                                  4
                                </Text>
                              </TouchableOpacity>
                            </View>
                            <View
                              style={
                                [
                                  {
                                    "display": "flex",
                                    "flexBasis": "0%",
                                    "flexGrow": 1,
                                    "flexShrink": 1,
                                  },
                                  undefined,
                                ]
                              }
                            >
                              <TouchableOpacity
                                accessibilityRole="button"
                                accessible={true}
                                onPress={[Function]}
                                style={
                                  [
                                    {
                                      "alignItems": "center",
                                      "backgroundColor": "#3c4d9d0f",
                                      "borderRadius": 12,
                                      "height": 48,
                                      "justifyContent": "center",
                                      "paddingHorizontal": 16,
                                    },
                                    undefined,
                                  ]
                                }
                              >
                                <Text
                                  accessibilityRole="none"
                                  style={
                                    [
                                      {
                                        "color": "#121314",
                                        "fontFamily": "Geist-Bold",
                                        "fontSize": 32,
                                        "fontWeight": "500",
                                        "letterSpacing": 0,
                                        "lineHeight": 40,
                                        "textAlign": "center",
                                      },
                                      undefined,
                                    ]
                                  }
                                >
                                  5
                                </Text>
                              </TouchableOpacity>
                            </View>
                            <View
                              style={
                                [
                                  {
                                    "display": "flex",
                                    "flexBasis": "0%",
                                    "flexGrow": 1,
                                    "flexShrink": 1,
                                  },
                                  undefined,
                                ]
                              }
                            >
                              <TouchableOpacity
                                accessibilityRole="button"
                                accessible={true}
                                onPress={[Function]}
                                style={
                                  [
                                    {
                                      "alignItems": "center",
                                      "backgroundColor": "#3c4d9d0f",
                                      "borderRadius": 12,
                                      "height": 48,
                                      "justifyContent": "center",
                                      "paddingHorizontal": 16,
                                    },
                                    undefined,
                                  ]
                                }
                              >
                                <Text
                                  accessibilityRole="none"
                                  style={
                                    [
                                      {
                                        "color": "#121314",
                                        "fontFamily": "Geist-Bold",
                                        "fontSize": 32,
                                        "fontWeight": "500",
                                        "letterSpacing": 0,
                                        "lineHeight": 40,
                                        "textAlign": "center",
                                      },
                                      undefined,
                                    ]
                                  }
                                >
                                  6
                                </Text>
                              </TouchableOpacity>
                            </View>
                          </View>
                          <View
                            style={
                              [
                                {
                                  "display": "flex",
                                  "flexDirection": "row",
                                  "gap": 12,
                                  "justifyContent": "space-between",
                                },
                                undefined,
                              ]
                            }
                          >
                            <View
                              style={
                                [
                                  {
                                    "display": "flex",
                                    "flexBasis": "0%",
                                    "flexGrow": 1,
                                    "flexShrink": 1,
                                  },
                                  undefined,
                                ]
                              }
                            >
                              <TouchableOpacity
                                accessibilityRole="button"
                                accessible={true}
                                onPress={[Function]}
                                style={
                                  [
                                    {
                                      "alignItems": "center",
                                      "backgroundColor": "#3c4d9d0f",
                                      "borderRadius": 12,
                                      "height": 48,
                                      "justifyContent": "center",
                                      "paddingHorizontal": 16,
                                    },
                                    undefined,
                                  ]
                                }
                              >
                                <Text
                                  accessibilityRole="none"
                                  style={
                                    [
                                      {
                                        "color": "#121314",
                                        "fontFamily": "Geist-Bold",
                                        "fontSize": 32,
                                        "fontWeight": "500",
                                        "letterSpacing": 0,
                                        "lineHeight": 40,
                                        "textAlign": "center",
                                      },
                                      undefined,
                                    ]
                                  }
                                >
                                  7
                                </Text>
                              </TouchableOpacity>
                            </View>
                            <View
                              style={
                                [
                                  {
                                    "display": "flex",
                                    "flexBasis": "0%",
                                    "flexGrow": 1,
                                    "flexShrink": 1,
                                  },
                                  undefined,
                                ]
                              }
                            >
                              <TouchableOpacity
                                accessibilityRole="button"
                                accessible={true}
                                onPress={[Function]}
                                style={
                                  [
                                    {
                                      "alignItems": "center",
                                      "backgroundColor": "#3c4d9d0f",
                                      "borderRadius": 12,
                                      "height": 48,
                                      "justifyContent": "center",
                                      "paddingHorizontal": 16,
                                    },
                                    undefined,
                                  ]
                                }
                              >
                                <Text
                                  accessibilityRole="none"
                                  style={
                                    [
                                      {
                                        "color": "#121314",
                                        "fontFamily": "Geist-Bold",
                                        "fontSize": 32,
                                        "fontWeight": "500",
                                        "letterSpacing": 0,
                                        "lineHeight": 40,
                                        "textAlign": "center",
                                      },
                                      undefined,
                                    ]
                                  }
                                >
                                  8
                                </Text>
                              </TouchableOpacity>
                            </View>
                            <View
                              style={
                                [
                                  {
                                    "display": "flex",
                                    "flexBasis": "0%",
                                    "flexGrow": 1,
                                    "flexShrink": 1,
                                  },
                                  undefined,
                                ]
                              }
                            >
                              <TouchableOpacity
                                accessibilityRole="button"
                                accessible={true}
                                onPress={[Function]}
                                style={
                                  [
                                    {
                                      "alignItems": "center",
                                      "backgroundColor": "#3c4d9d0f",
                                      "borderRadius": 12,
                                      "height": 48,
                                      "justifyContent": "center",
                                      "paddingHorizontal": 16,
                                    },
                                    undefined,
                                  ]
                                }
                              >
                                <Text
                                  accessibilityRole="none"
                                  style={
                                    [
                                      {
                                        "color": "#121314",
                                        "fontFamily": "Geist-Bold",
                                        "fontSize": 32,
                                        "fontWeight": "500",
                                        "letterSpacing": 0,
                                        "lineHeight": 40,
                                        "textAlign": "center",
                                      },
                                      undefined,
                                    ]
                                  }
                                >
                                  9
                                </Text>
                              </TouchableOpacity>
                            </View>
                          </View>
                          <View
                            style={
                              [
                                {
                                  "display": "flex",
                                  "flexDirection": "row",
                                  "gap": 12,
                                  "justifyContent": "space-between",
                                },
                                undefined,
                              ]
                            }
                          >
                            <View
                              style={
                                [
                                  {
                                    "display": "flex",
                                    "flexBasis": "0%",
                                    "flexGrow": 1,
                                    "flexShrink": 1,
                                  },
                                  undefined,
                                ]
                              }
                            >
                              <TouchableOpacity
                                accessibilityRole="button"
                                accessible={true}
                                onPress={[Function]}
                                style={
                                  [
                                    {
                                      "alignItems": "center",
                                      "backgroundColor": "#3c4d9d0f",
                                      "borderRadius": 12,
                                      "height": 48,
                                      "justifyContent": "center",
                                      "paddingHorizontal": 16,
                                    },
                                    {
                                      "backgroundColor": "transparent",
                                    },
                                  ]
                                }
                              >
                                <Text
                                  accessibilityRole="none"
                                  style={
                                    [
                                      {
                                        "color": "#121314",
                                        "fontFamily": "Geist-Bold",
                                        "fontSize": 32,
                                        "fontWeight": "500",
                                        "letterSpacing": 0,
                                        "lineHeight": 40,
                                        "textAlign": "center",
                                      },
                                      undefined,
                                    ]
                                  }
                                >
                                  .
                                </Text>
                              </TouchableOpacity>
                            </View>
                            <View
                              style={
                                [
                                  {
                                    "display": "flex",
                                    "flexBasis": "0%",
                                    "flexGrow": 1,
                                    "flexShrink": 1,
                                  },
                                  undefined,
                                ]
                              }
                            >
                              <TouchableOpacity
                                accessibilityRole="button"
                                accessible={true}
                                onPress={[Function]}
                                style={
                                  [
                                    {
                                      "alignItems": "center",
                                      "backgroundColor": "#3c4d9d0f",
                                      "borderRadius": 12,
                                      "height": 48,
                                      "justifyContent": "center",
                                      "paddingHorizontal": 16,
                                    },
                                    undefined,
                                  ]
                                }
                              >
                                <Text
                                  accessibilityRole="none"
                                  style={
                                    [
                                      {
                                        "color": "#121314",
                                        "fontFamily": "Geist-Bold",
                                        "fontSize": 32,
                                        "fontWeight": "500",
                                        "letterSpacing": 0,
                                        "lineHeight": 40,
                                        "textAlign": "center",
                                      },
                                      undefined,
                                    ]
                                  }
                                >
                                  0
                                </Text>
                              </TouchableOpacity>
                            </View>
                            <View
                              style={
                                [
                                  {
                                    "display": "flex",
                                    "flexBasis": "0%",
                                    "flexGrow": 1,
                                    "flexShrink": 1,
                                  },
                                  undefined,
                                ]
                              }
                            >
                              <TouchableOpacity
                                accessibilityRole="button"
                                accessible={true}
                                delayLongPress={500}
                                onLongPress={[Function]}
                                onPress={[Function]}
                                style={
                                  [
                                    {
                                      "alignItems": "center",
                                      "borderRadius": 12,
                                      "height": 48,
                                      "justifyContent": "center",
                                      "paddingHorizontal": 16,
                                    },
                                    undefined,
                                  ]
                                }
                                testID="keypad-delete-button"
                              >
                                <SvgMock
                                  fill="currentColor"
                                  name="Backspace"
                                  style={
                                    [
                                      {
                                        "color": "#121314",
                                        "height": 32,
                                        "width": 32,
                                      },
                                      undefined,
                                    ]
                                  }
                                />
                              </TouchableOpacity>
                            </View>
                          </View>
                        </View>
                        <View
                          style={
                            {
                              "padding": 16,
                            }
                          }
                        >
                          <TouchableOpacity
                            accessibilityRole="button"
                            accessible={true}
                            activeOpacity={1}
                            disabled={true}
                            loading={false}
                            onPress={[Function]}
                            onPressIn={[Function]}
                            onPressOut={[Function]}
                            style={
                              {
                                "alignItems": "center",
                                "alignSelf": "stretch",
                                "backgroundColor": "#121314",
                                "borderRadius": 12,
                                "flexDirection": "row",
                                "height": 48,
                                "justifyContent": "center",
                                "opacity": 0.5,
                                "overflow": "hidden",
                                "paddingHorizontal": 16,
                              }
                            }
                          >
                            <Text
                              accessibilityRole="text"
                              style={
                                {
                                  "color": "#ffffff",
                                  "fontFamily": "Geist-Medium",
                                  "fontSize": 16,
                                  "letterSpacing": 0,
                                  "lineHeight": 24,
                                }
                              }
                            >
                              Enter amount
                            </Text>
                          </TouchableOpacity>
                        </View>
                      </View>
                    </RNCSafeAreaView>
                  </View>
                </View>
              </View>
            </View>
          </View>
        </View>
      </RNSScreen>
    </RNSScreenContainer>
  </RNCSafeAreaProvider>
</View>
`;<|MERGE_RESOLUTION|>--- conflicted
+++ resolved
@@ -517,11 +517,7 @@
                                       style={
                                         {
                                           "color": "#121314",
-<<<<<<< HEAD
-                                          "fontFamily": "Geist Bold",
-=======
                                           "fontFamily": "Geist-Bold",
->>>>>>> adcb2c27
                                           "fontSize": 32,
                                           "letterSpacing": 0,
                                           "lineHeight": 40,
@@ -535,11 +531,7 @@
                                       style={
                                         {
                                           "color": "#b7bbc8",
-<<<<<<< HEAD
-                                          "fontFamily": "Geist Bold",
-=======
                                           "fontFamily": "Geist-Bold",
->>>>>>> adcb2c27
                                           "fontSize": 32,
                                           "letterSpacing": 0,
                                           "lineHeight": 40,
@@ -2054,11 +2046,7 @@
                                       style={
                                         {
                                           "color": "#121314",
-<<<<<<< HEAD
-                                          "fontFamily": "Geist Bold",
-=======
                                           "fontFamily": "Geist-Bold",
->>>>>>> adcb2c27
                                           "fontSize": 32,
                                           "letterSpacing": 0,
                                           "lineHeight": 40,
@@ -2072,11 +2060,7 @@
                                       style={
                                         {
                                           "color": "#b7bbc8",
-<<<<<<< HEAD
-                                          "fontFamily": "Geist Bold",
-=======
                                           "fontFamily": "Geist-Bold",
->>>>>>> adcb2c27
                                           "fontSize": 32,
                                           "letterSpacing": 0,
                                           "lineHeight": 40,
