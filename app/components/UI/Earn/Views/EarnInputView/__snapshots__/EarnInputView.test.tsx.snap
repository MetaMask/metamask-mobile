// Jest Snapshot v1, https://goo.gl/fbAQLP

exports[`EarnInputView render matches snapshot 1`] = `
<View
  style={
    {
      "flex": 1,
    }
  }
>
  <RNCSafeAreaProvider
    onInsetsChange={[Function]}
    style={
      [
        {
          "flex": 1,
        },
        undefined,
      ]
    }
  >
    <View
      collapsable={false}
      pointerEvents="box-none"
      style={
        {
          "zIndex": 1,
        }
      }
    >
      <View
        accessibilityElementsHidden={false}
        importantForAccessibility="auto"
        onLayout={[Function]}
        pointerEvents="box-none"
        style={null}
      >
        <View
          collapsable={false}
          pointerEvents="box-none"
          style={
            {
              "bottom": 0,
              "left": 0,
              "opacity": 1,
              "position": "absolute",
              "right": 0,
              "top": 0,
              "zIndex": 0,
            }
          }
        >
          <View
            collapsable={false}
            style={
              {
                "backgroundColor": "rgb(255, 255, 255)",
                "borderBottomColor": "rgb(216, 216, 216)",
                "flex": 1,
                "shadowColor": "rgb(216, 216, 216)",
                "shadowOffset": {
                  "height": 0.5,
                  "width": 0,
                },
                "shadowOpacity": 0.85,
                "shadowRadius": 0,
              }
            }
          />
        </View>
        <View
          collapsable={false}
          pointerEvents="box-none"
          style={
            {
              "height": 64,
              "maxHeight": undefined,
              "minHeight": undefined,
              "opacity": undefined,
              "transform": undefined,
            }
          }
        >
          <View
            pointerEvents="none"
            style={
              {
                "height": 20,
              }
            }
          />
          <View
            pointerEvents="box-none"
            style={
              {
                "alignItems": "center",
                "flex": 1,
                "flexDirection": "row",
                "justifyContent": "center",
              }
            }
          >
            <View
              collapsable={false}
              pointerEvents="box-none"
              style={
                {
                  "marginHorizontal": 16,
                  "opacity": 1,
                }
              }
            >
              <Text
                accessibilityRole="header"
                aria-level="1"
                collapsable={false}
                numberOfLines={1}
                onLayout={[Function]}
                style={
                  {
                    "color": "rgb(28, 28, 30)",
                    "fontSize": 17,
                    "fontWeight": "600",
                  }
                }
              >
                Stake
              </Text>
            </View>
          </View>
        </View>
      </View>
    </View>
    <RNSScreenContainer
      onLayout={[Function]}
      style={
        {
          "flex": 1,
        }
      }
    >
      <RNSScreen
        activityState={2}
        collapsable={false}
        gestureResponseDistance={
          {
            "bottom": -1,
            "end": -1,
            "start": -1,
            "top": -1,
          }
        }
        onGestureCancel={[Function]}
        pointerEvents="box-none"
        sheetAllowedDetents="large"
        sheetCornerRadius={-1}
        sheetExpandsWhenScrolledToEdge={true}
        sheetGrabberVisible={false}
        sheetLargestUndimmedDetent="all"
        style={
          {
            "bottom": 0,
            "left": 0,
            "position": "absolute",
            "right": 0,
            "top": 0,
            "zIndex": undefined,
          }
        }
      >
        <View
          collapsable={false}
          style={
            {
              "opacity": 1,
            }
          }
        />
        <View
          accessibilityElementsHidden={false}
          closing={false}
          gestureVelocityImpact={0.3}
          importantForAccessibility="auto"
          onClose={[Function]}
          onGestureBegin={[Function]}
          onGestureCanceled={[Function]}
          onGestureEnd={[Function]}
          onOpen={[Function]}
          onTransition={[Function]}
          pointerEvents="box-none"
          style={
            [
              {
                "overflow": undefined,
              },
              {
                "bottom": 0,
                "left": 0,
                "position": "absolute",
                "right": 0,
                "top": 0,
              },
            ]
          }
          transitionSpec={
            {
              "close": {
                "animation": "spring",
                "config": {
                  "damping": 500,
                  "mass": 3,
                  "overshootClamping": true,
                  "restDisplacementThreshold": 10,
                  "restSpeedThreshold": 10,
                  "stiffness": 1000,
                },
              },
              "open": {
                "animation": "spring",
                "config": {
                  "damping": 500,
                  "mass": 3,
                  "overshootClamping": true,
                  "restDisplacementThreshold": 10,
                  "restSpeedThreshold": 10,
                  "stiffness": 1000,
                },
              },
            }
          }
        >
          <View
            collapsable={false}
            needsOffscreenAlphaCompositing={false}
            pointerEvents="box-none"
            style={
              {
                "flex": 1,
              }
            }
          >
            <View
              collapsable={false}
              enabled={false}
              handlerTag={-1}
              handlerType="PanGestureHandler"
              onGestureHandlerEvent={[Function]}
              onGestureHandlerStateChange={[Function]}
              style={
                {
                  "flex": 1,
                  "transform": [
                    {
                      "translateX": 0,
                    },
                    {
                      "translateX": 0,
                    },
                  ],
                }
              }
            >
              <View
                collapsable={false}
                pointerEvents="none"
                style={
                  {
                    "backgroundColor": "rgb(242, 242, 242)",
                    "bottom": 0,
                    "left": 0,
                    "position": "absolute",
                    "shadowColor": "#000",
                    "shadowOffset": {
                      "height": 1,
                      "width": -1,
                    },
                    "shadowOpacity": 0.3,
                    "shadowRadius": 5,
                    "top": 0,
                    "width": 3,
                  }
                }
              />
              <View
                style={
                  [
                    {
                      "flex": 1,
                      "overflow": "hidden",
                    },
                    [
                      {
                        "backgroundColor": "rgb(242, 242, 242)",
                      },
                      undefined,
                    ],
                  ]
                }
              >
                <View
                  style={
                    {
                      "flex": 1,
                      "flexDirection": "column-reverse",
                    }
                  }
                >
                  <View
                    style={
                      {
                        "flex": 1,
                      }
                    }
                  >
                    <RCTSafeAreaView
                      style={
                        {
                          "flex": 1,
                        }
                      }
                    >
                      <View
                        style={
                          [
                            {
                              "backgroundColor": "#ffffff",
                              "flex": 1,
                            },
                            {
                              "backgroundColor": "#ffffff",
                              "flex": 1,
                              "flexDirection": "column",
                              "justifyContent": "center",
                            },
                          ]
                        }
                      >
                        <RCTScrollView
                          collapsable={false}
                          contentContainerStyle={
                            {
                              "flexGrow": 1,
                            }
                          }
                          handlerTag={1}
                          handlerType="NativeViewGestureHandler"
                          onGestureHandlerEvent={[Function]}
                          onGestureHandlerStateChange={[Function]}
                          style={
                            {
                              "flex": 1,
                            }
                          }
                        >
<<<<<<< HEAD
                          <View
                            style={
                              {
                                "alignItems": "center",
                              }
                            }
                          >
                            <View
                              collapsable={false}
                              style={
                                {
                                  "opacity": 0,
                                }
                              }
                            >
                              <View
                                style={
                                  {
                                    "alignItems": "center",
                                    "flexDirection": "row",
                                    "opacity": 0,
                                    "pointerEvents": "none",
                                  }
                                }
                              >
                                <Text
                                  accessibilityRole="text"
                                  style={
                                    {
                                      "color": "#686e7d",
                                      "fontFamily": "CentraNo1-Medium",
                                      "fontSize": 14,
                                      "fontWeight": "500",
                                      "letterSpacing": 0,
                                      "lineHeight": 22,
                                    }
                                  }
                                >
                                  0 ETH available to withdraw
                                </Text>
                                <TouchableOpacity
                                  accessible={true}
                                  activeOpacity={1}
                                  disabled={false}
                                  onPress={[Function]}
                                  onPressIn={[Function]}
                                  onPressOut={[Function]}
                                  style={
                                    {
                                      "alignItems": "center",
                                      "borderRadius": 8,
                                      "height": 28,
                                      "justifyContent": "center",
                                      "opacity": 1,
                                      "width": 28,
                                    }
                                  }
                                  testID="LendingMaxSafeWithdrawalTooltipIcon"
                                >
                                  <SvgMock
                                    color="#686e7d"
                                    fill="currentColor"
                                    height={20}
                                    name="Question"
                                    style={
                                      {
                                        "height": 20,
                                        "width": 20,
                                      }
                                    }
                                    width={20}
                                  />
                                </TouchableOpacity>
                              </View>
                            </View>
                            <Text
                              accessibilityRole="text"
                              style={
                                {
                                  "color": "#121314",
                                  "fontFamily": "CentraNo1-Book",
                                  "fontSize": 14,
                                  "fontWeight": "400",
                                  "letterSpacing": 0,
                                  "lineHeight": 22,
                                }
                              }
                            >
                              Balance: 1.5 ETH
                            </Text>
                          </View>
                          <View
                            style={
                              {
                                "alignItems": "center",
                                "flexDirection": "row",
                                "gap": 4,
                                "justifyContent": "center",
                              }
                            }
                          >
                            <Text
                              accessibilityRole="text"
                              style={
                                {
                                  "color": "#121314",
                                  "fontFamily": "CentraNo1-Bold",
                                  "fontSize": 32,
                                  "fontWeight": "700",
                                  "letterSpacing": 0,
                                  "lineHeight": 40,
                                }
                              }
                            >
                              0
                            </Text>
                            <Text
                              accessibilityRole="text"
                              style={
                                {
                                  "color": "#9ca1af",
                                  "fontFamily": "CentraNo1-Bold",
                                  "fontSize": 32,
                                  "fontWeight": "700",
                                  "letterSpacing": 0,
                                  "lineHeight": 40,
                                }
                              }
                            >
                              ETH
                            </Text>
                          </View>
                          <View>
                            <TouchableOpacity
                              accessibilityRole="button"
                              accessible={true}
                              activeOpacity={1}
                              onPress={[Function]}
=======
                          <View>
                            <View
>>>>>>> 05d3e30f
                              style={
                                {
                                  "alignItems": "center",
                                  "backgroundColor": "#ffffff",
                                  "flex": 1,
                                  "gap": 16,
                                  "justifyContent": "center",
                                }
                              }
                            >
                              <View
                                style={
                                  {
                                    "alignItems": "center",
                                  }
                                }
                              >
                                <View
                                  collapsable={false}
                                  style={
                                    {
                                      "opacity": 0,
                                    }
                                  }
                                >
                                  <View
                                    style={
                                      {
                                        "alignItems": "center",
                                        "flexDirection": "row",
                                        "opacity": 0,
                                        "pointerEvents": "none",
                                      }
                                    }
                                  >
                                    <Text
                                      accessibilityRole="text"
                                      style={
                                        {
                                          "color": "#686e7d",
                                          "fontFamily": "Geist Medium",
                                          "fontSize": 14,
                                          "letterSpacing": 0,
                                          "lineHeight": 22,
                                        }
                                      }
                                    >
                                      0 ETH available to withdraw
                                    </Text>
                                    <TouchableOpacity
                                      accessible={true}
                                      activeOpacity={1}
                                      disabled={false}
                                      onPress={[Function]}
                                      onPressIn={[Function]}
                                      onPressOut={[Function]}
                                      style={
                                        {
                                          "alignItems": "center",
                                          "borderRadius": 8,
                                          "height": 28,
                                          "justifyContent": "center",
                                          "opacity": 1,
                                          "width": 28,
                                        }
                                      }
                                      testID="LendingMaxSafeWithdrawalTooltipIcon"
                                    >
                                      <SvgMock
                                        color="#686e7d"
                                        fill="currentColor"
                                        height={20}
                                        name="Question"
                                        style={
                                          {
                                            "height": 20,
                                            "width": 20,
                                          }
                                        }
                                        width={20}
                                      />
                                    </TouchableOpacity>
                                  </View>
                                </View>
                                <Text
                                  accessibilityRole="text"
                                  style={
                                    {
                                      "color": "#121314",
                                      "fontFamily": "Geist Regular",
                                      "fontSize": 14,
                                      "letterSpacing": 0,
                                      "lineHeight": 22,
                                    }
                                  }
                                >
                                  Balance: 1.5 ETH
                                </Text>
                              </View>
                              <View
                                style={
                                  {
                                    "alignItems": "center",
                                    "flexDirection": "row",
                                    "gap": 4,
                                    "justifyContent": "center",
                                  }
                                }
                              >
                                <Text
                                  accessibilityRole="text"
                                  style={
                                    {
                                      "color": "#121314",
                                      "fontFamily": "Geist Bold",
                                      "fontSize": 32,
                                      "letterSpacing": 0,
                                      "lineHeight": 40,
                                    }
                                  }
                                >
                                  0
                                </Text>
                                <Text
                                  accessibilityRole="text"
                                  style={
                                    {
                                      "color": "#9ca1af",
                                      "fontFamily": "Geist Bold",
                                      "fontSize": 32,
                                      "letterSpacing": 0,
                                      "lineHeight": 40,
                                    }
                                  }
                                >
                                  ETH
                                </Text>
                              </View>
                              <View>
                                <TouchableOpacity
                                  accessibilityRole="button"
                                  accessible={true}
                                  activeOpacity={1}
                                  onPress={[Function]}
                                  style={
                                    {
                                      "alignItems": "center",
                                      "alignSelf": "flex-start",
                                      "backgroundColor": "#ffffff",
                                      "borderColor": "#b7bbc866",
                                      "borderRadius": 16,
                                      "borderWidth": 1,
                                      "flexDirection": "row",
                                      "height": 32,
                                      "justifyContent": "center",
                                      "overflow": "hidden",
                                      "paddingHorizontal": 16,
                                    }
                                  }
                                  testID="currency-toggle"
                                >
                                  <Text
                                    accessibilityRole="none"
                                    style={
                                      {
                                        "color": "#121314",
                                        "fontFamily": "Geist Medium",
                                        "fontSize": 16,
                                        "letterSpacing": 0,
                                        "lineHeight": 24,
                                      }
                                    }
                                  >
                                    0 USD
                                  </Text>
                                  <SvgMock
                                    color="#121314"
                                    fill="currentColor"
                                    height={16}
                                    name="SwapVertical"
                                    style={
                                      {
                                        "height": 16,
                                        "marginLeft": 8,
                                        "width": 16,
                                      }
                                    }
                                    width={16}
                                  />
                                </TouchableOpacity>
                              </View>
                            </View>
                            <View
                              style={
                                {
                                  "borderColor": "#b7bbc866",
                                  "padding": 16,
                                  "paddingBottom": 8,
                                }
                              }
                            >
                              <View
                                style={
                                  {
                                    "alignItems": "center",
                                    "backgroundColor": "#ffffff",
                                    "borderColor": "#b7bbc8",
                                    "borderRadius": 8,
                                    "borderWidth": 1,
                                    "justifyContent": "center",
                                    "paddingHorizontal": 16,
                                    "paddingVertical": 8,
                                  }
                                }
                              >
                                <View
                                  style={
                                    {
                                      "alignItems": "center",
                                      "flexDirection": "row",
                                      "justifyContent": "space-between",
                                      "width": "100%",
                                    }
                                  }
                                >
<<<<<<< HEAD
                                  50%
                                </Text>
                                <Text
                                  accessibilityRole="text"
                                  style={
                                    {
                                      "color": "#686e7d",
                                      "fontFamily": "CentraNo1-Medium",
                                      "fontSize": 14,
                                      "fontWeight": "500",
                                      "letterSpacing": 0,
                                      "lineHeight": 22,
=======
                                  <View
                                    style={
                                      {
                                        "alignItems": "center",
                                        "flexDirection": "row",
                                        "gap": 4,
                                      }
>>>>>>> 05d3e30f
                                    }
                                  >
                                    <Text
                                      accessibilityRole="text"
                                      style={
                                        {
                                          "color": "#121314",
                                          "fontFamily": "Geist Medium",
                                          "fontSize": 16,
                                          "letterSpacing": 0,
                                          "lineHeight": 24,
                                        }
                                      }
                                    >
                                      MetaMask Pool
                                    </Text>
                                    <TouchableOpacity
                                      accessibilityLabel="Learn More"
                                      onPress={[Function]}
                                    >
                                      <SvgMock
                                        color="#9ca1af"
                                        fill="currentColor"
                                        height={16}
                                        name="Question"
                                        style={
                                          {
                                            "height": 16,
                                            "width": 16,
                                          }
                                        }
                                        width={16}
                                      />
                                    </TouchableOpacity>
                                  </View>
                                  <View
                                    style={
                                      {
                                        "alignItems": "flex-end",
                                      }
                                    }
                                  >
                                    <Text
                                      accessibilityRole="text"
                                      style={
                                        {
                                          "color": "#1c7e33",
                                          "fontFamily": "Geist Medium",
                                          "fontSize": 16,
                                          "letterSpacing": 0,
                                          "lineHeight": 24,
                                        }
                                      }
                                    >
                                      50%
                                    </Text>
                                    <Text
                                      accessibilityRole="text"
                                      style={
                                        {
                                          "color": "#686e7d",
                                          "fontFamily": "Geist Medium",
                                          "fontSize": 14,
                                          "letterSpacing": 0,
                                          "lineHeight": 22,
                                        }
                                      }
                                    >
                                      Estimated annual rewards
                                    </Text>
                                  </View>
                                </View>
                              </View>
                            </View>
                          </View>
                        </RCTScrollView>
                        <View
                          style={
                            {
                              "alignItems": "center",
                              "backgroundColor": "#ffffff",
                              "flexDirection": "row",
                              "gap": 8,
                              "justifyContent": "center",
                              "padding": 16,
                            }
                          }
                        >
                          <TouchableOpacity
                            accessibilityRole="button"
                            accessible={true}
                            activeOpacity={1}
                            onPress={[Function]}
                            style={
                              {
                                "alignItems": "center",
                                "alignSelf": "stretch",
                                "backgroundColor": "#ffffff",
                                "borderColor": "#b7bbc8",
                                "borderRadius": 20,
                                "borderWidth": 1,
                                "flex": 1,
                                "flexDirection": "row",
                                "height": 40,
                                "justifyContent": "center",
                                "overflow": "hidden",
                                "paddingHorizontal": 16,
                              }
                            }
                          >
                            <Text
                              accessibilityRole="none"
                              style={
                                {
                                  "color": "#121314",
                                  "fontFamily": "Geist Medium",
                                  "fontSize": 16,
                                  "letterSpacing": 0,
                                  "lineHeight": 24,
                                }
                              }
                            >
                              25%
                            </Text>
                          </TouchableOpacity>
                          <TouchableOpacity
                            accessibilityRole="button"
                            accessible={true}
                            activeOpacity={1}
                            onPress={[Function]}
                            style={
                              {
                                "alignItems": "center",
                                "alignSelf": "stretch",
                                "backgroundColor": "#ffffff",
                                "borderColor": "#b7bbc8",
                                "borderRadius": 20,
                                "borderWidth": 1,
                                "flex": 1,
                                "flexDirection": "row",
                                "height": 40,
                                "justifyContent": "center",
                                "overflow": "hidden",
                                "paddingHorizontal": 16,
                              }
                            }
                          >
                            <Text
                              accessibilityRole="none"
                              style={
                                {
                                  "color": "#121314",
                                  "fontFamily": "Geist Medium",
                                  "fontSize": 16,
                                  "letterSpacing": 0,
                                  "lineHeight": 24,
                                }
                              }
                            >
                              50%
                            </Text>
                          </TouchableOpacity>
                          <TouchableOpacity
                            accessibilityRole="button"
                            accessible={true}
                            activeOpacity={1}
                            onPress={[Function]}
                            style={
                              {
                                "alignItems": "center",
                                "alignSelf": "stretch",
                                "backgroundColor": "#ffffff",
                                "borderColor": "#b7bbc8",
                                "borderRadius": 20,
                                "borderWidth": 1,
                                "flex": 1,
                                "flexDirection": "row",
                                "height": 40,
                                "justifyContent": "center",
                                "overflow": "hidden",
                                "paddingHorizontal": 16,
                              }
                            }
                          >
                            <Text
                              accessibilityRole="none"
                              style={
                                {
                                  "color": "#121314",
                                  "fontFamily": "Geist Medium",
                                  "fontSize": 16,
                                  "letterSpacing": 0,
                                  "lineHeight": 24,
                                }
                              }
                            >
                              75%
                            </Text>
                          </TouchableOpacity>
                          <TouchableOpacity
                            accessibilityRole="button"
                            accessible={true}
                            activeOpacity={1}
                            onPress={[Function]}
                            style={
                              {
                                "alignItems": "center",
                                "alignSelf": "stretch",
                                "backgroundColor": "#ffffff",
                                "borderColor": "#b7bbc8",
                                "borderRadius": 20,
                                "borderWidth": 1,
                                "flex": 1,
                                "flexDirection": "row",
                                "height": 40,
                                "justifyContent": "center",
                                "overflow": "hidden",
                                "paddingHorizontal": 16,
                              }
                            }
                          >
                            <SvgMock
                              color="#121314"
                              fill="currentColor"
                              height={16}
                              name="Sparkle"
                              style={
                                {
                                  "height": 16,
                                  "marginRight": 8,
                                  "width": 16,
                                }
                              }
                              width={16}
                            />
                            <Text
                              accessibilityRole="none"
                              style={
                                {
                                  "color": "#121314",
                                  "fontFamily": "Geist Medium",
                                  "fontSize": 16,
                                  "letterSpacing": 0,
                                  "lineHeight": 24,
                                }
                              }
                            >
                              Max
                            </Text>
                          </TouchableOpacity>
                        </View>
                        <View
                          style={
                            [
                              {
                                "paddingHorizontal": 25,
                              },
                              {
                                "paddingHorizontal": 24,
                              },
                            ]
                          }
                        >
                          <View
                            style={
                              {
                                "flexDirection": "row",
                                "justifyContent": "space-around",
                              }
                            }
                          >
                            <TouchableOpacity
                              accessibilityRole="button"
                              accessible={true}
                              onPress={[Function]}
                              style={
                                [
                                  {
                                    "alignItems": "center",
                                    "flex": 1,
                                    "justifyContent": "center",
                                    "paddingHorizontal": 20,
                                    "paddingVertical": 12,
                                  },
                                  undefined,
                                ]
                              }
                            >
                              <Text
                                style={
                                  [
                                    {
                                      "color": "#121314",
                                      "fontFamily": "CentraNo1-Book",
                                      "fontSize": 30,
                                      "fontWeight": "400",
                                      "marginVertical": 2,
                                    },
                                    undefined,
                                    undefined,
                                    undefined,
                                    undefined,
                                    undefined,
                                    undefined,
                                    undefined,
                                    undefined,
                                    undefined,
                                    undefined,
                                    undefined,
                                    undefined,
                                    undefined,
                                    undefined,
                                    undefined,
                                    undefined,
                                    undefined,
                                    undefined,
                                    undefined,
                                    undefined,
                                    undefined,
                                    undefined,
                                    undefined,
                                    [
                                      {
                                        "color": "#121314",
                                        "fontSize": 30,
                                        "textAlign": "center",
                                      },
                                      undefined,
                                    ],
                                  ]
                                }
                              >
                                1
                              </Text>
                            </TouchableOpacity>
                            <TouchableOpacity
                              accessibilityRole="button"
                              accessible={true}
                              onPress={[Function]}
                              style={
                                [
                                  {
                                    "alignItems": "center",
                                    "flex": 1,
                                    "justifyContent": "center",
                                    "paddingHorizontal": 20,
                                    "paddingVertical": 12,
                                  },
                                  undefined,
                                ]
                              }
                            >
                              <Text
                                style={
                                  [
                                    {
                                      "color": "#121314",
                                      "fontFamily": "CentraNo1-Book",
                                      "fontSize": 30,
                                      "fontWeight": "400",
                                      "marginVertical": 2,
                                    },
                                    undefined,
                                    undefined,
                                    undefined,
                                    undefined,
                                    undefined,
                                    undefined,
                                    undefined,
                                    undefined,
                                    undefined,
                                    undefined,
                                    undefined,
                                    undefined,
                                    undefined,
                                    undefined,
                                    undefined,
                                    undefined,
                                    undefined,
                                    undefined,
                                    undefined,
                                    undefined,
                                    undefined,
                                    undefined,
                                    undefined,
                                    [
                                      {
                                        "color": "#121314",
                                        "fontSize": 30,
                                        "textAlign": "center",
                                      },
                                      undefined,
                                    ],
                                  ]
                                }
                              >
                                2
                              </Text>
                            </TouchableOpacity>
                            <TouchableOpacity
                              accessibilityRole="button"
                              accessible={true}
                              onPress={[Function]}
                              style={
                                [
                                  {
                                    "alignItems": "center",
                                    "flex": 1,
                                    "justifyContent": "center",
                                    "paddingHorizontal": 20,
                                    "paddingVertical": 12,
                                  },
                                  undefined,
                                ]
                              }
                            >
                              <Text
                                style={
                                  [
                                    {
                                      "color": "#121314",
                                      "fontFamily": "CentraNo1-Book",
                                      "fontSize": 30,
                                      "fontWeight": "400",
                                      "marginVertical": 2,
                                    },
                                    undefined,
                                    undefined,
                                    undefined,
                                    undefined,
                                    undefined,
                                    undefined,
                                    undefined,
                                    undefined,
                                    undefined,
                                    undefined,
                                    undefined,
                                    undefined,
                                    undefined,
                                    undefined,
                                    undefined,
                                    undefined,
                                    undefined,
                                    undefined,
                                    undefined,
                                    undefined,
                                    undefined,
                                    undefined,
                                    undefined,
                                    [
                                      {
                                        "color": "#121314",
                                        "fontSize": 30,
                                        "textAlign": "center",
                                      },
                                      undefined,
                                    ],
                                  ]
                                }
                              >
                                3
                              </Text>
                            </TouchableOpacity>
                          </View>
                          <View
                            style={
                              {
                                "flexDirection": "row",
                                "justifyContent": "space-around",
                              }
                            }
                          >
                            <TouchableOpacity
                              accessibilityRole="button"
                              accessible={true}
                              onPress={[Function]}
                              style={
                                [
                                  {
                                    "alignItems": "center",
                                    "flex": 1,
                                    "justifyContent": "center",
                                    "paddingHorizontal": 20,
                                    "paddingVertical": 12,
                                  },
                                  undefined,
                                ]
                              }
                            >
                              <Text
                                style={
                                  [
                                    {
                                      "color": "#121314",
                                      "fontFamily": "CentraNo1-Book",
                                      "fontSize": 30,
                                      "fontWeight": "400",
                                      "marginVertical": 2,
                                    },
                                    undefined,
                                    undefined,
                                    undefined,
                                    undefined,
                                    undefined,
                                    undefined,
                                    undefined,
                                    undefined,
                                    undefined,
                                    undefined,
                                    undefined,
                                    undefined,
                                    undefined,
                                    undefined,
                                    undefined,
                                    undefined,
                                    undefined,
                                    undefined,
                                    undefined,
                                    undefined,
                                    undefined,
                                    undefined,
                                    undefined,
                                    [
                                      {
                                        "color": "#121314",
                                        "fontSize": 30,
                                        "textAlign": "center",
                                      },
                                      undefined,
                                    ],
                                  ]
                                }
                              >
                                4
                              </Text>
                            </TouchableOpacity>
                            <TouchableOpacity
                              accessibilityRole="button"
                              accessible={true}
                              onPress={[Function]}
                              style={
                                [
                                  {
                                    "alignItems": "center",
                                    "flex": 1,
                                    "justifyContent": "center",
                                    "paddingHorizontal": 20,
                                    "paddingVertical": 12,
                                  },
                                  undefined,
                                ]
                              }
                            >
                              <Text
                                style={
                                  [
                                    {
                                      "color": "#121314",
                                      "fontFamily": "CentraNo1-Book",
                                      "fontSize": 30,
                                      "fontWeight": "400",
                                      "marginVertical": 2,
                                    },
                                    undefined,
                                    undefined,
                                    undefined,
                                    undefined,
                                    undefined,
                                    undefined,
                                    undefined,
                                    undefined,
                                    undefined,
                                    undefined,
                                    undefined,
                                    undefined,
                                    undefined,
                                    undefined,
                                    undefined,
                                    undefined,
                                    undefined,
                                    undefined,
                                    undefined,
                                    undefined,
                                    undefined,
                                    undefined,
                                    undefined,
                                    [
                                      {
                                        "color": "#121314",
                                        "fontSize": 30,
                                        "textAlign": "center",
                                      },
                                      undefined,
                                    ],
                                  ]
                                }
                              >
                                5
                              </Text>
                            </TouchableOpacity>
                            <TouchableOpacity
                              accessibilityRole="button"
                              accessible={true}
                              onPress={[Function]}
                              style={
                                [
                                  {
                                    "alignItems": "center",
                                    "flex": 1,
                                    "justifyContent": "center",
                                    "paddingHorizontal": 20,
                                    "paddingVertical": 12,
                                  },
                                  undefined,
                                ]
                              }
                            >
                              <Text
                                style={
                                  [
                                    {
                                      "color": "#121314",
                                      "fontFamily": "CentraNo1-Book",
                                      "fontSize": 30,
                                      "fontWeight": "400",
                                      "marginVertical": 2,
                                    },
                                    undefined,
                                    undefined,
                                    undefined,
                                    undefined,
                                    undefined,
                                    undefined,
                                    undefined,
                                    undefined,
                                    undefined,
                                    undefined,
                                    undefined,
                                    undefined,
                                    undefined,
                                    undefined,
                                    undefined,
                                    undefined,
                                    undefined,
                                    undefined,
                                    undefined,
                                    undefined,
                                    undefined,
                                    undefined,
                                    undefined,
                                    [
                                      {
                                        "color": "#121314",
                                        "fontSize": 30,
                                        "textAlign": "center",
                                      },
                                      undefined,
                                    ],
                                  ]
                                }
                              >
                                6
                              </Text>
                            </TouchableOpacity>
                          </View>
                          <View
                            style={
                              {
                                "flexDirection": "row",
                                "justifyContent": "space-around",
                              }
                            }
                          >
                            <TouchableOpacity
                              accessibilityRole="button"
                              accessible={true}
                              onPress={[Function]}
                              style={
                                [
                                  {
                                    "alignItems": "center",
                                    "flex": 1,
                                    "justifyContent": "center",
                                    "paddingHorizontal": 20,
                                    "paddingVertical": 12,
                                  },
                                  undefined,
                                ]
                              }
                            >
                              <Text
                                style={
                                  [
                                    {
                                      "color": "#121314",
                                      "fontFamily": "CentraNo1-Book",
                                      "fontSize": 30,
                                      "fontWeight": "400",
                                      "marginVertical": 2,
                                    },
                                    undefined,
                                    undefined,
                                    undefined,
                                    undefined,
                                    undefined,
                                    undefined,
                                    undefined,
                                    undefined,
                                    undefined,
                                    undefined,
                                    undefined,
                                    undefined,
                                    undefined,
                                    undefined,
                                    undefined,
                                    undefined,
                                    undefined,
                                    undefined,
                                    undefined,
                                    undefined,
                                    undefined,
                                    undefined,
                                    undefined,
                                    [
                                      {
                                        "color": "#121314",
                                        "fontSize": 30,
                                        "textAlign": "center",
                                      },
                                      undefined,
                                    ],
                                  ]
                                }
                              >
                                7
                              </Text>
                            </TouchableOpacity>
                            <TouchableOpacity
                              accessibilityRole="button"
                              accessible={true}
                              onPress={[Function]}
                              style={
                                [
                                  {
                                    "alignItems": "center",
                                    "flex": 1,
                                    "justifyContent": "center",
                                    "paddingHorizontal": 20,
                                    "paddingVertical": 12,
                                  },
                                  undefined,
                                ]
                              }
                            >
                              <Text
                                style={
                                  [
                                    {
                                      "color": "#121314",
                                      "fontFamily": "CentraNo1-Book",
                                      "fontSize": 30,
                                      "fontWeight": "400",
                                      "marginVertical": 2,
                                    },
                                    undefined,
                                    undefined,
                                    undefined,
                                    undefined,
                                    undefined,
                                    undefined,
                                    undefined,
                                    undefined,
                                    undefined,
                                    undefined,
                                    undefined,
                                    undefined,
                                    undefined,
                                    undefined,
                                    undefined,
                                    undefined,
                                    undefined,
                                    undefined,
                                    undefined,
                                    undefined,
                                    undefined,
                                    undefined,
                                    undefined,
                                    [
                                      {
                                        "color": "#121314",
                                        "fontSize": 30,
                                        "textAlign": "center",
                                      },
                                      undefined,
                                    ],
                                  ]
                                }
                              >
                                8
                              </Text>
                            </TouchableOpacity>
                            <TouchableOpacity
                              accessibilityRole="button"
                              accessible={true}
                              onPress={[Function]}
                              style={
                                [
                                  {
                                    "alignItems": "center",
                                    "flex": 1,
                                    "justifyContent": "center",
                                    "paddingHorizontal": 20,
                                    "paddingVertical": 12,
                                  },
                                  undefined,
                                ]
                              }
                            >
                              <Text
                                style={
                                  [
                                    {
                                      "color": "#121314",
                                      "fontFamily": "CentraNo1-Book",
                                      "fontSize": 30,
                                      "fontWeight": "400",
                                      "marginVertical": 2,
                                    },
                                    undefined,
                                    undefined,
                                    undefined,
                                    undefined,
                                    undefined,
                                    undefined,
                                    undefined,
                                    undefined,
                                    undefined,
                                    undefined,
                                    undefined,
                                    undefined,
                                    undefined,
                                    undefined,
                                    undefined,
                                    undefined,
                                    undefined,
                                    undefined,
                                    undefined,
                                    undefined,
                                    undefined,
                                    undefined,
                                    undefined,
                                    [
                                      {
                                        "color": "#121314",
                                        "fontSize": 30,
                                        "textAlign": "center",
                                      },
                                      undefined,
                                    ],
                                  ]
                                }
                              >
                                9
                              </Text>
                            </TouchableOpacity>
                          </View>
                          <View
                            style={
                              {
                                "flexDirection": "row",
                                "justifyContent": "space-around",
                              }
                            }
                          >
                            <TouchableOpacity
                              onPress={[Function]}
                              style={
                                [
                                  {
                                    "alignItems": "center",
                                    "flex": 1,
                                    "justifyContent": "center",
                                    "paddingHorizontal": 20,
                                    "paddingVertical": 12,
                                  },
                                  undefined,
                                ]
                              }
                            >
                              <Text
                                style={
                                  [
                                    {
                                      "color": "#121314",
                                      "fontFamily": "CentraNo1-Book",
                                      "fontSize": 30,
                                      "fontWeight": "400",
                                      "marginVertical": 2,
                                    },
                                    undefined,
                                    undefined,
                                    undefined,
                                    undefined,
                                    undefined,
                                    undefined,
                                    undefined,
                                    undefined,
                                    undefined,
                                    undefined,
                                    undefined,
                                    undefined,
                                    undefined,
                                    undefined,
                                    undefined,
                                    undefined,
                                    undefined,
                                    undefined,
                                    undefined,
                                    undefined,
                                    undefined,
                                    undefined,
                                    undefined,
                                    [
                                      {
                                        "color": "#121314",
                                        "fontSize": 30,
                                        "textAlign": "center",
                                      },
                                      undefined,
                                    ],
                                  ]
                                }
                              >
                                .
                              </Text>
                            </TouchableOpacity>
                            <TouchableOpacity
                              accessibilityRole="button"
                              accessible={true}
                              onPress={[Function]}
                              style={
                                [
                                  {
                                    "alignItems": "center",
                                    "flex": 1,
                                    "justifyContent": "center",
                                    "paddingHorizontal": 20,
                                    "paddingVertical": 12,
                                  },
                                  undefined,
                                ]
                              }
                            >
                              <Text
                                style={
                                  [
                                    {
                                      "color": "#121314",
                                      "fontFamily": "CentraNo1-Book",
                                      "fontSize": 30,
                                      "fontWeight": "400",
                                      "marginVertical": 2,
                                    },
                                    undefined,
                                    undefined,
                                    undefined,
                                    undefined,
                                    undefined,
                                    undefined,
                                    undefined,
                                    undefined,
                                    undefined,
                                    undefined,
                                    undefined,
                                    undefined,
                                    undefined,
                                    undefined,
                                    undefined,
                                    undefined,
                                    undefined,
                                    undefined,
                                    undefined,
                                    undefined,
                                    undefined,
                                    undefined,
                                    undefined,
                                    [
                                      {
                                        "color": "#121314",
                                        "fontSize": 30,
                                        "textAlign": "center",
                                      },
                                      undefined,
                                    ],
                                  ]
                                }
                              >
                                0
                              </Text>
                            </TouchableOpacity>
                            <TouchableOpacity
                              delayLongPress={500}
                              onLongPress={[Function]}
                              onPress={[Function]}
                              style={
                                [
                                  {
                                    "alignItems": "center",
                                    "flex": 1,
                                    "justifyContent": "center",
                                    "paddingHorizontal": 20,
                                    "paddingVertical": 12,
                                  },
                                  undefined,
                                ]
                              }
                              testID="keypad-delete-button"
                            >
                              <Text
                                allowFontScaling={false}
                                selectable={false}
                                style={
                                  [
                                    {
                                      "color": undefined,
                                      "fontSize": 12,
                                    },
                                    [
                                      {
                                        "color": "#121314",
                                        "fontSize": 30,
                                        "textAlign": "center",
                                      },
                                      {
                                        "fontSize": 25,
                                        "marginTop": 5,
                                      },
                                    ],
                                    {
                                      "fontFamily": "Ionicons",
                                      "fontStyle": "normal",
                                      "fontWeight": "normal",
                                    },
                                    {},
                                  ]
                                }
                              >
                                
                              </Text>
                            </TouchableOpacity>
                          </View>
                        </View>
                        <View
                          style={
                            {
                              "padding": 16,
                            }
                          }
                        >
                          <TouchableOpacity
                            accessibilityRole="button"
                            accessible={true}
                            activeOpacity={1}
                            disabled={true}
                            loading={false}
                            onPress={[Function]}
                            onPressIn={[Function]}
                            onPressOut={[Function]}
                            style={
                              {
                                "alignItems": "center",
                                "alignSelf": "stretch",
<<<<<<< HEAD
                                "backgroundColor": "#4459ff",
=======
                                "backgroundColor": "#121314",
>>>>>>> 05d3e30f
                                "borderRadius": 12,
                                "flexDirection": "row",
                                "height": 48,
                                "justifyContent": "center",
                                "opacity": 0.5,
                                "overflow": "hidden",
                                "paddingHorizontal": 16,
                              }
                            }
                          >
                            <Text
                              accessibilityRole="text"
                              style={
                                {
                                  "color": "#ffffff",
                                  "fontFamily": "Geist Medium",
                                  "fontSize": 16,
                                  "letterSpacing": 0,
                                  "lineHeight": 24,
                                }
                              }
                            >
                              Enter amount
                            </Text>
                          </TouchableOpacity>
                        </View>
                      </View>
                    </RCTSafeAreaView>
                  </View>
                </View>
              </View>
            </View>
          </View>
        </View>
      </RNSScreen>
    </RNSScreenContainer>
  </RNCSafeAreaProvider>
</View>
`;

exports[`EarnInputView when values are entered in the keypad updates ETH and fiat values 1`] = `
<View
  style={
    {
      "flex": 1,
    }
  }
>
  <RNCSafeAreaProvider
    onInsetsChange={[Function]}
    style={
      [
        {
          "flex": 1,
        },
        undefined,
      ]
    }
  >
    <View
      collapsable={false}
      pointerEvents="box-none"
      style={
        {
          "zIndex": 1,
        }
      }
    >
      <View
        accessibilityElementsHidden={false}
        importantForAccessibility="auto"
        onLayout={[Function]}
        pointerEvents="box-none"
        style={null}
      >
        <View
          collapsable={false}
          pointerEvents="box-none"
          style={
            {
              "bottom": 0,
              "left": 0,
              "opacity": 1,
              "position": "absolute",
              "right": 0,
              "top": 0,
              "zIndex": 0,
            }
          }
        >
          <View
            collapsable={false}
            style={
              {
                "backgroundColor": "rgb(255, 255, 255)",
                "borderBottomColor": "rgb(216, 216, 216)",
                "flex": 1,
                "shadowColor": "rgb(216, 216, 216)",
                "shadowOffset": {
                  "height": 0.5,
                  "width": 0,
                },
                "shadowOpacity": 0.85,
                "shadowRadius": 0,
              }
            }
          />
        </View>
        <View
          collapsable={false}
          pointerEvents="box-none"
          style={
            {
              "height": 64,
              "maxHeight": undefined,
              "minHeight": undefined,
              "opacity": undefined,
              "transform": undefined,
            }
          }
        >
          <View
            pointerEvents="none"
            style={
              {
                "height": 20,
              }
            }
          />
          <View
            pointerEvents="box-none"
            style={
              {
                "alignItems": "center",
                "flex": 1,
                "flexDirection": "row",
                "justifyContent": "center",
              }
            }
          >
            <View
              collapsable={false}
              pointerEvents="box-none"
              style={
                {
                  "marginHorizontal": 16,
                  "opacity": 1,
                }
              }
            >
              <Text
                accessibilityRole="header"
                aria-level="1"
                collapsable={false}
                numberOfLines={1}
                onLayout={[Function]}
                style={
                  {
                    "color": "rgb(28, 28, 30)",
                    "fontSize": 17,
                    "fontWeight": "600",
                  }
                }
              >
                Stake
              </Text>
            </View>
          </View>
        </View>
      </View>
    </View>
    <RNSScreenContainer
      onLayout={[Function]}
      style={
        {
          "flex": 1,
        }
      }
    >
      <RNSScreen
        activityState={2}
        collapsable={false}
        gestureResponseDistance={
          {
            "bottom": -1,
            "end": -1,
            "start": -1,
            "top": -1,
          }
        }
        onGestureCancel={[Function]}
        pointerEvents="box-none"
        sheetAllowedDetents="large"
        sheetCornerRadius={-1}
        sheetExpandsWhenScrolledToEdge={true}
        sheetGrabberVisible={false}
        sheetLargestUndimmedDetent="all"
        style={
          {
            "bottom": 0,
            "left": 0,
            "position": "absolute",
            "right": 0,
            "top": 0,
            "zIndex": undefined,
          }
        }
      >
        <View
          collapsable={false}
          style={
            {
              "opacity": 1,
            }
          }
        />
        <View
          accessibilityElementsHidden={false}
          closing={false}
          gestureVelocityImpact={0.3}
          importantForAccessibility="auto"
          onClose={[Function]}
          onGestureBegin={[Function]}
          onGestureCanceled={[Function]}
          onGestureEnd={[Function]}
          onOpen={[Function]}
          onTransition={[Function]}
          pointerEvents="box-none"
          style={
            [
              {
                "overflow": undefined,
              },
              {
                "bottom": 0,
                "left": 0,
                "position": "absolute",
                "right": 0,
                "top": 0,
              },
            ]
          }
          transitionSpec={
            {
              "close": {
                "animation": "spring",
                "config": {
                  "damping": 500,
                  "mass": 3,
                  "overshootClamping": true,
                  "restDisplacementThreshold": 10,
                  "restSpeedThreshold": 10,
                  "stiffness": 1000,
                },
              },
              "open": {
                "animation": "spring",
                "config": {
                  "damping": 500,
                  "mass": 3,
                  "overshootClamping": true,
                  "restDisplacementThreshold": 10,
                  "restSpeedThreshold": 10,
                  "stiffness": 1000,
                },
              },
            }
          }
        >
          <View
            collapsable={false}
            needsOffscreenAlphaCompositing={false}
            pointerEvents="box-none"
            style={
              {
                "flex": 1,
              }
            }
          >
            <View
              collapsable={false}
              enabled={false}
              handlerTag={-1}
              handlerType="PanGestureHandler"
              onGestureHandlerEvent={[Function]}
              onGestureHandlerStateChange={[Function]}
              style={
                {
                  "flex": 1,
                  "transform": [
                    {
                      "translateX": 0,
                    },
                    {
                      "translateX": 0,
                    },
                  ],
                }
              }
            >
              <View
                collapsable={false}
                pointerEvents="none"
                style={
                  {
                    "backgroundColor": "rgb(242, 242, 242)",
                    "bottom": 0,
                    "left": 0,
                    "position": "absolute",
                    "shadowColor": "#000",
                    "shadowOffset": {
                      "height": 1,
                      "width": -1,
                    },
                    "shadowOpacity": 0.3,
                    "shadowRadius": 5,
                    "top": 0,
                    "width": 3,
                  }
                }
              />
              <View
                style={
                  [
                    {
                      "flex": 1,
                      "overflow": "hidden",
                    },
                    [
                      {
                        "backgroundColor": "rgb(242, 242, 242)",
                      },
                      undefined,
                    ],
                  ]
                }
              >
                <View
                  style={
                    {
                      "flex": 1,
                      "flexDirection": "column-reverse",
                    }
                  }
                >
                  <View
                    style={
                      {
                        "flex": 1,
                      }
                    }
                  >
                    <RCTSafeAreaView
                      style={
                        {
                          "flex": 1,
                        }
                      }
                    >
                      <View
                        style={
                          [
                            {
                              "backgroundColor": "#ffffff",
                              "flex": 1,
                            },
                            {
                              "backgroundColor": "#ffffff",
                              "flex": 1,
                              "flexDirection": "column",
                              "justifyContent": "center",
                            },
                          ]
                        }
                      >
                        <RCTScrollView
                          collapsable={false}
                          contentContainerStyle={
                            {
                              "flexGrow": 1,
                            }
                          }
                          handlerTag={6}
                          handlerType="NativeViewGestureHandler"
                          onGestureHandlerEvent={[Function]}
                          onGestureHandlerStateChange={[Function]}
                          style={
                            {
                              "flex": 1,
                            }
                          }
                        >
<<<<<<< HEAD
                          <View
                            style={
                              {
                                "alignItems": "center",
                              }
                            }
                          >
                            <View
                              collapsable={false}
                              style={
                                {
                                  "opacity": 0,
                                }
                              }
                            >
                              <View
                                style={
                                  {
                                    "alignItems": "center",
                                    "flexDirection": "row",
                                    "opacity": 0,
                                    "pointerEvents": "none",
                                  }
                                }
                              >
                                <Text
                                  accessibilityRole="text"
                                  style={
                                    {
                                      "color": "#686e7d",
                                      "fontFamily": "CentraNo1-Medium",
                                      "fontSize": 14,
                                      "fontWeight": "500",
                                      "letterSpacing": 0,
                                      "lineHeight": 22,
                                    }
                                  }
                                >
                                  0 ETH available to withdraw
                                </Text>
                                <TouchableOpacity
                                  accessible={true}
                                  activeOpacity={1}
                                  disabled={false}
                                  onPress={[Function]}
                                  onPressIn={[Function]}
                                  onPressOut={[Function]}
                                  style={
                                    {
                                      "alignItems": "center",
                                      "borderRadius": 8,
                                      "height": 28,
                                      "justifyContent": "center",
                                      "opacity": 1,
                                      "width": 28,
                                    }
                                  }
                                  testID="LendingMaxSafeWithdrawalTooltipIcon"
                                >
                                  <SvgMock
                                    color="#686e7d"
                                    fill="currentColor"
                                    height={20}
                                    name="Question"
                                    style={
                                      {
                                        "height": 20,
                                        "width": 20,
                                      }
                                    }
                                    width={20}
                                  />
                                </TouchableOpacity>
                              </View>
                            </View>
                            <Text
                              accessibilityRole="text"
                              style={
                                {
                                  "color": "#121314",
                                  "fontFamily": "CentraNo1-Book",
                                  "fontSize": 14,
                                  "fontWeight": "400",
                                  "letterSpacing": 0,
                                  "lineHeight": 22,
                                }
                              }
                            >
                              Balance: 1.5 ETH
                            </Text>
                          </View>
                          <View
                            style={
                              {
                                "alignItems": "center",
                                "flexDirection": "row",
                                "gap": 4,
                                "justifyContent": "center",
                              }
                            }
                          >
                            <Text
                              accessibilityRole="text"
                              style={
                                {
                                  "color": "#121314",
                                  "fontFamily": "CentraNo1-Bold",
                                  "fontSize": 32,
                                  "fontWeight": "700",
                                  "letterSpacing": 0,
                                  "lineHeight": 40,
                                }
                              }
                            >
                              0
                            </Text>
                            <Text
                              accessibilityRole="text"
                              style={
                                {
                                  "color": "#9ca1af",
                                  "fontFamily": "CentraNo1-Bold",
                                  "fontSize": 32,
                                  "fontWeight": "700",
                                  "letterSpacing": 0,
                                  "lineHeight": 40,
                                }
                              }
                            >
                              ETH
                            </Text>
                          </View>
                          <View>
                            <TouchableOpacity
                              accessibilityRole="button"
                              accessible={true}
                              activeOpacity={1}
                              onPress={[Function]}
=======
                          <View>
                            <View
>>>>>>> 05d3e30f
                              style={
                                {
                                  "alignItems": "center",
                                  "backgroundColor": "#ffffff",
                                  "flex": 1,
                                  "gap": 16,
                                  "justifyContent": "center",
                                }
                              }
                            >
                              <View
                                style={
                                  {
                                    "alignItems": "center",
                                  }
                                }
                              >
                                <View
                                  collapsable={false}
                                  style={
                                    {
                                      "opacity": 0,
                                    }
                                  }
                                >
                                  <View
                                    style={
                                      {
                                        "alignItems": "center",
                                        "flexDirection": "row",
                                        "opacity": 0,
                                        "pointerEvents": "none",
                                      }
                                    }
                                  >
                                    <Text
                                      accessibilityRole="text"
                                      style={
                                        {
                                          "color": "#686e7d",
                                          "fontFamily": "Geist Medium",
                                          "fontSize": 14,
                                          "letterSpacing": 0,
                                          "lineHeight": 22,
                                        }
                                      }
                                    >
                                      0 ETH available to withdraw
                                    </Text>
                                    <TouchableOpacity
                                      accessible={true}
                                      activeOpacity={1}
                                      disabled={false}
                                      onPress={[Function]}
                                      onPressIn={[Function]}
                                      onPressOut={[Function]}
                                      style={
                                        {
                                          "alignItems": "center",
                                          "borderRadius": 8,
                                          "height": 28,
                                          "justifyContent": "center",
                                          "opacity": 1,
                                          "width": 28,
                                        }
                                      }
                                      testID="LendingMaxSafeWithdrawalTooltipIcon"
                                    >
                                      <SvgMock
                                        color="#686e7d"
                                        fill="currentColor"
                                        height={20}
                                        name="Question"
                                        style={
                                          {
                                            "height": 20,
                                            "width": 20,
                                          }
                                        }
                                        width={20}
                                      />
                                    </TouchableOpacity>
                                  </View>
                                </View>
                                <Text
                                  accessibilityRole="text"
                                  style={
                                    {
                                      "color": "#121314",
                                      "fontFamily": "Geist Regular",
                                      "fontSize": 14,
                                      "letterSpacing": 0,
                                      "lineHeight": 22,
                                    }
                                  }
                                >
                                  Balance: 1.5 ETH
                                </Text>
                              </View>
                              <View
                                style={
                                  {
                                    "alignItems": "center",
                                    "flexDirection": "row",
                                    "gap": 4,
                                    "justifyContent": "center",
                                  }
                                }
                              >
                                <Text
                                  accessibilityRole="text"
                                  style={
                                    {
                                      "color": "#121314",
                                      "fontFamily": "Geist Bold",
                                      "fontSize": 32,
                                      "letterSpacing": 0,
                                      "lineHeight": 40,
                                    }
                                  }
                                >
                                  0
                                </Text>
                                <Text
                                  accessibilityRole="text"
                                  style={
                                    {
                                      "color": "#9ca1af",
                                      "fontFamily": "Geist Bold",
                                      "fontSize": 32,
                                      "letterSpacing": 0,
                                      "lineHeight": 40,
                                    }
                                  }
                                >
                                  ETH
                                </Text>
                              </View>
                              <View>
                                <TouchableOpacity
                                  accessibilityRole="button"
                                  accessible={true}
                                  activeOpacity={1}
                                  onPress={[Function]}
                                  style={
                                    {
                                      "alignItems": "center",
                                      "alignSelf": "flex-start",
                                      "backgroundColor": "#ffffff",
                                      "borderColor": "#b7bbc866",
                                      "borderRadius": 16,
                                      "borderWidth": 1,
                                      "flexDirection": "row",
                                      "height": 32,
                                      "justifyContent": "center",
                                      "overflow": "hidden",
                                      "paddingHorizontal": 16,
                                    }
                                  }
                                  testID="currency-toggle"
                                >
                                  <Text
                                    accessibilityRole="none"
                                    style={
                                      {
                                        "color": "#121314",
                                        "fontFamily": "Geist Medium",
                                        "fontSize": 16,
                                        "letterSpacing": 0,
                                        "lineHeight": 24,
                                      }
                                    }
                                  >
                                    0 USD
                                  </Text>
                                  <SvgMock
                                    color="#121314"
                                    fill="currentColor"
                                    height={16}
                                    name="SwapVertical"
                                    style={
                                      {
                                        "height": 16,
                                        "marginLeft": 8,
                                        "width": 16,
                                      }
                                    }
                                    width={16}
                                  />
                                </TouchableOpacity>
                              </View>
                            </View>
                            <View
                              style={
                                {
                                  "borderColor": "#b7bbc866",
                                  "padding": 16,
                                  "paddingBottom": 8,
                                }
                              }
                            >
                              <View
                                style={
                                  {
                                    "alignItems": "center",
                                    "backgroundColor": "#ffffff",
                                    "borderColor": "#b7bbc8",
                                    "borderRadius": 8,
                                    "borderWidth": 1,
                                    "justifyContent": "center",
                                    "paddingHorizontal": 16,
                                    "paddingVertical": 8,
                                  }
                                }
                              >
                                <View
                                  style={
                                    {
                                      "alignItems": "center",
                                      "flexDirection": "row",
                                      "justifyContent": "space-between",
                                      "width": "100%",
                                    }
                                  }
                                >
<<<<<<< HEAD
                                  50%
                                </Text>
                                <Text
                                  accessibilityRole="text"
                                  style={
                                    {
                                      "color": "#686e7d",
                                      "fontFamily": "CentraNo1-Medium",
                                      "fontSize": 14,
                                      "fontWeight": "500",
                                      "letterSpacing": 0,
                                      "lineHeight": 22,
=======
                                  <View
                                    style={
                                      {
                                        "alignItems": "center",
                                        "flexDirection": "row",
                                        "gap": 4,
                                      }
>>>>>>> 05d3e30f
                                    }
                                  >
                                    <Text
                                      accessibilityRole="text"
                                      style={
                                        {
                                          "color": "#121314",
                                          "fontFamily": "Geist Medium",
                                          "fontSize": 16,
                                          "letterSpacing": 0,
                                          "lineHeight": 24,
                                        }
                                      }
                                    >
                                      MetaMask Pool
                                    </Text>
                                    <TouchableOpacity
                                      accessibilityLabel="Learn More"
                                      onPress={[Function]}
                                    >
                                      <SvgMock
                                        color="#9ca1af"
                                        fill="currentColor"
                                        height={16}
                                        name="Question"
                                        style={
                                          {
                                            "height": 16,
                                            "width": 16,
                                          }
                                        }
                                        width={16}
                                      />
                                    </TouchableOpacity>
                                  </View>
                                  <View
                                    style={
                                      {
                                        "alignItems": "flex-end",
                                      }
                                    }
                                  >
                                    <Text
                                      accessibilityRole="text"
                                      style={
                                        {
                                          "color": "#1c7e33",
                                          "fontFamily": "Geist Medium",
                                          "fontSize": 16,
                                          "letterSpacing": 0,
                                          "lineHeight": 24,
                                        }
                                      }
                                    >
                                      50%
                                    </Text>
                                    <Text
                                      accessibilityRole="text"
                                      style={
                                        {
                                          "color": "#686e7d",
                                          "fontFamily": "Geist Medium",
                                          "fontSize": 14,
                                          "letterSpacing": 0,
                                          "lineHeight": 22,
                                        }
                                      }
                                    >
                                      Estimated annual rewards
                                    </Text>
                                  </View>
                                </View>
                              </View>
                            </View>
                          </View>
                        </RCTScrollView>
                        <View
                          style={
                            {
                              "alignItems": "center",
                              "backgroundColor": "#ffffff",
                              "flexDirection": "row",
                              "gap": 8,
                              "justifyContent": "center",
                              "padding": 16,
                            }
                          }
                        >
                          <TouchableOpacity
                            accessibilityRole="button"
                            accessible={true}
                            activeOpacity={1}
                            onPress={[Function]}
                            style={
                              {
                                "alignItems": "center",
                                "alignSelf": "stretch",
                                "backgroundColor": "#ffffff",
                                "borderColor": "#b7bbc8",
                                "borderRadius": 20,
                                "borderWidth": 1,
                                "flex": 1,
                                "flexDirection": "row",
                                "height": 40,
                                "justifyContent": "center",
                                "overflow": "hidden",
                                "paddingHorizontal": 16,
                              }
                            }
                          >
                            <Text
                              accessibilityRole="none"
                              style={
                                {
                                  "color": "#121314",
                                  "fontFamily": "Geist Medium",
                                  "fontSize": 16,
                                  "letterSpacing": 0,
                                  "lineHeight": 24,
                                }
                              }
                            >
                              25%
                            </Text>
                          </TouchableOpacity>
                          <TouchableOpacity
                            accessibilityRole="button"
                            accessible={true}
                            activeOpacity={1}
                            onPress={[Function]}
                            style={
                              {
                                "alignItems": "center",
                                "alignSelf": "stretch",
                                "backgroundColor": "#ffffff",
                                "borderColor": "#b7bbc8",
                                "borderRadius": 20,
                                "borderWidth": 1,
                                "flex": 1,
                                "flexDirection": "row",
                                "height": 40,
                                "justifyContent": "center",
                                "overflow": "hidden",
                                "paddingHorizontal": 16,
                              }
                            }
                          >
                            <Text
                              accessibilityRole="none"
                              style={
                                {
                                  "color": "#121314",
                                  "fontFamily": "Geist Medium",
                                  "fontSize": 16,
                                  "letterSpacing": 0,
                                  "lineHeight": 24,
                                }
                              }
                            >
                              50%
                            </Text>
                          </TouchableOpacity>
                          <TouchableOpacity
                            accessibilityRole="button"
                            accessible={true}
                            activeOpacity={1}
                            onPress={[Function]}
                            style={
                              {
                                "alignItems": "center",
                                "alignSelf": "stretch",
                                "backgroundColor": "#ffffff",
                                "borderColor": "#b7bbc8",
                                "borderRadius": 20,
                                "borderWidth": 1,
                                "flex": 1,
                                "flexDirection": "row",
                                "height": 40,
                                "justifyContent": "center",
                                "overflow": "hidden",
                                "paddingHorizontal": 16,
                              }
                            }
                          >
                            <Text
                              accessibilityRole="none"
                              style={
                                {
                                  "color": "#121314",
                                  "fontFamily": "Geist Medium",
                                  "fontSize": 16,
                                  "letterSpacing": 0,
                                  "lineHeight": 24,
                                }
                              }
                            >
                              75%
                            </Text>
                          </TouchableOpacity>
                          <TouchableOpacity
                            accessibilityRole="button"
                            accessible={true}
                            activeOpacity={1}
                            onPress={[Function]}
                            style={
                              {
                                "alignItems": "center",
                                "alignSelf": "stretch",
                                "backgroundColor": "#ffffff",
                                "borderColor": "#b7bbc8",
                                "borderRadius": 20,
                                "borderWidth": 1,
                                "flex": 1,
                                "flexDirection": "row",
                                "height": 40,
                                "justifyContent": "center",
                                "overflow": "hidden",
                                "paddingHorizontal": 16,
                              }
                            }
                          >
                            <SvgMock
                              color="#121314"
                              fill="currentColor"
                              height={16}
                              name="Sparkle"
                              style={
                                {
                                  "height": 16,
                                  "marginRight": 8,
                                  "width": 16,
                                }
                              }
                              width={16}
                            />
                            <Text
                              accessibilityRole="none"
                              style={
                                {
                                  "color": "#121314",
                                  "fontFamily": "Geist Medium",
                                  "fontSize": 16,
                                  "letterSpacing": 0,
                                  "lineHeight": 24,
                                }
                              }
                            >
                              Max
                            </Text>
                          </TouchableOpacity>
                        </View>
                        <View
                          style={
                            [
                              {
                                "paddingHorizontal": 25,
                              },
                              {
                                "paddingHorizontal": 24,
                              },
                            ]
                          }
                        >
                          <View
                            style={
                              {
                                "flexDirection": "row",
                                "justifyContent": "space-around",
                              }
                            }
                          >
                            <TouchableOpacity
                              accessibilityRole="button"
                              accessible={true}
                              onPress={[Function]}
                              style={
                                [
                                  {
                                    "alignItems": "center",
                                    "flex": 1,
                                    "justifyContent": "center",
                                    "paddingHorizontal": 20,
                                    "paddingVertical": 12,
                                  },
                                  undefined,
                                ]
                              }
                            >
                              <Text
                                style={
                                  [
                                    {
                                      "color": "#121314",
                                      "fontFamily": "CentraNo1-Book",
                                      "fontSize": 30,
                                      "fontWeight": "400",
                                      "marginVertical": 2,
                                    },
                                    undefined,
                                    undefined,
                                    undefined,
                                    undefined,
                                    undefined,
                                    undefined,
                                    undefined,
                                    undefined,
                                    undefined,
                                    undefined,
                                    undefined,
                                    undefined,
                                    undefined,
                                    undefined,
                                    undefined,
                                    undefined,
                                    undefined,
                                    undefined,
                                    undefined,
                                    undefined,
                                    undefined,
                                    undefined,
                                    undefined,
                                    [
                                      {
                                        "color": "#121314",
                                        "fontSize": 30,
                                        "textAlign": "center",
                                      },
                                      undefined,
                                    ],
                                  ]
                                }
                              >
                                1
                              </Text>
                            </TouchableOpacity>
                            <TouchableOpacity
                              accessibilityRole="button"
                              accessible={true}
                              onPress={[Function]}
                              style={
                                [
                                  {
                                    "alignItems": "center",
                                    "flex": 1,
                                    "justifyContent": "center",
                                    "paddingHorizontal": 20,
                                    "paddingVertical": 12,
                                  },
                                  undefined,
                                ]
                              }
                            >
                              <Text
                                style={
                                  [
                                    {
                                      "color": "#121314",
                                      "fontFamily": "CentraNo1-Book",
                                      "fontSize": 30,
                                      "fontWeight": "400",
                                      "marginVertical": 2,
                                    },
                                    undefined,
                                    undefined,
                                    undefined,
                                    undefined,
                                    undefined,
                                    undefined,
                                    undefined,
                                    undefined,
                                    undefined,
                                    undefined,
                                    undefined,
                                    undefined,
                                    undefined,
                                    undefined,
                                    undefined,
                                    undefined,
                                    undefined,
                                    undefined,
                                    undefined,
                                    undefined,
                                    undefined,
                                    undefined,
                                    undefined,
                                    [
                                      {
                                        "color": "#121314",
                                        "fontSize": 30,
                                        "textAlign": "center",
                                      },
                                      undefined,
                                    ],
                                  ]
                                }
                              >
                                2
                              </Text>
                            </TouchableOpacity>
                            <TouchableOpacity
                              accessibilityRole="button"
                              accessible={true}
                              onPress={[Function]}
                              style={
                                [
                                  {
                                    "alignItems": "center",
                                    "flex": 1,
                                    "justifyContent": "center",
                                    "paddingHorizontal": 20,
                                    "paddingVertical": 12,
                                  },
                                  undefined,
                                ]
                              }
                            >
                              <Text
                                style={
                                  [
                                    {
                                      "color": "#121314",
                                      "fontFamily": "CentraNo1-Book",
                                      "fontSize": 30,
                                      "fontWeight": "400",
                                      "marginVertical": 2,
                                    },
                                    undefined,
                                    undefined,
                                    undefined,
                                    undefined,
                                    undefined,
                                    undefined,
                                    undefined,
                                    undefined,
                                    undefined,
                                    undefined,
                                    undefined,
                                    undefined,
                                    undefined,
                                    undefined,
                                    undefined,
                                    undefined,
                                    undefined,
                                    undefined,
                                    undefined,
                                    undefined,
                                    undefined,
                                    undefined,
                                    undefined,
                                    [
                                      {
                                        "color": "#121314",
                                        "fontSize": 30,
                                        "textAlign": "center",
                                      },
                                      undefined,
                                    ],
                                  ]
                                }
                              >
                                3
                              </Text>
                            </TouchableOpacity>
                          </View>
                          <View
                            style={
                              {
                                "flexDirection": "row",
                                "justifyContent": "space-around",
                              }
                            }
                          >
                            <TouchableOpacity
                              accessibilityRole="button"
                              accessible={true}
                              onPress={[Function]}
                              style={
                                [
                                  {
                                    "alignItems": "center",
                                    "flex": 1,
                                    "justifyContent": "center",
                                    "paddingHorizontal": 20,
                                    "paddingVertical": 12,
                                  },
                                  undefined,
                                ]
                              }
                            >
                              <Text
                                style={
                                  [
                                    {
                                      "color": "#121314",
                                      "fontFamily": "CentraNo1-Book",
                                      "fontSize": 30,
                                      "fontWeight": "400",
                                      "marginVertical": 2,
                                    },
                                    undefined,
                                    undefined,
                                    undefined,
                                    undefined,
                                    undefined,
                                    undefined,
                                    undefined,
                                    undefined,
                                    undefined,
                                    undefined,
                                    undefined,
                                    undefined,
                                    undefined,
                                    undefined,
                                    undefined,
                                    undefined,
                                    undefined,
                                    undefined,
                                    undefined,
                                    undefined,
                                    undefined,
                                    undefined,
                                    undefined,
                                    [
                                      {
                                        "color": "#121314",
                                        "fontSize": 30,
                                        "textAlign": "center",
                                      },
                                      undefined,
                                    ],
                                  ]
                                }
                              >
                                4
                              </Text>
                            </TouchableOpacity>
                            <TouchableOpacity
                              accessibilityRole="button"
                              accessible={true}
                              onPress={[Function]}
                              style={
                                [
                                  {
                                    "alignItems": "center",
                                    "flex": 1,
                                    "justifyContent": "center",
                                    "paddingHorizontal": 20,
                                    "paddingVertical": 12,
                                  },
                                  undefined,
                                ]
                              }
                            >
                              <Text
                                style={
                                  [
                                    {
                                      "color": "#121314",
                                      "fontFamily": "CentraNo1-Book",
                                      "fontSize": 30,
                                      "fontWeight": "400",
                                      "marginVertical": 2,
                                    },
                                    undefined,
                                    undefined,
                                    undefined,
                                    undefined,
                                    undefined,
                                    undefined,
                                    undefined,
                                    undefined,
                                    undefined,
                                    undefined,
                                    undefined,
                                    undefined,
                                    undefined,
                                    undefined,
                                    undefined,
                                    undefined,
                                    undefined,
                                    undefined,
                                    undefined,
                                    undefined,
                                    undefined,
                                    undefined,
                                    undefined,
                                    [
                                      {
                                        "color": "#121314",
                                        "fontSize": 30,
                                        "textAlign": "center",
                                      },
                                      undefined,
                                    ],
                                  ]
                                }
                              >
                                5
                              </Text>
                            </TouchableOpacity>
                            <TouchableOpacity
                              accessibilityRole="button"
                              accessible={true}
                              onPress={[Function]}
                              style={
                                [
                                  {
                                    "alignItems": "center",
                                    "flex": 1,
                                    "justifyContent": "center",
                                    "paddingHorizontal": 20,
                                    "paddingVertical": 12,
                                  },
                                  undefined,
                                ]
                              }
                            >
                              <Text
                                style={
                                  [
                                    {
                                      "color": "#121314",
                                      "fontFamily": "CentraNo1-Book",
                                      "fontSize": 30,
                                      "fontWeight": "400",
                                      "marginVertical": 2,
                                    },
                                    undefined,
                                    undefined,
                                    undefined,
                                    undefined,
                                    undefined,
                                    undefined,
                                    undefined,
                                    undefined,
                                    undefined,
                                    undefined,
                                    undefined,
                                    undefined,
                                    undefined,
                                    undefined,
                                    undefined,
                                    undefined,
                                    undefined,
                                    undefined,
                                    undefined,
                                    undefined,
                                    undefined,
                                    undefined,
                                    undefined,
                                    [
                                      {
                                        "color": "#121314",
                                        "fontSize": 30,
                                        "textAlign": "center",
                                      },
                                      undefined,
                                    ],
                                  ]
                                }
                              >
                                6
                              </Text>
                            </TouchableOpacity>
                          </View>
                          <View
                            style={
                              {
                                "flexDirection": "row",
                                "justifyContent": "space-around",
                              }
                            }
                          >
                            <TouchableOpacity
                              accessibilityRole="button"
                              accessible={true}
                              onPress={[Function]}
                              style={
                                [
                                  {
                                    "alignItems": "center",
                                    "flex": 1,
                                    "justifyContent": "center",
                                    "paddingHorizontal": 20,
                                    "paddingVertical": 12,
                                  },
                                  undefined,
                                ]
                              }
                            >
                              <Text
                                style={
                                  [
                                    {
                                      "color": "#121314",
                                      "fontFamily": "CentraNo1-Book",
                                      "fontSize": 30,
                                      "fontWeight": "400",
                                      "marginVertical": 2,
                                    },
                                    undefined,
                                    undefined,
                                    undefined,
                                    undefined,
                                    undefined,
                                    undefined,
                                    undefined,
                                    undefined,
                                    undefined,
                                    undefined,
                                    undefined,
                                    undefined,
                                    undefined,
                                    undefined,
                                    undefined,
                                    undefined,
                                    undefined,
                                    undefined,
                                    undefined,
                                    undefined,
                                    undefined,
                                    undefined,
                                    undefined,
                                    [
                                      {
                                        "color": "#121314",
                                        "fontSize": 30,
                                        "textAlign": "center",
                                      },
                                      undefined,
                                    ],
                                  ]
                                }
                              >
                                7
                              </Text>
                            </TouchableOpacity>
                            <TouchableOpacity
                              accessibilityRole="button"
                              accessible={true}
                              onPress={[Function]}
                              style={
                                [
                                  {
                                    "alignItems": "center",
                                    "flex": 1,
                                    "justifyContent": "center",
                                    "paddingHorizontal": 20,
                                    "paddingVertical": 12,
                                  },
                                  undefined,
                                ]
                              }
                            >
                              <Text
                                style={
                                  [
                                    {
                                      "color": "#121314",
                                      "fontFamily": "CentraNo1-Book",
                                      "fontSize": 30,
                                      "fontWeight": "400",
                                      "marginVertical": 2,
                                    },
                                    undefined,
                                    undefined,
                                    undefined,
                                    undefined,
                                    undefined,
                                    undefined,
                                    undefined,
                                    undefined,
                                    undefined,
                                    undefined,
                                    undefined,
                                    undefined,
                                    undefined,
                                    undefined,
                                    undefined,
                                    undefined,
                                    undefined,
                                    undefined,
                                    undefined,
                                    undefined,
                                    undefined,
                                    undefined,
                                    undefined,
                                    [
                                      {
                                        "color": "#121314",
                                        "fontSize": 30,
                                        "textAlign": "center",
                                      },
                                      undefined,
                                    ],
                                  ]
                                }
                              >
                                8
                              </Text>
                            </TouchableOpacity>
                            <TouchableOpacity
                              accessibilityRole="button"
                              accessible={true}
                              onPress={[Function]}
                              style={
                                [
                                  {
                                    "alignItems": "center",
                                    "flex": 1,
                                    "justifyContent": "center",
                                    "paddingHorizontal": 20,
                                    "paddingVertical": 12,
                                  },
                                  undefined,
                                ]
                              }
                            >
                              <Text
                                style={
                                  [
                                    {
                                      "color": "#121314",
                                      "fontFamily": "CentraNo1-Book",
                                      "fontSize": 30,
                                      "fontWeight": "400",
                                      "marginVertical": 2,
                                    },
                                    undefined,
                                    undefined,
                                    undefined,
                                    undefined,
                                    undefined,
                                    undefined,
                                    undefined,
                                    undefined,
                                    undefined,
                                    undefined,
                                    undefined,
                                    undefined,
                                    undefined,
                                    undefined,
                                    undefined,
                                    undefined,
                                    undefined,
                                    undefined,
                                    undefined,
                                    undefined,
                                    undefined,
                                    undefined,
                                    undefined,
                                    [
                                      {
                                        "color": "#121314",
                                        "fontSize": 30,
                                        "textAlign": "center",
                                      },
                                      undefined,
                                    ],
                                  ]
                                }
                              >
                                9
                              </Text>
                            </TouchableOpacity>
                          </View>
                          <View
                            style={
                              {
                                "flexDirection": "row",
                                "justifyContent": "space-around",
                              }
                            }
                          >
                            <TouchableOpacity
                              onPress={[Function]}
                              style={
                                [
                                  {
                                    "alignItems": "center",
                                    "flex": 1,
                                    "justifyContent": "center",
                                    "paddingHorizontal": 20,
                                    "paddingVertical": 12,
                                  },
                                  undefined,
                                ]
                              }
                            >
                              <Text
                                style={
                                  [
                                    {
                                      "color": "#121314",
                                      "fontFamily": "CentraNo1-Book",
                                      "fontSize": 30,
                                      "fontWeight": "400",
                                      "marginVertical": 2,
                                    },
                                    undefined,
                                    undefined,
                                    undefined,
                                    undefined,
                                    undefined,
                                    undefined,
                                    undefined,
                                    undefined,
                                    undefined,
                                    undefined,
                                    undefined,
                                    undefined,
                                    undefined,
                                    undefined,
                                    undefined,
                                    undefined,
                                    undefined,
                                    undefined,
                                    undefined,
                                    undefined,
                                    undefined,
                                    undefined,
                                    undefined,
                                    [
                                      {
                                        "color": "#121314",
                                        "fontSize": 30,
                                        "textAlign": "center",
                                      },
                                      undefined,
                                    ],
                                  ]
                                }
                              >
                                .
                              </Text>
                            </TouchableOpacity>
                            <TouchableOpacity
                              accessibilityRole="button"
                              accessible={true}
                              onPress={[Function]}
                              style={
                                [
                                  {
                                    "alignItems": "center",
                                    "flex": 1,
                                    "justifyContent": "center",
                                    "paddingHorizontal": 20,
                                    "paddingVertical": 12,
                                  },
                                  undefined,
                                ]
                              }
                            >
                              <Text
                                style={
                                  [
                                    {
                                      "color": "#121314",
                                      "fontFamily": "CentraNo1-Book",
                                      "fontSize": 30,
                                      "fontWeight": "400",
                                      "marginVertical": 2,
                                    },
                                    undefined,
                                    undefined,
                                    undefined,
                                    undefined,
                                    undefined,
                                    undefined,
                                    undefined,
                                    undefined,
                                    undefined,
                                    undefined,
                                    undefined,
                                    undefined,
                                    undefined,
                                    undefined,
                                    undefined,
                                    undefined,
                                    undefined,
                                    undefined,
                                    undefined,
                                    undefined,
                                    undefined,
                                    undefined,
                                    undefined,
                                    [
                                      {
                                        "color": "#121314",
                                        "fontSize": 30,
                                        "textAlign": "center",
                                      },
                                      undefined,
                                    ],
                                  ]
                                }
                              >
                                0
                              </Text>
                            </TouchableOpacity>
                            <TouchableOpacity
                              delayLongPress={500}
                              onLongPress={[Function]}
                              onPress={[Function]}
                              style={
                                [
                                  {
                                    "alignItems": "center",
                                    "flex": 1,
                                    "justifyContent": "center",
                                    "paddingHorizontal": 20,
                                    "paddingVertical": 12,
                                  },
                                  undefined,
                                ]
                              }
                              testID="keypad-delete-button"
                            >
                              <Text
                                allowFontScaling={false}
                                selectable={false}
                                style={
                                  [
                                    {
                                      "color": undefined,
                                      "fontSize": 12,
                                    },
                                    [
                                      {
                                        "color": "#121314",
                                        "fontSize": 30,
                                        "textAlign": "center",
                                      },
                                      {
                                        "fontSize": 25,
                                        "marginTop": 5,
                                      },
                                    ],
                                    {
                                      "fontFamily": "Ionicons",
                                      "fontStyle": "normal",
                                      "fontWeight": "normal",
                                    },
                                    {},
                                  ]
                                }
                              >
                                
                              </Text>
                            </TouchableOpacity>
                          </View>
                        </View>
                        <View
                          style={
                            {
                              "padding": 16,
                            }
                          }
                        >
                          <TouchableOpacity
                            accessibilityRole="button"
                            accessible={true}
                            activeOpacity={1}
                            disabled={true}
                            loading={false}
                            onPress={[Function]}
                            onPressIn={[Function]}
                            onPressOut={[Function]}
                            style={
                              {
                                "alignItems": "center",
                                "alignSelf": "stretch",
<<<<<<< HEAD
                                "backgroundColor": "#4459ff",
=======
                                "backgroundColor": "#121314",
>>>>>>> 05d3e30f
                                "borderRadius": 12,
                                "flexDirection": "row",
                                "height": 48,
                                "justifyContent": "center",
                                "opacity": 0.5,
                                "overflow": "hidden",
                                "paddingHorizontal": 16,
                              }
                            }
                          >
                            <Text
                              accessibilityRole="text"
                              style={
                                {
                                  "color": "#ffffff",
                                  "fontFamily": "Geist Medium",
                                  "fontSize": 16,
                                  "letterSpacing": 0,
                                  "lineHeight": 24,
                                }
                              }
                            >
                              Enter amount
                            </Text>
                          </TouchableOpacity>
                        </View>
                      </View>
                    </RCTSafeAreaView>
                  </View>
                </View>
              </View>
            </View>
          </View>
        </View>
      </RNSScreen>
    </RNSScreenContainer>
  </RNCSafeAreaProvider>
</View>
`;<|MERGE_RESOLUTION|>--- conflicted
+++ resolved
@@ -352,149 +352,8 @@
                             }
                           }
                         >
-<<<<<<< HEAD
-                          <View
-                            style={
-                              {
-                                "alignItems": "center",
-                              }
-                            }
-                          >
-                            <View
-                              collapsable={false}
-                              style={
-                                {
-                                  "opacity": 0,
-                                }
-                              }
-                            >
-                              <View
-                                style={
-                                  {
-                                    "alignItems": "center",
-                                    "flexDirection": "row",
-                                    "opacity": 0,
-                                    "pointerEvents": "none",
-                                  }
-                                }
-                              >
-                                <Text
-                                  accessibilityRole="text"
-                                  style={
-                                    {
-                                      "color": "#686e7d",
-                                      "fontFamily": "CentraNo1-Medium",
-                                      "fontSize": 14,
-                                      "fontWeight": "500",
-                                      "letterSpacing": 0,
-                                      "lineHeight": 22,
-                                    }
-                                  }
-                                >
-                                  0 ETH available to withdraw
-                                </Text>
-                                <TouchableOpacity
-                                  accessible={true}
-                                  activeOpacity={1}
-                                  disabled={false}
-                                  onPress={[Function]}
-                                  onPressIn={[Function]}
-                                  onPressOut={[Function]}
-                                  style={
-                                    {
-                                      "alignItems": "center",
-                                      "borderRadius": 8,
-                                      "height": 28,
-                                      "justifyContent": "center",
-                                      "opacity": 1,
-                                      "width": 28,
-                                    }
-                                  }
-                                  testID="LendingMaxSafeWithdrawalTooltipIcon"
-                                >
-                                  <SvgMock
-                                    color="#686e7d"
-                                    fill="currentColor"
-                                    height={20}
-                                    name="Question"
-                                    style={
-                                      {
-                                        "height": 20,
-                                        "width": 20,
-                                      }
-                                    }
-                                    width={20}
-                                  />
-                                </TouchableOpacity>
-                              </View>
-                            </View>
-                            <Text
-                              accessibilityRole="text"
-                              style={
-                                {
-                                  "color": "#121314",
-                                  "fontFamily": "CentraNo1-Book",
-                                  "fontSize": 14,
-                                  "fontWeight": "400",
-                                  "letterSpacing": 0,
-                                  "lineHeight": 22,
-                                }
-                              }
-                            >
-                              Balance: 1.5 ETH
-                            </Text>
-                          </View>
-                          <View
-                            style={
-                              {
-                                "alignItems": "center",
-                                "flexDirection": "row",
-                                "gap": 4,
-                                "justifyContent": "center",
-                              }
-                            }
-                          >
-                            <Text
-                              accessibilityRole="text"
-                              style={
-                                {
-                                  "color": "#121314",
-                                  "fontFamily": "CentraNo1-Bold",
-                                  "fontSize": 32,
-                                  "fontWeight": "700",
-                                  "letterSpacing": 0,
-                                  "lineHeight": 40,
-                                }
-                              }
-                            >
-                              0
-                            </Text>
-                            <Text
-                              accessibilityRole="text"
-                              style={
-                                {
-                                  "color": "#9ca1af",
-                                  "fontFamily": "CentraNo1-Bold",
-                                  "fontSize": 32,
-                                  "fontWeight": "700",
-                                  "letterSpacing": 0,
-                                  "lineHeight": 40,
-                                }
-                              }
-                            >
-                              ETH
-                            </Text>
-                          </View>
-                          <View>
-                            <TouchableOpacity
-                              accessibilityRole="button"
-                              accessible={true}
-                              activeOpacity={1}
-                              onPress={[Function]}
-=======
                           <View>
                             <View
->>>>>>> 05d3e30f
                               style={
                                 {
                                   "alignItems": "center",
@@ -720,20 +579,6 @@
                                     }
                                   }
                                 >
-<<<<<<< HEAD
-                                  50%
-                                </Text>
-                                <Text
-                                  accessibilityRole="text"
-                                  style={
-                                    {
-                                      "color": "#686e7d",
-                                      "fontFamily": "CentraNo1-Medium",
-                                      "fontSize": 14,
-                                      "fontWeight": "500",
-                                      "letterSpacing": 0,
-                                      "lineHeight": 22,
-=======
                                   <View
                                     style={
                                       {
@@ -741,7 +586,6 @@
                                         "flexDirection": "row",
                                         "gap": 4,
                                       }
->>>>>>> 05d3e30f
                                     }
                                   >
                                     <Text
@@ -1814,11 +1658,7 @@
                               {
                                 "alignItems": "center",
                                 "alignSelf": "stretch",
-<<<<<<< HEAD
-                                "backgroundColor": "#4459ff",
-=======
                                 "backgroundColor": "#121314",
->>>>>>> 05d3e30f
                                 "borderRadius": 12,
                                 "flexDirection": "row",
                                 "height": 48,
@@ -2211,149 +2051,8 @@
                             }
                           }
                         >
-<<<<<<< HEAD
-                          <View
-                            style={
-                              {
-                                "alignItems": "center",
-                              }
-                            }
-                          >
-                            <View
-                              collapsable={false}
-                              style={
-                                {
-                                  "opacity": 0,
-                                }
-                              }
-                            >
-                              <View
-                                style={
-                                  {
-                                    "alignItems": "center",
-                                    "flexDirection": "row",
-                                    "opacity": 0,
-                                    "pointerEvents": "none",
-                                  }
-                                }
-                              >
-                                <Text
-                                  accessibilityRole="text"
-                                  style={
-                                    {
-                                      "color": "#686e7d",
-                                      "fontFamily": "CentraNo1-Medium",
-                                      "fontSize": 14,
-                                      "fontWeight": "500",
-                                      "letterSpacing": 0,
-                                      "lineHeight": 22,
-                                    }
-                                  }
-                                >
-                                  0 ETH available to withdraw
-                                </Text>
-                                <TouchableOpacity
-                                  accessible={true}
-                                  activeOpacity={1}
-                                  disabled={false}
-                                  onPress={[Function]}
-                                  onPressIn={[Function]}
-                                  onPressOut={[Function]}
-                                  style={
-                                    {
-                                      "alignItems": "center",
-                                      "borderRadius": 8,
-                                      "height": 28,
-                                      "justifyContent": "center",
-                                      "opacity": 1,
-                                      "width": 28,
-                                    }
-                                  }
-                                  testID="LendingMaxSafeWithdrawalTooltipIcon"
-                                >
-                                  <SvgMock
-                                    color="#686e7d"
-                                    fill="currentColor"
-                                    height={20}
-                                    name="Question"
-                                    style={
-                                      {
-                                        "height": 20,
-                                        "width": 20,
-                                      }
-                                    }
-                                    width={20}
-                                  />
-                                </TouchableOpacity>
-                              </View>
-                            </View>
-                            <Text
-                              accessibilityRole="text"
-                              style={
-                                {
-                                  "color": "#121314",
-                                  "fontFamily": "CentraNo1-Book",
-                                  "fontSize": 14,
-                                  "fontWeight": "400",
-                                  "letterSpacing": 0,
-                                  "lineHeight": 22,
-                                }
-                              }
-                            >
-                              Balance: 1.5 ETH
-                            </Text>
-                          </View>
-                          <View
-                            style={
-                              {
-                                "alignItems": "center",
-                                "flexDirection": "row",
-                                "gap": 4,
-                                "justifyContent": "center",
-                              }
-                            }
-                          >
-                            <Text
-                              accessibilityRole="text"
-                              style={
-                                {
-                                  "color": "#121314",
-                                  "fontFamily": "CentraNo1-Bold",
-                                  "fontSize": 32,
-                                  "fontWeight": "700",
-                                  "letterSpacing": 0,
-                                  "lineHeight": 40,
-                                }
-                              }
-                            >
-                              0
-                            </Text>
-                            <Text
-                              accessibilityRole="text"
-                              style={
-                                {
-                                  "color": "#9ca1af",
-                                  "fontFamily": "CentraNo1-Bold",
-                                  "fontSize": 32,
-                                  "fontWeight": "700",
-                                  "letterSpacing": 0,
-                                  "lineHeight": 40,
-                                }
-                              }
-                            >
-                              ETH
-                            </Text>
-                          </View>
-                          <View>
-                            <TouchableOpacity
-                              accessibilityRole="button"
-                              accessible={true}
-                              activeOpacity={1}
-                              onPress={[Function]}
-=======
                           <View>
                             <View
->>>>>>> 05d3e30f
                               style={
                                 {
                                   "alignItems": "center",
@@ -2579,20 +2278,6 @@
                                     }
                                   }
                                 >
-<<<<<<< HEAD
-                                  50%
-                                </Text>
-                                <Text
-                                  accessibilityRole="text"
-                                  style={
-                                    {
-                                      "color": "#686e7d",
-                                      "fontFamily": "CentraNo1-Medium",
-                                      "fontSize": 14,
-                                      "fontWeight": "500",
-                                      "letterSpacing": 0,
-                                      "lineHeight": 22,
-=======
                                   <View
                                     style={
                                       {
@@ -2600,7 +2285,6 @@
                                         "flexDirection": "row",
                                         "gap": 4,
                                       }
->>>>>>> 05d3e30f
                                     }
                                   >
                                     <Text
@@ -3673,11 +3357,7 @@
                               {
                                 "alignItems": "center",
                                 "alignSelf": "stretch",
-<<<<<<< HEAD
-                                "backgroundColor": "#4459ff",
-=======
                                 "backgroundColor": "#121314",
->>>>>>> 05d3e30f
                                 "borderRadius": 12,
                                 "flexDirection": "row",
                                 "height": 48,
