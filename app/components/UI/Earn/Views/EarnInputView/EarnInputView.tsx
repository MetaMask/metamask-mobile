import { ORIGIN_METAMASK, toHex } from '@metamask/controller-utils';
<<<<<<< HEAD
=======
import { CHAIN_ID_TO_AAVE_POOL_CONTRACT } from '@metamask/stake-sdk';
>>>>>>> 3c0cd1f7
import { TransactionType } from '@metamask/transaction-controller';
import { Hex } from '@metamask/utils';
import {
  useFocusEffect,
  useNavigation,
  useRoute,
} from '@react-navigation/native';
import BigNumber from 'bignumber.js';
import { formatEther } from 'ethers/lib/utils';
import { debounce } from 'lodash';
import React, { useCallback, useEffect, useState } from 'react';
import { View } from 'react-native';
import { useSelector } from 'react-redux';
import { strings } from '../../../../../../locales/i18n';
import Button, {
  ButtonSize,
  ButtonVariants,
  ButtonWidthTypes,
} from '../../../../../component-library/components/Buttons/Button';
import { TextVariant } from '../../../../../component-library/components/Texts/Text';
import Routes from '../../../../../constants/navigation/Routes';
import Engine from '../../../../../core/Engine';
import { RootState } from '../../../../../reducers';
import { selectSelectedInternalAccount } from '../../../../../selectors/accountsController';
import { selectConversionRate } from '../../../../../selectors/currencyRateController';
import { selectConfirmationRedesignFlags } from '../../../../../selectors/featureFlagController/confirmations';
import { selectNetworkClientId } from '../../../../../selectors/networkController';
import { selectContractExchangeRatesByChainId } from '../../../../../selectors/tokenRatesController';
<<<<<<< HEAD
=======
import { getDecimalChainId } from '../../../../../util/networks';
>>>>>>> 3c0cd1f7
import { addTransactionBatch } from '../../../../../util/transaction-controller';
import Keypad from '../../../../Base/Keypad';
import { MetaMetricsEvents, useMetrics } from '../../../../hooks/useMetrics';
import { useStyles } from '../../../../hooks/useStyles';
import { getStakingNavbar } from '../../../Navbar';
import ScreenLayout from '../../../Ramp/Aggregator/components/ScreenLayout';
import EstimatedAnnualRewardsCard from '../../../Stake/components/EstimatedAnnualRewardsCard';
import QuickAmounts from '../../../Stake/components/QuickAmounts';
import {
  EVENT_LOCATIONS,
  EVENT_PROVIDERS,
} from '../../../Stake/constants/events';
import usePoolStakedDeposit from '../../../Stake/hooks/usePoolStakedDeposit';
import { withMetaMetrics } from '../../../Stake/utils/metaMetrics/withMetaMetrics';
import EarnTokenSelector from '../../components/EarnTokenSelector';
import InputDisplay from '../../components/InputDisplay';
import { EARN_EXPERIENCES } from '../../constants/experiences';
import useEarnInputHandlers from '../../hooks/useEarnInput';
<<<<<<< HEAD
import { EarnTokenDetails, useEarnTokenDetails } from '../../hooks/useEarnTokenDetails';
import { selectStablecoinLendingEnabledFlag } from '../../selectors/featureFlags';
import { isSupportedLendingTokenByChainId } from '../../utils';
import {
  CHAIN_ID_TO_AAVE_V3_POOL_CONTRACT_ADDRESS,
  generateLendingAllowanceIncreaseTransaction,
  generateLendingDepositTransaction,
  getErc20SpendingLimit,
=======
import useEarnTokens from '../../hooks/useEarnTokens';
import { selectStablecoinLendingEnabledFlag } from '../../selectors/featureFlags';
import {
  EARN_LENDING_ACTIONS,
  EarnTokenDetails,
} from '../../types/lending.types';
import {
  generateLendingAllowanceIncreaseTransaction,
  generateLendingDepositTransaction
>>>>>>> 3c0cd1f7
} from '../../utils/tempLending';
import styleSheet from './EarnInputView.styles';
import {
  EARN_INPUT_VIEW_ACTIONS,
  EarnInputViewProps,
} from './EarnInputView.types';
import { InternalAccount } from '@metamask/keyring-internal-api';
<<<<<<< HEAD
=======
import { getIsRedesignedStablecoinLendingScreenEnabled } from './utils';
>>>>>>> 3c0cd1f7

const EarnInputView = () => {
  // navigation hooks
  const navigation = useNavigation();
  const route = useRoute<EarnInputViewProps['route']>();
  const { token } = route.params;

  // state
  const [
    isSubmittingStakeDepositTransaction,
    setIsSubmittingStakeDepositTransaction,
  ] = useState(false);

  const confirmationRedesignFlags = useSelector(
    selectConfirmationRedesignFlags,
  );

  const isStakingDepositRedesignedEnabled =
    confirmationRedesignFlags?.staking_confirmations;
  const activeAccount = useSelector(selectSelectedInternalAccount);
  const conversionRate = useSelector(selectConversionRate) ?? 1;
  const contractExchangeRates = useSelector((state: RootState) =>
    selectContractExchangeRatesByChainId(state, token.chainId as Hex),
  );
  const isStablecoinLendingEnabled = useSelector(
    selectStablecoinLendingEnabledFlag,
  );

  // if token is ETH, use 1 as the exchange rate
  // otherwise, use the contract exchange rate or 0 if undefined
  const exchangeRate = token.isETH
    ? 1
    : contractExchangeRates?.[token.address as Hex]?.price ?? 0;

  // other hooks
  const { styles, theme } = useStyles(styleSheet, {});
  const { trackEvent, createEventBuilder } = useMetrics();
  const { attemptDepositTransaction } = usePoolStakedDeposit();
<<<<<<< HEAD
  const earnToken = getTokenWithBalanceAndApr(token);
=======
  const { getEarnToken } = useEarnTokens();
  const earnToken = getEarnToken(token);
>>>>>>> 3c0cd1f7
  const networkClientId = useSelector(selectNetworkClientId);
  const {
    isFiat,
    currentCurrency,
    isNonZeroAmount,
    amountToken,
    amountTokenMinimalUnit,
    amountFiatNumber,
    isOverMaximum,
    handleCurrencySwitch,
    currencyToggleValue,
    percentageOptions,
    handleQuickAmountPress,
    handleKeypadChange,
    calculateEstimatedAnnualRewards,
    estimatedAnnualRewards,
    annualRewardsToken,
    annualRewardsFiat,
    annualRewardRate,
    isLoadingEarnMetadata,
    handleMax,
    balanceValue,
    isHighGasCostImpact,
    getDepositTxGasPercentage,
    estimatedGasFeeWei,
    isLoadingEarnGasFee,
  } = useEarnInputHandlers({
    earnToken: earnToken as EarnTokenDetails,
    conversionRate,
    exchangeRate,
  });

  const navigateToLearnMoreModal = () => {
    const tokenExperience = earnToken?.experience?.type;

    if (tokenExperience === EARN_EXPERIENCES.POOLED_STAKING) {
      navigation.navigate('StakeModals', {
        screen: Routes.STAKING.MODALS.LEARN_MORE,
        params: { chainId: earnToken?.chainId },
      });
    }

    if (tokenExperience === EARN_EXPERIENCES.STABLECOIN_LENDING) {
      navigation.navigate(Routes.EARN.MODALS.ROOT, {
        screen: Routes.EARN.MODALS.LENDING_LEARN_MORE,
        params: { asset: earnToken },
      });
    }
  };

  const handleLendingFlow = useCallback(async () => {
    if (
      !activeAccount?.address ||
      !earnToken?.experience?.market?.underlying?.address ||
      !earnToken?.experience?.market?.protocol
    )
      return;

    // TODO: Add GasCostImpact for lending deposit flow after launch.
    const amountTokenMinimalUnitString = amountTokenMinimalUnit.toString();

    const tokenContractAddress = earnToken?.address;

    if (!tokenContractAddress || !earnToken?.chainId) return;

    const allowanceMinimalTokenUnitBN =
      await Engine.context.EarnController.getLendingTokenAllowance(
        earnToken.experience.market.protocol,
        earnToken.experience.market.underlying.address,
      );

    const allowanceMinimalTokenUnit = allowanceMinimalTokenUnitBN
      ? allowanceMinimalTokenUnitBN.toString()
      : '0';

    const needsAllowanceIncrease = new BigNumber(
      allowanceMinimalTokenUnit ?? '',
    ).isLessThan(amountTokenMinimalUnitString);

    const lendingPoolContractAddress =
      CHAIN_ID_TO_AAVE_POOL_CONTRACT[getDecimalChainId(earnToken.chainId)] ??
      '';

    const createRedesignedLendingDepositConfirmation = (_earnToken: EarnTokenDetails, _activeAccount: InternalAccount) => {
      const approveTxParams =
        generateLendingAllowanceIncreaseTransaction(
          amountTokenMinimalUnit.toString(),
          _activeAccount.address,
          _earnToken?.address,
          _earnToken.chainId as string,
        );
      if (!approveTxParams) return;
  
      const approveTx = {
        params: {
          to: approveTxParams.txParams.to ? toHex(approveTxParams.txParams.to) : undefined,
          from: approveTxParams.txParams.from,
          data: approveTxParams.txParams.data as Hex || undefined,
          value: approveTxParams.txParams.value ? toHex(approveTxParams.txParams.value) : undefined,
        },
        type: TransactionType.tokenMethodApprove,
      };
  
      const lendingDepositTxParams = generateLendingDepositTransaction(
        amountTokenMinimalUnit.toString(),
        _activeAccount.address,
        _earnToken?.address,
        _earnToken.chainId as string,
      );
  
      if (!lendingDepositTxParams) return;
  
      const lendingDepositTx = {
        params: {
          to: lendingDepositTxParams.txParams.to ? toHex(lendingDepositTxParams.txParams.to) : undefined,
          from: lendingDepositTxParams.txParams.from,
          data: lendingDepositTxParams.txParams.data as Hex || undefined,
          value: lendingDepositTxParams.txParams.value ? toHex(lendingDepositTxParams.txParams.value) : undefined,
        },
        // TODO: Substitute by transaction type from transaction controller once
        // it's added
        type: 'lendingDeposit' as TransactionType,
      };
  
      addTransactionBatch({
        from: activeAccount?.address as Hex || '0x',
        networkClientId,
        origin: ORIGIN_METAMASK,
        transactions: [approveTx, lendingDepositTx],
        disable7702: true,
        disableHook: true,
        disableSequential: false,
        requireApproval: true,
      });
  
      navigation.navigate('StakeScreens', {
        screen: Routes.FULL_SCREEN_CONFIRMATIONS.REDESIGNED_CONFIRMATIONS
      });
    };

<<<<<<< HEAD
    const createRedesignedLendingDepositConfirmation = (_earnToken: EarnTokenDetails, _activeAccount: InternalAccount) => {
      const approveTxParams =
        generateLendingAllowanceIncreaseTransaction(
          amountTokenMinimalUnit.toString(),
          _activeAccount.address,
          _earnToken?.address,
          _earnToken.chainId as string,
        );
  
      if (!approveTxParams) return;
  
      const approveTx = {
        params: {
          to: approveTxParams.txParams.to ? toHex(approveTxParams.txParams.to) : undefined,
          from: approveTxParams.txParams.from,
          data: approveTxParams.txParams.data ? toHex(approveTxParams.txParams.data) : undefined,
          value: approveTxParams.txParams.value ? toHex(approveTxParams.txParams.value) : undefined,
        },
        type: TransactionType.tokenMethodApprove,
      };
  
      const lendingDepositTxParams = generateLendingDepositTransaction(
        amountTokenMinimalUnit.toString(),
        _activeAccount.address,
        _earnToken?.address,
        _earnToken.chainId as string,
      );
  
      if (!lendingDepositTxParams) return;
  
      const lendingDepositTx = {
        params: {
          to: lendingDepositTxParams.txParams.to ? toHex(lendingDepositTxParams.txParams.to) : undefined,
          from: lendingDepositTxParams.txParams.from,
          data: lendingDepositTxParams.txParams.data ? toHex(lendingDepositTxParams.txParams.data) : undefined,
          value: lendingDepositTxParams.txParams.value ? toHex(lendingDepositTxParams.txParams.value) : undefined,
        },
        // TODO: Substitute by transaction type from transaction controller once
        // it's added
        type: 'lendingDeposit' as TransactionType,
      };
  
      addTransactionBatch({
        from: activeAccount?.address as Hex || '0x',
        networkClientId,
        origin: ORIGIN_METAMASK,
        transactions: [approveTx, lendingDepositTx],
        disable7702: true,
        disableHook: true,
        disableSequential: false,
        requireApproval: true,
      });
  
      navigation.navigate('StakeScreens', {
        screen: Routes.FULL_SCREEN_CONFIRMATIONS.REDESIGNED_CONFIRMATIONS
      });
    };

=======
>>>>>>> 3c0cd1f7
    const createLegacyLendingDepositConfirmation = (_lendingPoolContractAddress: string, _needsAllowanceIncrease: boolean) => {
      navigation.navigate(Routes.EARN.ROOT, {
        screen: Routes.EARN.LENDING_DEPOSIT_CONFIRMATION,
        params: {
          token,
          amountTokenMinimalUnit: amountTokenMinimalUnit.toString(),
          amountFiat: amountFiatNumber,
          // TODO: These values are inaccurate since useEarnInputHandlers doesn't support stablecoin lending yet.
          // Make sure these values are accurate after updating useEarnInputHandlers to support stablecoin lending.
          annualRewardsToken,
          annualRewardsFiat,
          annualRewardRate,
<<<<<<< HEAD
          // TODO: Replace hardcoded protocol in future iteration.
          lendingProtocol: 'AAVE v3',
          lendingContractAddress: _lendingPoolContractAddress,
          action: _needsAllowanceIncrease
            ? EARN_INPUT_VIEW_ACTIONS.ALLOWANCE_INCREASE
            : EARN_INPUT_VIEW_ACTIONS.LEND,
        },
      });
    };

    const isRedesignedStablecoinLendingScreenEnabled = process.env.MM_STABLECOIN_LENDING_UI_ENABLED_REDESIGNED;
=======
          lendingProtocol: earnToken?.experience?.market?.protocol,
          lendingContractAddress: lendingPoolContractAddress,
          action: needsAllowanceIncrease
            ? EARN_LENDING_ACTIONS.ALLOWANCE_INCREASE
            : EARN_LENDING_ACTIONS.DEPOSIT,
        },
      });
    };

    const isRedesignedStablecoinLendingScreenEnabled = getIsRedesignedStablecoinLendingScreenEnabled();
>>>>>>> 3c0cd1f7
    if (isRedesignedStablecoinLendingScreenEnabled) {
      createRedesignedLendingDepositConfirmation(earnToken, activeAccount);
    } else {
      createLegacyLendingDepositConfirmation(lendingPoolContractAddress, needsAllowanceIncrease);
    }
  }, [
    activeAccount,
    amountFiatNumber,
    amountTokenMinimalUnit,
    annualRewardRate,
    annualRewardsFiat,
    annualRewardsToken,
    earnToken,
    navigation,
    networkClientId,
    token,
  ]);

  const handlePooledStakingFlow = useCallback(async () => {
    if (isHighGasCostImpact()) {
      trackEvent(
        createEventBuilder(
          MetaMetricsEvents.STAKE_GAS_COST_IMPACT_WARNING_TRIGGERED,
        )
          .addProperties({
            selected_provider: EVENT_PROVIDERS.CONSENSYS,
            location: EVENT_LOCATIONS.STAKE_INPUT_VIEW,
            tokens_to_stake_native_value: amountToken,
            tokens_to_stake_usd_value: amountFiatNumber,
            estimated_gas_fee: formatEther(estimatedGasFeeWei.toString()),
            estimated_gas_percentage_of_deposit: `${getDepositTxGasPercentage()}%`,
          })
          .build(),
      );

      navigation.navigate('StakeModals', {
        screen: Routes.STAKING.MODALS.GAS_IMPACT,
        params: {
          amountWei: amountTokenMinimalUnit.toString(),
          amountFiat: amountFiatNumber,
          annualRewardsToken,
          annualRewardsFiat,
          annualRewardRate,
          estimatedGasFee: formatEther(estimatedGasFeeWei.toString()),
          estimatedGasFeePercentage: `${getDepositTxGasPercentage()}%`,
          chainId: earnToken?.chainId,
        },
      });
      return;
    }

    const amountWeiString = amountTokenMinimalUnit.toString();

    const stakeButtonClickEventProperties = {
      selected_provider: EVENT_PROVIDERS.CONSENSYS,
      tokens_to_stake_native_value: amountToken,
      tokens_to_stake_usd_value: amountFiatNumber,
    };

    if (isStakingDepositRedesignedEnabled) {
      // this prevents the user from adding the transaction deposit into the
      // controller state multiple times
      setIsSubmittingStakeDepositTransaction(true);

      // Here we add the transaction to the transaction controller. The
      // redesigned confirmations architecture relies on the transaction
      // metadata object being defined by the time the confirmation is displayed
      // to the user.
      if (!attemptDepositTransaction) return;
      await attemptDepositTransaction(
        amountWeiString,
        activeAccount?.address as string,
        undefined,
        true,
      );

      navigation.navigate('StakeScreens', {
        screen: Routes.FULL_SCREEN_CONFIRMATIONS.REDESIGNED_CONFIRMATIONS,
      });

      const withRedesignedPropEventProperties = {
        ...stakeButtonClickEventProperties,
        is_redesigned: true,
      };

      trackEvent(
        createEventBuilder(MetaMetricsEvents.REVIEW_STAKE_BUTTON_CLICKED)
          .addProperties(withRedesignedPropEventProperties)
          .build(),
      );
      return;
    }

    navigation.navigate('StakeScreens', {
      screen: Routes.STAKING.STAKE_CONFIRMATION,
      params: {
        amountWei: amountWeiString,
        amountFiat: amountFiatNumber,
        annualRewardsToken,
        annualRewardsFiat,
        annualRewardRate,
        chainId: earnToken?.chainId,
      },
    });

    trackEvent(
      createEventBuilder(MetaMetricsEvents.REVIEW_STAKE_BUTTON_CLICKED)
        .addProperties(stakeButtonClickEventProperties)
        .build(),
    );
  }, [
    activeAccount?.address,
    amountFiatNumber,
    amountToken,
    amountTokenMinimalUnit,
    annualRewardRate,
    annualRewardsFiat,
    annualRewardsToken,
    attemptDepositTransaction,
    createEventBuilder,
    earnToken?.chainId,
    estimatedGasFeeWei,
    getDepositTxGasPercentage,
    isHighGasCostImpact,
    isStakingDepositRedesignedEnabled,
    navigation,
    trackEvent,
  ]);

  const handleEarnPress = useCallback(async () => {
    // Stablecoin Lending Flow
    if (
      earnToken?.experience?.type === EARN_EXPERIENCES.STABLECOIN_LENDING &&
      isStablecoinLendingEnabled
    ) {
      await handleLendingFlow();
      return;
    }

    // Pooled-Staking Flow
    await handlePooledStakingFlow();
  }, [
    earnToken?.experience?.type,
    isStablecoinLendingEnabled,
    handlePooledStakingFlow,
    handleLendingFlow,
  ]);

  const handleMaxButtonPress = () => {
    if (!isStablecoinLendingEnabled || token.isETH) {
      navigation.navigate('StakeModals', {
        screen: Routes.STAKING.MODALS.MAX_INPUT,
        params: {
          handleMaxPress: handleMax,
        },
      });
    } else {
      handleMax();
    }
  };

  const getButtonLabel = () => {
    if (!isNonZeroAmount) {
      return strings('stake.enter_amount');
    }
    if (isOverMaximum.isOverMaximumToken) {
      return strings('stake.not_enough_token', {
        ticker: earnToken?.ticker ?? earnToken?.symbol,
      });
    }
    if (isOverMaximum.isOverMaximumEth) {
      return strings('stake.not_enough_eth');
    }
    return strings('stake.review');
  };

  const balanceText = strings('stake.balance');
  const buttonLabel = getButtonLabel();

  useFocusEffect(
    useCallback(() => {
      setIsSubmittingStakeDepositTransaction(false);
    }, []),
  );

  const stakingNavBarOptions = {
    hasCancelButton: true,
    hasBackButton: false,
  };
  const stakingNavBarEventOptions = {
    cancelButtonEvent: {
      event: MetaMetricsEvents.STAKE_CANCEL_CLICKED,
      properties: {
        selected_provider: EVENT_PROVIDERS.CONSENSYS,
        location: EVENT_LOCATIONS.STAKE_INPUT_VIEW,
      },
    },
  };
  const earnNavBarOptions = {
    hasCancelButton: false,
    hasBackButton: true,
    hasIconButton: true,
    handleIconPress: navigateToLearnMoreModal,
  };
  const earnNavBarEventOptions = {
    backButtonEvent: {
      event: MetaMetricsEvents.STAKE_CANCEL_CLICKED,
      properties: {
        selected_provider: EVENT_PROVIDERS.CONSENSYS,
        location: EVENT_LOCATIONS.STAKE_INPUT_VIEW,
      },
    },
    // TODO: STAKE-930 (Lending Analytics)
    // iconButtonEvent: {
    //   event: MetaMetricsEvents.TOOLTIP_OPENED,
    //   properties: {
    //     selected_provider: EVENT_PROVIDERS.CONSENSYS,
    //     text: 'Tooltip Opened',
    //     location: EVENT_LOCATIONS.STAKE_INPUT_VIEW,
    //     tooltip_name: 'MetaMask Earn Estimated Rewards',
    //   },
    // },
  };
  const navBarOptions = isStablecoinLendingEnabled
    ? earnNavBarOptions
    : stakingNavBarOptions;
  const navBarEventOptions = isStablecoinLendingEnabled
    ? earnNavBarEventOptions
    : stakingNavBarEventOptions;

  useEffect(() => {
    navigation.setOptions(
      getStakingNavbar(
        strings('earn.deposit'),
        navigation,
        theme.colors,
        navBarOptions,
        navBarEventOptions,
      ),
    );
  }, [navigation, token, theme.colors, navBarEventOptions, navBarOptions]);

  useEffect(() => {
    calculateEstimatedAnnualRewards();
  }, [
    amountToken,
    amountTokenMinimalUnit,
    isFiat,
    calculateEstimatedAnnualRewards,
  ]);

  return (
    <ScreenLayout style={styles.container}>
      <InputDisplay
        isOverMaximum={isOverMaximum}
        balanceText={balanceText}
        balanceValue={balanceValue}
        amountToken={amountToken}
        amountFiatNumber={amountFiatNumber}
        isFiat={isFiat}
        asset={token}
        currentCurrency={currentCurrency}
        handleCurrencySwitch={withMetaMetrics(handleCurrencySwitch, {
          event: MetaMetricsEvents.STAKE_INPUT_CURRENCY_SWITCH_CLICKED,
          properties: {
            selected_provider: EVENT_PROVIDERS.CONSENSYS,
            text: 'Currency Switch Trigger',
            location: EVENT_LOCATIONS.STAKE_INPUT_VIEW,
            currency_type: !isFiat ? 'fiat' : 'native',
          },
        })}
        currencyToggleValue={currencyToggleValue}
      />
      <View style={styles.rewardsRateContainer}>
        {isStablecoinLendingEnabled ? (
          <EarnTokenSelector
            token={token}
            action={EARN_INPUT_VIEW_ACTIONS.DEPOSIT}
          />
        ) : (
          <EstimatedAnnualRewardsCard
            estimatedAnnualRewards={estimatedAnnualRewards}
            onIconPress={withMetaMetrics(navigateToLearnMoreModal, {
              event: MetaMetricsEvents.TOOLTIP_OPENED,
              properties: {
                selected_provider: EVENT_PROVIDERS.CONSENSYS,
                text: 'Tooltip Opened',
                location: EVENT_LOCATIONS.STAKE_INPUT_VIEW,
                tooltip_name: 'MetaMask Pool Estimated Rewards',
              },
            })}
            isLoading={isLoadingEarnMetadata}
          />
        )}
      </View>
      <QuickAmounts
        amounts={percentageOptions}
        onAmountPress={({ value }: { value: number }) =>
          withMetaMetrics(handleQuickAmountPress, {
            event: MetaMetricsEvents.STAKE_INPUT_QUICK_AMOUNT_CLICKED,
            properties: {
              location: EVENT_LOCATIONS.STAKE_INPUT_VIEW,
              amount: value,
              is_max: false,
              mode: !isFiat ? 'native' : 'fiat',
            },
          })({ value })
        }
        onMaxPress={withMetaMetrics(handleMaxButtonPress, {
          event: MetaMetricsEvents.STAKE_INPUT_QUICK_AMOUNT_CLICKED,
          properties: {
            location: EVENT_LOCATIONS.STAKE_INPUT_VIEW,
            is_max: true,
            mode: !isFiat ? 'native' : 'fiat',
          },
        })}
      />
      <Keypad
        value={!isFiat ? amountToken : amountFiatNumber}
        // Debounce used to avoid error message flicker from recalculating gas fee estimate
        onChange={debounce(handleKeypadChange, 1)}
        style={styles.keypad}
        currency={token.symbol}
        decimals={!isFiat ? 5 : 2}
      />
      <View style={styles.reviewButtonContainer}>
        <Button
          label={buttonLabel}
          size={ButtonSize.Lg}
          labelTextVariant={TextVariant.BodyMDMedium}
          variant={ButtonVariants.Primary}
          loading={isSubmittingStakeDepositTransaction}
          isDisabled={
            isOverMaximum.isOverMaximumToken ||
            isOverMaximum.isOverMaximumEth ||
            !isNonZeroAmount ||
            isLoadingEarnGasFee ||
            isSubmittingStakeDepositTransaction
          }
          width={ButtonWidthTypes.Full}
          onPress={handleEarnPress}
        />
      </View>
    </ScreenLayout>
  );
};

export default EarnInputView;<|MERGE_RESOLUTION|>--- conflicted
+++ resolved
@@ -1,8 +1,5 @@
 import { ORIGIN_METAMASK, toHex } from '@metamask/controller-utils';
-<<<<<<< HEAD
-=======
 import { CHAIN_ID_TO_AAVE_POOL_CONTRACT } from '@metamask/stake-sdk';
->>>>>>> 3c0cd1f7
 import { TransactionType } from '@metamask/transaction-controller';
 import { Hex } from '@metamask/utils';
 import {
@@ -31,10 +28,7 @@
 import { selectConfirmationRedesignFlags } from '../../../../../selectors/featureFlagController/confirmations';
 import { selectNetworkClientId } from '../../../../../selectors/networkController';
 import { selectContractExchangeRatesByChainId } from '../../../../../selectors/tokenRatesController';
-<<<<<<< HEAD
-=======
 import { getDecimalChainId } from '../../../../../util/networks';
->>>>>>> 3c0cd1f7
 import { addTransactionBatch } from '../../../../../util/transaction-controller';
 import Keypad from '../../../../Base/Keypad';
 import { MetaMetricsEvents, useMetrics } from '../../../../hooks/useMetrics';
@@ -53,16 +47,6 @@
 import InputDisplay from '../../components/InputDisplay';
 import { EARN_EXPERIENCES } from '../../constants/experiences';
 import useEarnInputHandlers from '../../hooks/useEarnInput';
-<<<<<<< HEAD
-import { EarnTokenDetails, useEarnTokenDetails } from '../../hooks/useEarnTokenDetails';
-import { selectStablecoinLendingEnabledFlag } from '../../selectors/featureFlags';
-import { isSupportedLendingTokenByChainId } from '../../utils';
-import {
-  CHAIN_ID_TO_AAVE_V3_POOL_CONTRACT_ADDRESS,
-  generateLendingAllowanceIncreaseTransaction,
-  generateLendingDepositTransaction,
-  getErc20SpendingLimit,
-=======
 import useEarnTokens from '../../hooks/useEarnTokens';
 import { selectStablecoinLendingEnabledFlag } from '../../selectors/featureFlags';
 import {
@@ -72,7 +56,6 @@
 import {
   generateLendingAllowanceIncreaseTransaction,
   generateLendingDepositTransaction
->>>>>>> 3c0cd1f7
 } from '../../utils/tempLending';
 import styleSheet from './EarnInputView.styles';
 import {
@@ -80,10 +63,7 @@
   EarnInputViewProps,
 } from './EarnInputView.types';
 import { InternalAccount } from '@metamask/keyring-internal-api';
-<<<<<<< HEAD
-=======
 import { getIsRedesignedStablecoinLendingScreenEnabled } from './utils';
->>>>>>> 3c0cd1f7
 
 const EarnInputView = () => {
   // navigation hooks
@@ -122,12 +102,8 @@
   const { styles, theme } = useStyles(styleSheet, {});
   const { trackEvent, createEventBuilder } = useMetrics();
   const { attemptDepositTransaction } = usePoolStakedDeposit();
-<<<<<<< HEAD
-  const earnToken = getTokenWithBalanceAndApr(token);
-=======
   const { getEarnToken } = useEarnTokens();
   const earnToken = getEarnToken(token);
->>>>>>> 3c0cd1f7
   const networkClientId = useSelector(selectNetworkClientId);
   const {
     isFiat,
@@ -268,67 +244,6 @@
       });
     };
 
-<<<<<<< HEAD
-    const createRedesignedLendingDepositConfirmation = (_earnToken: EarnTokenDetails, _activeAccount: InternalAccount) => {
-      const approveTxParams =
-        generateLendingAllowanceIncreaseTransaction(
-          amountTokenMinimalUnit.toString(),
-          _activeAccount.address,
-          _earnToken?.address,
-          _earnToken.chainId as string,
-        );
-  
-      if (!approveTxParams) return;
-  
-      const approveTx = {
-        params: {
-          to: approveTxParams.txParams.to ? toHex(approveTxParams.txParams.to) : undefined,
-          from: approveTxParams.txParams.from,
-          data: approveTxParams.txParams.data ? toHex(approveTxParams.txParams.data) : undefined,
-          value: approveTxParams.txParams.value ? toHex(approveTxParams.txParams.value) : undefined,
-        },
-        type: TransactionType.tokenMethodApprove,
-      };
-  
-      const lendingDepositTxParams = generateLendingDepositTransaction(
-        amountTokenMinimalUnit.toString(),
-        _activeAccount.address,
-        _earnToken?.address,
-        _earnToken.chainId as string,
-      );
-  
-      if (!lendingDepositTxParams) return;
-  
-      const lendingDepositTx = {
-        params: {
-          to: lendingDepositTxParams.txParams.to ? toHex(lendingDepositTxParams.txParams.to) : undefined,
-          from: lendingDepositTxParams.txParams.from,
-          data: lendingDepositTxParams.txParams.data ? toHex(lendingDepositTxParams.txParams.data) : undefined,
-          value: lendingDepositTxParams.txParams.value ? toHex(lendingDepositTxParams.txParams.value) : undefined,
-        },
-        // TODO: Substitute by transaction type from transaction controller once
-        // it's added
-        type: 'lendingDeposit' as TransactionType,
-      };
-  
-      addTransactionBatch({
-        from: activeAccount?.address as Hex || '0x',
-        networkClientId,
-        origin: ORIGIN_METAMASK,
-        transactions: [approveTx, lendingDepositTx],
-        disable7702: true,
-        disableHook: true,
-        disableSequential: false,
-        requireApproval: true,
-      });
-  
-      navigation.navigate('StakeScreens', {
-        screen: Routes.FULL_SCREEN_CONFIRMATIONS.REDESIGNED_CONFIRMATIONS
-      });
-    };
-
-=======
->>>>>>> 3c0cd1f7
     const createLegacyLendingDepositConfirmation = (_lendingPoolContractAddress: string, _needsAllowanceIncrease: boolean) => {
       navigation.navigate(Routes.EARN.ROOT, {
         screen: Routes.EARN.LENDING_DEPOSIT_CONFIRMATION,
@@ -341,19 +256,6 @@
           annualRewardsToken,
           annualRewardsFiat,
           annualRewardRate,
-<<<<<<< HEAD
-          // TODO: Replace hardcoded protocol in future iteration.
-          lendingProtocol: 'AAVE v3',
-          lendingContractAddress: _lendingPoolContractAddress,
-          action: _needsAllowanceIncrease
-            ? EARN_INPUT_VIEW_ACTIONS.ALLOWANCE_INCREASE
-            : EARN_INPUT_VIEW_ACTIONS.LEND,
-        },
-      });
-    };
-
-    const isRedesignedStablecoinLendingScreenEnabled = process.env.MM_STABLECOIN_LENDING_UI_ENABLED_REDESIGNED;
-=======
           lendingProtocol: earnToken?.experience?.market?.protocol,
           lendingContractAddress: lendingPoolContractAddress,
           action: needsAllowanceIncrease
@@ -364,7 +266,6 @@
     };
 
     const isRedesignedStablecoinLendingScreenEnabled = getIsRedesignedStablecoinLendingScreenEnabled();
->>>>>>> 3c0cd1f7
     if (isRedesignedStablecoinLendingScreenEnabled) {
       createRedesignedLendingDepositConfirmation(earnToken, activeAccount);
     } else {
