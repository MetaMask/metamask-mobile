--- conflicted
+++ resolved
@@ -74,28 +74,11 @@
 import { trace, TraceName } from '../../../../../util/trace';
 import { useEndTraceOnMount } from '../../../../hooks/useEndTraceOnMount';
 import { EVM_SCOPE } from '../../constants/networks';
-<<<<<<< HEAD
-import { selectTrxStakingEnabled } from '../../../../../selectors/featureFlagController/trxStakingEnabled';
-///: BEGIN:ONLY_INCLUDE_IF(tron)
-import {
-  toTokenMinimalUnit,
-  normalizeToDotDecimal,
-} from '../../../../../util/number';
-import useTronStake from '../../hooks/useTronStake';
-import TronStakePreview from '../../components/Tron/StakePreview/TronStakePreview';
-import {
-  TRON_RESOURCE,
-  TronResourceType,
-} from '../../../../../core/Multichain/constants';
-import { ComputeFeeResult } from '../../utils/tron-staking';
-import { isTronChainId } from '../../../../../core/Multichain/utils';
-=======
 ///: BEGIN:ONLY_INCLUDE_IF(tron)
 import useTronStake from '../../hooks/useTronStake';
 import TronStakePreview from '../../components/Tron/StakePreview/TronStakePreview';
 import { ComputeFeeResult } from '../../utils/tron-staking-snap';
 import { handleTronStakingNavigationResult } from '../../utils/tron';
->>>>>>> 695c91d8
 ///: END:ONLY_INCLUDE_IF
 
 const EarnInputView = () => {
@@ -146,48 +129,6 @@
   const { getEarnToken } = useEarnTokens();
 
   ///: BEGIN:ONLY_INCLUDE_IF(tron)
-<<<<<<< HEAD
-  const [resourceType, setResourceType] = useState<ResourceType>(
-    TRON_RESOURCE.ENERGY,
-  );
-  const isTronNative = token.isNative && isTronChainId(String(token.chainId));
-
-  const {
-    validate: tronValidate,
-    confirm: tronConfirm,
-    validating: isTronStakeValidating,
-    preview: tronPreview,
-  } = useTronStake();
-  ///: END:ONLY_INCLUDE_IF
-
-  const earnTokenFromMap = getEarnToken(token);
-
-  const earnToken = React.useMemo(() => {
-    if (earnTokenFromMap) return earnTokenFromMap;
-
-    ///: BEGIN:ONLY_INCLUDE_IF(tron)
-    if (isTrxStakingEnabled && isTronNative) {
-      const normalized = normalizeToDotDecimal(token.balance);
-      const balanceMinimalUnit = toTokenMinimalUnit(
-        normalized,
-        token.decimals ?? 0,
-      ).toString();
-
-      const experiences = [{ type: EARN_EXPERIENCES.POOLED_STAKING, apr: '0' }];
-
-      return {
-        ...token,
-        isETH: false,
-        balanceMinimalUnit,
-        balanceFormatted: token.balance ?? '0',
-        balanceFiat: token.balanceFiat ?? '0',
-        tokenUsdExchangeRate: 0,
-        experiences,
-        experience: experiences[0],
-      } as EarnTokenDetails;
-    }
-    ///: END:ONLY_INCLUDE_IF
-=======
   const {
     isTronNative,
     isTronEnabled,
@@ -195,7 +136,7 @@
     setResourceType,
     validating: isTronStakeValidating,
     preview: tronPreview,
-    validate: tronValidate,
+    validateStakeAmount: tronValidateStakeAmount,
     confirmStake: tronConfirmStake,
   } = useTronStake({ token });
   ///: END:ONLY_INCLUDE_IF
@@ -205,7 +146,6 @@
   ///: BEGIN:ONLY_INCLUDE_IF(tron)
   showTronStakingUI = isTronEnabled;
   ///: END:ONLY_INCLUDE_IF
->>>>>>> 695c91d8
 
   const earnToken = getEarnToken(token);
 
@@ -255,12 +195,7 @@
   // Build quick-amounts list, replacing the last "Max" with "Done" when editing and a value is entered
   const quickAmounts = React.useMemo(() => {
     // Only adjust for TRON staking flow; otherwise, use defaults
-    if (
-      isTrxStakingEnabled &&
-      isTronNative &&
-      !isPreviewVisible &&
-      isNonZeroAmount
-    ) {
+    if (isTronEnabled && isTronNative && !isPreviewVisible && isNonZeroAmount) {
       const modified = [...percentageOptions];
       modified[modified.length - 1] = {
         ...modified[modified.length - 1],
@@ -270,7 +205,7 @@
     }
     return percentageOptions;
   }, [
-    isTrxStakingEnabled,
+    isTronEnabled,
     isTronNative,
     isPreviewVisible,
     isNonZeroAmount,
@@ -675,41 +610,9 @@
 
   const handleEarnPress = useCallback(async () => {
     ///: BEGIN:ONLY_INCLUDE_IF(tron)
-<<<<<<< HEAD
-    if (isTrxStakingEnabled && isTronNative) {
-      const result = await tronConfirm?.(
-        amountToken,
-        resourceType as TronResourceType,
-        String(token.chainId),
-      );
-      if (result?.valid && (!result.errors || result.errors.length === 0)) {
-        navigation.goBack();
-        requestAnimationFrame(() => {
-          navigation.navigate(Routes.MODAL.ROOT_MODAL_FLOW, {
-            screen: Routes.SHEET.SUCCESS_ERROR_SHEET,
-            params: {
-              title: strings('stake.tron.stake_completed'),
-              description: strings('stake.tron.stake_completed_description'),
-              type: 'success',
-              closeOnPrimaryButtonPress: true,
-            },
-          });
-        });
-      } else {
-        navigation.navigate(Routes.MODAL.ROOT_MODAL_FLOW, {
-          screen: Routes.SHEET.SUCCESS_ERROR_SHEET,
-          params: {
-            title: strings('stake.tron.stake_failed'),
-            description: result?.errors?.join('\n') ?? '',
-            type: 'error',
-          },
-        });
-      }
-=======
     if (isTronEnabled) {
       const result = await tronConfirmStake?.(amountToken);
       handleTronStakingNavigationResult(navigation, result, 'stake');
->>>>>>> 695c91d8
       return;
     }
     ///: END:ONLY_INCLUDE_IF
@@ -729,20 +632,11 @@
     earnToken?.experience?.type,
     isStablecoinLendingEnabled,
     amountToken,
-<<<<<<< HEAD
-    isTronNative,
-    isTrxStakingEnabled,
-    navigation,
-    resourceType,
-    token.chainId,
-    tronConfirm,
-=======
     ///: BEGIN:ONLY_INCLUDE_IF(tron)
     isTronEnabled,
     navigation,
     tronConfirmStake,
     ///: END:ONLY_INCLUDE_IF
->>>>>>> 695c91d8
     handlePooledStakingFlow,
     handleLendingFlow,
   ]);
@@ -806,18 +700,13 @@
 
   // Right action press: act as "Done" in TRON editing with non-zero amount; otherwise behave as Max
   const onRightActionPress = React.useCallback(() => {
-    if (
-      isTrxStakingEnabled &&
-      isTronNative &&
-      isNonZeroAmount &&
-      !isPreviewVisible
-    ) {
+    if (isTronEnabled && isTronNative && isNonZeroAmount && !isPreviewVisible) {
       setIsPreviewVisible(true);
       return;
     }
     handleMaxPressWithTracking();
   }, [
-    isTrxStakingEnabled,
+    isTronEnabled,
     isTronNative,
     isNonZeroAmount,
     isPreviewVisible,
@@ -856,7 +745,7 @@
       handleKeypadChange(data);
       ///: BEGIN:ONLY_INCLUDE_IF(tron)
       if (isTronEnabled && !isFiat) {
-        tronValidate?.(data.value);
+        tronValidateStakeAmount?.(data.value);
       }
       ///: END:ONLY_INCLUDE_IF
     },
@@ -865,7 +754,7 @@
       ///: BEGIN:ONLY_INCLUDE_IF(tron)
       isTronEnabled,
       isFiat,
-      tronValidate,
+      tronValidateStakeAmount,
       ///: END:ONLY_INCLUDE_IF
     ],
   );
@@ -893,10 +782,7 @@
   };
 
   const balanceText = strings('stake.balance');
-  const buttonLabel =
-    isTrxStakingEnabled && isTronNative
-      ? strings('stake.stake')
-      : getButtonLabel();
+  const buttonLabel = getButtonLabel();
 
   useFocusEffect(
     useCallback(() => {
@@ -1088,11 +974,7 @@
           }}
         />
         <View style={styles.rewardsRateContainer}>
-<<<<<<< HEAD
-          {!isTrxStakingEnabled &&
-=======
           {!showTronStakingUI &&
->>>>>>> 695c91d8
             (isStablecoinLendingEnabled ? (
               <>
                 <View style={styles.spacer} />
@@ -1120,8 +1002,7 @@
       </ScrollView>
       {
         ///: BEGIN:ONLY_INCLUDE_IF(tron)
-<<<<<<< HEAD
-        isTrxStakingEnabled &&
+        isTronEnabled &&
           isTronNative &&
           isPreviewVisible &&
           isNonZeroAmount && (
@@ -1142,14 +1023,7 @@
           <Keypad
             value={!isFiat ? amountToken : amountFiatNumber}
             // Debounce used to avoid error message flicker from recalculating gas fee estimate
-            onChange={debounce((data) => {
-              handleKeypadChange(data);
-              ///: BEGIN:ONLY_INCLUDE_IF(tron)
-              if (isTrxStakingEnabled && isTronNative && !isFiat) {
-                tronValidate?.(String(data.value), String(token.chainId));
-              }
-              ///: END:ONLY_INCLUDE_IF
-            }, 1)}
+            onChange={debounce(handleKeypadChangeWithValidation, 1)}
             style={styles.keypad}
             currency={token.symbol}
             decimals={!isFiat ? 5 : 2}
@@ -1158,42 +1032,11 @@
       )}
       {
         ///: BEGIN:ONLY_INCLUDE_IF(tron)
-        isTrxStakingEnabled &&
+        isTronEnabled &&
           isTronNative &&
           isPreviewVisible &&
           isNonZeroAmount &&
           renderReviewButton(
-=======
-        isTronEnabled && isNonZeroAmount && (
-          <TronStakePreview
-            resourceType={resourceType}
-            fee={tronPreview?.fee as ComputeFeeResult}
-          />
-        )
-        ///: END:ONLY_INCLUDE_IF
-      }
-      <QuickAmounts
-        amounts={percentageOptions}
-        onAmountPress={handleQuickAmountPressWithTracking}
-        onMaxPress={handleMaxPressWithTracking}
-      />
-      <Keypad
-        value={!isFiat ? amountToken : amountFiatNumber}
-        // Debounce used to avoid error message flicker from recalculating gas fee estimate
-        onChange={debounce(handleKeypadChangeWithValidation, 1)}
-        style={styles.keypad}
-        currency={token.symbol}
-        decimals={!isFiat ? 5 : 2}
-      />
-      <View style={styles.reviewButtonContainer}>
-        <Button
-          label={buttonLabel}
-          size={ButtonSize.Lg}
-          labelTextVariant={TextVariant.BodyMDMedium}
-          variant={ButtonVariants.Primary}
-          loading={isSubmittingStakeDepositTransaction}
-          isDisabled={
->>>>>>> 695c91d8
             isOverMaximum.isOverMaximumToken ||
               isOverMaximum.isOverMaximumEth ||
               !isNonZeroAmount ||
@@ -1202,23 +1045,6 @@
           )
         ///: END:ONLY_INCLUDE_IF
       }
-      {!isTronNative &&
-        renderReviewButton(
-          isOverMaximum.isOverMaximumToken ||
-            isOverMaximum.isOverMaximumEth ||
-            !isNonZeroAmount ||
-            (isTronNative ? isTronStakeValidating : isLoadingEarnGasFee) ||
-<<<<<<< HEAD
-            isSubmittingStakeDepositTransaction,
-        )}
-=======
-            isSubmittingStakeDepositTransaction
-          }
-          width={ButtonWidthTypes.Full}
-          onPress={handleEarnPress}
-        />
-      </View>
->>>>>>> 695c91d8
     </ScreenLayout>
   );
 };
