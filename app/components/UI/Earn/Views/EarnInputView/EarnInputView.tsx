--- conflicted
+++ resolved
@@ -44,37 +44,20 @@
   EARN_INPUT_VIEW_ACTIONS,
   EarnInputViewProps,
 } from './EarnInputView.types';
-<<<<<<< HEAD
-import useEarnInputHandlers from '../../hooks/useEarnInput';
-import { selectStablecoinLendingEnabledFlag } from '../../selectors/featureFlags';
-import { EARN_EXPERIENCES } from '../../constants/experiences';
-=======
->>>>>>> 7d6abe0d
 // import {
 //   CHAIN_ID_TO_AAVE_V3_POOL_CONTRACT_ADDRESS,
 //   getErc20SpendingLimit,
 // } from '../../utils/tempLending';
-<<<<<<< HEAD
-import BigNumber from 'bignumber.js';
-=======
 import { CHAIN_ID_TO_AAVE_POOL_CONTRACT } from '@metamask/stake-sdk';
 import BigNumber from 'bignumber.js';
 import Engine from '../../../../../core/Engine';
 import { getDecimalChainId } from '../../../../../util/networks';
 import useEarnTokens from '../../hooks/useEarnTokens';
->>>>>>> 7d6abe0d
 import {
   EARN_LENDING_ACTIONS,
   EarnTokenDetails,
 } from '../../types/lending.types';
-<<<<<<< HEAD
-import useEarnTokens from '../../hooks/useEarnTokens';
-import Engine from '../../../../../core/Engine';
-import { CHAIN_ID_TO_AAVE_POOL_CONTRACT } from '@metamask/stake-sdk';
-import { getDecimalChainId } from '../../../../../util/networks';
 import { debounce } from 'lodash';
-=======
->>>>>>> 7d6abe0d
 
 const EarnInputView = () => {
   // navigation hooks
@@ -147,7 +130,6 @@
   });
 
   const navigateToLearnMoreModal = () => {
-<<<<<<< HEAD
     const tokenExperience = earnToken?.experience?.type;
 
     if (tokenExperience === EARN_EXPERIENCES.POOLED_STAKING) {
@@ -163,12 +145,6 @@
         params: { asset: earnToken },
       });
     }
-=======
-    navigation.navigate('StakeModals', {
-      screen: Routes.STAKING.MODALS.LEARN_MORE,
-      params: { chainId: earnToken?.chainId },
-    });
->>>>>>> 7d6abe0d
   };
 
   const handleLendingFlow = useCallback(async () => {
@@ -193,19 +169,10 @@
 
     const allowanceMinimalTokenUnitBN =
       await Engine.context.EarnController.getLendingTokenAllowance(
-        earnToken.experience.market?.protocol,
-        earnToken.experience.market?.underlying?.address,
-      );
-
-<<<<<<< HEAD
-=======
-    const allowanceMinimalTokenUnitBN =
-      await Engine.context.EarnController.getLendingTokenAllowance(
         earnToken.experience.market.protocol,
         earnToken.experience.market.underlying.address,
       );
 
->>>>>>> 7d6abe0d
     const allowanceMinimalTokenUnit = allowanceMinimalTokenUnitBN
       ? allowanceMinimalTokenUnitBN.toString()
       : '0';
