--- conflicted
+++ resolved
@@ -73,10 +73,7 @@
 import { trace, TraceName } from '../../../../../util/trace';
 import { useEndTraceOnMount } from '../../../../hooks/useEndTraceOnMount';
 import { EVM_SCOPE } from '../../constants/networks';
-<<<<<<< HEAD
-=======
 import { selectConfirmationRedesignFlags } from '../../../../../selectors/featureFlagController/confirmations';
->>>>>>> adcb2c27
 ///: BEGIN:ONLY_INCLUDE_IF(tron)
 import useTronStake from '../../hooks/useTronStake';
 import useTronStakeApy from '../../hooks/useTronStakeApy';
@@ -146,10 +143,6 @@
   ///: BEGIN:ONLY_INCLUDE_IF(tron)
   showTronStakingUI = isTronEnabled;
   ///: END:ONLY_INCLUDE_IF
-<<<<<<< HEAD
-
-  const earnToken = getEarnToken(token);
-=======
 
   const earnToken = getEarnToken(token);
 
@@ -158,7 +151,6 @@
   );
 
   const networkClientId = endpoint?.networkClientId;
->>>>>>> adcb2c27
 
   const {
     isFiat,
@@ -621,10 +613,7 @@
     createEventBuilder,
     earnToken?.chainId,
     earnToken?.isETH,
-<<<<<<< HEAD
-=======
     earnToken?.experience?.type,
->>>>>>> adcb2c27
     estimatedGasFeeWei,
     getDepositTxGasPercentage,
     isHighGasCostImpact,
@@ -1038,25 +1027,7 @@
                   action={EARN_INPUT_VIEW_ACTIONS.DEPOSIT}
                 />
               </>
-<<<<<<< HEAD
-            ) : (
-              <EstimatedAnnualRewardsCard
-                estimatedAnnualRewards={estimatedAnnualRewards}
-                onIconPress={withMetaMetrics(navigateToLearnMoreModal, {
-                  event: MetaMetricsEvents.TOOLTIP_OPENED,
-                  properties: {
-                    selected_provider: EVENT_PROVIDERS.CONSENSYS,
-                    text: 'Tooltip Opened',
-                    location: EVENT_LOCATIONS.EARN_INPUT_VIEW,
-                    tooltip_name: 'MetaMask Pool Estimated Rewards',
-                  },
-                })}
-                isLoading={isLoadingEarnMetadata}
-              />
-            ))}
-=======
             ) : null)}
->>>>>>> adcb2c27
         </View>
       </ScrollView>
       {
