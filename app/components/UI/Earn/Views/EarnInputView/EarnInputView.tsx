import { ORIGIN_METAMASK, toHex } from '@metamask/controller-utils';
import { CHAIN_ID_TO_AAVE_POOL_CONTRACT } from '@metamask/stake-sdk';
import { TransactionType } from '@metamask/transaction-controller';
import { Hex } from '@metamask/utils';
import {
  useFocusEffect,
  useNavigation,
  useRoute,
} from '@react-navigation/native';
import BigNumber from 'bignumber.js';
import { formatEther } from 'ethers/lib/utils';
import { debounce } from 'lodash';
import React, { useCallback, useEffect, useState } from 'react';
import { View } from 'react-native';
import { useSelector } from 'react-redux';
import { strings } from '../../../../../../locales/i18n';
import Button, {
  ButtonSize,
  ButtonVariants,
  ButtonWidthTypes,
} from '../../../../../component-library/components/Buttons/Button';
import { TextVariant } from '../../../../../component-library/components/Texts/Text';
import Routes from '../../../../../constants/navigation/Routes';
import Engine from '../../../../../core/Engine';
import { RootState } from '../../../../../reducers';
import { selectSelectedInternalAccount } from '../../../../../selectors/accountsController';
import { selectConversionRate } from '../../../../../selectors/currencyRateController';
import { selectConfirmationRedesignFlags } from '../../../../../selectors/featureFlagController/confirmations';
<<<<<<< HEAD
import { selectNetworkConfigurationByChainId } from '../../../../../selectors/networkController';
=======
import { selectNetworkClientId } from '../../../../../selectors/networkController';
>>>>>>> 1020df6a
import { selectContractExchangeRatesByChainId } from '../../../../../selectors/tokenRatesController';
import { getDecimalChainId } from '../../../../../util/networks';
import { addTransactionBatch } from '../../../../../util/transaction-controller';
import Keypad from '../../../../Base/Keypad';
import { MetaMetricsEvents, useMetrics } from '../../../../hooks/useMetrics';
import { useStyles } from '../../../../hooks/useStyles';
import { getStakingNavbar } from '../../../Navbar';
import ScreenLayout from '../../../Ramp/Aggregator/components/ScreenLayout';
import EstimatedAnnualRewardsCard from '../../../Stake/components/EstimatedAnnualRewardsCard';
import QuickAmounts from '../../../Stake/components/QuickAmounts';
import {
  EVENT_LOCATIONS,
  EVENT_PROVIDERS,
} from '../../../Stake/constants/events';
import usePoolStakedDeposit from '../../../Stake/hooks/usePoolStakedDeposit';
import { withMetaMetrics } from '../../../Stake/utils/metaMetrics/withMetaMetrics';
import EarnTokenSelector from '../../components/EarnTokenSelector';
import InputDisplay from '../../components/InputDisplay';
import { EARN_EXPERIENCES } from '../../constants/experiences';
import useEarnInputHandlers from '../../hooks/useEarnInput';
import useEarnTokens from '../../hooks/useEarnTokens';
import { selectStablecoinLendingEnabledFlag } from '../../selectors/featureFlags';
import {
  EARN_LENDING_ACTIONS,
  EarnTokenDetails,
} from '../../types/lending.types';
import {
  generateLendingAllowanceIncreaseTransaction,
  generateLendingDepositTransaction
} from '../../utils/tempLending';
import styleSheet from './EarnInputView.styles';
import {
  EARN_INPUT_VIEW_ACTIONS,
  EarnInputViewProps,
} from './EarnInputView.types';
<<<<<<< HEAD
import { useEarnTokenDetails } from '../../hooks/useEarnTokenDetails';
import useEarnInputHandlers from '../../hooks/useEarnInput';
import { selectStablecoinLendingEnabledFlag } from '../../selectors/featureFlags';
import { EARN_EXPERIENCES } from '../../constants/experiences';
import {
  CHAIN_ID_TO_AAVE_V3_POOL_CONTRACT_ADDRESS,
  getErc20SpendingLimit,
} from '../../utils/tempLending';
import BigNumber from 'bignumber.js';
import { isSupportedLendingTokenByChainId } from '../../utils';
import { useEarnAnalyticsEventLogging } from '../../hooks/useEarnEventAnalyticsLogging';
=======
import { InternalAccount } from '@metamask/keyring-internal-api';
import { getIsRedesignedStablecoinLendingScreenEnabled } from './utils';
>>>>>>> 1020df6a

const EarnInputView = () => {
  // navigation hooks
  const navigation = useNavigation();
  const route = useRoute<EarnInputViewProps['route']>();
  const { token } = route.params;

  // state
  const [
    isSubmittingStakeDepositTransaction,
    setIsSubmittingStakeDepositTransaction,
  ] = useState(false);

  const confirmationRedesignFlags = useSelector(
    selectConfirmationRedesignFlags,
  );

  const isStakingDepositRedesignedEnabled =
    confirmationRedesignFlags?.staking_confirmations;
  const activeAccount = useSelector(selectSelectedInternalAccount);
  const conversionRate = useSelector(selectConversionRate) ?? 1;
  const contractExchangeRates = useSelector((state: RootState) =>
    selectContractExchangeRatesByChainId(state, token.chainId as Hex),
  );
  const network = useSelector((state: RootState) =>
    selectNetworkConfigurationByChainId(state, token.chainId as Hex),
  );
  const isStablecoinLendingEnabled = useSelector(
    selectStablecoinLendingEnabledFlag,
  );

  // if token is ETH, use 1 as the exchange rate
  // otherwise, use the contract exchange rate or 0 if undefined
  const exchangeRate = token.isETH
    ? 1
    : contractExchangeRates?.[token.address as Hex]?.price ?? 0;

  // other hooks
  const { styles, theme } = useStyles(styleSheet, {});
  const { trackEvent, createEventBuilder } = useMetrics();
  const { attemptDepositTransaction } = usePoolStakedDeposit();
  const { getEarnToken } = useEarnTokens();
  const earnToken = getEarnToken(token);
  const networkClientId = useSelector(selectNetworkClientId);
  const {
    isFiat,
    currentCurrency,
    isNonZeroAmount,
    amountToken,
    amountTokenMinimalUnit,
    amountFiatNumber,
    isOverMaximum,
    handleCurrencySwitch,
    currencyToggleValue,
    percentageOptions,
    handleQuickAmountPress,
    handleKeypadChange,
    calculateEstimatedAnnualRewards,
    estimatedAnnualRewards,
    annualRewardsToken,
    annualRewardsFiat,
    annualRewardRate,
    isLoadingEarnMetadata,
    handleMax,
    balanceValue,
    isHighGasCostImpact,
    getDepositTxGasPercentage,
    estimatedGasFeeWei,
    isLoadingEarnGasFee,
  } = useEarnInputHandlers({
    earnToken: earnToken as EarnTokenDetails,
    conversionRate,
    exchangeRate,
  });

  const { shouldLogStablecoinEvent, shouldLogStakingEvent } = useEarnAnalyticsEventLogging({
    earnToken,
    isStablecoinLendingEnabled,
    token,
    actionType: 'deposit',
  });

  useEffect(() => {
    if (shouldLogStablecoinEvent()) {
      trackEvent(
        createEventBuilder(MetaMetricsEvents.EARN_INPUT_OPENED)
          .addProperties({
            action_type: 'deposit',
            token: earnToken?.symbol,
            network: network?.name,
            user_token_balance: balanceValue,
          })
          .build(),
      );
    }
    // eslint-disable-next-line react-hooks/exhaustive-deps
  }, []);

  const navigateToLearnMoreModal = () => {
    const tokenExperience = earnToken?.experience?.type;

    if (tokenExperience === EARN_EXPERIENCES.POOLED_STAKING) {
      navigation.navigate('StakeModals', {
        screen: Routes.STAKING.MODALS.LEARN_MORE,
        params: { chainId: earnToken?.chainId },
      });
    }

    if (tokenExperience === EARN_EXPERIENCES.STABLECOIN_LENDING) {
      navigation.navigate(Routes.EARN.MODALS.ROOT, {
        screen: Routes.EARN.MODALS.LENDING_LEARN_MORE,
        params: { asset: earnToken },
      });
    }
  };

  const handleKeypadChangeWithTracking = useCallback((params: { value: string; pressedKey: string }) => {
    // call the original handler first
    handleKeypadChange(params);

    if (shouldLogStablecoinEvent() && params.value !== '0' && params.value !== '') {
      trackEvent(
        createEventBuilder(MetaMetricsEvents.EARN_INPUT_VALUE_CHANGED)
          .addProperties({
            action_type: 'deposit',
            input_value: params.value,
            token: earnToken?.symbol,
            network: network?.name,
            user_token_balance: balanceValue,
          })
          .build(),
      );
    }
  }, [shouldLogStablecoinEvent, handleKeypadChange, trackEvent, createEventBuilder, earnToken?.symbol, network?.name, balanceValue]);

  const handleLendingFlow = useCallback(async () => {
    if (
      !activeAccount?.address ||
      !earnToken?.experience?.market?.underlying?.address ||
      !earnToken?.experience?.market?.protocol
    )
      return;

    // TODO: Add GasCostImpact for lending deposit flow after launch.
    const amountTokenMinimalUnitString = amountTokenMinimalUnit.toString();

    const tokenContractAddress = earnToken?.address;

    if (!tokenContractAddress || !earnToken?.chainId) return;

    const allowanceMinimalTokenUnitBN =
      await Engine.context.EarnController.getLendingTokenAllowance(
        earnToken.experience.market.protocol,
        earnToken.experience.market.underlying.address,
      );

    const allowanceMinimalTokenUnit = allowanceMinimalTokenUnitBN
      ? allowanceMinimalTokenUnitBN.toString()
      : '0';

    const needsAllowanceIncrease = new BigNumber(
      allowanceMinimalTokenUnit ?? '',
    ).isLessThan(amountTokenMinimalUnitString);

    const lendingPoolContractAddress =
      CHAIN_ID_TO_AAVE_POOL_CONTRACT[getDecimalChainId(earnToken.chainId)] ??
      '';

    const createRedesignedLendingDepositConfirmation = (_earnToken: EarnTokenDetails, _activeAccount: InternalAccount) => {
      const approveTxParams =
        generateLendingAllowanceIncreaseTransaction(
          amountTokenMinimalUnit.toString(),
          _activeAccount.address,
          _earnToken?.address,
          _earnToken.chainId as string,
        );
      if (!approveTxParams) return;
  
      const approveTx = {
        params: {
          to: approveTxParams.txParams.to ? toHex(approveTxParams.txParams.to) : undefined,
          from: approveTxParams.txParams.from,
          data: approveTxParams.txParams.data as Hex || undefined,
          value: approveTxParams.txParams.value ? toHex(approveTxParams.txParams.value) : undefined,
        },
        type: TransactionType.tokenMethodApprove,
      };
  
      const lendingDepositTxParams = generateLendingDepositTransaction(
        amountTokenMinimalUnit.toString(),
        _activeAccount.address,
        _earnToken?.address,
        _earnToken.chainId as string,
      );
  
      if (!lendingDepositTxParams) return;
  
      const lendingDepositTx = {
        params: {
          to: lendingDepositTxParams.txParams.to ? toHex(lendingDepositTxParams.txParams.to) : undefined,
          from: lendingDepositTxParams.txParams.from,
          data: lendingDepositTxParams.txParams.data as Hex || undefined,
          value: lendingDepositTxParams.txParams.value ? toHex(lendingDepositTxParams.txParams.value) : undefined,
        },
        // TODO: Substitute by transaction type from transaction controller once
        // it's added
        type: 'lendingDeposit' as TransactionType,
      };
  
      addTransactionBatch({
        from: activeAccount?.address as Hex || '0x',
        networkClientId,
        origin: ORIGIN_METAMASK,
        transactions: [approveTx, lendingDepositTx],
        disable7702: true,
        disableHook: true,
        disableSequential: false,
        requireApproval: true,
      });
  
      navigation.navigate('StakeScreens', {
        screen: Routes.FULL_SCREEN_CONFIRMATIONS.REDESIGNED_CONFIRMATIONS
      });
    };

<<<<<<< HEAD
    trackEvent(
      createEventBuilder(MetaMetricsEvents.EARN_REVIEW_BUTTON_CLICKED)
        .addProperties({
          action_type: 'deposit',
          token: earnToken?.symbol,
          network: network?.name,
          user_token_balance: balanceValue,
          transaction_value: amountToken,
        })
        .build(),
    );

    navigation.navigate(Routes.EARN.ROOT, {
      screen: Routes.EARN.LENDING_DEPOSIT_CONFIRMATION,
      params: {
        token,
        amountTokenMinimalUnit: amountTokenMinimalUnit.toString(),
        amountFiat: amountFiatNumber,
        // TODO: These values are inaccurate since useEarnInputHandlers doesn't support stablecoin lending yet.
        // Make sure these values are accurate after updating useEarnInputHandlers to support stablecoin lending.
        annualRewardsToken,
        annualRewardsFiat,
        annualRewardRate,
        // TODO: Replace hardcoded protocol in future iteration.
        lendingProtocol: 'AAVE v3',
        lendingContractAddress: lendingPoolContractAddress,
        action: needsAllowanceIncrease
          ? EARN_INPUT_VIEW_ACTIONS.ALLOWANCE_INCREASE
          : EARN_INPUT_VIEW_ACTIONS.LEND,
        networkName: network?.name,
      },
    });
=======
    const createLegacyLendingDepositConfirmation = (_lendingPoolContractAddress: string, _needsAllowanceIncrease: boolean) => {
      navigation.navigate(Routes.EARN.ROOT, {
        screen: Routes.EARN.LENDING_DEPOSIT_CONFIRMATION,
        params: {
          token,
          amountTokenMinimalUnit: amountTokenMinimalUnit.toString(),
          amountFiat: amountFiatNumber,
          // TODO: These values are inaccurate since useEarnInputHandlers doesn't support stablecoin lending yet.
          // Make sure these values are accurate after updating useEarnInputHandlers to support stablecoin lending.
          annualRewardsToken,
          annualRewardsFiat,
          annualRewardRate,
          lendingProtocol: earnToken?.experience?.market?.protocol,
          lendingContractAddress: lendingPoolContractAddress,
          action: needsAllowanceIncrease
            ? EARN_LENDING_ACTIONS.ALLOWANCE_INCREASE
            : EARN_LENDING_ACTIONS.DEPOSIT,
        },
      });
    };

    const isRedesignedStablecoinLendingScreenEnabled = getIsRedesignedStablecoinLendingScreenEnabled();
    if (isRedesignedStablecoinLendingScreenEnabled) {
      createRedesignedLendingDepositConfirmation(earnToken, activeAccount);
    } else {
      createLegacyLendingDepositConfirmation(lendingPoolContractAddress, needsAllowanceIncrease);
    }
>>>>>>> 1020df6a
  }, [
    activeAccount,
    amountFiatNumber,
    amountTokenMinimalUnit,
    annualRewardRate,
    annualRewardsFiat,
    annualRewardsToken,
    earnToken,
    navigation,
    networkClientId,
    token,
    trackEvent,
    createEventBuilder,
    earnToken?.symbol,
    network?.name,
    balanceValue,
    amountToken,
  ]);

  const handlePooledStakingFlow = useCallback(async () => {
    if (isHighGasCostImpact()) {
      trackEvent(
        createEventBuilder(
          MetaMetricsEvents.STAKE_GAS_COST_IMPACT_WARNING_TRIGGERED,
        )
          .addProperties({
            selected_provider: EVENT_PROVIDERS.CONSENSYS,
            location: EVENT_LOCATIONS.STAKE_INPUT_VIEW,
            tokens_to_stake_native_value: amountToken,
            tokens_to_stake_usd_value: amountFiatNumber,
            estimated_gas_fee: formatEther(estimatedGasFeeWei.toString()),
            estimated_gas_percentage_of_deposit: `${getDepositTxGasPercentage()}%`,
          })
          .build(),
      );

      navigation.navigate('StakeModals', {
        screen: Routes.STAKING.MODALS.GAS_IMPACT,
        params: {
          amountWei: amountTokenMinimalUnit.toString(),
          amountFiat: amountFiatNumber,
          annualRewardsToken,
          annualRewardsFiat,
          annualRewardRate,
          estimatedGasFee: formatEther(estimatedGasFeeWei.toString()),
          estimatedGasFeePercentage: `${getDepositTxGasPercentage()}%`,
          chainId: earnToken?.chainId,
        },
      });
      return;
    }

    const amountWeiString = amountTokenMinimalUnit.toString();

    const stakeButtonClickEventProperties = {
      selected_provider: EVENT_PROVIDERS.CONSENSYS,
      tokens_to_stake_native_value: amountToken,
      tokens_to_stake_usd_value: amountFiatNumber,
    };

    if (isStakingDepositRedesignedEnabled) {
      // this prevents the user from adding the transaction deposit into the
      // controller state multiple times
      setIsSubmittingStakeDepositTransaction(true);

      // Here we add the transaction to the transaction controller. The
      // redesigned confirmations architecture relies on the transaction
      // metadata object being defined by the time the confirmation is displayed
      // to the user.
      if (!attemptDepositTransaction) return;
      await attemptDepositTransaction(
        amountWeiString,
        activeAccount?.address as string,
        undefined,
        true,
      );

      navigation.navigate('StakeScreens', {
        screen: Routes.FULL_SCREEN_CONFIRMATIONS.REDESIGNED_CONFIRMATIONS,
      });

      const withRedesignedPropEventProperties = {
        ...stakeButtonClickEventProperties,
        is_redesigned: true,
      };

      trackEvent(
        createEventBuilder(MetaMetricsEvents.REVIEW_STAKE_BUTTON_CLICKED)
          .addProperties(withRedesignedPropEventProperties)
          .build(),
      );
      return;
    }

    navigation.navigate('StakeScreens', {
      screen: Routes.STAKING.STAKE_CONFIRMATION,
      params: {
        amountWei: amountWeiString,
        amountFiat: amountFiatNumber,
        annualRewardsToken,
        annualRewardsFiat,
        annualRewardRate,
        chainId: earnToken?.chainId,
      },
    });

    trackEvent(
      createEventBuilder(MetaMetricsEvents.REVIEW_STAKE_BUTTON_CLICKED)
        .addProperties(stakeButtonClickEventProperties)
        .build(),
    );
  }, [
    activeAccount?.address,
    amountFiatNumber,
    amountToken,
    amountTokenMinimalUnit,
    annualRewardRate,
    annualRewardsFiat,
    annualRewardsToken,
    attemptDepositTransaction,
    createEventBuilder,
    earnToken?.chainId,
    estimatedGasFeeWei,
    getDepositTxGasPercentage,
    isHighGasCostImpact,
    isStakingDepositRedesignedEnabled,
    navigation,
    trackEvent,
  ]);

  const handleEarnPress = useCallback(async () => {
    // Stablecoin Lending Flow
    if (
      earnToken?.experience?.type === EARN_EXPERIENCES.STABLECOIN_LENDING &&
      isStablecoinLendingEnabled
    ) {
      await handleLendingFlow();
      return;
    }

    // Pooled-Staking Flow
    await handlePooledStakingFlow();
  }, [
    earnToken?.experience?.type,
    isStablecoinLendingEnabled,
    handlePooledStakingFlow,
    handleLendingFlow,
  ]);

  const handleMaxButtonPress = () => {
    if (!isStablecoinLendingEnabled || token.isETH) {
      navigation.navigate('StakeModals', {
        screen: Routes.STAKING.MODALS.MAX_INPUT,
        params: {
          handleMaxPress: handleMax,
        },
      });
    } else {
      handleMax();
    }
  };

  const getButtonLabel = () => {
    if (!isNonZeroAmount) {
      return strings('stake.enter_amount');
    }
    if (isOverMaximum.isOverMaximumToken) {
      return strings('stake.not_enough_token', {
        ticker: earnToken?.ticker ?? earnToken?.symbol,
      });
    }
    if (isOverMaximum.isOverMaximumEth) {
      return strings('stake.not_enough_eth');
    }
    return strings('stake.review');
  };

  const balanceText = strings('stake.balance');
  const buttonLabel = getButtonLabel();

  useFocusEffect(
    useCallback(() => {
      setIsSubmittingStakeDepositTransaction(false);
    }, []),
  );

  const stakingNavBarOptions = {
    hasCancelButton: true,
    hasBackButton: false,
  };
  const stakingNavBarEventOptions = {
    cancelButtonEvent: {
      event: MetaMetricsEvents.STAKE_CANCEL_CLICKED,
      properties: {
        selected_provider: EVENT_PROVIDERS.CONSENSYS,
        location: EVENT_LOCATIONS.STAKE_INPUT_VIEW,
      },
    },
  };
  const earnNavBarOptions = {
    hasCancelButton: false,
    hasBackButton: true,
    hasIconButton: true,
    handleIconPress: navigateToLearnMoreModal,
  };
  const earnNavBarEventOptions = {
    backButtonEvent: {
      event: MetaMetricsEvents.STAKE_CANCEL_CLICKED,
      properties: {
        selected_provider: EVENT_PROVIDERS.CONSENSYS,
        location: EVENT_LOCATIONS.STAKE_INPUT_VIEW,
      },
    },
    // TODO: STAKE-930 (Lending Analytics)
    // iconButtonEvent: {
    //   event: MetaMetricsEvents.TOOLTIP_OPENED,
    //   properties: {
    //     selected_provider: EVENT_PROVIDERS.CONSENSYS,
    //     text: 'Tooltip Opened',
    //     location: EVENT_LOCATIONS.STAKE_INPUT_VIEW,
    //     tooltip_name: 'MetaMask Earn Estimated Rewards',
    //   },
    // },
  };
  const navBarOptions = isStablecoinLendingEnabled
    ? earnNavBarOptions
    : stakingNavBarOptions;
  const navBarEventOptions = isStablecoinLendingEnabled
    ? earnNavBarEventOptions
    : stakingNavBarEventOptions;

  useEffect(() => {
    navigation.setOptions(
      getStakingNavbar(
        strings('earn.deposit'),
        navigation,
        theme.colors,
        navBarOptions,
        navBarEventOptions,
      ),
    );
  }, [navigation, token, theme.colors, navBarEventOptions, navBarOptions]);

  useEffect(() => {
    calculateEstimatedAnnualRewards();
  }, [
    amountToken,
    amountTokenMinimalUnit,
    isFiat,
    calculateEstimatedAnnualRewards,
  ]);

  return (
    <ScreenLayout style={styles.container}>
      <InputDisplay
        isOverMaximum={isOverMaximum}
        balanceText={balanceText}
        balanceValue={balanceValue}
        amountToken={amountToken}
        amountFiatNumber={amountFiatNumber}
        isFiat={isFiat}
        asset={token}
        currentCurrency={currentCurrency}
        handleCurrencySwitch={withMetaMetrics(handleCurrencySwitch, {
          event: MetaMetricsEvents.STAKE_INPUT_CURRENCY_SWITCH_CLICKED,
          properties: {
            selected_provider: EVENT_PROVIDERS.CONSENSYS,
            text: 'Currency Switch Trigger',
            location: EVENT_LOCATIONS.STAKE_INPUT_VIEW,
            currency_type: !isFiat ? 'fiat' : 'native',
          },
        })}
        currencyToggleValue={currencyToggleValue}
      />
      <View style={styles.rewardsRateContainer}>
        {isStablecoinLendingEnabled ? (
          <EarnTokenSelector
            token={token}
            action={EARN_INPUT_VIEW_ACTIONS.DEPOSIT}
          />
        ) : (
          <EstimatedAnnualRewardsCard
            estimatedAnnualRewards={estimatedAnnualRewards}
            onIconPress={withMetaMetrics(navigateToLearnMoreModal, {
              event: MetaMetricsEvents.TOOLTIP_OPENED,
              properties: {
                selected_provider: EVENT_PROVIDERS.CONSENSYS,
                text: 'Tooltip Opened',
                location: EVENT_LOCATIONS.STAKE_INPUT_VIEW,
                tooltip_name: 'MetaMask Pool Estimated Rewards',
              },
            })}
            isLoading={isLoadingEarnMetadata}
          />
        )}
      </View>
      <QuickAmounts
        amounts={percentageOptions}
        onAmountPress={({ value }: { value: number }) => {
          const metrics: any[] = [];

          if (shouldLogStablecoinEvent()) {
            metrics.push({
              event: MetaMetricsEvents.EARN_INPUT_VALUE_CHANGED,
              properties: {
                action_type: 'deposit',
                input_value: `${value * 100}%`,
                token: earnToken?.symbol,
                network: network?.name,
                user_token_balance: balanceValue,
              },
            });
          } else if (shouldLogStakingEvent()) {
            metrics.push({
              event: MetaMetricsEvents.STAKE_INPUT_QUICK_AMOUNT_CLICKED,
              properties: {
                location: EVENT_LOCATIONS.STAKE_INPUT_VIEW,
                amount: value,
                is_max: false,
                mode: !isFiat ? 'native' : 'fiat',
              },
            });
          }

          withMetaMetrics(handleQuickAmountPress, metrics)({ value });
        }}
        onMaxPress={() => {
          const metrics: any[] = [];

          if (shouldLogStablecoinEvent()) {
            metrics.push({
              event: MetaMetricsEvents.EARN_INPUT_VALUE_CHANGED,
              properties: {
                action_type: 'deposit',
                input_value: 'Max',
                token: earnToken?.symbol,
                network: network?.name,
                user_token_balance: balanceValue,
              },
            });
          } else if (shouldLogStakingEvent()) {
            metrics.push({
              event: MetaMetricsEvents.STAKE_INPUT_QUICK_AMOUNT_CLICKED,
              properties: {
                location: EVENT_LOCATIONS.STAKE_INPUT_VIEW,
                is_max: true,
                mode: !isFiat ? 'native' : 'fiat',
              },
            });
          }

          withMetaMetrics(handleMaxButtonPress, metrics)();
        }}
      />
      <Keypad
        value={!isFiat ? amountToken : amountFiatNumber}
<<<<<<< HEAD
        onChange={handleKeypadChangeWithTracking}
=======
        // Debounce used to avoid error message flicker from recalculating gas fee estimate
        onChange={debounce(handleKeypadChange, 1)}
>>>>>>> 1020df6a
        style={styles.keypad}
        currency={token.symbol}
        decimals={!isFiat ? 5 : 2}
      />
      <View style={styles.reviewButtonContainer}>
        <Button
          label={buttonLabel}
          size={ButtonSize.Lg}
          labelTextVariant={TextVariant.BodyMDMedium}
          variant={ButtonVariants.Primary}
          loading={isSubmittingStakeDepositTransaction}
          isDisabled={
            isOverMaximum.isOverMaximumToken ||
            isOverMaximum.isOverMaximumEth ||
            !isNonZeroAmount ||
            isLoadingEarnGasFee ||
            isSubmittingStakeDepositTransaction
          }
          width={ButtonWidthTypes.Full}
          onPress={handleEarnPress}
        />
      </View>
    </ScreenLayout>
  );
};

export default EarnInputView;<|MERGE_RESOLUTION|>--- conflicted
+++ resolved
@@ -26,11 +26,10 @@
 import { selectSelectedInternalAccount } from '../../../../../selectors/accountsController';
 import { selectConversionRate } from '../../../../../selectors/currencyRateController';
 import { selectConfirmationRedesignFlags } from '../../../../../selectors/featureFlagController/confirmations';
-<<<<<<< HEAD
-import { selectNetworkConfigurationByChainId } from '../../../../../selectors/networkController';
-=======
-import { selectNetworkClientId } from '../../../../../selectors/networkController';
->>>>>>> 1020df6a
+import {
+  selectNetworkConfigurationByChainId,
+  selectNetworkClientId,
+} from '../../../../../selectors/networkController';
 import { selectContractExchangeRatesByChainId } from '../../../../../selectors/tokenRatesController';
 import { getDecimalChainId } from '../../../../../util/networks';
 import { addTransactionBatch } from '../../../../../util/transaction-controller';
@@ -46,7 +45,10 @@
   EVENT_PROVIDERS,
 } from '../../../Stake/constants/events';
 import usePoolStakedDeposit from '../../../Stake/hooks/usePoolStakedDeposit';
-import { withMetaMetrics } from '../../../Stake/utils/metaMetrics/withMetaMetrics';
+import {
+  withMetaMetrics,
+  WithMetaMetricsEvent,
+} from '../../../Stake/utils/metaMetrics/withMetaMetrics';
 import EarnTokenSelector from '../../components/EarnTokenSelector';
 import InputDisplay from '../../components/InputDisplay';
 import { EARN_EXPERIENCES } from '../../constants/experiences';
@@ -59,29 +61,16 @@
 } from '../../types/lending.types';
 import {
   generateLendingAllowanceIncreaseTransaction,
-  generateLendingDepositTransaction
+  generateLendingDepositTransaction,
 } from '../../utils/tempLending';
 import styleSheet from './EarnInputView.styles';
 import {
   EARN_INPUT_VIEW_ACTIONS,
   EarnInputViewProps,
 } from './EarnInputView.types';
-<<<<<<< HEAD
-import { useEarnTokenDetails } from '../../hooks/useEarnTokenDetails';
-import useEarnInputHandlers from '../../hooks/useEarnInput';
-import { selectStablecoinLendingEnabledFlag } from '../../selectors/featureFlags';
-import { EARN_EXPERIENCES } from '../../constants/experiences';
-import {
-  CHAIN_ID_TO_AAVE_V3_POOL_CONTRACT_ADDRESS,
-  getErc20SpendingLimit,
-} from '../../utils/tempLending';
-import BigNumber from 'bignumber.js';
-import { isSupportedLendingTokenByChainId } from '../../utils';
-import { useEarnAnalyticsEventLogging } from '../../hooks/useEarnEventAnalyticsLogging';
-=======
 import { InternalAccount } from '@metamask/keyring-internal-api';
 import { getIsRedesignedStablecoinLendingScreenEnabled } from './utils';
->>>>>>> 1020df6a
+import { useEarnAnalyticsEventLogging } from '../../hooks/useEarnEventAnalyticsLogging';
 
 const EarnInputView = () => {
   // navigation hooks
@@ -157,12 +146,13 @@
     exchangeRate,
   });
 
-  const { shouldLogStablecoinEvent, shouldLogStakingEvent } = useEarnAnalyticsEventLogging({
-    earnToken,
-    isStablecoinLendingEnabled,
-    token,
-    actionType: 'deposit',
-  });
+  const { shouldLogStablecoinEvent, shouldLogStakingEvent } =
+    useEarnAnalyticsEventLogging({
+      earnToken,
+      isStablecoinLendingEnabled,
+      token,
+      actionType: 'deposit',
+    });
 
   useEffect(() => {
     if (shouldLogStablecoinEvent()) {
@@ -198,24 +188,39 @@
     }
   };
 
-  const handleKeypadChangeWithTracking = useCallback((params: { value: string; pressedKey: string }) => {
-    // call the original handler first
-    handleKeypadChange(params);
-
-    if (shouldLogStablecoinEvent() && params.value !== '0' && params.value !== '') {
-      trackEvent(
-        createEventBuilder(MetaMetricsEvents.EARN_INPUT_VALUE_CHANGED)
-          .addProperties({
-            action_type: 'deposit',
-            input_value: params.value,
-            token: earnToken?.symbol,
-            network: network?.name,
-            user_token_balance: balanceValue,
-          })
-          .build(),
-      );
-    }
-  }, [shouldLogStablecoinEvent, handleKeypadChange, trackEvent, createEventBuilder, earnToken?.symbol, network?.name, balanceValue]);
+  const handleKeypadChangeWithTracking = useCallback(
+    (params: { value: string; pressedKey: string }) => {
+      // call the original handler first
+      handleKeypadChange(params);
+
+      if (
+        shouldLogStablecoinEvent() &&
+        params.value !== '0' &&
+        params.value !== ''
+      ) {
+        trackEvent(
+          createEventBuilder(MetaMetricsEvents.EARN_INPUT_VALUE_CHANGED)
+            .addProperties({
+              action_type: 'deposit',
+              input_value: params.value,
+              token: earnToken?.symbol,
+              network: network?.name,
+              user_token_balance: balanceValue,
+            })
+            .build(),
+        );
+      }
+    },
+    [
+      shouldLogStablecoinEvent,
+      handleKeypadChange,
+      trackEvent,
+      createEventBuilder,
+      earnToken?.symbol,
+      network?.name,
+      balanceValue,
+    ],
+  );
 
   const handleLendingFlow = useCallback(async () => {
     if (
@@ -225,89 +230,6 @@
     )
       return;
 
-    // TODO: Add GasCostImpact for lending deposit flow after launch.
-    const amountTokenMinimalUnitString = amountTokenMinimalUnit.toString();
-
-    const tokenContractAddress = earnToken?.address;
-
-    if (!tokenContractAddress || !earnToken?.chainId) return;
-
-    const allowanceMinimalTokenUnitBN =
-      await Engine.context.EarnController.getLendingTokenAllowance(
-        earnToken.experience.market.protocol,
-        earnToken.experience.market.underlying.address,
-      );
-
-    const allowanceMinimalTokenUnit = allowanceMinimalTokenUnitBN
-      ? allowanceMinimalTokenUnitBN.toString()
-      : '0';
-
-    const needsAllowanceIncrease = new BigNumber(
-      allowanceMinimalTokenUnit ?? '',
-    ).isLessThan(amountTokenMinimalUnitString);
-
-    const lendingPoolContractAddress =
-      CHAIN_ID_TO_AAVE_POOL_CONTRACT[getDecimalChainId(earnToken.chainId)] ??
-      '';
-
-    const createRedesignedLendingDepositConfirmation = (_earnToken: EarnTokenDetails, _activeAccount: InternalAccount) => {
-      const approveTxParams =
-        generateLendingAllowanceIncreaseTransaction(
-          amountTokenMinimalUnit.toString(),
-          _activeAccount.address,
-          _earnToken?.address,
-          _earnToken.chainId as string,
-        );
-      if (!approveTxParams) return;
-  
-      const approveTx = {
-        params: {
-          to: approveTxParams.txParams.to ? toHex(approveTxParams.txParams.to) : undefined,
-          from: approveTxParams.txParams.from,
-          data: approveTxParams.txParams.data as Hex || undefined,
-          value: approveTxParams.txParams.value ? toHex(approveTxParams.txParams.value) : undefined,
-        },
-        type: TransactionType.tokenMethodApprove,
-      };
-  
-      const lendingDepositTxParams = generateLendingDepositTransaction(
-        amountTokenMinimalUnit.toString(),
-        _activeAccount.address,
-        _earnToken?.address,
-        _earnToken.chainId as string,
-      );
-  
-      if (!lendingDepositTxParams) return;
-  
-      const lendingDepositTx = {
-        params: {
-          to: lendingDepositTxParams.txParams.to ? toHex(lendingDepositTxParams.txParams.to) : undefined,
-          from: lendingDepositTxParams.txParams.from,
-          data: lendingDepositTxParams.txParams.data as Hex || undefined,
-          value: lendingDepositTxParams.txParams.value ? toHex(lendingDepositTxParams.txParams.value) : undefined,
-        },
-        // TODO: Substitute by transaction type from transaction controller once
-        // it's added
-        type: 'lendingDeposit' as TransactionType,
-      };
-  
-      addTransactionBatch({
-        from: activeAccount?.address as Hex || '0x',
-        networkClientId,
-        origin: ORIGIN_METAMASK,
-        transactions: [approveTx, lendingDepositTx],
-        disable7702: true,
-        disableHook: true,
-        disableSequential: false,
-        requireApproval: true,
-      });
-  
-      navigation.navigate('StakeScreens', {
-        screen: Routes.FULL_SCREEN_CONFIRMATIONS.REDESIGNED_CONFIRMATIONS
-      });
-    };
-
-<<<<<<< HEAD
     trackEvent(
       createEventBuilder(MetaMetricsEvents.EARN_REVIEW_BUTTON_CLICKED)
         .addProperties({
@@ -320,28 +242,102 @@
         .build(),
     );
 
-    navigation.navigate(Routes.EARN.ROOT, {
-      screen: Routes.EARN.LENDING_DEPOSIT_CONFIRMATION,
-      params: {
-        token,
-        amountTokenMinimalUnit: amountTokenMinimalUnit.toString(),
-        amountFiat: amountFiatNumber,
-        // TODO: These values are inaccurate since useEarnInputHandlers doesn't support stablecoin lending yet.
-        // Make sure these values are accurate after updating useEarnInputHandlers to support stablecoin lending.
-        annualRewardsToken,
-        annualRewardsFiat,
-        annualRewardRate,
-        // TODO: Replace hardcoded protocol in future iteration.
-        lendingProtocol: 'AAVE v3',
-        lendingContractAddress: lendingPoolContractAddress,
-        action: needsAllowanceIncrease
-          ? EARN_INPUT_VIEW_ACTIONS.ALLOWANCE_INCREASE
-          : EARN_INPUT_VIEW_ACTIONS.LEND,
-        networkName: network?.name,
-      },
-    });
-=======
-    const createLegacyLendingDepositConfirmation = (_lendingPoolContractAddress: string, _needsAllowanceIncrease: boolean) => {
+    // TODO: Add GasCostImpact for lending deposit flow after launch.
+    const amountTokenMinimalUnitString = amountTokenMinimalUnit.toString();
+
+    const tokenContractAddress = earnToken?.address;
+
+    if (!tokenContractAddress || !earnToken?.chainId) return;
+
+    const allowanceMinimalTokenUnitBN =
+      await Engine.context.EarnController.getLendingTokenAllowance(
+        earnToken.experience.market.protocol,
+        earnToken.experience.market.underlying.address,
+      );
+
+    const allowanceMinimalTokenUnit = allowanceMinimalTokenUnitBN
+      ? allowanceMinimalTokenUnitBN.toString()
+      : '0';
+
+    const needsAllowanceIncrease = new BigNumber(
+      allowanceMinimalTokenUnit ?? '',
+    ).isLessThan(amountTokenMinimalUnitString);
+
+    const lendingPoolContractAddress =
+      CHAIN_ID_TO_AAVE_POOL_CONTRACT[getDecimalChainId(earnToken.chainId)] ??
+      '';
+
+    const createRedesignedLendingDepositConfirmation = (
+      _earnToken: EarnTokenDetails,
+      _activeAccount: InternalAccount,
+    ) => {
+      const approveTxParams = generateLendingAllowanceIncreaseTransaction(
+        amountTokenMinimalUnit.toString(),
+        _activeAccount.address,
+        _earnToken?.address,
+        _earnToken.chainId as string,
+      );
+      if (!approveTxParams) return;
+
+      const approveTx = {
+        params: {
+          to: approveTxParams.txParams.to
+            ? toHex(approveTxParams.txParams.to)
+            : undefined,
+          from: approveTxParams.txParams.from,
+          data: (approveTxParams.txParams.data as Hex) || undefined,
+          value: approveTxParams.txParams.value
+            ? toHex(approveTxParams.txParams.value)
+            : undefined,
+        },
+        type: TransactionType.tokenMethodApprove,
+      };
+
+      const lendingDepositTxParams = generateLendingDepositTransaction(
+        amountTokenMinimalUnit.toString(),
+        _activeAccount.address,
+        _earnToken?.address,
+        _earnToken.chainId as string,
+      );
+
+      if (!lendingDepositTxParams) return;
+
+      const lendingDepositTx = {
+        params: {
+          to: lendingDepositTxParams.txParams.to
+            ? toHex(lendingDepositTxParams.txParams.to)
+            : undefined,
+          from: lendingDepositTxParams.txParams.from,
+          data: (lendingDepositTxParams.txParams.data as Hex) || undefined,
+          value: lendingDepositTxParams.txParams.value
+            ? toHex(lendingDepositTxParams.txParams.value)
+            : undefined,
+        },
+        // TODO: Substitute by transaction type from transaction controller once
+        // it's added
+        type: 'lendingDeposit' as TransactionType,
+      };
+
+      addTransactionBatch({
+        from: (activeAccount?.address as Hex) || '0x',
+        networkClientId,
+        origin: ORIGIN_METAMASK,
+        transactions: [approveTx, lendingDepositTx],
+        disable7702: true,
+        disableHook: true,
+        disableSequential: false,
+        requireApproval: true,
+      });
+
+      navigation.navigate('StakeScreens', {
+        screen: Routes.FULL_SCREEN_CONFIRMATIONS.REDESIGNED_CONFIRMATIONS,
+      });
+    };
+
+    const createLegacyLendingDepositConfirmation = (
+      _lendingPoolContractAddress: string,
+      _needsAllowanceIncrease: boolean,
+    ) => {
       navigation.navigate(Routes.EARN.ROOT, {
         screen: Routes.EARN.LENDING_DEPOSIT_CONFIRMATION,
         params: {
@@ -362,13 +358,16 @@
       });
     };
 
-    const isRedesignedStablecoinLendingScreenEnabled = getIsRedesignedStablecoinLendingScreenEnabled();
+    const isRedesignedStablecoinLendingScreenEnabled =
+      getIsRedesignedStablecoinLendingScreenEnabled();
     if (isRedesignedStablecoinLendingScreenEnabled) {
       createRedesignedLendingDepositConfirmation(earnToken, activeAccount);
     } else {
-      createLegacyLendingDepositConfirmation(lendingPoolContractAddress, needsAllowanceIncrease);
-    }
->>>>>>> 1020df6a
+      createLegacyLendingDepositConfirmation(
+        lendingPoolContractAddress,
+        needsAllowanceIncrease,
+      );
+    }
   }, [
     activeAccount,
     amountFiatNumber,
@@ -382,7 +381,6 @@
     token,
     trackEvent,
     createEventBuilder,
-    earnToken?.symbol,
     network?.name,
     balanceValue,
     amountToken,
@@ -668,7 +666,7 @@
       <QuickAmounts
         amounts={percentageOptions}
         onAmountPress={({ value }: { value: number }) => {
-          const metrics: any[] = [];
+          const metrics: WithMetaMetricsEvent[] = [];
 
           if (shouldLogStablecoinEvent()) {
             metrics.push({
@@ -696,7 +694,7 @@
           withMetaMetrics(handleQuickAmountPress, metrics)({ value });
         }}
         onMaxPress={() => {
-          const metrics: any[] = [];
+          const metrics: WithMetaMetricsEvent[] = [];
 
           if (shouldLogStablecoinEvent()) {
             metrics.push({
@@ -725,12 +723,8 @@
       />
       <Keypad
         value={!isFiat ? amountToken : amountFiatNumber}
-<<<<<<< HEAD
-        onChange={handleKeypadChangeWithTracking}
-=======
         // Debounce used to avoid error message flicker from recalculating gas fee estimate
-        onChange={debounce(handleKeypadChange, 1)}
->>>>>>> 1020df6a
+        onChange={debounce(handleKeypadChangeWithTracking, 1)}
         style={styles.keypad}
         currency={token.symbol}
         decimals={!isFiat ? 5 : 2}
