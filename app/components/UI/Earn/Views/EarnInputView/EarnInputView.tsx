--- conflicted
+++ resolved
@@ -78,10 +78,16 @@
 import { EVM_SCOPE } from '../../constants/networks';
 import { selectTrxStakingEnabled } from '../../../../../selectors/featureFlagController/trxStakingEnabled';
 ///: BEGIN:ONLY_INCLUDE_IF(tron)
-import { toTokenMinimalUnit, normalizeToDotDecimal } from '../../../../../util/number';
+import {
+  toTokenMinimalUnit,
+  normalizeToDotDecimal,
+} from '../../../../../util/number';
 import useTronStake from '../../hooks/useTronStake';
 import TronStakePreview from '../../components/Tron/StakePreview/TronStakePreview';
-import { TRON_RESOURCE, TronResourceType } from '../../../../../core/Multichain/constants';
+import {
+  TRON_RESOURCE,
+  TronResourceType,
+} from '../../../../../core/Multichain/constants';
 import { ComputeFeeResult } from '../../utils/tron-staking';
 import { isTronChainId } from '../../../../../core/Multichain/utils';
 ///: END:ONLY_INCLUDE_IF
@@ -136,10 +142,10 @@
   const { getEarnToken } = useEarnTokens();
 
   ///: BEGIN:ONLY_INCLUDE_IF(tron)
-<<<<<<< HEAD
-  const [resourceType, setResourceType] = useState<ResourceType>(TRON_RESOURCE.ENERGY);
-  const isTronNative =
-    token.isNative && isTronChainId(String(token.chainId));
+  const [resourceType, setResourceType] = useState<ResourceType>(
+    TRON_RESOURCE.ENERGY,
+  );
+  const isTronNative = token.isNative && isTronChainId(String(token.chainId));
 
   const {
     validate: tronValidate,
@@ -147,11 +153,6 @@
     validating: isTronStakeValidating,
     preview: tronPreview,
   } = useTronStake();
-=======
-  const [resourceType, setResourceType] = useState<ResourceType>('energy');
-  const isTronNative =
-    token.ticker === 'TRX' && String(token.chainId).startsWith('tron:');
->>>>>>> ded0b2d5
   ///: END:ONLY_INCLUDE_IF
 
   const earnTokenFromMap = getEarnToken(token);
@@ -161,35 +162,23 @@
 
     ///: BEGIN:ONLY_INCLUDE_IF(tron)
     if (isTrxStakingEnabled && isTronNative) {
-<<<<<<< HEAD
       const normalized = normalizeToDotDecimal(token.balance);
       const balanceMinimalUnit = toTokenMinimalUnit(
         normalized,
         token.decimals ?? 0,
       ).toString();
 
-      return {
-        ...token,
-        balanceMinimalUnit,
-        balanceFormatted: token.balance ?? '0',
-        balanceFiat: token.balanceFiat ?? '0',
-        tokenUsdExchangeRate: 0,
-        experiences: [{ type: EARN_EXPERIENCES.POOLED_STAKING, apr: '0' }],
-        get experience() {
-          return this.experiences[0];
-        },
-=======
       const experiences = [{ type: EARN_EXPERIENCES.POOLED_STAKING, apr: '0' }];
+
       return {
         ...token,
         isETH: false,
-        balanceMinimalUnit: '0',
+        balanceMinimalUnit,
         balanceFormatted: token.balance ?? '0',
         balanceFiat: token.balanceFiat ?? '0',
         tokenUsdExchangeRate: 0,
         experiences,
         experience: experiences[0],
->>>>>>> ded0b2d5
       } as EarnTokenDetails;
     }
     ///: END:ONLY_INCLUDE_IF
@@ -629,6 +618,7 @@
     attemptDepositTransaction,
     createEventBuilder,
     earnToken?.chainId,
+    earnToken?.isETH,
     estimatedGasFeeWei,
     getDepositTxGasPercentage,
     isHighGasCostImpact,
@@ -640,7 +630,6 @@
   const handleEarnPress = useCallback(async () => {
     ///: BEGIN:ONLY_INCLUDE_IF(tron)
     if (isTrxStakingEnabled && isTronNative) {
-      
       const result = await tronConfirm?.(
         amountToken,
         resourceType as TronResourceType,
@@ -672,7 +661,7 @@
       return;
     }
     ///: END:ONLY_INCLUDE_IF
-    
+
     // Stablecoin Lending Flow
     if (
       earnToken?.experience?.type === EARN_EXPERIENCES.STABLECOIN_LENDING &&
@@ -687,6 +676,13 @@
   }, [
     earnToken?.experience?.type,
     isStablecoinLendingEnabled,
+    amountToken,
+    isTronNative,
+    isTrxStakingEnabled,
+    navigation,
+    resourceType,
+    token.chainId,
+    tronConfirm,
     handlePooledStakingFlow,
     handleLendingFlow,
   ]);
@@ -792,7 +788,9 @@
 
   const balanceText = strings('stake.balance');
   const buttonLabel =
-    isTrxStakingEnabled && isTronNative ? strings('stake.stake') : getButtonLabel();
+    isTrxStakingEnabled && isTronNative
+      ? strings('stake.stake')
+      : getButtonLabel();
 
   useFocusEffect(
     useCallback(() => {
@@ -965,8 +963,8 @@
           currencyToggleValue={currencyToggleValue}
         />
         <View style={styles.rewardsRateContainer}>
-          {!isTrxStakingEnabled && (
-            isStablecoinLendingEnabled ? (
+          {!isTrxStakingEnabled &&
+            (isStablecoinLendingEnabled ? (
               <>
                 <View style={styles.spacer} />
                 <EarnTokenSelector
@@ -988,8 +986,7 @@
                 })}
                 isLoading={isLoadingEarnMetadata}
               />
-            )
-          )}
+            ))}
         </View>
       </ScrollView>
       {
@@ -997,7 +994,7 @@
         isTrxStakingEnabled && isTronNative && isNonZeroAmount && (
           <TronStakePreview
             resourceType={resourceType}
-            fee={tronPreview?.['fee'] as ComputeFeeResult}
+            fee={tronPreview?.fee as ComputeFeeResult}
           />
         )
         ///: END:ONLY_INCLUDE_IF
