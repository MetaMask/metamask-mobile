--- conflicted
+++ resolved
@@ -40,24 +40,14 @@
 import ScreenLayout from '../../../Ramp/Aggregator/components/ScreenLayout';
 import EstimatedAnnualRewardsCard from '../../../Stake/components/EstimatedAnnualRewardsCard';
 import QuickAmounts from '../../../Stake/components/QuickAmounts';
-<<<<<<< HEAD
-import {
-  EVENT_LOCATIONS,
-  EVENT_PROVIDERS,
-} from '../../../Stake/constants/events';
-=======
 import { EVENT_PROVIDERS } from '../../../Stake/constants/events';
 import { EVENT_LOCATIONS } from '../../constants/events';
->>>>>>> 961a5281
 import usePoolStakedDeposit from '../../../Stake/hooks/usePoolStakedDeposit';
 import { withMetaMetrics } from '../../../Stake/utils/metaMetrics/withMetaMetrics';
 import EarnTokenSelector from '../../components/EarnTokenSelector';
 import InputDisplay from '../../components/InputDisplay';
 import { EARN_EXPERIENCES } from '../../constants/experiences';
 import useEarnInputHandlers from '../../hooks/useEarnInput';
-<<<<<<< HEAD
-import { selectStablecoinLendingEnabledFlag } from '../../selectors/featureFlags';
-=======
 import useEarnTokens from '../../hooks/useEarnTokens';
 import { selectStablecoinLendingEnabledFlag } from '../../selectors/featureFlags';
 import {
@@ -76,7 +66,6 @@
 import { InternalAccount } from '@metamask/keyring-internal-api';
 import { getIsRedesignedStablecoinLendingScreenEnabled } from './utils';
 import { useEarnAnalyticsEventLogging } from '../../hooks/useEarnEventAnalyticsLogging';
->>>>>>> 961a5281
 
 const EarnInputView = () => {
   // navigation hooks
@@ -106,9 +95,6 @@
   );
   const network = useSelector((state: RootState) =>
     selectNetworkConfigurationByChainId(state, token?.chainId as Hex),
-  );
-  const isStablecoinLendingEnabled = useSelector(
-    selectStablecoinLendingEnabledFlag,
   );
   const isStablecoinLendingEnabled = useSelector(
     selectStablecoinLendingEnabledFlag,
@@ -533,9 +519,6 @@
     trackEvent,
   ]);
 
-<<<<<<< HEAD
-  const handleMaxButtonPress = () => {
-=======
   const handleEarnPress = useCallback(async () => {
     // Stablecoin Lending Flow
     if (
@@ -558,7 +541,6 @@
   const handleMaxButtonPress = useCallback(() => {
     lastQuickAmountButtonPressed.current = 'MAX';
 
->>>>>>> 961a5281
     if (!isStablecoinLendingEnabled || token.isETH) {
       navigation.navigate('StakeModals', {
         screen: Routes.STAKING.MODALS.MAX_INPUT,
@@ -795,14 +777,10 @@
       />
       <View style={styles.rewardsRateContainer}>
         {isStablecoinLendingEnabled ? (
-<<<<<<< HEAD
-          <EarnTokenSelector token={token} />
-=======
           <EarnTokenSelector
             token={token}
             action={EARN_INPUT_VIEW_ACTIONS.DEPOSIT}
           />
->>>>>>> 961a5281
         ) : (
           <EstimatedAnnualRewardsCard
             estimatedAnnualRewards={estimatedAnnualRewards}
