--- conflicted
+++ resolved
@@ -3,10 +3,7 @@
   getEstimatedAnnualRewards,
   sortByHighestRewards,
   sortByHighestApr,
-<<<<<<< HEAD
-=======
   sortByHighestBalance,
->>>>>>> 05d3e30f
   doesTokenRequireAllowanceReset,
 } from '.';
 import {
@@ -50,15 +47,6 @@
         18,
         'ETH',
       );
-<<<<<<< HEAD
-
-      expect(result.estimatedAnnualRewardsFormatted).toBe('$0.05');
-      expect(result.estimatedAnnualRewardsFiatNumber).toBe(0.05);
-      expect(result.estimatedAnnualRewardsTokenMinimalUnit).toBe(
-        '50000000000000000',
-      );
-      expect(result.estimatedAnnualRewardsTokenFormatted).toBe('0.05 ETH');
-=======
 
       expect(result.estimatedAnnualRewardsFormatted).toBe('$0.05');
       expect(result.estimatedAnnualRewardsFiatNumber).toBe(0.05);
@@ -82,26 +70,9 @@
       expect(result.estimatedAnnualRewardsFiatNumber).toBe(0);
       expect(result.estimatedAnnualRewardsTokenMinimalUnit).toBe('0');
       expect(result.estimatedAnnualRewardsTokenFormatted).toBe('');
->>>>>>> 05d3e30f
-    });
-  });
-
-<<<<<<< HEAD
-    it('returns empty strings and zero values for invalid inputs', () => {
-      const result = getEstimatedAnnualRewards(
-        'NaN', // Invalid APR
-        1000,
-        '1000000000000000000000',
-        'USD',
-        18,
-        'ETH',
-      );
-
-      expect(result.estimatedAnnualRewardsFormatted).toBe('');
-      expect(result.estimatedAnnualRewardsFiatNumber).toBe(0);
-      expect(result.estimatedAnnualRewardsTokenMinimalUnit).toBe('0');
-      expect(result.estimatedAnnualRewardsTokenFormatted).toBe('');
-=======
+    });
+  });
+
   describe('sortByHighestRewards', () => {
     const tokens = [
       createMockEarnToken({
@@ -163,20 +134,14 @@
       expect(
         sorted[sorted.length - 1].experience.estimatedAnnualRewardsFiatNumber,
       ).toBe(0);
->>>>>>> 05d3e30f
-    });
-  });
-
-<<<<<<< HEAD
-  describe('sortByHighestRewards', () => {
-=======
+    });
+
     it('returns empty array if input is empty', () => {
       expect(sortByHighestRewards([])).toEqual([]);
     });
   });
 
   describe('sortByHighestApr', () => {
->>>>>>> 05d3e30f
     const tokens = [
       createMockEarnToken({
         ...getCreateMockTokenOptions(
@@ -210,17 +175,6 @@
       }),
     ];
 
-<<<<<<< HEAD
-    it('sorts tokens by highest fiat rewards', () => {
-      const sorted = sortByHighestRewards(tokens);
-
-      expect(sorted[0].experience.estimatedAnnualRewardsFiatNumber).toBe(100);
-      expect(sorted[1].experience.estimatedAnnualRewardsFiatNumber).toBe(50);
-      expect(sorted[2].experience.estimatedAnnualRewardsFiatNumber).toBe(10);
-    });
-
-    it('handles tokens with zero rewards', () => {
-=======
     it('sorts tokens by highest APR', () => {
       const sorted = sortByHighestApr(tokens);
 
@@ -230,7 +184,6 @@
     });
 
     it('handles tokens with zero APR', () => {
->>>>>>> 05d3e30f
       const tokensWithZero = [
         ...tokens,
         createMockEarnToken({
@@ -239,30 +192,11 @@
             TOKENS_WITH_DEFAULT_OPTIONS.USDT,
           ),
           experience: {
-<<<<<<< HEAD
-            apr: '0.0',
-=======
             apr: '0',
->>>>>>> 05d3e30f
             estimatedAnnualRewardsFiatNumber: 0,
           } as EarnTokenDetails['experience'],
         }),
       ];
-<<<<<<< HEAD
-      const sorted = sortByHighestRewards(tokensWithZero);
-
-      expect(
-        sorted[sorted.length - 1].experience.estimatedAnnualRewardsFiatNumber,
-      ).toBe(0);
-    });
-
-    it('returns empty array if input is empty', () => {
-      expect(sortByHighestRewards([])).toEqual([]);
-    });
-  });
-
-  describe('sortByHighestApr', () => {
-=======
       const sorted = sortByHighestApr(tokensWithZero);
 
       expect(sorted[sorted.length - 1].experience.apr).toBe('0');
@@ -274,59 +208,26 @@
   });
 
   describe('sortByHighestBalance', () => {
->>>>>>> 05d3e30f
     const tokens = [
       createMockEarnToken({
         ...getCreateMockTokenOptions(
           CHAIN_IDS.MAINNET,
           TOKENS_WITH_DEFAULT_OPTIONS.ETH,
         ),
-<<<<<<< HEAD
-        experience: {
-          apr: '2.5',
-          estimatedAnnualRewardsFiatNumber: 50,
-        } as EarnTokenDetails['experience'],
-=======
         balanceFiatNumber: 50.5,
->>>>>>> 05d3e30f
       }),
       createMockEarnToken({
         ...getCreateMockTokenOptions(
           CHAIN_IDS.MAINNET,
           TOKENS_WITH_DEFAULT_OPTIONS.DAI,
         ),
-<<<<<<< HEAD
-        experience: {
-          apr: '3.0',
-          estimatedAnnualRewardsFiatNumber: 100,
-        } as EarnTokenDetails['experience'],
-=======
         balanceFiatNumber: 100.25,
->>>>>>> 05d3e30f
       }),
       createMockEarnToken({
         ...getCreateMockTokenOptions(
           CHAIN_IDS.MAINNET,
           TOKENS_WITH_DEFAULT_OPTIONS.USDC,
         ),
-<<<<<<< HEAD
-        experience: {
-          apr: '1.0',
-          estimatedAnnualRewardsFiatNumber: 10,
-        } as EarnTokenDetails['experience'],
-      }),
-    ];
-
-    it('sorts tokens by highest APR', () => {
-      const sorted = sortByHighestApr(tokens);
-
-      expect(sorted[0].experience.apr).toBe('3.0');
-      expect(sorted[1].experience.apr).toBe('2.5');
-      expect(sorted[2].experience.apr).toBe('1.0');
-    });
-
-    it('handles tokens with zero APR', () => {
-=======
         balanceFiatNumber: 10.75,
       }),
     ];
@@ -340,7 +241,6 @@
     });
 
     it('handles tokens with zero balance', () => {
->>>>>>> 05d3e30f
       const tokensWithZero = [
         ...tokens,
         createMockEarnToken({
@@ -348,21 +248,6 @@
             CHAIN_IDS.MAINNET,
             TOKENS_WITH_DEFAULT_OPTIONS.USDT,
           ),
-<<<<<<< HEAD
-          experience: {
-            apr: '0',
-            estimatedAnnualRewardsFiatNumber: 0,
-          } as EarnTokenDetails['experience'],
-        }),
-      ];
-      const sorted = sortByHighestApr(tokensWithZero);
-
-      expect(sorted[sorted.length - 1].experience.apr).toBe('0');
-    });
-
-    it('returns empty array if input is empty', () => {
-      expect(sortByHighestApr([])).toEqual([]);
-=======
           balanceFiatNumber: 0,
         }),
       ];
@@ -373,7 +258,6 @@
 
     it('returns empty array if input is empty', () => {
       expect(sortByHighestBalance([])).toEqual([]);
->>>>>>> 05d3e30f
     });
   });
 
