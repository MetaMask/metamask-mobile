import React, { useMemo } from 'react';
import { View } from 'react-native';
import styleSheet from './MusdConversionAssetListCta.styles';
import Text, {
  TextVariant,
  TextColor,
} from '../../../../../../component-library/components/Texts/Text';
import {
  Button,
  ButtonSize,
  ButtonVariant,
} from '@metamask/design-system-react-native';
import {
  MUSD_CONVERSION_DEFAULT_CHAIN_ID,
  MUSD_TOKEN,
  MUSD_TOKEN_ASSET_ID_BY_CHAIN,
} from '../../../constants/musd';
import { toHex } from '@metamask/controller-utils';
import { useRampNavigation } from '../../../../Ramp/hooks/useRampNavigation';
import { RampIntent } from '../../../../Ramp/types';
import { strings } from '../../../../../../../locales/i18n';
import { EARN_TEST_IDS } from '../../../constants/testIds';
import { useNavigation } from '@react-navigation/native';
import Routes from '../../../../../../constants/navigation/Routes';
import Logger from '../../../../../../util/Logger';
import { useStyles } from '../../../../../hooks/useStyles';
import { useMusdConversionTokens } from '../../../hooks/useMusdConversionTokens';
import { useMusdConversion } from '../../../hooks/useMusdConversion';
import { useMusdCtaVisibility } from '../../../hooks/useMusdCtaVisibility';
import AvatarToken from '../../../../../../component-library/components/Avatars/Avatar/variants/AvatarToken';
import { AvatarSize } from '../../../../../../component-library/components/Avatars/Avatar';
import { toChecksumAddress } from '../../../../../../util/address';
<<<<<<< HEAD
import Badge, {
  BadgeVariant,
} from '../../../../../../component-library/components/Badges/Badge';
=======
import { selectMusdQuickConvertEnabledFlag } from '../../../selectors/featureFlags';
import { useSelector } from 'react-redux';
>>>>>>> 8b6eeec6
import BadgeWrapper, {
  BadgePosition,
} from '../../../../../../component-library/components/Badges/BadgeWrapper';
import { getNetworkImageSource } from '../../../../../../util/networks';
<<<<<<< HEAD
=======
import Badge, {
  BadgeVariant,
} from '../../../../../../component-library/components/Badges/Badge';
>>>>>>> 8b6eeec6

/**
 * TODO: Create a feature flag wrapper util (if one doesn't exist) to easily block rendering of components when feature is disabled.
 * We don't want to exclusively rely on the caller to check.
 */
const MusdConversionAssetListCta = () => {
  const { styles } = useStyles(styleSheet, {});

  const { goToBuy } = useRampNavigation();

  const { tokens, getMusdOutputChainId } = useMusdConversionTokens();

  const { initiateConversion } = useMusdConversion();

  const { shouldShowCta, showNetworkIcon, selectedChainId } =
    useMusdCtaVisibility();

<<<<<<< HEAD
=======
  const navigation = useNavigation();

  const isQuickConvertEnabled = useSelector(selectMusdQuickConvertEnabledFlag);

>>>>>>> 8b6eeec6
  const canConvert = useMemo(
    () => Boolean(tokens.length > 0 && tokens?.[0]?.chainId !== undefined),
    [tokens],
  );

  const ctaText = useMemo(() => {
    if (!canConvert) {
      return strings('earn.musd_conversion.buy_musd');
    }

    return strings('earn.musd_conversion.convert');
  }, [canConvert]);

  const handlePress = async () => {
    // Redirect users to deposit flow if they don't have any stablecoins to convert.
    if (!canConvert) {
      const rampIntent: RampIntent = {
        assetId:
          MUSD_TOKEN_ASSET_ID_BY_CHAIN[
            selectedChainId || MUSD_CONVERSION_DEFAULT_CHAIN_ID
          ],
      };
      goToBuy(rampIntent);
      return;
    }

    const { address, chainId: paymentTokenChainId } = tokens[0];

    if (!paymentTokenChainId) {
      throw new Error('[mUSD Conversion] payment token chainID missing');
    }

    const paymentTokenAddress = toChecksumAddress(address);

    try {
      if (isQuickConvertEnabled) {
        navigation.navigate(Routes.EARN.ROOT, {
          screen: Routes.EARN.MUSD.QUICK_CONVERT,
        });
        return;
      }

      await initiateConversion({
        preferredPaymentToken: {
          address: paymentTokenAddress,
          chainId: toHex(paymentTokenChainId),
        },
        outputChainId: getMusdOutputChainId(paymentTokenChainId),
      });
    } catch (error) {
      Logger.error(
        error as Error,
        '[mUSD Conversion] Failed to initiate conversion from CTA',
      );
    }
  };

  // Don't render if visibility conditions are not met
  if (!shouldShowCta) {
    return null;
  }

  const renderTokenAvatar = () => (
    <AvatarToken
      name={MUSD_TOKEN.symbol}
      imageSource={MUSD_TOKEN.imageSource}
      size={AvatarSize.Lg}
    />
  );

  return (
    <View
      style={styles.container}
      testID={EARN_TEST_IDS.MUSD.ASSET_LIST_CONVERSION_CTA}
    >
      <View style={styles.assetInfo}>
        {showNetworkIcon && selectedChainId ? (
          <BadgeWrapper
            style={styles.badge}
            badgePosition={BadgePosition.BottomRight}
            badgeElement={
              <Badge
                variant={BadgeVariant.Network}
                imageSource={getNetworkImageSource({
                  chainId: selectedChainId,
                })}
              />
            }
          >
            {renderTokenAvatar()}
          </BadgeWrapper>
        ) : (
          renderTokenAvatar()
        )}
        <View>
          <Text variant={TextVariant.BodyMDMedium} color={TextColor.Default}>
            MetaMask USD
          </Text>
          <Text variant={TextVariant.BodySMMedium} color={TextColor.Success}>
            {strings('earn.musd_conversion.earn_points_daily')}
          </Text>
        </View>
      </View>

      <Button
        variant={ButtonVariant.Secondary}
        onPress={handlePress}
        size={ButtonSize.Sm}
      >
        <Text variant={TextVariant.BodySMMedium} color={TextColor.Default}>
          {ctaText}
        </Text>
      </Button>
    </View>
  );
};

export default MusdConversionAssetListCta;<|MERGE_RESOLUTION|>--- conflicted
+++ resolved
@@ -30,24 +30,15 @@
 import AvatarToken from '../../../../../../component-library/components/Avatars/Avatar/variants/AvatarToken';
 import { AvatarSize } from '../../../../../../component-library/components/Avatars/Avatar';
 import { toChecksumAddress } from '../../../../../../util/address';
-<<<<<<< HEAD
 import Badge, {
   BadgeVariant,
 } from '../../../../../../component-library/components/Badges/Badge';
-=======
-import { selectMusdQuickConvertEnabledFlag } from '../../../selectors/featureFlags';
-import { useSelector } from 'react-redux';
->>>>>>> 8b6eeec6
 import BadgeWrapper, {
   BadgePosition,
 } from '../../../../../../component-library/components/Badges/BadgeWrapper';
 import { getNetworkImageSource } from '../../../../../../util/networks';
-<<<<<<< HEAD
-=======
-import Badge, {
-  BadgeVariant,
-} from '../../../../../../component-library/components/Badges/Badge';
->>>>>>> 8b6eeec6
+import { selectMusdQuickConvertEnabledFlag } from '../../../selectors/featureFlags';
+import { useSelector } from 'react-redux';
 
 /**
  * TODO: Create a feature flag wrapper util (if one doesn't exist) to easily block rendering of components when feature is disabled.
@@ -65,13 +56,10 @@
   const { shouldShowCta, showNetworkIcon, selectedChainId } =
     useMusdCtaVisibility();
 
-<<<<<<< HEAD
-=======
   const navigation = useNavigation();
 
   const isQuickConvertEnabled = useSelector(selectMusdQuickConvertEnabledFlag);
 
->>>>>>> 8b6eeec6
   const canConvert = useMemo(
     () => Boolean(tokens.length > 0 && tokens?.[0]?.chainId !== undefined),
     [tokens],
