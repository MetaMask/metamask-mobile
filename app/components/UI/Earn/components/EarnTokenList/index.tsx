import React, {
  useRef,
  useCallback,
  useEffect,
  useReducer,
  useMemo,
} from 'react';
import BottomSheet, {
  BottomSheetRef,
} from '../../../../../component-library/components/BottomSheets/BottomSheet';
import BottomSheetHeader from '../../../../../component-library/components/BottomSheets/BottomSheetHeader';
import Text, {
  TextColor,
  TextVariant,
} from '../../../../../component-library/components/Texts/Text';
import { View } from 'react-native';
import { useStyles } from '../../../../hooks/useStyles';
import styleSheet from './EarnTokenList.styles';
import {
  getDecimalChainId,
  isPortfolioViewEnabled,
} from '../../../../../util/networks';
import { TokenI } from '../../../Tokens/types';
import { ScrollView } from 'react-native-gesture-handler';
import { Hex } from '@metamask/utils';
import { RouteProp, useNavigation, useRoute } from '@react-navigation/native';
import Routes from '../../../../../constants/navigation/Routes';
import { MetaMetricsEvents, useMetrics } from '../../../../hooks/useMetrics';
import {
  EVENT_LOCATIONS,
  EVENT_PROVIDERS,
} from '../../../Stake/constants/events';
import { strings } from '../../../../../../locales/i18n';
import UpsellBanner from '../../../Stake/components/UpsellBanner';
import { UPSELL_BANNER_VARIANTS } from '../../../Stake/components/UpsellBanner/UpsellBanner.types';
import Engine from '../../../../../core/Engine';
import SkeletonPlaceholder from 'react-native-skeleton-placeholder';
import useEarnTokens from '../../hooks/useEarnTokens';
import { useSelector } from 'react-redux';
import {
  selectPooledStakingEnabledFlag,
  selectStablecoinLendingEnabledFlag,
} from '../../selectors/featureFlags';
<<<<<<< HEAD
=======
import useEarnNetworkPolling from '../../hooks/useEarnNetworkPolling';
>>>>>>> 05d3e30f
import { EARN_INPUT_VIEW_ACTIONS } from '../../Views/EarnInputView/EarnInputView.types';
import EarnDepositTokenListItem from '../EarnDepositTokenListItem';
import EarnWithdrawalTokenListItem from '../EarnWithdrawalTokenListItem';
import { EarnTokenDetails } from '../../types/lending.types';
import BN4 from 'bnjs4';
<<<<<<< HEAD
import { sortByHighestRewards } from '../../utils';
=======
import { sortByHighestBalance, sortByHighestRewards } from '../../utils';
import { trace, TraceName, endTrace } from '../../../../../util/trace';
>>>>>>> 05d3e30f

const isEmptyBalance = (token: { balanceFormatted: string }) =>
  parseFloat(token?.balanceFormatted) === 0;

const EarnTokenListSkeletonPlaceholder = () => (
  <View testID="earn-token-list-skeleton">
    <SkeletonPlaceholder>
      <SkeletonPlaceholder.Item
        width={'auto'}
        height={150}
        borderRadius={8}
        marginBottom={12}
      />
      <>
        {[1, 2, 3, 4, 5].map((value) => (
          <SkeletonPlaceholder.Item
            key={value}
            width={'auto'}
            height={42}
            borderRadius={8}
            margin={16}
          />
        ))}
      </>
    </SkeletonPlaceholder>
  </View>
);

interface EarnTokenListViewRouteParams {
  tokenFilter: {
    includeReceiptTokens: boolean;
  };
  onItemPressScreen: string;
}

export interface EarnTokenListProps {
  route: RouteProp<{ params: EarnTokenListViewRouteParams }, 'params'>;
}

const EarnTokenList = () => {
<<<<<<< HEAD
=======
  // Start polling lending networks when this component mounts and stops when it unmounts
  // This is currently the main component that needs data cross chain on boot
  useEarnNetworkPolling();

>>>>>>> 05d3e30f
  // Temp: Used as workaround for BadgeNetwork not properly anchoring to its parent BadgeWrapper.
  const [, forceUpdate] = useReducer((x) => x + 1, 0);
  const { createEventBuilder, trackEvent } = useMetrics();
  const { styles } = useStyles(styleSheet, {});
  const { navigate } = useNavigation();
  const { params } = useRoute<EarnTokenListProps['route']>();
  const bottomSheetRef = useRef<BottomSheetRef>(null);
  const traceEndedRef = useRef(false);

  const isPooledStakingEnabled = useSelector(selectPooledStakingEnabledFlag);
  const { includeReceiptTokens } = params?.tokenFilter ?? {};

<<<<<<< HEAD
  const isPooledStakingEnabled = useSelector(selectPooledStakingEnabledFlag);
  const { includeReceiptTokens } = params?.tokenFilter ?? {};

  const { earnTokens, earnOutputTokens } = useEarnTokens();

  const tokens = includeReceiptTokens ? earnOutputTokens : earnTokens;

=======
  const { earnTokens, earnOutputTokens, earnableTotalFiatFormatted } =
    useEarnTokens();

  const tokens = includeReceiptTokens ? earnOutputTokens : earnTokens;

  // End trace when earn tokens data becomes available (only once)
  useEffect(() => {
    if (earnTokens?.length && !traceEndedRef.current) {
      endTrace({ name: TraceName.EarnTokenList });
      traceEndedRef.current = true;
    }
  }, [earnTokens?.length]);

>>>>>>> 05d3e30f
  // Temp workaround for BadgeNetwork component not anchoring correctly on initial render.
  // We force a rerender to ensure the BadgeNetwork component properly anchors to its BadgeWrapper.
  useEffect(() => {
    // Force a re-render after initial mount
    const timer = setTimeout(() => {
      forceUpdate();
    }, 100); // Adjust timing as needed

    return () => clearTimeout(timer);
  }, []);

  const closeBottomSheetAndNavigate = useCallback(
    (navigateFunc: () => void) => {
      bottomSheetRef.current?.onCloseBottomSheet(navigateFunc);
    },
    [],
  );

  const redirectToDepositScreen = async (token: TokenI) => {
<<<<<<< HEAD
=======
    trace({ name: TraceName.EarnDepositScreen });
>>>>>>> 05d3e30f
    closeBottomSheetAndNavigate(() => {
      navigate('StakeScreens', {
        screen: Routes.STAKING.STAKE,
        params: { token },
      });
    });
  };

  const redirectToWithdrawalScreen = (token: TokenI) => {
<<<<<<< HEAD
=======
    trace({ name: TraceName.EarnWithdrawScreen });
>>>>>>> 05d3e30f
    closeBottomSheetAndNavigate(() => {
      navigate('StakeScreens', {
        screen: Routes.STAKING.UNSTAKE,
        params: { token },
      });
    });
  };

  const handleRedirectToInputScreen = async (token: TokenI) => {
    const { NetworkController } = Engine.context;

    const networkClientId = NetworkController.findNetworkClientIdByChainId(
      token.chainId as Hex,
    );

    if (!networkClientId) {
      console.error(
        `EarnDepositTokenListItem redirect failed: could not retrieve networkClientId for chainId: ${token.chainId}`,
      );
      return;
    }

    const onItemPressScreen = params?.onItemPressScreen ?? '';

    if (onItemPressScreen === EARN_INPUT_VIEW_ACTIONS.DEPOSIT) {
      await Engine.context.NetworkController.setActiveNetwork(networkClientId);
      redirectToDepositScreen(token);
    } else if (onItemPressScreen === EARN_INPUT_VIEW_ACTIONS.WITHDRAW) {
      await Engine.context.NetworkController.setActiveNetwork(networkClientId);
      redirectToWithdrawalScreen(token);
    }

    trackEvent(
      createEventBuilder(MetaMetricsEvents.EARN_TOKEN_LIST_ITEM_CLICKED)
        .addProperties({
          provider: EVENT_PROVIDERS.CONSENSYS,
          location: EVENT_LOCATIONS.WALLET_ACTIONS_BOTTOM_SHEET,
          token_name: token.name,
          token_symbol: token.symbol,
          token_chain_id: getDecimalChainId(token.chainId),
        })
        .build(),
    );
  };

<<<<<<< HEAD
  const renderTokenListItem = (token: EarnTokenDetails) => {
    const onItemPressScreen = params?.onItemPressScreen;
    if (onItemPressScreen === EARN_INPUT_VIEW_ACTIONS.WITHDRAW) {
      return (
        <EarnWithdrawalTokenListItem
          earnToken={token}
          onPress={handleRedirectToInputScreen}
        />
      );
    }
    return (
      <EarnDepositTokenListItem
        token={token}
        onPress={handleRedirectToInputScreen}
        primaryText={{
          value: `${token?.experience?.apr || 0}% APR`,
          color: TextColor.Success,
        }}
        {...(!isEmptyBalance(token) && {
          secondaryText: {
            value: token.balanceFormatted,
          },
        })}
      />
    );
  };
=======
  const isNoEarnableTokensWithBalance = useMemo(
    () =>
      earnTokens?.every((token) =>
        new BN4(token.balanceMinimalUnit).eq(new BN4(0)),
      ),
    [earnTokens],
  );
>>>>>>> 05d3e30f

  const highestAvailableApr = useMemo(
    () =>
      earnTokens?.reduce((highestApr, token) => {
        const parsedApr = parseFloat(token?.experience?.apr);

        return parsedApr > highestApr ? parsedApr : highestApr;
      }, 0),
    [earnTokens],
  );

  /**
   * We want to sort the tokens by estimated fiat rewards in descending order.
   * Tokens where a user has a non-zero balance will be listed first by highest fiat rewards.
   * Tokens where a user doesn't have a balance will not be listed for now to avoid dead end on deposit screen.
   */
  const tokensSortedByHighestYield = useMemo(() => {
    if (!tokens?.length) return [];

    const tokensWithBalance: EarnTokenDetails[] = [];

    tokens?.forEach((token) => {
      const hasTokenBalance = new BN4(token.balanceMinimalUnit).gt(new BN4(0));
      // show at least ETH if no other tokens have balance
      if (hasTokenBalance || token.isETH) {
        tokensWithBalance.push(token);
      }
    });

    return [...sortByHighestRewards(tokensWithBalance)];
  }, [tokens]);

<<<<<<< HEAD
=======
  const tokensSortedByHighestBalance = useMemo(() => {
    if (!tokens?.length) return [];

    return [...sortByHighestBalance(tokens)];
  }, [tokens]);

  const renderTokenListItems = () => {
    const onItemPressScreen = params?.onItemPressScreen;

    let filteredTokens;
    if (onItemPressScreen === EARN_INPUT_VIEW_ACTIONS.DEPOSIT) {
      filteredTokens = tokensSortedByHighestYield;
    } else {
      filteredTokens = tokensSortedByHighestBalance;
    }

    return filteredTokens.map((token) => {
      if (token.isETH && !token.isStaked && !isPooledStakingEnabled) {
        return null;
      }

      return (
        token?.chainId && (
          <View
            style={styles.listItemContainer}
            key={`${token.name}-${token.symbol}-${token.chainId}`}
          >
            {onItemPressScreen === EARN_INPUT_VIEW_ACTIONS.WITHDRAW ? (
              <EarnWithdrawalTokenListItem
                earnToken={token}
                onPress={handleRedirectToInputScreen}
              />
            ) : (
              <EarnDepositTokenListItem
                token={token}
                onPress={handleRedirectToInputScreen}
                primaryText={{
                  value: `${token?.experience?.apr || 0}% APR`,
                  color: TextColor.Success,
                }}
                {...(!isEmptyBalance(token) && {
                  secondaryText: {
                    value: token.balanceFormatted,
                  },
                })}
              />
            )}
          </View>
        )
      );
    });
  };

>>>>>>> 05d3e30f
  return (
    <BottomSheet ref={bottomSheetRef}>
      <BottomSheetHeader>
        <Text variant={TextVariant.HeadingSM}>
          {params?.onItemPressScreen === EARN_INPUT_VIEW_ACTIONS.WITHDRAW
            ? strings('stake.select_a_token_to_withdraw')
            : strings('stake.select_a_token_to_deposit')}
        </Text>
      </BottomSheetHeader>
      <ScrollView style={styles.container}>
<<<<<<< HEAD
        {tokensSortedByHighestYield?.length ? (
          <>
            {params?.onItemPressScreen === EARN_INPUT_VIEW_ACTIONS.DEPOSIT && (
              <UpsellBanner
                primaryText={strings('stake.you_could_earn_up_to')}
                secondaryText={`${highestAvailableApr.toString()}%`}
                tertiaryText={strings('stake.per_year_on_your_tokens')}
                variant={UPSELL_BANNER_VARIANTS.HEADER}
              />
            )}
            {tokensSortedByHighestYield?.map((token) => {
              if (token.isETH && !token.isStaked && !isPooledStakingEnabled) {
                return null;
              }
              return (
                token?.chainId && (
                  <View
                    style={styles.listItemContainer}
                    key={`${token.name}-${token.symbol}-${token.chainId}`}
                  >
                    {renderTokenListItem(token)}
                  </View>
                )
              );
            })}
          </>
=======
        {earnTokens?.length &&
          params?.onItemPressScreen === EARN_INPUT_VIEW_ACTIONS.DEPOSIT && (
            <UpsellBanner
              primaryText={strings('stake.you_could_earn_up_to')}
              secondaryText={
                isNoEarnableTokensWithBalance
                  ? `${highestAvailableApr.toString()}%`
                  : `${earnableTotalFiatFormatted}`
              }
              tertiaryText={strings('stake.per_year_on_your_tokens')}
              variant={UPSELL_BANNER_VARIANTS.HEADER}
            />
          )}
        {earnTokens?.length ? (
          renderTokenListItems()
>>>>>>> 05d3e30f
        ) : (
          <EarnTokenListSkeletonPlaceholder />
        )}
      </ScrollView>
    </BottomSheet>
  );
};

/**
 * Temporary wrapper to prevent rending if feature flags aren't enabled.
 * We can delete this wrapped once these feature flags are removed.
 */
const EarnTokenListWrapper = () => {
  const isStablecoinLendingEnabled = useSelector(
    selectStablecoinLendingEnabledFlag,
  );

  if (isStablecoinLendingEnabled && isPortfolioViewEnabled()) {
    return <EarnTokenList />;
  }

  return <></>;
};

export default EarnTokenListWrapper;<|MERGE_RESOLUTION|>--- conflicted
+++ resolved
@@ -41,21 +41,14 @@
   selectPooledStakingEnabledFlag,
   selectStablecoinLendingEnabledFlag,
 } from '../../selectors/featureFlags';
-<<<<<<< HEAD
-=======
 import useEarnNetworkPolling from '../../hooks/useEarnNetworkPolling';
->>>>>>> 05d3e30f
 import { EARN_INPUT_VIEW_ACTIONS } from '../../Views/EarnInputView/EarnInputView.types';
 import EarnDepositTokenListItem from '../EarnDepositTokenListItem';
 import EarnWithdrawalTokenListItem from '../EarnWithdrawalTokenListItem';
 import { EarnTokenDetails } from '../../types/lending.types';
 import BN4 from 'bnjs4';
-<<<<<<< HEAD
-import { sortByHighestRewards } from '../../utils';
-=======
 import { sortByHighestBalance, sortByHighestRewards } from '../../utils';
 import { trace, TraceName, endTrace } from '../../../../../util/trace';
->>>>>>> 05d3e30f
 
 const isEmptyBalance = (token: { balanceFormatted: string }) =>
   parseFloat(token?.balanceFormatted) === 0;
@@ -96,13 +89,10 @@
 }
 
 const EarnTokenList = () => {
-<<<<<<< HEAD
-=======
   // Start polling lending networks when this component mounts and stops when it unmounts
   // This is currently the main component that needs data cross chain on boot
   useEarnNetworkPolling();
 
->>>>>>> 05d3e30f
   // Temp: Used as workaround for BadgeNetwork not properly anchoring to its parent BadgeWrapper.
   const [, forceUpdate] = useReducer((x) => x + 1, 0);
   const { createEventBuilder, trackEvent } = useMetrics();
@@ -115,15 +105,6 @@
   const isPooledStakingEnabled = useSelector(selectPooledStakingEnabledFlag);
   const { includeReceiptTokens } = params?.tokenFilter ?? {};
 
-<<<<<<< HEAD
-  const isPooledStakingEnabled = useSelector(selectPooledStakingEnabledFlag);
-  const { includeReceiptTokens } = params?.tokenFilter ?? {};
-
-  const { earnTokens, earnOutputTokens } = useEarnTokens();
-
-  const tokens = includeReceiptTokens ? earnOutputTokens : earnTokens;
-
-=======
   const { earnTokens, earnOutputTokens, earnableTotalFiatFormatted } =
     useEarnTokens();
 
@@ -137,7 +118,6 @@
     }
   }, [earnTokens?.length]);
 
->>>>>>> 05d3e30f
   // Temp workaround for BadgeNetwork component not anchoring correctly on initial render.
   // We force a rerender to ensure the BadgeNetwork component properly anchors to its BadgeWrapper.
   useEffect(() => {
@@ -157,10 +137,7 @@
   );
 
   const redirectToDepositScreen = async (token: TokenI) => {
-<<<<<<< HEAD
-=======
     trace({ name: TraceName.EarnDepositScreen });
->>>>>>> 05d3e30f
     closeBottomSheetAndNavigate(() => {
       navigate('StakeScreens', {
         screen: Routes.STAKING.STAKE,
@@ -170,10 +147,7 @@
   };
 
   const redirectToWithdrawalScreen = (token: TokenI) => {
-<<<<<<< HEAD
-=======
     trace({ name: TraceName.EarnWithdrawScreen });
->>>>>>> 05d3e30f
     closeBottomSheetAndNavigate(() => {
       navigate('StakeScreens', {
         screen: Routes.STAKING.UNSTAKE,
@@ -219,34 +193,6 @@
     );
   };
 
-<<<<<<< HEAD
-  const renderTokenListItem = (token: EarnTokenDetails) => {
-    const onItemPressScreen = params?.onItemPressScreen;
-    if (onItemPressScreen === EARN_INPUT_VIEW_ACTIONS.WITHDRAW) {
-      return (
-        <EarnWithdrawalTokenListItem
-          earnToken={token}
-          onPress={handleRedirectToInputScreen}
-        />
-      );
-    }
-    return (
-      <EarnDepositTokenListItem
-        token={token}
-        onPress={handleRedirectToInputScreen}
-        primaryText={{
-          value: `${token?.experience?.apr || 0}% APR`,
-          color: TextColor.Success,
-        }}
-        {...(!isEmptyBalance(token) && {
-          secondaryText: {
-            value: token.balanceFormatted,
-          },
-        })}
-      />
-    );
-  };
-=======
   const isNoEarnableTokensWithBalance = useMemo(
     () =>
       earnTokens?.every((token) =>
@@ -254,7 +200,6 @@
       ),
     [earnTokens],
   );
->>>>>>> 05d3e30f
 
   const highestAvailableApr = useMemo(
     () =>
@@ -287,8 +232,6 @@
     return [...sortByHighestRewards(tokensWithBalance)];
   }, [tokens]);
 
-<<<<<<< HEAD
-=======
   const tokensSortedByHighestBalance = useMemo(() => {
     if (!tokens?.length) return [];
 
@@ -342,7 +285,6 @@
     });
   };
 
->>>>>>> 05d3e30f
   return (
     <BottomSheet ref={bottomSheetRef}>
       <BottomSheetHeader>
@@ -353,34 +295,6 @@
         </Text>
       </BottomSheetHeader>
       <ScrollView style={styles.container}>
-<<<<<<< HEAD
-        {tokensSortedByHighestYield?.length ? (
-          <>
-            {params?.onItemPressScreen === EARN_INPUT_VIEW_ACTIONS.DEPOSIT && (
-              <UpsellBanner
-                primaryText={strings('stake.you_could_earn_up_to')}
-                secondaryText={`${highestAvailableApr.toString()}%`}
-                tertiaryText={strings('stake.per_year_on_your_tokens')}
-                variant={UPSELL_BANNER_VARIANTS.HEADER}
-              />
-            )}
-            {tokensSortedByHighestYield?.map((token) => {
-              if (token.isETH && !token.isStaked && !isPooledStakingEnabled) {
-                return null;
-              }
-              return (
-                token?.chainId && (
-                  <View
-                    style={styles.listItemContainer}
-                    key={`${token.name}-${token.symbol}-${token.chainId}`}
-                  >
-                    {renderTokenListItem(token)}
-                  </View>
-                )
-              );
-            })}
-          </>
-=======
         {earnTokens?.length &&
           params?.onItemPressScreen === EARN_INPUT_VIEW_ACTIONS.DEPOSIT && (
             <UpsellBanner
@@ -396,7 +310,6 @@
           )}
         {earnTokens?.length ? (
           renderTokenListItems()
->>>>>>> 05d3e30f
         ) : (
           <EarnTokenListSkeletonPlaceholder />
         )}
