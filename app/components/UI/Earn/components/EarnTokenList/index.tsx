--- conflicted
+++ resolved
@@ -34,15 +34,6 @@
 import SkeletonPlaceholder from 'react-native-skeleton-placeholder';
 import useEarnTokens from '../../hooks/useEarnTokens';
 import { useSelector } from 'react-redux';
-<<<<<<< HEAD
-import { selectStablecoinLendingEnabledFlag } from '../../selectors/featureFlags';
-import { selectTrxStakingEnabled } from '../../../../../selectors/featureFlagController/trxStakingEnabled';
-import {
-  isTronChainId,
-  isNonEvmChainId,
-} from '../../../../../core/Multichain/utils';
-=======
->>>>>>> adcb2c27
 import {
   selectPooledStakingEnabledFlag,
   selectStablecoinLendingEnabledFlag,
@@ -113,13 +104,7 @@
   const bottomSheetRef = useRef<BottomSheetRef>(null);
   const traceEndedRef = useRef(false);
 
-<<<<<<< HEAD
-  const isPooledStakingEnabled = useFeatureFlag(
-    FeatureFlagNames.earnPooledStakingEnabled,
-  );
-=======
   const isPooledStakingEnabled = useSelector(selectPooledStakingEnabledFlag);
->>>>>>> adcb2c27
   const isTrxStakingEnabled = useSelector(selectTrxStakingEnabled);
   const { includeReceiptTokens } = params?.tokenFilter ?? {};
 
