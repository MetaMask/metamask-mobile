--- conflicted
+++ resolved
@@ -15,10 +15,6 @@
   MOCK_USDC_BASE_MAINNET_ASSET,
   MOCK_USDC_MAINNET_ASSET,
 } from '../../../Stake/__mocks__/stakeMockData';
-<<<<<<< HEAD
-import Engine from '../../../../../core/Engine';
-=======
->>>>>>> 7d6abe0d
 import * as useStakingEligibilityHook from '../../../Stake/hooks/useStakingEligibility';
 import { getMockUseEarnTokens } from '../../__mocks__/earnMockData';
 import { EARN_EXPERIENCES } from '../../constants/experiences';
@@ -27,32 +23,11 @@
   selectPooledStakingEnabledFlag,
   selectStablecoinLendingEnabledFlag,
 } from '../../selectors/featureFlags';
-<<<<<<< HEAD
-import { EARN_EXPERIENCES } from '../../constants/experiences';
-import * as ReactNative from 'react-native';
-import * as useEarnTokensHook from '../../hooks/useEarnTokens';
-import { EarnTokenDetails } from '../../types/lending.types';
-import {
-  getMockEarnControllerState,
-  getMockUseEarnTokens,
-} from '../../__mocks__/earnMockData';
-
-jest.mock('../../selectors/featureFlags', () => ({
-  selectPooledStakingEnabledFlag: jest.fn().mockImplementation(() => {
-    console.log('selectPooledStakingEnabledFlag');
-    return true;
-  }),
-  selectStablecoinLendingEnabledFlag: jest.fn().mockImplementation(() => {
-    console.log('selectStablecoinLendingEnabledFlag');
-    return true;
-  }),
-=======
 import { EarnTokenDetails } from '../../types/lending.types';
 
 jest.mock('../../selectors/featureFlags', () => ({
   selectPooledStakingEnabledFlag: jest.fn().mockImplementation(() => true),
   selectStablecoinLendingEnabledFlag: jest.fn().mockImplementation(() => true),
->>>>>>> 7d6abe0d
 }));
 
 jest.mock('../../../../../core/Engine', () => ({
@@ -118,10 +93,6 @@
   insets: { top: 0, left: 0, right: 0, bottom: 0 },
 };
 
-<<<<<<< HEAD
-let useStakingEligibilitySpy: jest.SpyInstance;
-=======
->>>>>>> 7d6abe0d
 let useEarnTokensSpy: jest.SpyInstance;
 
 const mockEarnTokens: EarnTokenDetails[] = [
@@ -143,18 +114,9 @@
       isLoadingEligibility: false,
       refreshPooledStakingEligibility: jest.fn().mockResolvedValue({
         isEligible: true,
-<<<<<<< HEAD
-        isLoadingEligibility: false,
-        refreshPooledStakingEligibility: jest.fn().mockResolvedValue({
-          isEligible: true,
-        }),
-        error: '',
-      });
-=======
       }),
       error: '',
     });
->>>>>>> 7d6abe0d
 
     useEarnTokensSpy = jest
       .spyOn(useEarnTokensHook, 'default')
