// Jest Snapshot v1, https://goo.gl/fbAQLP

exports[`EarnTokenList render matches snapshot 1`] = `
<RNCSafeAreaProvider
  onInsetsChange={[Function]}
  style={
    [
      {
        "flex": 1,
      },
      undefined,
    ]
  }
>
  <View
    onLayout={[Function]}
    style={
      [
        {
          "bottom": 0,
          "justifyContent": "flex-end",
          "left": 0,
          "position": "absolute",
          "right": 0,
          "top": 0,
        },
        {
          "paddingBottom": 0,
        },
      ]
    }
  >
    <View
      style={
        [
          {
            "backgroundColor": "#3f434a66",
            "bottom": 0,
            "left": 0,
            "position": "absolute",
            "right": 0,
            "top": 0,
          },
          {
            "opacity": 0,
          },
        ]
      }
    >
      <TouchableOpacity
        onPress={[Function]}
        style={
          {
            "flex": 1,
          }
        }
      />
    </View>
    <View
      onLayout={[Function]}
      style={
        [
          {
            "bottom": 0,
            "left": 0,
            "position": "absolute",
            "right": 0,
          },
          {
            "paddingBottom": 0,
          },
        ]
      }
    >
      <View
        collapsable={false}
        enabled={true}
        handlerTag={-1}
        handlerType="PanGestureHandler"
        onGestureHandlerEvent={[Function]}
        onGestureHandlerStateChange={[Function]}
        onLayout={[Function]}
        style={
          [
            {
              "backgroundColor": "#ffffff",
              "borderColor": "#b7bbc866",
              "borderTopLeftRadius": 8,
              "borderTopRightRadius": 8,
              "borderWidth": 1,
              "maxHeight": 640,
              "overflow": "hidden",
              "paddingBottom": 0,
              "shadowColor": "#0000001a",
              "shadowOffset": {
                "height": 2,
                "width": 0,
              },
              "shadowOpacity": 1,
              "shadowRadius": 40,
            },
            {
              "transform": [
                {
                  "translateY": 640,
                },
              ],
            },
          ]
        }
      >
        <View
          style={
            {
              "alignItems": "center",
              "alignSelf": "stretch",
              "padding": 4,
            }
          }
        >
          <View
            style={
              {
                "backgroundColor": "#b7bbc866",
                "borderRadius": 2,
                "height": 4,
                "width": 40,
              }
            }
          />
        </View>
        <View
          style={
            [
              {
                "backgroundColor": "#ffffff",
                "flexDirection": "row",
                "padding": 16,
              },
              false,
            ]
          }
          testID="header"
        >
          <View
            style={
              {
                "width": undefined,
              }
            }
          >
            <View
              onLayout={[Function]}
            />
          </View>
          <View
            style={
              {
                "alignItems": "center",
                "flex": 1,
                "marginHorizontal": 16,
              }
            }
          >
            <Text
              accessibilityRole="text"
              style={
                {
                  "color": "#121314",
                  "fontFamily": "Geist Bold",
                  "fontSize": 16,
                  "letterSpacing": 0,
                  "lineHeight": 24,
                }
              }
            >
              Select a token to deposit
            </Text>
          </View>
          <View
            style={
              {
                "width": undefined,
              }
            }
          >
            <View
              onLayout={[Function]}
            />
          </View>
        </View>
        <View
          style={
            {
              "gap": 12,
              "maxHeight": 552,
              "paddingHorizontal": 16,
            }
          }
        >
          <RCTScrollView
            ListEmptyComponent={[Function]}
            ListHeaderComponent={[Function]}
            bounces={true}
            collapsable={false}
            data={
              [
                {
                  "address": "0x0000000000000000000000000000000000000000",
                  "aggregators": [],
                  "balance": "0.30235",
                  "balanceFiat": "$802.68",
                  "balanceFiatNumber": 802.68,
                  "balanceFormatted": "0.30235 ETH",
                  "balanceMinimalUnit": "302345206021065265",
                  "chainId": "0x1",
                  "decimals": 18,
                  "experience": {
                    "apr": "2.3",
                    "estimatedAnnualRewardsFiatNumber": 18.46164,
                    "estimatedAnnualRewardsFormatted": "$19.00",
                    "type": "POOLED_STAKING",
                    "vault": {
                      "apy": "2.344449857296608053097345132743363",
                      "capacity": "115792089237316195423570985008687907853269984665640564039457584007913129639935",
                      "feePercent": 1500,
                      "totalAssets": "33962845608699712133594",
                      "vaultAddress": "0xabc",
                    },
                  },
                  "experiences": [
                    {
                      "apr": "2.3",
                      "estimatedAnnualRewardsFiatNumber": 18.46164,
                      "estimatedAnnualRewardsFormatted": "$19.00",
                      "type": "POOLED_STAKING",
                      "vault": {
                        "apy": "2.344449857296608053097345132743363",
                        "capacity": "115792089237316195423570985008687907853269984665640564039457584007913129639935",
                        "feePercent": 1500,
                        "totalAssets": "33962845608699712133594",
                        "vaultAddress": "0x4fef9d741011476750a243ac70b9789a63dd47df",
                      },
                    },
                  ],
                  "image": "",
                  "isETH": true,
                  "isNative": true,
                  "isStaked": false,
                  "logo": "../images/eth-logo-new.png",
                  "name": "Ethereum",
                  "stakedBalance": "0x01ca044b756fa87f",
                  "symbol": "Ethereum",
                  "ticker": "ETH",
                  "tokenUsdExchangeRate": 2654.006436723641,
                },
                {
                  "address": "0xaf88d065e77c8cc2239327c5edb3a432268e5831",
                  "aggregators": [
                    "CoinGecko",
                    "TraderJoe",
                    "UniswapLabs",
                    "1inch",
                    "LiFi",
                    "XSwap",
                    "Socket",
                    "Rubic",
                    "Squid",
                    "Rango",
                    "Sonarwatch",
                    "SushiSwap",
                  ],
                  "balanceFiat": "$103.69",
                  "balanceFiatNumber": 103.68688,
                  "balanceFormatted": "103.78605 USDC",
                  "balanceMinimalUnit": "103786045",
                  "chainId": "0x1",
                  "decimals": 6,
                  "experience": {
                    "apr": "4.0",
                    "estimatedAnnualRewardsFiatNumber": 4.147826431784605,
                    "estimatedAnnualRewardsFormatted": "$5.00",
                    "market": {
                      "address": "0x724dc807b04555b71ed48a6896b6f41593b8c637",
                      "chainId": 1,
                      "id": "0x724dc807b04555b71ed48a6896b6f41593b8c637",
                      "name": "0x724dc807b04555b71ed48a6896b6f41593b8c637",
                      "netSupplyRate": 4.000338742746049,
                      "outputToken": {
                        "address": "0x724dc807b04555b71ed48a6896b6f41593b8c637",
                        "chainId": 1,
                      },
                      "position": {
                        "assets": "10351931",
                        "chainId": 1,
                        "id": "0xdef-0x724dc807b04555b71ed48a6896b6f41593b8c637-COLLATERAL-0",
                        "market": {
                          "address": "0x724dc807b04555b71ed48a6896b6f41593b8c637",
                          "chainId": 1,
                          "id": "0x724dc807b04555b71ed48a6896b6f41593b8c637",
                          "name": "0x724dc807b04555b71ed48a6896b6f41593b8c637",
                          "netSupplyRate": 4.000338742746049,
                          "outputToken": {
                            "address": "0x724dc807b04555b71ed48a6896b6f41593b8c637",
                            "chainId": 1,
                          },
                          "protocol": "aave",
                          "rewards": [],
                          "totalSupplyRate": 4.000338742746049,
                          "tvlUnderlying": "224292167592556",
                          "underlying": {
                            "address": "0xaf88d065e77c8cc2239327c5edb3a432268e5831",
                            "chainId": 1,
                          },
                        },
                        "marketAddress": "0x724dc807b04555b71ed48a6896b6f41593b8c637",
                        "marketId": "0x724dc807b04555b71ed48a6896b6f41593b8c637",
                        "protocol": "aave",
                      },
                      "protocol": "aave",
                      "rewards": [],
                      "totalSupplyRate": 4.000338742746049,
                      "tvlUnderlying": "224292167592556",
                      "underlying": {
                        "address": "0xaf88d065e77c8cc2239327c5edb3a432268e5831",
                        "chainId": 1,
                      },
                    },
                    "type": "STABLECOIN_LENDING",
                  },
                  "experiences": [
                    {
                      "apr": "4.0",
                      "estimatedAnnualRewardsFiatNumber": 4.147826431784605,
                      "estimatedAnnualRewardsFormatted": "$5.00",
                      "market": {
                        "address": "0x724dc807b04555b71ed48a6896b6f41593b8c637",
                        "chainId": 1,
                        "id": "0x724dc807b04555b71ed48a6896b6f41593b8c637",
                        "name": "0x724dc807b04555b71ed48a6896b6f41593b8c637",
                        "netSupplyRate": 4.000338742746049,
                        "outputToken": {
                          "address": "0x724dc807b04555b71ed48a6896b6f41593b8c637",
                          "chainId": 1,
                        },
                        "position": {
                          "assets": "10351931",
                          "chainId": 1,
                          "id": "0xdef-0x724dc807b04555b71ed48a6896b6f41593b8c637-COLLATERAL-0",
                          "market": {
                            "address": "0x724dc807b04555b71ed48a6896b6f41593b8c637",
                            "chainId": 1,
                            "id": "0x724dc807b04555b71ed48a6896b6f41593b8c637",
                            "name": "0x724dc807b04555b71ed48a6896b6f41593b8c637",
                            "netSupplyRate": 4.000338742746049,
                            "outputToken": {
                              "address": "0x724dc807b04555b71ed48a6896b6f41593b8c637",
                              "chainId": 1,
                            },
                            "protocol": "aave",
                            "rewards": [],
                            "totalSupplyRate": 4.000338742746049,
                            "tvlUnderlying": "224292167592556",
                            "underlying": {
                              "address": "0xaf88d065e77c8cc2239327c5edb3a432268e5831",
                              "chainId": 1,
                            },
                          },
                          "marketAddress": "0x724dc807b04555b71ed48a6896b6f41593b8c637",
                          "marketId": "0x724dc807b04555b71ed48a6896b6f41593b8c637",
                          "protocol": "aave",
                        },
                        "protocol": "aave",
                        "rewards": [],
                        "totalSupplyRate": 4.000338742746049,
                        "tvlUnderlying": "224292167592556",
                        "underlying": {
                          "address": "0xaf88d065e77c8cc2239327c5edb3a432268e5831",
                          "chainId": 1,
                        },
                      },
                      "type": "STABLECOIN_LENDING",
                    },
                  ],
                  "image": "https://static.cx.metamask.io/api/v1/tokenIcons/1/0xaf88d065e77c8cc2239327c5edb3a432268e5831.png",
                  "isETH": false,
                  "isNative": false,
                  "isStaked": false,
                  "name": "USDC",
                  "symbol": "USDC",
                  "token": "USDC",
                  "tokenUsdExchangeRate": 0.9990444771786842,
                },
              ]
            }
            getItem={[Function]}
            getItemCount={[Function]}
            handlerTag={-1}
            handlerType="NativeViewGestureHandler"
            keyExtractor={[Function]}
            keyboardShouldPersistTaps="always"
            onContentSizeChange={[Function]}
            onGestureHandlerEvent={[Function]}
            onGestureHandlerStateChange={[Function]}
            onLayout={[Function]}
            onMomentumScrollBegin={[Function]}
            onMomentumScrollEnd={[Function]}
            onScroll={[Function]}
            onScrollBeginDrag={[Function]}
            onScrollEndDrag={[Function]}
            removeClippedSubviews={false}
            renderItem={[Function]}
            renderScrollComponent={[Function]}
            scrollEnabled={true}
            scrollEventThrottle={0.0001}
            showsVerticalScrollIndicator={true}
            stickyHeaderIndices={[]}
            viewabilityConfigCallbackPairs={[]}
          >
            <View>
              <View
                collapsable={false}
                onLayout={[Function]}
              >
                <View
                  style={
                    {
                      "alignItems": "center",
                      "backgroundColor": "#f3f5f9",
                      "borderRadius": 8,
                      "gap": 8,
                      "paddingHorizontal": 16,
                      "paddingVertical": 24,
                    }
                  }
                >
                  <Text
                    accessibilityRole="text"
                    style={
                      {
                        "color": "#121314",
                        "fontFamily": "Geist Bold",
                        "fontSize": 18,
                        "letterSpacing": 0,
                        "lineHeight": 24,
                      }
                    }
                  >
                    You could earn up to
                  </Text>
                  <Text
                    accessibilityRole="text"
                    style={
                      {
<<<<<<< HEAD
                        "color": "#1c7e33",
=======
                        "color": "#457a39",
>>>>>>> 80584155
                        "fontFamily": "Geist Bold",
                        "fontSize": 32,
                        "letterSpacing": 0,
                        "lineHeight": 40,
                      }
                    }
                  >
                    $100.00
                  </Text>
                  <Text
                    accessibilityRole="text"
                    style={
                      {
                        "color": "#686e7d",
                        "fontFamily": "Geist Regular",
                        "fontSize": 16,
                        "letterSpacing": 0,
                        "lineHeight": 24,
                      }
                    }
                  >
                    per year on your tokens
                  </Text>
                </View>
              </View>
              <View
                onFocusCapture={[Function]}
                onLayout={[Function]}
                style={null}
              >
                <View
                  style={
                    {
                      "paddingVertical": 16,
                    }
                  }
                >
                  <TouchableOpacity
                    onPress={[Function]}
                    style={
                      {
                        "alignItems": "center",
                        "flexDirection": "row",
                        "justifyContent": "space-between",
                      }
                    }
                    testID="earn-token-list-item"
                  >
                    <View
                      style={
                        {
                          "alignItems": "center",
                          "flex": 1,
                          "flexDirection": "row",
                          "gap": 16,
                        }
                      }
                    >
                      <View
                        onLayout={[Function]}
                        style={
                          {
                            "alignSelf": "flex-start",
                            "position": "relative",
                          }
                        }
                        testID="badge-wrapper-badge"
                      >
                        <View>
                          <View
                            useNativeDriver={true}
                          >
                            <Image
                              fadeIn={true}
                              onError={[Function]}
                              onLoadEnd={[Function]}
                              source={
                                {
                                  "uri": "",
                                }
                              }
                              style={
                                [
                                  {
                                    "borderRadius": 12,
                                    "height": 24,
                                    "width": 24,
                                  },
                                  undefined,
                                  false,
                                  {
                                    "borderRadius": 35,
                                    "height": 70,
                                    "width": 70,
                                  },
                                  {
                                    "flexGrow": 1,
                                    "height": 32,
                                    "width": 32,
                                  },
                                ]
                              }
                              testID="earn-token-list-item-Ethereum-0x1"
                            />
                            <View
                              collapsable={false}
                              style={
                                {
                                  "bottom": 0,
                                  "left": 0,
                                  "opacity": 1,
                                  "position": "absolute",
                                  "right": 0,
                                  "top": 0,
                                }
                              }
                            >
                              <View
                                style={
                                  [
                                    {
                                      "borderRadius": 35,
                                      "flexGrow": 1,
                                      "height": 32,
                                      "width": 32,
                                    },
                                    {
                                      "backgroundColor": "#eee",
                                    },
                                    undefined,
                                  ]
                                }
                              />
                            </View>
                          </View>
                        </View>
                        <View
                          style={
                            {
                              "alignItems": "center",
                              "aspectRatio": 1,
                              "bottom": 0,
                              "height": 0,
                              "justifyContent": "center",
                              "position": "absolute",
                              "right": 0,
                              "transform": [
                                {
                                  "translateX": 0,
                                },
                                {
                                  "translateY": 0,
                                },
                              ],
                            }
                          }
                        >
                          <View
                            onLayout={[Function]}
                            style={{}}
                            testID="badgenetwork"
                          >
                            <View
                              style={
                                {
                                  "alignItems": "center",
                                  "backgroundColor": "#ffffff",
                                  "borderColor": "#ffffff",
                                  "borderRadius": 4,
                                  "borderWidth": 1,
                                  "height": 16,
                                  "justifyContent": "center",
                                  "overflow": "hidden",
                                  "shadowColor": "#0000001a",
                                  "shadowOffset": {
                                    "height": 2,
                                    "width": 0,
                                  },
                                  "shadowOpacity": 1,
                                  "shadowRadius": 4,
                                  "width": 16,
                                }
                              }
                            >
                              <Image
                                onError={[Function]}
                                resizeMode="contain"
                                source={10}
                                style={
                                  {
                                    "height": 16,
                                    "width": 16,
                                  }
                                }
                                testID="network-avatar-image"
                              />
                            </View>
                          </View>
                        </View>
                      </View>
                      <View
                        style={
                          {
                            "flex": 1,
                          }
                        }
                      >
                        <Text
                          accessibilityRole="text"
                          ellipsizeMode="tail"
                          numberOfLines={1}
                          style={
                            {
                              "color": "#121314",
                              "fontFamily": "Geist Medium",
                              "fontSize": 16,
                              "letterSpacing": 0,
                              "lineHeight": 24,
                            }
                          }
                        >
                          Ethereum
                        </Text>
                      </View>
                    </View>
                    <View
                      style={
                        {
                          "alignItems": "flex-end",
                          "justifyContent": "center",
                          "paddingLeft": 16,
                        }
                      }
                    >
                      <Text
                        accessibilityRole="text"
                        style={
                          {
<<<<<<< HEAD
                            "color": "#1c7e33",
=======
                            "color": "#457a39",
>>>>>>> 80584155
                            "fontFamily": "Geist Medium",
                            "fontSize": 16,
                            "letterSpacing": 0,
                            "lineHeight": 24,
                          }
                        }
                      >
                        2.3% APR
                      </Text>
                      <Text
                        accessibilityRole="text"
                        style={
                          {
                            "color": "#686e7d",
                            "fontFamily": "Geist Medium",
                            "fontSize": 14,
                            "letterSpacing": 0,
                            "lineHeight": 22,
                          }
                        }
                      >
                        0.30235 ETH
                      </Text>
                    </View>
                  </TouchableOpacity>
                </View>
              </View>
              <View
                onFocusCapture={[Function]}
                onLayout={[Function]}
                style={null}
              >
                <View
                  style={
                    {
                      "paddingVertical": 16,
                    }
                  }
                >
                  <TouchableOpacity
                    onPress={[Function]}
                    style={
                      {
                        "alignItems": "center",
                        "flexDirection": "row",
                        "justifyContent": "space-between",
                      }
                    }
                    testID="earn-token-list-item"
                  >
                    <View
                      style={
                        {
                          "alignItems": "center",
                          "flex": 1,
                          "flexDirection": "row",
                          "gap": 16,
                        }
                      }
                    >
                      <View
                        onLayout={[Function]}
                        style={
                          {
                            "alignSelf": "flex-start",
                            "position": "relative",
                          }
                        }
                        testID="badge-wrapper-badge"
                      >
                        <View>
                          <View
                            style={
                              {
                                "backgroundColor": "#ffffff",
                                "borderRadius": 16,
                                "flexGrow": 1,
                                "height": 32,
                                "overflow": "hidden",
                                "width": 32,
                              }
                            }
                            testID="earn-token-avatar-USDC"
                          >
                            <Image
                              onError={[Function]}
                              resizeMode="contain"
                              source={
                                {
                                  "uri": "https://static.cx.metamask.io/api/v1/tokenIcons/1/0xaf88d065e77c8cc2239327c5edb3a432268e5831.png",
                                }
                              }
                              style={
                                {
                                  "flex": 1,
                                  "height": undefined,
                                  "width": undefined,
                                }
                              }
                              testID="token-avatar-image"
                            />
                          </View>
                        </View>
                        <View
                          style={
                            {
                              "alignItems": "center",
                              "aspectRatio": 1,
                              "bottom": 0,
                              "height": 0,
                              "justifyContent": "center",
                              "position": "absolute",
                              "right": 0,
                              "transform": [
                                {
                                  "translateX": 0,
                                },
                                {
                                  "translateY": 0,
                                },
                              ],
                            }
                          }
                        >
                          <View
                            onLayout={[Function]}
                            style={{}}
                            testID="badgenetwork"
                          >
                            <View
                              style={
                                {
                                  "alignItems": "center",
                                  "backgroundColor": "#ffffff",
                                  "borderColor": "#ffffff",
                                  "borderRadius": 4,
                                  "borderWidth": 1,
                                  "height": 16,
                                  "justifyContent": "center",
                                  "overflow": "hidden",
                                  "shadowColor": "#0000001a",
                                  "shadowOffset": {
                                    "height": 2,
                                    "width": 0,
                                  },
                                  "shadowOpacity": 1,
                                  "shadowRadius": 4,
                                  "width": 16,
                                }
                              }
                            >
                              <Image
                                onError={[Function]}
                                resizeMode="contain"
                                source={10}
                                style={
                                  {
                                    "height": 16,
                                    "width": 16,
                                  }
                                }
                                testID="network-avatar-image"
                              />
                            </View>
                          </View>
                        </View>
                      </View>
                      <View
                        style={
                          {
                            "flex": 1,
                          }
                        }
                      >
                        <Text
                          accessibilityRole="text"
                          ellipsizeMode="tail"
                          numberOfLines={1}
                          style={
                            {
                              "color": "#121314",
                              "fontFamily": "Geist Medium",
                              "fontSize": 16,
                              "letterSpacing": 0,
                              "lineHeight": 24,
                            }
                          }
                        >
                          USDC
                        </Text>
                      </View>
                    </View>
                    <View
                      style={
                        {
                          "alignItems": "flex-end",
                          "justifyContent": "center",
                          "paddingLeft": 16,
                        }
                      }
                    >
                      <Text
                        accessibilityRole="text"
                        style={
                          {
<<<<<<< HEAD
                            "color": "#1c7e33",
=======
                            "color": "#457a39",
>>>>>>> 80584155
                            "fontFamily": "Geist Medium",
                            "fontSize": 16,
                            "letterSpacing": 0,
                            "lineHeight": 24,
                          }
                        }
                      >
                        4.0% APR
                      </Text>
                      <Text
                        accessibilityRole="text"
                        style={
                          {
                            "color": "#686e7d",
                            "fontFamily": "Geist Medium",
                            "fontSize": 14,
                            "letterSpacing": 0,
                            "lineHeight": 22,
                          }
                        }
                      >
                        103.78605 USDC
                      </Text>
                    </View>
                  </TouchableOpacity>
                </View>
              </View>
            </View>
          </RCTScrollView>
        </View>
      </View>
    </View>
  </View>
</RNCSafeAreaProvider>
`;<|MERGE_RESOLUTION|>--- conflicted
+++ resolved
@@ -452,11 +452,7 @@
                     accessibilityRole="text"
                     style={
                       {
-<<<<<<< HEAD
-                        "color": "#1c7e33",
-=======
                         "color": "#457a39",
->>>>>>> 80584155
                         "fontFamily": "Geist Bold",
                         "fontSize": 32,
                         "letterSpacing": 0,
@@ -695,11 +691,7 @@
                         accessibilityRole="text"
                         style={
                           {
-<<<<<<< HEAD
-                            "color": "#1c7e33",
-=======
                             "color": "#457a39",
->>>>>>> 80584155
                             "fontFamily": "Geist Medium",
                             "fontSize": 16,
                             "letterSpacing": 0,
@@ -905,11 +897,7 @@
                         accessibilityRole="text"
                         style={
                           {
-<<<<<<< HEAD
-                            "color": "#1c7e33",
-=======
                             "color": "#457a39",
->>>>>>> 80584155
                             "fontFamily": "Geist Medium",
                             "fontSize": 16,
                             "letterSpacing": 0,
