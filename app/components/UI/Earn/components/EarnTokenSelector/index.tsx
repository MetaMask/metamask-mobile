--- conflicted
+++ resolved
@@ -28,10 +28,7 @@
 import { EARN_INPUT_VIEW_ACTIONS } from '../../Views/EarnInputView/EarnInputView.types';
 import useEarnTokens from '../../hooks/useEarnTokens';
 import { EarnTokenDetails } from '../../types/lending.types';
-<<<<<<< HEAD
-=======
 import { trace, TraceName } from '../../../../../util/trace';
->>>>>>> 05d3e30f
 
 interface EarnTokenSelectorProps {
   token: TokenI;
@@ -52,11 +49,8 @@
   const apr = parseFloat(token?.experience?.apr ?? '0').toFixed(1);
 
   const handlePress = () => {
-<<<<<<< HEAD
-=======
     trace({ name: TraceName.EarnTokenList });
 
->>>>>>> 05d3e30f
     const tokenFilter = {
       includeReceiptTokens: false,
     };
@@ -124,22 +118,15 @@
 
   const renderEndAccessory = () => (
     <View style={styles.endAccessoryContainer}>
-<<<<<<< HEAD
-      <Text variant={TextVariant.BodyMDMedium} color={TextColor.Success}>
-=======
       <Text
         variant={TextVariant.BodyMDMedium}
         color={TextColor.Success}
         numberOfLines={1}
       >
->>>>>>> 05d3e30f
         {`${apr}% APR`}
       </Text>
 
       {token?.balanceFormatted !== undefined && (
-<<<<<<< HEAD
-        <Text variant={TextVariant.BodySMMedium} color={TextColor.Alternative}>
-=======
         <Text
           style={styles.balanceText}
           variant={TextVariant.BodySMMedium}
@@ -147,7 +134,6 @@
           numberOfLines={1}
           ellipsizeMode="tail"
         >
->>>>>>> 05d3e30f
           {token?.balanceFormatted}
         </Text>
       )}
