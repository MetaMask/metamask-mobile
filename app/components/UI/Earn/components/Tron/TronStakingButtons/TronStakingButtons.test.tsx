import React from 'react';
<<<<<<< HEAD
import { fireEvent } from '@testing-library/react-native';
import TronStakingButtons from './TronStakingButtons';
import Routes from '../../../../../../constants/navigation/Routes';
import { TokenI } from '../../../../Tokens/types';
import renderWithProvider from '../../../../../../util/test/renderWithProvider';
import { selectAsset } from '../../../../../../selectors/assets/assets-list';
=======
import { render, fireEvent } from '@testing-library/react-native';
import { useSelector } from 'react-redux';
import TronStakingButtons from './TronStakingButtons';
import Routes from '../../../../../../constants/navigation/Routes';
import { TokenI } from '../../../../Tokens/types';
import { selectAsset } from '../../../../../../selectors/assets/assets-list';

jest.mock('react-redux', () => ({
  useSelector: jest.fn(),
}));

jest.mock('../../../../../../selectors/assets/assets-list', () => ({
  selectAsset: jest.fn(),
}));

const mockUseSelector = useSelector as jest.MockedFunction<typeof useSelector>;
const mockSelectAsset = selectAsset as jest.MockedFunction<typeof selectAsset>;
>>>>>>> 695c91d8

const mockNavigate = jest.fn();

jest.mock('@react-navigation/native', () => ({
  ...jest.requireActual('@react-navigation/native'),
  useNavigation: () => ({ navigate: mockNavigate }),
}));

jest.mock('../../../../../../component-library/hooks', () => ({
  useStyles: () => ({
    styles: {
      balanceButtonsContainer: {},
      balanceActionButton: {},
    },
  }),
}));

const mockTrackEvent = jest.fn();
const mockBuilderAddProps = jest.fn().mockReturnThis();
const mockBuilderBuild = jest.fn().mockReturnValue({});

jest.mock('../../../../../hooks/useMetrics', () => ({
  MetaMetricsEvents: {
    STAKE_BUTTON_CLICKED: 'STAKE_BUTTON_CLICKED',
  },
  useMetrics: () => ({
    trackEvent: mockTrackEvent,
    createEventBuilder: () => ({
      addProperties: mockBuilderAddProps,
      build: mockBuilderBuild,
    }),
  }),
}));

jest.mock('../../../../../../util/trace', () => ({
  trace: jest.fn(),
  TraceName: {
    EarnDepositScreen: 'EarnDepositScreen',
    EarnWithdrawScreen: 'EarnWithdrawScreen',
  },
}));

jest.mock('../../../../../../selectors/assets/assets-list', () => ({
  selectAsset: jest.fn(),
}));

jest.mock('../../../../../../../locales/i18n', () => ({
  strings: (key: string) => key,
}));

describe('TronStakingButtons', () => {
  beforeEach(() => {
    jest.clearAllMocks();
<<<<<<< HEAD
    jest.mocked(selectAsset).mockReturnValue(undefined);
=======

    mockUseSelector.mockImplementation(() => undefined);
    mockSelectAsset.mockReset();
>>>>>>> 695c91d8
  });

  const baseAsset = {
    address: '0xtron',
    chainId: 'tron:111',
    symbol: 'TRX',
    ticker: 'TRX',
    name: 'Tron',
    isStaked: false,
  } as TokenI;

<<<<<<< HEAD
  it('navigates to stake screen with base asset TRX when not staked', () => {
    const { getByTestId, getByText } = renderWithProvider(
      <TronStakingButtons
        asset={baseAsset}
        hasStakedPositions={false}
        showUnstake={false}
      />,
=======
  it('navigates to stake screen with base asset TRX when not staked and uses default hasStakedPositions', () => {
    const { getByTestId, getByText } = render(
      <TronStakingButtons asset={baseAsset} showUnstake={false} />,
>>>>>>> 695c91d8
    );

    expect(getByText('stake.stake')).toBeTruthy();

    fireEvent.press(getByTestId('stake-more-button'));

    expect(mockNavigate).toHaveBeenCalledWith('StakeScreens', {
      screen: Routes.STAKING.STAKE,
      params: { token: baseAsset },
    });
    expect(mockTrackEvent).toHaveBeenCalled();
  });

  it('navigates to stake with synthesized TRX when asset is staked TRX without nativeAsset', () => {
    const stakedTrx = {
      ...baseAsset,
      symbol: 'sTRX',
      ticker: 'sTRX',
      isStaked: true,
      nativeAsset: undefined,
    } as TokenI;

<<<<<<< HEAD
    jest.mocked(selectAsset).mockReturnValue({
=======
    mockSelectAsset.mockReturnValue({
>>>>>>> 695c91d8
      ...baseAsset,
      isStaked: false,
    } as TokenI);

<<<<<<< HEAD
    const { getByTestId } = renderWithProvider(
=======
    mockUseSelector.mockImplementation((selector) =>
      selector({} as unknown as ReturnType<typeof Object>),
    );

    const { getByTestId } = render(
>>>>>>> 695c91d8
      <TronStakingButtons asset={stakedTrx} hasStakedPositions />,
    );
    fireEvent.press(getByTestId('stake-more-button'));

    expect(mockNavigate).toHaveBeenCalled();
    const call = mockNavigate.mock.calls.find((c) => c[0] === 'StakeScreens');
    expect(call?.[1]?.screen).toBe(Routes.STAKING.STAKE);
    const tokenArg = call?.[1]?.params?.token;
    expect(tokenArg.symbol).toBe('TRX');
    expect(tokenArg.ticker).toBe('TRX');
    expect(tokenArg.isStaked).toBe(false);
  });

  it('shows Unstake button when showUnstake is true and navigates on press', () => {
    const { getByTestId } = renderWithProvider(
      <TronStakingButtons asset={baseAsset} showUnstake hasStakedPositions />,
    );

    fireEvent.press(getByTestId('unstake-button'));

    expect(mockNavigate).toHaveBeenCalledWith('StakeScreens', {
      screen: Routes.STAKING.UNSTAKE,
      params: { token: baseAsset },
    });
  });
});<|MERGE_RESOLUTION|>--- conflicted
+++ resolved
@@ -1,12 +1,4 @@
 import React from 'react';
-<<<<<<< HEAD
-import { fireEvent } from '@testing-library/react-native';
-import TronStakingButtons from './TronStakingButtons';
-import Routes from '../../../../../../constants/navigation/Routes';
-import { TokenI } from '../../../../Tokens/types';
-import renderWithProvider from '../../../../../../util/test/renderWithProvider';
-import { selectAsset } from '../../../../../../selectors/assets/assets-list';
-=======
 import { render, fireEvent } from '@testing-library/react-native';
 import { useSelector } from 'react-redux';
 import TronStakingButtons from './TronStakingButtons';
@@ -24,7 +16,6 @@
 
 const mockUseSelector = useSelector as jest.MockedFunction<typeof useSelector>;
 const mockSelectAsset = selectAsset as jest.MockedFunction<typeof selectAsset>;
->>>>>>> 695c91d8
 
 const mockNavigate = jest.fn();
 
@@ -67,10 +58,6 @@
   },
 }));
 
-jest.mock('../../../../../../selectors/assets/assets-list', () => ({
-  selectAsset: jest.fn(),
-}));
-
 jest.mock('../../../../../../../locales/i18n', () => ({
   strings: (key: string) => key,
 }));
@@ -78,13 +65,9 @@
 describe('TronStakingButtons', () => {
   beforeEach(() => {
     jest.clearAllMocks();
-<<<<<<< HEAD
-    jest.mocked(selectAsset).mockReturnValue(undefined);
-=======
 
     mockUseSelector.mockImplementation(() => undefined);
     mockSelectAsset.mockReset();
->>>>>>> 695c91d8
   });
 
   const baseAsset = {
@@ -96,19 +79,9 @@
     isStaked: false,
   } as TokenI;
 
-<<<<<<< HEAD
-  it('navigates to stake screen with base asset TRX when not staked', () => {
-    const { getByTestId, getByText } = renderWithProvider(
-      <TronStakingButtons
-        asset={baseAsset}
-        hasStakedPositions={false}
-        showUnstake={false}
-      />,
-=======
   it('navigates to stake screen with base asset TRX when not staked and uses default hasStakedPositions', () => {
     const { getByTestId, getByText } = render(
       <TronStakingButtons asset={baseAsset} showUnstake={false} />,
->>>>>>> 695c91d8
     );
 
     expect(getByText('stake.stake')).toBeTruthy();
@@ -131,24 +104,16 @@
       nativeAsset: undefined,
     } as TokenI;
 
-<<<<<<< HEAD
-    jest.mocked(selectAsset).mockReturnValue({
-=======
     mockSelectAsset.mockReturnValue({
->>>>>>> 695c91d8
       ...baseAsset,
       isStaked: false,
     } as TokenI);
 
-<<<<<<< HEAD
-    const { getByTestId } = renderWithProvider(
-=======
     mockUseSelector.mockImplementation((selector) =>
       selector({} as unknown as ReturnType<typeof Object>),
     );
 
     const { getByTestId } = render(
->>>>>>> 695c91d8
       <TronStakingButtons asset={stakedTrx} hasStakedPositions />,
     );
     fireEvent.press(getByTestId('stake-more-button'));
@@ -163,7 +128,7 @@
   });
 
   it('shows Unstake button when showUnstake is true and navigates on press', () => {
-    const { getByTestId } = renderWithProvider(
+    const { getByTestId } = render(
       <TronStakingButtons asset={baseAsset} showUnstake hasStakedPositions />,
     );
 
