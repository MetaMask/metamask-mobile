--- conflicted
+++ resolved
@@ -46,13 +46,7 @@
 
   const baseAssetForStake = React.useMemo(
     () =>
-<<<<<<< HEAD
-      !isStakedTrx
-        ? asset
-        : (unstakedTrxAsset ?? (asset as TokenI).nativeAsset ?? asset),
-=======
       !isStakedTrx ? asset : (unstakedTrxAsset ?? asset.nativeAsset ?? asset),
->>>>>>> 695c91d8
     [asset, isStakedTrx, unstakedTrxAsset],
   );
 
