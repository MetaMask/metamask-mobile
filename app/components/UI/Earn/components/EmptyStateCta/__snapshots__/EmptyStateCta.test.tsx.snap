--- conflicted
+++ resolved
@@ -13,45 +13,6 @@
   }
   testID="earn-empty-state-cta-test-id"
 >
-<<<<<<< HEAD
-  <View
-    collapsable={false}
-    style={
-      {
-        "paddingBottom": 16,
-      }
-    }
-  >
-    <View
-      style={
-        {
-          "alignItems": "center",
-          "backgroundColor": "#1c7e331a",
-          "borderRadius": 100,
-          "height": 36,
-          "justifyContent": "center",
-          "overflow": "hidden",
-          "width": 36,
-        }
-      }
-    >
-      <SvgMock
-        color="#1c7e33"
-        fill="currentColor"
-        height={20}
-        name="Plant"
-        style={
-          {
-            "height": 20,
-            "width": 20,
-          }
-        }
-        width={20}
-      />
-    </View>
-  </View>
-=======
->>>>>>> 961a5281
   <Text
     accessibilityRole="text"
     style={
