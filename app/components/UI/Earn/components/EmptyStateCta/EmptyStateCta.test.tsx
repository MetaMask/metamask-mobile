--- conflicted
+++ resolved
@@ -10,11 +10,6 @@
 import { MetaMetricsEvents, useMetrics } from '../../../../hooks/useMetrics';
 import { MetricsEventBuilder } from '../../../../../core/Analytics/MetricsEventBuilder';
 import { EVENT_LOCATIONS, EVENT_PROVIDERS } from '../../constants/events';
-<<<<<<< HEAD
-// eslint-disable-next-line import/no-namespace
-import * as useEarnTokenDetails from '../../../Earn/hooks/useEarnTokenDetails';
-import { selectStablecoinLendingEnabledFlag } from '../../selectors/featureFlags';
-=======
 import {
   selectPooledStakingEnabledFlag,
   selectStablecoinLendingEnabledFlag,
@@ -23,7 +18,6 @@
 import { EarnTokenDetails, LendingProtocol } from '../../types/lending.types';
 import useEarnTokens from '../../hooks/useEarnTokens';
 import { earnSelectors } from '../../../../../selectors/earnController';
->>>>>>> 961a5281
 
 jest.mock('../../../../hooks/useMetrics');
 jest.mock('../../hooks/useEarnTokens', () => ({
@@ -46,8 +40,6 @@
 
 jest.mock('../../selectors/featureFlags', () => ({
   selectStablecoinLendingEnabledFlag: jest.fn(),
-<<<<<<< HEAD
-=======
   selectPooledStakingEnabledFlag: jest.fn(),
 }));
 jest.mock('../../../../../selectors/earnController', () => ({
@@ -56,7 +48,6 @@
     selectEarnTokenPair: jest.fn(),
     selectEarnOutputToken: jest.fn(),
   },
->>>>>>> 961a5281
 }));
 
 const initialState = {
@@ -218,12 +209,6 @@
       getMetaMetricsId: jest.fn(),
     });
 
-<<<<<<< HEAD
-    jest.spyOn(useEarnTokenDetails, 'useEarnTokenDetails').mockReturnValue({
-      getTokenWithBalanceAndApr: () => ({
-        ...MOCK_USDC_MAINNET_ASSET,
-        apr: '4.5',
-=======
     (
       selectStablecoinLendingEnabledFlag as jest.MockedFunction<
         typeof selectStablecoinLendingEnabledFlag
@@ -272,21 +257,12 @@
       }),
       getEarnExperience: () => mockEarnToken.experience,
       getEstimatedAnnualRewardsForAmount: () => ({
->>>>>>> 961a5281
         estimatedAnnualRewardsFormatted: '$5',
         estimatedAnnualRewardsFiatNumber: 4.5,
         estimatedAnnualRewardsTokenMinimalUnit: '4500000',
         estimatedAnnualRewardsTokenFormatted: '4.50 USDC',
       }),
     });
-  });
-
-  beforeEach(() => {
-    (
-      selectStablecoinLendingEnabledFlag as jest.MockedFunction<
-        typeof selectStablecoinLendingEnabledFlag
-      >
-    ).mockReturnValue(true);
   });
 
   it('renders correctly', () => {
@@ -366,22 +342,14 @@
     expect(toJSON()).toBeNull();
   });
 
-<<<<<<< HEAD
-  it('does not render if stablecoin lending feature flag disabled', () => {
-=======
   it('does not render if stablecoin lending feature flag is disabled', () => {
->>>>>>> 961a5281
     (
       selectStablecoinLendingEnabledFlag as jest.MockedFunction<
         typeof selectStablecoinLendingEnabledFlag
       >
     ).mockReturnValue(false);
 
-<<<<<<< HEAD
-    const { toJSON } = renderComponent(MOCK_USDC_MAINNET_ASSET);
-=======
     const { toJSON } = renderComponent(mockEarnToken);
->>>>>>> 961a5281
     expect(toJSON()).toBeNull();
   });
 });