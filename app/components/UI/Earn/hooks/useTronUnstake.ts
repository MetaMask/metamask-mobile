--- conflicted
+++ resolved
@@ -138,7 +138,6 @@
         rest && Object.keys(rest).length > 0 ? rest : undefined;
 
       try {
-<<<<<<< HEAD
         const feeResult = await computeStakeFee(selectedTronAccount, {
           fromAccountId: selectedTronAccount.id,
           value: amount,
@@ -149,20 +148,9 @@
           },
         });
         const fee = feeResult[0];
-=======
-        const fee = {
-          type: 'fee',
-          asset: {
-            unit: 'TRX',
-            type: 'TRX',
-            amount: '0.01',
-            fungible: true,
-          },
-        };
->>>>>>> de7d453f
         nextPreview = { ...(nextPreview ?? {}), fee };
       } catch {
-        // ignore for now
+        // no action needed
       }
 
       if (nextPreview) setPreview(nextPreview);
