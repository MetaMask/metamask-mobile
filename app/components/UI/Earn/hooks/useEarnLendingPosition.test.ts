import { act } from 'react';
import Engine from '../../../../core/Engine';
import { RootState } from '../../../../reducers';
import { earnSelectors } from '../../../../selectors/earnController/earn';
import { selectAllTokens } from '../../../../selectors/tokensController';
import {
  DeepPartial,
  renderHookWithProvider,
} from '../../../../util/test/renderWithProvider';
import { MOCK_USDC_MAINNET_ASSET } from '../../Stake/__mocks__/stakeMockData';
import { EARN_EXPERIENCES } from '../constants/experiences';
import { EarnTokenDetails, LendingProtocol } from '../types/lending.types';
import useEarnLendingPositions from './useEarnLendingPosition';

jest.mock('../../../../core/Engine', () => ({
  context: {
    EarnController: {
      getLendingPositionHistory: jest.fn(),
    },
  },
}));

<<<<<<< HEAD
jest.mock('../../../../selectors/accountsController', () => {
  const actual = jest.requireActual('../../../../selectors/accountsController');
  return {
    ...actual,
    selectSelectedInternalAccount: jest.fn(),
    selectSelectedInternalAccountAddress: jest.fn(),
  };
});
=======
jest.mock('../../../../selectors/multichainAccounts/accounts', () => ({
  selectSelectedInternalAccountByScope: jest.fn(() => () => ({
    address: '0x456',
  })),
}));
>>>>>>> c50b3c2d

jest.mock('../../../../selectors/earnController/earn', () => ({
  earnSelectors: {
    selectEarnTokenPair: jest.fn(),
  },
}));

// Mock other selectors that might be used
jest.mock('../../../../selectors/tokensController', () => ({
  selectTokens: jest.fn(),
  selectAllTokens: jest.fn(),
}));

jest.mock('../../../../selectors/currencyRateController', () => ({
  ...jest.requireActual('../../../../selectors/currencyRateController'),
  selectCurrentCurrency: jest.fn(),
}));

jest.mock('../../../../selectors/tokenRatesController', () => ({
  ...jest.requireActual('../../../../selectors/tokenRatesController'),
  selectSingleTokenPriceMarketData: jest.fn(),
}));

jest.mock('../../../../selectors/transactionController', () => ({
  ...jest.requireActual('../../../../selectors/transactionController'),
}));

jest.mock('../../../../selectors/smartTransactionsController', () => ({
  selectSmartTransactionsEnabled: jest.fn().mockReturnValue(true),
  selectPendingSmartTransactionsBySender: jest.fn().mockReturnValue([]),
}));

jest.mock('../../../../core/redux/slices/bridge', () => ({
  selectAllBridgeableNetworks: jest.fn().mockReturnValue([]),
}));

describe('useEarnLendingPositions', () => {
  const mockAsset = {
    address: '0x123',
    chainId: '0x1',
    symbol: 'USDC',
    decimals: 6,
    isETH: false,
    aggregators: [],
    image: '',
    name: 'USD Coin',
    balance: '0',
    logo: '',
    balanceMinimalUnit: '4',
  } as unknown as EarnTokenDetails;

  const mockState: DeepPartial<RootState> = {
    engine: {
      backgroundState: {
        EarnController: {
          lending: {
            markets: [],
            positions: [],
            isEligible: true,
          },
        },
        TokensController: {
          allTokens: {
            '0x1': {
              '0x456': [
                {
                  address: '0x123',
                  symbol: 'USDC',
                },
              ],
            },
          },
        },
        CurrencyRateController: {
          currentCurrency: 'USD',
          currencyRates: {
            USD: {
              conversionDate: Date.now(),
              conversionRate: 1,
              usdConversionRate: 1,
            },
          },
        },
        TokenRatesController: {
          marketData: {
            '0x1': {
              '0x123': {
                tokenAddress: '0x123',
                currency: 'USD',
                price: 1,
              },
            },
          },
        },
      },
    },
  };

  const mockLendingOutputToken: EarnTokenDetails = {
    address: '0x789',
    chainId: '0x1',
    symbol: 'aUSDC',
    decimals: 6,
    isETH: false,
    aggregators: [],
    image: '',
    name: 'Aave USDC',
    balance: '0',
    logo: '',
    balanceFormatted: '0',
    balanceMinimalUnit: '0',
    balanceFiatNumber: 0,
    tokenUsdExchangeRate: 1,
    experience: {
      type: EARN_EXPERIENCES.STABLECOIN_LENDING,
      apr: '4.5',
      estimatedAnnualRewardsFormatted: '5',
      estimatedAnnualRewardsFiatNumber: 4.5,
      estimatedAnnualRewardsTokenMinimalUnit: '4500000',
      estimatedAnnualRewardsTokenFormatted: '4.50 USDC',
      market: {
        id: '0x123',
        chainId: 1,
        protocol: LendingProtocol.AAVE,
        name: 'USDC Market',
        address: '0x123',
        netSupplyRate: 4.5,
        totalSupplyRate: 4.5,
        rewards: [],
        tvlUnderlying: '1000000',
        underlying: {
          address: MOCK_USDC_MAINNET_ASSET.address,
          chainId: 1,
        },
        outputToken: {
          address: '0x456',
          chainId: 1,
        },
        position: {
          id: '0x123-0x456-COLLATERAL-0',
          chainId: 1,
          assets: '1000000',
          marketId: '0x123',
          marketAddress: '0x123',
          protocol: LendingProtocol.AAVE,
        },
      },
    },
    experiences: [],
  };

  beforeEach(() => {
    jest.clearAllMocks();
    (earnSelectors.selectEarnTokenPair as unknown as jest.Mock).mockReturnValue(
      {
        outputToken: mockLendingOutputToken,
      },
    );
    (selectAllTokens as unknown as jest.Mock).mockReturnValue([mockAsset]);
  });

  it('should return initial state when no output token is available', () => {
    (earnSelectors.selectEarnTokenPair as unknown as jest.Mock).mockReturnValue(
      {
        outputToken: null,
      },
    );

    const { result } = renderHookWithProvider(
      () => useEarnLendingPositions(mockAsset),
      {
        state: mockState,
      },
    );

    expect(result.current).toEqual({
      earnLendingPositions: undefined,
      exchangeRate: undefined,
      isLoadingEarnLendingPositions: false,
      error: null,
      hasEarnLendingPositions: false,
      refreshEarnLendingPositions: expect.any(Function),
      lifetimeRewards: '0',
    });
  });

  it('should set hasEarnLendingPositions to true when position assets are greater than 0', async () => {
    (earnSelectors.selectEarnTokenPair as unknown as jest.Mock).mockReturnValue(
      {
        outputToken: {
          ...mockLendingOutputToken,
          balanceMinimalUnit: '100000',
        },
      },
    );
    const { result } = renderHookWithProvider(
      () => useEarnLendingPositions(mockAsset),
      {
        state: mockState,
      },
    );

    await act(async () => {
      await new Promise((resolve) => setTimeout(resolve, 0));
    });

    expect(result.current).toEqual({
      earnLendingPositions: mockLendingOutputToken.experience.market?.position,
      exchangeRate: 1,
      isLoadingEarnLendingPositions: false,
      error: null,
      hasEarnLendingPositions: true,
      refreshEarnLendingPositions: expect.any(Function),
      lifetimeRewards: '0',
    });
  });

  it('should set hasEarnLendingPositions to false when position assets are 0', async () => {
    const mockOutputTokenWithZeroAssets = {
      ...mockLendingOutputToken,
      experience: {
        ...mockLendingOutputToken.experience,
        market: {
          ...mockLendingOutputToken.experience.market,
          position: {
            ...mockLendingOutputToken.experience?.market?.position,
            assets: '0',
          },
        },
      },
    };

    (earnSelectors.selectEarnTokenPair as unknown as jest.Mock).mockReturnValue(
      {
        outputToken: mockOutputTokenWithZeroAssets,
      },
    );

    const { result } = renderHookWithProvider(
      () => useEarnLendingPositions(mockAsset),
      {
        state: mockState,
      },
    );

    await act(async () => {
      await new Promise((resolve) => setTimeout(resolve, 0));
    });

    expect(result.current).toEqual({
      earnLendingPositions:
        mockOutputTokenWithZeroAssets.experience.market?.position,
      exchangeRate: 1,
      isLoadingEarnLendingPositions: false,
      error: null,
      hasEarnLendingPositions: false,
      refreshEarnLendingPositions: expect.any(Function),
      lifetimeRewards: '0',
    });
  });

  it('should not fetch lending position history when required data is missing', () => {
    const mockIncompleteOutputToken = {
      ...mockLendingOutputToken,
      experience: {
        ...mockLendingOutputToken.experience,
        market: {
          ...mockLendingOutputToken.experience.market,
          position: undefined,
        },
      },
    };

    (earnSelectors.selectEarnTokenPair as unknown as jest.Mock).mockReturnValue(
      {
        outputToken: mockIncompleteOutputToken,
      },
    );

    const { result } = renderHookWithProvider(
      () => useEarnLendingPositions(mockAsset),
      {
        state: mockState,
      },
    );

    expect(
      Engine.context.EarnController.getLendingPositionHistory,
    ).not.toHaveBeenCalled();
    expect(result.current.hasEarnLendingPositions).toBe(false);
  });

  it('should refresh lending position data when refreshEarnLendingPositions is called', async () => {
    (earnSelectors.selectEarnTokenPair as unknown as jest.Mock).mockReturnValue(
      {
        outputToken: {
          ...mockLendingOutputToken,
          balanceMinimalUnit: '100000',
        },
      },
    );
    const { result } = renderHookWithProvider(
      () => useEarnLendingPositions(mockAsset),
      {
        state: mockState,
      },
    );

    await act(async () => {
      await new Promise((resolve) => setTimeout(resolve, 0));
    });

    expect(result.current.hasEarnLendingPositions).toBe(true);

    // Update the mock to simulate different position assets
    const mockOutputTokenWithDifferentAssets = {
      ...mockLendingOutputToken,
      experience: {
        ...mockLendingOutputToken.experience,
        market: {
          ...mockLendingOutputToken.experience.market,
          position: {
            ...mockLendingOutputToken.experience?.market?.position,
            assets: '0',
          },
        },
      },
    };

    (earnSelectors.selectEarnTokenPair as unknown as jest.Mock).mockReturnValue(
      {
        outputToken: mockOutputTokenWithDifferentAssets,
      },
    );

    await act(async () => {
      await result.current.refreshEarnLendingPositions();
    });

    // The hook should re-evaluate based on the new position assets
    expect(result.current.hasEarnLendingPositions).toBe(false);
  });

  it('should always return lifetimeRewards as 0 since the API call is commented out', async () => {
    const { result } = renderHookWithProvider(
      () => useEarnLendingPositions(mockAsset),
      {
        state: mockState,
      },
    );

    await act(async () => {
      await new Promise((resolve) => setTimeout(resolve, 0));
    });

    expect(result.current.lifetimeRewards).toBe('0');
  });
});<|MERGE_RESOLUTION|>--- conflicted
+++ resolved
@@ -20,22 +20,11 @@
   },
 }));
 
-<<<<<<< HEAD
-jest.mock('../../../../selectors/accountsController', () => {
-  const actual = jest.requireActual('../../../../selectors/accountsController');
-  return {
-    ...actual,
-    selectSelectedInternalAccount: jest.fn(),
-    selectSelectedInternalAccountAddress: jest.fn(),
-  };
-});
-=======
 jest.mock('../../../../selectors/multichainAccounts/accounts', () => ({
   selectSelectedInternalAccountByScope: jest.fn(() => () => ({
     address: '0x456',
   })),
 }));
->>>>>>> c50b3c2d
 
 jest.mock('../../../../selectors/earnController/earn', () => ({
   earnSelectors: {
