--- conflicted
+++ resolved
@@ -236,11 +236,7 @@
                 style={
                   {
                     "alignItems": "center",
-<<<<<<< HEAD
-                    "backgroundColor": "#f3f5f9",
-=======
                     "backgroundColor": "#3c4d9d1a",
->>>>>>> 80584155
                     "borderRadius": 32,
                     "height": 36,
                     "justifyContent": "center",
@@ -336,11 +332,7 @@
                 accessibilityRole="text"
                 style={
                   {
-<<<<<<< HEAD
-                    "color": "#1c7e33",
-=======
                     "color": "#457a39",
->>>>>>> 80584155
                     "fontFamily": "Geist Bold",
                     "fontSize": 24,
                     "letterSpacing": 0,
@@ -456,11 +448,7 @@
                         }
                         stroke={
                           {
-<<<<<<< HEAD
-                            "payload": 4280057395,
-=======
                             "payload": 4282743353,
->>>>>>> 80584155
                             "type": 0,
                           }
                         }
@@ -472,11 +460,7 @@
                           gradient={
                             [
                               0,
-<<<<<<< HEAD
-                              857505331,
-=======
                               860191289,
->>>>>>> 80584155
                               1,
                               872415231,
                             ]
