// Jest Snapshot v1, https://goo.gl/fbAQLP

exports[`LendingLearnMoreModal render lending history apy chart 1`] = `
<RNCSafeAreaProvider
  onInsetsChange={[Function]}
  style={
    [
      {
        "flex": 1,
      },
      undefined,
    ]
  }
>
  <View
    onLayout={[Function]}
    style={
      [
        {
          "bottom": 0,
          "justifyContent": "flex-end",
          "left": 0,
          "position": "absolute",
          "right": 0,
          "top": 0,
        },
        {
          "paddingBottom": 0,
        },
      ]
    }
  >
    <View
      style={
        [
          {
            "backgroundColor": "#3f434a66",
            "bottom": 0,
            "left": 0,
            "position": "absolute",
            "right": 0,
            "top": 0,
          },
          {
            "opacity": 0,
          },
        ]
      }
    >
      <TouchableOpacity
        onPress={[Function]}
        style={
          {
            "flex": 1,
          }
        }
      />
    </View>
    <View
      onLayout={[Function]}
      style={
        [
          {
            "bottom": 0,
            "left": 0,
            "position": "absolute",
            "right": 0,
          },
          {
            "paddingBottom": 0,
          },
        ]
      }
    >
      <View
        collapsable={false}
        enabled={false}
        handlerTag={2}
        handlerType="PanGestureHandler"
        onGestureHandlerEvent={[Function]}
        onGestureHandlerStateChange={[Function]}
        onLayout={[Function]}
        style={
          [
            {
              "backgroundColor": "#ffffff",
              "borderColor": "#b7bbc866",
              "borderTopLeftRadius": 8,
              "borderTopRightRadius": 8,
              "borderWidth": 1,
              "maxHeight": 640,
              "overflow": "hidden",
              "paddingBottom": 0,
              "shadowColor": "#0000001a",
              "shadowOffset": {
                "height": 2,
                "width": 0,
              },
              "shadowOpacity": 1,
              "shadowRadius": 40,
            },
            {
              "transform": [
                {
                  "translateY": 640,
                },
              ],
            },
          ]
        }
      >
        <RCTScrollView
          collapsable={false}
          handlerTag={1}
          handlerType="NativeViewGestureHandler"
          onGestureHandlerEvent={[Function]}
          onGestureHandlerStateChange={[Function]}
          style={
            {
              "paddingHorizontal": 16,
            }
          }
        >
          <View>
            <View
              style={
                [
                  {
                    "backgroundColor": "#ffffff",
                    "flexDirection": "row",
                    "padding": 16,
                  },
                  false,
                ]
              }
              testID="header"
            >
              <View
                style={
                  {
                    "width": undefined,
                  }
                }
              >
                <View
                  onLayout={[Function]}
                />
              </View>
              <View
                style={
                  {
                    "alignItems": "center",
                    "flex": 1,
                    "marginHorizontal": 16,
                  }
                }
              >
                <Text
                  accessibilityRole="text"
                  style={
                    {
                      "color": "#121314",
                      "fontFamily": "Geist Bold",
                      "fontSize": 18,
                      "letterSpacing": 0,
                      "lineHeight": 24,
                    }
                  }
                >
                  How it works
                </Text>
              </View>
              <View
                style={
                  {
                    "width": undefined,
                  }
                }
              >
                <View
                  onLayout={[Function]}
                >
                  <TouchableOpacity
                    accessible={true}
                    activeOpacity={1}
                    disabled={false}
                    onPress={[Function]}
                    onPressIn={[Function]}
                    onPressOut={[Function]}
                    style={
                      {
                        "alignItems": "center",
                        "borderRadius": 8,
                        "height": 24,
                        "justifyContent": "center",
                        "opacity": 1,
                        "width": 24,
                      }
                    }
                  >
                    <SvgMock
                      color="#121314"
                      fill="currentColor"
                      height={16}
                      name="Close"
                      style={
                        {
                          "height": 16,
                          "width": 16,
                        }
                      }
                      width={16}
                    />
                  </TouchableOpacity>
                </View>
              </View>
            </View>
            <View
              style={
                {
                  "height": 0,
                  "opacity": 0,
                  "overflow": "hidden",
                  "transform": [
                    {
                      "translateY": 20,
                    },
                  ],
                }
              }
            >
              <View
                testID="InteractiveTimespanChart"
              >
                <View
                  style={
                    {
<<<<<<< HEAD
                      "alignItems": "center",
                      "backgroundColor": "#3c4d9d1a",
                      "borderRadius": 32,
                      "height": 36,
=======
                      "flexDirection": "row",
                      "flexWrap": "wrap",
                      "gap": 12,
>>>>>>> af0c0b1d
                      "justifyContent": "center",
                      "marginTop": 24,
                      "paddingBottom": 16,
                    }
                  }
                >
                  <TouchableOpacity
                    onPress={[Function]}
                    style={
                      {
                        "alignItems": "center",
                        "backgroundColor": "#f3f5f9",
                        "borderRadius": 32,
                        "height": 36,
                        "justifyContent": "center",
                        "paddingHorizontal": 16,
                        "paddingVertical": 7,
                      }
                    }
                  >
                    <Text
                      accessibilityRole="text"
                      style={
                        {
                          "color": "#686e7d",
                          "fontFamily": "Geist Medium",
                          "fontSize": 16,
                          "letterSpacing": 0,
                          "lineHeight": 24,
                        }
                      }
                    >
                      7D
                    </Text>
                  </TouchableOpacity>
                  <TouchableOpacity
                    onPress={[Function]}
                    style={
                      {
                        "alignItems": "center",
                        "backgroundColor": "#ffffff",
                        "borderRadius": 32,
                        "height": 36,
                        "justifyContent": "center",
                        "paddingHorizontal": 16,
                        "paddingVertical": 7,
                      }
                    }
                  >
                    <Text
                      accessibilityRole="text"
                      style={
                        {
                          "color": "#686e7d",
                          "fontFamily": "Geist Medium",
                          "fontSize": 16,
                          "letterSpacing": 0,
                          "lineHeight": 24,
                        }
                      }
                    >
                      1M
                    </Text>
                  </TouchableOpacity>
                  <TouchableOpacity
                    onPress={[Function]}
                    style={
                      {
                        "alignItems": "center",
                        "backgroundColor": "#ffffff",
                        "borderRadius": 32,
                        "height": 36,
                        "justifyContent": "center",
                        "paddingHorizontal": 16,
                        "paddingVertical": 7,
                      }
                    }
                  >
                    <Text
                      accessibilityRole="text"
                      style={
                        {
                          "color": "#686e7d",
                          "fontFamily": "Geist Medium",
                          "fontSize": 16,
                          "letterSpacing": 0,
                          "lineHeight": 24,
                        }
                      }
                    >
                      3M
                    </Text>
                  </TouchableOpacity>
                </View>
                <View
                  style={
                    {
                      "alignItems": "center",
                      "gap": 4,
                      "paddingVertical": 16,
                    }
                  }
                >
                  <Text
                    accessibilityRole="text"
                    style={
                      {
                        "color": "#1c7e33",
                        "fontFamily": "Geist Bold",
                        "fontSize": 24,
                        "letterSpacing": 0,
                        "lineHeight": 32,
                      }
                    }
                  >
                    3.3% APR
                  </Text>
                  <Text
                    accessibilityRole="text"
                    style={
                      {
                        "color": "#686e7d",
                        "fontFamily": "Geist Medium",
                        "fontSize": 16,
                        "letterSpacing": 0,
                        "lineHeight": 24,
                      }
                    }
                  >
                    1 week average
                  </Text>
                </View>
                <View
                  onMoveShouldSetResponder={[Function]}
                  onMoveShouldSetResponderCapture={[Function]}
                  onResponderEnd={[Function]}
                  onResponderGrant={[Function]}
                  onResponderMove={[Function]}
                  onResponderReject={[Function]}
                  onResponderRelease={[Function]}
                  onResponderStart={[Function]}
                  onResponderTerminate={[Function]}
                  onResponderTerminationRequest={[Function]}
                  onStartShouldSetResponder={[Function]}
                  onStartShouldSetResponderCapture={[Function]}
                  style={
                    {
                      "paddingVertical": 16,
                    }
                  }
                >
                  <View
                    style={
                      {
                        "height": 112,
                      }
                    }
                  >
                    <View
                      onLayout={[Function]}
                      style={
                        {
                          "flex": 1,
                        }
                      }
                    >
                      <RNSVGSvgView
                        bbHeight={100}
                        bbWidth={300}
                        focusable={false}
                        style={
                          [
                            {
                              "backgroundColor": "transparent",
                              "borderWidth": 0,
                            },
                            {
                              "height": 100,
                              "width": 300,
                            },
                            {
                              "flex": 0,
                              "height": 100,
                              "width": 300,
                            },
                          ]
                        }
                      >
                        <RNSVGGroup
                          fill={
                            {
                              "payload": 4278190080,
                              "type": 0,
                            }
                          }
                        >
                          <RNSVGPath
                            d="M0,26.602617677844897L50,28.378276982371048L100,27.975753493938946L150,27.84724876068642L200,23.942756550053588L250,20.912574840323348L300,20L300,80L250,80L200,80L150,80L100,80L50,80L0,80Z"
                            fill={
                              {
                                "brushRef": "dataGradient",
                                "type": 1,
                              }
                            }
                            propList={
                              [
                                "fill",
                              ]
                            }
                          />
                          <RNSVGPath
                            d="M0,26.602617677844897L50,28.378276982371048L100,27.975753493938946L150,27.84724876068642L200,23.942756550053588L250,20.912574840323348L300,20"
                            fill={null}
                            opacity={1}
                            propList={
                              [
                                "fill",
                                "stroke",
                                "strokeWidth",
                              ]
                            }
                            stroke={
                              {
                                "payload": 4280057395,
                                "type": 0,
                              }
                            }
                            strokeWidth={1.75}
                            testID="InteractiveChartPlotLine"
                          />
                          <RNSVGDefs>
                            <RNSVGLinearGradient
                              gradient={
                                [
                                  0,
                                  857505331,
                                  1,
                                  872415231,
                                ]
                              }
                              gradientTransform={null}
                              gradientUnits={0}
                              name="dataGradient"
                              x1={0}
                              x2={0}
                              y1={0}
                              y2="100%"
                            />
                          </RNSVGDefs>
                        </RNSVGGroup>
                      </RNSVGSvgView>
                    </View>
                  </View>
                </View>
              </View>
            </View>
            <View
              style={
                {
                  "paddingBottom": 16,
                }
              }
            >
              <View
                style={
                  {
                    "alignItems": "flex-start",
                    "flexDirection": "row",
                    "gap": 12,
                    "paddingVertical": 16,
                  }
                }
              >
                <SvgMock
                  color="#121314"
                  fill="currentColor"
                  height={20}
                  name="Plant"
                  style={
                    {
                      "height": 20,
                      "width": 20,
                    }
                  }
                  width={20}
                />
                <View
                  style={
                    {
                      "flex": 1,
                    }
                  }
                >
                  <Text
                    accessibilityRole="text"
                    style={
                      {
                        "color": "#121314",
                        "fontFamily": "Geist Bold",
                        "fontSize": 16,
                        "letterSpacing": 0,
                        "lineHeight": 24,
                      }
                    }
                  >
                    Earn rewards on your USDC
                  </Text>
                  <Text
                    accessibilityRole="text"
                    style={
                      {
                        "color": "#686e7d",
                        "fontFamily": "Geist Regular",
                        "fontSize": 16,
                        "letterSpacing": 0,
                        "lineHeight": 24,
                      }
                    }
                  >
                    Lend your USDC with Aave and earn daily rewards. Rewards grow over time and APR varies.
                  </Text>
                </View>
              </View>
              <View
                style={
                  {
                    "alignItems": "flex-start",
                    "flexDirection": "row",
                    "gap": 12,
                    "paddingVertical": 16,
                  }
                }
              >
                <SvgMock
                  color="#121314"
                  fill="currentColor"
                  height={20}
                  name="Clock"
                  style={
                    {
                      "height": 20,
                      "paddingTop": 2,
                      "width": 20,
                    }
                  }
                  width={20}
                />
                <View>
                  <Text
                    accessibilityRole="text"
                    style={
                      {
                        "color": "#121314",
                        "fontFamily": "Geist Bold",
                        "fontSize": 16,
                        "letterSpacing": 0,
                        "lineHeight": 24,
                      }
                    }
                  >
                    Withdraw whenever you want
                  </Text>
                  <Text
                    accessibilityRole="text"
                    style={
                      {
                        "color": "#686e7d",
                        "fontFamily": "Geist Regular",
                        "fontSize": 16,
                        "letterSpacing": 0,
                        "lineHeight": 24,
                      }
                    }
                  >
                    Get USDC back in your wallet instantly.
                  </Text>
                </View>
              </View>
            </View>
          </View>
        </RCTScrollView>
        <View
          style={
            {
              "backgroundColor": "#ffffff",
              "flexDirection": "row",
              "paddingBottom": 16,
              "paddingHorizontal": 16,
              "paddingTop": 16,
              "paddingVertical": 4,
            }
          }
          testID="bottomsheetfooter"
        >
          <TouchableOpacity
            accessibilityRole="button"
            accessible={true}
            activeOpacity={1}
            onPress={[Function]}
            onPressIn={[Function]}
            onPressOut={[Function]}
            style={
              {
                "alignItems": "center",
                "alignSelf": "flex-start",
                "backgroundColor": "#3c4d9d1a",
                "borderColor": "transparent",
                "borderRadius": 12,
                "borderWidth": 1,
                "flex": 1,
                "flexDirection": "row",
                "height": 48,
                "justifyContent": "center",
                "overflow": "hidden",
                "paddingHorizontal": 16,
              }
            }
            testID="bottomsheetfooter-button"
          >
            <Text
              accessibilityRole="text"
              style={
                {
<<<<<<< HEAD
                  "color": "#121314",
                  "fontFamily": "CentraNo1-Medium",
=======
                  "color": "#4459ff",
                  "fontFamily": "Geist Medium",
>>>>>>> af0c0b1d
                  "fontSize": 16,
                  "letterSpacing": 0,
                  "lineHeight": 24,
                }
              }
            >
              Learn more
            </Text>
          </TouchableOpacity>
          <TouchableOpacity
            accessibilityRole="button"
            accessible={true}
            activeOpacity={1}
            onPress={[Function]}
            onPressIn={[Function]}
            onPressOut={[Function]}
            style={
              {
                "alignItems": "center",
                "alignSelf": "flex-start",
                "backgroundColor": "#121314",
                "borderRadius": 12,
                "flex": 1,
                "flexDirection": "row",
                "height": 48,
                "justifyContent": "center",
                "marginLeft": 16,
                "marginTop": 0,
                "overflow": "hidden",
                "paddingHorizontal": 16,
              }
            }
            testID="bottomsheetfooter-button-subsequent"
          >
            <Text
              accessibilityRole="text"
              style={
                {
                  "color": "#ffffff",
                  "fontFamily": "Geist Medium",
                  "fontSize": 16,
                  "letterSpacing": 0,
                  "lineHeight": 24,
                }
              }
            >
              Got it
            </Text>
          </TouchableOpacity>
        </View>
      </View>
    </View>
  </View>
</RNCSafeAreaProvider>
`;<|MERGE_RESOLUTION|>--- conflicted
+++ resolved
@@ -235,16 +235,9 @@
                 <View
                   style={
                     {
-<<<<<<< HEAD
-                      "alignItems": "center",
-                      "backgroundColor": "#3c4d9d1a",
-                      "borderRadius": 32,
-                      "height": 36,
-=======
                       "flexDirection": "row",
                       "flexWrap": "wrap",
                       "gap": 12,
->>>>>>> af0c0b1d
                       "justifyContent": "center",
                       "marginTop": 24,
                       "paddingBottom": 16,
@@ -668,13 +661,8 @@
               accessibilityRole="text"
               style={
                 {
-<<<<<<< HEAD
-                  "color": "#121314",
-                  "fontFamily": "CentraNo1-Medium",
-=======
                   "color": "#4459ff",
                   "fontFamily": "Geist Medium",
->>>>>>> af0c0b1d
                   "fontSize": 16,
                   "letterSpacing": 0,
                   "lineHeight": 24,
