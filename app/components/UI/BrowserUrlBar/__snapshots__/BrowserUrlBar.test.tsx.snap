--- conflicted
+++ resolved
@@ -44,20 +44,16 @@
         returnKeyType="go"
         selectTextOnFocus={true}
         style={
-          [
-            {
-              "color": "#121314",
-              "flex": 1,
-              "fontFamily": "CentraNo1-Book",
-              "fontSize": 14,
-              "fontWeight": "400",
-              "height": 44,
-              "margin": 0,
-              "paddingLeft": 16,
-              "paddingVertical": 0,
-            },
-            false,
-          ]
+          {
+            "color": "#121314",
+            "flex": 1,
+            "fontFamily": "Geist Regular",
+            "fontSize": 14,
+            "height": 44,
+            "margin": 0,
+            "paddingLeft": 16,
+            "paddingVertical": 0,
+          }
         }
         testID="browser-modal-url-input"
       />
@@ -86,7 +82,6 @@
         style={
           {
             "color": "#121314",
-<<<<<<< HEAD
             "fontFamily": "CentraNo1-Book",
             "fontSize": 14,
             "fontWeight": "400",
@@ -94,15 +89,6 @@
             "lineHeight": 24,
             "opacity": 0,
             "position": "absolute",
-=======
-            "flex": 1,
-            "fontFamily": "Geist Regular",
-            "fontSize": 14,
-            "height": 44,
-            "margin": 0,
-            "paddingLeft": 16,
-            "paddingVertical": 0,
->>>>>>> 989eda2a
           }
         }
       >
@@ -256,23 +242,16 @@
         returnKeyType="go"
         selectTextOnFocus={true}
         style={
-          [
-            {
-              "color": "#121314",
-              "flex": 1,
-              "fontFamily": "CentraNo1-Book",
-              "fontSize": 14,
-              "fontWeight": "400",
-              "height": 44,
-              "margin": 0,
-              "paddingLeft": 0,
-              "paddingVertical": 0,
-            },
-            {
-              "opacity": 0,
-              "position": "absolute",
-            },
-          ]
+          {
+            "color": "#121314",
+            "flex": 1,
+            "fontFamily": "Geist Regular",
+            "fontSize": 14,
+            "height": 44,
+            "margin": 0,
+            "paddingLeft": 0,
+            "paddingVertical": 0,
+          }
         }
         testID="browser-modal-url-input"
       />
@@ -301,7 +280,6 @@
         style={
           {
             "color": "#121314",
-<<<<<<< HEAD
             "fontFamily": "CentraNo1-Book",
             "fontSize": 14,
             "fontWeight": "400",
@@ -309,15 +287,6 @@
             "lineHeight": 24,
             "opacity": 1,
             "position": "relative",
-=======
-            "flex": 1,
-            "fontFamily": "Geist Regular",
-            "fontSize": 14,
-            "height": 44,
-            "margin": 0,
-            "paddingLeft": 0,
-            "paddingVertical": 0,
->>>>>>> 989eda2a
           }
         }
       >
