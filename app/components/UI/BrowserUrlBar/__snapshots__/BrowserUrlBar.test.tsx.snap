--- conflicted
+++ resolved
@@ -39,11 +39,7 @@
         onChangeText={[Function]}
         onFocus={[Function]}
         onSubmitEditing={[Function]}
-<<<<<<< HEAD
-        placeholder="Search by site or address"
-=======
         placeholder="Search by token, site or address"
->>>>>>> 733bad1a
         placeholderTextColor="#9ca1af"
         returnKeyType="go"
         selectTextOnFocus={true}
@@ -204,11 +200,7 @@
         onChangeText={[Function]}
         onFocus={[Function]}
         onSubmitEditing={[Function]}
-<<<<<<< HEAD
-        placeholder="Search by site or address"
-=======
         placeholder="Search by token, site or address"
->>>>>>> 733bad1a
         placeholderTextColor="#9ca1af"
         returnKeyType="go"
         selectTextOnFocus={true}
