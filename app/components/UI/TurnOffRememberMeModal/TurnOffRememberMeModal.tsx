import React, { useState, useRef, useCallback } from 'react';
import {
  View,
  TouchableWithoutFeedback,
  Keyboard,
  SafeAreaView,
  ActivityIndicator,
} from 'react-native';
import Text, {
  TextVariant,
} from '../../../component-library/components/Texts/Text';
import { OutlinedTextField } from 'react-native-material-textfield';
import { createStyles } from './styles';
import ReusableModal, { ReusableModalRef } from '../ReusableModal';
import WarningExistingUserModal from '../WarningExistingUserModal';
import { strings } from '../../../../locales/i18n';
import { useTheme } from '../../../util/theme';
import Routes from '../../../constants/navigation/Routes';
import { createNavigationDetails } from '../../../util/navigation/navUtils';
import { doesPasswordMatch } from '../../../util/password';
<<<<<<< HEAD
import { useAuthentication } from '../../../core/Authentication';
=======
import { setAllowLoginWithRememberMe } from '../../../actions/security';
import { useDispatch } from 'react-redux';
import { Authentication } from '../../../core';
import AUTHENTICATION_TYPE from '../../../constants/userProperties';
import Logger from '../../../util/Logger';
import StorageWrapper from '../../../store/storage-wrapper';
import { PREVIOUS_AUTH_TYPE_BEFORE_REMEMBER_ME } from '../../../constants/storage';
import {
  Box,
  BoxFlexDirection,
  BoxAlignItems,
} from '@metamask/design-system-react-native';
>>>>>>> 2e4ef855

export const createTurnOffRememberMeModalNavDetails = createNavigationDetails(
  Routes.MODAL.ROOT_MODAL_FLOW,
  Routes.MODAL.TURN_OFF_REMEMBER_ME,
);

const TurnOffRememberMeModal = () => {
  const { colors, themeAppearance } = useTheme();
  const styles = createStyles(colors);
  const { lockApp } = useAuthentication();

  const modalRef = useRef<ReusableModalRef>(null);

  const [passwordText, setPasswordText] = useState<string>('');
  const [disableButton, setDisableButton] = useState<boolean>(true);
  const [isLoading, setIsLoading] = useState<boolean>(false);

  const isValidPassword = useCallback(
    async (text: string): Promise<boolean> => {
      const response = await doesPasswordMatch(text);
      return response.valid;
    },
    [],
  );

  const debouncedIsValidPassword = useCallback(
    async (text: string) => setDisableButton(!(await isValidPassword(text))),
    [isValidPassword],
  );

  const checkPassword = useCallback(
    async (text: string) => {
      setPasswordText(text);
      debouncedIsValidPassword(text);
    },
    [debouncedIsValidPassword],
  );

  const dismissModal = (cb?: () => void): void =>
    modalRef?.current?.dismissModal(cb);

  const triggerClose = () => {
    if (!isLoading) {
      dismissModal();
    }
  };

<<<<<<< HEAD
  const disableRememberMe = useCallback(async () => {
    dismissModal(async () => await lockApp({ allowRememberMe: false }));
  }, [lockApp]);
=======
  const turnOffRememberMeAndLockApp = useCallback(async () => {
    setIsLoading(true);
    try {
      // Get the previous auth type that was stored before enabling remember me
      const previousAuthType = await StorageWrapper.getItem(
        PREVIOUS_AUTH_TYPE_BEFORE_REMEMBER_ME,
      );

      // Determine which auth method to restore
      // Use stored previous auth type if available, otherwise fall back to password
      const authTypeToRestore = previousAuthType
        ? (previousAuthType as AUTHENTICATION_TYPE)
        : AUTHENTICATION_TYPE.PASSWORD;

      // Use the password entered in the modal to restore auth method
      await Authentication.updateAuthPreference(
        authTypeToRestore,
        passwordText,
      );
      // Clear the stored previous auth type after successful restoration
      await StorageWrapper.removeItem(PREVIOUS_AUTH_TYPE_BEFORE_REMEMBER_ME);
      // Only set Redux state after operation completes successfully
      dispatch(setAllowLoginWithRememberMe(false));
      Authentication.lockApp();
      // Dismiss modal after successful operation
      dismissModal();
    } catch (error) {
      // If update fails, still disable remember me and lock app
      // The user will need to re-enable their preferred auth method
      dispatch(setAllowLoginWithRememberMe(false));
      Logger.error(
        error as Error,
        'Failed to restore auth preference when disabling remember me',
      );
      Authentication.lockApp();
      // Dismiss modal even on error
      dismissModal();
    } finally {
      setIsLoading(false);
    }
  }, [dispatch, passwordText]);

  const disableRememberMe = useCallback(async () => {
    // Don't dismiss modal here - let turnOffRememberMeAndLockApp handle it
    await turnOffRememberMeAndLockApp();
  }, [turnOffRememberMeAndLockApp]);
>>>>>>> 2e4ef855

  return (
    <ReusableModal ref={modalRef} isInteractable={!isLoading}>
      <SafeAreaView style={styles.container}>
        <WarningExistingUserModal
          warningModalVisible
          cancelText={strings('turn_off_remember_me.action')}
          cancelButtonDisabled={disableButton || isLoading}
          onCancelPress={disableRememberMe}
          onRequestClose={triggerClose}
          onConfirmPress={triggerClose}
        >
          <TouchableWithoutFeedback onPress={Keyboard.dismiss}>
            <View style={styles.areYouSure}>
              <Text variant={TextVariant.HeadingLG} style={styles.textStyle}>
                {strings('turn_off_remember_me.title')}
              </Text>
              <Text variant={TextVariant.BodyMD} style={styles.textStyle}>
                {strings('turn_off_remember_me.description')}
              </Text>
              {isLoading ? (
                <Box
                  flexDirection={BoxFlexDirection.Row}
                  alignItems={BoxAlignItems.Center}
                  twClassName="justify-center py-8"
                >
                  <ActivityIndicator
                    size="small"
                    color={colors.primary.default}
                  />
                </Box>
              ) : (
                <OutlinedTextField
                  style={styles.input}
                  secureTextEntry
                  returnKeyType={'done'}
                  onChangeText={checkPassword}
                  autoCapitalize="none"
                  value={passwordText}
                  placeholder={strings('turn_off_remember_me.placeholder')}
                  baseColor={colors.border.default}
                  tintColor={colors.primary.default}
                  placeholderTextColor={colors.text.muted}
                  keyboardAppearance={themeAppearance}
                  editable={!isLoading}
                />
              )}
            </View>
          </TouchableWithoutFeedback>
        </WarningExistingUserModal>
      </SafeAreaView>
    </ReusableModal>
  );
};

export default React.memo(TurnOffRememberMeModal);<|MERGE_RESOLUTION|>--- conflicted
+++ resolved
@@ -18,9 +18,7 @@
 import Routes from '../../../constants/navigation/Routes';
 import { createNavigationDetails } from '../../../util/navigation/navUtils';
 import { doesPasswordMatch } from '../../../util/password';
-<<<<<<< HEAD
 import { useAuthentication } from '../../../core/Authentication';
-=======
 import { setAllowLoginWithRememberMe } from '../../../actions/security';
 import { useDispatch } from 'react-redux';
 import { Authentication } from '../../../core';
@@ -33,7 +31,6 @@
   BoxFlexDirection,
   BoxAlignItems,
 } from '@metamask/design-system-react-native';
->>>>>>> 2e4ef855
 
 export const createTurnOffRememberMeModalNavDetails = createNavigationDetails(
   Routes.MODAL.ROOT_MODAL_FLOW,
@@ -44,6 +41,7 @@
   const { colors, themeAppearance } = useTheme();
   const styles = createStyles(colors);
   const { lockApp } = useAuthentication();
+  const dispatch = useDispatch();
 
   const modalRef = useRef<ReusableModalRef>(null);
 
@@ -81,11 +79,6 @@
     }
   };
 
-<<<<<<< HEAD
-  const disableRememberMe = useCallback(async () => {
-    dismissModal(async () => await lockApp({ allowRememberMe: false }));
-  }, [lockApp]);
-=======
   const turnOffRememberMeAndLockApp = useCallback(async () => {
     setIsLoading(true);
     try {
@@ -109,7 +102,7 @@
       await StorageWrapper.removeItem(PREVIOUS_AUTH_TYPE_BEFORE_REMEMBER_ME);
       // Only set Redux state after operation completes successfully
       dispatch(setAllowLoginWithRememberMe(false));
-      Authentication.lockApp();
+      await lockApp({ locked: true });
       // Dismiss modal after successful operation
       dismissModal();
     } catch (error) {
@@ -120,19 +113,18 @@
         error as Error,
         'Failed to restore auth preference when disabling remember me',
       );
-      Authentication.lockApp();
+      await lockApp({ locked: true });
       // Dismiss modal even on error
       dismissModal();
     } finally {
       setIsLoading(false);
     }
-  }, [dispatch, passwordText]);
+  }, [dispatch, lockApp, passwordText]);
 
   const disableRememberMe = useCallback(async () => {
     // Don't dismiss modal here - let turnOffRememberMeAndLockApp handle it
     await turnOffRememberMeAndLockApp();
   }, [turnOffRememberMeAndLockApp]);
->>>>>>> 2e4ef855
 
   return (
     <ReusableModal ref={modalRef} isInteractable={!isLoading}>
