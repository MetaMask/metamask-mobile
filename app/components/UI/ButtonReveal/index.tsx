--- conflicted
+++ resolved
@@ -255,21 +255,11 @@
         <Animated.View style={[styles.innerCircle, innerCircleStyle]} />
       </Animated.View>
       <Animated.View style={[styles.absoluteFillWithCenter, checkIconStyle]}>
-<<<<<<< HEAD
-        {
-          <Icon
-            name={'check'}
-            color={colors.primary.inverse}
-            size={iconSize * 1.5}
-          />
-        }
-=======
         <Icon
           name={IconName.Check}
           color={colors.primary.inverse}
           size={IconSize.Lg}
         />
->>>>>>> a42d97f8
       </Animated.View>
     </View>
   );
@@ -278,12 +268,6 @@
     <Animated.View
       style={[styles.preCompletedContainerStyle, preCompletedContainerStyle]}
     >
-<<<<<<< HEAD
-      <Animated.View style={[styles.absoluteFillWithCenter, lockIconStyle]}>
-        {<Icon name={'lock'} color={colors.primary.inverse} size={iconSize} />}
-      </Animated.View>
-=======
->>>>>>> a42d97f8
       <Svg style={styles.absoluteFill}>
         <Circle
           cx={radius}
