--- conflicted
+++ resolved
@@ -423,27 +423,8 @@
 								isOpen={accountSelectIsOpen}
 							/>
 						</View>
-<<<<<<< HEAD
 						{!paymentChannelTransaction && (
 							<View style={[styles.formRow, styles.row, styles.notAbsolute]}>
-=======
-
-						<View style={[styles.formRow, styles.row, styles.notAbsolute]}>
-							<View style={styles.label}>
-								<Text style={styles.labelText}>{strings('transaction.gas_fee')}:</Text>
-								{gasError ? <Text style={styles.error}>{gasError}</Text> : null}
-							</View>
-							<CustomGas
-								handleGasFeeSelection={this.updateGas}
-								totalGas={totalGas}
-								gas={gas}
-								gasPrice={gasPrice}
-								onPress={this.closeDropdowns}
-							/>
-						</View>
-						<View style={[styles.formRow, styles.row]}>
-							{showHexData && (
->>>>>>> 2c292f6b
 								<View style={styles.label}>
 									<Text style={styles.labelText}>{strings('transaction.gas_fee')}:</Text>
 									{gasError ? <Text style={styles.error}>{gasError}</Text> : null}
