// Jest Snapshot v1, https://goo.gl/fbAQLP

exports[`CustomAlert should render correctly 1`] = `
<View>
  <Modal
    animationType="none"
    deviceHeight={null}
    deviceWidth={null}
    hardwareAccelerated={false}
    hideModalContentWhileAnimating={false}
    onBackdropPress={[Function]}
    onModalHide={[Function]}
    onModalWillHide={[Function]}
    onModalWillShow={[Function]}
    onRequestClose={[Function]}
    panResponderThreshold={4}
    scrollHorizontal={false}
    scrollOffset={0}
    scrollOffsetMax={0}
    scrollTo={null}
    statusBarTranslucent={false}
    supportedOrientations={
      [
        "portrait",
        "landscape",
      ]
    }
    swipeThreshold={100}
    transparent={true}
    visible={true}
  >
    <View
      accessibilityState={
        {
          "busy": undefined,
          "checked": undefined,
          "disabled": undefined,
          "expanded": undefined,
          "selected": undefined,
        }
      }
      accessible={true}
      collapsable={false}
      focusable={true}
      onClick={[Function]}
      onResponderGrant={[Function]}
      onResponderMove={[Function]}
      onResponderRelease={[Function]}
      onResponderTerminate={[Function]}
      onResponderTerminationRequest={[Function]}
      onStartShouldSetResponder={[Function]}
      style={
        {
          "backgroundColor": "#3f434a66",
          "bottom": 0,
          "height": 1334,
          "left": 0,
          "opacity": 0,
          "position": "absolute",
          "right": 0,
          "top": 0,
          "width": 750,
        }
      }
    />
    <View
      collapsable={false}
      deviceHeight={null}
      deviceWidth={null}
      hideModalContentWhileAnimating={false}
      onBackdropPress={[Function]}
      onModalHide={[Function]}
      onModalWillHide={[Function]}
      onModalWillShow={[Function]}
      panResponderThreshold={4}
      pointerEvents="box-none"
      scrollHorizontal={false}
      scrollOffset={0}
      scrollOffsetMax={0}
      scrollTo={null}
      statusBarTranslucent={false}
      style={
        {
          "flex": 1,
          "justifyContent": "center",
          "margin": 37.5,
          "padding": 20,
          "transform": [
            {
              "translateY": 1334,
            },
          ],
        }
      }
      supportedOrientations={
        [
          "portrait",
          "landscape",
        ]
      }
      swipeThreshold={100}
    >
      <View
        style={
          {
            "backgroundColor": "#ffffff",
            "borderRadius": 16,
          }
        }
      >
        <View
          style={
            [
              {
                "alignItems": "center",
                "borderTopEndRadius": 16,
                "borderTopLeftRadius": 16,
                "height": 130,
                "paddingVertical": 15,
              },
              undefined,
            ]
          }
        />
        <View
          style={
            {
              "paddingHorizontal": 35,
              "paddingVertical": 20,
            }
          }
        >
          <Text
            style={
              {
                "fontFamily": "CentraNo1-Bold",
                "fontSize": 16,
                "fontWeight": "600",
                "marginBottom": 15,
                "textAlign": "center",
              }
            }
          />
        </View>
        <View
          style={
<<<<<<< HEAD
            [
              [
                {
                  "borderRadius": 12,
                  "justifyContent": "center",
                  "padding": 15,
                },
                {
                  "backgroundColor": "#4459ff",
                  "minHeight": 50,
                },
                undefined,
              ],
              null,
            ]
=======
            {
              "padding": 20,
              "paddingTop": 10,
            }
>>>>>>> 05d3e30f
          }
        >
          <TouchableOpacity
            accessibilityRole="button"
            accessible={true}
            activeOpacity={0.2}
            style={
              [
                [
                  {
                    "borderRadius": 12,
                    "justifyContent": "center",
                    "padding": 15,
                  },
                  {
                    "backgroundColor": "#4459ff",
                    "minHeight": 50,
                  },
                  undefined,
                ],
                null,
              ]
            }
          />
        </View>
      </View>
    </View>
  </Modal>
</View>
`;<|MERGE_RESOLUTION|>--- conflicted
+++ resolved
@@ -144,28 +144,10 @@
         </View>
         <View
           style={
-<<<<<<< HEAD
-            [
-              [
-                {
-                  "borderRadius": 12,
-                  "justifyContent": "center",
-                  "padding": 15,
-                },
-                {
-                  "backgroundColor": "#4459ff",
-                  "minHeight": 50,
-                },
-                undefined,
-              ],
-              null,
-            ]
-=======
             {
               "padding": 20,
               "paddingTop": 10,
             }
->>>>>>> 05d3e30f
           }
         >
           <TouchableOpacity
