// Jest Snapshot v1, https://goo.gl/fbAQLP

exports[`OnboardingWizard should render correctly 1`] = `
<<<<<<< HEAD
<Modal
  animationType="none"
  deviceHeight={null}
  deviceWidth={null}
  hardwareAccelerated={false}
  hideModalContentWhileAnimating={false}
  onBackdropPress={[Function]}
  onModalHide={[Function]}
  onModalWillHide={[Function]}
  onModalWillShow={[Function]}
  onRequestClose={[Function]}
  panResponderThreshold={4}
  scrollHorizontal={false}
  scrollOffset={0}
  scrollOffsetMax={0}
  scrollTo={null}
  statusBarTranslucent={false}
  supportedOrientations={
    Array [
      "portrait",
      "landscape",
    ]
=======
<ContextProvider
  value={
    {
      "store": {
        "clearActions": [Function],
        "dispatch": [Function],
        "getActions": [Function],
        "getState": [Function],
        "replaceReducer": [Function],
        "subscribe": [Function],
      },
      "subscription": Subscription {
        "handleChangeWrapper": [Function],
        "listeners": {
          "notify": [Function],
        },
        "onStateChange": [Function],
        "parentSub": undefined,
        "store": {
          "clearActions": [Function],
          "dispatch": [Function],
          "getActions": [Function],
          "getState": [Function],
          "replaceReducer": [Function],
          "subscribe": [Function],
        },
        "unsubscribe": null,
      },
    }
>>>>>>> 712d6ad6
  }
  swipeThreshold={100}
  transparent={true}
  visible={true}
>
  <View
    accessibilityState={
      Object {
        "busy": undefined,
        "checked": undefined,
        "disabled": undefined,
        "expanded": undefined,
        "selected": undefined,
      }
    }
    accessible={true}
    collapsable={false}
    focusable={true}
    forwardedRef={[Function]}
    onClick={[Function]}
    onResponderGrant={[Function]}
    onResponderMove={[Function]}
    onResponderRelease={[Function]}
    onResponderTerminate={[Function]}
    onResponderTerminationRequest={[Function]}
    onStartShouldSetResponder={[Function]}
    style={
      Object {
        "backgroundColor": "black",
        "bottom": 0,
        "height": 1334,
        "left": 0,
        "opacity": 0,
        "position": "absolute",
        "right": 0,
        "top": 0,
        "width": 750,
      }
    }
  />
  <View
    collapsable={false}
    deviceHeight={null}
    deviceWidth={null}
    forwardedRef={[Function]}
    hideModalContentWhileAnimating={false}
    onBackdropPress={[Function]}
    onModalHide={[Function]}
    onModalWillHide={[Function]}
    onModalWillShow={[Function]}
    panResponderThreshold={4}
    pointerEvents="box-none"
    scrollHorizontal={false}
    scrollOffset={0}
    scrollOffsetMax={0}
    scrollTo={null}
    statusBarTranslucent={false}
    style={
      Object {
        "backgroundColor": "transparent",
        "bottom": 0,
        "flex": 1,
        "justifyContent": "center",
        "left": 0,
        "margin": 0,
        "opacity": 1,
        "position": "absolute",
        "right": 0,
        "top": 0,
        "transform": Array [
          Object {
            "translateY": 0,
          },
        ],
      }
    }
    supportedOrientations={
      Array [
        "portrait",
        "landscape",
      ]
    }
    swipeThreshold={100}
  >
    <View
      style={
        Object {
          "backgroundColor": "transparent",
          "flex": 1,
        }
      }
    />
  </View>
</Modal>
`;<|MERGE_RESOLUTION|>--- conflicted
+++ resolved
@@ -1,30 +1,6 @@
 // Jest Snapshot v1, https://goo.gl/fbAQLP
 
 exports[`OnboardingWizard should render correctly 1`] = `
-<<<<<<< HEAD
-<Modal
-  animationType="none"
-  deviceHeight={null}
-  deviceWidth={null}
-  hardwareAccelerated={false}
-  hideModalContentWhileAnimating={false}
-  onBackdropPress={[Function]}
-  onModalHide={[Function]}
-  onModalWillHide={[Function]}
-  onModalWillShow={[Function]}
-  onRequestClose={[Function]}
-  panResponderThreshold={4}
-  scrollHorizontal={false}
-  scrollOffset={0}
-  scrollOffsetMax={0}
-  scrollTo={null}
-  statusBarTranslucent={false}
-  supportedOrientations={
-    Array [
-      "portrait",
-      "landscape",
-    ]
-=======
 <ContextProvider
   value={
     {
@@ -54,7 +30,6 @@
         "unsubscribe": null,
       },
     }
->>>>>>> 712d6ad6
   }
   swipeThreshold={100}
   transparent={true}
