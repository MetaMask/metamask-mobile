--- conflicted
+++ resolved
@@ -48,13 +48,6 @@
 			alignSelf: 'center',
 			bottom: Device.isIos() && Device.isIphoneX() ? 98 : 66,
 		},
-<<<<<<< HEAD
-		skip: {
-			height: 30,
-			borderRadius: 30,
-			backgroundColor: colors.background.default,
-			alignItems: 'center',
-=======
 		skipButtonContainer: {
 			height: 30,
 			width: 120,
@@ -65,7 +58,6 @@
 			backgroundColor: colors.background.default,
 			alignItems: 'center',
 			justifyContent: 'center',
->>>>>>> 9d732c5e
 		},
 		androidElevated: {
 			width: 120,
@@ -74,15 +66,6 @@
 		iosTouchable: {
 			width: 120,
 		},
-<<<<<<< HEAD
-		skipTextWrapper: {
-			flex: 1,
-			flexDirection: 'column',
-			alignItems: 'center',
-			justifyContent: 'center',
-		},
-=======
->>>>>>> 9d732c5e
 		skipText: {
 			...fontStyles.normal,
 			fontSize: 12,
