--- conflicted
+++ resolved
@@ -8,16 +8,8 @@
   Text,
   TouchableOpacity,
 } from 'react-native';
-<<<<<<< HEAD
-import {
-  MetaMetricsEvents,
-  ONBOARDING_WIZARD_STEP_DESCRIPTION,
-} from '../../../core/Analytics';
-import { colors as importedColors, fontStyles } from '../../../styles/common';
-=======
 import { colors as importedColors } from '../../../styles/common';
 import { strings } from '../../../../locales/i18n';
->>>>>>> 264a509a
 import { connect } from 'react-redux';
 import Step1 from './Step1';
 import Step2 from './Step2';
@@ -29,15 +21,11 @@
 import DefaultPreference from 'react-native-default-preference';
 import Modal from 'react-native-modal';
 import { ONBOARDING_WIZARD, EXPLORED } from '../../../constants/storage';
-<<<<<<< HEAD
 import { trackEvent } from '../../../util/analyticsV2';
-=======
 import {
   MetaMetricsEvents,
   ONBOARDING_WIZARD_STEP_DESCRIPTION,
 } from '../../../core/Analytics';
-import AnalyticsV2 from '../../../util/analyticsV2';
->>>>>>> 264a509a
 import { DrawerContext } from '../../../components/Nav/Main/MainNavigator';
 import ElevatedView from 'react-native-elevated-view';
 import { useTheme } from '../../../util/theme';
