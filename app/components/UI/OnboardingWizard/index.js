import React, { PureComponent } from 'react';
import PropTypes from 'prop-types';
import { TouchableOpacity, View, StyleSheet, Text, Dimensions, InteractionManager } from 'react-native';
import { colors, fontStyles } from '../../../styles/common';
import { connect } from 'react-redux';
import Step1 from './Step1';
import Step2 from './Step2';
import Step3 from './Step3';
import Step4 from './Step4';
import Step5 from './Step5';
import Step6 from './Step6';
import setOnboardingWizardStep from '../../../actions/wizard';
import { DrawerActions } from '@react-navigation/native';
import { strings } from '../../../../locales/i18n';
import DefaultPreference from 'react-native-default-preference';
import ElevatedView from 'react-native-elevated-view';
import Modal from 'react-native-modal';
import Device from '../../../util/device';
import { ONBOARDING_WIZARD_STEP_DESCRIPTION } from '../../../util/analytics';
import { ONBOARDING_WIZARD, EXPLORED } from '../../../constants/storage';
import AnalyticsV2 from '../../../util/analyticsV2';

const MIN_HEIGHT = Dimensions.get('window').height;
const styles = StyleSheet.create({
	root: {
		top: 0,
		bottom: 0,
		left: 0,
		right: 0,
		flex: 1,
		margin: 0,
		position: 'absolute',
		backgroundColor: colors.transparent,
	},
	main: {
		flex: 1,
		backgroundColor: colors.transparent,
	},
	smallSkipWrapper: {
		alignItems: 'center',
		alignSelf: 'center',
		bottom: Device.isIos() ? 30 : 35,
	},
	largeSkipWrapper: {
		alignItems: 'center',
		alignSelf: 'center',
		bottom: Device.isIos() && Device.isIphoneX() ? 98 : 66,
	},
	skip: {
		height: 30,
		borderRadius: 30,
		backgroundColor: colors.white,
		alignItems: 'center',
	},
	androidElevated: {
		width: 120,
		borderRadius: 30,
	},
	iosTouchable: {
		width: 120,
	},
	skipTextWrapper: {
		flex: 1,
		flexDirection: 'column',
		alignItems: 'center',
		justifyContent: 'center',
	},
	skipText: {
		...fontStyles.normal,
		fontSize: 12,
		color: colors.blue,
	},
});

class OnboardingWizard extends PureComponent {
	static propTypes = {
		/**
		 * Object that represents the navigator
		 */
		navigation: PropTypes.object,
		/**
		 * Wizard state
		 */
		wizard: PropTypes.object,
		/**
		 * Dispatch set onboarding wizard step
		 */
		setOnboardingWizardStep: PropTypes.func,
		/**
		 * Coachmark ref to get position
		 */
		coachmarkRef: PropTypes.object,
	};

	/**
	 * Close onboarding wizard setting step to 0 and closing drawer
	 */
	closeOnboardingWizard = async () => {
		const {
			setOnboardingWizardStep,
			navigation,
			wizard: { step },
		} = this.props;
		await DefaultPreference.set(ONBOARDING_WIZARD, EXPLORED);
		setOnboardingWizardStep && setOnboardingWizardStep(0);
		navigation && navigation.dispatch(DrawerActions.closeDrawer());
<<<<<<< HEAD
		InteractionManager.runAfterInteractions(() => {
			AnalyticsV2.trackEvent(AnalyticsV2.ANALYTICS_EVENTS.ONBOARDING_TOUR_SKIPPED, {
				tutorial_step_count: step,
				tutorial_step_name: ONBOARDING_WIZARD_STEP_DESCRIPTION[step]
=======
		closing &&
			InteractionManager.runAfterInteractions(() => {
				Analytics.trackEventWithParameters(ANALYTICS_EVENT_OPTS.ONBOARDING_SELECTED_SKIP_TUTORIAL, {
					View: ONBOARDING_WIZARD_STEP_DESCRIPTION[step],
				});
>>>>>>> 57afe4ca
			});
			AnalyticsV2.trackEvent(AnalyticsV2.ANALYTICS_EVENTS.ONBOARDING_TOUR_COMPLETED);
		});
	};

	onboardingWizardNavigator = (step) => {
		const steps = {
			1: <Step1 onClose={this.closeOnboardingWizard} />,
			2: <Step2 coachmarkRef={this.props.coachmarkRef} />,
			3: <Step3 coachmarkRef={this.props.coachmarkRef} />,
			4: <Step4 coachmarkRef={this.props.coachmarkRef} navigation={this.props.navigation} />,
			5: <Step5 coachmarkRef={this.props.coachmarkRef} navigation={this.props.navigation} />,
			6: (
				<Step6
					coachmarkRef={this.props.coachmarkRef}
					navigation={this.props.navigation}
					onClose={this.closeOnboardingWizard}
				/>
			),
		};
		return steps[step];
	};

	getBackButtonBehavior = () => {
		const {
			wizard: { step },
			navigation,
			setOnboardingWizardStep,
		} = this.props;
		if (step === 1) {
			return this.closeOnboardingWizard();
		} else if (step === 5) {
			setOnboardingWizardStep(4);
			navigation.navigate('WalletView');
			navigation.dispatch(DrawerActions.closeDrawer());
		} else if (step === 6) {
			navigation && navigation.openDrawer();
			setOnboardingWizardStep(5);
		}
		return setOnboardingWizardStep(step - 1);
	};

	render() {
		const {
			wizard: { step },
		} = this.props;
		return (
			<Modal
				animationIn={{ from: { opacity: 1 }, to: { opacity: 1 } }}
				animationOut={{ from: { opacity: 0 }, to: { opacity: 0 } }}
				isVisible
				backdropOpacity={0}
				disableAnimation
				transparent
				onBackButtonPress={this.getBackButtonBehavior}
				style={[styles.root, Device.isAndroid() ? { minHeight: MIN_HEIGHT } : {}]}
			>
				<View style={styles.main}>{this.onboardingWizardNavigator(step)}</View>
				{step !== 1 && (
					<ElevatedView
						elevation={10}
						style={[
							Device.isSmallDevice() ? styles.smallSkipWrapper : styles.largeSkipWrapper,
							Device.isIos() ? {} : styles.androidElevated,
						]}
					>
						<TouchableOpacity
							style={[styles.skip, Device.isIos() ? styles.iosTouchable : {}]}
							onPress={this.closeOnboardingWizard}
						>
							<View style={styles.skipTextWrapper}>
								<Text style={styles.skipText}>{strings('onboarding_wizard.skip_tutorial')}</Text>
							</View>
						</TouchableOpacity>
					</ElevatedView>
				)}
			</Modal>
		);
	}
}

const mapDispatchToProps = (dispatch) => ({
	setOnboardingWizardStep: (step) => dispatch(setOnboardingWizardStep(step)),
});

const mapStateToProps = (state) => ({
	wizard: state.wizard,
});

export default connect(mapStateToProps, mapDispatchToProps)(OnboardingWizard);<|MERGE_RESOLUTION|>--- conflicted
+++ resolved
@@ -104,18 +104,10 @@
 		await DefaultPreference.set(ONBOARDING_WIZARD, EXPLORED);
 		setOnboardingWizardStep && setOnboardingWizardStep(0);
 		navigation && navigation.dispatch(DrawerActions.closeDrawer());
-<<<<<<< HEAD
 		InteractionManager.runAfterInteractions(() => {
 			AnalyticsV2.trackEvent(AnalyticsV2.ANALYTICS_EVENTS.ONBOARDING_TOUR_SKIPPED, {
 				tutorial_step_count: step,
-				tutorial_step_name: ONBOARDING_WIZARD_STEP_DESCRIPTION[step]
-=======
-		closing &&
-			InteractionManager.runAfterInteractions(() => {
-				Analytics.trackEventWithParameters(ANALYTICS_EVENT_OPTS.ONBOARDING_SELECTED_SKIP_TUTORIAL, {
-					View: ONBOARDING_WIZARD_STEP_DESCRIPTION[step],
-				});
->>>>>>> 57afe4ca
+				tutorial_step_name: ONBOARDING_WIZARD_STEP_DESCRIPTION[step],
 			});
 			AnalyticsV2.trackEvent(AnalyticsV2.ANALYTICS_EVENTS.ONBOARDING_TOUR_COMPLETED);
 		});
