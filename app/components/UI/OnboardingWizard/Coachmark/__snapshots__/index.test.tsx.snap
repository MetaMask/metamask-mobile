--- conflicted
+++ resolved
@@ -78,13 +78,8 @@
         testID="onboarding-wizard-back-button"
       >
         <SvgMock
-<<<<<<< HEAD
-          color="#FFFFFF"
-          height={20}
-=======
           color="#ffffff"
           height={16}
->>>>>>> d7cbdfe5
           name="Arrow2Left"
           style={
             {
@@ -126,13 +121,8 @@
         }
       >
         <SvgMock
-<<<<<<< HEAD
-          color="#FFFFFF"
-          height={20}
-=======
           color="#ffffff"
           height={16}
->>>>>>> d7cbdfe5
           name="Close"
           style={
             {
