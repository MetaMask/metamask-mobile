// Jest Snapshot v1, https://goo.gl/fbAQLP

exports[`Step3 should render correctly 1`] = `
<<<<<<< HEAD
<View
  style={
    Object {
      "flex": 1,
    }
  }
>
  <View
    style={
      Array [
        Object {
          "left": 0,
          "marginHorizontal": 16,
          "position": "absolute",
          "right": 0,
        },
        Object {
          "top": 0,
        },
      ]
    }
  >
    <View
      collapsable={false}
      style={
        Object {
          "opacity": 0,
        }
      }
    >
      <View
        style={
          Object {
            "alignItems": "flex-end",
            "bottom": -2,
            "marginBottom": 10,
            "marginRight": 12,
          }
        }
      >
        <View
          style={
            Object {
              "backgroundColor": "transparent",
              "borderBottomColor": "#0376C9",
              "borderBottomWidth": 12,
              "borderLeftColor": "transparent",
              "borderLeftWidth": 15,
              "borderRightColor": "transparent",
              "borderRightWidth": 15,
              "borderStyle": "solid",
              "height": 0,
              "position": "absolute",
              "width": 0,
            }
          }
        />
      </View>
      <View
        style={
          Array [
            Object {
              "backgroundColor": "#0376C9",
              "borderRadius": 8,
              "padding": 20,
            },
            Object {},
          ]
        }
      >
        <View
          style={
            Object {
              "alignItems": "center",
              "flexDirection": "row",
              "justifyContent": "space-between",
            }
          }
        >
          <TouchableOpacity
            accessible={true}
            activeOpacity={1}
            disabled={false}
            onPress={[Function]}
            onPressIn={[Function]}
            onPressOut={[Function]}
            style={
              Object {
                "alignItems": "center",
                "borderRadius": 8,
                "height": 16,
                "justifyContent": "center",
                "opacity": 1,
                "width": 16,
              }
            }
            testID="onboarding-wizard-back-button"
          >
            <SvgMock
              color="#FFFFFF"
              height={20}
              name="Arrow2Left"
              style={
                Object {
                  "height": 20,
                  "width": 20,
                }
              }
              width={20}
            />
          </TouchableOpacity>
          <Text
            style={
              Object {
                "alignSelf": "center",
                "color": "#FFFFFF",
                "fontFamily": "EuclidCircularB-Bold",
                "fontSize": 18,
                "fontWeight": "600",
              }
            }
          >
            Managing your account
          </Text>
          <TouchableOpacity
            accessible={true}
            activeOpacity={1}
            disabled={false}
            onPress={[MockFunction]}
            onPressIn={[Function]}
            onPressOut={[Function]}
            style={
              Object {
                "alignItems": "center",
                "borderRadius": 8,
                "height": 16,
                "justifyContent": "center",
                "opacity": 1,
                "width": 16,
              }
            }
          >
            <SvgMock
              color="#FFFFFF"
              height={20}
              name="Close"
              style={
                Object {
                  "height": 20,
                  "width": 20,
                }
              }
              width={20}
            />
          </TouchableOpacity>
        </View>
        <View
          style={
            Object {
              "marginTop": 20,
            }
          }
        >
          <Text
            style={
              Object {
                "color": "#FFFFFF",
                "fontFamily": "EuclidCircularB-Regular",
                "fontSize": 14,
                "fontWeight": "400",
                "marginBottom": 20,
                "textAlign": "left",
              }
            }
            testID="onboarding-wizard-step3-content"
          >
            Edit your account name, view transactions on Etherscan, share your public key, and see your private key by tapping this icon
          </Text>
        </View>
        <View
          style={
            Object {
              "flexDirection": "row",
              "justifyContent": "space-between",
            }
          }
        >
          <View
            style={
              Object {
                "alignSelf": "center",
                "flexDirection": "row",
              }
            }
          >
            <Text
              style={
                Object {
                  "color": "#FFFFFF",
                }
              }
            >
              2
              /6
            </Text>
          </View>
          <TouchableOpacity
            accessibilityRole="button"
            accessible={true}
            activeOpacity={0.2}
            onPress={[Function]}
            style={
              Array [
                Array [
                  Object {
                    "borderRadius": 100,
                    "justifyContent": "center",
                    "padding": 15,
                  },
                  Object {
                    "backgroundColor": "#FFFFFF",
                  },
                  Array [
                    Object {
                      "height": 45,
                      "padding": 5,
                      "width": 75,
                    },
                    Object {
                      "right": 0,
                    },
                  ],
                ],
                null,
              ]
            }
            testID="onboarding-wizard-got-it-button"
          >
            <Text
              style={
                Array [
                  Object {
                    "color": "#007aff",
                    "fontSize": 17,
                    "fontWeight": "500",
                    "textAlign": "center",
                  },
                  null,
                  Array [
                    Object {
                      "fontFamily": "EuclidCircularB-Bold",
                      "fontSize": 14,
                      "fontWeight": "600",
                      "textAlign": "center",
                    },
                    Object {
                      "color": "#0376C9",
                    },
                    undefined,
                  ],
                  null,
                ]
              }
            >
              Got it
            </Text>
          </TouchableOpacity>
        </View>
      </View>
    </View>
  </View>
</View>
=======
<ContextProvider
  value={
    {
      "store": {
        "clearActions": [Function],
        "dispatch": [Function],
        "getActions": [Function],
        "getState": [Function],
        "replaceReducer": [Function],
        "subscribe": [Function],
      },
      "subscription": Subscription {
        "handleChangeWrapper": [Function],
        "listeners": {
          "notify": [Function],
        },
        "onStateChange": [Function],
        "parentSub": undefined,
        "store": {
          "clearActions": [Function],
          "dispatch": [Function],
          "getActions": [Function],
          "getState": [Function],
          "replaceReducer": [Function],
          "subscribe": [Function],
        },
        "unsubscribe": null,
      },
    }
  }
>
  <Component
    coachmarkRef={{}}
  />
</ContextProvider>
>>>>>>> 712d6ad6
`;<|MERGE_RESOLUTION|>--- conflicted
+++ resolved
@@ -1,280 +1,6 @@
 // Jest Snapshot v1, https://goo.gl/fbAQLP
 
 exports[`Step3 should render correctly 1`] = `
-<<<<<<< HEAD
-<View
-  style={
-    Object {
-      "flex": 1,
-    }
-  }
->
-  <View
-    style={
-      Array [
-        Object {
-          "left": 0,
-          "marginHorizontal": 16,
-          "position": "absolute",
-          "right": 0,
-        },
-        Object {
-          "top": 0,
-        },
-      ]
-    }
-  >
-    <View
-      collapsable={false}
-      style={
-        Object {
-          "opacity": 0,
-        }
-      }
-    >
-      <View
-        style={
-          Object {
-            "alignItems": "flex-end",
-            "bottom": -2,
-            "marginBottom": 10,
-            "marginRight": 12,
-          }
-        }
-      >
-        <View
-          style={
-            Object {
-              "backgroundColor": "transparent",
-              "borderBottomColor": "#0376C9",
-              "borderBottomWidth": 12,
-              "borderLeftColor": "transparent",
-              "borderLeftWidth": 15,
-              "borderRightColor": "transparent",
-              "borderRightWidth": 15,
-              "borderStyle": "solid",
-              "height": 0,
-              "position": "absolute",
-              "width": 0,
-            }
-          }
-        />
-      </View>
-      <View
-        style={
-          Array [
-            Object {
-              "backgroundColor": "#0376C9",
-              "borderRadius": 8,
-              "padding": 20,
-            },
-            Object {},
-          ]
-        }
-      >
-        <View
-          style={
-            Object {
-              "alignItems": "center",
-              "flexDirection": "row",
-              "justifyContent": "space-between",
-            }
-          }
-        >
-          <TouchableOpacity
-            accessible={true}
-            activeOpacity={1}
-            disabled={false}
-            onPress={[Function]}
-            onPressIn={[Function]}
-            onPressOut={[Function]}
-            style={
-              Object {
-                "alignItems": "center",
-                "borderRadius": 8,
-                "height": 16,
-                "justifyContent": "center",
-                "opacity": 1,
-                "width": 16,
-              }
-            }
-            testID="onboarding-wizard-back-button"
-          >
-            <SvgMock
-              color="#FFFFFF"
-              height={20}
-              name="Arrow2Left"
-              style={
-                Object {
-                  "height": 20,
-                  "width": 20,
-                }
-              }
-              width={20}
-            />
-          </TouchableOpacity>
-          <Text
-            style={
-              Object {
-                "alignSelf": "center",
-                "color": "#FFFFFF",
-                "fontFamily": "EuclidCircularB-Bold",
-                "fontSize": 18,
-                "fontWeight": "600",
-              }
-            }
-          >
-            Managing your account
-          </Text>
-          <TouchableOpacity
-            accessible={true}
-            activeOpacity={1}
-            disabled={false}
-            onPress={[MockFunction]}
-            onPressIn={[Function]}
-            onPressOut={[Function]}
-            style={
-              Object {
-                "alignItems": "center",
-                "borderRadius": 8,
-                "height": 16,
-                "justifyContent": "center",
-                "opacity": 1,
-                "width": 16,
-              }
-            }
-          >
-            <SvgMock
-              color="#FFFFFF"
-              height={20}
-              name="Close"
-              style={
-                Object {
-                  "height": 20,
-                  "width": 20,
-                }
-              }
-              width={20}
-            />
-          </TouchableOpacity>
-        </View>
-        <View
-          style={
-            Object {
-              "marginTop": 20,
-            }
-          }
-        >
-          <Text
-            style={
-              Object {
-                "color": "#FFFFFF",
-                "fontFamily": "EuclidCircularB-Regular",
-                "fontSize": 14,
-                "fontWeight": "400",
-                "marginBottom": 20,
-                "textAlign": "left",
-              }
-            }
-            testID="onboarding-wizard-step3-content"
-          >
-            Edit your account name, view transactions on Etherscan, share your public key, and see your private key by tapping this icon
-          </Text>
-        </View>
-        <View
-          style={
-            Object {
-              "flexDirection": "row",
-              "justifyContent": "space-between",
-            }
-          }
-        >
-          <View
-            style={
-              Object {
-                "alignSelf": "center",
-                "flexDirection": "row",
-              }
-            }
-          >
-            <Text
-              style={
-                Object {
-                  "color": "#FFFFFF",
-                }
-              }
-            >
-              2
-              /6
-            </Text>
-          </View>
-          <TouchableOpacity
-            accessibilityRole="button"
-            accessible={true}
-            activeOpacity={0.2}
-            onPress={[Function]}
-            style={
-              Array [
-                Array [
-                  Object {
-                    "borderRadius": 100,
-                    "justifyContent": "center",
-                    "padding": 15,
-                  },
-                  Object {
-                    "backgroundColor": "#FFFFFF",
-                  },
-                  Array [
-                    Object {
-                      "height": 45,
-                      "padding": 5,
-                      "width": 75,
-                    },
-                    Object {
-                      "right": 0,
-                    },
-                  ],
-                ],
-                null,
-              ]
-            }
-            testID="onboarding-wizard-got-it-button"
-          >
-            <Text
-              style={
-                Array [
-                  Object {
-                    "color": "#007aff",
-                    "fontSize": 17,
-                    "fontWeight": "500",
-                    "textAlign": "center",
-                  },
-                  null,
-                  Array [
-                    Object {
-                      "fontFamily": "EuclidCircularB-Bold",
-                      "fontSize": 14,
-                      "fontWeight": "600",
-                      "textAlign": "center",
-                    },
-                    Object {
-                      "color": "#0376C9",
-                    },
-                    undefined,
-                  ],
-                  null,
-                ]
-              }
-            >
-              Got it
-            </Text>
-          </TouchableOpacity>
-        </View>
-      </View>
-    </View>
-  </View>
-</View>
-=======
 <ContextProvider
   value={
     {
@@ -310,5 +36,4 @@
     coachmarkRef={{}}
   />
 </ContextProvider>
->>>>>>> 712d6ad6
 `;