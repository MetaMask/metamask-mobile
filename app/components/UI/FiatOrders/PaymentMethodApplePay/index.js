--- conflicted
+++ resolved
@@ -1,12 +1,7 @@
 import React, { useContext, useState, useCallback, useEffect, useMemo } from 'react';
 import PropTypes from 'prop-types';
-<<<<<<< HEAD
-import { View, StyleSheet, Image, TouchableOpacity, InteractionManager } from 'react-native';
+import { View, StyleSheet, Image, TouchableOpacity, InteractionManager, ActivityIndicator } from 'react-native';
 import { NavigationContext } from '@react-navigation/native';
-=======
-import { View, StyleSheet, Image, TouchableOpacity, InteractionManager, ActivityIndicator } from 'react-native';
-import { NavigationContext } from 'react-navigation';
->>>>>>> 8b0900b7
 import { connect } from 'react-redux';
 import NotificationManager from '../../../../core/NotificationManager';
 import Device from '../../../../util/Device';
