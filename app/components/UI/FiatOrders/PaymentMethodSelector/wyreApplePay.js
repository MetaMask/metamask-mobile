import React from 'react';
import PropTypes from 'prop-types';
import { StyleSheet, Image } from 'react-native';

import { strings } from '../../../../../locales/i18n';

import PaymentMethod from '../components/PaymentMethod';

import Text from '../../../Base/Text';
import Title from '../components/Title';
<<<<<<< HEAD
=======
import useModalHandler from '../../../Base/hooks/useModalHandler';
import { ScrollView } from 'react-native-gesture-handler';
import { useAssetFromTheme } from '../../../../util/theme';
>>>>>>> 9d732c5e

const styles = StyleSheet.create({
	title: {
		flex: 1,
		flexWrap: 'wrap',
	},
	applePay: {
		marginVertical: 3,
		marginLeft: 5,
		marginBottom: '-3%',
	},
});

/* eslint-disable import/no-commonjs */
const ApplePayMarkLightIcon = require('../../../../images/ApplePayMark-light.png');
const ApplePayMarkDarkIcon = require('../../../../images/ApplePayMark-dark.png');
const WyreLogoLightIcon = require('../../../../images/WyreLogo-light.png');
const WyreLogoDarkIcon = require('../../../../images/WyreLogo-dark.png');
/* eslint-enable import/no-commonjs */

const ApplePayMark = () => {
	const applePayMarkIcon = useAssetFromTheme(ApplePayMarkLightIcon, ApplePayMarkDarkIcon);
	return <Image source={applePayMarkIcon} style={styles.applePay} />;
};
const WyreLogo = () => {
	const wyreLogoIcon = useAssetFromTheme(WyreLogoLightIcon, WyreLogoDarkIcon);
	return <Image source={wyreLogoIcon} style={styles.wyre} />;
};

<<<<<<< HEAD
const WyreApplePayPaymentMethod = ({ onPress }) => (
	<PaymentMethod onPress={onPress}>
		<PaymentMethod.Content>
			<PaymentMethod.Details>
				<PaymentMethod.Title>
					<Text reset style={styles.title}>
						<Title>{strings('fiat_on_ramp.apple_pay')}</Title> <Text>{strings('fiat_on_ramp.via')}</Text>{' '}
						<WyreLogo />
					</Text>
					<ApplePayMark />
				</PaymentMethod.Title>
				<Text bold>{strings('fiat_on_ramp.fast_no_registration')}</Text>
				<Text>{strings('fiat_on_ramp.debit_credit_card_required')}</Text>

				<PaymentMethod.InfoIconLine>
					<Text>
						<Text small>{strings('fiat_on_ramp.wyre_countries')}</Text>
					</Text>
				</PaymentMethod.InfoIconLine>
			</PaymentMethod.Details>
		</PaymentMethod.Content>
	</PaymentMethod>
);
=======
const WyreApplePayPaymentMethod = ({ onPress }) => {
	const navigation = useNavigation();
	const [isVisible, , showModal, hideModal] = useModalHandler(false);
	const handleWyreTerms = useWyreTerms(navigation);

	return (
		<PaymentMethod onPress={onPress}>
			<PaymentMethod.Content>
				<PaymentMethod.Details>
					<PaymentMethod.Title>
						<Text reset style={styles.title}>
							<Title>{strings('fiat_on_ramp.apple_pay')}</Title>{' '}
							<Text>{strings('fiat_on_ramp.via')}</Text> <WyreLogo />
						</Text>
						<ApplePayMark />
					</PaymentMethod.Title>
					<Text bold>{strings('fiat_on_ramp.fast_plus_lower_fees')}</Text>
					<Text>{strings('fiat_on_ramp.cards_type_required')}</Text>
					<TouchableOpacity onPress={showModal}>
						<PaymentMethod.InfoIconLine>
							<Text>
								<Text small>{strings('fiat_on_ramp.wyre_countries')}</Text>
							</Text>
							<PaymentMethod.InfoIcon />
						</PaymentMethod.InfoIconLine>
					</TouchableOpacity>

					<PaymentMethod.Modal
						isVisible={isVisible}
						dismiss={hideModal}
						title={strings('fiat_on_ramp.modal_wyre_support')}
					>
						<Text modal bold>
							{strings('fiat_on_ramp.wyre_fees_us_title')}
						</Text>
						<Text modal>{strings('fiat_on_ramp.wyre_fees_us')}</Text>
						<Text modal>{strings('fiat_on_ramp.wyre_limits_us')}</Text>
						<Text>{strings('fiat_on_ramp.wyre_not_available')}</Text>
						<View style={styles.spacer} />
						<Text modal bold>
							{strings('fiat_on_ramp.wyre_fees_outside_us_title')}
						</Text>
						<Text modal>{strings('fiat_on_ramp.wyre_fees_outside_us')}</Text>
						<Text modal>{strings('fiat_on_ramp.wyre_limits_outside_us')}</Text>
						<View style={styles.spacer} />

						<Text modal bold>
							{strings('fiat_on_ramp.supported_countries_title')}
						</Text>
						<View style={styles.countryList}>
							<ScrollView contentContainerStyle={styles.countryList}>
								<View style={styles.countryCol}>
									<Text primary>Australia 🇦🇺</Text>
									<Text primary>Austria 🇦🇹</Text>
									<Text primary>Belgium 🇧🇪</Text>
									<Text primary>Brazil 🇧🇷</Text>
									<Text primary>Canada 🇨🇦</Text>
									<Text primary>Cyprus 🇨🇾</Text>
									<Text primary>Czech Republic 🇨🇿</Text>
									<Text primary>Denmark 🇩🇰</Text>
									<Text primary>Estonia 🇪🇪</Text>
									<Text primary>Finland 🇫🇮</Text>
									<Text primary>France 🇫🇷</Text>
									<Text primary>Germany 🇩🇪</Text>
									<Text primary>Greece 🇬🇷</Text>
									<Text primary>Hong Kong 🇭🇰</Text>
									<Text primary>Iceland 🇮🇸</Text>
									<Text primary>Ireland 🇮🇪</Text>
									<Text primary>Italy 🇮🇹</Text>
								</View>
								<View style={styles.countryCol}>
									<Text primary>Japan 🇯🇵</Text>
									<Text primary>Latvia 🇱🇻</Text>
									<Text primary>Lithuania 🇱🇹</Text>
									<Text primary>Luxembourg 🇱🇺</Text>
									<Text primary>Netherlands 🇳🇱</Text>
									<Text primary>New Zealand 🇳🇿</Text>
									<Text primary>Norway 🇳🇴</Text>
									<Text primary>Poland 🇵🇱</Text>
									<Text primary>Portugal 🇵🇹</Text>
									<Text primary>Singapore 🇸🇬</Text>
									<Text primary>Slovakia 🇸🇰</Text>
									<Text primary>Slovenia 🇸🇮</Text>
									<Text primary>Spain 🇪🇸</Text>
									<Text primary>Sweden 🇸🇪</Text>
									<Text primary>Switzerland 🇨🇭</Text>
									<Text primary>United Kingdom 🇬🇧</Text>
									<Text primary>United States 🇺🇸</Text>
								</View>
							</ScrollView>
						</View>

						<View style={styles.spacer} />
						<Text
							modal
							link
							// eslint-disable-next-line react/jsx-no-bind
							onPress={() => {
								hideModal();
								handleWyreTerms();
							}}
						>
							{strings('fiat_on_ramp.wyre_modal_terms_of_service_apply')}
						</Text>
					</PaymentMethod.Modal>
				</PaymentMethod.Details>
			</PaymentMethod.Content>
		</PaymentMethod>
	);
};
>>>>>>> 9d732c5e

WyreApplePayPaymentMethod.propTypes = {
	onPress: PropTypes.func,
};
WyreApplePayPaymentMethod.defaultProps = {
	onPress: undefined,
};
export default WyreApplePayPaymentMethod;<|MERGE_RESOLUTION|>--- conflicted
+++ resolved
@@ -8,12 +8,7 @@
 
 import Text from '../../../Base/Text';
 import Title from '../components/Title';
-<<<<<<< HEAD
-=======
-import useModalHandler from '../../../Base/hooks/useModalHandler';
-import { ScrollView } from 'react-native-gesture-handler';
 import { useAssetFromTheme } from '../../../../util/theme';
->>>>>>> 9d732c5e
 
 const styles = StyleSheet.create({
 	title: {
@@ -43,7 +38,6 @@
 	return <Image source={wyreLogoIcon} style={styles.wyre} />;
 };
 
-<<<<<<< HEAD
 const WyreApplePayPaymentMethod = ({ onPress }) => (
 	<PaymentMethod onPress={onPress}>
 		<PaymentMethod.Content>
@@ -67,118 +61,6 @@
 		</PaymentMethod.Content>
 	</PaymentMethod>
 );
-=======
-const WyreApplePayPaymentMethod = ({ onPress }) => {
-	const navigation = useNavigation();
-	const [isVisible, , showModal, hideModal] = useModalHandler(false);
-	const handleWyreTerms = useWyreTerms(navigation);
-
-	return (
-		<PaymentMethod onPress={onPress}>
-			<PaymentMethod.Content>
-				<PaymentMethod.Details>
-					<PaymentMethod.Title>
-						<Text reset style={styles.title}>
-							<Title>{strings('fiat_on_ramp.apple_pay')}</Title>{' '}
-							<Text>{strings('fiat_on_ramp.via')}</Text> <WyreLogo />
-						</Text>
-						<ApplePayMark />
-					</PaymentMethod.Title>
-					<Text bold>{strings('fiat_on_ramp.fast_plus_lower_fees')}</Text>
-					<Text>{strings('fiat_on_ramp.cards_type_required')}</Text>
-					<TouchableOpacity onPress={showModal}>
-						<PaymentMethod.InfoIconLine>
-							<Text>
-								<Text small>{strings('fiat_on_ramp.wyre_countries')}</Text>
-							</Text>
-							<PaymentMethod.InfoIcon />
-						</PaymentMethod.InfoIconLine>
-					</TouchableOpacity>
-
-					<PaymentMethod.Modal
-						isVisible={isVisible}
-						dismiss={hideModal}
-						title={strings('fiat_on_ramp.modal_wyre_support')}
-					>
-						<Text modal bold>
-							{strings('fiat_on_ramp.wyre_fees_us_title')}
-						</Text>
-						<Text modal>{strings('fiat_on_ramp.wyre_fees_us')}</Text>
-						<Text modal>{strings('fiat_on_ramp.wyre_limits_us')}</Text>
-						<Text>{strings('fiat_on_ramp.wyre_not_available')}</Text>
-						<View style={styles.spacer} />
-						<Text modal bold>
-							{strings('fiat_on_ramp.wyre_fees_outside_us_title')}
-						</Text>
-						<Text modal>{strings('fiat_on_ramp.wyre_fees_outside_us')}</Text>
-						<Text modal>{strings('fiat_on_ramp.wyre_limits_outside_us')}</Text>
-						<View style={styles.spacer} />
-
-						<Text modal bold>
-							{strings('fiat_on_ramp.supported_countries_title')}
-						</Text>
-						<View style={styles.countryList}>
-							<ScrollView contentContainerStyle={styles.countryList}>
-								<View style={styles.countryCol}>
-									<Text primary>Australia 🇦🇺</Text>
-									<Text primary>Austria 🇦🇹</Text>
-									<Text primary>Belgium 🇧🇪</Text>
-									<Text primary>Brazil 🇧🇷</Text>
-									<Text primary>Canada 🇨🇦</Text>
-									<Text primary>Cyprus 🇨🇾</Text>
-									<Text primary>Czech Republic 🇨🇿</Text>
-									<Text primary>Denmark 🇩🇰</Text>
-									<Text primary>Estonia 🇪🇪</Text>
-									<Text primary>Finland 🇫🇮</Text>
-									<Text primary>France 🇫🇷</Text>
-									<Text primary>Germany 🇩🇪</Text>
-									<Text primary>Greece 🇬🇷</Text>
-									<Text primary>Hong Kong 🇭🇰</Text>
-									<Text primary>Iceland 🇮🇸</Text>
-									<Text primary>Ireland 🇮🇪</Text>
-									<Text primary>Italy 🇮🇹</Text>
-								</View>
-								<View style={styles.countryCol}>
-									<Text primary>Japan 🇯🇵</Text>
-									<Text primary>Latvia 🇱🇻</Text>
-									<Text primary>Lithuania 🇱🇹</Text>
-									<Text primary>Luxembourg 🇱🇺</Text>
-									<Text primary>Netherlands 🇳🇱</Text>
-									<Text primary>New Zealand 🇳🇿</Text>
-									<Text primary>Norway 🇳🇴</Text>
-									<Text primary>Poland 🇵🇱</Text>
-									<Text primary>Portugal 🇵🇹</Text>
-									<Text primary>Singapore 🇸🇬</Text>
-									<Text primary>Slovakia 🇸🇰</Text>
-									<Text primary>Slovenia 🇸🇮</Text>
-									<Text primary>Spain 🇪🇸</Text>
-									<Text primary>Sweden 🇸🇪</Text>
-									<Text primary>Switzerland 🇨🇭</Text>
-									<Text primary>United Kingdom 🇬🇧</Text>
-									<Text primary>United States 🇺🇸</Text>
-								</View>
-							</ScrollView>
-						</View>
-
-						<View style={styles.spacer} />
-						<Text
-							modal
-							link
-							// eslint-disable-next-line react/jsx-no-bind
-							onPress={() => {
-								hideModal();
-								handleWyreTerms();
-							}}
-						>
-							{strings('fiat_on_ramp.wyre_modal_terms_of_service_apply')}
-						</Text>
-					</PaymentMethod.Modal>
-				</PaymentMethod.Details>
-			</PaymentMethod.Content>
-		</PaymentMethod>
-	);
-};
->>>>>>> 9d732c5e
 
 WyreApplePayPaymentMethod.propTypes = {
 	onPress: PropTypes.func,
