import React, { useCallback, useEffect } from 'react';
import { InteractionManager } from 'react-native';
import PropTypes from 'prop-types';
import { useNavigation } from '@react-navigation/native';
import { connect } from 'react-redux';
import { strings } from '../../../../../locales/i18n';
import Analytics from '../../../../core/Analytics';
import AnalyticsV2 from '../../../../util/analyticsV2';
import { ANALYTICS_EVENT_OPTS } from '../../../../util/analytics';
import { getTicker } from '../../../../util/transactions';
import { FIAT_ORDER_PROVIDERS, PAYMENT_CATEGORY, PAYMENT_RAILS } from '../../../../constants/on-ramp';

import { isTransakAllowedToBuy, useTransakFlowURL } from '../orderProcessor/transak';
import { isWyreAllowedToBuy, WYRE_IS_PROMOTION } from '../orderProcessor/wyreApplePay';
import { getPaymentSelectorMethodNavbar } from '../../Navbar';

import ScreenView from '../components/ScreenView';
import Heading from '../components/Heading';

import Text from '../../../Base/Text';
import Title from '../components/Title';
import SubHeader from '../components/SubHeader';

import TransakPaymentMethod from './transak';
import WyreApplePayPaymentMethod from './wyreApplePay';
import { setGasEducationCarouselSeen } from '../../../../actions/user';
import { useAppThemeFromContext, mockColors } from '../../../../util/theme';

function PaymentMethodSelectorView({
	selectedAddress,
	chainId,
	ticker,
	gasEducationCarouselSeen,
	setGasEducationCarouselSeen,
	...props
}) {
	const navigation = useNavigation();
<<<<<<< HEAD
	const transakURL = useTransakFlowURL(selectedAddress);
	const { colors } = useAppThemeFromContext() || mockColors;

	useEffect(() => {
		navigation.setOptions(
			getPaymentSelectorMethodNavbar(
				navigation,
				() => {
					InteractionManager.runAfterInteractions(() => {
						AnalyticsV2.trackEvent(AnalyticsV2.ANALYTICS_EVENTS.ONRAMP_CLOSED);
					});
				},
				colors
			)
		);
	}, [navigation, colors]);
=======
	const transakURL = useTransakFlowURL(selectedAddress, chainId);
>>>>>>> 8c362c38

	const onPressWyreApplePay = useCallback(() => {
		const goToApplePay = () => navigation.navigate('PaymentMethodApplePay');
		if (!gasEducationCarouselSeen) {
			navigation.navigate('GasEducationCarousel', {
				navigateTo: goToApplePay,
			});
			setGasEducationCarouselSeen();
		} else {
			goToApplePay();
		}

		InteractionManager.runAfterInteractions(() => {
			AnalyticsV2.trackEvent(AnalyticsV2.ANALYTICS_EVENTS.ONRAMP_PURCHASE_STARTED, {
				payment_rails: PAYMENT_RAILS.APPLE_PAY,
				payment_category: PAYMENT_CATEGORY.CARD_PAYMENT,
				'on-ramp_provider': FIAT_ORDER_PROVIDERS.WYRE_APPLE_PAY,
			});
			Analytics.trackEvent(ANALYTICS_EVENT_OPTS.PAYMENTS_SELECTS_APPLE_PAY);
		});
	}, [navigation, gasEducationCarouselSeen, setGasEducationCarouselSeen]);

	const onPressTransak = useCallback(() => {
		const goToTransakFlow = () =>
			navigation.navigate('TransakFlow', {
				url: transakURL,
				title: strings('fiat_on_ramp.transak_webview_title'),
			});

		if (!gasEducationCarouselSeen) {
			navigation.navigate('GasEducationCarousel', {
				navigateTo: goToTransakFlow,
			});
			setGasEducationCarouselSeen();
		} else {
			goToTransakFlow();
		}

		InteractionManager.runAfterInteractions(() => {
			AnalyticsV2.trackEvent(AnalyticsV2.ANALYTICS_EVENTS.ONRAMP_PURCHASE_STARTED, {
				payment_rails: PAYMENT_RAILS.MULTIPLE,
				payment_category: PAYMENT_CATEGORY.MULTIPLE,
				'on-ramp_provider': FIAT_ORDER_PROVIDERS.TRANSAK,
			});
			Analytics.trackEvent(ANALYTICS_EVENT_OPTS.PAYMENTS_SELECTS_DEBIT_OR_ACH);
		});
	}, [navigation, transakURL, gasEducationCarouselSeen, setGasEducationCarouselSeen]);

	return (
		<ScreenView>
			<Heading>
				<Title centered hero>
					{WYRE_IS_PROMOTION ? (
						<>
							<Text reset>{strings('fiat_on_ramp.purchase_method_title.wyre_first_line')}</Text>
							{'\n'}
							<Text reset>{strings('fiat_on_ramp.purchase_method_title.wyre_second_line')}</Text>
						</>
					) : (
						<>
							<Text reset>{strings('fiat_on_ramp.purchase_method_title.first_line')}</Text>
							{'\n'}
							<Text reset>{strings('fiat_on_ramp.purchase_method_title.second_line')}</Text>
						</>
					)}
				</Title>
				{WYRE_IS_PROMOTION && (
					<SubHeader centered>{strings('fiat_on_ramp.purchase_method_title.wyre_sub_header')}</SubHeader>
				)}
			</Heading>
			{isWyreAllowedToBuy(chainId) && <WyreApplePayPaymentMethod onPress={onPressWyreApplePay} />}
			{isTransakAllowedToBuy(chainId) && (
				<TransakPaymentMethod onPress={onPressTransak} ticker={getTicker(ticker)} />
			)}
		</ScreenView>
	);
}

PaymentMethodSelectorView.propTypes = {
	selectedAddress: PropTypes.string.isRequired,
	chainId: PropTypes.string.isRequired,
	ticker: PropTypes.string,
	gasEducationCarouselSeen: PropTypes.bool,
	setGasEducationCarouselSeen: PropTypes.func,
};

const mapStateToProps = (state) => ({
	selectedAddress: state.engine.backgroundState.PreferencesController.selectedAddress,
	chainId: state.engine.backgroundState.NetworkController.provider.chainId,
	ticker: state.engine.backgroundState.NetworkController.provider.ticker,
	gasEducationCarouselSeen: state.user.gasEducationCarouselSeen,
});

const mapDispatchToProps = (dispatch) => ({
	setGasEducationCarouselSeen: () => dispatch(setGasEducationCarouselSeen()),
});

export default connect(mapStateToProps, mapDispatchToProps)(PaymentMethodSelectorView);<|MERGE_RESOLUTION|>--- conflicted
+++ resolved
@@ -35,8 +35,7 @@
 	...props
 }) {
 	const navigation = useNavigation();
-<<<<<<< HEAD
-	const transakURL = useTransakFlowURL(selectedAddress);
+	const transakURL = useTransakFlowURL(selectedAddress, chainId);
 	const { colors } = useAppThemeFromContext() || mockColors;
 
 	useEffect(() => {
@@ -52,9 +51,6 @@
 			)
 		);
 	}, [navigation, colors]);
-=======
-	const transakURL = useTransakFlowURL(selectedAddress, chainId);
->>>>>>> 8c362c38
 
 	const onPressWyreApplePay = useCallback(() => {
 		const goToApplePay = () => navigation.navigate('PaymentMethodApplePay');
