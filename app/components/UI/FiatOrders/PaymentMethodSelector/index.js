import React, { useCallback, useEffect } from 'react';
import { InteractionManager } from 'react-native';
import PropTypes from 'prop-types';
import { useNavigation } from '@react-navigation/native';
import { connect } from 'react-redux';
import { strings } from '../../../../../locales/i18n';
import Analytics from '../../../../core/Analytics';
import AnalyticsV2 from '../../../../util/analyticsV2';
import { ANALYTICS_EVENT_OPTS } from '../../../../util/analytics';
import { getTicker } from '../../../../util/transactions';
import {
  FIAT_ORDER_PROVIDERS,
  PAYMENT_CATEGORY,
  PAYMENT_RAILS,
} from '../../../../constants/on-ramp';

import {
  isTransakAllowedToBuy,
  useTransakFlowURL,
} from '../orderProcessor/transak';
import {
  isMoonpayAllowedToBuy,
  useMoonPayFlowURL,
} from '../orderProcessor/moonpay';
import { isWyreAllowedToBuy } from '../orderProcessor/wyreApplePay';
import { getPaymentSelectorMethodNavbar } from '../../Navbar';

import ScreenView from '../components/ScreenView';
import Heading from '../components/Heading';

import Text from '../../../Base/Text';
import Title from '../components/Title';

import TransakPaymentMethod from './transak';
import MoonPayPaymentMethod from './moonpay';
import WyreApplePayPaymentMethod from './wyreApplePay';
import { setGasEducationCarouselSeen } from '../../../../actions/user';
import { useAppThemeFromContext, mockTheme } from '../../../../util/theme';
import Device from '../../../../util/device';
import { isSardineAllowedToBuy, useSardineFlowURL } from '../orderProcessor/sardine';
import SardinePaymentMethod from './sardine';

function PaymentMethodSelectorView({
  selectedAddress,
  chainId,
  ticker,
  gasEducationCarouselSeen,
  setGasEducationCarouselSeen,
  ...props
}) {
<<<<<<< HEAD
	const navigation = useNavigation();
	const transakURL = useTransakFlowURL(selectedAddress, chainId);
	const sardineURL = useSardineFlowURL(selectedAddress, chainId);
	const getSignedMoonPayURL = useMoonPayFlowURL(selectedAddress, chainId);

	const { colors } = useAppThemeFromContext() || mockTheme;

	useEffect(() => {
		navigation.setOptions(
			getPaymentSelectorMethodNavbar(
				navigation,
				() => {
					InteractionManager.runAfterInteractions(() => {
						AnalyticsV2.trackEvent(AnalyticsV2.ANALYTICS_EVENTS.ONRAMP_CLOSED);
					});
				},
				colors
			)
		);
	}, [navigation, colors]);

	const onPressWyreApplePay = useCallback(() => {
		const goToApplePay = () => navigation.navigate('PaymentMethodApplePay');
		if (!gasEducationCarouselSeen) {
			navigation.navigate('GasEducationCarousel', {
				navigateTo: goToApplePay,
			});
			setGasEducationCarouselSeen();
		} else {
			goToApplePay();
		}

		InteractionManager.runAfterInteractions(() => {
			AnalyticsV2.trackEvent(AnalyticsV2.ANALYTICS_EVENTS.ONRAMP_PURCHASE_STARTED, {
				payment_rails: PAYMENT_RAILS.APPLE_PAY,
				payment_category: PAYMENT_CATEGORY.CARD_PAYMENT,
				'on-ramp_provider': FIAT_ORDER_PROVIDERS.WYRE_APPLE_PAY,
			});
			Analytics.trackEvent(ANALYTICS_EVENT_OPTS.PAYMENTS_SELECTS_APPLE_PAY);
		});
	}, [navigation, gasEducationCarouselSeen, setGasEducationCarouselSeen]);

	const onPressSardine = useCallback(() => {
		const goToSardineFlow = () =>
			navigation.navigate('SardineFlow', {
				url: sardineURL,
				title: strings('fiat_on_ramp.sardine_webview_title'),
			});

		if (!gasEducationCarouselSeen) {
			navigation.navigate('GasEducationCarousel', {
				navigateTo: goToSardineFlow,
			});
			setGasEducationCarouselSeen();
		} else {
			goToSardineFlow();
		}

		InteractionManager.runAfterInteractions(() => {
			AnalyticsV2.trackEvent(AnalyticsV2.ANALYTICS_EVENTS.ONRAMP_PURCHASE_STARTED, {
				payment_rails: PAYMENT_RAILS.MULTIPLE,
				payment_category: PAYMENT_CATEGORY.MULTIPLE,
				'on-ramp_provider': FIAT_ORDER_PROVIDERS.SARDINE,
			});
			Analytics.trackEvent(ANALYTICS_EVENT_OPTS.PAYMENTS_SELECTS_DEBIT_OR_ACH);
		});
	}, [navigation, sardineURL, gasEducationCarouselSeen, setGasEducationCarouselSeen]);

	const onPressTransak = useCallback(() => {
		const goToTransakFlow = () =>
			navigation.navigate('TransakFlow', {
				url: transakURL,
				title: strings('fiat_on_ramp.transak_webview_title'),
			});

		if (!gasEducationCarouselSeen) {
			navigation.navigate('GasEducationCarousel', {
				navigateTo: goToTransakFlow,
			});
			setGasEducationCarouselSeen();
		} else {
			goToTransakFlow();
		}

		InteractionManager.runAfterInteractions(() => {
			AnalyticsV2.trackEvent(AnalyticsV2.ANALYTICS_EVENTS.ONRAMP_PURCHASE_STARTED, {
				payment_rails: PAYMENT_RAILS.MULTIPLE,
				payment_category: PAYMENT_CATEGORY.MULTIPLE,
				'on-ramp_provider': FIAT_ORDER_PROVIDERS.TRANSAK,
			});
			Analytics.trackEvent(ANALYTICS_EVENT_OPTS.PAYMENTS_SELECTS_DEBIT_OR_ACH);
		});
	}, [navigation, transakURL, gasEducationCarouselSeen, setGasEducationCarouselSeen]);

	const onPressMoonPay = useCallback(() => {
		const goToMoonPayFlow = async () => {
			const signedUrl = await getSignedMoonPayURL();
			navigation.navigate('MoonPayFlow', {
				url: signedUrl,
				title: strings('fiat_on_ramp.moonpay_webview_title'),
			});
		};

		if (!gasEducationCarouselSeen) {
			navigation.navigate('GasEducationCarousel', {
				navigateTo: goToMoonPayFlow,
			});
			setGasEducationCarouselSeen();
		} else {
			goToMoonPayFlow();
		}

		InteractionManager.runAfterInteractions(() => {
			AnalyticsV2.trackEvent(AnalyticsV2.ANALYTICS_EVENTS.ONRAMP_PURCHASE_STARTED, {
				payment_rails: PAYMENT_RAILS.MULTIPLE,
				payment_category: PAYMENT_CATEGORY.MULTIPLE,
				'on-ramp_provider': FIAT_ORDER_PROVIDERS.MOONPAY,
			});
			Analytics.trackEvent(ANALYTICS_EVENT_OPTS.PAYMENTS_SELECTS_DEBIT_OR_ACH);
		});
	}, [gasEducationCarouselSeen, getSignedMoonPayURL, navigation, setGasEducationCarouselSeen]);

	return (
		<ScreenView>
			<Heading>
				<Title centered hero>
					<Text reset>{strings('fiat_on_ramp.purchase_method_title.first_line')}</Text>
					{'\n'}
					<Text reset>{strings('fiat_on_ramp.purchase_method_title.second_line')}</Text>
				</Title>
			</Heading>
			{Device.isIos() && isWyreAllowedToBuy(chainId) && (
				<WyreApplePayPaymentMethod onPress={onPressWyreApplePay} />
			)}
			
			{isTransakAllowedToBuy(chainId) && (
				<TransakPaymentMethod onPress={onPressTransak} ticker={getTicker(ticker)} chainId={chainId} />
			)}
			{isMoonpayAllowedToBuy(chainId) && (
				<MoonPayPaymentMethod onPress={onPressMoonPay} ticker={getTicker(ticker)} chainId={chainId} />
			)}

			{isSardineAllowedToBuy(chainId) && (
				<SardinePaymentMethod onPress={onPressSardine} ticker={getTicker(ticker)} chainId={chainId} />
			)}
			
		</ScreenView>
	);
=======
  const navigation = useNavigation();
  const transakURL = useTransakFlowURL(selectedAddress, chainId);
  const getSignedMoonPayURL = useMoonPayFlowURL(selectedAddress, chainId);

  const { colors } = useAppThemeFromContext() || mockTheme;

  useEffect(() => {
    navigation.setOptions(
      getPaymentSelectorMethodNavbar(
        navigation,
        () => {
          InteractionManager.runAfterInteractions(() => {
            AnalyticsV2.trackEvent(AnalyticsV2.ANALYTICS_EVENTS.ONRAMP_CLOSED);
          });
        },
        colors,
      ),
    );
  }, [navigation, colors]);

  const onPressWyreApplePay = useCallback(() => {
    const goToApplePay = () => navigation.navigate('PaymentMethodApplePay');
    if (!gasEducationCarouselSeen) {
      navigation.navigate('GasEducationCarousel', {
        navigateTo: goToApplePay,
      });
      setGasEducationCarouselSeen();
    } else {
      goToApplePay();
    }

    InteractionManager.runAfterInteractions(() => {
      AnalyticsV2.trackEvent(
        AnalyticsV2.ANALYTICS_EVENTS.ONRAMP_PURCHASE_STARTED,
        {
          payment_rails: PAYMENT_RAILS.APPLE_PAY,
          payment_category: PAYMENT_CATEGORY.CARD_PAYMENT,
          'on-ramp_provider': FIAT_ORDER_PROVIDERS.WYRE_APPLE_PAY,
        },
      );
      Analytics.trackEvent(ANALYTICS_EVENT_OPTS.PAYMENTS_SELECTS_APPLE_PAY);
    });
  }, [navigation, gasEducationCarouselSeen, setGasEducationCarouselSeen]);

  const onPressTransak = useCallback(() => {
    const goToTransakFlow = () =>
      navigation.navigate('TransakFlow', {
        url: transakURL,
        title: strings('fiat_on_ramp.transak_webview_title'),
      });

    if (!gasEducationCarouselSeen) {
      navigation.navigate('GasEducationCarousel', {
        navigateTo: goToTransakFlow,
      });
      setGasEducationCarouselSeen();
    } else {
      goToTransakFlow();
    }

    InteractionManager.runAfterInteractions(() => {
      AnalyticsV2.trackEvent(
        AnalyticsV2.ANALYTICS_EVENTS.ONRAMP_PURCHASE_STARTED,
        {
          payment_rails: PAYMENT_RAILS.MULTIPLE,
          payment_category: PAYMENT_CATEGORY.MULTIPLE,
          'on-ramp_provider': FIAT_ORDER_PROVIDERS.TRANSAK,
        },
      );
      Analytics.trackEvent(ANALYTICS_EVENT_OPTS.PAYMENTS_SELECTS_DEBIT_OR_ACH);
    });
  }, [
    navigation,
    transakURL,
    gasEducationCarouselSeen,
    setGasEducationCarouselSeen,
  ]);

  const onPressMoonPay = useCallback(() => {
    const goToMoonPayFlow = async () => {
      const signedUrl = await getSignedMoonPayURL();
      navigation.navigate('MoonPayFlow', {
        url: signedUrl,
        title: strings('fiat_on_ramp.moonpay_webview_title'),
      });
    };

    if (!gasEducationCarouselSeen) {
      navigation.navigate('GasEducationCarousel', {
        navigateTo: goToMoonPayFlow,
      });
      setGasEducationCarouselSeen();
    } else {
      goToMoonPayFlow();
    }

    InteractionManager.runAfterInteractions(() => {
      AnalyticsV2.trackEvent(
        AnalyticsV2.ANALYTICS_EVENTS.ONRAMP_PURCHASE_STARTED,
        {
          payment_rails: PAYMENT_RAILS.MULTIPLE,
          payment_category: PAYMENT_CATEGORY.MULTIPLE,
          'on-ramp_provider': FIAT_ORDER_PROVIDERS.MOONPAY,
        },
      );
      Analytics.trackEvent(ANALYTICS_EVENT_OPTS.PAYMENTS_SELECTS_DEBIT_OR_ACH);
    });
  }, [
    gasEducationCarouselSeen,
    getSignedMoonPayURL,
    navigation,
    setGasEducationCarouselSeen,
  ]);

  return (
    <ScreenView>
      <Heading>
        <Title centered hero>
          <Text reset>
            {strings('fiat_on_ramp.purchase_method_title.first_line')}
          </Text>
          {'\n'}
          <Text reset>
            {strings('fiat_on_ramp.purchase_method_title.second_line')}
          </Text>
        </Title>
      </Heading>
      {Device.isIos() && isWyreAllowedToBuy(chainId) && (
        <WyreApplePayPaymentMethod onPress={onPressWyreApplePay} />
      )}
      {isTransakAllowedToBuy(chainId) && (
        <TransakPaymentMethod
          onPress={onPressTransak}
          ticker={getTicker(ticker)}
          chainId={chainId}
        />
      )}
      {isMoonpayAllowedToBuy(chainId) && (
        <MoonPayPaymentMethod
          onPress={onPressMoonPay}
          ticker={getTicker(ticker)}
          chainId={chainId}
        />
      )}
    </ScreenView>
  );
>>>>>>> 66ed5697
}

PaymentMethodSelectorView.propTypes = {
  selectedAddress: PropTypes.string.isRequired,
  chainId: PropTypes.string.isRequired,
  ticker: PropTypes.string,
  gasEducationCarouselSeen: PropTypes.bool,
  setGasEducationCarouselSeen: PropTypes.func,
};

const mapStateToProps = (state) => ({
  selectedAddress:
    state.engine.backgroundState.PreferencesController.selectedAddress,
  chainId: state.engine.backgroundState.NetworkController.provider.chainId,
  ticker: state.engine.backgroundState.NetworkController.provider.ticker,
  gasEducationCarouselSeen: state.user.gasEducationCarouselSeen,
});

const mapDispatchToProps = (dispatch) => ({
  setGasEducationCarouselSeen: () => dispatch(setGasEducationCarouselSeen()),
});

export default connect(
  mapStateToProps,
  mapDispatchToProps,
)(PaymentMethodSelectorView);<|MERGE_RESOLUTION|>--- conflicted
+++ resolved
@@ -37,7 +37,10 @@
 import { setGasEducationCarouselSeen } from '../../../../actions/user';
 import { useAppThemeFromContext, mockTheme } from '../../../../util/theme';
 import Device from '../../../../util/device';
-import { isSardineAllowedToBuy, useSardineFlowURL } from '../orderProcessor/sardine';
+import {
+  isSardineAllowedToBuy,
+  useSardineFlowURL,
+} from '../orderProcessor/sardine';
 import SardinePaymentMethod from './sardine';
 
 function PaymentMethodSelectorView({
@@ -48,156 +51,6 @@
   setGasEducationCarouselSeen,
   ...props
 }) {
-<<<<<<< HEAD
-	const navigation = useNavigation();
-	const transakURL = useTransakFlowURL(selectedAddress, chainId);
-	const sardineURL = useSardineFlowURL(selectedAddress, chainId);
-	const getSignedMoonPayURL = useMoonPayFlowURL(selectedAddress, chainId);
-
-	const { colors } = useAppThemeFromContext() || mockTheme;
-
-	useEffect(() => {
-		navigation.setOptions(
-			getPaymentSelectorMethodNavbar(
-				navigation,
-				() => {
-					InteractionManager.runAfterInteractions(() => {
-						AnalyticsV2.trackEvent(AnalyticsV2.ANALYTICS_EVENTS.ONRAMP_CLOSED);
-					});
-				},
-				colors
-			)
-		);
-	}, [navigation, colors]);
-
-	const onPressWyreApplePay = useCallback(() => {
-		const goToApplePay = () => navigation.navigate('PaymentMethodApplePay');
-		if (!gasEducationCarouselSeen) {
-			navigation.navigate('GasEducationCarousel', {
-				navigateTo: goToApplePay,
-			});
-			setGasEducationCarouselSeen();
-		} else {
-			goToApplePay();
-		}
-
-		InteractionManager.runAfterInteractions(() => {
-			AnalyticsV2.trackEvent(AnalyticsV2.ANALYTICS_EVENTS.ONRAMP_PURCHASE_STARTED, {
-				payment_rails: PAYMENT_RAILS.APPLE_PAY,
-				payment_category: PAYMENT_CATEGORY.CARD_PAYMENT,
-				'on-ramp_provider': FIAT_ORDER_PROVIDERS.WYRE_APPLE_PAY,
-			});
-			Analytics.trackEvent(ANALYTICS_EVENT_OPTS.PAYMENTS_SELECTS_APPLE_PAY);
-		});
-	}, [navigation, gasEducationCarouselSeen, setGasEducationCarouselSeen]);
-
-	const onPressSardine = useCallback(() => {
-		const goToSardineFlow = () =>
-			navigation.navigate('SardineFlow', {
-				url: sardineURL,
-				title: strings('fiat_on_ramp.sardine_webview_title'),
-			});
-
-		if (!gasEducationCarouselSeen) {
-			navigation.navigate('GasEducationCarousel', {
-				navigateTo: goToSardineFlow,
-			});
-			setGasEducationCarouselSeen();
-		} else {
-			goToSardineFlow();
-		}
-
-		InteractionManager.runAfterInteractions(() => {
-			AnalyticsV2.trackEvent(AnalyticsV2.ANALYTICS_EVENTS.ONRAMP_PURCHASE_STARTED, {
-				payment_rails: PAYMENT_RAILS.MULTIPLE,
-				payment_category: PAYMENT_CATEGORY.MULTIPLE,
-				'on-ramp_provider': FIAT_ORDER_PROVIDERS.SARDINE,
-			});
-			Analytics.trackEvent(ANALYTICS_EVENT_OPTS.PAYMENTS_SELECTS_DEBIT_OR_ACH);
-		});
-	}, [navigation, sardineURL, gasEducationCarouselSeen, setGasEducationCarouselSeen]);
-
-	const onPressTransak = useCallback(() => {
-		const goToTransakFlow = () =>
-			navigation.navigate('TransakFlow', {
-				url: transakURL,
-				title: strings('fiat_on_ramp.transak_webview_title'),
-			});
-
-		if (!gasEducationCarouselSeen) {
-			navigation.navigate('GasEducationCarousel', {
-				navigateTo: goToTransakFlow,
-			});
-			setGasEducationCarouselSeen();
-		} else {
-			goToTransakFlow();
-		}
-
-		InteractionManager.runAfterInteractions(() => {
-			AnalyticsV2.trackEvent(AnalyticsV2.ANALYTICS_EVENTS.ONRAMP_PURCHASE_STARTED, {
-				payment_rails: PAYMENT_RAILS.MULTIPLE,
-				payment_category: PAYMENT_CATEGORY.MULTIPLE,
-				'on-ramp_provider': FIAT_ORDER_PROVIDERS.TRANSAK,
-			});
-			Analytics.trackEvent(ANALYTICS_EVENT_OPTS.PAYMENTS_SELECTS_DEBIT_OR_ACH);
-		});
-	}, [navigation, transakURL, gasEducationCarouselSeen, setGasEducationCarouselSeen]);
-
-	const onPressMoonPay = useCallback(() => {
-		const goToMoonPayFlow = async () => {
-			const signedUrl = await getSignedMoonPayURL();
-			navigation.navigate('MoonPayFlow', {
-				url: signedUrl,
-				title: strings('fiat_on_ramp.moonpay_webview_title'),
-			});
-		};
-
-		if (!gasEducationCarouselSeen) {
-			navigation.navigate('GasEducationCarousel', {
-				navigateTo: goToMoonPayFlow,
-			});
-			setGasEducationCarouselSeen();
-		} else {
-			goToMoonPayFlow();
-		}
-
-		InteractionManager.runAfterInteractions(() => {
-			AnalyticsV2.trackEvent(AnalyticsV2.ANALYTICS_EVENTS.ONRAMP_PURCHASE_STARTED, {
-				payment_rails: PAYMENT_RAILS.MULTIPLE,
-				payment_category: PAYMENT_CATEGORY.MULTIPLE,
-				'on-ramp_provider': FIAT_ORDER_PROVIDERS.MOONPAY,
-			});
-			Analytics.trackEvent(ANALYTICS_EVENT_OPTS.PAYMENTS_SELECTS_DEBIT_OR_ACH);
-		});
-	}, [gasEducationCarouselSeen, getSignedMoonPayURL, navigation, setGasEducationCarouselSeen]);
-
-	return (
-		<ScreenView>
-			<Heading>
-				<Title centered hero>
-					<Text reset>{strings('fiat_on_ramp.purchase_method_title.first_line')}</Text>
-					{'\n'}
-					<Text reset>{strings('fiat_on_ramp.purchase_method_title.second_line')}</Text>
-				</Title>
-			</Heading>
-			{Device.isIos() && isWyreAllowedToBuy(chainId) && (
-				<WyreApplePayPaymentMethod onPress={onPressWyreApplePay} />
-			)}
-			
-			{isTransakAllowedToBuy(chainId) && (
-				<TransakPaymentMethod onPress={onPressTransak} ticker={getTicker(ticker)} chainId={chainId} />
-			)}
-			{isMoonpayAllowedToBuy(chainId) && (
-				<MoonPayPaymentMethod onPress={onPressMoonPay} ticker={getTicker(ticker)} chainId={chainId} />
-			)}
-
-			{isSardineAllowedToBuy(chainId) && (
-				<SardinePaymentMethod onPress={onPressSardine} ticker={getTicker(ticker)} chainId={chainId} />
-			)}
-			
-		</ScreenView>
-	);
-=======
   const navigation = useNavigation();
   const transakURL = useTransakFlowURL(selectedAddress, chainId);
   const getSignedMoonPayURL = useMoonPayFlowURL(selectedAddress, chainId);
@@ -241,6 +94,40 @@
       Analytics.trackEvent(ANALYTICS_EVENT_OPTS.PAYMENTS_SELECTS_APPLE_PAY);
     });
   }, [navigation, gasEducationCarouselSeen, setGasEducationCarouselSeen]);
+
+  const onPressSardine = useCallback(() => {
+    const goToSardineFlow = () =>
+      navigation.navigate('SardineFlow', {
+        url: sardineURL,
+        title: strings('fiat_on_ramp.sardine_webview_title'),
+      });
+
+    if (!gasEducationCarouselSeen) {
+      navigation.navigate('GasEducationCarousel', {
+        navigateTo: goToSardineFlow,
+      });
+      setGasEducationCarouselSeen();
+    } else {
+      goToSardineFlow();
+    }
+
+    InteractionManager.runAfterInteractions(() => {
+      AnalyticsV2.trackEvent(
+        AnalyticsV2.ANALYTICS_EVENTS.ONRAMP_PURCHASE_STARTED,
+        {
+          payment_rails: PAYMENT_RAILS.MULTIPLE,
+          payment_category: PAYMENT_CATEGORY.MULTIPLE,
+          'on-ramp_provider': FIAT_ORDER_PROVIDERS.SARDINE,
+        },
+      );
+      Analytics.trackEvent(ANALYTICS_EVENT_OPTS.PAYMENTS_SELECTS_DEBIT_OR_ACH);
+    });
+  }, [
+    navigation,
+    sardineURL,
+    gasEducationCarouselSeen,
+    setGasEducationCarouselSeen,
+  ]);
 
   const onPressTransak = useCallback(() => {
     const goToTransakFlow = () =>
@@ -342,9 +229,15 @@
           chainId={chainId}
         />
       )}
+      {isSardineAllowedToBuy(chainId) && (
+        <SardinePaymentMethod
+          onPress={onPressSardine}
+          ticker={getTicker(ticker)}
+          chainId={chainId}
+        />
+      )}
     </ScreenView>
   );
->>>>>>> 66ed5697
 }
 
 PaymentMethodSelectorView.propTypes = {
