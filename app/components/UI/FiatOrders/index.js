import { connect } from 'react-redux';
import PropTypes from 'prop-types';
import { InteractionManager } from 'react-native';
import AppConstants from '../../../core/AppConstants';
import AnalyticsV2 from '../../../util/analyticsV2';
import NotificationManager from '../../../core/NotificationManager';
import { strings } from '../../../../locales/i18n';
import { renderNumber } from '../../../util/number';
import {
  FIAT_ORDER_STATES,
  NETWORKS_CHAIN_ID,
} from '../../../constants/on-ramp';
import {
  getPendingOrders,
  updateFiatOrder,
} from '../../../reducers/fiatOrders';
import useInterval from '../../hooks/useInterval';
<<<<<<< HEAD
import processOrder from './orderProcessor';
import { isTransakAllowedToBuy } from './orderProcessor/transak';
import { isWyreAllowedToBuy } from './orderProcessor/wyreApplePay';
import { isMoonpayAllowedToBuy } from './orderProcessor/moonpay';
import { isSardineAllowedToBuy } from './orderProcessor/sardine';
=======
import processOrder from '../FiatOnRampAggregator/orderProcessor';
>>>>>>> 66ed5697

/**
 * @typedef {import('../../../reducers/fiatOrders').FiatOrder} FiatOrder
 */

const POLLING_FREQUENCY = AppConstants.FIAT_ORDERS.POLLING_FREQUENCY;
const NOTIFICATION_DURATION = 5000;

export const allowedToBuy = (chainId) =>
<<<<<<< HEAD
	isWyreAllowedToBuy(chainId) || isTransakAllowedToBuy(chainId) || isMoonpayAllowedToBuy(chainId) || isSardineAllowedToBuy(chainId);
=======
  [
    NETWORKS_CHAIN_ID.MAINNET,
    NETWORKS_CHAIN_ID.OPTIMISM,
    NETWORKS_CHAIN_ID.BSC,
    NETWORKS_CHAIN_ID.POLYGON,
    NETWORKS_CHAIN_ID.FANTOM,
    NETWORKS_CHAIN_ID.ARBITRUM,
    NETWORKS_CHAIN_ID.CELO,
    NETWORKS_CHAIN_ID.AVAXCCHAIN,
    NETWORKS_CHAIN_ID.HARMONY,
  ].includes(chainId);
>>>>>>> 66ed5697

const baseNotificationDetails = {
  duration: NOTIFICATION_DURATION,
};

/**
 * @param {FiatOrder} fiatOrder
 */
export const getAnalyticsPayload = (fiatOrder) => {
  const payload = {
    fiat_amount: { value: fiatOrder.amount, anonymous: true },
    fiat_currency: { value: fiatOrder.currency, anonymous: true },
    crypto_currency: { value: fiatOrder.cryptocurrency, anonymous: true },
    crypto_amount: { value: fiatOrder.cryptoAmount, anonymous: true },
    fee_in_fiat: { value: fiatOrder.fee, anonymous: true },
    fee_in_crypto: { value: fiatOrder.cryptoFee, anonymous: true },
    order_id: { value: fiatOrder.id, anonymous: true },
    fiat_amount_in_usd: { value: fiatOrder.amountInUSD, anonymous: true },
    'on-ramp_provider': { value: fiatOrder.provider, anonymous: true },
  };
  switch (fiatOrder.state) {
    case FIAT_ORDER_STATES.FAILED: {
      return [AnalyticsV2.ANALYTICS_EVENTS.ONRAMP_PURCHASE_FAILED, payload];
    }
    case FIAT_ORDER_STATES.CANCELLED: {
      return [AnalyticsV2.ANALYTICS_EVENTS.ONRAMP_PURCHASE_CANCELLED, payload];
    }
    case FIAT_ORDER_STATES.COMPLETED: {
      return [AnalyticsV2.ANALYTICS_EVENTS.ONRAMP_PURCHASE_COMPLETED, payload];
    }
    case FIAT_ORDER_STATES.PENDING:
    default: {
      return [null];
    }
  }
};

/**
 * @param {FiatOrder} fiatOrder
 */
export const getNotificationDetails = (fiatOrder) => {
  switch (fiatOrder.state) {
    case FIAT_ORDER_STATES.FAILED: {
      return {
        ...baseNotificationDetails,
        title: strings('fiat_on_ramp.notifications.purchase_failed_title', {
          currency: fiatOrder.cryptocurrency,
        }),
        description: strings(
          'fiat_on_ramp.notifications.purchase_failed_description',
        ),
        status: 'error',
      };
    }
    case FIAT_ORDER_STATES.CANCELLED: {
      return {
        ...baseNotificationDetails,
        title: strings('fiat_on_ramp.notifications.purchase_cancelled_title'),
        description: strings(
          'fiat_on_ramp.notifications.purchase_cancelled_description',
        ),
        status: 'cancelled',
      };
    }
    case FIAT_ORDER_STATES.COMPLETED: {
      return {
        ...baseNotificationDetails,
        title: strings('fiat_on_ramp.notifications.purchase_completed_title', {
          amount: renderNumber(String(fiatOrder.cryptoAmount)),
          currency: fiatOrder.cryptocurrency,
        }),
        description: strings(
          'fiat_on_ramp.notifications.purchase_completed_description',
          {
            currency: fiatOrder.cryptocurrency,
          },
        ),
        status: 'success',
      };
    }
    case FIAT_ORDER_STATES.PENDING:
    default: {
      return {
        ...baseNotificationDetails,
        title: strings('fiat_on_ramp.notifications.purchase_pending_title', {
          currency: fiatOrder.cryptocurrency,
        }),
        description: strings(
          'fiat_on_ramp.notifications.purchase_pending_description',
        ),
        status: 'pending',
      };
    }
  }
};

function FiatOrders({ pendingOrders, updateFiatOrder }) {
  useInterval(
    async () => {
      await Promise.all(
        pendingOrders.map(async (order) => {
          const updatedOrder = await processOrder(order);
          updateFiatOrder(updatedOrder);
          if (updatedOrder.state !== order.state) {
            InteractionManager.runAfterInteractions(() => {
              const [analyticsEvent, analyticsPayload] =
                getAnalyticsPayload(updatedOrder);
              if (analyticsEvent) {
                AnalyticsV2.trackEvent(analyticsEvent, analyticsPayload);
              }
              NotificationManager.showSimpleNotification(
                getNotificationDetails(updatedOrder),
              );
            });
          }
        }),
      );
    },
    pendingOrders.length ? POLLING_FREQUENCY : null,
  );

  return null;
}

FiatOrders.propTypes = {
  orders: PropTypes.array,
  selectedAddress: PropTypes.string,
  network: PropTypes.string,
  updateFiatOrder: PropTypes.func,
};

const mapStateToProps = (state) => ({
  pendingOrders: getPendingOrders(state),
});

const mapDispatchToProps = (dispatch) => ({
  updateFiatOrder: (order) => dispatch(updateFiatOrder(order)),
});

export default connect(mapStateToProps, mapDispatchToProps)(FiatOrders);<|MERGE_RESOLUTION|>--- conflicted
+++ resolved
@@ -15,15 +15,7 @@
   updateFiatOrder,
 } from '../../../reducers/fiatOrders';
 import useInterval from '../../hooks/useInterval';
-<<<<<<< HEAD
-import processOrder from './orderProcessor';
-import { isTransakAllowedToBuy } from './orderProcessor/transak';
-import { isWyreAllowedToBuy } from './orderProcessor/wyreApplePay';
-import { isMoonpayAllowedToBuy } from './orderProcessor/moonpay';
-import { isSardineAllowedToBuy } from './orderProcessor/sardine';
-=======
 import processOrder from '../FiatOnRampAggregator/orderProcessor';
->>>>>>> 66ed5697
 
 /**
  * @typedef {import('../../../reducers/fiatOrders').FiatOrder} FiatOrder
@@ -33,9 +25,6 @@
 const NOTIFICATION_DURATION = 5000;
 
 export const allowedToBuy = (chainId) =>
-<<<<<<< HEAD
-	isWyreAllowedToBuy(chainId) || isTransakAllowedToBuy(chainId) || isMoonpayAllowedToBuy(chainId) || isSardineAllowedToBuy(chainId);
-=======
   [
     NETWORKS_CHAIN_ID.MAINNET,
     NETWORKS_CHAIN_ID.OPTIMISM,
@@ -47,7 +36,6 @@
     NETWORKS_CHAIN_ID.AVAXCCHAIN,
     NETWORKS_CHAIN_ID.HARMONY,
   ].includes(chainId);
->>>>>>> 66ed5697
 
 const baseNotificationDetails = {
   duration: NOTIFICATION_DURATION,
