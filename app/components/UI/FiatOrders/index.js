import { connect } from 'react-redux';
import PropTypes from 'prop-types';
import { InteractionManager } from 'react-native';
import AppConstants from '../../../core/AppConstants';
import AnalyticsV2 from '../../../util/analyticsV2';
import NotificationManager from '../../../core/NotificationManager';
import { strings } from '../../../../locales/i18n';
import { renderNumber } from '../../../util/number';
import {
  FIAT_ORDER_PROVIDERS,
  FIAT_ORDER_STATES,
  NETWORKS_CHAIN_ID,
} from '../../../constants/on-ramp';
import {
  getPendingOrders,
  updateFiatOrder,
} from '../../../reducers/fiatOrders';
import useInterval from '../../hooks/useInterval';
import processOrder from '../FiatOnRampAggregator/orderProcessor';
<<<<<<< HEAD
import useAnalytics from '../FiatOnRampAggregator/hooks/useAnalytics';
=======
import { trackEvent } from '../FiatOnRampAggregator/hooks/useAnalytics';
>>>>>>> cecdfc5a

/**
 * @typedef {import('../../../reducers/fiatOrders').FiatOrder} FiatOrder
 */

const POLLING_FREQUENCY = AppConstants.FIAT_ORDERS.POLLING_FREQUENCY;
const NOTIFICATION_DURATION = 5000;

export const allowedToBuy = (chainId) =>
  [
    NETWORKS_CHAIN_ID.MAINNET,
    NETWORKS_CHAIN_ID.OPTIMISM,
    NETWORKS_CHAIN_ID.BSC,
    NETWORKS_CHAIN_ID.POLYGON,
    NETWORKS_CHAIN_ID.FANTOM,
    NETWORKS_CHAIN_ID.ARBITRUM,
    NETWORKS_CHAIN_ID.CELO,
    NETWORKS_CHAIN_ID.AVAXCCHAIN,
  ].includes(chainId);

const baseNotificationDetails = {
  duration: NOTIFICATION_DURATION,
};

/**
 * @param {FiatOrder} fiatOrder
 */
export const getAnalyticsPayload = (fiatOrder) => {
  const payload = {
    fiat_amount: { value: fiatOrder.amount, anonymous: true },
    fiat_currency: { value: fiatOrder.currency, anonymous: true },
    crypto_currency: { value: fiatOrder.cryptocurrency, anonymous: true },
    crypto_amount: { value: fiatOrder.cryptoAmount, anonymous: true },
    fee_in_fiat: { value: fiatOrder.fee, anonymous: true },
    fee_in_crypto: { value: fiatOrder.cryptoFee, anonymous: true },
    order_id: { value: fiatOrder.id, anonymous: true },
    fiat_amount_in_usd: { value: fiatOrder.amountInUSD, anonymous: true },
    'on-ramp_provider': { value: fiatOrder.provider, anonymous: true },
  };
  switch (fiatOrder.state) {
    case FIAT_ORDER_STATES.FAILED: {
      return [
        AnalyticsV2.ANALYTICS_EVENTS.ONRAMP_PURCHASE_FAILED_LEGACY,
        payload,
      ];
    }
    case FIAT_ORDER_STATES.CANCELLED: {
      return [
        AnalyticsV2.ANALYTICS_EVENTS.ONRAMP_PURCHASE_CANCELLED_LEGACY,
        payload,
      ];
    }
    case FIAT_ORDER_STATES.COMPLETED: {
      return [
        AnalyticsV2.ANALYTICS_EVENTS.ONRAMP_PURCHASE_COMPLETED_LEGACY,
        payload,
      ];
    }
    case FIAT_ORDER_STATES.PENDING:
    default: {
      return [null];
    }
  }
};
/**
 * @param {FiatOrder} fiatOrder
 */
export const getAggregatorAnalyticsPayload = (fiatOrder) => {
  const failedOrCancelledParams = {
    currency_source: fiatOrder.currency,
    currency_destination: fiatOrder.cryptocurrency,
    chain_id_destination: fiatOrder.network,
    payment_method_id: fiatOrder.data?.paymentMethod?.id,
    provider_onramp: fiatOrder.data?.provider?.name,
<<<<<<< HEAD
=======
    amount: fiatOrder.amount,
>>>>>>> cecdfc5a
  };

  const completedPayload = {
    ...failedOrCancelledParams,
<<<<<<< HEAD
    crypto_out: fiatOrder.amount,
    total_fee: fiatOrder.total_fee,
    exchange_rate:
      (Number(fiatOrder.amount) - Number(fiatOrder.cryptoFee)) /
=======
    crypto_out: fiatOrder.cryptoAmount,
    total_fee: fiatOrder.fee,
    exchange_rate:
      (Number(fiatOrder.amount) - Number(fiatOrder.fee)) /
>>>>>>> cecdfc5a
      Number(fiatOrder.cryptoAmount),
  };

  switch (fiatOrder.state) {
    case FIAT_ORDER_STATES.FAILED: {
      return ['ONRAMP_PURCHASE_FAILED', failedOrCancelledParams];
    }
    case FIAT_ORDER_STATES.CANCELLED: {
      return ['ONRAMP_PURCHASE_CANCELLED', failedOrCancelledParams];
    }
    case FIAT_ORDER_STATES.COMPLETED: {
      return ['ONRAMP_PURCHASE_COMPLETED', completedPayload];
    }
    case FIAT_ORDER_STATES.PENDING:
    default: {
      return [null];
    }
  }
};

/**
 * @param {FiatOrder} fiatOrder
 */
export const getNotificationDetails = (fiatOrder) => {
  switch (fiatOrder.state) {
    case FIAT_ORDER_STATES.FAILED: {
      return {
        ...baseNotificationDetails,
        title: strings('fiat_on_ramp.notifications.purchase_failed_title', {
          currency: fiatOrder.cryptocurrency,
        }),
        description: strings(
          'fiat_on_ramp.notifications.purchase_failed_description',
        ),
        status: 'error',
      };
    }
    case FIAT_ORDER_STATES.CANCELLED: {
      return {
        ...baseNotificationDetails,
        title: strings('fiat_on_ramp.notifications.purchase_cancelled_title'),
        description: strings(
          'fiat_on_ramp.notifications.purchase_cancelled_description',
        ),
        status: 'cancelled',
      };
    }
    case FIAT_ORDER_STATES.COMPLETED: {
      return {
        ...baseNotificationDetails,
        title: strings('fiat_on_ramp.notifications.purchase_completed_title', {
          amount: renderNumber(String(fiatOrder.cryptoAmount)),
          currency: fiatOrder.cryptocurrency,
        }),
        description: strings(
          'fiat_on_ramp.notifications.purchase_completed_description',
          {
            currency: fiatOrder.cryptocurrency,
          },
        ),
        status: 'success',
      };
    }
    case FIAT_ORDER_STATES.PENDING:
    default: {
      return {
        ...baseNotificationDetails,
        title: strings('fiat_on_ramp.notifications.purchase_pending_title', {
          currency: fiatOrder.cryptocurrency,
        }),
        description: strings(
          'fiat_on_ramp.notifications.purchase_pending_description',
        ),
        status: 'pending',
      };
    }
  }
};

export async function processFiatOrder(order, updateFiatOrder) {
  const updatedOrder = await processOrder(order);
  updateFiatOrder(updatedOrder);
  if (updatedOrder.state !== order.state) {
    if (updatedOrder.provider === FIAT_ORDER_PROVIDERS.AGGREGATOR) {
      const [event, params] = getAggregatorAnalyticsPayload(updatedOrder);
      if (event) {
        trackEvent(event, params);
      }
    } else {
      InteractionManager.runAfterInteractions(() => {
        const [analyticsEvent, analyticsPayload] =
          getAnalyticsPayload(updatedOrder);
        if (analyticsEvent) {
          AnalyticsV2.trackEvent(analyticsEvent, analyticsPayload);
        }
      });
    }
    InteractionManager.runAfterInteractions(() => {
      NotificationManager.showSimpleNotification(
        getNotificationDetails(updatedOrder),
      );
    });
  }
}

function FiatOrders({ pendingOrders, updateFiatOrder }) {
  const trackEvent = useAnalytics();
  useInterval(
    async () => {
      await Promise.all(
<<<<<<< HEAD
        pendingOrders.map(async (order) => {
          const updatedOrder = await processOrder(order);
          updateFiatOrder(updatedOrder);
          if (updatedOrder.state !== order.state) {
            if (updatedOrder.provider === FIAT_ORDER_PROVIDERS.AGGREGATOR) {
              const [event, params] =
                getAggregatorAnalyticsPayload(updatedOrder);
              if (event) {
                trackEvent(event, params);
              }
              return;
            }
            InteractionManager.runAfterInteractions(() => {
              const [analyticsEvent, analyticsPayload] =
                getAnalyticsPayload(updatedOrder);
              if (analyticsEvent) {
                AnalyticsV2.trackEvent(analyticsEvent, analyticsPayload);
              }
              NotificationManager.showSimpleNotification(
                getNotificationDetails(updatedOrder),
              );
            });
          }
        }),
=======
        pendingOrders.map((order) => processFiatOrder(order, updateFiatOrder)),
>>>>>>> cecdfc5a
      );
    },
    pendingOrders.length ? POLLING_FREQUENCY : null,
  );

  return null;
}

FiatOrders.propTypes = {
  orders: PropTypes.array,
  selectedAddress: PropTypes.string,
  network: PropTypes.string,
  updateFiatOrder: PropTypes.func,
};

const mapStateToProps = (state) => ({
  pendingOrders: getPendingOrders(state),
});

const mapDispatchToProps = (dispatch) => ({
  updateFiatOrder: (order) => dispatch(updateFiatOrder(order)),
});

export default connect(mapStateToProps, mapDispatchToProps)(FiatOrders);<|MERGE_RESOLUTION|>--- conflicted
+++ resolved
@@ -17,11 +17,7 @@
 } from '../../../reducers/fiatOrders';
 import useInterval from '../../hooks/useInterval';
 import processOrder from '../FiatOnRampAggregator/orderProcessor';
-<<<<<<< HEAD
-import useAnalytics from '../FiatOnRampAggregator/hooks/useAnalytics';
-=======
 import { trackEvent } from '../FiatOnRampAggregator/hooks/useAnalytics';
->>>>>>> cecdfc5a
 
 /**
  * @typedef {import('../../../reducers/fiatOrders').FiatOrder} FiatOrder
@@ -96,25 +92,15 @@
     chain_id_destination: fiatOrder.network,
     payment_method_id: fiatOrder.data?.paymentMethod?.id,
     provider_onramp: fiatOrder.data?.provider?.name,
-<<<<<<< HEAD
-=======
     amount: fiatOrder.amount,
->>>>>>> cecdfc5a
   };
 
   const completedPayload = {
     ...failedOrCancelledParams,
-<<<<<<< HEAD
-    crypto_out: fiatOrder.amount,
-    total_fee: fiatOrder.total_fee,
-    exchange_rate:
-      (Number(fiatOrder.amount) - Number(fiatOrder.cryptoFee)) /
-=======
     crypto_out: fiatOrder.cryptoAmount,
     total_fee: fiatOrder.fee,
     exchange_rate:
       (Number(fiatOrder.amount) - Number(fiatOrder.fee)) /
->>>>>>> cecdfc5a
       Number(fiatOrder.cryptoAmount),
   };
 
@@ -221,38 +207,10 @@
 }
 
 function FiatOrders({ pendingOrders, updateFiatOrder }) {
-  const trackEvent = useAnalytics();
   useInterval(
     async () => {
       await Promise.all(
-<<<<<<< HEAD
-        pendingOrders.map(async (order) => {
-          const updatedOrder = await processOrder(order);
-          updateFiatOrder(updatedOrder);
-          if (updatedOrder.state !== order.state) {
-            if (updatedOrder.provider === FIAT_ORDER_PROVIDERS.AGGREGATOR) {
-              const [event, params] =
-                getAggregatorAnalyticsPayload(updatedOrder);
-              if (event) {
-                trackEvent(event, params);
-              }
-              return;
-            }
-            InteractionManager.runAfterInteractions(() => {
-              const [analyticsEvent, analyticsPayload] =
-                getAnalyticsPayload(updatedOrder);
-              if (analyticsEvent) {
-                AnalyticsV2.trackEvent(analyticsEvent, analyticsPayload);
-              }
-              NotificationManager.showSimpleNotification(
-                getNotificationDetails(updatedOrder),
-              );
-            });
-          }
-        }),
-=======
         pendingOrders.map((order) => processFiatOrder(order, updateFiatOrder)),
->>>>>>> cecdfc5a
       );
     },
     pendingOrders.length ? POLLING_FREQUENCY : null,
