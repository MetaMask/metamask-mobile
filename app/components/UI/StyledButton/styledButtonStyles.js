--- conflicted
+++ resolved
@@ -1,9 +1,5 @@
 import { StyleSheet } from 'react-native';
-<<<<<<< HEAD
-import { fontStyles } from '../../../styles/common';
-=======
 import { colors as importedColors, fontStyles } from '../../../styles/common';
->>>>>>> 0951a6a1
 
 const createStyles = (colors) =>
 	StyleSheet.create({
@@ -58,15 +54,9 @@
 			color: colors.primary.default,
 		},
 		transparent: {
-<<<<<<< HEAD
-			backgroundColor: colors.transparent,
-			borderWidth: 0,
-			borderColor: colors.transparent,
-=======
 			backgroundColor: importedColors.transparent,
 			borderWidth: 0,
 			borderColor: importedColors.transparent,
->>>>>>> 0951a6a1
 		},
 		cancel: {
 			backgroundColor: colors.background.default,
@@ -133,16 +123,10 @@
 			borderColor: colors.white,
 		},
 	});
-<<<<<<< HEAD
 
 function getStyles(type, colors) {
 	const styles = createStyles(colors);
 
-=======
-
-function getStyles(type, colors) {
-	const styles = createStyles(colors);
->>>>>>> 0951a6a1
 	let fontStyle, containerStyle;
 
 	switch (type) {
