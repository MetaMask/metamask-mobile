--- conflicted
+++ resolved
@@ -1,144 +1,6 @@
 import { StyleSheet } from 'react-native';
-import { colors as importedColors, fontStyles } from '../../../styles/common';
+import { colors, fontStyles } from '../../../styles/common';
 
-<<<<<<< HEAD
-const createStyles = (colors) =>
-  StyleSheet.create({
-    container: {
-      padding: 15,
-      borderRadius: 100,
-      justifyContent: 'center',
-    },
-    text: {
-      fontSize: 14,
-      textAlign: 'center',
-      ...fontStyles.bold,
-    },
-    blue: {
-      backgroundColor: colors.primary.default,
-    },
-    blueText: {
-      color: colors.primary.inverse,
-    },
-    orange: {
-      borderColor: colors.secondary.default,
-      borderWidth: 1,
-    },
-    orangeText: {
-      color: colors.secondary.default,
-    },
-    infoText: {
-      color: colors.primary.default,
-    },
-    confirm: {
-      backgroundColor: colors.primary.default,
-      minHeight: 50,
-    },
-    confirmText: {
-      color: colors.primary.inverse,
-    },
-    roundedNormal: {
-      backgroundColor: colors.background.default,
-      borderWidth: 1,
-      borderColor: colors.primary.default,
-      padding: 8,
-    },
-    roundedNormalText: {
-      color: colors.primary.default,
-    },
-    normal: {
-      backgroundColor: colors.background.default,
-      borderWidth: 1,
-      borderColor: colors.primary.default,
-    },
-    normalText: {
-      color: colors.primary.default,
-    },
-    transparent: {
-      backgroundColor: importedColors.transparent,
-      borderWidth: 0,
-      borderColor: importedColors.transparent,
-    },
-    cancel: {
-      backgroundColor: colors.background.default,
-      borderWidth: 1,
-      borderColor: colors.text.alternative,
-    },
-    cancelText: {
-      color: colors.text.alternative,
-    },
-    signingCancel: {
-      backgroundColor: colors.background.default,
-      borderWidth: 1,
-      borderColor: colors.primary.default,
-    },
-    signingCancelText: {
-      color: colors.primary.default,
-    },
-    warning: {
-      backgroundColor: colors.error.default,
-    },
-    info: {
-      backgroundColor: colors.background.default,
-      borderWidth: 1,
-      borderColor: colors.primary.default,
-    },
-    warningText: {
-      color: colors.error.inverse,
-    },
-    warningTextEmpty: {
-      color: colors.error.default,
-    },
-    neutral: {
-      backgroundColor: colors.background.default,
-      borderWidth: 1,
-      borderColor: colors.text.alternative,
-    },
-    neutralText: {
-      color: colors.text.alternative,
-    },
-    sign: {
-      backgroundColor: colors.primary.default,
-      borderWidth: 1,
-      borderColor: colors.primary.default,
-    },
-    signText: {
-      color: colors.primary.inverse,
-    },
-    danger: {
-      backgroundColor: colors.error.default,
-      borderColor: colors.error.default,
-      borderWidth: 1,
-    },
-    whiteText: {
-      ...fontStyles.bold,
-      color: colors.overlay.inverse,
-    },
-    onOverlayText: {
-      fontSize: 18,
-      ...fontStyles.bold,
-      color: colors.overlay.inverse,
-    },
-    onOverlayBackground: {
-      borderWidth: 1,
-      borderColor: colors.overlay.inverse,
-    },
-    inverseTransparentBackground: {
-      backgroundColor: importedColors.transparent,
-      borderWidth: 0,
-      borderColor: importedColors.transparent,
-    },
-    inverseTransparentText: {
-      color: colors.primary.inverse,
-    },
-    inverseBackground: {
-      backgroundColor: colors.primary.inverse,
-    },
-    inverseText: {
-      color: colors.primary.default,
-    },
-  });
-=======
 const styles = StyleSheet.create({
 	container: {
 		padding: 15,
@@ -232,94 +94,70 @@
 		color: colors.white
 	}
 });
->>>>>>> b8eb5e23
 
-function getStyles(type, colors) {
-  const styles = createStyles(colors);
+function getStyles(type) {
+	let fontStyle, containerStyle;
+	switch (type) {
+		case 'orange':
+			fontStyle = styles.orangeText;
+			containerStyle = styles.orange;
+			break;
+		case 'blue':
+			fontStyle = styles.blueText;
+			containerStyle = styles.blue;
+			break;
+		case 'confirm':
+			fontStyle = styles.confirmText;
+			containerStyle = styles.confirm;
+			break;
+		case 'normal':
+			fontStyle = styles.normalText;
+			containerStyle = styles.normal;
+			break;
+		case 'rounded-normal':
+			fontStyle = styles.roundedNormalText;
+			containerStyle = styles.roundedNormal;
+			break;
+		case 'cancel':
+			fontStyle = styles.cancelText;
+			containerStyle = styles.cancel;
+			break;
+		case 'transparent':
+			fontStyle = styles.whiteText;
+			containerStyle = styles.transparent;
+			break;
+		case 'transparent-blue':
+			fontStyle = styles.normalText;
+			containerStyle = styles.transparent;
+			break;
+		case 'warning':
+			fontStyle = styles.warningText;
+			containerStyle = styles.warning;
+			break;
+		case 'warning-empty':
+			fontStyle = styles.warningText;
+			containerStyle = styles.transparent;
+			break;
+		case 'info':
+			fontStyle = styles.infoText;
+			containerStyle = styles.info;
+			break;
+		case 'neutral':
+			fontStyle = styles.neutralText;
+			containerStyle = styles.neutral;
+			break;
+		case 'danger':
+			fontStyle = styles.confirmText;
+			containerStyle = styles.danger;
+			break;
+		default:
+			throw new Error('Unknown button type');
+	}
 
-  let fontStyle, containerStyle;
-
-  switch (type) {
-    case 'orange':
-      fontStyle = styles.orangeText;
-      containerStyle = styles.orange;
-      break;
-    case 'blue':
-      fontStyle = styles.blueText;
-      containerStyle = styles.blue;
-      break;
-    case 'confirm':
-      fontStyle = styles.confirmText;
-      containerStyle = styles.confirm;
-      break;
-    case 'inverse':
-      fontStyle = styles.inverseText;
-      containerStyle = styles.inverseBackground;
-      break;
-    case 'inverse-transparent':
-      fontStyle = styles.inverseTransparentText;
-      containerStyle = styles.inverseTransparentBackground;
-      break;
-    case 'normal':
-      fontStyle = styles.normalText;
-      containerStyle = styles.normal;
-      break;
-    case 'rounded-normal':
-      fontStyle = styles.roundedNormalText;
-      containerStyle = styles.roundedNormal;
-      break;
-    case 'cancel':
-      fontStyle = styles.cancelText;
-      containerStyle = styles.cancel;
-      break;
-    case 'signingCancel':
-      fontStyle = styles.signingCancelText;
-      containerStyle = styles.signingCancel;
-      break;
-    case 'transparent':
-      fontStyle = styles.whiteText;
-      containerStyle = styles.transparent;
-      break;
-    case 'transparent-blue':
-      fontStyle = styles.normalText;
-      containerStyle = styles.transparent;
-      break;
-    case 'warning':
-      fontStyle = styles.warningText;
-      containerStyle = styles.warning;
-      break;
-    case 'warning-empty':
-      fontStyle = styles.warningTextEmpty;
-      containerStyle = styles.transparent;
-      break;
-    case 'info':
-      fontStyle = styles.infoText;
-      containerStyle = styles.info;
-      break;
-    case 'neutral':
-      fontStyle = styles.neutralText;
-      containerStyle = styles.neutral;
-      break;
-    case 'danger':
-      fontStyle = styles.confirmText;
-      containerStyle = styles.danger;
-      break;
-    case 'sign':
-      fontStyle = styles.signText;
-      containerStyle = styles.sign;
-      break;
-    case 'onOverlay':
-      fontStyle = styles.onOverlayText;
-      containerStyle = styles.onOverlayBackground;
-      break;
-    default:
-      throw new Error('Unknown button type');
-  }
-
-  return {
-    fontStyle: [styles.text, fontStyle],
-    containerStyle: [styles.container, containerStyle],
-  };
+	return {
+		fontStyle: [styles.text, fontStyle],
+		containerStyle: [styles.container, containerStyle]
+	};
 }
 
 export default getStyles;