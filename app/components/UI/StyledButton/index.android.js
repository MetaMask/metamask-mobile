--- conflicted
+++ resolved
@@ -1,26 +1,14 @@
 import React, { PureComponent } from 'react';
 import PropTypes from 'prop-types';
-<<<<<<< HEAD
-import {
-  Text,
-  View,
-  TouchableNativeFeedback,
-} from 'react-native';
-=======
 import { Text, View, TouchableNativeFeedback } from 'react-native';
->>>>>>> 961a5281
 import coalesceNonElementChildren from '@metamask/react-native-button/coalesceNonElementChildren';
 import getStyles from './styledButtonStyles';
 import { ThemeContext, mockTheme } from '../../../util/theme';
 
-<<<<<<< HEAD
-import { ViewPropTypes, TextPropTypes } from 'deprecated-react-native-prop-types';
-=======
 import {
   ViewPropTypes,
   TextPropTypes,
 } from 'deprecated-react-native-prop-types';
->>>>>>> 961a5281
 
 /**
  * @deprecated The `<StyledButton>` component has been deprecated in favor of the new `<Button>` component from the component-library.
