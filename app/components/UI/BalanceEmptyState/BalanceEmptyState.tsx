import React from 'react';
import { Image } from 'react-native';
import { useSelector } from 'react-redux';
import {
  Box,
  Button,
  ButtonSize,
  Text,
  TextVariant,
  TextColor,
  BoxBackgroundColor,
  BoxFlexDirection,
  BoxAlignItems,
  BoxJustifyContent,
  FontWeight,
} from '@metamask/design-system-react-native';
import { useTailwind } from '@metamask/design-system-twrnc-preset';
import { strings } from '../../../../locales/i18n';
import { MetaMetricsEvents, useMetrics } from '../../hooks/useMetrics';
import { getDecimalChainId } from '../../../util/networks';
import { selectChainId } from '../../../selectors/networkController';
import { trace, TraceName } from '../../../util/trace';
<<<<<<< HEAD
import { createBuyNavigationDetails } from '../Ramp/Aggregator/routes/utils';
=======
import { useRampNavigation } from '../Ramp/hooks/useRampNavigation';
>>>>>>> f4e8f8d0
import { BalanceEmptyStateProps } from './BalanceEmptyState.types';
import bankTransferImage from '../../../images/bank-transfer.png';
import { getDetectedGeolocation } from '../../../reducers/fiatOrders';

/**
 * BalanceEmptyState smart component displays an empty state for wallet balance
 * with an illustration, title, subtitle, and action button that navigates to deposit flow.
 */
const BalanceEmptyState: React.FC<BalanceEmptyStateProps> = ({
  testID = 'balance-empty-state',
  ...props
}) => {
  const tw = useTailwind();
  const chainId = useSelector(selectChainId);
  const { trackEvent, createEventBuilder } = useMetrics();
  const rampGeodetectedRegion = useSelector(getDetectedGeolocation);
<<<<<<< HEAD

  const handleAction = () => {
    navigation.navigate(...createBuyNavigationDetails());
=======
  const { goToBuy } = useRampNavigation();

  const handleAction = () => {
    goToBuy();
>>>>>>> f4e8f8d0

    trackEvent(
      createEventBuilder(MetaMetricsEvents.BUY_BUTTON_CLICKED).build(),
    );

    trackEvent(
      createEventBuilder(MetaMetricsEvents.RAMPS_BUTTON_CLICKED)
        .addProperties({
          text: 'Add funds',
          location: 'BalanceEmptyState',
          chain_id_destination: getDecimalChainId(chainId),
          ramp_type: 'BUY',
          region: rampGeodetectedRegion,
        })
        .build(),
    );

    trace({
      name: TraceName.LoadRampExperience,
    });
  };

  return (
    <Box
      paddingLeft={4}
      paddingRight={4}
      paddingTop={3}
      paddingBottom={4}
      justifyContent={BoxJustifyContent.Center}
      backgroundColor={BoxBackgroundColor.BackgroundSection}
      gap={5}
      testID={testID}
      {...props}
      twClassName={`rounded-2xl ${props?.twClassName ?? ''}`}
    >
      <Box
        flexDirection={BoxFlexDirection.Column}
        gap={1}
        alignItems={BoxAlignItems.Center}
      >
        <Image
          source={bankTransferImage}
          style={tw.style('w-[100px] h-[100px]')}
          resizeMode="cover"
          testID={`${testID}-image`}
        />
        <Text
          variant={TextVariant.HeadingLg}
          color={TextColor.TextDefault}
          twClassName="text-center"
          testID={`${testID}-title`}
        >
          {strings('wallet.fund_your_wallet')}
        </Text>
        <Text
          variant={TextVariant.BodyMd}
          color={TextColor.TextAlternative}
          fontWeight={FontWeight.Medium}
          twClassName="text-center"
          testID={`${testID}-subtitle`}
        >
          {strings('wallet.get_ready_for_web3')}
        </Text>
      </Box>
      <Button
        size={ButtonSize.Lg}
        onPress={handleAction}
        isFullWidth
        testID={`${testID}-action-button`}
      >
        {strings('wallet.add_funds')}
      </Button>
    </Box>
  );
};

export default BalanceEmptyState;<|MERGE_RESOLUTION|>--- conflicted
+++ resolved
@@ -20,11 +20,7 @@
 import { getDecimalChainId } from '../../../util/networks';
 import { selectChainId } from '../../../selectors/networkController';
 import { trace, TraceName } from '../../../util/trace';
-<<<<<<< HEAD
-import { createBuyNavigationDetails } from '../Ramp/Aggregator/routes/utils';
-=======
 import { useRampNavigation } from '../Ramp/hooks/useRampNavigation';
->>>>>>> f4e8f8d0
 import { BalanceEmptyStateProps } from './BalanceEmptyState.types';
 import bankTransferImage from '../../../images/bank-transfer.png';
 import { getDetectedGeolocation } from '../../../reducers/fiatOrders';
@@ -41,16 +37,10 @@
   const chainId = useSelector(selectChainId);
   const { trackEvent, createEventBuilder } = useMetrics();
   const rampGeodetectedRegion = useSelector(getDetectedGeolocation);
-<<<<<<< HEAD
-
-  const handleAction = () => {
-    navigation.navigate(...createBuyNavigationDetails());
-=======
   const { goToBuy } = useRampNavigation();
 
   const handleAction = () => {
     goToBuy();
->>>>>>> f4e8f8d0
 
     trackEvent(
       createEventBuilder(MetaMetricsEvents.BUY_BUTTON_CLICKED).build(),
