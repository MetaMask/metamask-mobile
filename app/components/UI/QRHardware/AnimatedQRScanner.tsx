--- conflicted
+++ resolved
@@ -173,13 +173,8 @@
   );
 
   const onBarCodeRead = useCallback(
-<<<<<<< HEAD
-    (response: { data: string }) => {
-      if (!visible) {
-=======
     (codes: Code[]) => {
       if (!visible || !codes.length) {
->>>>>>> 961a5281
         return;
       }
       const response = { data: codes[0].value };
@@ -243,16 +238,6 @@
     ],
   );
 
-<<<<<<< HEAD
-  const onStatusChange = useCallback(
-    (event: { cameraStatus: string }) => {
-      if (event.cameraStatus === 'NOT_AUTHORIZED') {
-        onScanError(strings('transaction.no_camera_permission'));
-      }
-    },
-    [onScanError],
-  );
-=======
   const codeScanner = useCodeScanner({
     codeTypes: ['qr'],
     onCodeScanned: onBarCodeRead,
@@ -264,7 +249,6 @@
       onScanError(strings('transaction.no_camera_permission'));
     }
   }, [visible, hasPermission, onScanError]);
->>>>>>> 961a5281
 
   return (
     <Modal
@@ -299,11 +283,7 @@
         ) : (
           <SafeAreaView style={styles.innerView}>
             <TouchableOpacity style={styles.closeIcon} onPress={hideModal}>
-<<<<<<< HEAD
-              {<Icon name={'close'} size={50} color={'white'} />}
-=======
               {<Icon name={IconName.Close} size={IconSize.Xl} />}
->>>>>>> 961a5281
             </TouchableOpacity>
             <Text style={styles.text}>
               {strings('transaction.no_camera_permission')}
