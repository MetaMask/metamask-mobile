import { NavigationProp, ParamListBase } from '@react-navigation/native';
import React, { useState } from 'react';
import {
  Image,
  TouchableHighlight,
  TextStyle,
  useColorScheme,
} from 'react-native';
import { capitalize } from 'lodash';
import { Transaction, TransactionType } from '@metamask/keyring-api';
import { BridgeHistoryItem } from '@metamask/bridge-status-controller';
import { useTheme } from '../../../util/theme';
import { strings } from '../../../../locales/i18n';
import ListItem from '../../Base/ListItem';
import StatusText from '../../Base/StatusText';
import { getTransactionIcon } from '../../../util/transaction-icons';
import { toDateFormat } from '../../../util/date';
import { useMultichainTransactionDisplay } from '../../hooks/useMultichainTransactionDisplay';
import MultichainTransactionDetailsModal from '../MultichainTransactionDetailsModal';
import styles from './MultichainTransactionListItem.styles';
import { getBridgeTxActivityTitle } from '../Bridge/utils/transaction-history';
import BridgeActivityItemTxSegments from '../Bridge/components/TransactionDetails/BridgeActivityItemTxSegments';
import Routes from '../../../constants/navigation/Routes';
import { useSelector } from 'react-redux';
import { RootState } from '../../../reducers';

const MultichainTransactionListItem = ({
  transaction,
  bridgeHistoryItem,
  selectedAddress,
  navigation,
}: {
  transaction: Transaction;
  bridgeHistoryItem?: BridgeHistoryItem;
  selectedAddress: string;
  navigation: NavigationProp<ParamListBase>;
}) => {
  const { colors, typography } = useTheme();
  const osColorScheme = useColorScheme();
  const appTheme = useSelector((state: RootState) => state.user.appTheme);

  const [isModalVisible, setIsModalVisible] = useState(false);
  const { type, status, to, from, asset } = useMultichainTransactionDisplay({
    transaction,
    userAddress: selectedAddress,
    bridgeHistoryItem,
  });

  const isBridgeTx = type === TransactionType.Send && bridgeHistoryItem;
  const isBridgeComplete = bridgeHistoryItem
    ? Boolean(
        bridgeHistoryItem?.status.srcChain.txHash &&
          bridgeHistoryItem.status.destChain?.txHash,
      )
    : null;

  let title = capitalize(type);

  if (type === TransactionType.Swap) {
    const fromAsset = from?.asset;
    const toAsset = to?.asset;

    const fromUnit = fromAsset?.fungible ? fromAsset.unit : '';
    const toUnit = toAsset?.fungible ? toAsset.unit : '';

    title = `${strings('transactions.swap')} ${fromUnit} ${strings(
      'transactions.to',
    )} ${toUnit}`;
<<<<<<< HEAD
=======
  } else if (isBridgeTx) {
    title = getBridgeTxActivityTitle(bridgeHistoryItem) ?? strings('bridge.title');
>>>>>>> 733bad1a
  }

  const style = styles(colors, typography);

  const handlePress = () => {
    if (isBridgeTx) {
      navigation.navigate(Routes.BRIDGE.BRIDGE_TRANSACTION_DETAILS, {
        multiChainTx: transaction,
      });
    } else {
      setIsModalVisible(true);
    }
  };

  const renderTxElementIcon = (transactionType: string) => {
    const isFailedTransaction = status === 'failed';
    const icon = getTransactionIcon(
      transactionType,
      isFailedTransaction,
      appTheme,
      osColorScheme,
    );
    return <Image source={icon} style={style.icon} resizeMode="stretch" />;
  };

  return (
    <>
      <TouchableHighlight
        style={[
          style.itemContainer,
          { borderBottomColor: colors.border.muted },
        ]}
        onPress={handlePress}
        underlayColor={colors.background.alternative}
        activeOpacity={1}
        testID={`transaction-list-item-${transaction.id}`}
      >
        <ListItem>
          <ListItem.Date style={style.listItemDate}>
            {transaction.timestamp &&
              toDateFormat(new Date(transaction.timestamp * 1000))}
          </ListItem.Date>
          <ListItem.Content style={style.listItemContent}>
            <ListItem.Icon>
              {renderTxElementIcon(isBridgeTx ? 'bridge' : type)}
            </ListItem.Icon>
            <ListItem.Body>
              <ListItem.Title
                numberOfLines={1}
                style={style.listItemTitle as TextStyle}
              >
                {title}
              </ListItem.Title>
              {isBridgeTx && !isBridgeComplete && (
                <BridgeActivityItemTxSegments
                  bridgeTxHistoryItem={bridgeHistoryItem}
                  transactionStatus={transaction.status}
                />
              )}
              {(!isBridgeTx || (isBridgeTx && isBridgeComplete)) && (
                <StatusText
                  testID={`transaction-status-${transaction.id}`}
                  status={status}
                  style={style.listItemStatus as TextStyle}
                  context="transaction"
                />
              )}
            </ListItem.Body>
            {Boolean(asset?.amount) && (
              <ListItem.Amount style={style.listItemAmount as TextStyle}>
                {asset?.amount} {asset?.unit}
              </ListItem.Amount>
            )}
          </ListItem.Content>
        </ListItem>
      </TouchableHighlight>

      <MultichainTransactionDetailsModal
        isVisible={isModalVisible}
        onClose={() => setIsModalVisible(false)}
        transaction={transaction}
        userAddress={selectedAddress}
        navigation={navigation}
      />
    </>
  );
};

export default MultichainTransactionListItem;<|MERGE_RESOLUTION|>--- conflicted
+++ resolved
@@ -66,11 +66,8 @@
     title = `${strings('transactions.swap')} ${fromUnit} ${strings(
       'transactions.to',
     )} ${toUnit}`;
-<<<<<<< HEAD
-=======
   } else if (isBridgeTx) {
     title = getBridgeTxActivityTitle(bridgeHistoryItem) ?? strings('bridge.title');
->>>>>>> 733bad1a
   }
 
   const style = styles(colors, typography);
