--- conflicted
+++ resolved
@@ -218,13 +218,12 @@
   response?: T;
 };
 
-<<<<<<< HEAD
 export interface UnrealizedPnL {
   user: string;
   cashUpnl: number;
   percentUpnl: number;
 }
-=======
+
 export type PredictClaim = {
   transactionId: string;
   chainId: number;
@@ -241,5 +240,4 @@
   chainId: number;
   status: PredictDepositStatus;
   providerId: string;
-};
->>>>>>> e1c98cda
+};