--- conflicted
+++ resolved
@@ -20,20 +20,8 @@
   usePredictClaimToasts: jest.fn(),
 }));
 
-<<<<<<< HEAD
-jest.mock('@react-navigation/native', () => ({
-  ...jest.requireActual('@react-navigation/native'),
-  useNavigation: jest.fn(() => ({
-    navigate: jest.fn(),
-  })),
-  useFocusEffect: jest.fn((callback: () => void) => {
-    // Execute callback immediately for testing
-    callback();
-  }),
-=======
 jest.mock('../../hooks/usePredictWithdrawToasts', () => ({
   usePredictWithdrawToasts: jest.fn(),
->>>>>>> f4e8f8d0
 }));
 
 jest.mock('../../hooks/usePredictMeasurement', () => ({
@@ -98,11 +86,7 @@
 });
 
 jest.mock('../../components/PredictOffline', () => {
-<<<<<<< HEAD
-  const { View, Text } = jest.requireActual('react-native');
-=======
   const { View, Text, Pressable } = jest.requireActual('react-native');
->>>>>>> f4e8f8d0
   return {
     __esModule: true,
     default: function MockPredictOffline({
@@ -114,15 +98,9 @@
         <View testID="predict-error-state">
           <Text>Error State</Text>
           {onRetry && (
-<<<<<<< HEAD
-            <Text testID="retry-button" onPress={onRetry}>
-              Retry
-            </Text>
-=======
             <Pressable testID="retry-button" onPress={onRetry}>
               <Text>Retry</Text>
             </Pressable>
->>>>>>> f4e8f8d0
           )}
         </View>
       );
@@ -130,10 +108,7 @@
   };
 });
 
-<<<<<<< HEAD
-=======
 // Mock ConditionalScrollView - simplifies to ScrollView for testing
->>>>>>> f4e8f8d0
 jest.mock(
   '../../../../../component-library/components-temp/ConditionalScrollView',
   () => {
@@ -166,28 +141,6 @@
 jest.mock('react-redux', () => ({
   ...jest.requireActual('react-redux'),
   useSelector: jest.fn(),
-<<<<<<< HEAD
-}));
-
-jest.mock('../../../../../core/Engine', () => ({
-  controllerMessenger: {
-    subscribe: jest.fn(),
-    unsubscribe: jest.fn(),
-  },
-  context: {
-    TransactionController: {
-      addTransaction: jest.fn(),
-      approveTransaction: jest.fn(),
-      cancelTransaction: jest.fn(),
-      speedUpTransaction: jest.fn(),
-      updateEditableParams: jest.fn(),
-      updateTransaction: jest.fn(),
-      updateTransactionGasFees: jest.fn(),
-      updatePreviousGasParams: jest.fn(),
-    },
-  },
-=======
->>>>>>> f4e8f8d0
 }));
 
 const renderWithProviders = (component: React.ReactElement) =>
@@ -198,14 +151,6 @@
 
 const mockUseSelector = useSelector as jest.MockedFunction<typeof useSelector>;
 
-<<<<<<< HEAD
-import PredictTabView from './PredictTabView';
-import { useSelector } from 'react-redux';
-
-const mockUseSelector = useSelector as jest.MockedFunction<typeof useSelector>;
-
-=======
->>>>>>> f4e8f8d0
 // Control variable for homepage redesign flag
 let isHomepageRedesignEnabled = true;
 
@@ -236,38 +181,6 @@
     jest.clearAllMocks();
   });
 
-<<<<<<< HEAD
-  it('renders without crashing', () => {
-    const { getByTestId } = renderWithProviders(<PredictTabView />);
-
-    expect(getByTestId('predict-account-state')).toBeOnTheScreen();
-    expect(getByTestId('predict-positions')).toBeOnTheScreen();
-    expect(getByTestId('predict-add-funds-sheet')).toBeOnTheScreen();
-  });
-
-  it('renders all child components', () => {
-    const { getByText } = renderWithProviders(<PredictTabView />);
-
-    expect(getByText('Account State')).toBeOnTheScreen();
-    expect(getByText('Positions')).toBeOnTheScreen();
-    expect(getByText('Add Funds')).toBeOnTheScreen();
-  });
-
-  it('renders ScrollView with RefreshControl', () => {
-    const { getByTestId } = renderWithProviders(<PredictTabView />);
-
-    // Component should render successfully with all child components
-    expect(getByTestId('predict-account-state')).toBeOnTheScreen();
-    expect(getByTestId('predict-positions')).toBeOnTheScreen();
-    expect(getByTestId('predict-add-funds-sheet')).toBeOnTheScreen();
-  });
-
-  it('calls refresh on all child components when pull-to-refresh is triggered', async () => {
-    // Mock homepage redesign as disabled to render RefreshControl
-    isHomepageRedesignEnabled = false;
-
-    // Re-mock useSelector with the updated flag value
-=======
   it('displays account state header component', () => {
     const { getByTestId } = renderWithProviders(<PredictTabView />);
 
@@ -288,7 +201,6 @@
 
   it('invokes refresh on account state and positions components when pull-to-refresh executes', async () => {
     isHomepageRedesignEnabled = false;
->>>>>>> f4e8f8d0
     let callCount = 0;
     mockUseSelector.mockImplementation(() => {
       callCount++;
@@ -300,11 +212,6 @@
       }
       return '0x1';
     });
-<<<<<<< HEAD
-
-    // Track the refresh functions from each mocked component
-=======
->>>>>>> f4e8f8d0
     const mockRefreshFunctions = {
       accountState: jest.fn().mockResolvedValue(undefined),
       positions: jest.fn().mockResolvedValue(undefined),
@@ -347,16 +254,6 @@
     const scrollView = getByTestId(PredictTabViewSelectorsIDs.SCROLL_VIEW);
     const refreshControl = scrollView.props.refreshControl;
 
-<<<<<<< HEAD
-    const { getByTestId } = renderWithProviders(<PredictTabView />);
-
-    // Get the ScrollView and access RefreshControl through its props
-    const scrollView = getByTestId(PredictTabViewSelectorsIDs.SCROLL_VIEW);
-    const refreshControl = scrollView.props.refreshControl;
-
-    // Trigger the refresh wrapped in act
-=======
->>>>>>> f4e8f8d0
     await act(async () => {
       await refreshControl.props.onRefresh();
     });
@@ -365,16 +262,8 @@
     expect(mockRefreshFunctions.positions).toHaveBeenCalledTimes(1);
   });
 
-<<<<<<< HEAD
-  it('handles refresh state correctly', async () => {
-    // Mock homepage redesign as disabled to render RefreshControl
-    isHomepageRedesignEnabled = false;
-
-    // Re-mock useSelector with the updated flag value
-=======
   it('sets refreshing state to false before pull-to-refresh executes', async () => {
     isHomepageRedesignEnabled = false;
->>>>>>> f4e8f8d0
     let callCount = 0;
     mockUseSelector.mockImplementation(() => {
       callCount++;
@@ -386,10 +275,6 @@
       }
       return '0x1';
     });
-<<<<<<< HEAD
-
-=======
->>>>>>> f4e8f8d0
     const mockRefresh = jest.fn().mockResolvedValue(undefined);
     const PredictAccountStateMock = jest.requireMock(
       '../../components/PredictPositionsHeader',
@@ -412,18 +297,10 @@
     const scrollView = getByTestId(PredictTabViewSelectorsIDs.SCROLL_VIEW);
     const refreshControl = scrollView.props.refreshControl;
 
-<<<<<<< HEAD
-    const { getByTestId } = renderWithProviders(<PredictTabView />);
-
-    // Get the ScrollView and access RefreshControl through its props
-    const scrollView = getByTestId(PredictTabViewSelectorsIDs.SCROLL_VIEW);
-    const refreshControl = scrollView.props.refreshControl;
-=======
     const initialRefreshingState = refreshControl.props.refreshing;
 
     expect(initialRefreshingState).toBe(false);
   });
->>>>>>> f4e8f8d0
 
   it('invokes refresh method when pull-to-refresh completes', async () => {
     isHomepageRedesignEnabled = false;
@@ -468,19 +345,10 @@
   });
 
   describe('error handling', () => {
-<<<<<<< HEAD
-    it('renders error state when positions error occurs', () => {
-      // Mock PredictPositions to trigger error
-      const PredictPositionsMock = jest.requireMock(
-        '../../components/PredictPositions/PredictPositions',
-      );
-
-=======
     it('displays error state and hides child components when positions component reports error', () => {
       const PredictPositionsMock = jest.requireMock(
         '../../components/PredictPositions/PredictPositions',
       );
->>>>>>> f4e8f8d0
       PredictPositionsMock.default = React.forwardRef(
         // eslint-disable-next-line @typescript-eslint/no-explicit-any
         (
@@ -491,18 +359,9 @@
           React.useImperativeHandle(ref, () => ({
             refresh: jest.fn(),
           }));
-<<<<<<< HEAD
-
-          // Simulate error on mount
           React.useEffect(() => {
             onError?.('Positions error occurred');
           }, [onError]);
-
-=======
-          React.useEffect(() => {
-            onError?.('Positions error occurred');
-          }, [onError]);
->>>>>>> f4e8f8d0
           return (
             <View testID="predict-positions">
               <Text>Positions</Text>
@@ -515,29 +374,16 @@
         <PredictTabView />,
       );
 
-<<<<<<< HEAD
-      // Should render error state instead of normal components
-=======
->>>>>>> f4e8f8d0
       expect(getByTestId('predict-error-state')).toBeOnTheScreen();
       expect(queryByTestId('predict-account-state')).not.toBeOnTheScreen();
       expect(queryByTestId('predict-positions')).not.toBeOnTheScreen();
       expect(queryByTestId('predict-add-funds-sheet')).not.toBeOnTheScreen();
     });
 
-<<<<<<< HEAD
-    it('renders error state when header error occurs', () => {
-      // Mock PredictPositionsHeader to trigger error
-      const PredictAccountStateMock = jest.requireMock(
-        '../../components/PredictPositionsHeader',
-      );
-
-=======
     it('displays error state and hides child components when header component reports error', () => {
       const PredictAccountStateMock = jest.requireMock(
         '../../components/PredictPositionsHeader',
       );
->>>>>>> f4e8f8d0
       PredictAccountStateMock.default = React.forwardRef(
         // eslint-disable-next-line @typescript-eslint/no-explicit-any
         (
@@ -548,18 +394,9 @@
           React.useImperativeHandle(ref, () => ({
             refresh: jest.fn(),
           }));
-<<<<<<< HEAD
-
-          // Simulate error on mount
           React.useEffect(() => {
             onError?.('Header error occurred');
           }, [onError]);
-
-=======
-          React.useEffect(() => {
-            onError?.('Header error occurred');
-          }, [onError]);
->>>>>>> f4e8f8d0
           return (
             <View testID="predict-account-state">
               <Text>Account State</Text>
@@ -572,42 +409,21 @@
         <PredictTabView />,
       );
 
-<<<<<<< HEAD
-      // Should render error state instead of normal components
-=======
->>>>>>> f4e8f8d0
       expect(getByTestId('predict-error-state')).toBeOnTheScreen();
       expect(queryByTestId('predict-account-state')).not.toBeOnTheScreen();
       expect(queryByTestId('predict-positions')).not.toBeOnTheScreen();
       expect(queryByTestId('predict-add-funds-sheet')).not.toBeOnTheScreen();
     });
 
-<<<<<<< HEAD
-    it('calls handleRefresh when retry button is pressed in error state', async () => {
-      // Set up component in normal state first
-      renderWithProviders(<PredictTabView />);
-
-      // Switch to error state by calling the error callbacks
-      // (This simulates what would happen if child components reported errors)
-
-      // Mock the components to trigger errors and capture error callbacks
-=======
     it('displays retry button in error state when positions component reports error', async () => {
       renderWithProviders(<PredictTabView />);
->>>>>>> f4e8f8d0
       const PredictPositionsMock = jest.requireMock(
         '../../components/PredictPositions/PredictPositions',
       );
       const PredictAccountStateMock = jest.requireMock(
         '../../components/PredictPositionsHeader',
       );
-<<<<<<< HEAD
-
       let positionsOnError: ((error: string | null) => void) | undefined;
-
-=======
-      let positionsOnError: ((error: string | null) => void) | undefined;
->>>>>>> f4e8f8d0
       PredictPositionsMock.default = React.forwardRef(
         // eslint-disable-next-line @typescript-eslint/no-explicit-any
         (
@@ -628,10 +444,6 @@
           );
         },
       );
-<<<<<<< HEAD
-
-=======
->>>>>>> f4e8f8d0
       PredictAccountStateMock.default = React.forwardRef(
         // eslint-disable-next-line @typescript-eslint/no-explicit-any
         (_props: unknown, ref: any) => {
@@ -646,39 +458,13 @@
           );
         },
       );
-<<<<<<< HEAD
-
-      // Re-render to apply the new mocks
       const { rerender, getByTestId } = renderWithProviders(<PredictTabView />);
       rerender(<PredictTabView />);
 
-      // Now trigger errors to switch to error state
-=======
-      const { rerender, getByTestId } = renderWithProviders(<PredictTabView />);
-      rerender(<PredictTabView />);
-
->>>>>>> f4e8f8d0
       act(() => {
         positionsOnError?.('Test error');
       });
 
-<<<<<<< HEAD
-      // Should now show error state
-      expect(getByTestId('predict-error-state')).toBeOnTheScreen();
-
-      // The retry button should be present in the error state
-      expect(getByTestId('retry-button')).toBeOnTheScreen();
-    });
-
-    it('handles positions error callback', () => {
-      // Mock PredictPositions to call onError prop
-      const PredictPositionsMock = jest.requireMock(
-        '../../components/PredictPositions/PredictPositions',
-      );
-
-      let capturedOnError: ((error: string | null) => void) | undefined;
-
-=======
       expect(getByTestId('predict-error-state')).toBeOnTheScreen();
       expect(getByTestId('retry-button')).toBeOnTheScreen();
     });
@@ -688,7 +474,6 @@
         '../../components/PredictPositions/PredictPositions',
       );
       let capturedOnError: ((error: string | null) => void) | undefined;
->>>>>>> f4e8f8d0
       PredictPositionsMock.default = React.forwardRef(
         // eslint-disable-next-line @typescript-eslint/no-explicit-any
         (
@@ -699,18 +484,9 @@
           React.useImperativeHandle(ref, () => ({
             refresh: jest.fn(),
           }));
-<<<<<<< HEAD
-
-          // Capture the onError callback
           React.useEffect(() => {
             capturedOnError = onError;
           }, [onError]);
-
-=======
-          React.useEffect(() => {
-            capturedOnError = onError;
-          }, [onError]);
->>>>>>> f4e8f8d0
           return (
             <View testID="predict-positions">
               <Text>Positions</Text>
@@ -718,33 +494,12 @@
           );
         },
       );
-<<<<<<< HEAD
-
       const { queryByTestId } = renderWithProviders(<PredictTabView />);
 
-      // Simulate calling the error callback
-=======
-      const { queryByTestId } = renderWithProviders(<PredictTabView />);
-
->>>>>>> f4e8f8d0
       act(() => {
         capturedOnError?.('Test positions error');
       });
 
-<<<<<<< HEAD
-      // Should render error state
-      expect(queryByTestId('predict-account-state')).not.toBeOnTheScreen();
-    });
-
-    it('handles header error callback', () => {
-      // Mock PredictPositionsHeader to call onError prop
-      const PredictAccountStateMock = jest.requireMock(
-        '../../components/PredictPositionsHeader',
-      );
-
-      let capturedOnError: ((error: string | null) => void) | undefined;
-
-=======
       expect(queryByTestId('predict-account-state')).not.toBeOnTheScreen();
     });
 
@@ -753,7 +508,6 @@
         '../../components/PredictPositionsHeader',
       );
       let capturedOnError: ((error: string | null) => void) | undefined;
->>>>>>> f4e8f8d0
       PredictAccountStateMock.default = React.forwardRef(
         // eslint-disable-next-line @typescript-eslint/no-explicit-any
         (
@@ -764,18 +518,9 @@
           React.useImperativeHandle(ref, () => ({
             refresh: jest.fn(),
           }));
-<<<<<<< HEAD
-
-          // Capture the onError callback
           React.useEffect(() => {
             capturedOnError = onError;
           }, [onError]);
-
-=======
-          React.useEffect(() => {
-            capturedOnError = onError;
-          }, [onError]);
->>>>>>> f4e8f8d0
           return (
             <View testID="predict-account-state">
               <Text>Account State</Text>
@@ -783,23 +528,12 @@
           );
         },
       );
-<<<<<<< HEAD
-
       const { queryByTestId } = renderWithProviders(<PredictTabView />);
 
-      // Simulate calling the error callback
-=======
-      const { queryByTestId } = renderWithProviders(<PredictTabView />);
-
->>>>>>> f4e8f8d0
       act(() => {
         capturedOnError?.('Test header error');
       });
 
-<<<<<<< HEAD
-      // Should render error state
-=======
->>>>>>> f4e8f8d0
       expect(queryByTestId('predict-account-state')).not.toBeOnTheScreen();
     });
   });
