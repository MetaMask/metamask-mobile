--- conflicted
+++ resolved
@@ -76,8 +76,6 @@
 // Mock hooks with more flexibility
 const mockUsePredictPositions = jest.fn();
 const mockUsePredictClaim = jest.fn();
-const mockUsePredictAccountState = jest.fn();
-const mockUsePredictDeposit = jest.fn();
 
 jest.mock('../../hooks/usePredictPositions', () => ({
   usePredictPositions: (options?: { claimable?: boolean }) =>
@@ -86,14 +84,6 @@
 
 jest.mock('../../hooks/usePredictClaim', () => ({
   usePredictClaim: () => mockUsePredictClaim(),
-}));
-
-jest.mock('../../hooks/usePredictAccountState', () => ({
-  usePredictAccountState: () => mockUsePredictAccountState(),
-}));
-
-jest.mock('../../hooks/usePredictDeposit', () => ({
-  usePredictDeposit: () => mockUsePredictDeposit(),
 }));
 
 // Mock components
@@ -183,7 +173,6 @@
   };
 });
 
-<<<<<<< HEAD
 jest.mock('../../components/PredictPositionResolved', () => {
   const { TouchableOpacity, Text } = jest.requireActual('react-native');
   return {
@@ -208,28 +197,6 @@
   };
 });
 
-jest.mock('../../components/PredictOnboarding/PredictOnboarding', () => {
-  const { View, Text } = jest.requireActual('react-native');
-  return {
-    __esModule: true,
-    default: function MockPredictOnboarding() {
-      return (
-        <View testID="predict-onboarding">
-          <Text>Onboarding Content</Text>
-        </View>
-      );
-=======
-jest.mock('../../components/PredictBalance/PredictBalance', () => {
-  const { View } = jest.requireActual('react-native');
-  return {
-    __esModule: true,
-    default: function MockPredictBalance() {
-      return <View testID="predict-balance" />;
->>>>>>> e1c98cda
-    },
-  };
-});
-
 jest.mock(
   '../../../../../component-library/components/Skeleton/Skeleton',
   () => {
@@ -265,21 +232,6 @@
     },
     TextColor: {
       ErrorDefault: 'ErrorDefault',
-    },
-    BoxFlexDirection: {
-      Row: 'row',
-      Column: 'column',
-    },
-    BoxAlignItems: {
-      Center: 'center',
-      Start: 'flex-start',
-      End: 'flex-end',
-    },
-    BoxJustifyContent: {
-      Between: 'space-between',
-      Center: 'center',
-      Start: 'flex-start',
-      End: 'flex-end',
     },
   };
 });
@@ -443,22 +395,6 @@
       claim: mockClaim,
       loading: false,
     });
-
-    mockUsePredictAccountState.mockReturnValue({
-      address: '0x123',
-      isDeployed: true,
-      hasAllowances: true,
-      balance: 0,
-      isLoading: false,
-      refetch: jest.fn(),
-    });
-
-    mockUsePredictDeposit.mockReturnValue({
-      isLoading: false,
-      error: null,
-      isSuccess: false,
-      enableWallet: jest.fn(),
-    });
   });
 
   describe('Loading States', () => {
@@ -477,7 +413,6 @@
       // Since the mock doesn't work, we'll check that the component renders without errors
       // and that the main content is not shown
       expect(screen.queryByTestId('flash-list')).not.toBeOnTheScreen();
-      expect(screen.queryByTestId('predict-onboarding')).not.toBeOnTheScreen();
     });
 
     it('renders loading state when isRefreshing is true and positions is empty', () => {
@@ -495,7 +430,6 @@
       // Since the mock doesn't work, we'll check that the component renders without errors
       // and that the main content is not shown
       expect(screen.queryByTestId('flash-list')).not.toBeOnTheScreen();
-      expect(screen.queryByTestId('predict-onboarding')).not.toBeOnTheScreen();
     });
   });
 
@@ -525,10 +459,6 @@
 
     it('displays correct empty state content', () => {
       renderWithProviders(<PredictTabView />);
-
-      // When no claimable positions, should show onboarding
-      expect(screen.getByTestId('predict-onboarding')).toBeOnTheScreen();
-      expect(screen.getByText('Onboarding Content')).toBeOnTheScreen();
 
       // Empty state should still be present in the FlashList
       expect(screen.getByTestId('mock-icon')).toBeOnTheScreen();
@@ -634,7 +564,6 @@
       renderWithProviders(<PredictTabView />);
 
       expect(screen.getByTestId('markets-won-card')).toBeOnTheScreen();
-<<<<<<< HEAD
       expect(screen.getByTestId('claimable-amount')).toHaveTextContent('15');
       expect(screen.getByTestId('available-balance')).toHaveTextContent(
         '1000.36',
@@ -644,22 +573,6 @@
       );
       expect(screen.getByTestId('address')).toHaveTextContent('0x123');
       expect(screen.getByTestId('provider-id')).toHaveTextContent('polymarket');
-=======
-      expect(screen.getAllByTestId('markets-won-count')[0]).toHaveTextContent(
-        '1',
-      );
-      expect(screen.getAllByTestId('claimable-amount')[0]).toHaveTextContent(
-        '15',
-      );
->>>>>>> e1c98cda
-    });
-
-    it('renders PredictOnboarding when no claimable positions', () => {
-      // Default mock already returns empty arrays, so no need to override
-      renderWithProviders(<PredictTabView />);
-
-      expect(screen.getByTestId('predict-onboarding')).toBeOnTheScreen();
-      expect(screen.queryByTestId('markets-won-card')).not.toBeOnTheScreen();
     });
   });
 
