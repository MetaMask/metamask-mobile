--- conflicted
+++ resolved
@@ -8,7 +8,13 @@
 import { NavigationProp, useNavigation } from '@react-navigation/native';
 import { FlashList, FlashListRef } from '@shopify/flash-list';
 import { default as React, useCallback, useRef } from 'react';
-import { Alert, RefreshControl, ScrollView, View , ActivityIndicator } from 'react-native';
+import {
+  Alert,
+  RefreshControl,
+  ScrollView,
+  View,
+  ActivityIndicator,
+} from 'react-native';
 import { IconColor } from '../../../../../component-library/components/Icons/Icon';
 import Routes from '../../../../../constants/navigation/Routes';
 import MarketsWonCard from '../../components/MarketsWonCard';
@@ -23,17 +29,9 @@
 } from '../../types';
 import { PredictNavigationParamList } from '../../types/navigation';
 import { usePredictClaim } from '../../hooks/usePredictClaim';
-<<<<<<< HEAD
 import { useSelector } from 'react-redux';
 import { selectSelectedInternalAccountAddress } from '../../../../../selectors/accountsController';
-import PredictOnboarding from '../../components/PredictOnboarding/PredictOnboarding';
 import { strings } from '../../../../../../locales/i18n';
-=======
-import PredictDeposit from '../../components/PredictDeposit/PredictDeposit';
-import PredictBalance from '../../components/PredictBalance/PredictBalance';
-import { usePredictAccountState } from '../../hooks/usePredictAccountState';
-import { usePredictDepositStatus } from '../../hooks/usePredictDepositStatus';
->>>>>>> e1c98cda
 
 interface PredictTabViewProps {}
 
@@ -60,18 +58,6 @@
       Alert.alert('Error claiming winnings', claimError.message);
     },
   });
-  const {
-    balance,
-    isLoading: isLoadingAccountState,
-    loadAccountState,
-    address,
-  } = usePredictAccountState();
-  usePredictDepositStatus({
-    onSuccess: () => {
-      loadAccountState();
-      loadPositions({ isRefresh: true });
-    },
-  });
   const listRef = useRef<FlashListRef<PredictPositionType>>(null);
   const navigation =
     useNavigation<NavigationProp<PredictNavigationParamList>>();
@@ -85,25 +71,7 @@
     });
   }, [claim, claimablePositions]);
 
-  const handleRefresh = useCallback(() => {
-    loadPositions({ isRefresh: true });
-    loadClaimablePositions({ isRefresh: true });
-    loadAccountState();
-  }, [loadPositions, loadClaimablePositions, loadAccountState]);
-
   const renderMarketsWonCard = useCallback(() => {
-    if (claimablePositions.length === 0)
-      return (
-        <Box twClassName="gap-2">
-          <PredictDeposit />
-          <PredictBalance
-            balance={balance}
-            isLoading={isLoadingAccountState}
-            address={address}
-          />
-        </Box>
-      );
-
     const wonPositions = claimablePositions.filter(
       (position) => position.status === PredictPositionStatus.WON,
     );
@@ -117,7 +85,6 @@
     const availableBalance = 1000.36;
 
     return (
-<<<<<<< HEAD
       <MarketsWonCard
         availableBalance={availableBalance}
         totalClaimableAmount={totalClaimableAmount}
@@ -132,32 +99,6 @@
     handleClaimPress,
     isClaiming,
     selectedInternalAccountAddress,
-=======
-      <Box twClassName="gap-2">
-        <PredictDeposit />
-        <PredictBalance
-          balance={balance}
-          isLoading={isLoadingAccountState}
-          address={address}
-        />
-        <MarketsWonCard
-          numberOfMarketsWon={wonPositions.length}
-          totalClaimableAmount={totalClaimableAmount}
-          unrealizedAmount={unrealizedAmount}
-          unrealizedPercent={unrealizedPercent}
-          onClaimPress={handleClaimPress}
-          isLoading={isClaiming}
-        />
-      </Box>
-    );
-  }, [
-    balance,
-    claimablePositions,
-    handleClaimPress,
-    isClaiming,
-    isLoadingAccountState,
-    address,
->>>>>>> e1c98cda
   ]);
 
   const renderPosition = useCallback(
@@ -226,7 +167,10 @@
     <View style={tw.style('flex-1 bg-default')}>
       <ScrollView
         refreshControl={
-          <RefreshControl refreshing={isRefreshing} onRefresh={handleRefresh} />
+          <RefreshControl
+            refreshing={isRefreshing}
+            onRefresh={() => loadPositions({ isRefresh: true })}
+          />
         }
       >
         {renderMarketsWonCard()}
