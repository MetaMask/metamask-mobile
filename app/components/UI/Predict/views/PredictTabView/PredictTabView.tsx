--- conflicted
+++ resolved
@@ -16,11 +16,8 @@
 import { usePredictWithdrawToasts } from '../../hooks/usePredictWithdrawToasts';
 import { selectHomepageRedesignV1Enabled } from '../../../../../selectors/featureFlagController/homepage';
 import ConditionalScrollView from '../../../../../component-library/components-temp/ConditionalScrollView';
-<<<<<<< HEAD
-=======
 import { TraceName } from '../../../../../util/trace';
 import { usePredictMeasurement } from '../../hooks/usePredictMeasurement';
->>>>>>> f4e8f8d0
 
 interface PredictTabViewProps {
   isVisible?: boolean;
@@ -44,8 +41,6 @@
   usePredictWithdrawToasts();
 
   const hasError = Boolean(positionsError || headerError);
-<<<<<<< HEAD
-=======
 
   // Track positions tab load performance
   usePredictMeasurement({
@@ -65,7 +60,6 @@
       isRefreshing,
     },
   });
->>>>>>> f4e8f8d0
 
   const handleRefresh = useCallback(async () => {
     setIsRefreshing(true);
