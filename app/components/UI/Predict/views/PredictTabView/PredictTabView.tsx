import { useTailwind } from '@metamask/design-system-twrnc-preset';
import { default as React, useRef, useState, useCallback } from 'react';
import { RefreshControl, ScrollView, View } from 'react-native';
import PredictPositionsHeader, {
  PredictPositionsHeaderHandle,
} from '../../components/PredictPositionsHeader';
import PredictPositions, {
  PredictPositionsHandle,
} from '../../components/PredictPositions/PredictPositions';
import PredictAddFundsSheet from '../../components/PredictAddFundsSheet/PredictAddFundsSheet';
import PredictOffline from '../../components/PredictOffline';
import { usePredictDepositToasts } from '../../hooks/usePredictDepositToasts';
import { usePredictClaimToasts } from '../../hooks/usePredictClaimToasts';
import { PredictTabViewSelectorsIDs } from '../../../../../../e2e/selectors/Predict/Predict.selectors';
import { usePredictWithdrawToasts } from '../../hooks/usePredictWithdrawToasts';

interface PredictTabViewProps {
  isVisible?: boolean;
}

const PredictTabView: React.FC<PredictTabViewProps> = ({ isVisible }) => {
  const tw = useTailwind();
  const [isRefreshing, setIsRefreshing] = useState(false);
  const [positionsError, setPositionsError] = useState<string | null>(null);
  const [headerError, setHeaderError] = useState<string | null>(null);

  const predictPositionsRef = useRef<PredictPositionsHandle>(null);
  const predictPositionsHeaderRef = useRef<PredictPositionsHeaderHandle>(null);

  usePredictDepositToasts();
  usePredictClaimToasts();
  usePredictWithdrawToasts();

  const hasError = Boolean(positionsError || headerError);

  const handleRefresh = useCallback(async () => {
    setIsRefreshing(true);
    // Clear errors before refreshing
    setPositionsError(null);
    setHeaderError(null);
    try {
      await Promise.all([
        predictPositionsRef.current?.refresh(),
        predictPositionsHeaderRef.current?.refresh(),
      ]);
    } finally {
      setIsRefreshing(false);
    }
  }, []);

  const handlePositionsError = useCallback((error: string | null) => {
    setPositionsError(error);
  }, []);

  const handleHeaderError = useCallback((error: string | null) => {
    setHeaderError(error);
  }, []);

  return (
    <View style={tw.style('flex-1 bg-default')}>
<<<<<<< HEAD
      <ScrollView
        testID={PredictTabViewSelectorsIDs.SCROLL_VIEW}
        refreshControl={
          <RefreshControl refreshing={isRefreshing} onRefresh={handleRefresh} />
        }
      >
        <PredictPositionsHeader ref={predictPositionsHeaderRef} />
        <PredictPositions ref={predictPositionsRef} isVisible={isVisible} />
        <PredictAddFundsSheet />
      </ScrollView>
=======
      {hasError ? (
        <PredictOffline onRetry={handleRefresh} />
      ) : (
        <ScrollView
          testID={PredictTabViewSelectorsIDs.SCROLL_VIEW}
          refreshControl={
            <RefreshControl
              refreshing={isRefreshing}
              onRefresh={handleRefresh}
            />
          }
        >
          <PredictPositionsHeader
            ref={predictPositionsHeaderRef}
            onError={handleHeaderError}
          />
          <PredictPositions
            ref={predictPositionsRef}
            onError={handlePositionsError}
          />
          <PredictAddFundsSheet />
        </ScrollView>
      )}
>>>>>>> 06032335
    </View>
  );
};

export default PredictTabView;<|MERGE_RESOLUTION|>--- conflicted
+++ resolved
@@ -58,18 +58,6 @@
 
   return (
     <View style={tw.style('flex-1 bg-default')}>
-<<<<<<< HEAD
-      <ScrollView
-        testID={PredictTabViewSelectorsIDs.SCROLL_VIEW}
-        refreshControl={
-          <RefreshControl refreshing={isRefreshing} onRefresh={handleRefresh} />
-        }
-      >
-        <PredictPositionsHeader ref={predictPositionsHeaderRef} />
-        <PredictPositions ref={predictPositionsRef} isVisible={isVisible} />
-        <PredictAddFundsSheet />
-      </ScrollView>
-=======
       {hasError ? (
         <PredictOffline onRetry={handleRefresh} />
       ) : (
@@ -89,11 +77,11 @@
           <PredictPositions
             ref={predictPositionsRef}
             onError={handlePositionsError}
+            isVisible={isVisible}
           />
           <PredictAddFundsSheet />
         </ScrollView>
       )}
->>>>>>> 06032335
     </View>
   );
 };
