--- conflicted
+++ resolved
@@ -3,15 +3,6 @@
 import PredictTransactionsView from './PredictTransactionsView';
 import { PredictActivityType } from '../../types';
 
-<<<<<<< HEAD
-// Mock Tailwind - necessary because MMDS components use it internally
-jest.mock('@metamask/design-system-twrnc-preset', () => ({
-  useTailwind: () => {
-    const tw = (...args: unknown[]) => (Array.isArray(args[0]) ? {} : args[0]);
-    tw.style = tw;
-    return tw;
-  },
-=======
 /**
  * Mock Strategy:
  * - Only mock custom hooks and child components with complex dependencies
@@ -33,7 +24,6 @@
 // Mock performance measurement hook
 jest.mock('../../hooks/usePredictMeasurement', () => ({
   usePredictMeasurement: jest.fn(),
->>>>>>> 80d03cf3
 }));
 
 // Mock Engine for analytics tracking
