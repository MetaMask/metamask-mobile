<<<<<<< HEAD
import React, { useMemo, useEffect } from 'react';
import { ActivityIndicator, FlatList } from 'react-native';
=======
import React, { useMemo, useEffect, useCallback } from 'react';
import { ActivityIndicator, SectionList } from 'react-native';
>>>>>>> f4e8f8d0
import { Box, Text, TextVariant } from '@metamask/design-system-react-native';
import { useTailwind } from '@metamask/design-system-twrnc-preset';
import PredictActivity from '../../components/PredictActivity/PredictActivity';
import { PredictActivityType, type PredictActivityItem } from '../../types';
import { usePredictActivity } from '../../hooks/usePredictActivity';
import { formatCents } from '../../utils/format';
import { strings } from '../../../../../../locales/i18n';
import Engine from '../../../../../core/Engine';
import { PredictEventValues } from '../../constants/eventNames';
<<<<<<< HEAD
=======
import { TraceName } from '../../../../../util/trace';
import { usePredictMeasurement } from '../../hooks/usePredictMeasurement';
>>>>>>> f4e8f8d0

interface PredictTransactionsViewProps {
  transactions?: unknown[];
  tabLabel?: string;
  isVisible?: boolean;
}

<<<<<<< HEAD
=======
interface ActivitySection {
  title: string;
  data: PredictActivityItem[];
}

/**
 * Groups activities by individual day (Today, Yesterday, or specific date)
 * Matches Perps date format: "Today", "Yesterday", or "Jan 15"
 * @param timestamp Unix timestamp in seconds
 * @param todayTime Start of today in milliseconds
 * @param yesterdayTime Start of yesterday in milliseconds
 */
const getDateGroupLabel = (
  timestamp: number,
  todayTime: number,
  yesterdayTime: number,
): string => {
  // Convert timestamp from seconds to milliseconds
  const timestampMs = timestamp * 1000;
  const activityDate = new Date(timestampMs);

  // Reset time to start of day for accurate comparison
  activityDate.setHours(0, 0, 0, 0);
  const activityTime = activityDate.getTime();

  if (activityTime === todayTime) {
    return strings('predict.transactions.today');
  } else if (activityTime === yesterdayTime) {
    return strings('predict.transactions.yesterday');
  }

  // Format all other dates as "MMM D" (e.g., "Jan 15") to match Perps
  const formatter = new Intl.DateTimeFormat('en-US', {
    month: 'short',
    day: 'numeric',
  });

  return formatter.format(activityDate);
};

>>>>>>> f4e8f8d0
const PredictTransactionsView: React.FC<PredictTransactionsViewProps> = ({
  isVisible,
}) => {
  const tw = useTailwind();
  const { activity, isLoading } = usePredictActivity({});

<<<<<<< HEAD
=======
  // Track screen load performance (activity data loaded)
  usePredictMeasurement({
    traceName: TraceName.PredictTransactionHistoryView,
    conditions: [!isLoading, activity !== undefined, isVisible === true],
    debugContext: {
      activityCount: activity?.length,
      hasActivity: !!activity,
      isLoading,
    },
  });

>>>>>>> f4e8f8d0
  // Track activity list viewed when tab becomes visible
  useEffect(() => {
    if (isVisible && !isLoading) {
      Engine.context.PredictController.trackActivityViewed({
        activityType: PredictEventValues.ACTIVITY_TYPE.ACTIVITY_LIST,
      });
    }
  }, [isVisible, isLoading]);

<<<<<<< HEAD
  const items: PredictActivityItem[] = useMemo(
    () =>
      activity.map((activityEntry) => {
        const e = activityEntry.entry;

        switch (e.type) {
          case 'buy': {
            const amountUsd = e.amount;
            const priceCents = formatCents(e.price ?? 0);
            const outcome = activityEntry.outcome;

            return {
              id: activityEntry.id,
              type: PredictActivityType.BUY,
              marketTitle: activityEntry.title ?? '',
              detail: strings('predict.transactions.buy_detail', {
                amountUsd,
                outcome,
                priceCents,
              }),
=======
  const sections: ActivitySection[] = useMemo(() => {
    // Cache today and yesterday timestamps for reuse
    const now = Date.now();
    const today = new Date(now);
    const yesterday = new Date(now - 24 * 60 * 60 * 1000);
    today.setHours(0, 0, 0, 0);
    yesterday.setHours(0, 0, 0, 0);
    const todayTime = today.getTime();
    const yesterdayTime = yesterday.getTime();

    // Pre-compute date order labels
    const todayLabel = strings('predict.transactions.today');
    const yesterdayLabel = strings('predict.transactions.yesterday');

    // Map and group in a single pass for better performance
    const groupedByDate: Record<string, PredictActivityItem[]> = {};
    const sectionOrder: string[] = [];

    activity.forEach((activityEntry) => {
      const e = activityEntry.entry;

      // Map activity to item
      let item: PredictActivityItem;
      switch (e.type) {
        case 'buy': {
          const amountUsd = e.amount;
          const priceCents = formatCents(e.price ?? 0);
          const outcome = activityEntry.outcome;

          item = {
            id: activityEntry.id,
            type: PredictActivityType.BUY,
            marketTitle: activityEntry.title ?? '',
            detail: strings('predict.transactions.buy_detail', {
>>>>>>> f4e8f8d0
              amountUsd,
              outcome,
              priceCents,
            }),
            amountUsd,
            icon: activityEntry.icon,
            outcome,
            providerId: activityEntry.providerId,
            entry: e,
          };
          break;
        }
        case 'sell': {
          const amountUsd = e.amount;
          const priceCents = formatCents(e.price ?? 0);
          item = {
            id: activityEntry.id,
            type: PredictActivityType.SELL,
            marketTitle: activityEntry.title ?? '',
            detail: strings('predict.transactions.sell_detail', {
              priceCents,
            }),
            amountUsd,
            icon: activityEntry.icon,
            outcome: activityEntry.outcome,
            providerId: activityEntry.providerId,
            entry: e,
          };
          break;
        }
        case 'claimWinnings': {
          const amountUsd = e.amount;
          item = {
            id: activityEntry.id,
            type: PredictActivityType.CLAIM,
            marketTitle: activityEntry.title ?? '',
            detail: strings('predict.transactions.claim_detail'),
            amountUsd,
            icon: activityEntry.icon,
            outcome: activityEntry.outcome,
            providerId: activityEntry.providerId,
            entry: e,
          };
          break;
        }
        default: {
          item = {
            id: activityEntry.id,
            type: PredictActivityType.CLAIM,
            marketTitle: activityEntry.title ?? '',
            detail: strings('predict.transactions.claim_detail'),
            amountUsd: 0,
            icon: activityEntry.icon,
            outcome: activityEntry.outcome,
            providerId: activityEntry.providerId,
            entry: e,
          };
          break;
        }
      }

      // Group by date
      const dateLabel = getDateGroupLabel(
        item.entry.timestamp,
        todayTime,
        yesterdayTime,
      );

      if (!groupedByDate[dateLabel]) {
        groupedByDate[dateLabel] = [];
        sectionOrder.push(dateLabel);
      }
      groupedByDate[dateLabel].push(item);
    });

    // Convert to sections array, maintaining chronological order
    const activitySections: ActivitySection[] = [];

    // Add Today first if it exists
    if (groupedByDate[todayLabel]) {
      activitySections.push({
        title: todayLabel,
        data: groupedByDate[todayLabel],
      });
    }

    // Add Yesterday second if it exists
    if (groupedByDate[yesterdayLabel]) {
      activitySections.push({
        title: yesterdayLabel,
        data: groupedByDate[yesterdayLabel],
      });
    }

    // Add all other dates in chronological order
    sectionOrder.forEach((label) => {
      if (label !== todayLabel && label !== yesterdayLabel) {
        activitySections.push({ title: label, data: groupedByDate[label] });
      }
    });

    return activitySections;
  }, [activity]);

  const renderSectionHeader = useCallback(
    ({ section }: { section: ActivitySection }) => (
      <Box twClassName="bg-default px-2 pt-3">
        <Text
          variant={TextVariant.BodyMd}
          twClassName="text-alternative font-semibold"
        >
          {section.title}
        </Text>
      </Box>
    ),
    [],
  );

  const renderItem = useCallback(
    ({ item }: { item: PredictActivityItem }) => (
      <Box twClassName="py-1">
        <PredictActivity item={item} />
      </Box>
    ),
    [],
  );

  const keyExtractor = useCallback((item: PredictActivityItem) => item.id, []);

  return (
    <Box twClassName="flex-1">
      {isLoading ? (
        <Box twClassName="items-center justify-center h-full">
          <ActivityIndicator size="small" testID="activity-indicator" />
        </Box>
      ) : sections.length === 0 ? (
        <Box twClassName="px-4">
          <Text
            variant={TextVariant.BodySm}
            twClassName="text-alternative py-2"
          >
            {strings('predict.transactions.no_transactions')}
          </Text>
        </Box>
      ) : (
        // TODO: Improve loading state, pagination, consider FlashList for better performance, pull down to refresh, etc.
        <SectionList<PredictActivityItem, ActivitySection>
          sections={sections}
          keyExtractor={keyExtractor}
          renderItem={renderItem}
          renderSectionHeader={renderSectionHeader}
          contentContainerStyle={tw.style('p-2')}
          showsVerticalScrollIndicator={false}
          style={tw.style('flex-1')}
          stickySectionHeadersEnabled
          removeClippedSubviews
          maxToRenderPerBatch={10}
          updateCellsBatchingPeriod={50}
          initialNumToRender={10}
          windowSize={5}
        />
      )}
    </Box>
  );
};

export default PredictTransactionsView;<|MERGE_RESOLUTION|>--- conflicted
+++ resolved
@@ -1,10 +1,5 @@
-<<<<<<< HEAD
-import React, { useMemo, useEffect } from 'react';
-import { ActivityIndicator, FlatList } from 'react-native';
-=======
 import React, { useMemo, useEffect, useCallback } from 'react';
 import { ActivityIndicator, SectionList } from 'react-native';
->>>>>>> f4e8f8d0
 import { Box, Text, TextVariant } from '@metamask/design-system-react-native';
 import { useTailwind } from '@metamask/design-system-twrnc-preset';
 import PredictActivity from '../../components/PredictActivity/PredictActivity';
@@ -14,11 +9,8 @@
 import { strings } from '../../../../../../locales/i18n';
 import Engine from '../../../../../core/Engine';
 import { PredictEventValues } from '../../constants/eventNames';
-<<<<<<< HEAD
-=======
 import { TraceName } from '../../../../../util/trace';
 import { usePredictMeasurement } from '../../hooks/usePredictMeasurement';
->>>>>>> f4e8f8d0
 
 interface PredictTransactionsViewProps {
   transactions?: unknown[];
@@ -26,8 +18,6 @@
   isVisible?: boolean;
 }
 
-<<<<<<< HEAD
-=======
 interface ActivitySection {
   title: string;
   data: PredictActivityItem[];
@@ -68,15 +58,12 @@
   return formatter.format(activityDate);
 };
 
->>>>>>> f4e8f8d0
 const PredictTransactionsView: React.FC<PredictTransactionsViewProps> = ({
   isVisible,
 }) => {
   const tw = useTailwind();
   const { activity, isLoading } = usePredictActivity({});
 
-<<<<<<< HEAD
-=======
   // Track screen load performance (activity data loaded)
   usePredictMeasurement({
     traceName: TraceName.PredictTransactionHistoryView,
@@ -88,7 +75,6 @@
     },
   });
 
->>>>>>> f4e8f8d0
   // Track activity list viewed when tab becomes visible
   useEffect(() => {
     if (isVisible && !isLoading) {
@@ -98,28 +84,6 @@
     }
   }, [isVisible, isLoading]);
 
-<<<<<<< HEAD
-  const items: PredictActivityItem[] = useMemo(
-    () =>
-      activity.map((activityEntry) => {
-        const e = activityEntry.entry;
-
-        switch (e.type) {
-          case 'buy': {
-            const amountUsd = e.amount;
-            const priceCents = formatCents(e.price ?? 0);
-            const outcome = activityEntry.outcome;
-
-            return {
-              id: activityEntry.id,
-              type: PredictActivityType.BUY,
-              marketTitle: activityEntry.title ?? '',
-              detail: strings('predict.transactions.buy_detail', {
-                amountUsd,
-                outcome,
-                priceCents,
-              }),
-=======
   const sections: ActivitySection[] = useMemo(() => {
     // Cache today and yesterday timestamps for reuse
     const now = Date.now();
@@ -154,7 +118,6 @@
             type: PredictActivityType.BUY,
             marketTitle: activityEntry.title ?? '',
             detail: strings('predict.transactions.buy_detail', {
->>>>>>> f4e8f8d0
               amountUsd,
               outcome,
               priceCents,
