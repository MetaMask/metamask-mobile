import React, { useMemo, useEffect } from 'react';
import { ActivityIndicator, FlatList } from 'react-native';
import { Box } from '@metamask/design-system-react-native';
import { useTailwind } from '@metamask/design-system-twrnc-preset';
import PredictActivity from '../../components/PredictActivity/PredictActivity';
import { PredictActivityType, type PredictActivityItem } from '../../types';
import { usePredictActivity } from '../../hooks/usePredictActivity';
import { formatCents } from '../../utils/format';
import { strings } from '../../../../../../locales/i18n';
<<<<<<< HEAD
import { TabEmptyState } from '../../../../../component-library/components-temp/TabEmptyState';
=======
import Engine from '../../../../../core/Engine';
import { PredictEventValues } from '../../constants/eventNames';
>>>>>>> 3bf2cf93

interface PredictTransactionsViewProps {
  transactions?: unknown[];
  tabLabel?: string;
  isVisible?: boolean;
}

const PredictTransactionsView: React.FC<PredictTransactionsViewProps> = ({
  isVisible,
}) => {
  const tw = useTailwind();
  const { activity, isLoading } = usePredictActivity({});

<<<<<<< HEAD
  const items: PredictActivityItem[] = useMemo(
    () =>
      activity.map((entry) => {
        const e = entry.entry;

        switch (e.type) {
          case 'buy': {
            const amountUsd = e.amount;
            const priceCents = formatCents(e.price ?? 0);
            const outcome = entry.outcome;

            return {
              id: entry.id,
              type: PredictActivityType.BUY,
              marketTitle: entry.title,
=======
  // Track activity list viewed when tab becomes visible
  useEffect(() => {
    if (isVisible && !isLoading) {
      Engine.context.PredictController.trackActivityViewed({
        activityType: PredictEventValues.ACTIVITY_TYPE.ACTIVITY_LIST,
      });
    }
  }, [isVisible, isLoading]);

  const items: PredictActivityItem[] = useMemo(
    () =>
      activity.map((activityEntry) => {
        const e = activityEntry.entry;

        switch (e.type) {
          case 'buy': {
            const amountUsd = e.amount;
            const priceCents = formatCents(e.price ?? 0);
            const outcome = activityEntry.outcome;

            return {
              id: activityEntry.id,
              type: PredictActivityType.BUY,
              marketTitle: activityEntry.title ?? '',
>>>>>>> 3bf2cf93
              detail: strings('predict.transactions.buy_detail', {
                amountUsd,
                outcome,
                priceCents,
              }),
              amountUsd,
<<<<<<< HEAD
              icon: entry.icon,
            } as PredictActivityItem;
=======
              icon: activityEntry.icon,
              outcome,
              providerId: activityEntry.providerId,
              entry: e,
            };
>>>>>>> 3bf2cf93
          }
          case 'sell': {
            const amountUsd = e.amount;
            const priceCents = formatCents(e.price ?? 0);
            return {
<<<<<<< HEAD
              id: entry.id,
              type: PredictActivityType.SELL,
              marketTitle: entry.title,
=======
              id: activityEntry.id,
              type: PredictActivityType.SELL,
              marketTitle: activityEntry.title ?? '',
>>>>>>> 3bf2cf93
              detail: strings('predict.transactions.sell_detail', {
                priceCents,
              }),
              amountUsd,
<<<<<<< HEAD
              icon: entry.icon,
            } as PredictActivityItem;
=======
              icon: activityEntry.icon,
              outcome: activityEntry.outcome,
              providerId: activityEntry.providerId,
              entry: e,
            };
>>>>>>> 3bf2cf93
          }
          case 'claimWinnings': {
            const amountUsd = e.amount;
            return {
<<<<<<< HEAD
              id: entry.id,
              type: PredictActivityType.CLAIM,
              marketTitle: entry.title,
              detail: strings('predict.transactions.claim_detail'),
              amountUsd,
              icon: entry.icon,
            } as PredictActivityItem;
          }
          default: {
            return {
              id: entry.id,
              type: PredictActivityType.CLAIM,
              marketTitle: entry.title,
              detail: strings('predict.transactions.claim_detail'),
              amountUsd: 0,
              icon: entry.icon,
            } as PredictActivityItem;
=======
              id: activityEntry.id,
              type: PredictActivityType.CLAIM,
              marketTitle: activityEntry.title ?? '',
              detail: strings('predict.transactions.claim_detail'),
              amountUsd,
              icon: activityEntry.icon,
              outcome: activityEntry.outcome,
              providerId: activityEntry.providerId,
              entry: e,
            };
          }
          default: {
            return {
              id: activityEntry.id,
              type: PredictActivityType.CLAIM,
              marketTitle: activityEntry.title ?? '',
              detail: strings('predict.transactions.claim_detail'),
              amountUsd: 0,
              icon: activityEntry.icon,
              outcome: activityEntry.outcome,
              providerId: activityEntry.providerId,
              entry: e,
            };
>>>>>>> 3bf2cf93
          }
        }
      }),
    [activity],
  );

  return (
    <Box twClassName="flex-1">
      {isLoading ? (
        <Box twClassName="items-center justify-center h-full">
          <ActivityIndicator size="small" testID="activity-indicator" />
        </Box>
      ) : items.length === 0 ? (
        <Box twClassName="items-center justify-center py-10">
          <TabEmptyState
            description={strings('predict.transactions.no_transactions')}
          />
        </Box>
      ) : (
        // TODO: Improve loading state, pagination, consider FlashList for better performance, pull down to refresh, etc.
        <FlatList<PredictActivityItem>
          data={items}
          keyExtractor={(item) => item.id}
          renderItem={({ item }) => (
            <Box twClassName="py-1">
              <PredictActivity item={item} />
            </Box>
          )}
          contentContainerStyle={tw.style('p-2')}
          showsVerticalScrollIndicator={false}
          nestedScrollEnabled
          style={tw.style('flex-1')}
        />
      )}
    </Box>
  );
};

export default PredictTransactionsView;<|MERGE_RESOLUTION|>--- conflicted
+++ resolved
@@ -7,12 +7,9 @@
 import { usePredictActivity } from '../../hooks/usePredictActivity';
 import { formatCents } from '../../utils/format';
 import { strings } from '../../../../../../locales/i18n';
-<<<<<<< HEAD
 import { TabEmptyState } from '../../../../../component-library/components-temp/TabEmptyState';
-=======
 import Engine from '../../../../../core/Engine';
 import { PredictEventValues } from '../../constants/eventNames';
->>>>>>> 3bf2cf93
 
 interface PredictTransactionsViewProps {
   transactions?: unknown[];
@@ -26,23 +23,6 @@
   const tw = useTailwind();
   const { activity, isLoading } = usePredictActivity({});
 
-<<<<<<< HEAD
-  const items: PredictActivityItem[] = useMemo(
-    () =>
-      activity.map((entry) => {
-        const e = entry.entry;
-
-        switch (e.type) {
-          case 'buy': {
-            const amountUsd = e.amount;
-            const priceCents = formatCents(e.price ?? 0);
-            const outcome = entry.outcome;
-
-            return {
-              id: entry.id,
-              type: PredictActivityType.BUY,
-              marketTitle: entry.title,
-=======
   // Track activity list viewed when tab becomes visible
   useEffect(() => {
     if (isVisible && !isLoading) {
@@ -67,74 +47,38 @@
               id: activityEntry.id,
               type: PredictActivityType.BUY,
               marketTitle: activityEntry.title ?? '',
->>>>>>> 3bf2cf93
               detail: strings('predict.transactions.buy_detail', {
                 amountUsd,
                 outcome,
                 priceCents,
               }),
               amountUsd,
-<<<<<<< HEAD
-              icon: entry.icon,
-            } as PredictActivityItem;
-=======
               icon: activityEntry.icon,
               outcome,
               providerId: activityEntry.providerId,
               entry: e,
             };
->>>>>>> 3bf2cf93
           }
           case 'sell': {
             const amountUsd = e.amount;
             const priceCents = formatCents(e.price ?? 0);
             return {
-<<<<<<< HEAD
-              id: entry.id,
-              type: PredictActivityType.SELL,
-              marketTitle: entry.title,
-=======
               id: activityEntry.id,
               type: PredictActivityType.SELL,
               marketTitle: activityEntry.title ?? '',
->>>>>>> 3bf2cf93
               detail: strings('predict.transactions.sell_detail', {
                 priceCents,
               }),
               amountUsd,
-<<<<<<< HEAD
-              icon: entry.icon,
-            } as PredictActivityItem;
-=======
               icon: activityEntry.icon,
               outcome: activityEntry.outcome,
               providerId: activityEntry.providerId,
               entry: e,
             };
->>>>>>> 3bf2cf93
           }
           case 'claimWinnings': {
             const amountUsd = e.amount;
             return {
-<<<<<<< HEAD
-              id: entry.id,
-              type: PredictActivityType.CLAIM,
-              marketTitle: entry.title,
-              detail: strings('predict.transactions.claim_detail'),
-              amountUsd,
-              icon: entry.icon,
-            } as PredictActivityItem;
-          }
-          default: {
-            return {
-              id: entry.id,
-              type: PredictActivityType.CLAIM,
-              marketTitle: entry.title,
-              detail: strings('predict.transactions.claim_detail'),
-              amountUsd: 0,
-              icon: entry.icon,
-            } as PredictActivityItem;
-=======
               id: activityEntry.id,
               type: PredictActivityType.CLAIM,
               marketTitle: activityEntry.title ?? '',
@@ -158,7 +102,6 @@
               providerId: activityEntry.providerId,
               entry: e,
             };
->>>>>>> 3bf2cf93
           }
         }
       }),
