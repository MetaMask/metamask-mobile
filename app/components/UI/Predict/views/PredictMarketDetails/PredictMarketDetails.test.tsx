import React from 'react';
import type { ReactTestInstance } from 'react-test-renderer';
import { screen, fireEvent, waitFor, act } from '@testing-library/react-native';
import { InteractionManager } from 'react-native';
import {
  NavigationProp,
  ParamListBase,
  useNavigation,
  useRoute,
} from '@react-navigation/native';
import PredictMarketDetails from './PredictMarketDetails';
import { strings } from '../../../../../../locales/i18n';
import Routes from '../../../../../constants/navigation/Routes';
import { PredictEventValues } from '../../constants/eventNames';
import renderWithProvider from '../../../../../util/test/renderWithProvider';

const runAfterInteractionsCallbacks: (() => void)[] = [];
const mockRunAfterInteractions = jest.spyOn(
  InteractionManager,
  'runAfterInteractions',
);
const runAfterInteractionsMockImpl: typeof InteractionManager.runAfterInteractions =
  (task) => {
    if (typeof task === 'function') {
      runAfterInteractionsCallbacks.push(task as () => void);
    }

    return {
      then: jest.fn(),
      done: jest.fn(),
      cancel: jest.fn(),
    } as ReturnType<typeof InteractionManager.runAfterInteractions>;
  };

jest.mock('../../../../../core/Engine', () => ({
  context: {
    PredictController: {
      trackMarketDetailsOpened: jest.fn(),
      trackGeoBlockTriggered: jest.fn(),
    },
  },
}));

jest.mock('@react-navigation/native', () => ({
  useNavigation: jest.fn(),
  useRoute: jest.fn(),
  NavigationContainer: ({ children }: { children: React.ReactNode }) =>
    children,
}));

jest.mock('@react-navigation/stack', () => ({
  createStackNavigator: () => ({
    Navigator: ({ children }: { children: React.ReactNode }) => children,
    Screen: ({ children }: { children: React.ReactNode }) => children,
  }),
}));

jest.mock('@metamask/design-system-react-native', () => {
  const { View } = jest.requireActual('react-native');
  return {
    Box: View,
    BoxFlexDirection: {
      Row: 'row',
      Column: 'column',
    },
    BoxAlignItems: {
      Center: 'center',
    },
    BoxJustifyContent: {
      Between: 'space-between',
    },
    ButtonSize: {
      Lg: 'lg',
      Md: 'md',
      Sm: 'sm',
    },
  };
});

const mockUseTheme = jest.fn(() => ({
  colors: {
    background: {
      default: '#ffffff',
    },
    text: {
      default: '#121314',
      muted: '#666666',
    },
    icon: {
      default: '#121314',
    },
    primary: {
      default: '#037DD6',
    },
    success: {
      default: '#28A745',
    },
    error: {
      default: '#DC3545',
    },
  },
}));

jest.mock('../../../../../util/theme', () => ({
  useTheme: mockUseTheme,
}));

jest.mock('react-native-safe-area-context', () => {
  const { View } = jest.requireActual('react-native');
  return {
    SafeAreaView: ({
      children,
      style,
      testID,
    }: {
      children: React.ReactNode;
      style?: React.ComponentProps<typeof View>['style'];
      testID?: string;
    }) => (
      <View style={style} testID={testID}>
        {children}
      </View>
    ),
    useSafeAreaInsets: jest.fn(() => ({
      top: 0,
      right: 0,
      bottom: 0,
      left: 0,
    })),
    SafeAreaProvider: ({ children }: { children: React.ReactNode }) => children,
  };
});

jest.mock('../../../../../../locales/i18n', () => ({
  strings: jest.fn((key: string) => key),
}));

jest.mock('../../../Navbar', () => ({
  getNavigationOptionsTitle: jest.fn(() => ({})),
}));

jest.mock('../../utils/format', () => ({
  formatPrice: jest.fn(
    (value: number, options?: { maximumDecimals?: number }) =>
      `$${value.toFixed(options?.maximumDecimals || 2)}`,
  ),
  formatVolume: jest.fn((value: number) => value.toLocaleString()),
  formatPercentage: jest.fn((value: number) =>
    value === 0
      ? '0%'
      : `${value > 0 ? '+' : ''}${Math.abs(value).toFixed(2)}%`,
  ),
  formatAddress: jest.fn(
    (address: string) => `${address.slice(0, 6)}...${address.slice(-4)}`,
  ),
  estimateLineCount: jest.fn((text?: string) => {
    if (!text) return 1;
    // Simple mock implementation - returns 1 for short text, 2 for longer
    return text.length > 50 ? 2 : 1;
  }),
  formatCents: jest.fn((dollars: number) => {
    const cents = dollars * 100;
    const roundedCents = Number(cents.toFixed(1));
    if (roundedCents === Math.floor(roundedCents)) {
      return `${Math.floor(roundedCents)}¢`;
    }
    return `${cents.toFixed(1)}¢`;
  }),
}));

jest.mock('../../hooks/usePredictMarket', () => ({
  usePredictMarket: jest.fn(() => ({
    market: null,
    isFetching: false,
    refetch: jest.fn(),
  })),
}));

jest.mock('../../hooks/usePredictPriceHistory', () => ({
  usePredictPriceHistory: jest.fn(() => ({
    priceHistories: [],
    isFetching: false,
    errors: [],
    refetch: jest.fn(),
  })),
}));

jest.mock('../../hooks/usePredictPositions', () => ({
  usePredictPositions: jest.fn(() => ({
    positions: [],
    isLoading: false,
    isRefreshing: false,
    error: null,
    loadPositions: jest.fn(),
  })),
}));

jest.mock('../../hooks/usePredictBalance', () => ({
  usePredictBalance: jest.fn(() => ({
    balance: 100,
    hasNoBalance: false,
    isLoading: false,
    isRefreshing: false,
    error: null,
    loadBalance: jest.fn(),
  })),
}));

jest.mock('../../hooks/usePredictClaim', () => ({
  usePredictClaim: jest.fn(() => ({
    claim: jest.fn(),
  })),
}));

jest.mock('../../hooks/usePredictEligibility', () => ({
  usePredictEligibility: jest.fn(() => ({
    isEligible: true,
    refreshEligibility: jest.fn(),
  })),
}));

jest.mock('../../hooks/usePredictPrices', () => ({
  usePredictPrices: jest.fn(() => ({
    prices: { providerId: '', results: [] },
    isFetching: false,
    error: null,
    refetch: jest.fn(),
  })),
}));

jest.mock('../../hooks/usePredictMeasurement', () => ({
  usePredictMeasurement: jest.fn(),
}));

jest.mock('../../components/PredictDetailsChart/PredictDetailsChart', () => {
  const { View, Text } = jest.requireActual('react-native');
  return function MockPredictDetailsChart() {
    return (
      <View testID="predict-details-chart">
        <Text>Chart Component</Text>
      </View>
    );
  };
});

jest.mock('../../components/PredictMarketOutcome', () => {
  const { View, Text } = jest.requireActual('react-native');
  return function MockPredictMarketOutcome({
    outcome,
  }: {
    outcome: { title?: string };
  }) {
    return (
      <View testID="predict-market-outcome">
        <Text>{outcome?.title || 'Outcome'}</Text>
      </View>
    );
  };
});

jest.mock('../../../../Base/TabBar', () => {
  const { View, Text } = jest.requireActual('react-native');
  return function MockTabBar({ textStyle }: { textStyle: object }) {
    return (
      <View testID="tab-bar">
        <Text style={textStyle}>Tab Bar</Text>
      </View>
    );
  };
});

jest.mock('@tommasini/react-native-scrollable-tab-view', () => {
  const { View } = jest.requireActual('react-native');
  return function MockScrollableTabView({
    children,
    renderTabBar,
  }: {
    children: React.ReactNode;
    renderTabBar?: () => React.ReactNode;
  }) {
    return (
      <View testID="scrollable-tab-view">
        {renderTabBar?.()}
        {children}
      </View>
    );
  };
});

jest.mock('../../../../../component-library/components/Texts/Text', () => {
  const { Text } = jest.requireActual('react-native');
  return {
    __esModule: true,
    default: Text,
    TextVariant: {
      HeadingMD: 'HeadingMD',
      BodyMD: 'BodyMD',
      BodyMDMedium: 'BodyMDMedium',
      BodySM: 'BodySM',
    },
    TextColor: {
      Default: 'Default',
      Alternative: 'Alternative',
      Success: 'Success',
      Error: 'Error',
      Primary: 'Primary',
    },
  };
});

jest.mock('../../../../../component-library/components/Buttons/Button', () => {
  const { TouchableOpacity, Text } = jest.requireActual('react-native');
  return {
    __esModule: true,
    default: function MockButton({
      onPress,
      style,
      children,
      label,
      testID,
    }: {
      onPress: () => void;
      label: string | React.ReactNode;
      variant: string;
      size: string;
      width: string;
      style: object;
      children?: React.ReactNode;
      testID?: string;
    }) {
      return (
        <TouchableOpacity
          onPress={onPress}
          testID={testID || 'button'}
          style={style}
        >
          <Text>{label || children}</Text>
        </TouchableOpacity>
      );
    },
    ButtonVariants: {
      Primary: 'Primary',
      Secondary: 'Secondary',
    },
    ButtonSize: {
      Lg: 'Lg',
    },
    ButtonWidthTypes: {
      Full: 'Full',
    },
  };
});

jest.mock(
  '../../../../../component-library/components-temp/Buttons/ButtonHero',
  () => {
    const { TouchableOpacity } = jest.requireActual('react-native');
    return {
      __esModule: true,
      default: function MockButtonHero({
        onPress,
        style,
        children,
        testID,
      }: {
        onPress?: () => void;
        style?: object;
        children?: React.ReactNode;
        size?: string;
        testID?: string;
      }) {
        return (
          <TouchableOpacity
            onPress={onPress}
            testID={testID || 'button-hero'}
            style={style}
          >
            {children}
          </TouchableOpacity>
        );
      },
    };
  },
);

jest.mock('../../../../../component-library/components/Icons/Icon', () => {
  const { View } = jest.requireActual('react-native');
  return {
    __esModule: true,
    default: function MockIcon({
      name,
    }: {
      name: string;
      size?: string;
      color?: string;
    }) {
      return <View testID={`icon-${name}`} />;
    },
    IconName: {
      ArrowLeft: 'ArrowLeft',
      ArrowDown: 'ArrowDown',
      ArrowUp: 'ArrowUp',
      Flash: 'Flash',
      Chart: 'Chart',
      Clock: 'Clock',
      Bank: 'Bank',
      Export: 'Export',
      Apps: 'Apps',
      CheckBold: 'CheckBold',
    },
    IconSize: {
      Sm: 'Sm',
      Md: 'Md',
    },
    IconColor: {
      Default: 'Default',
      Alternative: 'Alternative',
      Success: 'Success',
      Error: 'Error',
      Primary: 'Primary',
    },
  };
});

function createMockMarket(overrides = {}) {
  const defaultMarket = {
    id: 'market-1',
    title: 'Will Bitcoin reach $100k by end of 2024?',
    image: 'https://example.com/bitcoin.png',
    endDate: '2024-12-31T23:59:59Z',
    providerId: 'polymarket',
<<<<<<< HEAD
    status: 'open',
=======
    tags: [],
>>>>>>> ee0a135b
    outcomes: [
      {
        id: 'outcome-1',
        title: 'Yes',
        groupItemTitle: 'Yes',
        status: 'open',
        tokens: [
          {
            id: 'token-1',
            title: 'Yes',
            price: 0.65,
          },
          {
            id: 'token-2',
            title: 'No',
            price: 0.35,
          },
        ],
        volume: 1000000,
      },
      {
        id: 'outcome-2',
        title: 'No',
        groupItemTitle: 'No',
        status: 'open',
        tokens: [
          {
            id: 'token-3',
            title: 'No',
            price: 0.35,
          },
        ],
        volume: 500000,
      },
    ],
  };

  const mergedMarket = {
    ...defaultMarket,
    ...overrides,
  };

  const normalizedOutcomes =
    mergedMarket.outcomes?.map((outcome, outcomeIndex) => {
      const fallbackOutcomeTitle =
        outcome.title ?? `Outcome ${outcomeIndex + 1}`;

      return {
        ...outcome,
        groupItemTitle: outcome.groupItemTitle ?? fallbackOutcomeTitle,
        tokens: (outcome.tokens ?? []).map((token, tokenIndex) => {
          let tokenTitle = token.title;

          if (!tokenTitle) {
            if (outcomeIndex === 0 && tokenIndex === 0) {
              tokenTitle = 'Yes';
            } else if (outcomeIndex === 0 && tokenIndex === 1) {
              tokenTitle = 'No';
            } else {
              tokenTitle =
                outcome.groupItemTitle ??
                outcome.title ??
                `Token ${tokenIndex + 1}`;

              if (tokenIndex > 0 && tokenTitle === fallbackOutcomeTitle) {
                tokenTitle = `${tokenTitle} ${tokenIndex + 1}`;
              }
            }
          }

          return {
            ...token,
            title: tokenTitle,
          };
        }),
      };
    }) ?? [];

  return {
    ...mergedMarket,
    outcomes: normalizedOutcomes,
  };
}

type HookOverrideShape = Record<string, unknown>;

interface PredictPositionsHookResultMock {
  positions: Record<string, unknown>[];
  isLoading: boolean;
  isRefreshing: boolean;
  error: unknown;
  loadPositions: jest.Mock;
}

interface SplitPositionsOverrides {
  active?: Partial<PredictPositionsHookResultMock>;
  claimable?: Partial<PredictPositionsHookResultMock>;
}

type PositionsOverride =
  | Partial<PredictPositionsHookResultMock>
  | SplitPositionsOverrides;

const isSplitPositionsOverride = (
  override: PositionsOverride,
): override is SplitPositionsOverrides =>
  override !== null &&
  typeof override === 'object' &&
  ('active' in override || 'claimable' in override);

interface HookOverrides {
  market?: HookOverrideShape;
  priceHistory?: HookOverrideShape;
  positions?: PositionsOverride;
  eligibility?: HookOverrideShape;
}

function setupPredictMarketDetailsTest(
  marketOverrides: HookOverrideShape = {},
  routeOverrides: HookOverrideShape = {},
  hookOverrides: HookOverrides = {},
) {
  jest.clearAllMocks();
  runAfterInteractionsCallbacks.length = 0;
  mockRunAfterInteractions.mockImplementation(runAfterInteractionsMockImpl);

  const mockNavigate = jest.fn();
  const mockSetOptions = jest.fn();
  const mockGoBack = jest.fn();
  const mockCanGoBack = jest.fn(() => true);
  const mockGetParent = jest.fn(() => ({
    canGoBack: jest.fn(() => true),
    goBack: jest.fn(),
  }));

  const mockUseNavigation = useNavigation as jest.MockedFunction<
    typeof useNavigation
  >;
  const mockUseRoute = useRoute as jest.MockedFunction<typeof useRoute>;

  const mockMarket = createMockMarket(marketOverrides);

  const mockRoute = {
    key: 'PredictMarketDetails',
    name: 'PredictMarketDetails' as const,
    params: {
      marketId: 'market-1',
    },
    ...routeOverrides,
  };

  mockUseNavigation.mockReturnValue({
    navigate: mockNavigate,
    setOptions: mockSetOptions,
    goBack: mockGoBack,
    canGoBack: mockCanGoBack,
    getParent: mockGetParent,
  } as unknown as NavigationProp<ParamListBase>);

  mockUseRoute.mockReturnValue(mockRoute);

  const { usePredictMarket } = jest.requireMock('../../hooks/usePredictMarket');
  const { usePredictPriceHistory } = jest.requireMock(
    '../../hooks/usePredictPriceHistory',
  );
  const { usePredictPositions } = jest.requireMock(
    '../../hooks/usePredictPositions',
  );
  const { usePredictEligibility } = jest.requireMock(
    '../../hooks/usePredictEligibility',
  );

  usePredictEligibility.mockReturnValue({
    isEligible: true,
    refreshEligibility: jest.fn(),
    ...hookOverrides.eligibility,
  });

  usePredictMarket.mockReturnValue({
    market: mockMarket,
    isFetching: false,
    refetch: jest.fn(),
    ...hookOverrides.market,
  });

  usePredictPriceHistory.mockReturnValue({
    priceHistories: [],
    isFetching: false,
    errors: [],
    refetch: jest.fn(),
    ...hookOverrides.priceHistory,
  });

  const positionsOverridesValue = (hookOverrides.positions ??
    {}) as PositionsOverride;

  let activeOverride: Partial<PredictPositionsHookResultMock> = {};
  let claimableOverride: Partial<PredictPositionsHookResultMock> = {};

  if (isSplitPositionsOverride(positionsOverridesValue)) {
    activeOverride = positionsOverridesValue.active ?? {};
    claimableOverride = positionsOverridesValue.claimable ?? {};
  } else {
    activeOverride =
      positionsOverridesValue as Partial<PredictPositionsHookResultMock>;
  }

  const activePositionsHook: PredictPositionsHookResultMock = {
    positions: [],
    isLoading: false,
    isRefreshing: false,
    error: null,
    loadPositions: jest.fn(),
    ...activeOverride,
  };

  const claimablePositionsHook: PredictPositionsHookResultMock = {
    positions: [],
    isLoading: false,
    isRefreshing: false,
    error: null,
    loadPositions: jest.fn(),
    ...claimableOverride,
  };

  usePredictPositions.mockImplementation(
    ({ claimable }: { claimable?: boolean }) =>
      claimable ? claimablePositionsHook : activePositionsHook,
  );

  const result = renderWithProvider(<PredictMarketDetails />);

  return {
    ...result,
    mockNavigate,
    mockSetOptions,
    mockGoBack,
    mockCanGoBack,
    mockGetParent,
    mockMarket,
    mockRoute,
  };
}

const collapseWhitespace = (text: string) => text.replace(/\s+/g, '');

const extractText = (node: React.ReactNode): string => {
  if (typeof node === 'string' || typeof node === 'number') {
    return String(node);
  }

  if (Array.isArray(node)) {
    return node.map(extractText).join('');
  }

  if (React.isValidElement(node)) {
    return extractText(node.props.children);
  }

  return '';
};

const getActionButtonText = (button: ReactTestInstance) =>
  collapseWhitespace(extractText(button.props.children));

const getActionButtons = () =>
  screen
    .getAllByTestId('button')
    .filter((button) => getActionButtonText(button).includes('¢'));

const findActionButtonByPrice = (price: number) =>
  getActionButtons().find(
    (button) => getActionButtonText(button) === `•${price}¢`,
  );

describe('PredictMarketDetails', () => {
  afterEach(() => {
    jest.clearAllMocks();
    mockRunAfterInteractions.mockReset();
  });

  afterAll(() => {
    mockRunAfterInteractions.mockRestore();
  });

  describe('Component Rendering', () => {
    it('renders the main screen container', () => {
      setupPredictMarketDetailsTest();

      expect(
        screen.getByTestId('predict-market-details-screen'),
      ).toBeOnTheScreen();
    });

    it('displays market title when market data is loaded', () => {
      const { mockMarket } = setupPredictMarketDetailsTest();

      expect(screen.getByText(mockMarket.title)).toBeOnTheScreen();
    });

    it('displays loading state when market is fetching', () => {
      setupPredictMarketDetailsTest(
        {},
        {},
        { market: { isFetching: true, market: null } },
      );

      // Check that skeleton loaders appear
      expect(
        screen.getByTestId('predict-details-header-skeleton-back-button'),
      ).toBeOnTheScreen();
      expect(
        screen.getByTestId('predict-details-content-skeleton-option-1'),
      ).toBeOnTheScreen();
      expect(
        screen.getByTestId('predict-details-buttons-skeleton-button-yes'),
      ).toBeOnTheScreen();
    });

    it('displays fallback title when market data is unavailable', () => {
      setupPredictMarketDetailsTest({}, {}, { market: { market: null } });

      // Screen renders without a title; other sections may still show loading keys
      expect(
        screen.getByTestId('predict-market-details-screen'),
      ).toBeOnTheScreen();
    });

    it('renders back button with correct accessibility', () => {
      setupPredictMarketDetailsTest();

      expect(screen.getByTestId('icon-ArrowLeft')).toBeOnTheScreen();
    });
  });

  describe('Market Information Display', () => {
    it('displays market volume correctly', () => {
      setupPredictMarketDetailsTest();

      const aboutTab = screen.getByTestId(
        'predict-market-details-tab-bar-tab-1',
      );
      fireEvent.press(aboutTab);

      expect(
        screen.getByText('predict.market_details.volume'),
      ).toBeOnTheScreen();
    });

    it('displays market end date correctly', () => {
      setupPredictMarketDetailsTest();

      const aboutTab = screen.getByTestId(
        'predict-market-details-tab-bar-tab-1',
      );
      fireEvent.press(aboutTab);

      expect(
        screen.getByText('predict.market_details.end_date'),
      ).toBeOnTheScreen();
      expect(screen.getByText('12/31/2024')).toBeOnTheScreen();
    });

    it('displays resolution details information', () => {
      setupPredictMarketDetailsTest();

      const aboutTab = screen.getByTestId(
        'predict-market-details-tab-bar-tab-1',
      );
      fireEvent.press(aboutTab);

      expect(
        screen.getByText('predict.market_details.resolution_details'),
      ).toBeOnTheScreen();
      expect(screen.getByText('Polymarket')).toBeOnTheScreen();
    });

    it('navigates to polymarket resolution details when pressed', () => {
      const { mockNavigate } = setupPredictMarketDetailsTest();

      const aboutTab = screen.getByTestId(
        'predict-market-details-tab-bar-tab-1',
      );
      fireEvent.press(aboutTab);

      const resolutionText = screen.getByText('Polymarket');

      act(() => {
        fireEvent.press(resolutionText);
      });

      expect(mockRunAfterInteractions).toHaveBeenCalledTimes(1);
      const callback = runAfterInteractionsCallbacks[0];
      expect(callback).toBeDefined();

      act(() => {
        callback?.();
      });

      expect(mockNavigate).toHaveBeenCalledWith('Webview', {
        screen: 'SimpleWebview',
        params: {
          url: 'https://docs.polymarket.com/polymarket-learn/markets/how-are-markets-resolved',
          title: 'predict.market_details.resolution_details',
        },
      });
    });
  });

  describe('Chart Rendering', () => {
    it('renders single outcome chart for single outcome markets', () => {
      const singleOutcomeMarket = createMockMarket({
        status: 'open',
        outcomes: [
          {
            id: 'outcome-1',
            title: 'Yes',
            status: 'open',
            tokens: [
              { id: 'token-1', title: 'Yes', price: 0.65 },
              { id: 'token-2', title: 'No', price: 0.35 },
            ],
            volume: 1000000,
          },
        ],
      });

      setupPredictMarketDetailsTest(singleOutcomeMarket);

      expect(screen.getByTestId('predict-details-chart')).toBeOnTheScreen();
    });

    it('renders multiple outcome chart for binary markets with two outcomes', () => {
      setupPredictMarketDetailsTest();

      expect(screen.getByTestId('predict-details-chart')).toBeOnTheScreen();
    });

    it('renders multiple outcome chart for multi-outcome markets', () => {
      const multiOutcomeMarket = createMockMarket({
        outcomes: [
          {
            id: 'outcome-1',
            title: 'Option A',
            status: 'open',
            tokens: [{ id: 'token-1', price: 0.4 }],
            volume: 1000000,
          },
          {
            id: 'outcome-2',
            title: 'Option B',
            status: 'open',
            tokens: [{ id: 'token-2', price: 0.3 }],
            volume: 500000,
          },
          {
            id: 'outcome-3',
            title: 'Option C',
            status: 'open',
            tokens: [{ id: 'token-3', price: 0.3 }],
            volume: 300000,
          },
        ],
      });

      setupPredictMarketDetailsTest(multiOutcomeMarket);

      expect(screen.getByTestId('predict-details-chart')).toBeOnTheScreen();
    });

    it('does not render chart when all outcomes are closed', () => {
      const closedOutcomesMarket = createMockMarket({
        status: 'closed',
        outcomes: [
          {
            id: 'outcome-1',
            title: 'Yes',
            status: 'closed',
            tokens: [
              { id: 'token-1', price: 1.0, title: 'Yes' },
              { id: 'token-1b', price: 0.0, title: 'No' },
            ],
            volume: 1000000,
          },
          {
            id: 'outcome-2',
            title: 'No',
            status: 'closed',
            tokens: [
              { id: 'token-2', price: 0.0, title: 'Yes' },
              { id: 'token-2b', price: 1.0, title: 'No' },
            ],
            volume: 500000,
          },
        ],
      });

      setupPredictMarketDetailsTest(closedOutcomesMarket);

      expect(
        screen.queryByTestId('predict-details-chart'),
      ).not.toBeOnTheScreen();
    });

    it('does not render chart when market has no open outcomes', () => {
      const noOpenOutcomesMarket = createMockMarket({
        outcomes: [
          {
            id: 'outcome-1',
            title: 'Option A',
            status: 'closed',
            tokens: [{ id: 'token-1', price: 0.5 }],
            volume: 1000000,
          },
        ],
      });

      setupPredictMarketDetailsTest(noOpenOutcomesMarket);

      expect(
        screen.queryByTestId('predict-details-chart'),
      ).not.toBeOnTheScreen();
    });

    it('renders chart when market has at least one open outcome', () => {
      const mixedStatusMarket = createMockMarket({
        outcomes: [
          {
            id: 'outcome-1',
            title: 'Option A',
            status: 'closed',
            tokens: [{ id: 'token-1', price: 1.0 }],
            volume: 1000000,
          },
          {
            id: 'outcome-2',
            title: 'Option B',
            status: 'open',
            tokens: [{ id: 'token-2', price: 0.5 }],
            volume: 500000,
          },
        ],
      });

      setupPredictMarketDetailsTest(mixedStatusMarket);

      expect(screen.getByTestId('predict-details-chart')).toBeOnTheScreen();
    });

    it('limits chart data to first 3 open outcomes when more are available', () => {
      const { usePredictPriceHistory } = jest.requireMock(
        '../../hooks/usePredictPriceHistory',
      );

      const marketWithManyOutcomes = createMockMarket({
        outcomes: [
          {
            id: 'outcome-1',
            title: 'Option A',
            status: 'open',
            tokens: [{ id: 'token-1', price: 0.25 }],
            volume: 1000000,
          },
          {
            id: 'outcome-2',
            title: 'Option B',
            status: 'open',
            tokens: [{ id: 'token-2', price: 0.25 }],
            volume: 800000,
          },
          {
            id: 'outcome-3',
            title: 'Option C',
            status: 'open',
            tokens: [{ id: 'token-3', price: 0.25 }],
            volume: 600000,
          },
          {
            id: 'outcome-4',
            title: 'Option D',
            status: 'open',
            tokens: [{ id: 'token-4', price: 0.25 }],
            volume: 400000,
          },
        ],
      });

      setupPredictMarketDetailsTest(marketWithManyOutcomes);

      expect(usePredictPriceHistory).toHaveBeenCalledWith(
        expect.objectContaining({
          marketIds: ['token-1', 'token-2', 'token-3'],
        }),
      );
    });

    it('filters out closed outcomes from chart data', () => {
      const { usePredictPriceHistory } = jest.requireMock(
        '../../hooks/usePredictPriceHistory',
      );

      const marketWithMixedStatus = createMockMarket({
        outcomes: [
          {
            id: 'outcome-1',
            title: 'Option A',
            status: 'closed',
            tokens: [{ id: 'token-1', price: 1.0 }],
            volume: 1000000,
          },
          {
            id: 'outcome-2',
            title: 'Option B',
            status: 'open',
            tokens: [{ id: 'token-2', price: 0.6 }],
            volume: 800000,
          },
          {
            id: 'outcome-3',
            title: 'Option C',
            status: 'open',
            tokens: [{ id: 'token-3', price: 0.4 }],
            volume: 600000,
          },
        ],
      });

      setupPredictMarketDetailsTest(marketWithMixedStatus);

      expect(usePredictPriceHistory).toHaveBeenCalledWith(
        expect.objectContaining({
          marketIds: ['token-2', 'token-3'],
        }),
      );
      expect(screen.getByTestId('predict-details-chart')).toBeOnTheScreen();
    });

    it('does not render chart when market has no open outcomes', () => {
      const emptyOutcomesMarket = createMockMarket({
        status: 'closed',
        outcomes: [
          {
            id: 'outcome-1',
            title: 'Placeholder',
            status: 'closed',
            tokens: [
              { id: 'token-1', title: 'Token', price: 0.5 },
              { id: 'token-2', title: 'Token 2', price: 0.5 },
            ],
            volume: 0,
          },
        ],
      });

      setupPredictMarketDetailsTest(emptyOutcomesMarket);

      expect(
        screen.queryByTestId('predict-details-chart'),
      ).not.toBeOnTheScreen();
    });

    it('renders chart even when outcomes have no tokens', () => {
      const noTokensMarket = createMockMarket({
        outcomes: [
          {
            id: 'outcome-1',
            title: 'Option A',
            status: 'open',
            tokens: [],
            volume: 1000000,
          },
        ],
      });

      setupPredictMarketDetailsTest(noTokensMarket);

      expect(screen.getByTestId('predict-details-chart')).toBeOnTheScreen();
    });
  });

  describe('Tab Navigation', () => {
    it('renders tab bar with correct tabs', () => {
      setupPredictMarketDetailsTest();

      expect(
        screen.getByTestId('predict-market-details-tab-bar'),
      ).toBeOnTheScreen();
      expect(
        screen.getByTestId('predict-market-details-scrollable-tab-view'),
      ).toBeOnTheScreen();
    });

    it('displays About tab content', () => {
      setupPredictMarketDetailsTest();

      const aboutTab = screen.getByTestId(
        'predict-market-details-tab-bar-tab-1',
      );
      fireEvent.press(aboutTab);

      expect(
        screen.getByText('predict.market_details.volume'),
      ).toBeOnTheScreen();
      expect(
        screen.getByText('predict.market_details.end_date'),
      ).toBeOnTheScreen();
      expect(
        screen.getByText('predict.market_details.resolution_details'),
      ).toBeOnTheScreen();
    });

    it('hides Positions tab when user has no positions', () => {
      setupPredictMarketDetailsTest();

      expect(
        screen.queryByText('predict.tabs.positions'),
      ).not.toBeOnTheScreen();
    });
  });

  describe('Action Buttons', () => {
    it('renders Yes and No action buttons for single outcome markets', () => {
      const singleOutcomeMarket = createMockMarket({
        status: 'open',
        outcomes: [
          {
            id: 'outcome-1',
            title: 'Yes',
            tokens: [
              { id: 'token-1', title: 'Yes', price: 0.65 },
              { id: 'token-2', title: 'No', price: 0.35 },
            ],
            volume: 1000000,
          },
        ],
      });

      setupPredictMarketDetailsTest(singleOutcomeMarket);

      const actionButtons = getActionButtons();
      const buttonLabels = actionButtons.map(getActionButtonText);

      expect(actionButtons).toHaveLength(2);
      expect(buttonLabels).toEqual(expect.arrayContaining(['•65¢', '•35¢']));
    });

    it('calculates percentage correctly from market price', () => {
      const marketWithDifferentPrice = createMockMarket({
        status: 'open',
        outcomes: [
          {
            id: 'outcome-1',
            title: 'Yes',
            tokens: [
              { id: 'token-1', title: 'Yes', price: 0.75 },
              { id: 'token-2', title: 'No', price: 0.25 },
            ],
            volume: 1000000,
          },
        ],
      });

      setupPredictMarketDetailsTest(marketWithDifferentPrice);

      const actionButtons = getActionButtons();
      const buttonLabels = actionButtons.map(getActionButtonText);

      expect(buttonLabels).toEqual(expect.arrayContaining(['•75¢', '•25¢']));
    });
  });

  describe('Navigation Functionality', () => {
    it('handles back button press correctly', () => {
      const { mockGoBack, mockCanGoBack } = setupPredictMarketDetailsTest();

      const backButton = screen.getByTestId('icon-ArrowLeft');
      fireEvent.press(backButton);

      expect(mockCanGoBack).toHaveBeenCalled();
      expect(mockGoBack).toHaveBeenCalled();
    });

    it('navigates to predict root when current navigation cannot go back', () => {
      const { mockCanGoBack, mockNavigate } = setupPredictMarketDetailsTest();
      mockCanGoBack.mockReturnValue(false);

      const backButton = screen.getByTestId('icon-ArrowLeft');
      fireEvent.press(backButton);

      expect(mockNavigate).toHaveBeenCalledWith(Routes.PREDICT.ROOT);
    });
  });

  describe('Current Prediction Display', () => {
    it('displays current prediction percentage for single outcome markets', () => {
      const singleOutcomeMarket = createMockMarket({
        status: 'open',
        outcomes: [
          {
            id: 'outcome-1',
            title: 'Yes',
            tokens: [
              { id: 'token-1', title: 'Yes', price: 0.65 },
              { id: 'token-2', title: 'No', price: 0.35 },
            ],
            volume: 1000000,
          },
        ],
      });

      setupPredictMarketDetailsTest(singleOutcomeMarket);

      // The component now shows the percentage in the action buttons instead of a separate text
      const actionButtons = getActionButtons();
      const buttonLabels = actionButtons.map(getActionButtonText);

      expect(buttonLabels).toContain('•65¢');
    });

    it('handles missing price data gracefully', () => {
      const marketWithoutPrice = createMockMarket({
        status: 'open',
        outcomes: [
          {
            id: 'outcome-1',
            title: 'Yes',
            tokens: [
              { id: 'token-1', title: 'Yes', price: undefined },
              { id: 'token-2', title: 'No', price: 0.35 },
            ],
            volume: 1000000,
          },
        ],
      });

      setupPredictMarketDetailsTest(marketWithoutPrice);

      // The component now shows 0% in the action buttons when price is undefined
      const actionButtons = getActionButtons();
      const buttonLabels = actionButtons.map(getActionButtonText);

      expect(buttonLabels).toEqual(expect.arrayContaining(['•0¢', '•100¢']));
    });
  });

  describe('Edge Cases', () => {
    it('handles market without image', () => {
      const marketWithoutImage = createMockMarket({ image: null });

      setupPredictMarketDetailsTest(marketWithoutImage);

      expect(screen.getByText(marketWithoutImage.title)).toBeOnTheScreen();
    });

    it('handles market without end date', () => {
      const marketWithoutEndDate = createMockMarket({ endDate: null });

      setupPredictMarketDetailsTest(marketWithoutEndDate);

      const aboutTab = screen.getByTestId(
        'predict-market-details-tab-bar-tab-1',
      );
      fireEvent.press(aboutTab);

      expect(screen.getByText('N/A')).toBeOnTheScreen();
    });

    it('handles market with minimal data', () => {
      const marketWithMinimalData = createMockMarket({
        outcomes: [
          {
            id: 'outcome-1',
            title: 'Yes',
            tokens: [{ id: 'token-1', price: 0.5 }],
            volume: 0,
          },
        ],
        title: 'Test Market',
        image: null,
        endDate: null,
      });

      setupPredictMarketDetailsTest(marketWithMinimalData);

      expect(screen.getByText('Test Market')).toBeOnTheScreen();
    });
  });

  describe('Internationalization', () => {
    it('uses correct string keys for back button', () => {
      setupPredictMarketDetailsTest();

      expect(strings).toHaveBeenCalledWith('back');
    });
  });

  describe('Event Handlers', () => {
    it('handles timeframe change with valid timeframe', () => {
      const { mockMarket } = setupPredictMarketDetailsTest();

      // Find the chart component and trigger timeframe change
      const chartComponent = screen.getByTestId('predict-details-chart');
      expect(chartComponent).toBeOnTheScreen();

      // The timeframe change is handled internally by the component
      // We can verify the component renders without errors
      expect(screen.getByText(mockMarket.title)).toBeOnTheScreen();
    });

    it('handles cash out button press', () => {
      const mockPosition = {
        id: 'position-1',
        outcomeId: 'outcome-1',
        outcome: 'Yes',
        size: 100,
        initialValue: 65,
        currentValue: 70,
        avgPrice: 0.65,
        percentPnl: 7.7,
        icon: 'https://example.com/icon.png',
      };

      const { mockNavigate } = setupPredictMarketDetailsTest(
        { status: 'open' },
        {},
        { positions: { positions: [mockPosition] } },
      );

      // Switch to Positions tab (index 0 when positions exist)
      const positionsTab = screen.getByTestId(
        'predict-market-details-tab-bar-tab-0',
      );
      fireEvent.press(positionsTab);

      const cashOutButton = screen.getByText('predict.cash_out');
      fireEvent.press(cashOutButton);

      expect(mockNavigate).toHaveBeenCalledWith(Routes.PREDICT.MODALS.ROOT, {
        screen: Routes.PREDICT.MODALS.SELL_PREVIEW,
        params: {
          position: mockPosition,
          outcome: expect.any(Object),
          market: expect.any(Object),
          entryPoint: 'predict_market_details',
        },
      });
    });

    it('handles Yes button press for betting', () => {
      const singleOutcomeMarket = createMockMarket({
        status: 'open',
        outcomes: [
          {
            id: 'outcome-1',
            title: 'Yes',
            tokens: [
              { id: 'token-1', title: 'Yes', price: 0.65 },
              { id: 'token-2', title: 'No', price: 0.35 },
            ],
            volume: 1000000,
          },
        ],
      });

      const { mockNavigate } =
        setupPredictMarketDetailsTest(singleOutcomeMarket);

      const yesButton = findActionButtonByPrice(65);
      expect(yesButton).toBeDefined();
      fireEvent.press(yesButton as ReactTestInstance);

      expect(mockNavigate).toHaveBeenCalledWith(
        Routes.PREDICT.MODALS.BUY_PREVIEW,
        {
          market: singleOutcomeMarket,
          outcome: singleOutcomeMarket.outcomes[0],
          outcomeToken: singleOutcomeMarket.outcomes[0].tokens[0],
          entryPoint: PredictEventValues.ENTRY_POINT.PREDICT_MARKET_DETAILS,
        },
      );
    });

    it('handles No button press for betting', () => {
      const singleOutcomeMarket = createMockMarket({
        status: 'open',
        outcomes: [
          {
            id: 'outcome-1',
            title: 'Yes',
            tokens: [
              { id: 'token-1', title: 'Yes', price: 0.65 },
              { id: 'token-2', title: 'No', price: 0.35 },
            ],
            volume: 1000000,
          },
        ],
      });

      const { mockNavigate } =
        setupPredictMarketDetailsTest(singleOutcomeMarket);

      const noButton = findActionButtonByPrice(35);
      expect(noButton).toBeDefined();
      fireEvent.press(noButton as ReactTestInstance);

      expect(mockNavigate).toHaveBeenCalledWith(
        Routes.PREDICT.MODALS.BUY_PREVIEW,
        {
          market: singleOutcomeMarket,
          outcome: singleOutcomeMarket.outcomes[0],
          outcomeToken: singleOutcomeMarket.outcomes[0].tokens[1],
          entryPoint: PredictEventValues.ENTRY_POINT.PREDICT_MARKET_DETAILS,
        },
      );
    });
  });

  describe('Pull to Refresh', () => {
    it('attaches a themed RefreshControl to the scroll view', () => {
      setupPredictMarketDetailsTest();

      const scrollView = screen.getByTestId(
        'predict-market-details-scrollable-tab-view',
      );
      const refreshControlProps = scrollView.props.refreshControl.props;

      expect(scrollView.props.refreshControl).toBeDefined();
      expect(refreshControlProps.tintColor).toBeTruthy();
      expect(refreshControlProps.colors).toEqual([
        refreshControlProps.tintColor,
      ]);
      expect(refreshControlProps.refreshing).toBe(false);
    });

    it('triggers market, price history, and active positions refresh', async () => {
      const mockRefetchMarket = jest.fn(() => Promise.resolve());
      const mockRefetchPriceHistory = jest.fn(() => Promise.resolve());
      const mockLoadActivePositions = jest.fn(() => Promise.resolve());

      setupPredictMarketDetailsTest(
        {},
        {},
        {
          market: { refetch: mockRefetchMarket },
          priceHistory: { refetch: mockRefetchPriceHistory },
          positions: { loadPositions: mockLoadActivePositions },
        },
      );

      const scrollView = screen.getByTestId(
        'predict-market-details-scrollable-tab-view',
      );

      await act(async () => {
        await scrollView.props.refreshControl.props.onRefresh();
      });

      await waitFor(() => {
        expect(mockRefetchMarket).toHaveBeenCalledTimes(1);
        expect(mockRefetchPriceHistory).toHaveBeenCalledTimes(1);
        expect(mockLoadActivePositions).toHaveBeenCalled();
        expect(mockLoadActivePositions).toHaveBeenCalledWith({
          isRefresh: true,
        });
      });
    });
  });

  describe('Conditional Rendering', () => {
    it('renders positions section when user has positions', () => {
      const mockPosition = {
        id: 'position-1',
        outcomeId: 'outcome-1',
        outcome: 'Yes',
        title: 'Yes',
        size: 100,
        initialValue: 65,
        currentValue: 70,
        avgPrice: 0.65,
        percentPnl: 7.7,
        icon: 'https://example.com/icon.png',
      };

      setupPredictMarketDetailsTest(
        { status: 'open' },
        {},
        { positions: { positions: [mockPosition] } },
      );

      // Switch to Positions tab (index 0 when positions exist)
      const positionsTab = screen.getByTestId(
        'predict-market-details-tab-bar-tab-0',
      );
      fireEvent.press(positionsTab);

      expect(screen.getByText('predict.cash_out')).toBeOnTheScreen();
      expect(
        screen.getByText('$65.00 on Yes • 65¢', { exact: false }),
      ).toBeOnTheScreen();
      expect(screen.getByText('+7.70%')).toBeOnTheScreen();
    });

    it('renders position with negative PnL correctly', () => {
      const mockPosition = {
        id: 'position-1',
        outcomeId: 'outcome-1',
        outcome: 'Yes',
        title: 'Yes',
        size: 100,
        initialValue: 65,
        currentValue: 60,
        avgPrice: 0.65,
        percentPnl: -7.7,
        icon: null, // Test branch without icon
      };

      setupPredictMarketDetailsTest(
        { status: 'open' },
        {},
        { positions: { positions: [mockPosition] } },
      );

      // Switch to Positions tab (index 0 when positions exist)
      const positionsTab = screen.getByTestId(
        'predict-market-details-tab-bar-tab-0',
      );
      fireEvent.press(positionsTab);

      expect(screen.getByText('7.70%')).toBeOnTheScreen();
    });

    it('renders outcomes tab for multi-outcome markets', () => {
      const multiOutcomeMarket = createMockMarket({
        status: 'open',
        outcomes: [
          {
            id: 'outcome-1',
            title: 'Option A',
            status: 'open',
            tokens: [{ id: 'token-1', price: 0.4 }],
            volume: 1000000,
          },
          {
            id: 'outcome-2',
            title: 'Option B',
            status: 'open',
            tokens: [{ id: 'token-2', price: 0.3 }],
            volume: 500000,
          },
          {
            id: 'outcome-3',
            title: 'Option C',
            status: 'open',
            tokens: [{ id: 'token-3', price: 0.3 }],
            volume: 300000,
          },
        ],
      });

      setupPredictMarketDetailsTest(multiOutcomeMarket);

      // Outcomes is the default tab when there are no positions
      expect(
        screen.getByTestId('predict-market-details-outcomes-tab'),
      ).toBeOnTheScreen();
    });

    it('does not render outcomes tab for single outcome markets', () => {
      const singleOutcomeMarket = createMockMarket({
        outcomes: [
          {
            id: 'outcome-1',
            title: 'Yes',
            tokens: [{ id: 'token-1', price: 0.65 }],
            volume: 1000000,
          },
        ],
      });

      setupPredictMarketDetailsTest(singleOutcomeMarket);

      // Should not render outcomes tab for single outcome
      expect(screen.queryByText('Outcomes')).not.toBeOnTheScreen();
    });

    it('renders current prediction section only for single outcome markets', () => {
      const singleOutcomeMarket = createMockMarket({
        status: 'open',
        outcomes: [
          {
            id: 'outcome-1',
            title: 'Yes',
            tokens: [
              { id: 'token-1', title: 'Yes', price: 0.65 },
              { id: 'token-2', title: 'No', price: 0.35 },
            ],
            volume: 1000000,
          },
        ],
      });

      setupPredictMarketDetailsTest(singleOutcomeMarket);

      // The component now shows the percentage in the action buttons instead of a separate text
      const actionButtons = getActionButtons();
      const buttonLabels = actionButtons.map(getActionButtonText);

      expect(buttonLabels).toContain('•65¢');
    });

    it('renders action buttons only for single outcome markets', () => {
      const singleOutcomeMarket = createMockMarket({
        status: 'open',
        outcomes: [
          {
            id: 'outcome-1',
            title: 'Yes',
            tokens: [
              { id: 'token-1', title: 'Yes', price: 0.65 },
              { id: 'token-2', title: 'No', price: 0.35 },
            ],
            volume: 1000000,
          },
        ],
      });

      setupPredictMarketDetailsTest(singleOutcomeMarket);

      const actionButtons = getActionButtons();
      const buttonLabels = actionButtons.map(getActionButtonText);

      expect(buttonLabels).toEqual(expect.arrayContaining(['•65¢', '•35¢']));
    });
  });

  describe('Data Processing Functions', () => {
    it('handles position with groupItemTitle correctly', () => {
      const mockMarket = createMockMarket({
        outcomes: [
          {
            id: 'outcome-1',
            title: 'Yes',
            groupItemTitle: 'Yes Option',
            tokens: [{ id: 'token-1', price: 0.65 }],
            volume: 1000000,
          },
        ],
      });

      const mockPosition = {
        id: 'position-1',
        outcomeId: 'outcome-1',
        outcome: 'Yes',
        title: 'Yes',
        size: 100,
        initialValue: 65,
        currentValue: 70,
        avgPrice: 0.65,
        percentPnl: 7.7,
      };

      setupPredictMarketDetailsTest(
        mockMarket,
        {},
        { positions: { positions: [mockPosition] } },
      );

      // Switch to Positions tab (index 0 when positions exist)
      const positionsTab = screen.getByTestId(
        'predict-market-details-tab-bar-tab-0',
      );
      fireEvent.press(positionsTab);

      expect(screen.getByText('Yes Option')).toBeOnTheScreen();
      expect(
        screen.getByText('$65.00 on Yes • 65¢', { exact: false }),
      ).toBeOnTheScreen();
    });

    it('handles position without groupItemTitle correctly', () => {
      const mockPosition = {
        id: 'position-1',
        outcomeId: 'outcome-1',
        outcome: 'Yes',
        title: 'Yes',
        size: 100,
        initialValue: 65,
        currentValue: 70,
        avgPrice: 0.65,
        percentPnl: 7.7,
      };

      setupPredictMarketDetailsTest(
        {},
        {},
        { positions: { positions: [mockPosition] } },
      );

      // Switch to Positions tab (index 0 when positions exist)
      const positionsTab = screen.getByTestId(
        'predict-market-details-tab-bar-tab-0',
      );
      fireEvent.press(positionsTab);

      expect(screen.getByText('Yes')).toBeOnTheScreen();
      expect(
        screen.getByText('$65.00 on Yes • 65¢', { exact: false }),
      ).toBeOnTheScreen();
    });

    it('handles zero percentage correctly', () => {
      const mockPosition = {
        id: 'position-1',
        outcomeId: 'outcome-1',
        outcome: 'Yes',
        title: 'Yes',
        size: 100,
        initialValue: 65,
        currentValue: 65,
        avgPrice: 0.65,
        percentPnl: 0,
      };

      setupPredictMarketDetailsTest(
        { status: 'open' },
        {},
        { positions: { positions: [mockPosition] } },
      );

      // Switch to Positions tab (index 0 when positions exist)
      const positionsTab = screen.getByTestId(
        'predict-market-details-tab-bar-tab-0',
      );
      fireEvent.press(positionsTab);

      expect(screen.getByText('0%')).toBeOnTheScreen();
    });
  });

  describe('Error Handling', () => {
    it('handles invalid timeframe change gracefully', () => {
      setupPredictMarketDetailsTest();

      // Component should render without errors even with invalid data
      expect(
        screen.getByTestId('predict-market-details-screen'),
      ).toBeOnTheScreen();
    });

    it('handles missing route params gracefully', () => {
      setupPredictMarketDetailsTest({}, { params: undefined });

      expect(
        screen.getByTestId('predict-market-details-screen'),
      ).toBeOnTheScreen();
    });

    it('handles market with missing outcome data', () => {
      const marketWithMissingData = createMockMarket({
        outcomes: [
          {
            id: 'outcome-1',
            title: 'Yes',
            tokens: [], // Empty tokens array
            volume: 1000000,
          },
        ],
      });

      setupPredictMarketDetailsTest(marketWithMissingData);

      // Since this is a single outcome market with empty tokens, it should not render the current prediction
      // Instead, verify the market title is rendered
      expect(
        screen.getByText('Will Bitcoin reach $100k by end of 2024?'),
      ).toBeOnTheScreen();
    });

    it('handles market with undefined price correctly', () => {
      const marketWithUndefinedPrice = createMockMarket({
        status: 'open',
        outcomes: [
          {
            id: 'outcome-1',
            title: 'Yes',
            tokens: [
              { id: 'token-1', title: 'Yes', price: undefined },
              { id: 'token-2', title: 'No', price: 0.35 },
            ],
            volume: 1000000,
          },
        ],
      });

      setupPredictMarketDetailsTest(marketWithUndefinedPrice);

      // The component now shows 0% in the action buttons when price is undefined
      const yesButton = findActionButtonByPrice(0);
      const noButton = findActionButtonByPrice(100);

      expect(yesButton).toBeDefined();
      expect(noButton).toBeDefined();
    });
  });

  describe('Closed Market Functionality', () => {
    it('displays winning outcome when market is closed', () => {
      const closedMarket = createMockMarket({
        status: 'closed',
        outcomes: [
          {
            id: 'outcome-1',
            title: 'Yes',
            groupItemTitle: 'Yes',
            tokens: [
              { id: 'token-1', price: 1.0 }, // Winning token
            ],
            volume: 1000000,
          },
          {
            id: 'outcome-2',
            title: 'No',
            groupItemTitle: 'No',
            tokens: [
              { id: 'token-2', price: 0.0 }, // Losing token
            ],
            volume: 500000,
          },
        ],
      });

      setupPredictMarketDetailsTest(closedMarket);

      expect(
        screen.getByText('predict.market_details.market_ended_on'),
      ).toBeOnTheScreen();
    });

    it('renders claim button when market is closed', () => {
      const closedMarket = createMockMarket({
        status: 'closed',
        outcomes: [
          {
            id: 'outcome-1',
            title: 'Yes',
            tokens: [{ id: 'token-1', price: 1.0 }],
            volume: 1000000,
          },
        ],
      });

      setupPredictMarketDetailsTest(
        closedMarket,
        {},
        {
          positions: {
            claimable: {
              positions: [
                {
                  id: 'position-1',
                  outcomeId: 'outcome-1',
                  outcome: 'Yes',
                  size: 10,
                  initialValue: 10,
                  currentValue: 12,
                  avgPrice: 0.5,
                  percentPnl: 20,
                },
              ],
            },
          },
        },
      );

      expect(
        screen.getByText('confirm.predict_claim.button_label'),
      ).toBeOnTheScreen();
    });

    it('handles claim button press', async () => {
      const mockClaim = jest.fn();
      const { usePredictClaim } = jest.requireMock(
        '../../hooks/usePredictClaim',
      );
      usePredictClaim.mockReturnValue({
        claim: mockClaim,
      });

      const closedMarket = createMockMarket({
        status: 'closed',
        outcomes: [
          {
            id: 'outcome-1',
            title: 'Yes',
            tokens: [{ id: 'token-1', price: 1.0 }],
            volume: 1000000,
          },
        ],
      });

      setupPredictMarketDetailsTest(
        closedMarket,
        {},
        {
          positions: {
            claimable: {
              positions: [
                {
                  id: 'position-1',
                  outcomeId: 'outcome-1',
                  outcome: 'Yes',
                  size: 10,
                  initialValue: 10,
                  currentValue: 12,
                  avgPrice: 0.5,
                  percentPnl: 20,
                },
              ],
            },
          },
        },
      );

      const claimButton = screen.getByText(
        'confirm.predict_claim.button_label',
      );
      fireEvent.press(claimButton);

      expect(mockClaim).toHaveBeenCalled();
    });

    it('renders outcomes tab for closed markets', () => {
      const closedMarket = createMockMarket({
        status: 'closed',
        outcomes: [
          {
            id: 'outcome-1',
            title: 'Yes',
            tokens: [{ id: 'token-1', price: 1.0 }],
            volume: 1000000,
          },
        ],
      });

      setupPredictMarketDetailsTest(closedMarket);

      // Outcomes is the default tab when there are no positions
      expect(
        screen.getAllByTestId('predict-market-outcome').length,
      ).toBeGreaterThan(0);
    });

    it('sets timeframe to MAX when market is closed', () => {
      const closedMarket = createMockMarket({
        status: 'closed',
        outcomes: [
          {
            id: 'outcome-1',
            title: 'Yes',
            tokens: [{ id: 'token-1', price: 1.0 }],
            volume: 1000000,
          },
        ],
      });

      setupPredictMarketDetailsTest(closedMarket);

      // Verify the component renders without errors
      expect(
        screen.getByTestId('predict-market-details-screen'),
      ).toBeOnTheScreen();
    });

    it('finds winning outcome token when market is closed', () => {
      const closedMarket = createMockMarket({
        status: 'closed',
        outcomes: [
          {
            id: 'outcome-1',
            title: 'Yes',
            groupItemTitle: 'Yes',
            tokens: [
              { id: 'token-1', price: 1.0 }, // Winning token
            ],
            volume: 1000000,
          },
        ],
      });

      setupPredictMarketDetailsTest(closedMarket);

      expect(
        screen.getByText('predict.market_details.market_ended_on'),
      ).toBeOnTheScreen();
    });

    it('handles market without winning token', () => {
      const closedMarket = createMockMarket({
        status: 'closed',
        outcomes: [
          {
            id: 'outcome-1',
            title: 'Yes',
            tokens: [
              { id: 'token-1', price: 0.5 }, // No winning token
            ],
            volume: 1000000,
          },
        ],
      });

      setupPredictMarketDetailsTest(closedMarket);

      // Should not display winning outcome message
      expect(
        screen.queryByText('predict.market_details.market_ended_on'),
      ).not.toBeOnTheScreen();
    });
  });

  describe('Winning Outcome Logic', () => {
    it('finds winning outcome from multiple outcomes', () => {
      const marketWithWinningOutcome = createMockMarket({
        status: 'closed',
        outcomes: [
          {
            id: 'outcome-1',
            title: 'Option A',
            groupItemTitle: 'Option A',
            tokens: [{ id: 'token-1', price: 0.3 }],
            volume: 1000000,
          },
          {
            id: 'outcome-2',
            title: 'Option B',
            groupItemTitle: 'Option B',
            tokens: [
              { id: 'token-2', price: 1.0 }, // Winning token
            ],
            volume: 500000,
          },
        ],
      });

      setupPredictMarketDetailsTest(marketWithWinningOutcome);

      expect(
        screen.getByText('predict.market_details.market_ended_on'),
      ).toBeOnTheScreen();
    });

    it('handles winning outcome with multiple tokens', () => {
      const marketWithMultipleTokens = createMockMarket({
        status: 'closed',
        outcomes: [
          {
            id: 'outcome-1',
            title: 'Yes',
            groupItemTitle: 'Yes',
            tokens: [
              { id: 'token-1', price: 0.5 },
              { id: 'token-2', price: 1.0 }, // Winning token
            ],
            volume: 1000000,
          },
        ],
      });

      setupPredictMarketDetailsTest(marketWithMultipleTokens);

      expect(
        screen.getByText('predict.market_details.market_ended_on'),
      ).toBeOnTheScreen();
    });
  });

  describe('Additional Branch Coverage', () => {
    it('renders position icon when available', () => {
      const mockPosition = {
        id: 'position-1',
        outcomeId: 'outcome-1',
        outcome: 'Yes',
        size: 100,
        initialValue: 65,
        currentValue: 70,
        avgPrice: 0.65,
        percentPnl: 7.7,
        icon: 'https://example.com/icon.png',
      };

      setupPredictMarketDetailsTest(
        { status: 'open' },
        {},
        { positions: { positions: [mockPosition] } },
      );

      // Switch to Positions tab (index 0 when positions exist)
      const positionsTab = screen.getByTestId(
        'predict-market-details-tab-bar-tab-0',
      );
      fireEvent.press(positionsTab);

      // Verify the position section renders with icon
      expect(screen.getByText('predict.cash_out')).toBeOnTheScreen();
    });

    it('handles chart color selection for single outcome', () => {
      const singleOutcomeMarket = createMockMarket({
        status: 'open',
        outcomes: [
          {
            id: 'outcome-1',
            title: 'Yes',
            status: 'open',
            tokens: [
              { id: 'token-1', title: 'Yes', price: 0.65 },
              { id: 'token-2', title: 'No', price: 0.35 },
            ],
            volume: 1000000,
          },
        ],
      });

      setupPredictMarketDetailsTest(singleOutcomeMarket);

      // Verify chart renders for single outcome
      expect(screen.getByTestId('predict-details-chart')).toBeOnTheScreen();
    });

    it('handles chart color selection for multiple outcomes', () => {
      const multiOutcomeMarket = createMockMarket({
        status: 'open',
        outcomes: [
          {
            id: 'outcome-1',
            title: 'Option A',
            status: 'open',
            tokens: [{ id: 'token-1', price: 0.4 }],
            volume: 1000000,
          },
          {
            id: 'outcome-2',
            title: 'Option B',
            status: 'open',
            tokens: [{ id: 'token-2', price: 0.3 }],
            volume: 500000,
          },
        ],
      });

      setupPredictMarketDetailsTest(multiOutcomeMarket);

      // Verify chart renders for multiple outcomes
      expect(screen.getByTestId('predict-details-chart')).toBeOnTheScreen();
    });

    it('handles outcome without tokens correctly', () => {
      const marketWithoutTokens = createMockMarket({
        outcomes: [
          {
            id: 'outcome-1',
            title: 'Yes',
            // No tokens property
            volume: 1000000,
          },
        ],
      });

      setupPredictMarketDetailsTest(marketWithoutTokens);

      expect(
        screen.getByText('Will Bitcoin reach $100k by end of 2024?'),
      ).toBeOnTheScreen();
    });

    it('handles fidelity selection for different timeframes', () => {
      setupPredictMarketDetailsTest();

      // Component should handle different fidelity settings based on timeframe
      expect(screen.getByTestId('predict-details-chart')).toBeOnTheScreen();
    });

    it('handles empty price histories array', () => {
      setupPredictMarketDetailsTest(
        {},
        {},
        { priceHistory: { priceHistories: [] } },
      );

      expect(screen.getByTestId('predict-details-chart')).toBeOnTheScreen();
    });

    it('handles errors in price history', () => {
      setupPredictMarketDetailsTest(
        {},
        {},
        { priceHistory: { errors: ['Network error'] } },
      );

      expect(screen.getByTestId('predict-details-chart')).toBeOnTheScreen();
    });

    it('handles no balance scenario for Yes button', () => {
      const { usePredictBalance } = jest.requireMock(
        '../../hooks/usePredictBalance',
      );
      usePredictBalance.mockReturnValue({
        hasNoBalance: true,
      });

      const singleOutcomeMarket = createMockMarket({
        status: 'open',
        outcomes: [
          {
            id: 'outcome-1',
            title: 'Yes',
            tokens: [
              { id: 'token-1', title: 'Yes', price: 0.65 },
              { id: 'token-2', title: 'No', price: 0.35 },
            ],
            volume: 1000000,
          },
        ],
      });

      const { mockNavigate } =
        setupPredictMarketDetailsTest(singleOutcomeMarket);

      const yesButton = findActionButtonByPrice(65);
      expect(yesButton).toBeDefined();
      fireEvent.press(yesButton as ReactTestInstance);

      expect(mockNavigate).toHaveBeenCalledWith(Routes.PREDICT.MODALS.ROOT, {
        screen: Routes.PREDICT.MODALS.ADD_FUNDS_SHEET,
      });
    });

    it('handles no balance scenario for No button', () => {
      const { usePredictBalance } = jest.requireMock(
        '../../hooks/usePredictBalance',
      );
      usePredictBalance.mockReturnValue({
        hasNoBalance: true,
      });

      const singleOutcomeMarket = createMockMarket({
        status: 'open',
        outcomes: [
          {
            id: 'outcome-1',
            title: 'Yes',
            tokens: [
              { id: 'token-1', title: 'Yes', price: 0.65 },
              { id: 'token-2', title: 'No', price: 0.35 },
            ],
            volume: 1000000,
          },
        ],
      });

      const { mockNavigate } =
        setupPredictMarketDetailsTest(singleOutcomeMarket);

      const noButton = findActionButtonByPrice(35);
      expect(noButton).toBeDefined();
      fireEvent.press(noButton as ReactTestInstance);

      expect(mockNavigate).toHaveBeenCalledWith(Routes.PREDICT.MODALS.ROOT, {
        screen: Routes.PREDICT.MODALS.ADD_FUNDS_SHEET,
      });
    });

    it('navigates to unavailable modal when user is not eligible - Yes button', () => {
      const singleOutcomeMarket = createMockMarket({
        status: 'open',
        outcomes: [
          {
            id: 'outcome-1',
            title: 'Yes',
            tokens: [
              { id: 'token-1', title: 'Yes', price: 0.65 },
              { id: 'token-2', title: 'No', price: 0.35 },
            ],
            volume: 1000000,
          },
        ],
      });

      const { mockNavigate } = setupPredictMarketDetailsTest(
        singleOutcomeMarket,
        {},
        { eligibility: { isEligible: false } },
      );

      const yesButton = findActionButtonByPrice(65);
      expect(yesButton).toBeDefined();
      fireEvent.press(yesButton as ReactTestInstance);

      expect(mockNavigate).toHaveBeenCalledWith(Routes.PREDICT.MODALS.ROOT, {
        screen: Routes.PREDICT.MODALS.UNAVAILABLE,
      });
    });

    it('navigates to unavailable modal when user is not eligible - No button', () => {
      const singleOutcomeMarket = createMockMarket({
        status: 'open',
        outcomes: [
          {
            id: 'outcome-1',
            title: 'Yes',
            tokens: [
              { id: 'token-1', title: 'Yes', price: 0.65 },
              { id: 'token-2', title: 'No', price: 0.35 },
            ],
            volume: 1000000,
          },
        ],
      });

      const { mockNavigate } = setupPredictMarketDetailsTest(
        singleOutcomeMarket,
        {},
        { eligibility: { isEligible: false } },
      );

      const noButton = findActionButtonByPrice(35);
      expect(noButton).toBeDefined();
      fireEvent.press(noButton as ReactTestInstance);

      expect(mockNavigate).toHaveBeenCalledWith(Routes.PREDICT.MODALS.ROOT, {
        screen: Routes.PREDICT.MODALS.UNAVAILABLE,
      });
    });

    it('checks eligibility before balance for Yes button', () => {
      const { usePredictBalance } = jest.requireMock(
        '../../hooks/usePredictBalance',
      );
      usePredictBalance.mockReturnValue({
        hasNoBalance: true,
      });

      const singleOutcomeMarket = createMockMarket({
        status: 'open',
        outcomes: [
          {
            id: 'outcome-1',
            title: 'Yes',
            tokens: [
              { id: 'token-1', title: 'Yes', price: 0.65 },
              { id: 'token-2', title: 'No', price: 0.35 },
            ],
            volume: 1000000,
          },
        ],
      });

      const { mockNavigate } = setupPredictMarketDetailsTest(
        singleOutcomeMarket,
        {},
        { eligibility: { isEligible: false } },
      );

      const yesButton = findActionButtonByPrice(65);
      expect(yesButton).toBeDefined();
      fireEvent.press(yesButton as ReactTestInstance);

      expect(mockNavigate).toHaveBeenCalledWith(Routes.PREDICT.MODALS.ROOT, {
        screen: Routes.PREDICT.MODALS.UNAVAILABLE,
      });
      expect(mockNavigate).not.toHaveBeenCalledWith(
        Routes.PREDICT.MODALS.ROOT,
        {
          screen: Routes.PREDICT.MODALS.ADD_FUNDS_SHEET,
        },
      );
    });

    it('checks eligibility before balance for No button', () => {
      const { usePredictBalance } = jest.requireMock(
        '../../hooks/usePredictBalance',
      );
      usePredictBalance.mockReturnValue({
        hasNoBalance: true,
      });

      const singleOutcomeMarket = createMockMarket({
        status: 'open',
        outcomes: [
          {
            id: 'outcome-1',
            title: 'Yes',
            tokens: [
              { id: 'token-1', title: 'Yes', price: 0.65 },
              { id: 'token-2', title: 'No', price: 0.35 },
            ],
            volume: 1000000,
          },
        ],
      });

      const { mockNavigate } = setupPredictMarketDetailsTest(
        singleOutcomeMarket,
        {},
        { eligibility: { isEligible: false } },
      );

      const noButton = findActionButtonByPrice(35);
      expect(noButton).toBeDefined();
      fireEvent.press(noButton as ReactTestInstance);

      expect(mockNavigate).toHaveBeenCalledWith(Routes.PREDICT.MODALS.ROOT, {
        screen: Routes.PREDICT.MODALS.UNAVAILABLE,
      });
      expect(mockNavigate).not.toHaveBeenCalledWith(
        Routes.PREDICT.MODALS.ROOT,
        {
          screen: Routes.PREDICT.MODALS.ADD_FUNDS_SHEET,
        },
      );
    });
  });

  describe('Closed Market Tab Selection', () => {
    it('defaults to Outcomes tab when market is closed and no tab is selected', () => {
      const closedMarket = createMockMarket({
        status: 'closed',
        outcomes: [
          {
            id: 'outcome-1',
            title: 'Yes',
            groupItemTitle: 'Yes Outcome',
            status: 'closed',
            tokens: [
              { id: 't1', price: 1, title: 'Yes' },
              { id: 't2', price: 0, title: 'No' },
            ],
            volume: 1000000,
          },
          {
            id: 'outcome-2',
            title: 'No',
            groupItemTitle: 'No Outcome',
            status: 'closed',
            tokens: [
              { id: 't3', price: 0, title: 'Yes' },
              { id: 't4', price: 1, title: 'No' },
            ],
            volume: 500000,
          },
        ],
      });

      setupPredictMarketDetailsTest(closedMarket);

      expect(
        screen.getByTestId('predict-market-details-outcomes-tab'),
      ).toBeOnTheScreen();
      expect(screen.getByText('Yes Outcome')).toBeOnTheScreen();
      expect(screen.getByText('No Outcome')).toBeOnTheScreen();
    });

    it('keeps user-selected About tab on closed market', () => {
      const closedMarket = createMockMarket({
        status: 'closed',
      });

      setupPredictMarketDetailsTest(closedMarket);

      const aboutTab = screen.getByTestId(
        'predict-market-details-tab-bar-tab-1',
      );
      fireEvent.press(aboutTab);

      expect(
        screen.getByText('predict.market_details.volume'),
      ).toBeOnTheScreen();
    });

    it('resets to Outcomes when selected tab becomes invalid after tabs change on closed market', async () => {
      const closedMarket = createMockMarket({
        status: 'closed',
      });

      const { rerender } = setupPredictMarketDetailsTest(
        closedMarket,
        {},
        {
          positions: {
            positions: [
              {
                id: 'position-1',
                outcomeId: 'outcome-1',
                outcome: 'Yes',
                size: 1,
                initialValue: 1,
                currentValue: 1,
                avgPrice: 1,
                percentPnl: 0,
              },
            ],
          },
        },
      );

      const aboutTabWithPositions = screen.getByTestId(
        'predict-market-details-tab-bar-tab-2',
      );
      fireEvent.press(aboutTabWithPositions);

      const { usePredictPositions } = jest.requireMock(
        '../../hooks/usePredictPositions',
      );
      usePredictPositions.mockReturnValue({
        positions: [],
        isLoading: false,
        isRefreshing: false,
        error: null,
        loadPositions: jest.fn(),
      });

      rerender(<PredictMarketDetails />);

      await waitFor(() => {
        expect(
          screen.queryByText('predict.market_details.volume'),
        ).not.toBeOnTheScreen();
        expect(
          screen.getByTestId('predict-market-details-outcomes-tab'),
        ).toBeOnTheScreen();
      });
    });
  });

  describe('Multiple Open Outcomes Partially Resolved', () => {
    it('renders expandable resolved outcomes section when market has multiple outcomes with some resolved', () => {
      const marketWithPartialResolution = createMockMarket({
        status: 'open',
        outcomes: [
          {
            id: 'outcome-1',
            title: 'Option A',
            groupItemTitle: 'Option A',
            status: 'closed',
            resolutionStatus: 'resolved',
            tokens: [
              { id: 'token-1', price: 1.0, title: 'Won' },
              { id: 'token-2', price: 0.0, title: 'Lost' },
            ],
            volume: 1000000,
          },
          {
            id: 'outcome-2',
            title: 'Option B',
            groupItemTitle: 'Option B',
            status: 'open',
            tokens: [{ id: 'token-3', price: 0.5 }],
            volume: 500000,
          },
        ],
      });

      setupPredictMarketDetailsTest(marketWithPartialResolution);

      expect(screen.getByText('predict.resolved_outcomes')).toBeOnTheScreen();
    });

    it('renders chart when market has open outcomes despite partial resolution', () => {
      const marketWithPartialResolution = createMockMarket({
        status: 'open',
        outcomes: [
          {
            id: 'outcome-1',
            title: 'Option A',
            groupItemTitle: 'Option A',
            status: 'closed',
            resolutionStatus: 'resolved',
            tokens: [
              { id: 'token-1', price: 1.0, title: 'Won' },
              { id: 'token-2', price: 0.0, title: 'Lost' },
            ],
            volume: 1000000,
          },
          {
            id: 'outcome-2',
            title: 'Option B',
            groupItemTitle: 'Option B',
            status: 'open',
            tokens: [{ id: 'token-3', price: 0.5 }],
            volume: 500000,
          },
        ],
      });

      setupPredictMarketDetailsTest(marketWithPartialResolution);

      expect(screen.getByTestId('predict-details-chart')).toBeOnTheScreen();
    });

    it('displays resolved outcomes count badge', () => {
      const marketWithPartialResolution = createMockMarket({
        status: 'open',
        outcomes: [
          {
            id: 'outcome-1',
            title: 'Option A',
            groupItemTitle: 'Option A',
            status: 'closed',
            resolutionStatus: 'resolved',
            tokens: [
              { id: 'token-1', price: 1.0, title: 'Won' },
              { id: 'token-2', price: 0.0, title: 'Lost' },
            ],
            volume: 1000000,
          },
          {
            id: 'outcome-2',
            title: 'Option B',
            groupItemTitle: 'Option B',
            status: 'open',
            tokens: [{ id: 'token-3', price: 0.5 }],
            volume: 500000,
          },
        ],
      });

      setupPredictMarketDetailsTest(marketWithPartialResolution);

      expect(screen.getByText('1')).toBeOnTheScreen();
    });

    it('expands to show closed outcomes when pressable is pressed', () => {
      const marketWithPartialResolution = createMockMarket({
        status: 'open',
        outcomes: [
          {
            id: 'outcome-1',
            title: 'Option A',
            groupItemTitle: 'Option A Long Title That Should Be Truncated',
            status: 'closed',
            resolutionStatus: 'resolved',
            tokens: [
              { id: 'token-1', price: 1.0, title: 'Won' },
              { id: 'token-2', price: 0.0, title: 'Lost' },
            ],
            volume: 1000000,
          },
          {
            id: 'outcome-2',
            title: 'Option B',
            groupItemTitle: 'Option B',
            status: 'open',
            tokens: [{ id: 'token-3', price: 0.5 }],
            volume: 500000,
          },
        ],
      });

      setupPredictMarketDetailsTest(marketWithPartialResolution);

      const arrowDownIcon = screen.getByTestId('icon-ArrowDown');
      const pressable = arrowDownIcon.parent?.parent;

      if (pressable) {
        fireEvent.press(pressable);

        expect(
          screen.getByText('Option A Long Title That Should Be Truncated'),
        ).toBeOnTheScreen();
      }
    });

    it('displays groupItemTitle with truncation when expanded', () => {
      const marketWithPartialResolution = createMockMarket({
        status: 'open',
        outcomes: [
          {
            id: 'outcome-1',
            title: 'Option A',
            groupItemTitle:
              'Very Long Outcome Title That Exceeds One Line And Should Be Truncated',
            status: 'closed',
            resolutionStatus: 'resolved',
            tokens: [
              { id: 'token-1', price: 1.0, title: 'Won' },
              { id: 'token-2', price: 0.0, title: 'Lost' },
            ],
            volume: 1000000,
          },
          {
            id: 'outcome-2',
            title: 'Option B',
            groupItemTitle: 'Option B',
            status: 'open',
            tokens: [{ id: 'token-3', price: 0.5 }],
            volume: 500000,
          },
        ],
      });

      setupPredictMarketDetailsTest(marketWithPartialResolution);

      const arrowDownIcon = screen.getByTestId('icon-ArrowDown');
      const pressable = arrowDownIcon.parent?.parent;

      if (pressable) {
        fireEvent.press(pressable);

        const groupItemTitle = screen.getByText(
          'Very Long Outcome Title That Exceeds One Line And Should Be Truncated',
        );
        expect(groupItemTitle).toBeOnTheScreen();
        expect(groupItemTitle.props.numberOfLines).toBe(1);
        expect(groupItemTitle.props.ellipsizeMode).toBe('tail');
      }
    });

    it('displays volume for closed outcomes when expanded', () => {
      const marketWithPartialResolution = createMockMarket({
        status: 'open',
        outcomes: [
          {
            id: 'outcome-1',
            title: 'Option A',
            groupItemTitle: 'Option A',
            status: 'closed',
            resolutionStatus: 'resolved',
            tokens: [
              { id: 'token-1', price: 1.0, title: 'Won' },
              { id: 'token-2', price: 0.0, title: 'Lost' },
            ],
            volume: 1000000,
          },
          {
            id: 'outcome-2',
            title: 'Option B',
            groupItemTitle: 'Option B',
            status: 'open',
            tokens: [{ id: 'token-3', price: 0.5 }],
            volume: 500000,
          },
        ],
      });

      setupPredictMarketDetailsTest(marketWithPartialResolution);

      const arrowDownIcon = screen.getByTestId('icon-ArrowDown');
      const pressable = arrowDownIcon.parent?.parent;

      if (pressable) {
        fireEvent.press(pressable);

        expect(screen.getByText(/1,000,000/)).toBeOnTheScreen();
        expect(
          screen.getByText(/predict\.volume_abbreviated/),
        ).toBeOnTheScreen();
      }
    });

    it('displays winning token title when token prices differ', () => {
      const marketWithPartialResolution = createMockMarket({
        status: 'open',
        outcomes: [
          {
            id: 'outcome-1',
            title: 'Option A',
            groupItemTitle: 'Option A',
            status: 'closed',
            resolutionStatus: 'resolved',
            tokens: [
              { id: 'token-1', price: 0.8, title: 'Winner' },
              { id: 'token-2', price: 0.2, title: 'Loser' },
            ],
            volume: 1000000,
          },
          {
            id: 'outcome-2',
            title: 'Option B',
            groupItemTitle: 'Option B',
            status: 'open',
            tokens: [{ id: 'token-3', price: 0.5 }],
            volume: 500000,
          },
        ],
      });

      setupPredictMarketDetailsTest(marketWithPartialResolution);

      const arrowDownIcon = screen.getByTestId('icon-ArrowDown');
      const pressable = arrowDownIcon.parent?.parent;

      if (pressable) {
        fireEvent.press(pressable);

        expect(screen.getByText('Winner')).toBeOnTheScreen();
      }
    });

    it('displays draw when token prices are equal', () => {
      const marketWithPartialResolution = createMockMarket({
        status: 'open',
        outcomes: [
          {
            id: 'outcome-1',
            title: 'Option A',
            groupItemTitle: 'Option A',
            status: 'closed',
            resolutionStatus: 'resolved',
            tokens: [
              { id: 'token-1', price: 0.5, title: 'Token A' },
              { id: 'token-2', price: 0.5, title: 'Token B' },
            ],
            volume: 1000000,
          },
          {
            id: 'outcome-2',
            title: 'Option B',
            groupItemTitle: 'Option B',
            status: 'open',
            tokens: [{ id: 'token-3', price: 0.5 }],
            volume: 500000,
          },
        ],
      });

      setupPredictMarketDetailsTest(marketWithPartialResolution);

      const arrowDownIcon = screen.getByTestId('icon-ArrowDown');
      const pressable = arrowDownIcon.parent?.parent;

      if (pressable) {
        fireEvent.press(pressable);

        expect(screen.getByText('predict.outcome_draw')).toBeOnTheScreen();
      }
    });

    it('displays ArrowDown icon when collapsed', () => {
      const marketWithPartialResolution = createMockMarket({
        status: 'open',
        outcomes: [
          {
            id: 'outcome-1',
            title: 'Option A',
            groupItemTitle: 'Option A',
            status: 'closed',
            resolutionStatus: 'resolved',
            tokens: [
              { id: 'token-1', price: 1.0, title: 'Won' },
              { id: 'token-2', price: 0.0, title: 'Lost' },
            ],
            volume: 1000000,
          },
          {
            id: 'outcome-2',
            title: 'Option B',
            groupItemTitle: 'Option B',
            status: 'open',
            tokens: [{ id: 'token-3', price: 0.5 }],
            volume: 500000,
          },
        ],
      });

      setupPredictMarketDetailsTest(marketWithPartialResolution);

      expect(screen.getByTestId('icon-ArrowDown')).toBeOnTheScreen();
    });

    it('displays ArrowUp icon when expanded', () => {
      const marketWithPartialResolution = createMockMarket({
        status: 'open',
        outcomes: [
          {
            id: 'outcome-1',
            title: 'Option A',
            groupItemTitle: 'Option A',
            status: 'closed',
            resolutionStatus: 'resolved',
            tokens: [
              { id: 'token-1', price: 1.0, title: 'Won' },
              { id: 'token-2', price: 0.0, title: 'Lost' },
            ],
            volume: 1000000,
          },
          {
            id: 'outcome-2',
            title: 'Option B',
            groupItemTitle: 'Option B',
            status: 'open',
            tokens: [{ id: 'token-3', price: 0.5 }],
            volume: 500000,
          },
        ],
      });

      setupPredictMarketDetailsTest(marketWithPartialResolution);

      const arrowDownIcon = screen.getByTestId('icon-ArrowDown');
      const pressable = arrowDownIcon.parent?.parent;

      if (pressable) {
        fireEvent.press(pressable);

        expect(screen.getByTestId('icon-ArrowUp')).toBeOnTheScreen();
      }
    });

    it('collapses when pressable is pressed again', () => {
      const marketWithPartialResolution = createMockMarket({
        status: 'open',
        outcomes: [
          {
            id: 'outcome-1',
            title: 'Option A',
            groupItemTitle: 'Option A',
            status: 'closed',
            resolutionStatus: 'resolved',
            tokens: [
              { id: 'token-1', price: 1.0, title: 'Won' },
              { id: 'token-2', price: 0.0, title: 'Lost' },
            ],
            volume: 1000000,
          },
          {
            id: 'outcome-2',
            title: 'Option B',
            groupItemTitle: 'Option B',
            status: 'open',
            tokens: [{ id: 'token-3', price: 0.5 }],
            volume: 500000,
          },
        ],
      });

      setupPredictMarketDetailsTest(marketWithPartialResolution);

      const arrowDownIcon = screen.getByTestId('icon-ArrowDown');
      const pressable = arrowDownIcon.parent?.parent;

      if (pressable) {
        fireEvent.press(pressable);
        expect(screen.getByText('Option A')).toBeOnTheScreen();

        const arrowUpIcon = screen.getByTestId('icon-ArrowUp');
        const pressableAgain = arrowUpIcon.parent?.parent;
        if (pressableAgain) {
          fireEvent.press(pressableAgain);
          expect(screen.queryByText('Option A')).not.toBeOnTheScreen();
          expect(screen.getByTestId('icon-ArrowDown')).toBeOnTheScreen();
        }
      }
    });

    it('displays open outcomes below resolved outcomes section', () => {
      const marketWithPartialResolution = createMockMarket({
        status: 'open',
        outcomes: [
          {
            id: 'outcome-1',
            title: 'Option A',
            groupItemTitle: 'Option A',
            status: 'closed',
            resolutionStatus: 'resolved',
            tokens: [
              { id: 'token-1', price: 1.0, title: 'Won' },
              { id: 'token-2', price: 0.0, title: 'Lost' },
            ],
            volume: 1000000,
          },
          {
            id: 'outcome-2',
            title: 'Option B',
            groupItemTitle: 'Option B',
            status: 'open',
            tokens: [{ id: 'token-3', price: 0.5 }],
            volume: 500000,
          },
        ],
      });

      setupPredictMarketDetailsTest(marketWithPartialResolution);

      expect(screen.getByText('Option B')).toBeOnTheScreen();
    });

    it('handles multiple closed outcomes in expanded section', () => {
      const marketWithMultipleResolved = createMockMarket({
        status: 'open',
        outcomes: [
          {
            id: 'outcome-1',
            title: 'Option A',
            groupItemTitle: 'Option A',
            status: 'closed',
            resolutionStatus: 'resolved',
            tokens: [
              { id: 'token-1', price: 1.0, title: 'Won A' },
              { id: 'token-2', price: 0.0, title: 'Lost A' },
            ],
            volume: 1000000,
          },
          {
            id: 'outcome-2',
            title: 'Option B',
            groupItemTitle: 'Option B',
            status: 'closed',
            resolutionStatus: 'resolved',
            tokens: [
              { id: 'token-3', price: 0.7, title: 'Won B' },
              { id: 'token-4', price: 0.3, title: 'Lost B' },
            ],
            volume: 500000,
          },
          {
            id: 'outcome-3',
            title: 'Option C',
            groupItemTitle: 'Option C',
            status: 'open',
            tokens: [{ id: 'token-5', price: 0.5 }],
            volume: 300000,
          },
        ],
      });

      setupPredictMarketDetailsTest(marketWithMultipleResolved);

      expect(screen.getByText('2')).toBeOnTheScreen();

      const arrowDownIcon = screen.getByTestId('icon-ArrowDown');
      const pressable = arrowDownIcon.parent?.parent;

      if (pressable) {
        fireEvent.press(pressable);

        expect(screen.getByText('Option A')).toBeOnTheScreen();
        expect(screen.getByText('Option B')).toBeOnTheScreen();
      }
    });

    it('does not render resolved outcomes section when market has no resolved outcomes', () => {
      const marketWithoutResolved = createMockMarket({
        status: 'open',
        outcomes: [
          {
            id: 'outcome-1',
            title: 'Option A',
            groupItemTitle: 'Option A',
            status: 'open',
            tokens: [{ id: 'token-1', price: 0.5 }],
            volume: 1000000,
          },
          {
            id: 'outcome-2',
            title: 'Option B',
            groupItemTitle: 'Option B',
            status: 'open',
            tokens: [{ id: 'token-2', price: 0.5 }],
            volume: 500000,
          },
        ],
      });

      setupPredictMarketDetailsTest(marketWithoutResolved);

      expect(
        screen.queryByText('predict.resolved_outcomes'),
      ).not.toBeOnTheScreen();
      expect(screen.getByTestId('predict-details-chart')).toBeOnTheScreen();
    });
  });

  describe('Real-time Price Updates', () => {
    it('calls usePredictPrices hook for open markets', () => {
      const { usePredictPrices } = jest.requireMock(
        '../../hooks/usePredictPrices',
      );

      const marketWithTokens = createMockMarket({
        status: 'open',
        outcomes: [
          {
            id: 'outcome-1',
            title: 'Yes',
            tokens: [{ id: 'token-1', price: 0.65 }],
            volume: 1000000,
          },
        ],
      });

      setupPredictMarketDetailsTest(marketWithTokens);

      expect(usePredictPrices).toHaveBeenCalled();
    });

    it('handles usePredictPrices hook being called', () => {
      const { usePredictPrices } = jest.requireMock(
        '../../hooks/usePredictPrices',
      );

      setupPredictMarketDetailsTest();

      expect(usePredictPrices).toHaveBeenCalled();
    });

    it('uses usePredictPrices hook with providerId', () => {
      const { usePredictPrices } = jest.requireMock(
        '../../hooks/usePredictPrices',
      );

      setupPredictMarketDetailsTest();

      expect(usePredictPrices).toHaveBeenCalledWith(
        expect.objectContaining({
          providerId: 'polymarket',
        }),
      );
    });

    it('handles price fetching errors gracefully', () => {
      const { usePredictPrices } = jest.requireMock(
        '../../hooks/usePredictPrices',
      );

      usePredictPrices.mockReturnValue({
        prices: { providerId: '', results: [] },
        isFetching: false,
        error: new Error('Failed to fetch prices'),
        refetch: jest.fn(),
      });

      setupPredictMarketDetailsTest();

      expect(
        screen.getByTestId('predict-market-details-screen'),
      ).toBeOnTheScreen();
    });
  });

  describe('Fee Exemption Display', () => {
    it('displays fee exemption message when market has Middle East tag', () => {
      const marketWithMiddleEastTag = createMockMarket({
        status: 'open',
        tags: ['Middle East'],
        outcomes: [
          {
            id: 'outcome-1',
            title: 'Yes',
            tokens: [
              { id: 'token-1', title: 'Yes', price: 0.65 },
              { id: 'token-2', title: 'No', price: 0.35 },
            ],
            volume: 1000000,
          },
        ],
      });

      setupPredictMarketDetailsTest(marketWithMiddleEastTag);

      expect(
        screen.getByText('predict.market_details.fee_exemption'),
      ).toBeOnTheScreen();
    });

    it('hides fee exemption message when market does not have Middle East tag', () => {
      const marketWithoutMiddleEastTag = createMockMarket({
        status: 'open',
        tags: ['Sports', 'Politics'],
        outcomes: [
          {
            id: 'outcome-1',
            title: 'Yes',
            tokens: [
              { id: 'token-1', title: 'Yes', price: 0.65 },
              { id: 'token-2', title: 'No', price: 0.35 },
            ],
            volume: 1000000,
          },
        ],
      });

      setupPredictMarketDetailsTest(marketWithoutMiddleEastTag);

      expect(
        screen.queryByText('predict.market_details.fee_exemption'),
      ).not.toBeOnTheScreen();
    });

    it('hides fee exemption message when market has no tags', () => {
      const marketWithoutTags = createMockMarket({
        status: 'open',
        tags: [],
        outcomes: [
          {
            id: 'outcome-1',
            title: 'Yes',
            tokens: [
              { id: 'token-1', title: 'Yes', price: 0.65 },
              { id: 'token-2', title: 'No', price: 0.35 },
            ],
            volume: 1000000,
          },
        ],
      });

      setupPredictMarketDetailsTest(marketWithoutTags);

      expect(
        screen.queryByText('predict.market_details.fee_exemption'),
      ).not.toBeOnTheScreen();
    });

    it('hides fee exemption message when market tags property is undefined', () => {
      const marketWithUndefinedTags = createMockMarket({
        status: 'open',
        tags: undefined,
        outcomes: [
          {
            id: 'outcome-1',
            title: 'Yes',
            tokens: [
              { id: 'token-1', title: 'Yes', price: 0.65 },
              { id: 'token-2', title: 'No', price: 0.35 },
            ],
            volume: 1000000,
          },
        ],
      });

      setupPredictMarketDetailsTest(marketWithUndefinedTags);

      expect(
        screen.queryByText('predict.market_details.fee_exemption'),
      ).not.toBeOnTheScreen();
    });

    it('displays fee exemption message when Middle East tag exists among multiple tags', () => {
      const marketWithMultipleTags = createMockMarket({
        status: 'open',
        tags: ['Politics', 'Middle East', 'International'],
        outcomes: [
          {
            id: 'outcome-1',
            title: 'Yes',
            tokens: [
              { id: 'token-1', title: 'Yes', price: 0.65 },
              { id: 'token-2', title: 'No', price: 0.35 },
            ],
            volume: 1000000,
          },
        ],
      });

      setupPredictMarketDetailsTest(marketWithMultipleTags);

      expect(
        screen.getByText('predict.market_details.fee_exemption'),
      ).toBeOnTheScreen();
    });

    it('displays fee exemption message when market is closed with Middle East tag', () => {
      const closedMarketWithMiddleEastTag = createMockMarket({
        status: 'closed',
        tags: ['Middle East'],
        outcomes: [
          {
            id: 'outcome-1',
            title: 'Yes',
            tokens: [{ id: 'token-1', price: 1.0 }],
            volume: 1000000,
          },
        ],
      });

      setupPredictMarketDetailsTest(closedMarketWithMiddleEastTag);

      // Note: The component currently shows the fee exemption message for closed markets
      // if they have the Middle East tag. This behavior matches the current implementation.
      expect(
        screen.getByText('predict.market_details.fee_exemption'),
      ).toBeOnTheScreen();
    });

    it('removes fee exemption message when market updates without Middle East tag', async () => {
      const { usePredictMarket } = jest.requireMock(
        '../../hooks/usePredictMarket',
      );

      const marketWithMiddleEastTag = createMockMarket({
        status: 'open',
        tags: ['Middle East', 'Politics'],
        outcomes: [
          {
            id: 'outcome-1',
            title: 'Yes',
            tokens: [
              { id: 'token-1', title: 'Yes', price: 0.65 },
              { id: 'token-2', title: 'No', price: 0.35 },
            ],
            volume: 1000000,
          },
        ],
      });

      const { rerender } = setupPredictMarketDetailsTest(
        marketWithMiddleEastTag,
      );

      expect(
        screen.getByText('predict.market_details.fee_exemption'),
      ).toBeOnTheScreen();

      const marketWithoutMiddleEastTag = createMockMarket({
        status: 'open',
        tags: ['Politics'],
        outcomes: [
          {
            id: 'outcome-1',
            title: 'Yes',
            tokens: [
              { id: 'token-1', title: 'Yes', price: 0.65 },
              { id: 'token-2', title: 'No', price: 0.35 },
            ],
            volume: 1000000,
          },
        ],
      });

      usePredictMarket.mockReturnValue({
        market: marketWithoutMiddleEastTag,
        isFetching: false,
        refetch: jest.fn(),
      });

      rerender(<PredictMarketDetails />);

      await waitFor(() => {
        expect(
          screen.queryByText('predict.market_details.fee_exemption'),
        ).not.toBeOnTheScreen();
      });
    });
  });
});<|MERGE_RESOLUTION|>--- conflicted
+++ resolved
@@ -429,11 +429,8 @@
     image: 'https://example.com/bitcoin.png',
     endDate: '2024-12-31T23:59:59Z',
     providerId: 'polymarket',
-<<<<<<< HEAD
     status: 'open',
-=======
     tags: [],
->>>>>>> ee0a135b
     outcomes: [
       {
         id: 'outcome-1',
@@ -458,7 +455,6 @@
         id: 'outcome-2',
         title: 'No',
         groupItemTitle: 'No',
-        status: 'open',
         tokens: [
           {
             id: 'token-3',
