import React from 'react';
import { screen, fireEvent } from '@testing-library/react-native';
import {
  NavigationProp,
  ParamListBase,
  useNavigation,
  useRoute,
} from '@react-navigation/native';
import PredictMarketDetails from './PredictMarketDetails';
import { strings } from '../../../../../../locales/i18n';
import Routes from '../../../../../constants/navigation/Routes';
<<<<<<< HEAD
=======
import { PredictEventValues } from '../../constants/eventNames';
>>>>>>> 13591ad5
import renderWithProvider from '../../../../../util/test/renderWithProvider';

jest.mock('@react-navigation/native', () => ({
  useNavigation: jest.fn(),
  useRoute: jest.fn(),
  NavigationContainer: ({ children }: { children: React.ReactNode }) =>
    children,
}));

jest.mock('@react-navigation/stack', () => ({
  createStackNavigator: () => ({
    Navigator: ({ children }: { children: React.ReactNode }) => children,
    Screen: ({ children }: { children: React.ReactNode }) => children,
  }),
}));

jest.mock('@metamask/design-system-twrnc-preset', () => ({
  useTailwind: jest.fn(() => ({
    style: jest.fn((...args) => args.join(' ')),
  })),
}));

jest.mock('@metamask/design-system-react-native', () => {
  const { View } = jest.requireActual('react-native');
  return {
    Box: View,
    BoxFlexDirection: {
      Row: 'row',
      Column: 'column',
    },
    BoxAlignItems: {
      Center: 'center',
    },
    BoxJustifyContent: {
      Between: 'space-between',
    },
  };
});

const mockUseTheme = jest.fn(() => ({
  colors: {
    background: {
      default: '#ffffff',
    },
    text: {
      default: '#121314',
      muted: '#666666',
    },
    icon: {
      default: '#121314',
    },
    primary: {
      default: '#037DD6',
    },
    success: {
      default: '#28A745',
    },
    error: {
      default: '#DC3545',
    },
  },
}));

jest.mock('../../../../../util/theme', () => ({
  useTheme: mockUseTheme,
}));

jest.mock('react-native-safe-area-context', () => {
  const { View } = jest.requireActual('react-native');
  return {
    SafeAreaView: ({
      children,
      style,
      testID,
    }: {
      children: React.ReactNode;
      style?: React.ComponentProps<typeof View>['style'];
      testID?: string;
    }) => (
      <View style={style} testID={testID}>
        {children}
      </View>
    ),
    useSafeAreaInsets: jest.fn(() => ({
      top: 0,
      right: 0,
      bottom: 0,
      left: 0,
    })),
    SafeAreaProvider: ({ children }: { children: React.ReactNode }) => children,
  };
});

jest.mock('../../../../../../locales/i18n', () => ({
  strings: jest.fn((key: string) => key),
}));

jest.mock('../../../Navbar', () => ({
  getNavigationOptionsTitle: jest.fn(() => ({})),
}));

jest.mock('../../utils/format', () => ({
  formatPrice: jest.fn(
    (value: number, options?: { maximumDecimals?: number }) =>
      `$${value.toFixed(options?.maximumDecimals || 2)}`,
  ),
  formatVolume: jest.fn((value: number) => value.toLocaleString()),
}));

jest.mock('../../hooks/usePredictMarket', () => ({
  usePredictMarket: jest.fn(() => ({
    market: null,
    isFetching: false,
  })),
}));

jest.mock('../../hooks/usePredictPriceHistory', () => ({
  usePredictPriceHistory: jest.fn(() => ({
    priceHistories: [],
    isFetching: false,
    errors: [],
  })),
}));

jest.mock('../../hooks/usePredictPositions', () => ({
  usePredictPositions: jest.fn(() => ({
    positions: [],
    isLoading: false,
    isRefreshing: false,
    error: null,
    loadPositions: jest.fn(),
  })),
}));

jest.mock('../../hooks/usePredictBalance', () => ({
  usePredictBalance: jest.fn(() => ({
    balance: 100,
    hasNoBalance: false,
    isLoading: false,
    isRefreshing: false,
    error: null,
    loadBalance: jest.fn(),
  })),
}));

jest.mock('../../hooks/usePredictClaim', () => ({
  usePredictClaim: jest.fn(() => ({
    claim: jest.fn(),
  })),
}));

jest.mock('../../components/PredictDetailsChart/PredictDetailsChart', () => {
  const { View, Text } = jest.requireActual('react-native');
  return function MockPredictDetailsChart() {
    return (
      <View testID="predict-details-chart">
        <Text>Chart Component</Text>
      </View>
    );
  };
});

jest.mock('../../components/PredictMarketOutcome', () => {
  const { View, Text } = jest.requireActual('react-native');
  return function MockPredictMarketOutcome({
    outcome,
  }: {
    outcome: { title?: string };
  }) {
    return (
      <View testID="predict-market-outcome">
        <Text>{outcome?.title || 'Outcome'}</Text>
      </View>
    );
  };
});

jest.mock('../../../../Base/TabBar', () => {
  const { View, Text } = jest.requireActual('react-native');
  return function MockTabBar({ textStyle }: { textStyle: object }) {
    return (
      <View testID="tab-bar">
        <Text style={textStyle}>Tab Bar</Text>
      </View>
    );
  };
});

jest.mock('@tommasini/react-native-scrollable-tab-view', () => {
  const { View } = jest.requireActual('react-native');
  return function MockScrollableTabView({
    children,
    renderTabBar,
  }: {
    children: React.ReactNode;
    renderTabBar?: () => React.ReactNode;
  }) {
    return (
      <View testID="scrollable-tab-view">
        {renderTabBar?.()}
        {children}
      </View>
    );
  };
});

jest.mock('../../../../../component-library/components/Texts/Text', () => {
  const { Text } = jest.requireActual('react-native');
  return {
    __esModule: true,
    default: Text,
    TextVariant: {
      HeadingMD: 'HeadingMD',
      BodyMD: 'BodyMD',
      BodyMDMedium: 'BodyMDMedium',
      BodySM: 'BodySM',
    },
    TextColor: {
      Default: 'Default',
      Alternative: 'Alternative',
      Success: 'Success',
      Error: 'Error',
      Primary: 'Primary',
    },
  };
});

jest.mock('../../../../../component-library/components/Buttons/Button', () => {
  const { TouchableOpacity, Text } = jest.requireActual('react-native');
  return {
    __esModule: true,
    default: function MockButton({
      onPress,
      style,
      children,
      label,
      testID,
    }: {
      onPress: () => void;
      label: string | React.ReactNode;
      variant: string;
      size: string;
      width: string;
      style: object;
      children?: React.ReactNode;
      testID?: string;
    }) {
      return (
        <TouchableOpacity
          onPress={onPress}
          testID={testID || 'button'}
          style={style}
        >
          <Text>{label || children}</Text>
        </TouchableOpacity>
      );
    },
    ButtonVariants: {
      Primary: 'Primary',
      Secondary: 'Secondary',
    },
    ButtonSize: {
      Lg: 'Lg',
    },
    ButtonWidthTypes: {
      Full: 'Full',
    },
  };
});

jest.mock('../../../../../component-library/components/Icons/Icon', () => {
  const { View } = jest.requireActual('react-native');
  return {
    __esModule: true,
    default: function MockIcon({
      name,
    }: {
      name: string;
      size?: string;
      color?: string;
    }) {
      return <View testID={`icon-${name}`} />;
    },
    IconName: {
      ArrowLeft: 'ArrowLeft',
      Flash: 'Flash',
      Chart: 'Chart',
      Clock: 'Clock',
      Bank: 'Bank',
      Export: 'Export',
      Apps: 'Apps',
      CheckBold: 'CheckBold',
    },
    IconSize: {
      Sm: 'Sm',
      Md: 'Md',
    },
    IconColor: {
      Default: 'Default',
      Alternative: 'Alternative',
      Success: 'Success',
      Error: 'Error',
      Primary: 'Primary',
    },
  };
});

function createMockMarket(overrides = {}) {
  return {
    id: 'market-1',
    title: 'Will Bitcoin reach $100k by end of 2024?',
    image: 'https://example.com/bitcoin.png',
    endDate: '2024-12-31T23:59:59Z',
    providerId: 'polymarket',
    outcomes: [
      {
        id: 'outcome-1',
        title: 'Yes',
        groupItemTitle: 'Yes',
        tokens: [
          {
            id: 'token-1',
            price: 0.65,
          },
        ],
        volume: 1000000,
      },
      {
        id: 'outcome-2',
        title: 'No',
        groupItemTitle: 'No',
        tokens: [
          {
            id: 'token-2',
            price: 0.35,
          },
        ],
        volume: 500000,
      },
    ],
    ...overrides,
  };
}

function setupPredictMarketDetailsTest(
  marketOverrides = {},
  routeOverrides = {},
  hookOverrides: {
    market?: object;
    priceHistory?: object;
    positions?: object;
  } = {},
) {
  jest.clearAllMocks();

  const mockNavigate = jest.fn();
  const mockSetOptions = jest.fn();
  const mockGoBack = jest.fn();
  const mockCanGoBack = jest.fn(() => true);
  const mockGetParent = jest.fn(() => ({
    canGoBack: jest.fn(() => true),
    goBack: jest.fn(),
  }));

  const mockUseNavigation = useNavigation as jest.MockedFunction<
    typeof useNavigation
  >;
  const mockUseRoute = useRoute as jest.MockedFunction<typeof useRoute>;

  const mockMarket = createMockMarket(marketOverrides);

  const mockRoute = {
    key: 'PredictMarketDetails',
    name: 'PredictMarketDetails' as const,
    params: {
      marketId: 'market-1',
    },
    ...routeOverrides,
  };

  mockUseNavigation.mockReturnValue({
    navigate: mockNavigate,
    setOptions: mockSetOptions,
    goBack: mockGoBack,
    canGoBack: mockCanGoBack,
    getParent: mockGetParent,
  } as unknown as NavigationProp<ParamListBase>);

  mockUseRoute.mockReturnValue(mockRoute);

  const { usePredictMarket } = jest.requireMock('../../hooks/usePredictMarket');
  const { usePredictPriceHistory } = jest.requireMock(
    '../../hooks/usePredictPriceHistory',
  );
  const { usePredictPositions } = jest.requireMock(
    '../../hooks/usePredictPositions',
  );

  usePredictMarket.mockReturnValue({
    market: mockMarket,
    isFetching: false,
    ...hookOverrides.market,
  });

  usePredictPriceHistory.mockReturnValue({
    priceHistories: [],
    isFetching: false,
    errors: [],
    refetch: jest.fn(),
    ...hookOverrides.priceHistory,
  });

  usePredictPositions.mockReturnValue({
    positions: [],
    isLoading: false,
    isRefreshing: false,
    error: null,
    loadPositions: jest.fn(),
    ...hookOverrides.positions,
  });

  const result = renderWithProvider(<PredictMarketDetails />);

  return {
    ...result,
    mockNavigate,
    mockSetOptions,
    mockGoBack,
    mockCanGoBack,
    mockGetParent,
    mockMarket,
    mockRoute,
  };
}

describe('PredictMarketDetails', () => {
  describe('Component Rendering', () => {
    it('renders the main screen container', () => {
      setupPredictMarketDetailsTest();

      expect(
        screen.getByTestId('predict-market-details-screen'),
      ).toBeOnTheScreen();
    });

    it('displays market title when market data is loaded', () => {
      const { mockMarket } = setupPredictMarketDetailsTest();

      expect(screen.getByText(mockMarket.title)).toBeOnTheScreen();
    });

    it('displays loading state when market is fetching', () => {
      setupPredictMarketDetailsTest(
        {},
        {},
        { market: { isFetching: true, market: null } },
      );

      // Check that loading text appears (there may be multiple instances)
      const loadingTexts = screen.getAllByText('predict.loading');
      expect(loadingTexts.length).toBeGreaterThan(0);
    });

    it('displays fallback title when market data is unavailable', () => {
      setupPredictMarketDetailsTest({}, {}, { market: { market: null } });

      // Screen renders without a title; other sections may still show loading keys
      expect(
        screen.getByTestId('predict-market-details-screen'),
      ).toBeOnTheScreen();
    });

    it('renders back button with correct accessibility', () => {
      setupPredictMarketDetailsTest();

      expect(screen.getByTestId('icon-ArrowLeft')).toBeOnTheScreen();
    });
  });

  describe('Market Information Display', () => {
    it('displays market volume correctly', () => {
      setupPredictMarketDetailsTest();

      expect(
        screen.getByText('predict.market_details.volume'),
      ).toBeOnTheScreen();
    });

    it('displays market end date correctly', () => {
      setupPredictMarketDetailsTest();

      expect(
        screen.getByText('predict.market_details.end_date'),
      ).toBeOnTheScreen();
      expect(screen.getByText('12/31/2024')).toBeOnTheScreen();
    });

    it('displays provider information', () => {
      setupPredictMarketDetailsTest();

      expect(
        screen.getByText('predict.market_details.powered_by'),
      ).toBeOnTheScreen();
      expect(screen.getByText('polymarket')).toBeOnTheScreen();
    });

    it('displays resolver information', () => {
      setupPredictMarketDetailsTest();

      expect(
        screen.getByText('predict.market_details.resolver'),
      ).toBeOnTheScreen();
      expect(screen.getByText('UMA')).toBeOnTheScreen();
    });
  });

  describe('Chart Rendering', () => {
    it('renders single outcome chart for single outcome markets', () => {
      const singleOutcomeMarket = createMockMarket({
        outcomes: [
          {
            id: 'outcome-1',
            title: 'Yes',
            tokens: [{ id: 'token-1', price: 0.65 }],
            volume: 1000000,
          },
        ],
      });

      setupPredictMarketDetailsTest(singleOutcomeMarket);

      expect(screen.getByTestId('predict-details-chart')).toBeOnTheScreen();
    });

    it('renders multiple outcome chart for binary markets with two outcomes', () => {
      setupPredictMarketDetailsTest();

      expect(screen.getByTestId('predict-details-chart')).toBeOnTheScreen();
    });

    it('renders multiple outcome chart for multi-outcome markets', () => {
      const multiOutcomeMarket = createMockMarket({
        outcomes: [
          {
            id: 'outcome-1',
            title: 'Option A',
            tokens: [{ id: 'token-1', price: 0.4 }],
            volume: 1000000,
          },
          {
            id: 'outcome-2',
            title: 'Option B',
            tokens: [{ id: 'token-2', price: 0.3 }],
            volume: 500000,
          },
          {
            id: 'outcome-3',
            title: 'Option C',
            tokens: [{ id: 'token-3', price: 0.3 }],
            volume: 300000,
          },
        ],
      });

      setupPredictMarketDetailsTest(multiOutcomeMarket);

      expect(screen.getByTestId('predict-details-chart')).toBeOnTheScreen();
    });
  });

  describe('Tab Navigation', () => {
    it('renders tab bar with correct tabs', () => {
      setupPredictMarketDetailsTest();

      expect(screen.getByTestId('tab-bar')).toBeOnTheScreen();
      expect(screen.getByTestId('scrollable-tab-view')).toBeOnTheScreen();
    });

    it('displays About tab content', () => {
      setupPredictMarketDetailsTest();

      expect(
        screen.getByText('predict.market_details.volume'),
      ).toBeOnTheScreen();
      expect(
        screen.getByText('predict.market_details.end_date'),
      ).toBeOnTheScreen();
      expect(
        screen.getByText('predict.market_details.resolver'),
      ).toBeOnTheScreen();
    });

    it('displays Positions tab content', () => {
      setupPredictMarketDetailsTest();

      expect(
        screen.getByText('predict.market_details.no_positions_found'),
      ).toBeOnTheScreen();
    });
  });

  describe('Action Buttons', () => {
    it('renders Yes and No action buttons for single outcome markets', () => {
      const singleOutcomeMarket = createMockMarket({
        outcomes: [
          {
            id: 'outcome-1',
            title: 'Yes',
            tokens: [{ id: 'token-1', price: 0.65 }],
            volume: 1000000,
          },
        ],
      });

      setupPredictMarketDetailsTest(singleOutcomeMarket);

      expect(
        screen.getByText(/predict\.market_details\.yes\s*•\s*65¢/),
      ).toBeOnTheScreen();
      expect(
        screen.getByText(/predict\.market_details\.no\s*•\s*35¢/),
      ).toBeOnTheScreen();
    });

    it('calculates percentage correctly from market price', () => {
      const marketWithDifferentPrice = createMockMarket({
        outcomes: [
          {
            id: 'outcome-1',
            title: 'Yes',
            tokens: [{ id: 'token-1', price: 0.75 }],
            volume: 1000000,
          },
        ],
      });

      setupPredictMarketDetailsTest(marketWithDifferentPrice);

      expect(
        screen.getByText(/predict\.market_details\.yes\s*•\s*75¢/),
      ).toBeOnTheScreen();
      expect(
        screen.getByText(/predict\.market_details\.no\s*•\s*25¢/),
      ).toBeOnTheScreen();
    });
  });

  describe('Navigation Functionality', () => {
    it('handles back button press correctly', () => {
      const { mockGoBack, mockCanGoBack } = setupPredictMarketDetailsTest();

      const backButton = screen.getByTestId('icon-ArrowLeft');
      fireEvent.press(backButton);

      expect(mockCanGoBack).toHaveBeenCalled();
      expect(mockGoBack).toHaveBeenCalled();
    });

    it('navigates to predict root when current navigation cannot go back', () => {
      const { mockCanGoBack, mockNavigate } = setupPredictMarketDetailsTest();
      mockCanGoBack.mockReturnValue(false);

      const backButton = screen.getByTestId('icon-ArrowLeft');
      fireEvent.press(backButton);

      expect(mockNavigate).toHaveBeenCalledWith(Routes.PREDICT.ROOT);
    });
  });

  describe('Current Prediction Display', () => {
    it('displays current prediction percentage for single outcome markets', () => {
      const singleOutcomeMarket = createMockMarket({
        outcomes: [
          {
            id: 'outcome-1',
            title: 'Yes',
            tokens: [{ id: 'token-1', price: 0.65 }],
            volume: 1000000,
          },
        ],
      });

      setupPredictMarketDetailsTest(singleOutcomeMarket);

      // The component now shows the percentage in the action buttons instead of a separate text
<<<<<<< HEAD
      expect(
        screen.getByText(/predict\.market_details\.yes\s*•\s*65¢/),
      ).toBeOnTheScreen();
=======
      expect(screen.getByText(/Yes • 65¢/)).toBeOnTheScreen();
>>>>>>> 13591ad5
    });

    it('handles missing price data gracefully', () => {
      const marketWithoutPrice = createMockMarket({
        outcomes: [
          {
            id: 'outcome-1',
            title: 'Yes',
            tokens: [{ id: 'token-1', price: undefined }],
            volume: 1000000,
          },
        ],
      });

      setupPredictMarketDetailsTest(marketWithoutPrice);

      // The component now shows 0% in the action buttons when price is undefined
<<<<<<< HEAD
      expect(
        screen.getByText(/predict\.market_details\.yes\s*•\s*0¢/),
      ).toBeOnTheScreen();
=======
      expect(screen.getByText(/Yes • 0¢/)).toBeOnTheScreen();
>>>>>>> 13591ad5
    });
  });

  describe('Edge Cases', () => {
    it('handles market without image', () => {
      const marketWithoutImage = createMockMarket({ image: null });

      setupPredictMarketDetailsTest(marketWithoutImage);

      expect(screen.getByText(marketWithoutImage.title)).toBeOnTheScreen();
    });

    it('handles market without end date', () => {
      const marketWithoutEndDate = createMockMarket({ endDate: null });

      setupPredictMarketDetailsTest(marketWithoutEndDate);

      expect(screen.getByText('N/A')).toBeOnTheScreen();
    });

    it('handles market with minimal data', () => {
      const marketWithMinimalData = createMockMarket({
        outcomes: [
          {
            id: 'outcome-1',
            title: 'Yes',
            tokens: [{ id: 'token-1', price: 0.5 }],
            volume: 0,
          },
        ],
        title: 'Test Market',
        image: null,
        endDate: null,
      });

      setupPredictMarketDetailsTest(marketWithMinimalData);

      expect(screen.getByText('Test Market')).toBeOnTheScreen();
    });
  });

  describe('Internationalization', () => {
    it('uses correct string keys for back button', () => {
      setupPredictMarketDetailsTest();

      expect(strings).toHaveBeenCalledWith('back');
    });
  });

  describe('Event Handlers', () => {
    it('handles timeframe change with valid timeframe', () => {
      const { mockMarket } = setupPredictMarketDetailsTest();

      // Find the chart component and trigger timeframe change
      const chartComponent = screen.getByTestId('predict-details-chart');
      expect(chartComponent).toBeOnTheScreen();

      // The timeframe change is handled internally by the component
      // We can verify the component renders without errors
      expect(screen.getByText(mockMarket.title)).toBeOnTheScreen();
    });

    it('handles cash out button press', () => {
      const mockPosition = {
        id: 'position-1',
        outcomeId: 'outcome-1',
        outcome: 'Yes',
        size: 100,
        initialValue: 65,
        currentValue: 70,
        avgPrice: 0.65,
        percentPnl: 7.7,
        icon: 'https://example.com/icon.png',
      };

      const { mockNavigate } = setupPredictMarketDetailsTest(
        {},
        {},
        { positions: { positions: [mockPosition] } },
      );

      const cashOutButton = screen.getByText('Cash out');
      fireEvent.press(cashOutButton);

      expect(mockNavigate).toHaveBeenCalledWith(Routes.PREDICT.MODALS.ROOT, {
        screen: Routes.PREDICT.MODALS.SELL_PREVIEW,
        params: {
          position: mockPosition,
          outcome: expect.any(Object),
        },
      });
    });

    it('handles Yes button press for betting', () => {
      const singleOutcomeMarket = createMockMarket({
        outcomes: [
          {
            id: 'outcome-1',
            title: 'Yes',
            tokens: [{ id: 'token-1', price: 0.65 }],
            volume: 1000000,
          },
        ],
      });

      const { mockNavigate } =
        setupPredictMarketDetailsTest(singleOutcomeMarket);

      const yesButton = screen.getByText(
        /predict\.market_details\.yes\s*•\s*65¢/,
      );
      fireEvent.press(yesButton);

      expect(mockNavigate).toHaveBeenCalledWith(Routes.PREDICT.MODALS.ROOT, {
        screen: Routes.PREDICT.MODALS.BUY_PREVIEW,
        params: {
          market: singleOutcomeMarket,
          outcome: singleOutcomeMarket.outcomes[0],
          outcomeToken: singleOutcomeMarket.outcomes[0].tokens[0],
          entryPoint: PredictEventValues.ENTRY_POINT.PREDICT_MARKET_DETAILS,
        },
      });
    });

    it('handles No button press for betting', () => {
      const singleOutcomeMarket = createMockMarket({
        outcomes: [
          {
            id: 'outcome-1',
            title: 'Yes',
            tokens: [
              { id: 'token-1', price: 0.65 },
              { id: 'token-2', price: 0.35 },
            ],
            volume: 1000000,
          },
        ],
      });

      const { mockNavigate } =
        setupPredictMarketDetailsTest(singleOutcomeMarket);

      const noButton = screen.getByText(
        /predict\.market_details\.no\s*•\s*35¢/,
      );
      fireEvent.press(noButton);

      expect(mockNavigate).toHaveBeenCalledWith(Routes.PREDICT.MODALS.ROOT, {
        screen: Routes.PREDICT.MODALS.BUY_PREVIEW,
        params: {
          market: singleOutcomeMarket,
          outcome: singleOutcomeMarket.outcomes[0],
          outcomeToken: singleOutcomeMarket.outcomes[0].tokens[1],
          entryPoint: PredictEventValues.ENTRY_POINT.PREDICT_MARKET_DETAILS,
        },
      });
    });
  });

  describe('Conditional Rendering', () => {
    it('renders positions section when user has positions', () => {
      const mockPosition = {
        id: 'position-1',
        outcomeId: 'outcome-1',
        outcome: 'Yes',
        size: 100,
        initialValue: 65,
        currentValue: 70,
        avgPrice: 0.65,
        percentPnl: 7.7,
        icon: 'https://example.com/icon.png',
      };

      setupPredictMarketDetailsTest(
        {},
        {},
        { positions: { positions: [mockPosition] } },
      );

      expect(screen.getByText('Cash out')).toBeOnTheScreen();
      expect(
        screen.getByText(/\$65\.00\s+predict\.market_details\.on\s+Yes/),
      ).toBeOnTheScreen();
      expect(screen.getByText(/\+7\.7%/)).toBeOnTheScreen();
    });

    it('renders position with negative PnL correctly', () => {
      const mockPosition = {
        id: 'position-1',
        outcomeId: 'outcome-1',
        outcome: 'Yes',
        size: 100,
        initialValue: 65,
        currentValue: 60,
        avgPrice: 0.65,
        percentPnl: -7.7,
        icon: null, // Test branch without icon
      };

      setupPredictMarketDetailsTest(
        {},
        {},
        { positions: { positions: [mockPosition] } },
      );

      expect(screen.getByText('-7.7%')).toBeOnTheScreen();
    });

    it('renders outcomes tab for multi-outcome markets', () => {
      const multiOutcomeMarket = createMockMarket({
        outcomes: [
          {
            id: 'outcome-1',
            title: 'Option A',
            tokens: [{ id: 'token-1', price: 0.4 }],
            volume: 1000000,
          },
          {
            id: 'outcome-2',
            title: 'Option B',
            tokens: [{ id: 'token-2', price: 0.3 }],
            volume: 500000,
          },
          {
            id: 'outcome-3',
            title: 'Option C',
            tokens: [{ id: 'token-3', price: 0.3 }],
            volume: 300000,
          },
        ],
      });

      setupPredictMarketDetailsTest(multiOutcomeMarket);

      // Should render outcomes for multi-outcome markets
      expect(screen.getAllByTestId('predict-market-outcome')).toHaveLength(3);
    });

    it('does not render outcomes tab for single outcome markets', () => {
      const singleOutcomeMarket = createMockMarket({
        outcomes: [
          {
            id: 'outcome-1',
            title: 'Yes',
            tokens: [{ id: 'token-1', price: 0.65 }],
            volume: 1000000,
          },
        ],
      });

      setupPredictMarketDetailsTest(singleOutcomeMarket);

      // Should not render outcomes tab for single outcome
      expect(screen.queryByText('Outcomes')).not.toBeOnTheScreen();
    });

    it('renders current prediction section only for single outcome markets', () => {
      const singleOutcomeMarket = createMockMarket({
        outcomes: [
          {
            id: 'outcome-1',
            title: 'Yes',
            tokens: [{ id: 'token-1', price: 0.65 }],
            volume: 1000000,
          },
        ],
      });

      setupPredictMarketDetailsTest(singleOutcomeMarket);

      // The component now shows the percentage in the action buttons instead of a separate text
<<<<<<< HEAD
      expect(
        screen.getByText(/predict\.market_details\.yes\s*•\s*65¢/),
      ).toBeOnTheScreen();
=======
      expect(screen.getByText(/Yes • 65¢/)).toBeOnTheScreen();
>>>>>>> 13591ad5
    });

    it('renders action buttons only for single outcome markets', () => {
      const singleOutcomeMarket = createMockMarket({
        outcomes: [
          {
            id: 'outcome-1',
            title: 'Yes',
            tokens: [{ id: 'token-1', price: 0.65 }],
            volume: 1000000,
          },
        ],
      });

      setupPredictMarketDetailsTest(singleOutcomeMarket);

      expect(
        screen.getByText(/predict\.market_details\.yes\s*•\s*65¢/),
      ).toBeOnTheScreen();
      expect(
        screen.getByText(/predict\.market_details\.no\s*•\s*35¢/),
      ).toBeOnTheScreen();
    });
  });

  describe('Data Processing Functions', () => {
    it('handles position with groupItemTitle correctly', () => {
      const mockMarket = createMockMarket({
        outcomes: [
          {
            id: 'outcome-1',
            title: 'Yes',
            groupItemTitle: 'Yes Option',
            tokens: [{ id: 'token-1', price: 0.65 }],
            volume: 1000000,
          },
        ],
      });

      const mockPosition = {
        id: 'position-1',
        outcomeId: 'outcome-1',
        outcome: 'Yes',
        size: 100,
        initialValue: 65,
        currentValue: 70,
        avgPrice: 0.65,
        percentPnl: 7.7,
      };

      setupPredictMarketDetailsTest(
        mockMarket,
        {},
        { positions: { positions: [mockPosition] } },
      );

      expect(
        screen.getByText(/\$65\.00\s+predict\.market_details\.on\s+Yes Option/),
      ).toBeOnTheScreen();
    });

    it('handles position without groupItemTitle correctly', () => {
      const mockPosition = {
        id: 'position-1',
        outcomeId: 'outcome-1',
        outcome: 'Yes',
        size: 100,
        initialValue: 65,
        currentValue: 70,
        avgPrice: 0.65,
        percentPnl: 7.7,
      };

      setupPredictMarketDetailsTest(
        {},
        {},
        { positions: { positions: [mockPosition] } },
      );

      expect(
        screen.getByText(/\$65\.00\s+predict\.market_details\.on\s+Yes/),
      ).toBeOnTheScreen();
    });

    it('handles zero percentage correctly', () => {
      const mockPosition = {
        id: 'position-1',
        outcomeId: 'outcome-1',
        outcome: 'Yes',
        size: 100,
        initialValue: 65,
        currentValue: 65,
        avgPrice: 0.65,
        percentPnl: 0,
      };

      setupPredictMarketDetailsTest(
        {},
        {},
        { positions: { positions: [mockPosition] } },
      );

      expect(screen.getByText('+0.0%')).toBeOnTheScreen();
    });
  });

  describe('Error Handling', () => {
    it('handles invalid timeframe change gracefully', () => {
      setupPredictMarketDetailsTest();

      // Component should render without errors even with invalid data
      expect(
        screen.getByTestId('predict-market-details-screen'),
      ).toBeOnTheScreen();
    });

    it('handles missing route params gracefully', () => {
      setupPredictMarketDetailsTest({}, { params: undefined });

      expect(
        screen.getByTestId('predict-market-details-screen'),
      ).toBeOnTheScreen();
    });

    it('handles market with missing outcome data', () => {
      const marketWithMissingData = createMockMarket({
        outcomes: [
          {
            id: 'outcome-1',
            title: 'Yes',
            tokens: [], // Empty tokens array
            volume: 1000000,
          },
        ],
      });

      setupPredictMarketDetailsTest(marketWithMissingData);

      // Since this is a single outcome market with empty tokens, it should not render the current prediction
      // Instead, verify the market title is rendered
      expect(
        screen.getByText('Will Bitcoin reach $100k by end of 2024?'),
      ).toBeOnTheScreen();
    });

    it('handles market with undefined price correctly', () => {
      const marketWithUndefinedPrice = createMockMarket({
        outcomes: [
          {
            id: 'outcome-1',
            title: 'Yes',
            tokens: [{ id: 'token-1', price: undefined }],
            volume: 1000000,
          },
        ],
      });

      setupPredictMarketDetailsTest(marketWithUndefinedPrice);

      // The component now shows 0% in the action buttons when price is undefined
<<<<<<< HEAD
      expect(
        screen.getByText(/predict\.market_details\.yes\s*•\s*0¢/),
      ).toBeOnTheScreen();
    });
  });

  describe('Closed Market Functionality', () => {
    it('displays winning outcome when market is closed', () => {
      const closedMarket = createMockMarket({
        status: 'closed',
        outcomes: [
          {
            id: 'outcome-1',
            title: 'Yes',
            groupItemTitle: 'Yes',
            tokens: [
              { id: 'token-1', price: 1.0 }, // Winning token
            ],
            volume: 1000000,
          },
          {
            id: 'outcome-2',
            title: 'No',
            groupItemTitle: 'No',
            tokens: [
              { id: 'token-2', price: 0.0 }, // Losing token
            ],
            volume: 500000,
          },
        ],
      });

      setupPredictMarketDetailsTest(closedMarket);

      expect(
        screen.getByText('predict.market_details.market_ended_on'),
      ).toBeOnTheScreen();
    });

    it('renders claim button when market is closed', () => {
      const closedMarket = createMockMarket({
        status: 'closed',
        outcomes: [
          {
            id: 'outcome-1',
            title: 'Yes',
            tokens: [{ id: 'token-1', price: 1.0 }],
            volume: 1000000,
          },
        ],
      });

      setupPredictMarketDetailsTest(closedMarket);

      expect(
        screen.getByText('confirm.predict_claim.button_label'),
      ).toBeOnTheScreen();
    });

    it('handles claim button press', async () => {
      const mockClaim = jest.fn();
      const { usePredictClaim } = jest.requireMock(
        '../../hooks/usePredictClaim',
      );
      usePredictClaim.mockReturnValue({
        claim: mockClaim,
      });

      const closedMarket = createMockMarket({
        status: 'closed',
        outcomes: [
          {
            id: 'outcome-1',
            title: 'Yes',
            tokens: [{ id: 'token-1', price: 1.0 }],
            volume: 1000000,
          },
        ],
      });

      setupPredictMarketDetailsTest(closedMarket);

      const claimButton = screen.getByText(
        'confirm.predict_claim.button_label',
      );
      fireEvent.press(claimButton);

      expect(mockClaim).toHaveBeenCalled();
    });

    it('renders outcomes tab for closed markets', () => {
      const closedMarket = createMockMarket({
        status: 'closed',
        outcomes: [
          {
            id: 'outcome-1',
            title: 'Yes',
            tokens: [{ id: 'token-1', price: 1.0 }],
            volume: 1000000,
          },
        ],
      });

      setupPredictMarketDetailsTest(closedMarket);

      // Should render outcomes tab for closed markets
      expect(
        screen.getAllByTestId('predict-market-outcome').length,
      ).toBeGreaterThan(0);
    });

    it('sets timeframe to MAX when market is closed', () => {
      const closedMarket = createMockMarket({
        status: 'closed',
        outcomes: [
          {
            id: 'outcome-1',
            title: 'Yes',
            tokens: [{ id: 'token-1', price: 1.0 }],
            volume: 1000000,
          },
        ],
      });

      setupPredictMarketDetailsTest(closedMarket);

      // Verify the component renders without errors
      expect(
        screen.getByTestId('predict-market-details-screen'),
      ).toBeOnTheScreen();
    });

    it('finds winning outcome token when market is closed', () => {
      const closedMarket = createMockMarket({
        status: 'closed',
        outcomes: [
          {
            id: 'outcome-1',
            title: 'Yes',
            groupItemTitle: 'Yes',
            tokens: [
              { id: 'token-1', price: 1.0 }, // Winning token
            ],
            volume: 1000000,
          },
        ],
      });

      setupPredictMarketDetailsTest(closedMarket);

      expect(
        screen.getByText('predict.market_details.market_ended_on'),
      ).toBeOnTheScreen();
    });

    it('handles market without winning token', () => {
      const closedMarket = createMockMarket({
        status: 'closed',
        outcomes: [
          {
            id: 'outcome-1',
            title: 'Yes',
            tokens: [
              { id: 'token-1', price: 0.5 }, // No winning token
            ],
            volume: 1000000,
          },
        ],
      });

      setupPredictMarketDetailsTest(closedMarket);

      // Should not display winning outcome message
      expect(
        screen.queryByText('predict.market_details.market_ended_on'),
      ).not.toBeOnTheScreen();
    });
  });

  describe('Winning Outcome Logic', () => {
    it('finds winning outcome from multiple outcomes', () => {
      const marketWithWinningOutcome = createMockMarket({
        status: 'closed',
        outcomes: [
          {
            id: 'outcome-1',
            title: 'Option A',
            groupItemTitle: 'Option A',
            tokens: [{ id: 'token-1', price: 0.3 }],
            volume: 1000000,
          },
          {
            id: 'outcome-2',
            title: 'Option B',
            groupItemTitle: 'Option B',
            tokens: [
              { id: 'token-2', price: 1.0 }, // Winning token
            ],
            volume: 500000,
          },
        ],
      });

      setupPredictMarketDetailsTest(marketWithWinningOutcome);

      expect(
        screen.getByText('predict.market_details.market_ended_on'),
      ).toBeOnTheScreen();
    });

    it('handles winning outcome with multiple tokens', () => {
      const marketWithMultipleTokens = createMockMarket({
        status: 'closed',
        outcomes: [
          {
            id: 'outcome-1',
            title: 'Yes',
            groupItemTitle: 'Yes',
            tokens: [
              { id: 'token-1', price: 0.5 },
              { id: 'token-2', price: 1.0 }, // Winning token
            ],
            volume: 1000000,
          },
        ],
      });

      setupPredictMarketDetailsTest(marketWithMultipleTokens);

      expect(
        screen.getByText('predict.market_details.market_ended_on'),
=======
      expect(screen.getByText(/Yes • 0¢/)).toBeOnTheScreen();
    });
  });

  describe('Closed Market Functionality', () => {
    it('displays winning outcome when market is closed', () => {
      const closedMarket = createMockMarket({
        status: 'closed',
        outcomes: [
          {
            id: 'outcome-1',
            title: 'Yes',
            groupItemTitle: 'Yes',
            tokens: [
              { id: 'token-1', price: 1.0 }, // Winning token
            ],
            volume: 1000000,
          },
          {
            id: 'outcome-2',
            title: 'No',
            groupItemTitle: 'No',
            tokens: [
              { id: 'token-2', price: 0.0 }, // Losing token
            ],
            volume: 500000,
          },
        ],
      });

      setupPredictMarketDetailsTest(closedMarket);

      expect(screen.getByText('Market ended on')).toBeOnTheScreen();
    });

    it('renders claim button when market is closed', () => {
      const closedMarket = createMockMarket({
        status: 'closed',
        outcomes: [
          {
            id: 'outcome-1',
            title: 'Yes',
            tokens: [{ id: 'token-1', price: 1.0 }],
            volume: 1000000,
          },
        ],
      });

      setupPredictMarketDetailsTest(closedMarket);

      expect(
        screen.getByText('confirm.predict_claim.button_label'),
>>>>>>> 13591ad5
      ).toBeOnTheScreen();
    });

    it('handles claim button press', async () => {
      const mockClaim = jest.fn();
      const { usePredictClaim } = jest.requireMock(
        '../../hooks/usePredictClaim',
      );
      usePredictClaim.mockReturnValue({
        claim: mockClaim,
      });

      const closedMarket = createMockMarket({
        status: 'closed',
        outcomes: [
          {
            id: 'outcome-1',
            title: 'Yes',
            tokens: [{ id: 'token-1', price: 1.0 }],
            volume: 1000000,
          },
        ],
      });

      setupPredictMarketDetailsTest(closedMarket);

      const claimButton = screen.getByText(
        'confirm.predict_claim.button_label',
      );
      fireEvent.press(claimButton);

      expect(mockClaim).toHaveBeenCalled();
    });

    it('renders outcomes tab for closed markets', () => {
      const closedMarket = createMockMarket({
        status: 'closed',
        outcomes: [
          {
            id: 'outcome-1',
            title: 'Yes',
            tokens: [{ id: 'token-1', price: 1.0 }],
            volume: 1000000,
          },
        ],
      });

      setupPredictMarketDetailsTest(closedMarket);

      // Should render outcomes tab for closed markets
      expect(screen.getByTestId('predict-market-outcome')).toBeOnTheScreen();
    });

    it('sets timeframe to MAX when market is closed', () => {
      const closedMarket = createMockMarket({
        status: 'closed',
        outcomes: [
          {
            id: 'outcome-1',
            title: 'Yes',
            tokens: [{ id: 'token-1', price: 1.0 }],
            volume: 1000000,
          },
        ],
      });

      setupPredictMarketDetailsTest(closedMarket);

      // Verify the component renders without errors
      expect(
        screen.getByTestId('predict-market-details-screen'),
      ).toBeOnTheScreen();
    });

    it('finds winning outcome token when market is closed', () => {
      const closedMarket = createMockMarket({
        status: 'closed',
        outcomes: [
          {
            id: 'outcome-1',
            title: 'Yes',
            groupItemTitle: 'Yes',
            tokens: [
              { id: 'token-1', price: 1.0 }, // Winning token
            ],
            volume: 1000000,
          },
        ],
      });

      setupPredictMarketDetailsTest(closedMarket);

      expect(screen.getByText('Market ended on')).toBeOnTheScreen();
    });

    it('handles market without winning token', () => {
      const closedMarket = createMockMarket({
        status: 'closed',
        outcomes: [
          {
            id: 'outcome-1',
            title: 'Yes',
            tokens: [
              { id: 'token-1', price: 0.5 }, // No winning token
            ],
            volume: 1000000,
          },
        ],
      });

      setupPredictMarketDetailsTest(closedMarket);

      // Should not display winning outcome message
      expect(screen.queryByText('Market ended on')).not.toBeOnTheScreen();
    });
  });

  describe('Winning Outcome Logic', () => {
    it('finds winning outcome from multiple outcomes', () => {
      const marketWithWinningOutcome = createMockMarket({
        status: 'closed',
        outcomes: [
          {
            id: 'outcome-1',
            title: 'Option A',
            groupItemTitle: 'Option A',
            tokens: [{ id: 'token-1', price: 0.3 }],
            volume: 1000000,
          },
          {
            id: 'outcome-2',
            title: 'Option B',
            groupItemTitle: 'Option B',
            tokens: [
              { id: 'token-2', price: 1.0 }, // Winning token
            ],
            volume: 500000,
          },
        ],
      });

      setupPredictMarketDetailsTest(marketWithWinningOutcome);

      expect(screen.getByText('Market ended on')).toBeOnTheScreen();
    });

    it('handles winning outcome with multiple tokens', () => {
      const marketWithMultipleTokens = createMockMarket({
        status: 'closed',
        outcomes: [
          {
            id: 'outcome-1',
            title: 'Yes',
            groupItemTitle: 'Yes',
            tokens: [
              { id: 'token-1', price: 0.5 },
              { id: 'token-2', price: 1.0 }, // Winning token
            ],
            volume: 1000000,
          },
        ],
      });

      setupPredictMarketDetailsTest(marketWithMultipleTokens);

      expect(screen.getByText('Market ended on')).toBeOnTheScreen();
    });
  });

  describe('Additional Branch Coverage', () => {
    it('renders position icon when available', () => {
      const mockPosition = {
        id: 'position-1',
        outcomeId: 'outcome-1',
        outcome: 'Yes',
        size: 100,
        initialValue: 65,
        currentValue: 70,
        avgPrice: 0.65,
        percentPnl: 7.7,
        icon: 'https://example.com/icon.png',
      };

      setupPredictMarketDetailsTest(
        {},
        {},
        { positions: { positions: [mockPosition] } },
      );

      // Verify the position section renders with icon
      expect(screen.getByText('Cash out')).toBeOnTheScreen();
    });

    it('handles chart color selection for single outcome', () => {
      const singleOutcomeMarket = createMockMarket({
        outcomes: [
          {
            id: 'outcome-1',
            title: 'Yes',
            tokens: [{ id: 'token-1', price: 0.65 }],
            volume: 1000000,
          },
        ],
      });

      setupPredictMarketDetailsTest(singleOutcomeMarket);

      // Verify chart renders for single outcome
      expect(screen.getByTestId('predict-details-chart')).toBeOnTheScreen();
    });

    it('handles chart color selection for multiple outcomes', () => {
      const multiOutcomeMarket = createMockMarket({
        outcomes: [
          {
            id: 'outcome-1',
            title: 'Option A',
            tokens: [{ id: 'token-1', price: 0.4 }],
            volume: 1000000,
          },
          {
            id: 'outcome-2',
            title: 'Option B',
            tokens: [{ id: 'token-2', price: 0.3 }],
            volume: 500000,
          },
        ],
      });

      setupPredictMarketDetailsTest(multiOutcomeMarket);

      // Verify chart renders for multiple outcomes
      expect(screen.getByTestId('predict-details-chart')).toBeOnTheScreen();
    });

    it('handles outcome without tokens correctly', () => {
      const marketWithoutTokens = createMockMarket({
        outcomes: [
          {
            id: 'outcome-1',
            title: 'Yes',
            // No tokens property
            volume: 1000000,
          },
        ],
      });

      setupPredictMarketDetailsTest(marketWithoutTokens);

      expect(
        screen.getByText('Will Bitcoin reach $100k by end of 2024?'),
      ).toBeOnTheScreen();
    });

    it('handles fidelity selection for different timeframes', () => {
      setupPredictMarketDetailsTest();

      // Component should handle different fidelity settings based on timeframe
      expect(screen.getByTestId('predict-details-chart')).toBeOnTheScreen();
    });

    it('handles empty price histories array', () => {
      setupPredictMarketDetailsTest(
        {},
        {},
        { priceHistory: { priceHistories: [] } },
      );

      expect(screen.getByTestId('predict-details-chart')).toBeOnTheScreen();
    });

    it('handles errors in price history', () => {
      setupPredictMarketDetailsTest(
        {},
        {},
        { priceHistory: { errors: ['Network error'] } },
      );

      expect(screen.getByTestId('predict-details-chart')).toBeOnTheScreen();
    });

    it('handles no balance scenario for Yes button', () => {
      const { usePredictBalance } = jest.requireMock(
        '../../hooks/usePredictBalance',
      );
      usePredictBalance.mockReturnValue({
        hasNoBalance: true,
      });

      const singleOutcomeMarket = createMockMarket({
        outcomes: [
          {
            id: 'outcome-1',
            title: 'Yes',
            tokens: [{ id: 'token-1', price: 0.65 }],
            volume: 1000000,
          },
        ],
      });

      const { mockNavigate } =
        setupPredictMarketDetailsTest(singleOutcomeMarket);

<<<<<<< HEAD
      const yesButton = screen.getByText(
        /predict\.market_details\.yes\s*•\s*65¢/,
      );
=======
      const yesButton = screen.getByText(/Yes • 65¢/);
>>>>>>> 13591ad5
      fireEvent.press(yesButton);

      expect(mockNavigate).toHaveBeenCalledWith(Routes.PREDICT.MODALS.ROOT, {
        screen: Routes.PREDICT.MODALS.ADD_FUNDS_SHEET,
      });
    });

    it('handles no balance scenario for No button', () => {
      const { usePredictBalance } = jest.requireMock(
        '../../hooks/usePredictBalance',
      );
      usePredictBalance.mockReturnValue({
        hasNoBalance: true,
      });

      const singleOutcomeMarket = createMockMarket({
        outcomes: [
          {
            id: 'outcome-1',
            title: 'Yes',
            tokens: [
              { id: 'token-1', price: 0.65 },
              { id: 'token-2', price: 0.35 },
            ],
            volume: 1000000,
          },
        ],
      });

      const { mockNavigate } =
        setupPredictMarketDetailsTest(singleOutcomeMarket);

<<<<<<< HEAD
      const noButton = screen.getByText(
        /predict\.market_details\.no\s*•\s*35¢/,
      );
=======
      const noButton = screen.getByText(/No • 35¢/);
>>>>>>> 13591ad5
      fireEvent.press(noButton);

      expect(mockNavigate).toHaveBeenCalledWith(Routes.PREDICT.MODALS.ROOT, {
        screen: Routes.PREDICT.MODALS.ADD_FUNDS_SHEET,
      });
    });
  });
});<|MERGE_RESOLUTION|>--- conflicted
+++ resolved
@@ -9,10 +9,7 @@
 import PredictMarketDetails from './PredictMarketDetails';
 import { strings } from '../../../../../../locales/i18n';
 import Routes from '../../../../../constants/navigation/Routes';
-<<<<<<< HEAD
-=======
 import { PredictEventValues } from '../../constants/eventNames';
->>>>>>> 13591ad5
 import renderWithProvider from '../../../../../util/test/renderWithProvider';
 
 jest.mock('@react-navigation/native', () => ({
@@ -698,13 +695,9 @@
       setupPredictMarketDetailsTest(singleOutcomeMarket);
 
       // The component now shows the percentage in the action buttons instead of a separate text
-<<<<<<< HEAD
       expect(
         screen.getByText(/predict\.market_details\.yes\s*•\s*65¢/),
       ).toBeOnTheScreen();
-=======
-      expect(screen.getByText(/Yes • 65¢/)).toBeOnTheScreen();
->>>>>>> 13591ad5
     });
 
     it('handles missing price data gracefully', () => {
@@ -722,13 +715,9 @@
       setupPredictMarketDetailsTest(marketWithoutPrice);
 
       // The component now shows 0% in the action buttons when price is undefined
-<<<<<<< HEAD
       expect(
         screen.getByText(/predict\.market_details\.yes\s*•\s*0¢/),
       ).toBeOnTheScreen();
-=======
-      expect(screen.getByText(/Yes • 0¢/)).toBeOnTheScreen();
->>>>>>> 13591ad5
     });
   });
 
@@ -1000,13 +989,9 @@
       setupPredictMarketDetailsTest(singleOutcomeMarket);
 
       // The component now shows the percentage in the action buttons instead of a separate text
-<<<<<<< HEAD
       expect(
         screen.getByText(/predict\.market_details\.yes\s*•\s*65¢/),
       ).toBeOnTheScreen();
-=======
-      expect(screen.getByText(/Yes • 65¢/)).toBeOnTheScreen();
->>>>>>> 13591ad5
     });
 
     it('renders action buttons only for single outcome markets', () => {
@@ -1167,7 +1152,6 @@
       setupPredictMarketDetailsTest(marketWithUndefinedPrice);
 
       // The component now shows 0% in the action buttons when price is undefined
-<<<<<<< HEAD
       expect(
         screen.getByText(/predict\.market_details\.yes\s*•\s*0¢/),
       ).toBeOnTheScreen();
@@ -1399,8 +1383,7 @@
 
       expect(
         screen.getByText('predict.market_details.market_ended_on'),
-=======
-      expect(screen.getByText(/Yes • 0¢/)).toBeOnTheScreen();
+      ).toBeOnTheScreen();
     });
   });
 
@@ -1432,7 +1415,9 @@
 
       setupPredictMarketDetailsTest(closedMarket);
 
-      expect(screen.getByText('Market ended on')).toBeOnTheScreen();
+      expect(
+        screen.getByText('predict.market_details.market_ended_on'),
+      ).toBeOnTheScreen();
     });
 
     it('renders claim button when market is closed', () => {
@@ -1452,7 +1437,6 @@
 
       expect(
         screen.getByText('confirm.predict_claim.button_label'),
->>>>>>> 13591ad5
       ).toBeOnTheScreen();
     });
 
@@ -1545,7 +1529,9 @@
 
       setupPredictMarketDetailsTest(closedMarket);
 
-      expect(screen.getByText('Market ended on')).toBeOnTheScreen();
+      expect(
+        screen.getByText('predict.market_details.market_ended_on'),
+      ).toBeOnTheScreen();
     });
 
     it('handles market without winning token', () => {
@@ -1596,7 +1582,9 @@
 
       setupPredictMarketDetailsTest(marketWithWinningOutcome);
 
-      expect(screen.getByText('Market ended on')).toBeOnTheScreen();
+      expect(
+        screen.getByText('predict.market_details.market_ended_on'),
+      ).toBeOnTheScreen();
     });
 
     it('handles winning outcome with multiple tokens', () => {
@@ -1618,7 +1606,9 @@
 
       setupPredictMarketDetailsTest(marketWithMultipleTokens);
 
-      expect(screen.getByText('Market ended on')).toBeOnTheScreen();
+      expect(
+        screen.getByText('predict.market_details.market_ended_on'),
+      ).toBeOnTheScreen();
     });
   });
 
@@ -1756,13 +1746,9 @@
       const { mockNavigate } =
         setupPredictMarketDetailsTest(singleOutcomeMarket);
 
-<<<<<<< HEAD
       const yesButton = screen.getByText(
         /predict\.market_details\.yes\s*•\s*65¢/,
       );
-=======
-      const yesButton = screen.getByText(/Yes • 65¢/);
->>>>>>> 13591ad5
       fireEvent.press(yesButton);
 
       expect(mockNavigate).toHaveBeenCalledWith(Routes.PREDICT.MODALS.ROOT, {
@@ -1795,13 +1781,9 @@
       const { mockNavigate } =
         setupPredictMarketDetailsTest(singleOutcomeMarket);
 
-<<<<<<< HEAD
       const noButton = screen.getByText(
         /predict\.market_details\.no\s*•\s*35¢/,
       );
-=======
-      const noButton = screen.getByText(/No • 35¢/);
->>>>>>> 13591ad5
       fireEvent.press(noButton);
 
       expect(mockNavigate).toHaveBeenCalledWith(Routes.PREDICT.MODALS.ROOT, {
