import {
  NavigationProp,
  RouteProp,
  useNavigation,
  useRoute,
} from '@react-navigation/native';
import React, { useMemo, useState, useEffect, useCallback } from 'react';
import {
  Image,
  InteractionManager,
  Pressable,
  RefreshControl,
  ScrollView,
} from 'react-native';
import {
  SafeAreaView,
  useSafeAreaInsets,
} from 'react-native-safe-area-context';
import { strings } from '../../../../../../locales/i18n';
import Button, {
  ButtonVariants,
  ButtonSize,
  ButtonWidthTypes,
} from '../../../../../component-library/components/Buttons/Button';
import Text, {
  TextColor,
  TextVariant,
} from '../../../../../component-library/components/Texts/Text';
import Routes from '../../../../../constants/navigation/Routes';
import { useTheme } from '../../../../../util/theme';
import { TraceName } from '../../../../../util/trace';
import { PredictNavigationParamList } from '../../types/navigation';
import { PredictEventValues } from '../../constants/eventNames';
import { formatVolume, estimateLineCount } from '../../utils/format';
import { usePredictMeasurement } from '../../hooks/usePredictMeasurement';
import Engine from '../../../../../core/Engine';
import { PredictMarketDetailsSelectorsIDs } from '../../../../../../e2e/selectors/Predict/Predict.selectors';
import {
  Box,
  BoxFlexDirection,
  BoxAlignItems,
  BoxJustifyContent,
  ButtonSize as ButtonSizeHero,
} from '@metamask/design-system-react-native';
import Icon, {
  IconName,
  IconSize,
} from '../../../../../component-library/components/Icons/Icon';
import { useTailwind } from '@metamask/design-system-twrnc-preset';
import PredictDetailsChart, {
  ChartSeries,
} from '../../components/PredictDetailsChart/PredictDetailsChart';
import PredictPositionDetail from '../../components/PredictPositionDetail';
import { usePredictMarket } from '../../hooks/usePredictMarket';
import { usePredictPriceHistory } from '../../hooks/usePredictPriceHistory';
import { usePredictPrices } from '../../hooks/usePredictPrices';
import {
  PriceQuery,
  PredictPriceHistoryInterval,
  PredictMarketStatus,
  PredictOutcome,
  PredictOutcomeToken,
} from '../../types';
import PredictMarketOutcome from '../../components/PredictMarketOutcome';
import PredictMarketOutcomeResolved from '../../components/PredictMarketOutcomeResolved';
import { usePredictPositions } from '../../hooks/usePredictPositions';
import { usePredictClaim } from '../../hooks/usePredictClaim';
import { usePredictActionGuard } from '../../hooks/usePredictActionGuard';
import ButtonHero from '../../../../../component-library/components-temp/Buttons/ButtonHero';
import PredictDetailsHeaderSkeleton from '../../components/PredictDetailsHeaderSkeleton';
import PredictDetailsContentSkeleton from '../../components/PredictDetailsContentSkeleton';
import PredictDetailsButtonsSkeleton from '../../components/PredictDetailsButtonsSkeleton';

const PRICE_HISTORY_TIMEFRAMES: PredictPriceHistoryInterval[] = [
  PredictPriceHistoryInterval.ONE_HOUR,
  PredictPriceHistoryInterval.SIX_HOUR,
  PredictPriceHistoryInterval.ONE_DAY,
  PredictPriceHistoryInterval.ONE_WEEK,
  PredictPriceHistoryInterval.ONE_MONTH,
  PredictPriceHistoryInterval.MAX,
];

const DEFAULT_FIDELITY_BY_INTERVAL: Partial<
  Record<PredictPriceHistoryInterval, number>
> = {
  [PredictPriceHistoryInterval.ONE_HOUR]: 5, // 5-minute resolution for 1-hour window
  [PredictPriceHistoryInterval.SIX_HOUR]: 15, // 15-minute resolution for 6-hour window
  [PredictPriceHistoryInterval.ONE_DAY]: 60, // 1-hour resolution for 1-day window
  [PredictPriceHistoryInterval.ONE_WEEK]: 240, // 4-hour resolution for 7-day window
  [PredictPriceHistoryInterval.ONE_MONTH]: 720, // 12-hour resolution for month-long window
  [PredictPriceHistoryInterval.MAX]: 1440, // 24-hour resolution for max window
};

// Use theme tokens instead of hex values for multi-series charts

interface PredictMarketDetailsProps {}

const PredictMarketDetails: React.FC<PredictMarketDetailsProps> = () => {
  const navigation =
    useNavigation<NavigationProp<PredictNavigationParamList>>();
  const { colors } = useTheme();
  const { claim } = usePredictClaim();
  const route =
    useRoute<RouteProp<PredictNavigationParamList, 'PredictMarketDetails'>>();
  const tw = useTailwind();
  const [selectedTimeframe, setSelectedTimeframe] =
    useState<PredictPriceHistoryInterval>(PredictPriceHistoryInterval.ONE_DAY);
  const [activeTab, setActiveTab] = useState<number | null>(null);
  const [userSelectedTab, setUserSelectedTab] = useState<boolean>(false);
  const insets = useSafeAreaInsets();
  const [isResolvedExpanded, setIsResolvedExpanded] = useState<boolean>(false);
  const [isRefreshing, setIsRefreshing] = useState<boolean>(false);

  const { marketId, entryPoint, title, image } = route.params || {};
  const resolvedMarketId = marketId;
  const providerId = 'polymarket';

  const { executeGuardedAction } = usePredictActionGuard({
    providerId,
    navigation,
  });

  const {
    market,
    isFetching: isMarketFetching,
    refetch: refetchMarket,
  } = usePredictMarket({
    id: resolvedMarketId,
    providerId,
    enabled: Boolean(resolvedMarketId),
  });

<<<<<<< HEAD
  // Track screen load performance (market details + chart)
  usePredictMeasurement({
    traceName: TraceName.PredictMarketDetailsView,
    conditions: [!isMarketFetching, !!market, !isRefreshing],
    debugContext: {
      marketId: market?.id,
      hasMarket: !!market,
      loadingStates: { isMarketFetching, isRefreshing },
    },
  });
=======
  // calculate sticky header indices based on content structure
  const stickyHeaderIndices = useMemo(() => {
    if (isMarketFetching && !market) {
      return [];
    }
    return [1];
  }, [isMarketFetching, market]);
>>>>>>> 2ce5130b

  const titleLineCount = useMemo(
    () => estimateLineCount(title ?? market?.title),
    [title, market?.title],
  );

  // active positions
  const {
    positions: activePositions,
    isLoading: isActivePositionsLoading,
    loadPositions: loadActivePositions,
  } = usePredictPositions({
    marketId: resolvedMarketId,
    claimable: false,
    loadOnMount: false,
  });

  // "claimable" positions
  const {
    positions: claimablePositions,
    isLoading: isClaimablePositionsLoading,
    loadPositions: loadClaimablePositions,
  } = usePredictPositions({
    marketId: resolvedMarketId,
    claimable: true,
    loadOnMount: false,
  });

  // Load positions when market is ready
  useEffect(() => {
    if (!isMarketFetching && resolvedMarketId) {
      loadActivePositions();
      loadClaimablePositions();
    }
  }, [
    isMarketFetching,
    resolvedMarketId,
    loadActivePositions,
    loadClaimablePositions,
  ]);

  useEffect(() => {
    // if market is closed
    if (market?.status === PredictMarketStatus.CLOSED) {
      // set the setSelectedTimeframe to PredictPriceHistoryInterval.MAX
      setSelectedTimeframe(PredictPriceHistoryInterval.MAX);
    }
  }, [market?.status]);

  // Tabs become ready when both market and positions queries have resolved
  const tabsReady = useMemo(
    () =>
      !isMarketFetching &&
      !isActivePositionsLoading &&
      !isClaimablePositionsLoading,
    [isMarketFetching, isActivePositionsLoading, isClaimablePositionsLoading],
  );

  const { winningOutcomeToken, losingOutcomeToken, resolutionStatus } =
    useMemo(() => {
      // early return if no market or outcomes
      if (!market?.outcomes?.length) {
        return {
          winningOutcomeToken: undefined,
          losingOutcomeToken: undefined,
          resolutionStatus: undefined,
        };
      }

      let winningToken: PredictOutcomeToken | undefined;
      let losingToken: PredictOutcomeToken | undefined;
      let winningOutcome: PredictOutcome | undefined;

      // single iteration through outcomes to find winning/losing tokens and outcome
      for (const outcome of market.outcomes) {
        if (!outcome.tokens?.length) continue;

        for (const token of outcome.tokens) {
          if (token.price === 1 && !winningToken) {
            winningToken = token;
            winningOutcome = outcome;
          } else if (token.price === 0 && !losingToken) {
            losingToken = token;
          }
        }

        // early exit if we found both tokens
        if (winningToken && losingToken) break;
      }

      return {
        winningOutcomeToken: winningToken,
        losingOutcomeToken: losingToken,
        resolutionStatus: winningOutcome?.resolutionStatus,
      };
    }, [market]);

  // Determine the winning outcome (the outcome that contains the winning token)
  const winningOutcome = useMemo(
    () =>
      winningOutcomeToken
        ? market?.outcomes.find((outcome) =>
            outcome.tokens.some((token) => token.id === winningOutcomeToken.id),
          )
        : undefined,
    [market?.outcomes, winningOutcomeToken],
  );

  const losingOutcome = useMemo(
    () =>
      losingOutcomeToken
        ? market?.outcomes.find((outcome) =>
            outcome.tokens.some((token) => token.id === losingOutcomeToken.id),
          )
        : undefined,
    [market?.outcomes, losingOutcomeToken],
  );

  const outcomeSlices = useMemo(
    () => (market?.outcomes ?? []).slice(0, 3),
    [market?.outcomes],
  );

  const outcomeTokenIds = useMemo(
    () =>
      [0, 1, 2].map(
        (index) => outcomeSlices[index]?.tokens?.[0]?.id ?? undefined,
      ),
    [outcomeSlices],
  );

  const loadedOutcomeTokenIds = useMemo(
    () =>
      outcomeTokenIds.filter((tokenId): tokenId is string => Boolean(tokenId)),
    [outcomeTokenIds],
  );

  const hasAnyOutcomeToken = loadedOutcomeTokenIds.length > 0;
  const multipleOutcomes = loadedOutcomeTokenIds.length > 1;
  const singleOutcomeMarket = loadedOutcomeTokenIds.length === 1;
  const multipleOpenOutcomesPartiallyResolved =
    loadedOutcomeTokenIds.length > 1 &&
    !!market?.outcomes?.some(
      (outcome) => outcome.resolutionStatus === 'resolved',
    );

  const selectedFidelity = DEFAULT_FIDELITY_BY_INTERVAL[selectedTimeframe];
  const {
    priceHistories,
    isFetching: isPriceHistoryFetching,
    errors,
    refetch: refetchPriceHistory,
  } = usePredictPriceHistory({
    marketIds: loadedOutcomeTokenIds,
    interval: selectedTimeframe,
    providerId,
    fidelity: selectedFidelity,
    enabled: hasAnyOutcomeToken,
  });

  // Transform data for the unified chart component
  const chartData: ChartSeries[] = useMemo(() => {
    const palette = [
      colors.primary.default,
      colors.error.default,
      colors.success.default,
    ];
    return loadedOutcomeTokenIds.map((_tokenId, index) => ({
      label:
        outcomeSlices[index]?.groupItemTitle ||
        outcomeSlices[index]?.title ||
        `Outcome ${index + 1}`,
      color:
        loadedOutcomeTokenIds.length === 1
          ? colors.success.default
          : (palette[index] ?? colors.success.default),
      data: (priceHistories[index] ?? []).map((point) => ({
        timestamp: point.timestamp,
        value: Number((point.price * 100).toFixed(2)),
      })),
    }));
  }, [
    loadedOutcomeTokenIds,
    outcomeSlices,
    priceHistories,
    colors.primary.default,
    colors.error.default,
    colors.success.default,
  ]);

  const chartEmptyLabel = hasAnyOutcomeToken
    ? (errors.find(Boolean) ?? undefined)
    : '';

  const handleTimeframeChange = (timeframe: string) => {
    if (
      PRICE_HISTORY_TIMEFRAMES.includes(
        timeframe as PredictPriceHistoryInterval,
      )
    ) {
      setSelectedTimeframe(timeframe as PredictPriceHistoryInterval);
    }
  };

  const handleBackPress = () => {
    if (navigation.canGoBack()) {
      navigation.goBack();
    } else {
      // If we can't go back, navigate to the main predict screen
      navigation.navigate(Routes.PREDICT.ROOT);
    }
  };

  // Real-time price updates for open outcomes
  const closedOutcomes = useMemo(
    () =>
      market?.outcomes?.filter((outcome) => outcome.status === 'closed') ?? [],
    [market?.outcomes],
  );
  const openOutcomesBase = useMemo(
    () =>
      market?.outcomes?.filter((outcome) => outcome.status === 'open') ?? [],
    [market?.outcomes],
  );

  // build price queries for fetching prices
  const priceQueries: PriceQuery[] = useMemo(
    () =>
      openOutcomesBase.flatMap((outcome) =>
        outcome.tokens.map((token) => ({
          marketId: outcome.marketId,
          outcomeId: outcome.id,
          outcomeTokenId: token.id,
        })),
      ),
    [openOutcomesBase],
  );

  // fetch real-time prices once after market loads
  const { prices } = usePredictPrices({
    queries: priceQueries,
    providerId,
    enabled: !isMarketFetching && priceQueries.length > 0,
  });

  // create open outcomes with updated prices from real-time data
  const openOutcomes = useMemo(() => {
    if (!prices.results.length) {
      return openOutcomesBase;
    }

    return openOutcomesBase.map((outcome) => ({
      ...outcome,
      tokens: outcome.tokens.map((token) => {
        const priceResult = prices.results.find(
          (r) => r.outcomeTokenId === token.id,
        );
        const realTimePrice = priceResult?.entry.sell;
        return {
          ...token,
          // use real-time (CLOB) price if available, otherwise keep existing price
          price: realTimePrice ?? token.price,
        };
      }),
    }));
  }, [openOutcomesBase, prices]);

  const getYesPercentage = (): number => {
    // Use real-time price if available from open outcomes
    const firstOpenOutcome = openOutcomes[0];
    const firstTokenPrice = firstOpenOutcome?.tokens?.[0]?.price;

    if (typeof firstTokenPrice === 'number') {
      return Math.round(firstTokenPrice * 100);
    }

    // Fallback to original market data
    const firstOutcomePrice = market?.outcomes?.[0]?.tokens?.[0]?.price;
    if (typeof firstOutcomePrice === 'number') {
      return Math.round(firstOutcomePrice * 100);
    }
    return 0;
  };

  const handleBuyPress = (token: PredictOutcomeToken) => {
    executeGuardedAction(
      () => {
        // Use open outcomes with updated prices if available
        const firstOpenOutcome = openOutcomes[0];
        navigation.navigate(Routes.PREDICT.MODALS.ROOT, {
          screen: Routes.PREDICT.MODALS.BUY_PREVIEW,
          params: {
            market,
            outcome: firstOpenOutcome ?? market?.outcomes?.[0],
            outcomeToken: token,
            entryPoint: PredictEventValues.ENTRY_POINT.PREDICT_MARKET_DETAILS,
          },
        });
      },
      {
        checkBalance: true,
        attemptedAction: PredictEventValues.ATTEMPTED_ACTION.PREDICT,
      },
    );
  };

  const handleClaimPress = async () => {
    await executeGuardedAction(
      async () => {
        await claim();
      },
      { attemptedAction: PredictEventValues.ATTEMPTED_ACTION.CLAIM },
    );
  };

  const handleTabPress = (tabIndex: number) => {
    if (!tabsReady) return;
    setUserSelectedTab(true);
    setActiveTab(tabIndex);
  };

  const handleRefresh = useCallback(async () => {
    setIsRefreshing(true);
    await Promise.allSettled([
      refetchMarket(),
      refetchPriceHistory(),
      loadActivePositions({ isRefresh: true }),
      loadClaimablePositions({ isRefresh: true }),
    ]);
    setIsRefreshing(false);
  }, [
    loadActivePositions,
    refetchMarket,
    refetchPriceHistory,
    loadClaimablePositions,
  ]);

  const handlePolymarketResolution = useCallback(() => {
    InteractionManager.runAfterInteractions(() => {
      navigation.navigate('Webview', {
        screen: 'SimpleWebview',
        params: {
          url: 'https://docs.polymarket.com/polymarket-learn/markets/how-are-markets-resolved',
          title: strings('predict.market_details.resolution_details'),
        },
      });
    });
  }, [navigation]);

  type TabKey = 'positions' | 'outcomes' | 'about';

  const trackMarketDetailsOpened = useCallback(
    (tabKey: TabKey) => {
      if (!market) return;

      Engine.context.PredictController.trackMarketDetailsOpened({
        marketId: market.id,
        marketTitle: market.title,
        marketCategory: market.category,
        marketTags: market.tags,
        entryPoint: entryPoint || PredictEventValues.ENTRY_POINT.PREDICT_FEED,
        marketDetailsViewed: tabKey,
      });
    },
    [market, entryPoint],
  );
  const tabs = useMemo(() => {
    const result: { label: string; key: TabKey }[] = [];
    // positions first if user has any
    if (activePositions.length > 0 || claimablePositions.length > 0) {
      result.push({
        label: strings('predict.tabs.positions'),
        key: 'positions',
      });
    }
    // outcomes next if market has multiple outcomes or is closed
    if (multipleOutcomes || market?.status === PredictMarketStatus.CLOSED) {
      result.push({ label: strings('predict.tabs.outcomes'), key: 'outcomes' });
    }
    // about last (always present)
    result.push({ label: strings('predict.tabs.about'), key: 'about' });
    return result;
  }, [
    activePositions.length,
    claimablePositions.length,
    multipleOutcomes,
    market?.status,
  ]);

  useEffect(() => {
    if (!tabsReady) return;

    const outcomesIndex = tabs.findIndex((t) => t.key === 'outcomes');

    // for closed markets, display 'outcomes' by default until the user selects a tab
    if (market?.status === PredictMarketStatus.CLOSED) {
      if (!userSelectedTab) {
        setActiveTab(outcomesIndex >= 0 ? outcomesIndex : 0);
        return;
      }
      // if user selected but current index is out of bounds after tabs change
      if (activeTab !== null && activeTab >= tabs.length) {
        setActiveTab(outcomesIndex >= 0 ? outcomesIndex : 0);
      }
      return;
    }

    // non-closed markets: initialize to first tab if not set yet
    if (activeTab === null) {
      setActiveTab(0);
      return;
    }

    // Guard against out-of-bounds when tabs change
    if (activeTab >= tabs.length) {
      setActiveTab(0);
    }
  }, [tabsReady, tabs, activeTab, market?.status, userSelectedTab]);

  // Track market details opened on initial load and tab changes
  useEffect(() => {
    if (!tabsReady || activeTab === null || !market) return;

    const tabKey = tabs[activeTab]?.key;
    if (tabKey) {
      trackMarketDetailsOpened(tabKey);
    }
  }, [market, tabsReady, activeTab, tabs, trackMarketDetailsOpened]);

  const renderCustomTabBar = () => (
    <Box
      twClassName="bg-default border-b border-muted pt-4"
      testID={PredictMarketDetailsSelectorsIDs.TAB_BAR}
    >
      <Box
        flexDirection={BoxFlexDirection.Row}
        alignItems={BoxAlignItems.Center}
        twClassName="px-3"
      >
        {tabs.map((tab, index) => (
          <Pressable
            key={tab.key}
            onPress={() => handleTabPress(index)}
            style={tw.style(
              'w-1/3 py-3',
              activeTab === index ? 'border-b-2 border-default' : '',
            )}
            testID={`${PredictMarketDetailsSelectorsIDs.TAB_BAR}-tab-${index}`}
          >
            <Text
              variant={TextVariant.BodyMDMedium}
              color={
                activeTab === index ? TextColor.Default : TextColor.Alternative
              }
              style={tw.style('text-center')}
            >
              {tab.label}
            </Text>
          </Pressable>
        ))}
      </Box>
    </Box>
  );

  const renderHeader = () => {
    // Show skeleton header if no title/market data available
    if (!title && !market?.title) {
      return <PredictDetailsHeaderSkeleton />;
    }

    // Show real header
    return (
      <Box
        flexDirection={BoxFlexDirection.Row}
        alignItems={BoxAlignItems.Start}
        twClassName="gap-3 pb-4"
        style={{ paddingTop: insets.top + 12 }}
      >
        <Box twClassName="flex-row items-center gap-3 px-1">
          <Pressable
            onPress={handleBackPress}
            hitSlop={12}
            accessibilityRole="button"
            accessibilityLabel={strings('back')}
            style={tw.style('items-center justify-center rounded-full')}
            testID={PredictMarketDetailsSelectorsIDs.BACK_BUTTON}
          >
            <Icon
              name={IconName.ArrowLeft}
              size={IconSize.Lg}
              color={colors.icon.default}
            />
          </Pressable>
          <Box twClassName="w-10 h-10 rounded-lg bg-muted overflow-hidden">
            {image || market?.image ? (
              <Image
                source={{ uri: image || market?.image }}
                style={tw.style('w-full h-full')}
                resizeMode="cover"
              />
            ) : (
              <Box twClassName="w-full h-full bg-muted" />
            )}
          </Box>
        </Box>
        <Box
          twClassName="flex-1 min-h-[40px]"
          justifyContent={
            titleLineCount >= 2 ? undefined : BoxJustifyContent.Center
          }
          style={titleLineCount >= 2 ? tw.style('mt-[-5px]') : undefined}
        >
          <Text variant={TextVariant.HeadingMD} color={TextColor.Default}>
            {title || market?.title || ''}
          </Text>
        </Box>
      </Box>
    );
  };

  const renderMarketStatus = () => (
    <Box twClassName="gap-2">
      <Box flexDirection={BoxFlexDirection.Column} twClassName="gap-2">
        {winningOutcomeToken && !multipleOpenOutcomesPartiallyResolved && (
          <Box
            flexDirection={BoxFlexDirection.Row}
            alignItems={BoxAlignItems.Center}
            twClassName="gap-2"
          >
            {resolutionStatus === 'resolved' ? (
              <>
                <Icon
                  name={IconName.CheckBold}
                  size={IconSize.Md}
                  color={colors.text.alternative}
                />
                <Text
                  variant={TextVariant.BodyMDMedium}
                  color={TextColor.Alternative}
                >
                  {strings('predict.market_details.market_resulted_to', {
                    outcome: winningOutcomeToken.title,
                  })}
                </Text>
              </>
            ) : (
              <>
                <Icon
                  name={IconName.CheckBold}
                  size={IconSize.Md}
                  color={colors.text.alternative}
                />
                <Text
                  variant={TextVariant.BodyMDMedium}
                  color={TextColor.Alternative}
                >
                  {strings('predict.market_details.market_ended_on', {
                    outcome: winningOutcomeToken.title,
                  })}
                </Text>
              </>
            )}
          </Box>
        )}
        {market?.status === PredictMarketStatus.CLOSED &&
          resolutionStatus !== 'resolved' && (
            <Box
              flexDirection={BoxFlexDirection.Row}
              alignItems={BoxAlignItems.Center}
              twClassName="gap-2"
            >
              <Icon
                name={IconName.Clock}
                size={IconSize.Md}
                color={colors.text.default}
              />
              <Text
                variant={TextVariant.BodyMDMedium}
                color={TextColor.Default}
              >
                {strings('predict.market_details.waiting_for_final_resolution')}
              </Text>
            </Box>
          )}
      </Box>
    </Box>
  );

  const renderPositionsSection = () => {
    if (
      (activePositions.length > 0 || claimablePositions.length > 0) &&
      market
    ) {
      return (
        <Box twClassName="space-y-4">
          {activePositions.map((position) => (
            <PredictPositionDetail
              key={position.id}
              position={position}
              market={market}
              marketStatus={market?.status as PredictMarketStatus}
            />
          ))}
          {claimablePositions.map((position) => (
            <PredictPositionDetail
              key={position.id}
              position={position}
              market={market}
              marketStatus={PredictMarketStatus.CLOSED}
            />
          ))}
        </Box>
      );
    }

    return (
      <Box twClassName="space-y-4">
        <Text variant={TextVariant.BodyMDMedium} color={TextColor.Alternative}>
          {strings('predict.market_details.no_positions_found')}
        </Text>
      </Box>
    );
  };

  const renderAboutSection = () => (
    <Box twClassName="space-y-6">
      <Box
        flexDirection={BoxFlexDirection.Row}
        alignItems={BoxAlignItems.Center}
        justifyContent={BoxJustifyContent.Between}
        twClassName="gap-3 mb-2"
      >
        <Box
          flexDirection={BoxFlexDirection.Row}
          alignItems={BoxAlignItems.Center}
          twClassName="gap-3"
        >
          <Icon
            name={IconName.Chart}
            size={IconSize.Md}
            color={colors.text.muted}
          />
          <Text variant={TextVariant.BodyMDMedium} color={TextColor.Default}>
            {strings('predict.market_details.volume')}
          </Text>
        </Box>
        <Text variant={TextVariant.BodyMDMedium} color={TextColor.Default}>
          ${formatVolume(market?.outcomes[0].volume || 0)}
        </Text>
      </Box>
      <Box
        flexDirection={BoxFlexDirection.Row}
        alignItems={BoxAlignItems.Center}
        justifyContent={BoxJustifyContent.Between}
        twClassName="gap-3 my-2"
      >
        <Box
          flexDirection={BoxFlexDirection.Row}
          alignItems={BoxAlignItems.Center}
          twClassName="gap-3"
        >
          <Icon
            name={IconName.Clock}
            size={IconSize.Md}
            color={colors.text.muted}
          />
          <Text variant={TextVariant.BodyMDMedium} color={TextColor.Default}>
            {strings('predict.market_details.end_date')}
          </Text>
        </Box>
        <Text variant={TextVariant.BodyMDMedium} color={TextColor.Default}>
          {market?.endDate
            ? new Date(market?.endDate).toLocaleDateString()
            : 'N/A'}
        </Text>
      </Box>

      <Box
        flexDirection={BoxFlexDirection.Row}
        alignItems={BoxAlignItems.Center}
        justifyContent={BoxJustifyContent.Between}
        twClassName="gap-3 my-2"
      >
        <Box
          flexDirection={BoxFlexDirection.Row}
          alignItems={BoxAlignItems.Center}
          twClassName="gap-3"
        >
          <Icon
            name={IconName.Bank}
            size={IconSize.Md}
            color={colors.text.muted}
          />
          <Text variant={TextVariant.BodyMDMedium} color={TextColor.Default}>
            {strings('predict.market_details.resolution_details')}
          </Text>
        </Box>
        <Box
          flexDirection={BoxFlexDirection.Row}
          alignItems={BoxAlignItems.Center}
          twClassName="gap-2"
        >
          <Pressable onPress={handlePolymarketResolution}>
            <Text
              variant={TextVariant.BodyMDMedium}
              color={colors.primary.default}
            >
              Polymarket
            </Text>
          </Pressable>
          <Icon
            name={IconName.Export}
            size={IconSize.Sm}
            color={colors.primary.default}
          />
        </Box>
      </Box>
      <Box twClassName="w-full border-t border-muted py-2" />
      <Text variant={TextVariant.BodySM} color={TextColor.Alternative}>
        {market?.description}
      </Text>
    </Box>
  );

  // see if there are any positions with positive percentPnl
  const hasPositivePnl = claimablePositions.some(
    (position) => position.percentPnl > 0,
  );

  const renderActionButtons = () => (
    <>
      {(() => {
        if (market?.status === PredictMarketStatus.CLOSED && hasPositivePnl) {
          return (
            <ButtonHero
              size={ButtonSizeHero.Lg}
              style={tw.style('w-full')}
              onPress={handleClaimPress}
            >
              <Text
                variant={TextVariant.BodyMDMedium}
                style={tw.style('text-white')}
              >
                {strings('confirm.predict_claim.button_label')}
              </Text>
            </ButtonHero>
          );
        }

        if (
          market?.status === PredictMarketStatus.OPEN &&
          singleOutcomeMarket
        ) {
          // use openOutcomes for real-time (CLOB) prices
          const firstOpenOutcome = openOutcomes[0];
          return (
            <Box
              flexDirection={BoxFlexDirection.Row}
              justifyContent={BoxJustifyContent.Between}
              alignItems={BoxAlignItems.Center}
              twClassName="w-full mt-4 gap-3"
            >
              <Button
                variant={ButtonVariants.Secondary}
                size={ButtonSize.Lg}
                width={ButtonWidthTypes.Full}
                style={tw.style('flex-1 bg-success-muted')}
                label={
                  <Text style={tw.style('font-bold')} color={TextColor.Success}>
                    {firstOpenOutcome?.tokens[0].title} • {getYesPercentage()}¢
                  </Text>
                }
                onPress={() =>
                  handleBuyPress(
                    firstOpenOutcome?.tokens[0] ??
                      market?.outcomes[0].tokens[0],
                  )
                }
              />
              <Button
                variant={ButtonVariants.Secondary}
                size={ButtonSize.Lg}
                width={ButtonWidthTypes.Full}
                style={tw.style('flex-1 bg-error-muted')}
                label={
                  <Text style={tw.style('font-bold')} color={TextColor.Error}>
                    {firstOpenOutcome?.tokens[1].title} •{' '}
                    {100 - getYesPercentage()}¢
                  </Text>
                }
                onPress={() =>
                  handleBuyPress(
                    firstOpenOutcome?.tokens[1] ??
                      market?.outcomes[0].tokens[1],
                  )
                }
              />
            </Box>
          );
        }

        // Show skeleton buttons while loading
        if (isMarketFetching && !market) {
          return <PredictDetailsButtonsSkeleton />;
        }

        return null;
      })()}
    </>
  );

  const renderOutcomesContent = () => {
    // Closed market with single outcome (binary)
    if (market?.status === PredictMarketStatus.CLOSED && singleOutcomeMarket) {
      return (
        <Box>
          {winningOutcome && (
            <PredictMarketOutcome
              market={market}
              outcome={winningOutcome}
              outcomeToken={winningOutcomeToken}
              isClosed
            />
          )}
          {losingOutcome && (
            <PredictMarketOutcome
              market={market}
              outcome={losingOutcome}
              outcomeToken={losingOutcomeToken}
              isClosed
            />
          )}
        </Box>
      );
    }

    // Closed market with multiple outcomes
    if (market?.status === PredictMarketStatus.CLOSED && multipleOutcomes) {
      return closedOutcomes.map((outcome) => (
        <PredictMarketOutcomeResolved key={outcome.id} outcome={outcome} />
      ));
    }

    // Open market with partially resolved outcomes
    if (
      market?.status === PredictMarketStatus.OPEN &&
      multipleOutcomes &&
      multipleOpenOutcomesPartiallyResolved
    ) {
      return (
        <Box>
          {openOutcomes.map((outcome) => (
            <PredictMarketOutcome
              key={outcome.id}
              market={market}
              outcome={outcome}
            />
          ))}
          <Pressable
            onPress={() => setIsResolvedExpanded((prev) => !prev)}
            style={({ pressed }) =>
              tw.style(
                'w-full rounded-xl bg-default px-4 py-3 mt-2 mb-4 bg-muted',
                pressed && 'bg-pressed',
              )
            }
            accessibilityRole="button"
          >
            <Box
              flexDirection={BoxFlexDirection.Row}
              alignItems={BoxAlignItems.Center}
              justifyContent={BoxJustifyContent.Between}
              twClassName="gap-3"
            >
              <Box
                flexDirection={BoxFlexDirection.Row}
                alignItems={BoxAlignItems.Center}
                twClassName="gap-2"
              >
                <Text
                  variant={TextVariant.BodyMDMedium}
                  color={TextColor.Default}
                >
                  {strings('predict.resolved_outcomes')}
                </Text>
                <Box twClassName="px-2 py-0.5 rounded bg-muted">
                  <Text
                    variant={TextVariant.BodySM}
                    color={TextColor.Alternative}
                  >
                    {closedOutcomes.length}
                  </Text>
                </Box>
              </Box>
              <Icon
                name={
                  isResolvedExpanded ? IconName.ArrowUp : IconName.ArrowDown
                }
                size={IconSize.Md}
                color={colors.text.alternative}
              />
            </Box>
            {isResolvedExpanded &&
              closedOutcomes.map((outcome) => (
                <PredictMarketOutcomeResolved
                  key={outcome.id}
                  outcome={outcome}
                  noContainer
                />
              ))}
          </Pressable>
        </Box>
      );
    }

    // Default: show all outcomes
    return (
      <Box>
        {market &&
          (market.status === PredictMarketStatus.OPEN
            ? openOutcomes
            : (market.outcomes ?? [])
          ).map((outcome, index) => (
            <PredictMarketOutcome
              key={
                outcome?.id ??
                outcome?.tokens?.[0]?.id ??
                outcome?.title ??
                `outcome-${index}`
              }
              market={market}
              outcome={outcome}
            />
          ))}
      </Box>
    );
  };

  const renderTabContent = () => {
    if (activeTab === null || !tabsReady) {
      return null;
    }
    const currentKey = tabs[activeTab]?.key;
    if (currentKey === 'about') {
      return (
        <Box
          twClassName="px-3 pt-4 pb-8"
          testID={PredictMarketDetailsSelectorsIDs.ABOUT_TAB}
        >
          {renderAboutSection()}
        </Box>
      );
    }
    if (currentKey === 'positions') {
      return (
        <Box
          twClassName="px-3 pt-4 pb-8"
          testID={PredictMarketDetailsSelectorsIDs.POSITIONS_TAB}
        >
          {renderPositionsSection()}
        </Box>
      );
    }
    if (currentKey === 'outcomes') {
      return (
        <Box
          twClassName="px-3 pt-4 pb-8"
          testID={PredictMarketDetailsSelectorsIDs.OUTCOMES_TAB}
        >
          {renderOutcomesContent()}
        </Box>
      );
    }
    return null;
  };

  return (
    <SafeAreaView
      style={tw.style('flex-1 bg-default')}
      edges={['left', 'right', 'bottom']}
      testID={PredictMarketDetailsSelectorsIDs.SCREEN}
    >
      <Box twClassName="px-3 gap-4">{renderHeader()}</Box>

      <ScrollView
        testID={PredictMarketDetailsSelectorsIDs.SCROLLABLE_TAB_VIEW}
        stickyHeaderIndices={stickyHeaderIndices}
        showsVerticalScrollIndicator={false}
        style={tw.style('flex-1')}
        refreshControl={
          <RefreshControl
            refreshing={isRefreshing}
            onRefresh={handleRefresh}
            tintColor={colors.primary.default}
            colors={[colors.primary.default]}
          />
        }
      >
        {/* Header content - scrollable */}
        <Box twClassName="px-3 gap-4">
          {renderMarketStatus()}
          <PredictDetailsChart
            data={chartData}
            timeframes={PRICE_HISTORY_TIMEFRAMES}
            selectedTimeframe={selectedTimeframe}
            onTimeframeChange={handleTimeframeChange}
            isLoading={isPriceHistoryFetching}
            emptyLabel={chartEmptyLabel}
          />
        </Box>

        {/* Show content skeleton while initial market data is fetching */}
        {isMarketFetching && !market ? (
          <Box twClassName="px-3">
            <PredictDetailsContentSkeleton />
          </Box>
        ) : (
          /* Sticky tab bar */
          renderCustomTabBar()
        )}

        {/* Tab content - only show when market is loaded */}
        {!isMarketFetching && market && renderTabContent()}
      </ScrollView>

      <Box twClassName="px-3 bg-default border-t border-muted">
        {renderActionButtons()}
      </Box>
    </SafeAreaView>
  );
};

export default PredictMarketDetails;<|MERGE_RESOLUTION|>--- conflicted
+++ resolved
@@ -130,7 +130,6 @@
     enabled: Boolean(resolvedMarketId),
   });
 
-<<<<<<< HEAD
   // Track screen load performance (market details + chart)
   usePredictMeasurement({
     traceName: TraceName.PredictMarketDetailsView,
@@ -141,7 +140,7 @@
       loadingStates: { isMarketFetching, isRefreshing },
     },
   });
-=======
+  
   // calculate sticky header indices based on content structure
   const stickyHeaderIndices = useMemo(() => {
     if (isMarketFetching && !market) {
@@ -149,7 +148,6 @@
     }
     return [1];
   }, [isMarketFetching, market]);
->>>>>>> 2ce5130b
 
   const titleLineCount = useMemo(
     () => estimateLineCount(title ?? market?.title),
