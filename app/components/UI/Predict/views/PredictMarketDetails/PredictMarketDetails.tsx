import {
  NavigationProp,
  RouteProp,
  useNavigation,
  useRoute,
} from '@react-navigation/native';
import React, { useMemo, useState, useEffect } from 'react';
import { Image, Pressable, ScrollView } from 'react-native';
import ScrollableTabView from '@tommasini/react-native-scrollable-tab-view';
import {
  SafeAreaView,
  useSafeAreaInsets,
} from 'react-native-safe-area-context';
import { strings } from '../../../../../../locales/i18n';
import Button, {
  ButtonVariants,
  ButtonSize,
  ButtonWidthTypes,
} from '../../../../../component-library/components/Buttons/Button';
import Text, {
  TextColor,
  TextVariant,
} from '../../../../../component-library/components/Texts/Text';
import Routes from '../../../../../constants/navigation/Routes';
import { useTheme } from '../../../../../util/theme';
import { PredictNavigationParamList } from '../../types/navigation';
import { PredictEventValues } from '../../constants/eventNames';
import { formatPrice, formatVolume, formatAddress } from '../../utils/format';
import { PredictMarketDetailsSelectorsIDs } from '../../../../../../e2e/selectors/Predict/Predict.selectors';
import {
  Box,
  BoxFlexDirection,
  BoxAlignItems,
  BoxJustifyContent,
} from '@metamask/design-system-react-native';
import Icon, {
  IconName,
  IconSize,
} from '../../../../../component-library/components/Icons/Icon';
import { useTailwind } from '@metamask/design-system-twrnc-preset';
import PredictDetailsChart, {
  ChartSeries,
} from '../../components/PredictDetailsChart/PredictDetailsChart';
import { usePredictMarket } from '../../hooks/usePredictMarket';
import { usePredictPriceHistory } from '../../hooks/usePredictPriceHistory';
import {
  PredictPosition,
  PredictPriceHistoryInterval,
  PredictMarketStatus,
  PredictOutcomeToken,
} from '../../types';
import PredictMarketOutcome from '../../components/PredictMarketOutcome';
import TabBar from '../../../../Base/TabBar';
import { usePredictPositions } from '../../hooks/usePredictPositions';
import { usePredictBalance } from '../../hooks/usePredictBalance';
import { usePredictClaim } from '../../hooks/usePredictClaim';

const PRICE_HISTORY_TIMEFRAMES: PredictPriceHistoryInterval[] = [
  PredictPriceHistoryInterval.ONE_HOUR,
  PredictPriceHistoryInterval.SIX_HOUR,
  PredictPriceHistoryInterval.ONE_DAY,
  PredictPriceHistoryInterval.ONE_WEEK,
  PredictPriceHistoryInterval.ONE_MONTH,
  PredictPriceHistoryInterval.MAX,
];

const DEFAULT_FIDELITY_BY_INTERVAL: Partial<
  Record<PredictPriceHistoryInterval, number>
> = {
  [PredictPriceHistoryInterval.ONE_HOUR]: 5, // 5-minute resolution for 1-hour window
  [PredictPriceHistoryInterval.SIX_HOUR]: 15, // 15-minute resolution for 6-hour window
  [PredictPriceHistoryInterval.ONE_DAY]: 60, // 1-hour resolution for 1-day window
  [PredictPriceHistoryInterval.ONE_WEEK]: 240, // 4-hour resolution for 7-day window
  [PredictPriceHistoryInterval.ONE_MONTH]: 720, // 12-hour resolution for month-long window
  [PredictPriceHistoryInterval.MAX]: 1440, // 24-hour resolution for max window
};

const MULTI_CHART_COLORS = ['#4459FF', '#CA3542', '#F0B034'] as const;

interface PredictMarketDetailsProps {}

const PredictMarketDetails: React.FC<PredictMarketDetailsProps> = () => {
  const navigation =
    useNavigation<NavigationProp<PredictNavigationParamList>>();
  const { colors } = useTheme();
  const { navigate } = useNavigation();
  const { claim } = usePredictClaim();
  const route =
    useRoute<RouteProp<PredictNavigationParamList, 'PredictMarketDetails'>>();
  const tw = useTailwind();
  const [selectedTimeframe, setSelectedTimeframe] =
    useState<PredictPriceHistoryInterval>(PredictPriceHistoryInterval.ONE_DAY);
  const insets = useSafeAreaInsets();
  const { hasNoBalance } = usePredictBalance();
  const [winningOutcomeToken, setWinningOutcomeToken] = useState<
    PredictOutcomeToken | undefined
  >(undefined);

  const { marketId } = route.params || {};
  const resolvedMarketId = marketId;
  const providerId = 'polymarket';

  const { market, isFetching: isMarketFetching } = usePredictMarket({
    id: resolvedMarketId,
    providerId,
    enabled: Boolean(resolvedMarketId),
  });

  const claimable = market?.status === PredictMarketStatus.CLOSED;

  const { positions } = usePredictPositions({
    marketId: resolvedMarketId,
    claimable: claimable && !isMarketFetching,
  });

  useEffect(() => {
    // if market is closed
    if (market?.status === PredictMarketStatus.CLOSED) {
      // set the setSelectedTimeframe to PredictPriceHistoryInterval.MAX
      setSelectedTimeframe(PredictPriceHistoryInterval.MAX);

      // find the winning outcome token (the one with price = 1)
      const winningToken = market?.outcomes
        ?.flatMap((outcome) => outcome.tokens)
        ?.find((token) => token.price === 1);

      setWinningOutcomeToken(winningToken);
    }
  }, [market?.status, market?.outcomes]);

  // Determine the winning outcome (the outcome that contains the winning token)
  const winningOutcome = useMemo(
    () =>
      winningOutcomeToken
        ? market?.outcomes.find((outcome) =>
            outcome.tokens.some((token) => token.id === winningOutcomeToken.id),
          )
        : undefined,
    [market?.outcomes, winningOutcomeToken],
  );

  const position: PredictPosition[] = positions;
  const currentPosition = position[0];

  const outcomeSlices = useMemo(
    () => (market?.outcomes ?? []).slice(0, 3),
    [market?.outcomes],
  );

  const outcomeTokenIds = useMemo(
    () =>
      [0, 1, 2].map(
        (index) => outcomeSlices[index]?.tokens?.[0]?.id ?? undefined,
      ),
    [outcomeSlices],
  );

  const loadedOutcomeTokenIds = useMemo(
    () =>
      outcomeTokenIds.filter((tokenId): tokenId is string => Boolean(tokenId)),
    [outcomeTokenIds],
  );

  const hasAnyOutcomeToken = loadedOutcomeTokenIds.length > 0;
  const multipleOutcomes = loadedOutcomeTokenIds.length > 1;
  const singleOutcomeMarket = loadedOutcomeTokenIds.length === 1;

  const selectedFidelity = DEFAULT_FIDELITY_BY_INTERVAL[selectedTimeframe];

  // Use the updated hook with multiple market IDs
  const { priceHistories, isFetching, errors } = usePredictPriceHistory({
    marketIds: loadedOutcomeTokenIds,
    interval: selectedTimeframe,
    providerId,
    fidelity: selectedFidelity,
    enabled: hasAnyOutcomeToken,
  });

  // Transform data for the unified chart component
  const chartData: ChartSeries[] = useMemo(
    () =>
      loadedOutcomeTokenIds.map((_tokenId, index) => ({
        label:
          outcomeSlices[index]?.groupItemTitle ||
          outcomeSlices[index]?.title ||
          `Outcome ${index + 1}`,
        color:
          loadedOutcomeTokenIds.length === 1
            ? colors.success.default
            : MULTI_CHART_COLORS[index] ?? colors.success.default,
        data: (priceHistories[index] ?? []).map((point) => ({
          timestamp: point.timestamp,
          value: Number((point.price * 100).toFixed(2)),
        })),
      })),
    [
      loadedOutcomeTokenIds,
      outcomeSlices,
      priceHistories,
      colors.success.default,
    ],
  );

  const chartEmptyLabel = hasAnyOutcomeToken
    ? errors.find(Boolean) ?? undefined
    : '';

  const handleTimeframeChange = (timeframe: string) => {
    if (
      PRICE_HISTORY_TIMEFRAMES.includes(
        timeframe as PredictPriceHistoryInterval,
      )
    ) {
      setSelectedTimeframe(timeframe as PredictPriceHistoryInterval);
    }
  };

  const onCashOut = () => {
    const outcome = market?.outcomes.find(
      (o) => o.id === currentPosition?.outcomeId,
    );
    navigate(Routes.PREDICT.MODALS.ROOT, {
      screen: Routes.PREDICT.MODALS.SELL_PREVIEW,
      params: { position: currentPosition, outcome },
    });
  };

  const handleBackPress = () => {
    if (navigation.canGoBack()) {
      navigation.goBack();
    } else {
      // If we can't go back, navigate to the main predict screen
      navigation.navigate(Routes.PREDICT.ROOT);
    }
  };

  const getYesPercentage = (): number => {
    const firstOutcomePrice = market?.outcomes?.[0]?.tokens?.[0]?.price;
    if (typeof firstOutcomePrice === 'number') {
      return Math.round(firstOutcomePrice * 100);
    }
    return 0;
  };

  const handleYesPress = () => {
    if (hasNoBalance) {
      navigation.navigate(Routes.PREDICT.MODALS.ROOT, {
        screen: Routes.PREDICT.MODALS.ADD_FUNDS_SHEET,
      });
      return;
    }
    navigation.navigate(Routes.PREDICT.MODALS.ROOT, {
      screen: Routes.PREDICT.MODALS.BUY_PREVIEW,
      params: {
        market,
        outcome: market?.outcomes?.[0],
        outcomeToken: market?.outcomes?.[0]?.tokens?.[0],
        entryPoint: PredictEventValues.ENTRY_POINT.PREDICT_MARKET_DETAILS,
      },
    });
  };

  const handleNoPress = () => {
    if (hasNoBalance) {
      navigation.navigate(Routes.PREDICT.MODALS.ROOT, {
        screen: Routes.PREDICT.MODALS.ADD_FUNDS_SHEET,
      });
      return;
    }
    navigation.navigate(Routes.PREDICT.MODALS.ROOT, {
      screen: Routes.PREDICT.MODALS.BUY_PREVIEW,
      params: {
        market,
        outcome: market?.outcomes?.[0],
        outcomeToken: market?.outcomes?.[0]?.tokens?.[1],
        entryPoint: PredictEventValues.ENTRY_POINT.PREDICT_MARKET_DETAILS,
      },
    });
  };

  const handleClaimPress = async () => {
    await claim();
  };

  const renderHeader = () => (
    <Box twClassName="flex-row items-center gap-3">
      <Pressable
        onPress={handleBackPress}
        hitSlop={12}
        accessibilityRole="button"
        accessibilityLabel={strings('back')}
        style={tw.style('items-center justify-center rounded-full w-10 h-10')}
        testID={PredictMarketDetailsSelectorsIDs.BACK_BUTTON}
      >
        <Icon
          name={IconName.ArrowLeft}
          size={IconSize.Md}
          color={colors.icon.default}
        />
      </Pressable>
      <Box twClassName="w-12 h-12 rounded-lg bg-muted overflow-hidden">
        {market?.image ? (
          <Image
            source={{ uri: market?.image }}
            style={tw.style('w-full h-full')}
            resizeMode="cover"
          />
        ) : (
          <Box twClassName="w-full h-full bg-muted" />
        )}
      </Box>
      <Box twClassName="flex-1">
        <Text
          variant={TextVariant.HeadingMD}
          color={TextColor.Default}
          style={tw.style('mb-1')}
        >
          {market?.title ||
            (isMarketFetching ? 'Loading...' : 'Market title unavailable')}
        </Text>
      </Box>
    </Box>
  );

  const renderMarketStatus = () => (
    <Box twClassName="pt-4 gap-2">
      <Box flexDirection={BoxFlexDirection.Column} twClassName="gap-2">
        {winningOutcomeToken && (
          <Box
            flexDirection={BoxFlexDirection.Row}
            alignItems={BoxAlignItems.Center}
            twClassName="gap-2"
          >
            <Icon
              name={IconName.CheckBold}
              size={IconSize.Md}
              color={colors.text.alternative}
            />
            <Text
              variant={TextVariant.BodyMDMedium}
              color={TextColor.Alternative}
            >
              Market ended on {winningOutcomeToken.title}
            </Text>
          </Box>
        )}
        {/* {market?.status === PredictMarketStatus.CLOSED && (
          <Box
            flexDirection={BoxFlexDirection.Row}
            alignItems={BoxAlignItems.Center}
            twClassName="gap-2"
          >
            <Icon
              name={IconName.Clock}
              size={IconSize.Md}
              color={colors.text.default}
            />
            <Text variant={TextVariant.BodyMDMedium} color={TextColor.Default}>
              Waiting for final resolution
            </Text>
          </Box>
        )} */}
      </Box>
    </Box>
  );

  const renderPositionsSection = () => {
    const outcome = market?.outcomes.find(
      (o) => o.id === currentPosition?.outcomeId,
    );

    const outcomeTitle = outcome?.groupItemTitle
      ? outcome?.groupItemTitle
      : currentPosition?.outcome;

    return position.length > 0 ? (
      <Box twClassName="space-y-4">
        {/* Cash Out Section */}
        <Box
          twClassName="bg-muted rounded-lg p-4"
          flexDirection={BoxFlexDirection.Column}
        >
          <Box
            flexDirection={BoxFlexDirection.Row}
            alignItems={BoxAlignItems.Center}
            twClassName="gap-3 mb-3"
          >
            <Box twClassName="w-8 h-8 rounded-lg bg-muted overflow-hidden">
              {currentPosition?.icon ? (
                <Image
                  source={{ uri: currentPosition?.icon }}
                  style={tw.style('w-full h-full')}
                  resizeMode="cover"
                />
              ) : (
                <Box twClassName="w-full h-full bg-muted" />
              )}
            </Box>
            <Box twClassName="flex-1">
              <Box
                flexDirection={BoxFlexDirection.Row}
                justifyContent={BoxJustifyContent.Start}
                alignItems={BoxAlignItems.Center}
                twClassName="mb-1 gap-2"
              >
                <Text
                  variant={TextVariant.BodyMD}
                  color={TextColor.Default}
                  numberOfLines={1}
                  ellipsizeMode="tail"
                  style={tw.style('flex-1')}
                >
                  {formatPrice(currentPosition?.initialValue ?? 0, {
                    maximumDecimals: 2,
                  })}{' '}
                  on {outcomeTitle}
                </Text>
                <Text
                  variant={TextVariant.BodyMD}
                  color={TextColor.Default}
                  style={tw.style('shrink-0')}
                >
                  {formatPrice(currentPosition?.currentValue ?? 0, {
                    maximumDecimals: 2,
                  })}
                </Text>
              </Box>
              <Box
                flexDirection={BoxFlexDirection.Row}
                justifyContent={BoxJustifyContent.Between}
                alignItems={BoxAlignItems.Center}
              >
                <Text
                  variant={TextVariant.BodySM}
                  color={TextColor.Alternative}
                >
                  {currentPosition?.outcome} at{' '}
                  {formatPrice(currentPosition?.avgPrice ?? 0, {
                    maximumDecimals: 2,
                  })}{' '}
                  • 30 seconds ago
                </Text>
                <Text
                  variant={TextVariant.BodySM}
                  color={
                    (currentPosition?.percentPnl || 0) >= 0
                      ? TextColor.Success
                      : TextColor.Error
                  }
                >
                  {(currentPosition?.percentPnl || 0) >= 0 ? '+' : ''}
                  {(currentPosition?.percentPnl || 0).toFixed(1)}%
                </Text>
              </Box>
            </Box>
          </Box>
          <Button
            testID={
              PredictMarketDetailsSelectorsIDs.MARKET_DETAILS_CASH_OUT_BUTTON
            }
            variant={ButtonVariants.Primary}
            size={ButtonSize.Lg}
            width={ButtonWidthTypes.Full}
            label="Cash out"
            onPress={onCashOut}
            style={tw.style('mt-3')}
          />
        </Box>
      </Box>
    ) : (
      <Box twClassName="space-y-4 p-4">
        <Text variant={TextVariant.BodyMDMedium} color={TextColor.Alternative}>
          No positions found.
        </Text>
      </Box>
    );
  };

  const renderAboutSection = () => (
    <Box twClassName="space-y-6">
      <Box
        flexDirection={BoxFlexDirection.Row}
        alignItems={BoxAlignItems.Center}
        justifyContent={BoxJustifyContent.Between}
        twClassName="gap-3 my-2"
      >
        <Box
          flexDirection={BoxFlexDirection.Row}
          alignItems={BoxAlignItems.Center}
          twClassName="gap-3"
        >
          <Icon
            name={IconName.Chart}
            size={IconSize.Md}
            color={colors.text.muted}
          />
          <Text variant={TextVariant.BodyMDMedium} color={TextColor.Default}>
            Volume
          </Text>
        </Box>
        <Text variant={TextVariant.BodyMDMedium} color={TextColor.Default}>
          ${formatVolume(market?.outcomes[0].volume || 0)}
        </Text>
      </Box>

      <Box
        flexDirection={BoxFlexDirection.Row}
        alignItems={BoxAlignItems.Center}
        justifyContent={BoxJustifyContent.Between}
        twClassName="gap-3 my-2"
      >
        <Box
          flexDirection={BoxFlexDirection.Row}
          alignItems={BoxAlignItems.Center}
          twClassName="gap-3"
        >
          <Icon
            name={IconName.Clock}
            size={IconSize.Md}
            color={colors.text.muted}
          />
          <Text variant={TextVariant.BodyMDMedium} color={TextColor.Default}>
            End date
          </Text>
        </Box>
        <Text variant={TextVariant.BodyMDMedium} color={TextColor.Default}>
          {market?.endDate
            ? new Date(market?.endDate).toLocaleDateString()
            : 'N/A'}
        </Text>
      </Box>

      <Box
        flexDirection={BoxFlexDirection.Row}
        alignItems={BoxAlignItems.Center}
        justifyContent={BoxJustifyContent.Between}
        twClassName="gap-3 my-2"
      >
        <Box
          flexDirection={BoxFlexDirection.Row}
          alignItems={BoxAlignItems.Center}
          twClassName="gap-3"
        >
          <Icon
            name={IconName.Bank}
            size={IconSize.Md}
            color={colors.text.muted}
          />
          <Text variant={TextVariant.BodyMDMedium} color={TextColor.Default}>
            Resolver
          </Text>
          <Text variant={TextVariant.BodyMDMedium} color={TextColor.Error}>
            UMA
          </Text>
        </Box>
        <Box
          flexDirection={BoxFlexDirection.Row}
          alignItems={BoxAlignItems.Center}
          twClassName="gap-2"
        >
          <Pressable>
            <Text variant={TextVariant.BodyMD} color={TextColor.Primary}>
              {isMarketFetching || !market?.outcomes[0]?.resolvedBy
                ? 'Loading...'
                : formatAddress(market.outcomes[0].resolvedBy)}
            </Text>
          </Pressable>
          <Icon
            name={IconName.Export}
            size={IconSize.Sm}
            color={colors.primary.default}
          />
        </Box>
      </Box>

      <Box
        flexDirection={BoxFlexDirection.Row}
        alignItems={BoxAlignItems.Center}
        justifyContent={BoxJustifyContent.Between}
        twClassName="gap-3 my-2 pb-2"
      >
        <Box
          flexDirection={BoxFlexDirection.Row}
          alignItems={BoxAlignItems.Center}
          twClassName="gap-3"
        >
          <Icon
            name={IconName.Apps}
            size={IconSize.Md}
            color={colors.text.muted}
          />
          <Text variant={TextVariant.BodyMDMedium} color={TextColor.Default}>
            Powered by
          </Text>
        </Box>
        <Box
          flexDirection={BoxFlexDirection.Row}
          alignItems={BoxAlignItems.Center}
          twClassName="gap-2"
        >
          <Text variant={TextVariant.BodyMD} color={TextColor.Default}>
            {market?.providerId}
          </Text>
        </Box>
      </Box>
      <Box twClassName="w-full border-t border-muted py-2" />
      <Box
        flexDirection={BoxFlexDirection.Row}
        alignItems={BoxAlignItems.Center}
        twClassName="gap-1 p-y"
      >
        <Text variant={TextVariant.BodySM} color={TextColor.Alternative}>
          {market?.description}
        </Text>
      </Box>
    </Box>
  );

  const renderActionButtons = () => (
    <>
      {market?.status === PredictMarketStatus.CLOSED ? (
        <Box
          twClassName="w-full mt-4 gap-3"
          flexDirection={BoxFlexDirection.Row}
          justifyContent={BoxJustifyContent.Between}
          alignItems={BoxAlignItems.Center}
        >
          <Button
            variant={ButtonVariants.Secondary}
            size={ButtonSize.Lg}
            width={ButtonWidthTypes.Full}
            style={tw.style('flex-1 bg-primary-default mx-4')}
            label={strings('confirm.predict_claim.button_label')}
            onPress={handleClaimPress}
          />
        </Box>
      ) : (
        <Box
          flexDirection={BoxFlexDirection.Row}
          justifyContent={BoxJustifyContent.Between}
          alignItems={BoxAlignItems.Center}
          twClassName="w-full mt-4 gap-3"
        >
          <Button
            variant={ButtonVariants.Secondary}
            size={ButtonSize.Lg}
            width={ButtonWidthTypes.Full}
            style={tw.style('flex-1 bg-success-muted')}
            label={
              <Text style={tw.style('font-bold')} color={TextColor.Success}>
                Yes • {getYesPercentage()}¢
              </Text>
            }
            onPress={handleYesPress}
          />
          <Button
            variant={ButtonVariants.Secondary}
            size={ButtonSize.Lg}
            width={ButtonWidthTypes.Full}
            style={tw.style('flex-1 bg-error-muted')}
            label={
              <Text style={tw.style('font-bold')} color={TextColor.Error}>
                No • {100 - getYesPercentage()}¢
              </Text>
            }
            onPress={handleNoPress}
          />
        </Box>
      )}
    </>
  );

  return (
    <SafeAreaView
      style={tw.style('flex-1 bg-default')}
      edges={['left', 'right', 'bottom']}
      testID={PredictMarketDetailsSelectorsIDs.SCREEN}
    >
      <Box twClassName="flex-1">
        <Box twClassName="px-3 gap-4" style={{ paddingTop: insets.top + 12 }}>
          {renderHeader()}
          {renderMarketStatus()}
          <PredictDetailsChart
            data={chartData}
            timeframes={PRICE_HISTORY_TIMEFRAMES}
            selectedTimeframe={selectedTimeframe}
            onTimeframeChange={handleTimeframeChange}
            isLoading={isFetching}
            emptyLabel={chartEmptyLabel}
          />
        </Box>
        <ScrollableTabView
          testID={PredictMarketDetailsSelectorsIDs.SCROLLABLE_TAB_VIEW}
          renderTabBar={() => (
            <TabBar
              textStyle={tw.style('text-base font-bold text-center')}
              testID={PredictMarketDetailsSelectorsIDs.TAB_BAR}
            />
          )}
          style={tw.style('flex-1 mt-2')}
          initialPage={0}
        >
          <ScrollView
            key="about"
            {...{ tabLabel: 'About' }}
            style={tw.style('flex-1')}
            contentContainerStyle={tw.style('px-3 pt-4 pb-8')}
            showsVerticalScrollIndicator={false}
            testID={PredictMarketDetailsSelectorsIDs.ABOUT_TAB}
          >
            {renderAboutSection()}
          </ScrollView>
          <ScrollView
            key="positions"
            {...{ tabLabel: 'Positions' }}
            style={tw.style('flex-1')}
            contentContainerStyle={tw.style('px-3 pt-4 pb-8')}
            showsVerticalScrollIndicator={false}
            testID={PredictMarketDetailsSelectorsIDs.POSITIONS_TAB}
          >
            {renderPositionsSection()}
          </ScrollView>
          {(multipleOutcomes ||
            market?.status === PredictMarketStatus.CLOSED) && (
            <ScrollView
              key="outcomes"
              {...{ tabLabel: 'Outcomes' }}
              style={tw.style('flex-1')}
              contentContainerStyle={tw.style('px-3 pt-4 pb-8')}
              showsVerticalScrollIndicator={false}
              testID={PredictMarketDetailsSelectorsIDs.OUTCOMES_TAB}
            >
              {market?.status === PredictMarketStatus.CLOSED ? (
                <Box>
                  <PredictMarketOutcome
                    market={market}
<<<<<<< HEAD
                    outcome={outcome}
                    entryPoint={
                      PredictEventValues.ENTRY_POINT.PREDICT_MARKET_DETAILS
                    }
=======
                    outcome={winningOutcome || market?.outcomes[0]}
                    outcomeToken={winningOutcomeToken}
                    isClosed
>>>>>>> 20a5b007
                  />
                </Box>
              ) : (
                <Box>
                  {market?.outcomes?.map((outcome, index) => (
                    <PredictMarketOutcome
                      key={
                        outcome?.id ??
                        outcome?.tokens?.[0]?.id ??
                        outcome?.title ??
                        `outcome-${index}`
                      }
                      market={market}
                      outcome={outcome}
                    />
                  ))}
                </Box>
              )}
            </ScrollView>
          )}
        </ScrollableTabView>
      </Box>
      <Box twClassName="px-3 bg-default border-t border-muted">
        {singleOutcomeMarket && renderActionButtons()}
      </Box>
    </SafeAreaView>
  );
};

export default PredictMarketDetails;<|MERGE_RESOLUTION|>--- conflicted
+++ resolved
@@ -734,16 +734,12 @@
                 <Box>
                   <PredictMarketOutcome
                     market={market}
-<<<<<<< HEAD
-                    outcome={outcome}
                     entryPoint={
                       PredictEventValues.ENTRY_POINT.PREDICT_MARKET_DETAILS
                     }
-=======
                     outcome={winningOutcome || market?.outcomes[0]}
                     outcomeToken={winningOutcomeToken}
                     isClosed
->>>>>>> 20a5b007
                   />
                 </Box>
               ) : (
