--- conflicted
+++ resolved
@@ -259,28 +259,19 @@
   };
 
   const onCashOut = () => {
-<<<<<<< HEAD
     executeGuardedAction(() => {
       const outcome = market?.outcomes.find(
         (o) => o.id === currentPosition?.outcomeId,
       );
       navigate(Routes.PREDICT.MODALS.ROOT, {
         screen: Routes.PREDICT.MODALS.SELL_PREVIEW,
-        params: { position: currentPosition, outcome },
+        params: {
+          market,
+          position: currentPosition,
+          outcome,
+          entryPoint: PredictEventValues.ENTRY_POINT.PREDICT_MARKET_DETAILS,
+        },
       });
-=======
-    const outcome = market?.outcomes.find(
-      (o) => o.id === currentPosition?.outcomeId,
-    );
-    navigate(Routes.PREDICT.MODALS.ROOT, {
-      screen: Routes.PREDICT.MODALS.SELL_PREVIEW,
-      params: {
-        market,
-        position: currentPosition,
-        outcome,
-        entryPoint: PredictEventValues.ENTRY_POINT.PREDICT_MARKET_DETAILS,
-      },
->>>>>>> c1979cd3
     });
   };
 
