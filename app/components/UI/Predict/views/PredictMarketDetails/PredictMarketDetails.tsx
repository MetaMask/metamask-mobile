--- conflicted
+++ resolved
@@ -254,26 +254,6 @@
     }
   };
 
-<<<<<<< HEAD
-  const onCashOut = () => {
-    executeGuardedAction(() => {
-      const outcome = market?.outcomes.find(
-        (o) => o.id === currentPosition?.outcomeId,
-      );
-      navigate(Routes.PREDICT.MODALS.ROOT, {
-        screen: Routes.PREDICT.MODALS.SELL_PREVIEW,
-        params: {
-          market,
-          position: currentPosition,
-          outcome,
-          entryPoint: PredictEventValues.ENTRY_POINT.PREDICT_MARKET_DETAILS,
-        },
-      });
-    });
-  };
-
-=======
->>>>>>> 3aea97e8
   const handleBackPress = () => {
     if (navigation.canGoBack()) {
       navigation.goBack();
