import {
  NavigationProp,
  RouteProp,
  useNavigation,
  useRoute,
} from '@react-navigation/native';
import React, { useMemo, useState, useEffect, useCallback } from 'react';
import {
  Image,
  InteractionManager,
  Pressable,
  RefreshControl,
  ScrollView,
} from 'react-native';
import {
  SafeAreaView,
  useSafeAreaInsets,
} from 'react-native-safe-area-context';
import { strings } from '../../../../../../locales/i18n';
import Button, {
  ButtonVariants,
  ButtonSize,
  ButtonWidthTypes,
} from '../../../../../component-library/components/Buttons/Button';
import Text, {
  TextColor,
  TextVariant,
} from '../../../../../component-library/components/Texts/Text';
import Routes from '../../../../../constants/navigation/Routes';
import { useTheme } from '../../../../../util/theme';
import { TraceName } from '../../../../../util/trace';
import { PredictNavigationParamList } from '../../types/navigation';
import { PredictEventValues } from '../../constants/eventNames';
import { formatVolume, estimateLineCount } from '../../utils/format';
import { usePredictMeasurement } from '../../hooks/usePredictMeasurement';
import Engine from '../../../../../core/Engine';
import { PredictMarketDetailsSelectorsIDs } from '../../../../../../e2e/selectors/Predict/Predict.selectors';
import {
  Box,
  BoxFlexDirection,
  BoxAlignItems,
  BoxJustifyContent,
  ButtonSize as ButtonSizeHero,
} from '@metamask/design-system-react-native';
import Icon, {
  IconName,
  IconSize,
} from '../../../../../component-library/components/Icons/Icon';
import { useTailwind } from '@metamask/design-system-twrnc-preset';
import PredictDetailsChart, {
  ChartSeries,
} from '../../components/PredictDetailsChart/PredictDetailsChart';
import PredictPositionDetail from '../../components/PredictPositionDetail';
import { usePredictMarket } from '../../hooks/usePredictMarket';
import { usePredictPriceHistory } from '../../hooks/usePredictPriceHistory';
import { usePredictPrices } from '../../hooks/usePredictPrices';
import {
  PriceQuery,
  PredictPriceHistoryInterval,
  PredictMarketStatus,
  PredictOutcome,
  PredictOutcomeToken,
} from '../../types';
import PredictMarketOutcome from '../../components/PredictMarketOutcome';
import PredictMarketOutcomeResolved from '../../components/PredictMarketOutcomeResolved';
import { usePredictPositions } from '../../hooks/usePredictPositions';
import { usePredictClaim } from '../../hooks/usePredictClaim';
import { usePredictActionGuard } from '../../hooks/usePredictActionGuard';
import ButtonHero from '../../../../../component-library/components-temp/Buttons/ButtonHero';
import PredictDetailsHeaderSkeleton from '../../components/PredictDetailsHeaderSkeleton';
import PredictDetailsContentSkeleton from '../../components/PredictDetailsContentSkeleton';
import PredictDetailsButtonsSkeleton from '../../components/PredictDetailsButtonsSkeleton';

const PRICE_HISTORY_TIMEFRAMES: PredictPriceHistoryInterval[] = [
  PredictPriceHistoryInterval.ONE_HOUR,
  PredictPriceHistoryInterval.SIX_HOUR,
  PredictPriceHistoryInterval.ONE_DAY,
  PredictPriceHistoryInterval.ONE_WEEK,
  PredictPriceHistoryInterval.ONE_MONTH,
  PredictPriceHistoryInterval.MAX,
];

const DEFAULT_FIDELITY_BY_INTERVAL: Partial<
  Record<PredictPriceHistoryInterval, number>
> = {
  [PredictPriceHistoryInterval.ONE_HOUR]: 5, // 5-minute resolution for 1-hour window
  [PredictPriceHistoryInterval.SIX_HOUR]: 15, // 15-minute resolution for 6-hour window
  [PredictPriceHistoryInterval.ONE_DAY]: 60, // 1-hour resolution for 1-day window
  [PredictPriceHistoryInterval.ONE_WEEK]: 240, // 4-hour resolution for 7-day window
  [PredictPriceHistoryInterval.ONE_MONTH]: 720, // 12-hour resolution for month-long window
  [PredictPriceHistoryInterval.MAX]: 1440, // 24-hour resolution for max window
};

// Use theme tokens instead of hex values for multi-series charts

interface PredictMarketDetailsProps {}

const PredictMarketDetails: React.FC<PredictMarketDetailsProps> = () => {
  const navigation =
    useNavigation<NavigationProp<PredictNavigationParamList>>();
  const { colors } = useTheme();
  const { claim } = usePredictClaim();
  const route =
    useRoute<RouteProp<PredictNavigationParamList, 'PredictMarketDetails'>>();
  const tw = useTailwind();
  const [selectedTimeframe, setSelectedTimeframe] =
    useState<PredictPriceHistoryInterval>(PredictPriceHistoryInterval.ONE_DAY);
  const [activeTab, setActiveTab] = useState<number | null>(null);
  const [userSelectedTab, setUserSelectedTab] = useState<boolean>(false);
  const insets = useSafeAreaInsets();
  const [isResolvedExpanded, setIsResolvedExpanded] = useState<boolean>(false);
  const [isRefreshing, setIsRefreshing] = useState<boolean>(false);

  const { marketId, entryPoint, title, image } = route.params || {};
  const resolvedMarketId = marketId;
  const providerId = 'polymarket';

  const { executeGuardedAction } = usePredictActionGuard({
    providerId,
    navigation,
  });

  const {
    market,
    isFetching: isMarketFetching,
    refetch: refetchMarket,
  } = usePredictMarket({
    id: resolvedMarketId,
    providerId,
    enabled: Boolean(resolvedMarketId),
  });

  // Track screen load performance (market details + chart)
  usePredictMeasurement({
    traceName: TraceName.PredictMarketDetailsView,
    conditions: [!isMarketFetching, !!market, !isRefreshing],
    debugContext: {
      marketId: market?.id,
      hasMarket: !!market,
      loadingStates: { isMarketFetching, isRefreshing },
    },
  });

  // calculate sticky header indices based on content structure
  const stickyHeaderIndices = useMemo(() => {
    if (isMarketFetching && !market) {
      return [];
    }
    return [1];
  }, [isMarketFetching, market]);

  const titleLineCount = useMemo(
    () => estimateLineCount(title ?? market?.title),
    [title, market?.title],
  );

  // active positions
  const {
    positions: activePositions,
    isLoading: isActivePositionsLoading,
    loadPositions: loadActivePositions,
  } = usePredictPositions({
    marketId: resolvedMarketId,
    claimable: false,
    loadOnMount: false,
  });

  // "claimable" positions
  const {
    positions: claimablePositions,
    isLoading: isClaimablePositionsLoading,
    loadPositions: loadClaimablePositions,
  } = usePredictPositions({
    marketId: resolvedMarketId,
    claimable: true,
    loadOnMount: false,
  });

  // Load positions when market is ready
  useEffect(() => {
    if (!isMarketFetching && resolvedMarketId) {
      loadActivePositions();
      loadClaimablePositions();
    }
  }, [
    isMarketFetching,
    resolvedMarketId,
    loadActivePositions,
    loadClaimablePositions,
  ]);

  useEffect(() => {
    // if market is closed
    if (market?.status === PredictMarketStatus.CLOSED) {
      // set the setSelectedTimeframe to PredictPriceHistoryInterval.MAX
      setSelectedTimeframe(PredictPriceHistoryInterval.MAX);
    }
  }, [market?.status]);

  // Tabs become ready when both market and positions queries have resolved
  const tabsReady = useMemo(
    () =>
      !isMarketFetching &&
      !isActivePositionsLoading &&
      !isClaimablePositionsLoading,
    [isMarketFetching, isActivePositionsLoading, isClaimablePositionsLoading],
  );

  const { winningOutcomeToken, losingOutcomeToken, resolutionStatus } =
    useMemo(() => {
      // early return if no market or outcomes
      if (!market?.outcomes?.length) {
        return {
          winningOutcomeToken: undefined,
          losingOutcomeToken: undefined,
          resolutionStatus: undefined,
        };
      }

      let winningToken: PredictOutcomeToken | undefined;
      let losingToken: PredictOutcomeToken | undefined;
      let winningOutcome: PredictOutcome | undefined;

      // single iteration through outcomes to find winning/losing tokens and outcome
      for (const outcome of market.outcomes) {
        if (!outcome.tokens?.length) continue;

        for (const token of outcome.tokens) {
          if (token.price === 1 && !winningToken) {
            winningToken = token;
            winningOutcome = outcome;
          } else if (token.price === 0 && !losingToken) {
            losingToken = token;
          }
        }

        // early exit if we found both tokens
        if (winningToken && losingToken) break;
      }

      return {
        winningOutcomeToken: winningToken,
        losingOutcomeToken: losingToken,
        resolutionStatus: winningOutcome?.resolutionStatus,
      };
    }, [market]);

  // Determine the winning outcome (the outcome that contains the winning token)
  const winningOutcome = useMemo(
    () =>
      winningOutcomeToken
        ? market?.outcomes.find((outcome) =>
            outcome.tokens.some((token) => token.id === winningOutcomeToken.id),
          )
        : undefined,
    [market?.outcomes, winningOutcomeToken],
  );

  const losingOutcome = useMemo(
    () =>
      losingOutcomeToken
        ? market?.outcomes.find((outcome) =>
            outcome.tokens.some((token) => token.id === losingOutcomeToken.id),
          )
        : undefined,
    [market?.outcomes, losingOutcomeToken],
  );

  const outcomeSlices = useMemo(
    () => (market?.outcomes ?? []).slice(0, 3),
    [market?.outcomes],
  );

  const outcomeTokenIds = useMemo(
    () =>
      [0, 1, 2].map(
        (index) => outcomeSlices[index]?.tokens?.[0]?.id ?? undefined,
      ),
    [outcomeSlices],
  );

  const loadedOutcomeTokenIds = useMemo(
    () =>
      outcomeTokenIds.filter((tokenId): tokenId is string => Boolean(tokenId)),
    [outcomeTokenIds],
  );

  const hasAnyOutcomeToken = loadedOutcomeTokenIds.length > 0;
  const multipleOutcomes = loadedOutcomeTokenIds.length > 1;
  const singleOutcomeMarket = loadedOutcomeTokenIds.length === 1;
  const multipleOpenOutcomesPartiallyResolved =
    loadedOutcomeTokenIds.length > 1 &&
    !!market?.outcomes?.some(
      (outcome) => outcome.resolutionStatus === 'resolved',
    );

  // Chart-specific data preparation (pending a larger refactor)
  // Isolated from the rest of the component for now to avoid regressions
  const chartOpenOutcomes = useMemo(
    () =>
      (market?.outcomes ?? [])
        .filter((outcome) => outcome.status === 'open')
        .slice(0, 3),
    [market?.outcomes],
  );

  const chartOutcomeTokenIds = useMemo(
    () =>
      chartOpenOutcomes
        .map((outcome) => outcome?.tokens?.[0]?.id)
        .filter((tokenId): tokenId is string => Boolean(tokenId)),
    [chartOpenOutcomes],
  );

  const selectedFidelity = DEFAULT_FIDELITY_BY_INTERVAL[selectedTimeframe];
  const {
    priceHistories,
    isFetching: isPriceHistoryFetching,
    errors,
    refetch: refetchPriceHistory,
  } = usePredictPriceHistory({
    marketIds: chartOutcomeTokenIds,
    interval: selectedTimeframe,
    providerId,
    fidelity: selectedFidelity,
    enabled: chartOutcomeTokenIds.length > 0,
  });

  const chartData: ChartSeries[] = useMemo(() => {
    const palette = [
      colors.primary.default,
      colors.error.default,
      colors.success.default,
    ];
    return chartOutcomeTokenIds.map((_tokenId, index) => ({
      label:
        chartOpenOutcomes[index]?.groupItemTitle ||
        chartOpenOutcomes[index]?.title ||
        `Outcome ${index + 1}`,
      color:
        chartOutcomeTokenIds.length === 1
          ? colors.success.default
          : (palette[index] ?? colors.success.default),
      data: (priceHistories[index] ?? []).map((point) => ({
        timestamp: point.timestamp,
        value: Number((point.price * 100).toFixed(2)),
      })),
    }));
  }, [
    chartOutcomeTokenIds,
    chartOpenOutcomes,
    priceHistories,
    colors.primary.default,
    colors.error.default,
    colors.success.default,
  ]);

  const chartEmptyLabel = hasAnyOutcomeToken
    ? (errors.find(Boolean) ?? undefined)
    : '';

  const handleTimeframeChange = (timeframe: string) => {
    if (
      PRICE_HISTORY_TIMEFRAMES.includes(
        timeframe as PredictPriceHistoryInterval,
      )
    ) {
      setSelectedTimeframe(timeframe as PredictPriceHistoryInterval);
    }
  };

  const handleBackPress = () => {
    if (navigation.canGoBack()) {
      navigation.goBack();
    } else {
      // If we can't go back, navigate to the main predict screen
      navigation.navigate(Routes.PREDICT.ROOT);
    }
  };

  // Real-time price updates for open outcomes
  const closedOutcomes = useMemo(
    () =>
      market?.outcomes?.filter((outcome) => outcome.status === 'closed') ?? [],
    [market?.outcomes],
  );
  const openOutcomesBase = useMemo(
    () =>
      market?.outcomes?.filter((outcome) => outcome.status === 'open') ?? [],
    [market?.outcomes],
  );

  // build price queries for fetching prices
  const priceQueries: PriceQuery[] = useMemo(
    () =>
      openOutcomesBase.flatMap((outcome) =>
        outcome.tokens.map((token) => ({
          marketId: outcome.marketId,
          outcomeId: outcome.id,
          outcomeTokenId: token.id,
        })),
      ),
    [openOutcomesBase],
  );

  // fetch real-time prices once after market loads
  const { prices } = usePredictPrices({
    queries: priceQueries,
    providerId,
    enabled: !isMarketFetching && priceQueries.length > 0,
  });

  // create open outcomes with updated prices from real-time data
  const openOutcomes = useMemo(() => {
    if (!prices.results.length) {
      return openOutcomesBase;
    }

    return openOutcomesBase.map((outcome) => ({
      ...outcome,
      tokens: outcome.tokens.map((token) => {
        const priceResult = prices.results.find(
          (r) => r.outcomeTokenId === token.id,
        );
        const realTimePrice = priceResult?.entry.sell;
        return {
          ...token,
          // use real-time (CLOB) price if available, otherwise keep existing price
          price: realTimePrice ?? token.price,
        };
      }),
    }));
  }, [openOutcomesBase, prices]);

  const getYesPercentage = (): number => {
    // Use real-time price if available from open outcomes
    const firstOpenOutcome = openOutcomes[0];
    const firstTokenPrice = firstOpenOutcome?.tokens?.[0]?.price;

    if (typeof firstTokenPrice === 'number') {
      return Math.round(firstTokenPrice * 100);
    }

    // Fallback to original market data
    const firstOutcomePrice = market?.outcomes?.[0]?.tokens?.[0]?.price;
    if (typeof firstOutcomePrice === 'number') {
      return Math.round(firstOutcomePrice * 100);
    }
    return 0;
  };

  const handleBuyPress = (token: PredictOutcomeToken) => {
    executeGuardedAction(
      () => {
        // Use open outcomes with updated prices if available
        const firstOpenOutcome = openOutcomes[0];
        navigation.navigate(Routes.PREDICT.MODALS.BUY_PREVIEW, {
          market,
          outcome: firstOpenOutcome ?? market?.outcomes?.[0],
          outcomeToken: token,
          entryPoint: PredictEventValues.ENTRY_POINT.PREDICT_MARKET_DETAILS,
        });
      },
      {
        checkBalance: true,
        attemptedAction: PredictEventValues.ATTEMPTED_ACTION.PREDICT,
      },
    );
  };

  const handleClaimPress = async () => {
    await executeGuardedAction(
      async () => {
        await claim();
      },
      { attemptedAction: PredictEventValues.ATTEMPTED_ACTION.CLAIM },
    );
  };

  const handleTabPress = (tabIndex: number) => {
    if (!tabsReady) return;
    setUserSelectedTab(true);
    setActiveTab(tabIndex);
  };

  const handleRefresh = useCallback(async () => {
    setIsRefreshing(true);
    await Promise.allSettled([
      refetchMarket(),
      refetchPriceHistory(),
      loadActivePositions({ isRefresh: true }),
      loadClaimablePositions({ isRefresh: true }),
    ]);
    setIsRefreshing(false);
  }, [
    loadActivePositions,
    refetchMarket,
    refetchPriceHistory,
    loadClaimablePositions,
  ]);

  const handlePolymarketResolution = useCallback(() => {
    InteractionManager.runAfterInteractions(() => {
      navigation.navigate('Webview', {
        screen: 'SimpleWebview',
        params: {
          url: 'https://docs.polymarket.com/polymarket-learn/markets/how-are-markets-resolved',
          title: strings('predict.market_details.resolution_details'),
        },
      });
    });
  }, [navigation]);

  type TabKey = 'positions' | 'outcomes' | 'about';

  const trackMarketDetailsOpened = useCallback(
    (tabKey: TabKey) => {
      if (!market) return;

      Engine.context.PredictController.trackMarketDetailsOpened({
        marketId: market.id,
        marketTitle: market.title,
        marketCategory: market.category,
        marketTags: market.tags,
        entryPoint: entryPoint || PredictEventValues.ENTRY_POINT.PREDICT_FEED,
        marketDetailsViewed: tabKey,
      });
    },
    [market, entryPoint],
  );
  const tabs = useMemo(() => {
    const result: { label: string; key: TabKey }[] = [];
    // positions first if user has any
    if (activePositions.length > 0 || claimablePositions.length > 0) {
      result.push({
        label: strings('predict.tabs.positions'),
        key: 'positions',
      });
    }
    // outcomes next if market has multiple outcomes or is closed
    if (multipleOutcomes || market?.status === PredictMarketStatus.CLOSED) {
      result.push({ label: strings('predict.tabs.outcomes'), key: 'outcomes' });
    }
    // about last (always present)
    result.push({ label: strings('predict.tabs.about'), key: 'about' });
    return result;
  }, [
    activePositions.length,
    claimablePositions.length,
    multipleOutcomes,
    market?.status,
  ]);

  useEffect(() => {
    if (!tabsReady) return;

    const outcomesIndex = tabs.findIndex((t) => t.key === 'outcomes');

    // for closed markets, display 'outcomes' by default until the user selects a tab
    if (market?.status === PredictMarketStatus.CLOSED) {
      if (!userSelectedTab) {
        setActiveTab(outcomesIndex >= 0 ? outcomesIndex : 0);
        return;
      }
      // if user selected but current index is out of bounds after tabs change
      if (activeTab !== null && activeTab >= tabs.length) {
        setActiveTab(outcomesIndex >= 0 ? outcomesIndex : 0);
      }
      return;
    }

    // non-closed markets: initialize to first tab if not set yet
    if (activeTab === null) {
      setActiveTab(0);
      return;
    }

    // Guard against out-of-bounds when tabs change
    if (activeTab >= tabs.length) {
      setActiveTab(0);
    }
  }, [tabsReady, tabs, activeTab, market?.status, userSelectedTab]);

  // Track market details opened on initial load and tab changes
  useEffect(() => {
    if (!tabsReady || activeTab === null || !market) return;

    const tabKey = tabs[activeTab]?.key;
    if (tabKey) {
      trackMarketDetailsOpened(tabKey);
    }
  }, [market, tabsReady, activeTab, tabs, trackMarketDetailsOpened]);

  const renderCustomTabBar = () => (
    <Box
      twClassName="bg-default border-b border-muted pt-4"
      testID={PredictMarketDetailsSelectorsIDs.TAB_BAR}
    >
      <Box
        flexDirection={BoxFlexDirection.Row}
        alignItems={BoxAlignItems.Center}
        twClassName="px-3"
      >
        {tabs.map((tab, index) => (
          <Pressable
            key={tab.key}
            onPress={() => handleTabPress(index)}
            style={tw.style(
              'w-1/3 py-3',
              activeTab === index ? 'border-b-2 border-default' : '',
            )}
            testID={`${PredictMarketDetailsSelectorsIDs.TAB_BAR}-tab-${index}`}
          >
            <Text
              variant={TextVariant.BodyMDMedium}
              color={
                activeTab === index ? TextColor.Default : TextColor.Alternative
              }
              style={tw.style('text-center')}
            >
              {tab.label}
            </Text>
          </Pressable>
        ))}
      </Box>
    </Box>
  );

  const renderHeader = () => {
    // Show skeleton header if no title/market data available
    if (!title && !market?.title) {
      return <PredictDetailsHeaderSkeleton />;
    }

    // Show real header
    return (
      <Box
        flexDirection={BoxFlexDirection.Row}
        alignItems={BoxAlignItems.Start}
        twClassName="gap-3 pb-4"
        style={{ paddingTop: insets.top + 12 }}
      >
        <Box twClassName="flex-row items-center gap-3 px-1">
          <Pressable
            onPress={handleBackPress}
            hitSlop={12}
            accessibilityRole="button"
            accessibilityLabel={strings('back')}
            style={tw.style('items-center justify-center rounded-full')}
            testID={PredictMarketDetailsSelectorsIDs.BACK_BUTTON}
          >
            <Icon
              name={IconName.ArrowLeft}
              size={IconSize.Lg}
              color={colors.icon.default}
            />
          </Pressable>
          <Box twClassName="w-10 h-10 rounded-lg bg-muted overflow-hidden">
            {image || market?.image ? (
              <Image
                source={{ uri: image || market?.image }}
                style={tw.style('w-full h-full')}
                resizeMode="cover"
              />
            ) : (
              <Box twClassName="w-full h-full bg-muted" />
            )}
          </Box>
        </Box>
        <Box
          twClassName="flex-1 min-h-[40px]"
          justifyContent={
            titleLineCount >= 2 ? undefined : BoxJustifyContent.Center
          }
          style={titleLineCount >= 2 ? tw.style('mt-[-5px]') : undefined}
        >
          <Text variant={TextVariant.HeadingMD} color={TextColor.Default}>
            {title || market?.title || ''}
          </Text>
        </Box>
      </Box>
    );
  };

  const renderMarketStatus = () => (
    <Box twClassName="gap-2">
      <Box flexDirection={BoxFlexDirection.Column} twClassName="gap-2">
        {winningOutcomeToken && !multipleOpenOutcomesPartiallyResolved && (
          <Box
            flexDirection={BoxFlexDirection.Row}
            alignItems={BoxAlignItems.Center}
            twClassName="gap-2"
          >
            {resolutionStatus === 'resolved' ? (
              <>
                <Icon
                  name={IconName.CheckBold}
                  size={IconSize.Md}
                  color={colors.text.alternative}
                />
                <Text
                  variant={TextVariant.BodyMDMedium}
                  color={TextColor.Alternative}
                >
                  {strings('predict.market_details.market_resulted_to', {
                    outcome: winningOutcomeToken.title,
                  })}
                </Text>
              </>
            ) : (
              <>
                <Icon
                  name={IconName.CheckBold}
                  size={IconSize.Md}
                  color={colors.text.alternative}
                />
                <Text
                  variant={TextVariant.BodyMDMedium}
                  color={TextColor.Alternative}
                >
                  {strings('predict.market_details.market_ended_on', {
                    outcome: winningOutcomeToken.title,
                  })}
                </Text>
              </>
            )}
          </Box>
        )}
        {market?.status === PredictMarketStatus.CLOSED &&
          resolutionStatus !== 'resolved' && (
            <Box
              flexDirection={BoxFlexDirection.Row}
              alignItems={BoxAlignItems.Center}
              twClassName="gap-2"
            >
              <Icon
                name={IconName.Clock}
                size={IconSize.Md}
                color={colors.text.default}
              />
              <Text
                variant={TextVariant.BodyMDMedium}
                color={TextColor.Default}
              >
                {strings('predict.market_details.waiting_for_final_resolution')}
              </Text>
            </Box>
          )}
      </Box>
    </Box>
  );

  const renderPositionsSection = () => {
    if (
      (activePositions.length > 0 || claimablePositions.length > 0) &&
      market
    ) {
      return (
        <Box twClassName="space-y-4">
          {activePositions.map((position) => (
            <PredictPositionDetail
              key={position.id}
              position={position}
              market={market}
              marketStatus={market?.status as PredictMarketStatus}
            />
          ))}
          {claimablePositions.map((position) => (
            <PredictPositionDetail
              key={position.id}
              position={position}
              market={market}
              marketStatus={PredictMarketStatus.CLOSED}
            />
          ))}
        </Box>
      );
    }

    return (
      <Box twClassName="space-y-4">
        <Text variant={TextVariant.BodyMDMedium} color={TextColor.Alternative}>
          {strings('predict.market_details.no_positions_found')}
        </Text>
      </Box>
    );
  };

  const renderAboutSection = () => (
    <Box twClassName="gap-6">
      <Box twClassName="gap-4">
        <Box
          flexDirection={BoxFlexDirection.Row}
          alignItems={BoxAlignItems.Center}
          justifyContent={BoxJustifyContent.Between}
          twClassName="gap-3"
        >
          <Box
            flexDirection={BoxFlexDirection.Row}
            alignItems={BoxAlignItems.Center}
            twClassName="gap-3"
          >
            <Icon
              name={IconName.Chart}
              size={IconSize.Md}
              color={colors.text.muted}
            />
            <Text variant={TextVariant.BodyMDMedium} color={TextColor.Default}>
              {strings('predict.market_details.volume')}
            </Text>
          </Box>
          <Text variant={TextVariant.BodyMDMedium} color={TextColor.Default}>
            ${formatVolume(market?.outcomes[0].volume || 0)}
          </Text>
        </Box>
        <Box
          flexDirection={BoxFlexDirection.Row}
          alignItems={BoxAlignItems.Center}
          justifyContent={BoxJustifyContent.Between}
          twClassName="gap-3"
        >
          <Box
            flexDirection={BoxFlexDirection.Row}
            alignItems={BoxAlignItems.Center}
            twClassName="gap-3"
          >
            <Icon
              name={IconName.Clock}
              size={IconSize.Md}
              color={colors.text.muted}
            />
            <Text variant={TextVariant.BodyMDMedium} color={TextColor.Default}>
              {strings('predict.market_details.end_date')}
            </Text>
          </Box>
          <Text variant={TextVariant.BodyMDMedium} color={TextColor.Default}>
            {market?.endDate
              ? new Date(market?.endDate).toLocaleDateString()
              : 'N/A'}
          </Text>
        </Box>
        <Box
          flexDirection={BoxFlexDirection.Row}
          alignItems={BoxAlignItems.Center}
          justifyContent={BoxJustifyContent.Between}
          twClassName="gap-3"
        >
          <Box
            flexDirection={BoxFlexDirection.Row}
            alignItems={BoxAlignItems.Center}
            twClassName="gap-3"
          >
            <Icon
              name={IconName.Bank}
              size={IconSize.Md}
              color={colors.text.muted}
            />
            <Text variant={TextVariant.BodyMDMedium} color={TextColor.Default}>
              {strings('predict.market_details.resolution_details')}
            </Text>
          </Box>
          <Box
            flexDirection={BoxFlexDirection.Row}
            alignItems={BoxAlignItems.Center}
            twClassName="gap-1"
          >
            <Pressable onPress={handlePolymarketResolution}>
              <Text
                variant={TextVariant.BodyMDMedium}
                color={colors.primary.default}
              >
                Polymarket
              </Text>
            </Pressable>
            <Icon
              name={IconName.Export}
              size={IconSize.Sm}
              color={colors.primary.default}
            />
          </Box>
        </Box>
      </Box>
      <Box twClassName="w-full border-t border-muted" />
      <Text variant={TextVariant.BodySM} color={TextColor.Alternative}>
        {market?.description}
      </Text>
    </Box>
  );

  // see if there are any positions with positive percentPnl
  const hasPositivePnl = claimablePositions.some(
    (position) => position.percentPnl > 0,
  );

  const renderActionButtons = () => (
    <>
      {(() => {
        if (market?.status === PredictMarketStatus.CLOSED && hasPositivePnl) {
          return (
            <ButtonHero
              size={ButtonSizeHero.Lg}
              style={tw.style('w-full')}
              onPress={handleClaimPress}
            >
              <Text
                variant={TextVariant.BodyMDMedium}
                style={tw.style('text-white')}
              >
                {strings('confirm.predict_claim.button_label')}
              </Text>
            </ButtonHero>
          );
        }

        if (
          market?.status === PredictMarketStatus.OPEN &&
          singleOutcomeMarket
        ) {
          // use openOutcomes for real-time (CLOB) prices
          const firstOpenOutcome = openOutcomes[0];
          return (
            <Box
              flexDirection={BoxFlexDirection.Row}
              justifyContent={BoxJustifyContent.Between}
              alignItems={BoxAlignItems.Center}
              twClassName="w-full mt-4 gap-3"
            >
              <Button
                variant={ButtonVariants.Secondary}
                size={ButtonSize.Lg}
                width={ButtonWidthTypes.Full}
                style={tw.style('flex-1 bg-success-muted')}
                label={
                  <Text style={tw.style('font-bold')} color={TextColor.Success}>
                    {firstOpenOutcome?.tokens[0].title} • {getYesPercentage()}¢
                  </Text>
                }
                onPress={() =>
                  handleBuyPress(
                    firstOpenOutcome?.tokens[0] ??
                      market?.outcomes[0].tokens[0],
                  )
                }
              />
              <Button
                variant={ButtonVariants.Secondary}
                size={ButtonSize.Lg}
                width={ButtonWidthTypes.Full}
                style={tw.style('flex-1 bg-error-muted')}
                label={
                  <Text style={tw.style('font-bold')} color={TextColor.Error}>
                    {firstOpenOutcome?.tokens[1].title} •{' '}
                    {100 - getYesPercentage()}¢
                  </Text>
                }
                onPress={() =>
                  handleBuyPress(
                    firstOpenOutcome?.tokens[1] ??
                      market?.outcomes[0].tokens[1],
                  )
                }
              />
            </Box>
          );
        }

        // Show skeleton buttons while loading
        if (isMarketFetching && !market) {
          return <PredictDetailsButtonsSkeleton />;
        }

        return null;
      })()}
    </>
  );

  const renderOutcomesContent = () => {
    // Closed market with single outcome (binary)
    if (market?.status === PredictMarketStatus.CLOSED && singleOutcomeMarket) {
      return (
        <Box>
          {winningOutcome && (
            <PredictMarketOutcome
              market={market}
              outcome={winningOutcome}
              outcomeToken={winningOutcomeToken}
              isClosed
            />
          )}
          {losingOutcome && (
            <PredictMarketOutcome
              market={market}
              outcome={losingOutcome}
              outcomeToken={losingOutcomeToken}
              isClosed
            />
          )}
        </Box>
      );
    }

    // Closed market with multiple outcomes
    if (market?.status === PredictMarketStatus.CLOSED && multipleOutcomes) {
      return closedOutcomes.map((outcome) => (
        <PredictMarketOutcomeResolved key={outcome.id} outcome={outcome} />
      ));
    }

    // Open market with partially resolved outcomes
    if (
      market?.status === PredictMarketStatus.OPEN &&
      multipleOutcomes &&
      multipleOpenOutcomesPartiallyResolved
    ) {
      return (
        <Box>
          {openOutcomes.map((outcome) => (
            <PredictMarketOutcome
              key={outcome.id}
              market={market}
              outcome={outcome}
            />
          ))}
          <Pressable
            onPress={() => setIsResolvedExpanded((prev) => !prev)}
            style={({ pressed }) =>
              tw.style(
                'w-full rounded-xl bg-default px-4 py-3 mt-2 mb-4 bg-muted',
                pressed && 'bg-pressed',
              )
            }
            accessibilityRole="button"
          >
            <Box
              flexDirection={BoxFlexDirection.Row}
              alignItems={BoxAlignItems.Center}
              justifyContent={BoxJustifyContent.Between}
              twClassName="gap-3"
            >
              <Box
                flexDirection={BoxFlexDirection.Row}
                alignItems={BoxAlignItems.Center}
                twClassName="gap-2"
              >
                <Text
                  variant={TextVariant.BodyMDMedium}
                  color={TextColor.Default}
                >
                  {strings('predict.resolved_outcomes')}
                </Text>
                <Box twClassName="px-2 py-0.5 rounded bg-muted">
                  <Text
                    variant={TextVariant.BodySM}
                    color={TextColor.Alternative}
                  >
                    {closedOutcomes.length}
                  </Text>
                </Box>
              </Box>
              <Icon
                name={
                  isResolvedExpanded ? IconName.ArrowUp : IconName.ArrowDown
                }
                size={IconSize.Md}
                color={colors.text.alternative}
              />
            </Box>
            {isResolvedExpanded &&
              closedOutcomes.map((outcome) => (
                <PredictMarketOutcomeResolved
                  key={outcome.id}
                  outcome={outcome}
                  noContainer
                />
              ))}
          </Pressable>
        </Box>
      );
    }

    // Default: show all outcomes
    return (
      <Box>
        {market &&
          (market.status === PredictMarketStatus.OPEN
            ? openOutcomes
            : (market.outcomes ?? [])
          ).map((outcome, index) => (
            <PredictMarketOutcome
              key={
                outcome?.id ??
                outcome?.tokens?.[0]?.id ??
                outcome?.title ??
                `outcome-${index}`
              }
              market={market}
              outcome={outcome}
            />
          ))}
      </Box>
    );
  };

  const renderTabContent = () => {
    if (activeTab === null || !tabsReady) {
      return null;
    }
    const currentKey = tabs[activeTab]?.key;
    if (currentKey === 'about') {
      return (
        <Box
          twClassName="px-3 pt-4 pb-8"
          testID={PredictMarketDetailsSelectorsIDs.ABOUT_TAB}
        >
          {renderAboutSection()}
        </Box>
      );
    }
    if (currentKey === 'positions') {
      return (
        <Box
          twClassName="px-3 pt-4 pb-8"
          testID={PredictMarketDetailsSelectorsIDs.POSITIONS_TAB}
        >
          {renderPositionsSection()}
        </Box>
      );
    }
    if (currentKey === 'outcomes') {
      return (
        <Box
          twClassName="px-3 pt-4 pb-8"
          testID={PredictMarketDetailsSelectorsIDs.OUTCOMES_TAB}
        >
          {renderOutcomesContent()}
        </Box>
      );
    }
    return null;
  };

  return (
    <SafeAreaView
      style={tw.style('flex-1 bg-default')}
      edges={['left', 'right', 'bottom']}
      testID={PredictMarketDetailsSelectorsIDs.SCREEN}
    >
      <Box twClassName="px-3 gap-4">{renderHeader()}</Box>

      <ScrollView
        testID={PredictMarketDetailsSelectorsIDs.SCROLLABLE_TAB_VIEW}
        stickyHeaderIndices={stickyHeaderIndices}
        showsVerticalScrollIndicator={false}
        style={tw.style('flex-1')}
        refreshControl={
          <RefreshControl
            refreshing={isRefreshing}
            onRefresh={handleRefresh}
            tintColor={colors.primary.default}
            colors={[colors.primary.default]}
          />
        }
      >
        {/* Header content - scrollable */}
        <Box twClassName="px-3 gap-4">
          {renderMarketStatus()}
<<<<<<< HEAD
          {chartOpenOutcomes.length > 0 && (
=======
          {!multipleOpenOutcomesPartiallyResolved && (
>>>>>>> e12deaa7
            <PredictDetailsChart
              data={chartData}
              timeframes={PRICE_HISTORY_TIMEFRAMES}
              selectedTimeframe={selectedTimeframe}
              onTimeframeChange={handleTimeframeChange}
              isLoading={isPriceHistoryFetching}
              emptyLabel={chartEmptyLabel}
            />
          )}
        </Box>

        {/* Show content skeleton while initial market data is fetching */}
        {isMarketFetching && !market ? (
          <Box twClassName="px-3">
            <PredictDetailsContentSkeleton />
          </Box>
        ) : (
          /* Sticky tab bar */
          renderCustomTabBar()
        )}

        {/* Tab content - only show when market is loaded */}
        {!isMarketFetching && market && renderTabContent()}
      </ScrollView>

      <Box twClassName="px-3 bg-default border-t border-muted">
        {renderActionButtons()}
      </Box>
    </SafeAreaView>
  );
};

export default PredictMarketDetails;<|MERGE_RESOLUTION|>--- conflicted
+++ resolved
@@ -1164,11 +1164,7 @@
         {/* Header content - scrollable */}
         <Box twClassName="px-3 gap-4">
           {renderMarketStatus()}
-<<<<<<< HEAD
           {chartOpenOutcomes.length > 0 && (
-=======
-          {!multipleOpenOutcomesPartiallyResolved && (
->>>>>>> e12deaa7
             <PredictDetailsChart
               data={chartData}
               timeframes={PRICE_HISTORY_TIMEFRAMES}
