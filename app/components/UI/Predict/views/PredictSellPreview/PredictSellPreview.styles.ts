--- conflicted
+++ resolved
@@ -49,14 +49,6 @@
     detailsLeft: {
       flex: 1,
       minWidth: 0,
-<<<<<<< HEAD
-    },
-    detailsResolves: {
-      flex: 1,
-      minWidth: 0,
-      color: theme.colors.text.alternative,
-=======
->>>>>>> f4e8f8d0
     },
     detailsRight: {
       flexShrink: 0,
