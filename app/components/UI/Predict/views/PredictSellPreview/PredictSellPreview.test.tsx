--- conflicted
+++ resolved
@@ -16,9 +16,6 @@
 import { PredictNavigationParamList } from '../../types/navigation';
 import PredictSellPreview from './PredictSellPreview';
 
-<<<<<<< HEAD
-// Mock Engine
-=======
 /**
  * Mock Strategy:
  * - Only mock external dependencies (Engine, Alert, navigation, hooks with API calls)
@@ -28,7 +25,6 @@
  */
 
 // Mock Engine for analytics tracking
->>>>>>> f4e8f8d0
 jest.mock('../../../../../core/Engine', () => ({
   context: {
     PredictController: {
@@ -37,11 +33,7 @@
   },
 }));
 
-<<<<<<< HEAD
-// Mock Alert
-=======
 // Mock React Native Alert API
->>>>>>> f4e8f8d0
 const mockAlert = jest.fn();
 jest.spyOn(Alert, 'alert').mockImplementation(mockAlert);
 
@@ -101,78 +93,7 @@
   },
 }));
 
-<<<<<<< HEAD
-// Mock usePredictAgreement hook
-let mockIsAgreementAccepted = true; // Default to true to not break existing tests
-const mockAcceptAgreement = jest.fn(() => {
-  // When acceptAgreement is called, update the mock value
-  mockIsAgreementAccepted = true;
-});
-
-jest.mock('../../hooks/usePredictAgreement', () => ({
-  usePredictAgreement: () => ({
-    isAgreementAccepted: mockIsAgreementAccepted,
-    acceptAgreement: mockAcceptAgreement,
-  }),
-}));
-
-// Mock PredictConsentSheet component
-let mockConsentSheetRef: {
-  onOpenBottomSheet: jest.Mock;
-  onCloseBottomSheet: jest.Mock;
-} | null = null;
-let mockConsentSheetOnAgree: (() => void) | null = null;
-let mockConsentSheetProviderId: string | null = null;
-
-jest.mock('../../components/PredictConsentSheet', () => {
-  const ReactActual = jest.requireActual('react');
-  const { View } = jest.requireActual('react-native');
-  return {
-    __esModule: true,
-    default: ReactActual.forwardRef(
-      (
-        {
-          providerId,
-          onAgree,
-        }: {
-          providerId: string;
-          onDismiss?: () => void;
-          onAgree?: () => void;
-        },
-        ref: React.Ref<{
-          onOpenBottomSheet: () => void;
-          onCloseBottomSheet: () => void;
-        }>,
-      ) => {
-        mockConsentSheetRef = {
-          onOpenBottomSheet: jest.fn(),
-          onCloseBottomSheet: jest.fn(),
-        };
-        // Wrap onAgree to call acceptAgreement first, just like the real component
-        mockConsentSheetOnAgree = onAgree
-          ? () => {
-              mockAcceptAgreement();
-              onAgree();
-            }
-          : null;
-        mockConsentSheetProviderId = providerId;
-
-        ReactActual.useImperativeHandle(ref, () => mockConsentSheetRef);
-
-        return ReactActual.createElement(
-          View,
-          { testID: 'predict-consent-sheet' },
-          null,
-        );
-      },
-    ),
-  };
-});
-
-// Mock usePredictOrderPreview hook
-=======
 // Mock usePredictOrderPreview hook - external API dependency
->>>>>>> f4e8f8d0
 let mockPreview = {
   marketId: 'market-1',
   outcomeId: 'outcome-456',
@@ -195,103 +116,6 @@
   }),
 }));
 
-<<<<<<< HEAD
-// Let renderWithProvider handle theme mocking
-
-// Mock useStyles
-const mockUseStyles = jest.fn();
-jest.mock('../../../../../component-library/hooks/useStyles', () => ({
-  useStyles: (styleSheet: Record<string, unknown>) => mockUseStyles(styleSheet),
-}));
-
-// Mock SafeArea hooks
-jest.mock('react-native-safe-area-context', () => ({
-  SafeAreaProvider: ({ children }: { children: React.ReactNode }) => children,
-  SafeAreaView: jest.fn().mockImplementation(({ children }) => children),
-  useSafeAreaFrame: () => ({ x: 0, y: 0, width: 375, height: 812 }),
-  useSafeAreaInsets: () => ({ top: 44, bottom: 34, left: 0, right: 0 }),
-}));
-
-// Mock format utilities
-const mockFormatPrice = jest.fn();
-const mockFormatPercentage = jest.fn();
-
-jest.mock('../../utils/format', () => ({
-  formatPrice: (value: number, options?: { maximumDecimals?: number }) =>
-    mockFormatPrice(value, options),
-  formatPercentage: (value: number) => mockFormatPercentage(value),
-}));
-
-// Mock BottomSheetHeader to avoid Icon component issues
-jest.mock(
-  '../../../../../component-library/components/BottomSheets/BottomSheetHeader',
-  () => {
-    const { TouchableOpacity } = jest.requireActual('react-native');
-    return {
-      __esModule: true,
-      default: ({
-        children,
-        onClose,
-      }: {
-        children: React.ReactNode;
-        onClose?: () => void;
-      }) => (
-        <TouchableOpacity onPress={onClose} testID="bottom-sheet-header">
-          {children}
-        </TouchableOpacity>
-      ),
-    };
-  },
-);
-
-// Mock Button component to avoid theme issues
-jest.mock('../../../../../component-library/components/Buttons/Button', () => {
-  const { TouchableOpacity, Text } = jest.requireActual('react-native');
-  return {
-    __esModule: true,
-    default: ({
-      label,
-      onPress,
-      disabled,
-      loading,
-      style,
-      variant,
-      ...props
-    }: {
-      label: string;
-      onPress?: () => void;
-      disabled?: boolean;
-      loading?: boolean;
-      style?: Record<string, unknown>;
-      variant?: string;
-      [key: string]: unknown;
-    }) => (
-      <TouchableOpacity
-        onPress={!disabled ? onPress : undefined}
-        style={style}
-        testID={`button-${variant || 'default'}`}
-        disabled={disabled}
-        data-disabled={disabled}
-        {...props}
-      >
-        <Text>{loading ? 'Loading...' : label}</Text>
-      </TouchableOpacity>
-    ),
-    ButtonVariants: {
-      Primary: 'primary',
-      Secondary: 'secondary',
-    },
-    ButtonSize: {
-      Lg: 'lg',
-    },
-    ButtonWidthTypes: {
-      Full: 'full',
-    },
-  };
-});
-
-=======
->>>>>>> f4e8f8d0
 const mockPosition: PredictPosition = {
   id: 'position-1',
   providerId: 'polymarket',
@@ -413,13 +237,6 @@
     mockLoadingState = false;
     mockPlaceOrderResult = null;
     mockPlaceOrderError = undefined;
-<<<<<<< HEAD
-    mockIsAgreementAccepted = true; // Reset to default
-    mockConsentSheetRef = null;
-    mockConsentSheetOnAgree = null;
-    mockConsentSheetProviderId = null;
-=======
->>>>>>> f4e8f8d0
 
     // Setup default navigation mocks
     mockUseNavigation.mockReturnValue(mockNavigation);
@@ -428,10 +245,6 @@
     // Reset mock functions
     mockPlaceOrder.mockReset();
     mockReset.mockReset();
-  });
-
-  afterEach(() => {
-    jest.clearAllMocks();
   });
 
   afterEach(() => {
@@ -529,29 +342,17 @@
   });
 
   describe('user interactions', () => {
-<<<<<<< HEAD
-    it('calls placeOrder when cash out button is pressed', async () => {
-=======
     it('invokes placeOrder with correct parameters when cash out button pressed', async () => {
->>>>>>> f4e8f8d0
       mockPlaceOrderResult = {
         success: true,
         response: { transactionHash: '0xabc123' },
       };
-<<<<<<< HEAD
-
-=======
->>>>>>> f4e8f8d0
       const { getByTestId, rerender } = renderWithProvider(
         <PredictSellPreview />,
         {
           state: initialState,
         },
       );
-<<<<<<< HEAD
-
-=======
->>>>>>> f4e8f8d0
       const cashOutButton = getByTestId('predict-sell-preview-cash-out-button');
 
       await fireEvent.press(cashOutButton);
@@ -579,109 +380,37 @@
       });
       rerender(<PredictSellPreview />);
 
-      // Rerender to trigger useEffect with result
-      rerender(<PredictSellPreview />);
-
       expect(mockDispatch).toHaveBeenCalledWith(StackActions.pop());
     });
 
     it('shows loading text when order executes', () => {
       mockLoadingState = true;
-<<<<<<< HEAD
-
-      const { getByTestId } = renderWithProvider(<PredictSellPreview />, {
-        state: initialState,
-      });
-
-      const loadingButton = getByTestId('button-primary');
-      expect(loadingButton.props['data-disabled']).toBe(true);
-
-      // Reset loading state for other tests
+      const { getByText } = renderWithProvider(<PredictSellPreview />, {
+        state: initialState,
+      });
+
+      expect(getByText('Cashing out...')).toBeOnTheScreen();
       mockLoadingState = false;
     });
-
-    it('shows loading state when loading is true', () => {
-      mockLoadingState = true;
-
-=======
->>>>>>> f4e8f8d0
-      const { getByText } = renderWithProvider(<PredictSellPreview />, {
-        state: initialState,
-      });
-
-      expect(getByText('Cashing out...')).toBeOnTheScreen();
-<<<<<<< HEAD
-
-      // Reset loading state for other tests
-=======
->>>>>>> f4e8f8d0
-      mockLoadingState = false;
-    });
-  });
-
-<<<<<<< HEAD
-  describe('error handling', () => {
-    it('calls dispatch when result is successful', async () => {
-=======
+  });
+
   describe('navigation after successful order', () => {
     it('dispatches navigation pop action when placeOrder succeeds', async () => {
->>>>>>> f4e8f8d0
       mockPlaceOrderResult = {
         success: true,
         response: { transactionHash: '0xabc123' },
       };
-<<<<<<< HEAD
-
-=======
->>>>>>> f4e8f8d0
       const { getByTestId, rerender } = renderWithProvider(
         <PredictSellPreview />,
         {
           state: initialState,
         },
       );
-<<<<<<< HEAD
-
-=======
->>>>>>> f4e8f8d0
       const cashOutButton = getByTestId('predict-sell-preview-cash-out-button');
 
       await fireEvent.press(cashOutButton);
 
-<<<<<<< HEAD
-      // PlaceOrder is called when button is pressed
       expect(mockPlaceOrder).toHaveBeenCalled();
-
-      // Rerender to trigger useEffect with result
-      rerender(<PredictSellPreview />);
-
-      // Dispatch is called via useEffect when result is successful
-      expect(mockDispatch).toHaveBeenCalledWith(StackActions.pop());
-    });
-  });
-
-  describe('navigation integration', () => {
-    it('navigates to market list after successful cash out', async () => {
-      mockPlaceOrderResult = {
-        success: true,
-        response: { transactionHash: '0xabc123' },
-      };
-
-      const { getByTestId, rerender } = renderWithProvider(
-        <PredictSellPreview />,
-        {
-          state: initialState,
-        },
-      );
-
-      const cashOutButton = getByTestId('predict-sell-preview-cash-out-button');
-
-      await fireEvent.press(cashOutButton);
-
-      // Rerender to trigger useEffect with result
-=======
-      expect(mockPlaceOrder).toHaveBeenCalled();
->>>>>>> f4e8f8d0
       rerender(<PredictSellPreview />);
 
       expect(mockDispatch).toHaveBeenCalledWith(StackActions.pop());
@@ -698,103 +427,4 @@
       ).toBeOnTheScreen();
     });
   });
-
-  describe('consent check', () => {
-    it('proceeds with cash out immediately when agreement is already accepted', async () => {
-      mockIsAgreementAccepted = true;
-      mockPlaceOrderResult = {
-        success: true,
-        response: { transactionHash: '0xabc123' },
-      };
-
-      const { getByTestId } = renderWithProvider(<PredictSellPreview />, {
-        state: initialState,
-      });
-
-      const cashOutButton = getByTestId('predict-sell-preview-cash-out-button');
-
-      await fireEvent.press(cashOutButton);
-
-      // Should place order immediately without opening consent sheet
-      expect(mockPlaceOrder).toHaveBeenCalled();
-      expect(mockConsentSheetRef?.onOpenBottomSheet).not.toHaveBeenCalled();
-    });
-
-    it('opens consent sheet when agreement is not accepted', async () => {
-      mockIsAgreementAccepted = false;
-
-      const { getByTestId } = renderWithProvider(<PredictSellPreview />, {
-        state: initialState,
-      });
-
-      const cashOutButton = getByTestId('predict-sell-preview-cash-out-button');
-
-      await fireEvent.press(cashOutButton);
-
-      // Should not place order yet
-      expect(mockPlaceOrder).not.toHaveBeenCalled();
-      // Should open consent sheet
-      expect(mockConsentSheetRef?.onOpenBottomSheet).toHaveBeenCalled();
-    });
-
-    it('places order after user agrees to consent', async () => {
-      mockIsAgreementAccepted = false;
-      mockPlaceOrderResult = {
-        success: true,
-        response: { transactionHash: '0xabc123' },
-      };
-
-      const { getByTestId, rerender } = renderWithProvider(
-        <PredictSellPreview />,
-        {
-          state: initialState,
-        },
-      );
-
-      const cashOutButton = getByTestId('predict-sell-preview-cash-out-button');
-
-      // Press cash out button to open consent sheet
-      await fireEvent.press(cashOutButton);
-
-      // Should open consent sheet
-      expect(mockConsentSheetRef?.onOpenBottomSheet).toHaveBeenCalled();
-
-      // Simulate user agreeing to consent
-      // The mock consent sheet will call acceptAgreement() which updates mockIsAgreementAccepted to true
-      if (mockConsentSheetOnAgree) {
-        await mockConsentSheetOnAgree();
-      }
-
-      // Force a re-render to get the updated isAgreementAccepted value
-      rerender(<PredictSellPreview />);
-
-      // Should have called acceptAgreement
-      expect(mockAcceptAgreement).toHaveBeenCalled();
-
-      // Press cash out button again now that agreement is accepted
-      await fireEvent.press(
-        getByTestId('predict-sell-preview-cash-out-button'),
-      );
-
-      // Should place order
-      expect(mockPlaceOrder).toHaveBeenCalledWith({
-        providerId: 'polymarket',
-        analyticsProperties: expect.objectContaining({
-          marketId: 'market-123',
-          transactionType: 'mm_predict_sell',
-        }),
-        preview: expect.objectContaining({
-          side: 'SELL',
-        }),
-      });
-    });
-
-    it('renders PredictConsentSheet with correct providerId', () => {
-      renderWithProvider(<PredictSellPreview />, {
-        state: initialState,
-      });
-
-      expect(mockConsentSheetProviderId).toBe('polymarket');
-    });
-  });
 });