import { useTailwind } from '@metamask/design-system-twrnc-preset';
import React, { useState, useEffect, useCallback } from 'react';
import { View } from 'react-native';
import {
  SafeAreaView,
  useSafeAreaInsets,
} from 'react-native-safe-area-context';
<<<<<<< HEAD
import Animated, {
  useAnimatedStyle,
  interpolate,
  Extrapolation,
} from 'react-native-reanimated';
=======
import Animated, { useAnimatedStyle } from 'react-native-reanimated';
import { useRoute, RouteProp, useFocusEffect } from '@react-navigation/native';
>>>>>>> 59066042
import { PredictMarketListSelectorsIDs } from '../../../../../../e2e/selectors/Predict/Predict.selectors';
import { useTheme } from '../../../../../util/theme';
import { PredictBalance } from '../../components/PredictBalance';
import PredictFeedHeader from '../../components/PredictFeedHeader';
import PredictMarketList from '../../components/PredictMarketList';
import { useSharedScrollCoordinator } from '../../hooks/useSharedScrollCoordinator';
import PredictFeedSessionManager from '../../services/PredictFeedSessionManager';
import { PredictNavigationParamList } from '../../types/navigation';
import type { PredictCategory } from '../../types';

const PredictFeed = () => {
  const tw = useTailwind();
  const { colors } = useTheme();
  const insets = useSafeAreaInsets();
  const route =
    useRoute<RouteProp<PredictNavigationParamList, 'PredictMarketList'>>();
  const [isSearchVisible, setIsSearchVisible] = useState(false);
  const [searchQuery, setSearchQuery] = useState('');

  const scrollCoordinator = useSharedScrollCoordinator();
  const sessionManager = PredictFeedSessionManager.getInstance();

  // Initialize session and enable AppState listener on mount
  useEffect(() => {
    // Enable AppState listener to detect app backgrounding
    sessionManager.enableAppStateListener();

    // Start session
    sessionManager.startSession(route.params?.entryPoint, 'trending');

    return () => {
      // End session and disable listener on unmount
      sessionManager.endSession();
      sessionManager.disableAppStateListener();
    };
  }, [route.params?.entryPoint, sessionManager]);

  // Track page views when returning from market details
  useFocusEffect(
    useCallback(() => {
      // Note: Return from background is handled by AppState listener
      // This only tracks when user navigates back from market details
      sessionManager.trackPageView();
    }, [sessionManager]),
  );

  const handleBalanceCardLayout = (height: number) => {
    scrollCoordinator.setBalanceCardHeight(height);
  };

  // Handle tab changes - track analytics
  const handleTabChange = useCallback(
    (tab: PredictCategory) => {
      sessionManager.trackTabChange(tab);
    },
    [sessionManager],
  );

  const balanceCardAnimatedStyle = useAnimatedStyle(() => {
    'worklet';
    const offset = scrollCoordinator.balanceCardOffset.value;
    const height = scrollCoordinator.balanceCardHeight.value;

    // Smoothly fade out as card moves up
    const opacity =
      height > 0
        ? interpolate(offset, [-height, 0], [0, 1], Extrapolation.CLAMP)
        : 1;

    return {
      transform: [{ translateY: offset }],
      opacity,
    };
  }, [
    scrollCoordinator.balanceCardOffset,
    scrollCoordinator.balanceCardHeight,
  ]);

  const handleSearchToggle = () => {
    setIsSearchVisible(true);
  };

  const handleSearchCancel = () => {
    setIsSearchVisible(false);
    setSearchQuery('');
  };

  const handleSearch = (query: string) => {
    setSearchQuery(query);
  };

  return (
    <SafeAreaView
      testID={PredictMarketListSelectorsIDs.CONTAINER}
      style={tw.style('flex-1', { backgroundColor: colors.background.default })}
      edges={['left', 'right']}
    >
      <View style={tw.style('flex-1')}>
        <View
          style={[
            tw.style('z-10'),
            {
              backgroundColor: colors.background.default,
              paddingTop: insets.top + 8,
            },
          ]}
        >
          <PredictFeedHeader
            isSearchVisible={isSearchVisible}
            onSearchToggle={handleSearchToggle}
            onSearchCancel={handleSearchCancel}
            onSearch={handleSearch}
          />
        </View>
        {!isSearchVisible && (
          <Animated.View style={balanceCardAnimatedStyle}>
            <PredictBalance onLayout={handleBalanceCardLayout} />
          </Animated.View>
        )}
        <PredictMarketList
          isSearchVisible={isSearchVisible}
          searchQuery={searchQuery}
          scrollCoordinator={scrollCoordinator}
          onTabChange={handleTabChange}
        />
      </View>
    </SafeAreaView>
  );
};

export default PredictFeed;<|MERGE_RESOLUTION|>--- conflicted
+++ resolved
@@ -5,16 +5,12 @@
   SafeAreaView,
   useSafeAreaInsets,
 } from 'react-native-safe-area-context';
-<<<<<<< HEAD
 import Animated, {
   useAnimatedStyle,
   interpolate,
   Extrapolation,
 } from 'react-native-reanimated';
-=======
-import Animated, { useAnimatedStyle } from 'react-native-reanimated';
 import { useRoute, RouteProp, useFocusEffect } from '@react-navigation/native';
->>>>>>> 59066042
 import { PredictMarketListSelectorsIDs } from '../../../../../../e2e/selectors/Predict/Predict.selectors';
 import { useTheme } from '../../../../../util/theme';
 import { PredictBalance } from '../../components/PredictBalance';
