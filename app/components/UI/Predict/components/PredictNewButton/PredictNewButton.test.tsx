--- conflicted
+++ resolved
@@ -44,20 +44,8 @@
   });
 
   afterEach(() => {
-<<<<<<< HEAD
-    jest.clearAllMocks();
-  });
-
-  describe('Component Rendering', () => {
-    it('renders the button with correct text', () => {
-      renderWithProvider(<PredictNewButton />);
-
-      expect(screen.getByText('New prediction')).toBeOnTheScreen();
-    });
-=======
     jest.resetAllMocks();
   });
->>>>>>> f4e8f8d0
 
   describe('rendering', () => {
     it('displays button with correct testID', () => {
@@ -82,33 +70,16 @@
 
       fireEvent.press(button);
 
-<<<<<<< HEAD
-=======
       expect(mockNavigation.navigate).toHaveBeenCalledTimes(1);
->>>>>>> f4e8f8d0
       expect(mockNavigation.navigate).toHaveBeenCalledWith(
         Routes.PREDICT.ROOT,
         {
           screen: Routes.PREDICT.MARKET_LIST,
-<<<<<<< HEAD
-        },
-      );
-    });
-
-    it('calls navigation only once per press', () => {
-      renderWithProvider(<PredictNewButton />);
-      const button = screen.getByText('New prediction');
-
-      fireEvent.press(button);
-
-      expect(mockNavigation.navigate).toHaveBeenCalledTimes(1);
-=======
           params: {
             entryPoint: 'homepage_new_prediction',
           },
         },
       );
->>>>>>> f4e8f8d0
     });
 
     it('navigates on each press when pressed multiple times', () => {
@@ -120,106 +91,6 @@
       fireEvent.press(button);
 
       expect(mockNavigation.navigate).toHaveBeenCalledTimes(3);
-<<<<<<< HEAD
-      expect(mockNavigation.navigate).toHaveBeenCalledWith(
-        Routes.PREDICT.ROOT,
-        {
-          screen: Routes.PREDICT.MARKET_LIST,
-        },
-      );
-    });
-  });
-
-  describe('Icon Display', () => {
-    it('displays the correct add icon', () => {
-      renderWithProvider(<PredictNewButton />);
-
-      const icon = screen.getByTestId('icon');
-      expect(icon).toBeOnTheScreen();
-    });
-
-    it('renders icon with correct properties', () => {
-      renderWithProvider(<PredictNewButton />);
-
-      const icon = screen.getByTestId('icon');
-      expect(icon).toBeOnTheScreen();
-    });
-  });
-
-  describe('Text Content', () => {
-    it('displays the localized text correctly', () => {
-      renderWithProvider(<PredictNewButton />);
-
-      expect(screen.getByText('New prediction')).toBeOnTheScreen();
-    });
-
-    it('uses the correct string key for localization', () => {
-      // Import the mocked strings function
-      const { strings } = jest.requireMock('../../../../../../locales/i18n');
-      renderWithProvider(<PredictNewButton />);
-
-      screen.getByText('New prediction');
-
-      expect(strings).toHaveBeenCalledWith('predict.tab.new_prediction');
-    });
-  });
-
-  describe('Component Structure', () => {
-    it('renders without crashing', () => {
-      renderWithProvider(<PredictNewButton />);
-
-      expect(screen.getByText('New prediction')).toBeOnTheScreen();
-    });
-
-    it('maintains consistent structure across renders', () => {
-      const { rerender } = renderWithProvider(<PredictNewButton />);
-
-      expect(screen.getByText('New prediction')).toBeOnTheScreen();
-      expect(screen.getByTestId('icon')).toBeOnTheScreen();
-
-      rerender(<PredictNewButton />);
-
-      expect(screen.getByText('New prediction')).toBeOnTheScreen();
-      expect(screen.getByTestId('icon')).toBeOnTheScreen();
-    });
-  });
-
-  describe('Accessibility', () => {
-    it('is pressable and accessible', () => {
-      renderWithProvider(<PredictNewButton />);
-      const button = screen.getByText('New prediction');
-
-      fireEvent.press(button);
-
-      expect(mockNavigation.navigate).toHaveBeenCalled();
-    });
-  });
-
-  describe('Edge Cases', () => {
-    it('handles navigation errors gracefully', () => {
-      const errorNavigation = {
-        ...mockNavigation,
-        navigate: jest.fn(() => {
-          throw new Error('Navigation failed');
-        }),
-      };
-      mockUseNavigation.mockReturnValue(
-        errorNavigation as unknown as ReturnType<typeof useNavigation>,
-      );
-      renderWithProvider(<PredictNewButton />);
-      const button = screen.getByText('New prediction');
-
-      expect(() => fireEvent.press(button)).toThrow('Navigation failed');
-    });
-
-    it('handles missing navigation context', () => {
-      mockUseNavigation.mockReturnValue(
-        undefined as unknown as ReturnType<typeof useNavigation>,
-      );
-
-      expect(() => renderWithProvider(<PredictNewButton />)).not.toThrow();
-=======
->>>>>>> f4e8f8d0
     });
   });
 });