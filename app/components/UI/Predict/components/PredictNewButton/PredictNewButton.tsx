--- conflicted
+++ resolved
@@ -29,12 +29,9 @@
   const handlePress = () => {
     navigation.navigate(Routes.PREDICT.ROOT, {
       screen: Routes.PREDICT.MARKET_LIST,
-<<<<<<< HEAD
-=======
       params: {
         entryPoint: PredictEventValues.ENTRY_POINT.HOMEPAGE_NEW_PREDICTION,
       },
->>>>>>> f4e8f8d0
     });
   };
 
