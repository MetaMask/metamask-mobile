import {
  Box,
  BoxAlignItems,
  BoxFlexDirection,
  BoxJustifyContent,
} from '@metamask/design-system-react-native';
import { Spinner } from '@metamask/design-system-react-native/dist/components/temp-components/Spinner/index.cjs';
import { useTailwind } from '@metamask/design-system-twrnc-preset';
import images from 'images/image-icons';
import React, { useCallback, useEffect } from 'react';
import { strings } from '../../../../../../locales/i18n';
import { AvatarSize } from '../../../../../component-library/components/Avatars/Avatar';
import AvatarToken from '../../../../../component-library/components/Avatars/Avatar/variants/AvatarToken';
import Badge, {
  BadgeVariant,
} from '../../../../../component-library/components/Badges/Badge';
import BadgeWrapper, {
  BadgePosition,
} from '../../../../../component-library/components/Badges/BadgeWrapper';
import Button, {
  ButtonVariants,
} from '../../../../../component-library/components/Buttons/Button';
import Skeleton from '../../../../../component-library/components/Skeleton/Skeleton';
import Text, {
  TextColor,
} from '../../../../../component-library/components/Texts/Text';
import {
  USDC_SYMBOL,
  USDC_TOKEN_ICON_URL,
} from '../../../Perps/constants/hyperLiquidConfig';
import { usePredictBalance } from '../../hooks/usePredictBalance';
import { usePredictDeposit } from '../../hooks/usePredictDeposit';
import { formatPrice } from '../../utils/format';
import { usePredictActionGuard } from '../../hooks/usePredictActionGuard';
import { NavigationProp, useNavigation } from '@react-navigation/native';
import { PredictNavigationParamList } from '../../types/navigation';
import { usePredictWithdraw } from '../../hooks/usePredictWithdraw';
<<<<<<< HEAD
=======
import { PredictEventValues } from '../../constants/eventNames';
>>>>>>> f4e8f8d0

// This is a temporary component that will be removed when the deposit flow is fully implemented
interface PredictBalanceProps {
  onLayout?: (height: number) => void;
}

const PredictBalance: React.FC<PredictBalanceProps> = ({ onLayout }) => {
  const tw = useTailwind();

  const navigation =
    useNavigation<NavigationProp<PredictNavigationParamList>>();

  const { balance, isLoading, loadBalance } = usePredictBalance({
    loadOnMount: true,
    refreshOnFocus: true,
  });
  const { deposit, isDepositPending } = usePredictDeposit();
  const { withdraw } = usePredictWithdraw();
  const { executeGuardedAction } = usePredictActionGuard({
    providerId: 'polymarket',
    navigation,
  });

  const isAddingFunds = isDepositPending;
  const hasBalance = balance > 0;

  useEffect(() => {
    if (!isDepositPending) {
      loadBalance({ isRefresh: true });
    }
  }, [isDepositPending, loadBalance]);

  const handleAddFunds = useCallback(() => {
<<<<<<< HEAD
    executeGuardedAction(() => {
      deposit();
    });
=======
    executeGuardedAction(
      () => {
        deposit();
      },
      { attemptedAction: PredictEventValues.ATTEMPTED_ACTION.DEPOSIT },
    );
>>>>>>> f4e8f8d0
  }, [deposit, executeGuardedAction]);

  const handleWithdraw = useCallback(() => {
    withdraw();
  }, [withdraw]);

  if (isLoading) {
    return (
      <Box
        twClassName="bg-muted rounded-xl p-4 mx-4 gap-3"
        testID="predict-balance-card-skeleton"
      >
        <Box
          flexDirection={BoxFlexDirection.Row}
          justifyContent={BoxJustifyContent.Between}
          alignItems={BoxAlignItems.Center}
        >
          <Box twClassName="gap-2">
            <Skeleton width={120} height={24} style={tw.style('rounded')} />
            <Skeleton width={100} height={16} style={tw.style('rounded')} />
          </Box>
          <Skeleton width={48} height={48} style={tw.style('rounded-full')} />
        </Box>
        <Box flexDirection={BoxFlexDirection.Row} twClassName="gap-2">
          <Skeleton
            width="50%"
            height={40}
            style={tw.style('rounded-full flex-1')}
          />
          <Skeleton
            width="50%"
            height={40}
            style={tw.style('rounded-full flex-1')}
          />
        </Box>
      </Box>
    );
  }

  return (
    <>
      {isAddingFunds && (
        <Box
          flexDirection={BoxFlexDirection.Row}
          justifyContent={BoxJustifyContent.Between}
          twClassName="bg-muted rounded-t-xl p-4 mx-4 border-b border-muted"
        >
          <Text style={tw.style('text-body-sm')}>
            {strings('predict.deposit.adding_your_funds')}
          </Text>
          <Spinner />
        </Box>
      )}
      <Box
        style={tw.style(
          'bg-muted p-4 mx-4 gap-3 rounded-xl',
          isAddingFunds ? 'rounded-t-none' : 'rounded-t-xl',
        )}
        testID="predict-balance-card"
        onLayout={(event) => {
          const { height } = event.nativeEvent.layout;
          onLayout?.(height);
        }}
      >
        <Box
          flexDirection={BoxFlexDirection.Row}
          justifyContent={BoxJustifyContent.Between}
          alignItems={BoxAlignItems.Center}
        >
          <Box>
            <Text style={tw.style('text-heading-md font-bold')}>
              {formatPrice(balance, { maximumDecimals: 2 })}
            </Text>
            <Text
              style={tw.style('color-alternative')}
              color={TextColor.Alternative}
            >
              {strings('predict.available_balance')}
            </Text>
          </Box>
          <BadgeWrapper
            style={tw.style('self-center')}
            badgePosition={BadgePosition.BottomRight}
            badgeElement={
              <Badge
                variant={BadgeVariant.Network}
                imageSource={images.POL}
                name="Polygon"
              />
            }
          >
            <AvatarToken
              name={USDC_SYMBOL}
              imageSource={{ uri: USDC_TOKEN_ICON_URL }}
              size={AvatarSize.Md}
            />
          </BadgeWrapper>
        </Box>
        <Box flexDirection={BoxFlexDirection.Row} twClassName="gap-2">
          <Button
            variant={
              hasBalance ? ButtonVariants.Secondary : ButtonVariants.Primary
            }
            style={tw.style('flex-1')}
            label={strings('predict.deposit.add_funds')}
            onPress={handleAddFunds}
          />
          {hasBalance && (
            <Button
              variant={ButtonVariants.Secondary}
              style={tw.style('flex-1')}
              label={strings('predict.deposit.withdraw')}
              onPress={handleWithdraw}
            />
          )}
        </Box>
      </Box>
    </>
  );
};

export default PredictBalance;<|MERGE_RESOLUTION|>--- conflicted
+++ resolved
@@ -35,10 +35,7 @@
 import { NavigationProp, useNavigation } from '@react-navigation/native';
 import { PredictNavigationParamList } from '../../types/navigation';
 import { usePredictWithdraw } from '../../hooks/usePredictWithdraw';
-<<<<<<< HEAD
-=======
 import { PredictEventValues } from '../../constants/eventNames';
->>>>>>> f4e8f8d0
 
 // This is a temporary component that will be removed when the deposit flow is fully implemented
 interface PredictBalanceProps {
@@ -72,18 +69,12 @@
   }, [isDepositPending, loadBalance]);
 
   const handleAddFunds = useCallback(() => {
-<<<<<<< HEAD
-    executeGuardedAction(() => {
-      deposit();
-    });
-=======
     executeGuardedAction(
       () => {
         deposit();
       },
       { attemptedAction: PredictEventValues.ATTEMPTED_ACTION.DEPOSIT },
     );
->>>>>>> f4e8f8d0
   }, [deposit, executeGuardedAction]);
 
   const handleWithdraw = useCallback(() => {
