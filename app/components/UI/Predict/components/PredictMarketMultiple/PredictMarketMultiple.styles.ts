import { StyleSheet } from 'react-native';
import { Theme } from '../../../../../util/theme/models';

const styleSheet = (params: {
  theme: Theme;
  vars: { isCarousel: boolean };
}) => {
  const { theme, vars } = params;

  return StyleSheet.create({
    marketContainer: {
      width: '100%',
<<<<<<< HEAD
=======
      ...(vars.isCarousel && { height: '100%' }),
>>>>>>> f4e8f8d0
      backgroundColor: theme.colors.background.section,
      borderRadius: 16,
      padding: vars.isCarousel ? 12 : 16,
      marginVertical: vars.isCarousel ? 0 : 8,
    },
    buttonContainer: {
      flexDirection: 'row',
      justifyContent: 'space-between',
      alignItems: 'center',
      width: '100%',
    },
    buttonYes: {
      color: theme.colors.success.default,
      backgroundColor: theme.colors.success.muted,
      width: 68,
    },
    buttonNo: {
      color: theme.colors.error.default,
      backgroundColor: theme.colors.error.muted,
      width: 68,
    },
  });
};

export default styleSheet;<|MERGE_RESOLUTION|>--- conflicted
+++ resolved
@@ -10,10 +10,7 @@
   return StyleSheet.create({
     marketContainer: {
       width: '100%',
-<<<<<<< HEAD
-=======
       ...(vars.isCarousel && { height: '100%' }),
->>>>>>> f4e8f8d0
       backgroundColor: theme.colors.background.section,
       borderRadius: 16,
       padding: vars.isCarousel ? 12 : 16,
