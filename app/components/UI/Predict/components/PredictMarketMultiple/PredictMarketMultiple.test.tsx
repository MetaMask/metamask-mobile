--- conflicted
+++ resolved
@@ -324,15 +324,6 @@
 
     // Should navigate to unavailable (not add funds sheet)
     expect(mockNavigate).toHaveBeenCalledWith(Routes.PREDICT.MODALS.ROOT, {
-<<<<<<< HEAD
-      screen: Routes.PREDICT.MARKET_DETAILS,
-      params: {
-        marketId: mockMarket.id,
-        entryPoint: PredictEventValues.ENTRY_POINT.PREDICT_FEED,
-        title: mockMarket.title,
-        image: mockMarket.image,
-      },
-=======
       screen: Routes.PREDICT.MODALS.UNAVAILABLE,
     });
     expect(mockNavigate).not.toHaveBeenCalledWith('PredictModals', {
@@ -364,61 +355,6 @@
     });
     expect(mockNavigate).not.toHaveBeenCalledWith('PredictModals', {
       screen: 'PredictAddFundsSheet',
->>>>>>> f4e8f8d0
-    });
-  });
-
-  it('checks eligibility before balance for Yes button', () => {
-    // Mock user is not eligible AND has no balance
-    mockUsePredictEligibility.mockReturnValue({
-      isEligible: false,
-      refreshEligibility: jest.fn(),
-    });
-    mockUsePredictBalance.mockReturnValue({
-      hasNoBalance: true,
-    });
-
-    const { getAllByText } = renderWithProvider(
-      <PredictMarketMultiple market={mockMarket} />,
-      { state: initialState },
-    );
-
-    const yesButtons = getAllByText('Yes');
-    fireEvent.press(yesButtons[0]);
-
-    // Should navigate to unavailable (not add funds sheet)
-    expect(mockNavigate).toHaveBeenCalledWith(Routes.PREDICT.MODALS.ROOT, {
-      screen: Routes.PREDICT.MODALS.UNAVAILABLE,
-    });
-    expect(mockNavigate).not.toHaveBeenCalledWith('PredictModals', {
-      screen: 'PredictAddFundsSheet',
-    });
-  });
-
-  it('checks eligibility before balance for No button', () => {
-    // Mock user is not eligible AND has no balance
-    mockUsePredictEligibility.mockReturnValue({
-      isEligible: false,
-      refreshEligibility: jest.fn(),
-    });
-    mockUsePredictBalance.mockReturnValue({
-      hasNoBalance: true,
-    });
-
-    const { getAllByText } = renderWithProvider(
-      <PredictMarketMultiple market={mockMarket} />,
-      { state: initialState },
-    );
-
-    const noButtons = getAllByText('No');
-    fireEvent.press(noButtons[0]);
-
-    // Should navigate to unavailable (not add funds sheet)
-    expect(mockNavigate).toHaveBeenCalledWith(Routes.PREDICT.MODALS.ROOT, {
-      screen: Routes.PREDICT.MODALS.UNAVAILABLE,
-    });
-    expect(mockNavigate).not.toHaveBeenCalledWith('PredictModals', {
-      screen: 'PredictAddFundsSheet',
     });
   });
 
