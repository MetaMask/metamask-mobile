import { fireEvent } from '@testing-library/react-native';
import React from 'react';
import PredictMarketMultiple from '.';
import Button from '../../../../../component-library/components/Buttons/Button';
import { backgroundState } from '../../../../../util/test/initial-root-state';
import renderWithProvider from '../../../../../util/test/renderWithProvider';
import { PredictMarket, Recurrence } from '../../types';

const mockNavigate = jest.fn();
jest.mock('@react-navigation/native', () => {
  const actualNav = jest.requireActual('@react-navigation/native');
  return {
    ...actualNav,
    useNavigation: jest.fn(() => ({ navigate: mockNavigate })),
  };
});

<<<<<<< HEAD
// Mock hooks
const mockPlaceBuyOrder = jest.fn();
const mockUsePredictBuy = jest.fn();
const mockUsePredictEligibility = jest.fn();

jest.mock('../../hooks/usePredictBuy', () => ({
  usePredictBuy: () => mockUsePredictBuy(),
}));
=======
// Navigation is already mocked above with mockNavigate
>>>>>>> 584d9157

jest.mock('../../hooks/usePredictEligibility', () => ({
  usePredictEligibility: () => mockUsePredictEligibility(),
}));

const mockMarket: PredictMarket = {
  id: 'test-market-1',
  providerId: 'test-provider',
  slug: 'bitcoin-price-prediction',
  title: 'Will Bitcoin reach $150,000 by end of year?',
  description: 'Predict whether Bitcoin will reach $150,000 by end of year',
  image: 'https://example.com/bitcoin.png',
  status: 'open',
  recurrence: Recurrence.NONE,
  categories: ['crypto'],
  outcomes: [
    {
      id: 'outcome-1',
      marketId: 'test-market-1',
      providerId: 'test-provider',
      title: 'Yes',
      description: 'Bitcoin will reach $150,000',
      image: 'https://example.com/bitcoin.png',
      status: 'open',
      tokens: [
        { id: 'token-yes', title: 'Yes', price: 0.65 },
        { id: 'token-no', title: 'No', price: 0.35 },
      ],
      volume: 1000000,
      groupItemTitle: 'Bitcoin Price Prediction',
    },
  ],
};

const initialState = {
  engine: {
    backgroundState,
  },
};

describe('PredictMarket', () => {
  beforeEach(() => {
<<<<<<< HEAD
    mockUsePredictBuy.mockReturnValue({
      placeBuyOrder: mockPlaceBuyOrder,
      loading: false,
      currentOrder: null,
      result: null,
      completed: false,
      error: undefined,
      reset: jest.fn(),
    });

    mockUsePredictEligibility.mockReturnValue({
      isEligible: true,
      refreshEligibility: jest.fn(),
    });
=======
    jest.clearAllMocks();
>>>>>>> 584d9157
  });

  afterEach(() => {
    jest.clearAllMocks();
    mockNavigate.mockClear();
  });

  it('render market information correctly', () => {
    const { getByText } = renderWithProvider(
      <PredictMarketMultiple market={mockMarket} />,
      { state: initialState },
    );

    expect(
      getByText('Will Bitcoin reach $150,000 by end of year?'),
    ).toBeOnTheScreen();

    expect(getByText('Bitcoin Price Prediction')).toBeOnTheScreen();
    expect(getByText('65.00%')).toBeOnTheScreen();
    expect(getByText(/\$1M.*Vol\./)).toBeOnTheScreen();
  });

  it('navigate to place bet modal when buttons are pressed', () => {
    const { UNSAFE_getAllByType } = renderWithProvider(
      <PredictMarketMultiple market={mockMarket} />,
      { state: initialState },
    );

    const buttons = UNSAFE_getAllByType(Button);

    // Press the "Yes" button
    fireEvent.press(buttons[0]);
    expect(mockNavigate).toHaveBeenCalledWith('PredictModals', {
      screen: 'PredictPlaceBet',
      params: {
        market: mockMarket,
        outcome: mockMarket.outcomes[0],
        outcomeToken: mockMarket.outcomes[0].tokens[0],
      },
    });

    // Press the "No" button
    fireEvent.press(buttons[1]);
    expect(mockNavigate).toHaveBeenCalledWith('PredictModals', {
      screen: 'PredictPlaceBet',
      params: {
        market: mockMarket,
        outcome: mockMarket.outcomes[0],
        outcomeToken: mockMarket.outcomes[0].tokens[1],
      },
    });
  });

  it('handle missing or invalid market data gracefully', () => {
    const marketWithMissingData: PredictMarket = {
      ...mockMarket,
      outcomes: [
        {
          ...mockMarket.outcomes[0],
          groupItemTitle: '',
          volume: 0,
          tokens: [
            { id: 'token-empty-yes', title: '', price: 0 },
            { id: 'token-empty-no', title: '', price: 0 },
          ],
        },
      ],
    };

    const { getByText } = renderWithProvider(
      <PredictMarketMultiple market={marketWithMissingData} />,
      { state: initialState },
    );

    expect(
      getByText('Will Bitcoin reach $150,000 by end of year?'),
    ).toBeOnTheScreen();
    expect(getByText(/\$0.*Vol\./)).toBeOnTheScreen();
  });

  it('handle multiple outcomes correctly', () => {
    const marketWithMultipleOutcomes: PredictMarket = {
      ...mockMarket,
      outcomes: [
        {
          ...mockMarket.outcomes[0],
          id: 'outcome-1',
          groupItemTitle: 'Market 1',
        },
        {
          ...mockMarket.outcomes[0],
          id: 'outcome-2',
          groupItemTitle: 'Market 2',
          tokens: [
            { id: 'token-a', title: 'Option A', price: 0.75 },
            { id: 'token-b', title: 'Option B', price: 0.25 },
          ],
        },
      ],
    };

    const { getByText } = renderWithProvider(
      <PredictMarketMultiple market={marketWithMultipleOutcomes} />,
      { state: initialState },
    );

    expect(getByText('Market 1')).toBeOnTheScreen();
    expect(getByText('Market 2')).toBeOnTheScreen();
    expect(getByText('75.00%')).toBeOnTheScreen();
  });

<<<<<<< HEAD
  it('navigate to unavailable modal when not eligible', () => {
    mockUsePredictEligibility.mockReturnValue({
      isEligible: false,
      refreshEligibility: jest.fn(),
    });

    const { UNSAFE_getAllByType } = renderWithProvider(
      <PredictMarketMultiple market={mockMarket} />,
      { state: initialState },
    );

    const buttons = UNSAFE_getAllByType(Button);

    fireEvent.press(buttons[0]);
    expect(mockNavigate).toHaveBeenCalledWith('PredictUnavailable');

    fireEvent.press(buttons[1]);
    expect(mockNavigate).toHaveBeenCalledWith('PredictUnavailable');

    // Should not call placeBuyOrder when not eligible
    expect(mockPlaceBuyOrder).not.toHaveBeenCalled();
  });

  it('call placeBuyOrder when eligible', () => {
    mockUsePredictEligibility.mockReturnValue({
      isEligible: true,
      refreshEligibility: jest.fn(),
    });

    const { UNSAFE_getAllByType } = renderWithProvider(
      <PredictMarketMultiple market={mockMarket} />,
      { state: initialState },
    );

    const buttons = UNSAFE_getAllByType(Button);

    fireEvent.press(buttons[0]);
    expect(mockPlaceBuyOrder).toHaveBeenCalledWith({
      size: 1,
      outcomeId: mockMarket.outcomes[0].id,
      outcomeTokenId: mockMarket.outcomes[0].tokens[0].id,
      market: mockMarket,
    });

    fireEvent.press(buttons[1]);
    expect(mockPlaceBuyOrder).toHaveBeenCalledWith({
      size: 1,
      outcomeId: mockMarket.outcomes[0].id,
      outcomeTokenId: mockMarket.outcomes[0].tokens[1].id,
      market: mockMarket,
    });

    // Should not navigate when eligible
    expect(mockNavigate).not.toHaveBeenCalled();
=======
  it('handle market with recurrence', () => {
    const marketWithRecurrence: PredictMarket = {
      ...mockMarket,
      recurrence: Recurrence.DAILY,
    };

    const { getByText } = renderWithProvider(
      <PredictMarketMultiple market={marketWithRecurrence} />,
      { state: initialState },
    );

    expect(getByText('Daily')).toBeOnTheScreen();
  });

  it('handle market with exactly 4 outcomes showing singular text', () => {
    const marketWithFourOutcomes: PredictMarket = {
      ...mockMarket,
      outcomes: [
        mockMarket.outcomes[0],
        { ...mockMarket.outcomes[0], id: 'outcome-2' },
        { ...mockMarket.outcomes[0], id: 'outcome-3' },
        { ...mockMarket.outcomes[0], id: 'outcome-4' },
      ],
    };

    const { getByText } = renderWithProvider(
      <PredictMarketMultiple market={marketWithFourOutcomes} />,
      { state: initialState },
    );

    expect(getByText('+1 more outcome')).toBeOnTheScreen();
  });

  it('handle market with more than 4 outcomes showing plural text', () => {
    const marketWithFiveOutcomes: PredictMarket = {
      ...mockMarket,
      outcomes: [
        mockMarket.outcomes[0],
        { ...mockMarket.outcomes[0], id: 'outcome-2' },
        { ...mockMarket.outcomes[0], id: 'outcome-3' },
        { ...mockMarket.outcomes[0], id: 'outcome-4' },
        { ...mockMarket.outcomes[0], id: 'outcome-5' },
      ],
    };

    const { getByText } = renderWithProvider(
      <PredictMarketMultiple market={marketWithFiveOutcomes} />,
      { state: initialState },
    );

    expect(getByText('+2 more outcomes')).toBeOnTheScreen();
  });

  it('handle market without image gracefully', () => {
    const marketWithoutImage: PredictMarket = {
      ...mockMarket,
      outcomes: [
        {
          ...mockMarket.outcomes[0],
          image: '',
        },
      ],
    };

    const { queryByTestId } = renderWithProvider(
      <PredictMarketMultiple market={marketWithoutImage} />,
      { state: initialState },
    );

    // Should render without crashing, image container should still exist
    expect(queryByTestId).toBeDefined();
  });

  it('handle numeric volume values correctly', () => {
    const marketWithNumericVolume: PredictMarket = {
      ...mockMarket,
      outcomes: [
        {
          ...mockMarket.outcomes[0],
          volume: 500000, // numeric instead of string
        },
      ],
    };

    const { getByText } = renderWithProvider(
      <PredictMarketMultiple market={marketWithNumericVolume} />,
      { state: initialState },
    );

    // Should display the formatted volume (formatVolume returns lowercase k)
    expect(getByText(/\$500k.*Vol\./)).toBeOnTheScreen();
>>>>>>> 584d9157
  });
});<|MERGE_RESOLUTION|>--- conflicted
+++ resolved
@@ -5,6 +5,7 @@
 import { backgroundState } from '../../../../../util/test/initial-root-state';
 import renderWithProvider from '../../../../../util/test/renderWithProvider';
 import { PredictMarket, Recurrence } from '../../types';
+import Routes from '../../../../../constants/navigation/Routes';
 
 const mockNavigate = jest.fn();
 jest.mock('@react-navigation/native', () => {
@@ -15,19 +16,8 @@
   };
 });
 
-<<<<<<< HEAD
-// Mock hooks
-const mockPlaceBuyOrder = jest.fn();
-const mockUsePredictBuy = jest.fn();
+// Mock usePredictEligibility hook
 const mockUsePredictEligibility = jest.fn();
-
-jest.mock('../../hooks/usePredictBuy', () => ({
-  usePredictBuy: () => mockUsePredictBuy(),
-}));
-=======
-// Navigation is already mocked above with mockNavigate
->>>>>>> 584d9157
-
 jest.mock('../../hooks/usePredictEligibility', () => ({
   usePredictEligibility: () => mockUsePredictEligibility(),
 }));
@@ -67,26 +57,13 @@
   },
 };
 
-describe('PredictMarket', () => {
+describe('PredictMarketMultiple', () => {
   beforeEach(() => {
-<<<<<<< HEAD
-    mockUsePredictBuy.mockReturnValue({
-      placeBuyOrder: mockPlaceBuyOrder,
-      loading: false,
-      currentOrder: null,
-      result: null,
-      completed: false,
-      error: undefined,
-      reset: jest.fn(),
-    });
-
+    jest.clearAllMocks();
+    // Default mock implementation - user is eligible
     mockUsePredictEligibility.mockReturnValue({
       isEligible: true,
-      refreshEligibility: jest.fn(),
-    });
-=======
-    jest.clearAllMocks();
->>>>>>> 584d9157
+    });
   });
 
   afterEach(() => {
@@ -119,8 +96,8 @@
 
     // Press the "Yes" button
     fireEvent.press(buttons[0]);
-    expect(mockNavigate).toHaveBeenCalledWith('PredictModals', {
-      screen: 'PredictPlaceBet',
+    expect(mockNavigate).toHaveBeenCalledWith(Routes.PREDICT.MODALS.ROOT, {
+      screen: Routes.PREDICT.MODALS.PLACE_BET,
       params: {
         market: mockMarket,
         outcome: mockMarket.outcomes[0],
@@ -130,8 +107,8 @@
 
     // Press the "No" button
     fireEvent.press(buttons[1]);
-    expect(mockNavigate).toHaveBeenCalledWith('PredictModals', {
-      screen: 'PredictPlaceBet',
+    expect(mockNavigate).toHaveBeenCalledWith(Routes.PREDICT.MODALS.ROOT, {
+      screen: Routes.PREDICT.MODALS.PLACE_BET,
       params: {
         market: mockMarket,
         outcome: mockMarket.outcomes[0],
@@ -198,11 +175,64 @@
     expect(getByText('75.00%')).toBeOnTheScreen();
   });
 
-<<<<<<< HEAD
-  it('navigate to unavailable modal when not eligible', () => {
+  it('handle market with recurrence', () => {
+    const marketWithRecurrence: PredictMarket = {
+      ...mockMarket,
+      recurrence: Recurrence.DAILY,
+    };
+
+    const { getByText } = renderWithProvider(
+      <PredictMarketMultiple market={marketWithRecurrence} />,
+      { state: initialState },
+    );
+
+    expect(getByText('Daily')).toBeOnTheScreen();
+  });
+
+  it('handle market without image gracefully', () => {
+    const marketWithoutImage: PredictMarket = {
+      ...mockMarket,
+      outcomes: [
+        {
+          ...mockMarket.outcomes[0],
+          image: '',
+        },
+      ],
+    };
+
+    const { queryByTestId } = renderWithProvider(
+      <PredictMarketMultiple market={marketWithoutImage} />,
+      { state: initialState },
+    );
+
+    // Should render without crashing, image container should still exist
+    expect(queryByTestId).toBeDefined();
+  });
+
+  it('handle numeric volume values correctly', () => {
+    const marketWithNumericVolume: PredictMarket = {
+      ...mockMarket,
+      outcomes: [
+        {
+          ...mockMarket.outcomes[0],
+          volume: 500000, // numeric instead of string
+        },
+      ],
+    };
+
+    const { getByText } = renderWithProvider(
+      <PredictMarketMultiple market={marketWithNumericVolume} />,
+      { state: initialState },
+    );
+
+    // Should display the formatted volume (formatVolume returns lowercase k)
+    expect(getByText(/\$500k.*Vol\./)).toBeOnTheScreen();
+  });
+
+  it('navigate to unavailable modal when user is not eligible', () => {
+    // Mock user as not eligible
     mockUsePredictEligibility.mockReturnValue({
       isEligible: false,
-      refreshEligibility: jest.fn(),
     });
 
     const { UNSAFE_getAllByType } = renderWithProvider(
@@ -212,60 +242,56 @@
 
     const buttons = UNSAFE_getAllByType(Button);
 
+    // Press the "Yes" button
     fireEvent.press(buttons[0]);
-    expect(mockNavigate).toHaveBeenCalledWith('PredictUnavailable');
-
+    expect(mockNavigate).toHaveBeenCalledWith(Routes.PREDICT.MODALS.ROOT, {
+      screen: Routes.PREDICT.MODALS.UNAVAILABLE,
+    });
+
+    // Press the "No" button
     fireEvent.press(buttons[1]);
-    expect(mockNavigate).toHaveBeenCalledWith('PredictUnavailable');
-
-    // Should not call placeBuyOrder when not eligible
-    expect(mockPlaceBuyOrder).not.toHaveBeenCalled();
-  });
-
-  it('call placeBuyOrder when eligible', () => {
-    mockUsePredictEligibility.mockReturnValue({
-      isEligible: true,
-      refreshEligibility: jest.fn(),
-    });
-
-    const { UNSAFE_getAllByType } = renderWithProvider(
+    expect(mockNavigate).toHaveBeenCalledWith(Routes.PREDICT.MODALS.ROOT, {
+      screen: Routes.PREDICT.MODALS.UNAVAILABLE,
+    });
+  });
+
+  it('navigate to market details when TouchableOpacity is pressed', () => {
+    const { getByText } = renderWithProvider(
       <PredictMarketMultiple market={mockMarket} />,
       { state: initialState },
     );
 
-    const buttons = UNSAFE_getAllByType(Button);
-
-    fireEvent.press(buttons[0]);
-    expect(mockPlaceBuyOrder).toHaveBeenCalledWith({
-      size: 1,
-      outcomeId: mockMarket.outcomes[0].id,
-      outcomeTokenId: mockMarket.outcomes[0].tokens[0].id,
-      market: mockMarket,
-    });
-
-    fireEvent.press(buttons[1]);
-    expect(mockPlaceBuyOrder).toHaveBeenCalledWith({
-      size: 1,
-      outcomeId: mockMarket.outcomes[0].id,
-      outcomeTokenId: mockMarket.outcomes[0].tokens[1].id,
-      market: mockMarket,
-    });
-
-    // Should not navigate when eligible
-    expect(mockNavigate).not.toHaveBeenCalled();
-=======
-  it('handle market with recurrence', () => {
-    const marketWithRecurrence: PredictMarket = {
-      ...mockMarket,
-      recurrence: Recurrence.DAILY,
-    };
-
-    const { getByText } = renderWithProvider(
-      <PredictMarketMultiple market={marketWithRecurrence} />,
-      { state: initialState },
-    );
-
-    expect(getByText('Daily')).toBeOnTheScreen();
+    // Press on the market title area
+    const marketTitle = getByText(
+      'Will Bitcoin reach $150,000 by end of year?',
+    );
+    fireEvent.press(marketTitle);
+
+    expect(mockNavigate).toHaveBeenCalledWith(Routes.PREDICT.MODALS.ROOT, {
+      screen: Routes.PREDICT.MARKET_DETAILS,
+      params: {
+        marketId: mockMarket.id,
+      },
+    });
+  });
+
+  it('handle market with exactly 3 outcomes showing no additional text', () => {
+    const marketWithThreeOutcomes: PredictMarket = {
+      ...mockMarket,
+      outcomes: [
+        mockMarket.outcomes[0],
+        { ...mockMarket.outcomes[0], id: 'outcome-2' },
+        { ...mockMarket.outcomes[0], id: 'outcome-3' },
+      ],
+    };
+
+    const { queryByText } = renderWithProvider(
+      <PredictMarketMultiple market={marketWithThreeOutcomes} />,
+      { state: initialState },
+    );
+
+    // Should not show additional outcomes text when exactly 3 outcomes
+    expect(queryByText(/\+.*more outcome/)).toBeNull();
   });
 
   it('handle market with exactly 4 outcomes showing singular text', () => {
@@ -306,45 +332,4 @@
 
     expect(getByText('+2 more outcomes')).toBeOnTheScreen();
   });
-
-  it('handle market without image gracefully', () => {
-    const marketWithoutImage: PredictMarket = {
-      ...mockMarket,
-      outcomes: [
-        {
-          ...mockMarket.outcomes[0],
-          image: '',
-        },
-      ],
-    };
-
-    const { queryByTestId } = renderWithProvider(
-      <PredictMarketMultiple market={marketWithoutImage} />,
-      { state: initialState },
-    );
-
-    // Should render without crashing, image container should still exist
-    expect(queryByTestId).toBeDefined();
-  });
-
-  it('handle numeric volume values correctly', () => {
-    const marketWithNumericVolume: PredictMarket = {
-      ...mockMarket,
-      outcomes: [
-        {
-          ...mockMarket.outcomes[0],
-          volume: 500000, // numeric instead of string
-        },
-      ],
-    };
-
-    const { getByText } = renderWithProvider(
-      <PredictMarketMultiple market={marketWithNumericVolume} />,
-      { state: initialState },
-    );
-
-    // Should display the formatted volume (formatVolume returns lowercase k)
-    expect(getByText(/\$500k.*Vol\./)).toBeOnTheScreen();
->>>>>>> 584d9157
-  });
 });