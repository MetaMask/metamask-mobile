import {
  Box,
  BoxAlignItems,
  BoxFlexDirection,
  BoxJustifyContent,
} from '@metamask/design-system-react-native';
import { useTailwind } from '@metamask/design-system-twrnc-preset';
import { NavigationProp, useNavigation } from '@react-navigation/native';
import React from 'react';
import { Image, TouchableOpacity, View } from 'react-native';
import { strings } from '../../../../../../locales/i18n';
import Button, {
  ButtonSize,
  ButtonVariants,
  ButtonWidthTypes,
} from '../../../../../component-library/components/Buttons/Button';
import Icon, {
  IconName,
  IconSize,
} from '../../../../../component-library/components/Icons/Icon';
import Text, {
  TextColor,
  TextVariant,
} from '../../../../../component-library/components/Texts/Text';
import { useStyles } from '../../../../../component-library/hooks';
<<<<<<< HEAD
import { usePredictBuy } from '../../hooks/usePredictBuy';
import { usePredictEligibility } from '../../hooks/usePredictEligibility';
=======
import Routes from '../../../../../constants/navigation/Routes';
>>>>>>> 584d9157
import { PredictMarket, PredictOutcome } from '../../types';
import { PredictNavigationParamList } from '../../types/navigation';
import { formatVolume } from '../../utils/format';
import styleSheet from './PredictMarketMultiple.styles';
<<<<<<< HEAD
import Routes from '../../../../../constants/navigation/Routes';
import { NavigationProp, useNavigation } from '@react-navigation/native';
import { PredictNavigationParamList } from '../../types/navigation';
=======

>>>>>>> 584d9157
interface PredictMarketMultipleProps {
  market: PredictMarket;
  testID?: string;
}

const PredictMarketMultiple: React.FC<PredictMarketMultipleProps> = ({
  market,
  testID,
}) => {
  const navigation =
    useNavigation<NavigationProp<PredictNavigationParamList>>();
  const { styles } = useStyles(styleSheet, {});
  const tw = useTailwind();
<<<<<<< HEAD
  const { placeBuyOrder, reset, loading, currentOrderParams } = usePredictBuy({
    onError: (error) => {
      Alert.alert('Order failed', error);
      reset();
    },
  });
  const { isEligible } = usePredictEligibility({
    providerId: market.providerId,
  });
=======
>>>>>>> 584d9157

  const getFirstOutcomePrice = (
    outcomePrices?: number[],
  ): string | undefined => {
    if (!outcomePrices) {
      return undefined;
    }

    try {
      const parsed = outcomePrices;
      if (Array.isArray(parsed) && parsed.length > 0) {
        const firstValue = parsed[0];
        return (firstValue * 100).toFixed(2);
      }
    } catch (error) {
      console.warn('Failed to parse outcomePrices:', outcomePrices, error);
    }

    return undefined;
  };

  const totalVolume = market.outcomes.reduce((sum, outcome) => {
    const volume =
      typeof outcome.volume === 'string'
        ? parseFloat(outcome.volume)
        : outcome.volume || 0;
    return sum + volume;
  }, 0);

  const handleYes = (outcome: PredictOutcome) => {
<<<<<<< HEAD
    if (!isEligible) {
      navigation.navigate(Routes.PREDICT.MODALS.ROOT, {
        screen: Routes.PREDICT.MODALS.UNAVAILABLE,
      });
      return;
    }

    placeBuyOrder({
      size: 1,
      outcomeId: outcome.id,
      outcomeTokenId: outcome.tokens[0].id,
      market,
=======
    navigation.navigate(Routes.PREDICT.MODALS.ROOT, {
      screen: Routes.PREDICT.MODALS.PLACE_BET,
      params: {
        market,
        outcome,
        outcomeToken: outcome.tokens[0],
      },
>>>>>>> 584d9157
    });
  };

  const handleNo = (outcome: PredictOutcome) => {
<<<<<<< HEAD
    if (!isEligible) {
      navigation.navigate(Routes.PREDICT.MODALS.ROOT, {
        screen: Routes.PREDICT.MODALS.UNAVAILABLE,
      });
      return;
    }

    placeBuyOrder({
      size: 1,
      outcomeId: outcome.id,
      outcomeTokenId: outcome.tokens[1].id,
      market,
=======
    navigation.navigate(Routes.PREDICT.MODALS.ROOT, {
      screen: Routes.PREDICT.MODALS.PLACE_BET,
      params: {
        market,
        outcome,
        outcomeToken: outcome.tokens[1],
      },
>>>>>>> 584d9157
    });
  };

  const totalVolumeDisplay = formatVolume(totalVolume);

  const truncateLabel = (label: string): string =>
    label.length > 3 ? `${label.substring(0, 3)}.` : label;

  return (
    <TouchableOpacity
      testID={testID}
      onPress={() => {
        navigation.navigate(Routes.PREDICT.MODALS.ROOT, {
          screen: Routes.PREDICT.MARKET_DETAILS,
          params: {
            marketId: market.id,
          },
        });
      }}
    >
      <View style={styles.marketContainer}>
        <Box>
          <Box
            flexDirection={BoxFlexDirection.Row}
            alignItems={BoxAlignItems.Center}
            twClassName="mb-2 gap-3"
          >
            <Box twClassName="w-12 h-12 rounded-lg bg-muted overflow-hidden">
              {market.outcomes[0]?.image && (
                <Box twClassName="w-full h-full">
                  <Image
                    source={{ uri: market.outcomes[0].image }}
                    style={tw.style('w-full h-full')}
                    resizeMode="cover"
                  />
                </Box>
              )}
            </Box>
            <Box twClassName="flex-1">
              <Text
                variant={TextVariant.HeadingMD}
                color={TextColor.Default}
                style={tw.style('font-medium')}
              >
                {market.title}
              </Text>
            </Box>
          </Box>

          {market.outcomes.slice(0, 3).map((outcome) => {
            const outcomeLabels = outcome.tokens.map((token) => token.title);
            return (
              <Box
                key={`${outcome.id}`}
                flexDirection={BoxFlexDirection.Row}
                alignItems={BoxAlignItems.Center}
                twClassName="py-1 gap-4"
              >
                <Box twClassName="flex-1">
                  <Text variant={TextVariant.BodyMD} color={TextColor.Default}>
                    {outcome.groupItemTitle}
                  </Text>
                </Box>

                <Box>
                  <Text
                    variant={TextVariant.BodySM}
                    color={TextColor.Alternative}
                  >
                    {getFirstOutcomePrice(
                      outcome.tokens.map((token) => token.price),
                    ) ?? '0'}
                    %
                  </Text>
                </Box>

                <Box flexDirection={BoxFlexDirection.Row} twClassName="gap-2">
                  <Button
                    variant={ButtonVariants.Secondary}
                    size={ButtonSize.Md}
                    width={ButtonWidthTypes.Full}
                    label={
                      <Text
                        style={tw.style('font-medium')}
                        color={TextColor.Success}
                      >
                        {truncateLabel(outcomeLabels[0])}
                      </Text>
                    }
                    onPress={() => handleYes(outcome)}
                    style={styles.buttonYes}
                  />
                  <Button
                    variant={ButtonVariants.Secondary}
                    size={ButtonSize.Md}
                    width={ButtonWidthTypes.Full}
                    label={
                      <Text
                        style={tw.style('font-medium')}
                        color={TextColor.Error}
                      >
                        {truncateLabel(outcomeLabels[1])}
                      </Text>
                    }
                    onPress={() => handleNo(outcome)}
                    style={styles.buttonNo}
                  />
                </Box>
              </Box>
            );
          })}

          <Box
            flexDirection={BoxFlexDirection.Row}
            alignItems={BoxAlignItems.Center}
            justifyContent={BoxJustifyContent.Between}
            twClassName="mt-4"
          >
            <Text variant={TextVariant.BodySM} color={TextColor.Alternative}>
              {market.outcomes.length > 3
                ? `+${market.outcomes.length - 3} ${
                    market.outcomes.length - 3 === 1
                      ? strings('predict.outcomes_singular')
                      : strings('predict.outcomes_plural')
                  }`
                : ''}
            </Text>
            <Box
              flexDirection={BoxFlexDirection.Row}
              alignItems={BoxAlignItems.Center}
              twClassName="gap-2"
            >
              <Text variant={TextVariant.BodySM} color={TextColor.Alternative}>
                ${totalVolumeDisplay} {strings('predict.volume_abbreviated')}
              </Text>
              {market.recurrence && (
                <Box
                  flexDirection={BoxFlexDirection.Row}
                  alignItems={BoxAlignItems.Center}
                >
                  <Icon
                    name={IconName.Refresh}
                    size={IconSize.Sm}
                    color={TextColor.Alternative}
                    style={tw.style('mr-1')}
                  />
                  <Text
                    variant={TextVariant.BodySM}
                    color={TextColor.Alternative}
                  >
                    {strings(
                      `predict.recurrence.${market.recurrence.toLowerCase()}`,
                    )}
                  </Text>
                </Box>
              )}
            </Box>
          </Box>
        </Box>
      </View>
    </TouchableOpacity>
  );
};

export default PredictMarketMultiple;<|MERGE_RESOLUTION|>--- conflicted
+++ resolved
@@ -23,23 +23,12 @@
   TextVariant,
 } from '../../../../../component-library/components/Texts/Text';
 import { useStyles } from '../../../../../component-library/hooks';
-<<<<<<< HEAD
-import { usePredictBuy } from '../../hooks/usePredictBuy';
 import { usePredictEligibility } from '../../hooks/usePredictEligibility';
-=======
 import Routes from '../../../../../constants/navigation/Routes';
->>>>>>> 584d9157
 import { PredictMarket, PredictOutcome } from '../../types';
 import { PredictNavigationParamList } from '../../types/navigation';
 import { formatVolume } from '../../utils/format';
 import styleSheet from './PredictMarketMultiple.styles';
-<<<<<<< HEAD
-import Routes from '../../../../../constants/navigation/Routes';
-import { NavigationProp, useNavigation } from '@react-navigation/native';
-import { PredictNavigationParamList } from '../../types/navigation';
-=======
-
->>>>>>> 584d9157
 interface PredictMarketMultipleProps {
   market: PredictMarket;
   testID?: string;
@@ -53,18 +42,10 @@
     useNavigation<NavigationProp<PredictNavigationParamList>>();
   const { styles } = useStyles(styleSheet, {});
   const tw = useTailwind();
-<<<<<<< HEAD
-  const { placeBuyOrder, reset, loading, currentOrderParams } = usePredictBuy({
-    onError: (error) => {
-      Alert.alert('Order failed', error);
-      reset();
-    },
-  });
+
   const { isEligible } = usePredictEligibility({
     providerId: market.providerId,
   });
-=======
->>>>>>> 584d9157
 
   const getFirstOutcomePrice = (
     outcomePrices?: number[],
@@ -95,7 +76,6 @@
   }, 0);
 
   const handleYes = (outcome: PredictOutcome) => {
-<<<<<<< HEAD
     if (!isEligible) {
       navigation.navigate(Routes.PREDICT.MODALS.ROOT, {
         screen: Routes.PREDICT.MODALS.UNAVAILABLE,
@@ -103,12 +83,6 @@
       return;
     }
 
-    placeBuyOrder({
-      size: 1,
-      outcomeId: outcome.id,
-      outcomeTokenId: outcome.tokens[0].id,
-      market,
-=======
     navigation.navigate(Routes.PREDICT.MODALS.ROOT, {
       screen: Routes.PREDICT.MODALS.PLACE_BET,
       params: {
@@ -116,12 +90,10 @@
         outcome,
         outcomeToken: outcome.tokens[0],
       },
->>>>>>> 584d9157
     });
   };
 
   const handleNo = (outcome: PredictOutcome) => {
-<<<<<<< HEAD
     if (!isEligible) {
       navigation.navigate(Routes.PREDICT.MODALS.ROOT, {
         screen: Routes.PREDICT.MODALS.UNAVAILABLE,
@@ -129,12 +101,6 @@
       return;
     }
 
-    placeBuyOrder({
-      size: 1,
-      outcomeId: outcome.id,
-      outcomeTokenId: outcome.tokens[1].id,
-      market,
-=======
     navigation.navigate(Routes.PREDICT.MODALS.ROOT, {
       screen: Routes.PREDICT.MODALS.PLACE_BET,
       params: {
@@ -142,7 +108,6 @@
         outcome,
         outcomeToken: outcome.tokens[1],
       },
->>>>>>> 584d9157
     });
   };
 
