--- conflicted
+++ resolved
@@ -39,23 +39,17 @@
 interface PredictMarketOutcomeProps {
   market: PredictMarket;
   outcome: PredictOutcomeType;
-<<<<<<< HEAD
   entryPoint?: PredictEntryPoint;
-=======
   outcomeToken?: PredictOutcomeToken;
   isClosed?: boolean;
->>>>>>> 20a5b007
 }
 
 const PredictMarketOutcome: React.FC<PredictMarketOutcomeProps> = ({
   market,
   outcome,
-<<<<<<< HEAD
   entryPoint = PredictEventValues.ENTRY_POINT.PREDICT_FEED,
-=======
   isClosed = false,
   outcomeToken,
->>>>>>> 20a5b007
 }) => {
   const { styles } = useStyles(styleSheet, {});
   const tw = useTailwind();
