import {
  Box,
  BoxAlignItems,
  BoxFlexDirection,
} from '@metamask/design-system-react-native';
import { useTailwind } from '@metamask/design-system-twrnc-preset';
import { NavigationProp, useNavigation } from '@react-navigation/native';
import React from 'react';
import { Image, View } from 'react-native';
import { strings } from '../../../../../../locales/i18n';
import Button, {
  ButtonSize,
  ButtonVariants,
  ButtonWidthTypes,
} from '../../../../../component-library/components/Buttons/Button';
import Text, {
  TextColor,
  TextVariant,
} from '../../../../../component-library/components/Texts/Text';
import Icon, {
  IconName,
  IconSize,
} from '../../../../../component-library/components/Icons/Icon';
import { useStyles } from '../../../../../component-library/hooks';
import Routes from '../../../../../constants/navigation/Routes';
import {
  PredictMarket,
  PredictOutcomeToken,
  PredictOutcome as PredictOutcomeType,
} from '../../types';
import {
  PredictNavigationParamList,
  PredictEntryPoint,
} from '../../types/navigation';
import { PredictEventValues } from '../../constants/eventNames';
import { formatPercentage, formatVolume } from '../../utils/format';
import styleSheet from './PredictMarketOutcome.styles';
import { usePredictBalance } from '../../hooks/usePredictBalance';
interface PredictMarketOutcomeProps {
  market: PredictMarket;
  outcome: PredictOutcomeType;
  entryPoint?: PredictEntryPoint;
  outcomeToken?: PredictOutcomeToken;
  isClosed?: boolean;
}

const PredictMarketOutcome: React.FC<PredictMarketOutcomeProps> = ({
  market,
  outcome,
  entryPoint = PredictEventValues.ENTRY_POINT.PREDICT_FEED,
  isClosed = false,
  outcomeToken,
}) => {
  const { styles } = useStyles(styleSheet, {});
  const tw = useTailwind();
  const navigation =
    useNavigation<NavigationProp<PredictNavigationParamList>>();

  const { hasNoBalance } = usePredictBalance();

  const getOutcomePrices = (): number[] =>
    outcome.tokens.map((token) => token.price);

  const getYesPercentage = (): string => {
    const prices = getOutcomePrices();
    if (prices.length > 0) {
      return formatPercentage(prices[0] * 100);
    }
    return '0%';
  };

  const getTitle = (): string => {
    if (isClosed && outcomeToken) {
      return outcomeToken.title;
    }
<<<<<<< HEAD
    return outcome.groupItemTitle;
=======
    return outcome.groupItemTitle || outcome.title || '';
>>>>>>> d7ae622c
  };

  const getImageUrl = (): string => outcome.image;

  const getVolumeDisplay = (): string => formatVolume(outcome.volume ?? 0);

  const handleYes = () => {
    if (hasNoBalance) {
      navigation.navigate(Routes.PREDICT.MODALS.ROOT, {
        screen: Routes.PREDICT.MODALS.ADD_FUNDS_SHEET,
      });
      return;
    }

    navigation.navigate(Routes.PREDICT.MODALS.ROOT, {
      screen: Routes.PREDICT.MODALS.BUY_PREVIEW,
      params: {
        market,
        outcome,
        outcomeToken: outcome.tokens[0],
        entryPoint,
      },
    });
  };

  const handleNo = () => {
    if (hasNoBalance) {
      navigation.navigate(Routes.PREDICT.MODALS.ROOT, {
        screen: Routes.PREDICT.MODALS.ADD_FUNDS_SHEET,
      });
      return;
    }

    navigation.navigate(Routes.PREDICT.MODALS.ROOT, {
      screen: Routes.PREDICT.MODALS.BUY_PREVIEW,
      params: {
        market,
        outcome,
        outcomeToken: outcome.tokens[1],
        entryPoint,
      },
    });
  };

  return (
    <View style={styles.marketContainer}>
      <View style={styles.marketHeader}>
        <Box
          flexDirection={BoxFlexDirection.Row}
          alignItems={BoxAlignItems.Center}
          twClassName="flex-1 gap-3"
        >
          <Box twClassName="w-12 h-12 rounded-lg bg-muted overflow-hidden">
            {getImageUrl() ? (
              <Image
                source={{ uri: getImageUrl() }}
                style={tw.style('w-full h-full')}
                resizeMode="cover"
              />
            ) : (
              <Box twClassName="w-full h-full bg-muted" />
            )}
          </Box>
          <View style={tw.style('flex-1')}>
            <Box
              flexDirection={BoxFlexDirection.Row}
              alignItems={BoxAlignItems.Center}
              twClassName="gap-2"
            >
              <Text
                variant={TextVariant.HeadingMD}
                color={TextColor.Default}
                style={tw.style('font-medium')}
              >
                {getTitle()}
              </Text>
              {isClosed && outcomeToken && outcomeToken.price === 1 && (
                <Text
                  variant={TextVariant.BodyXS}
                  color={TextColor.Success}
                  style={tw.style('bg-success-muted px-1 py-0.5 rounded-sm')}
                >
                  Winner
                </Text>
              )}
            </Box>
            <Text variant={TextVariant.BodySM} color={TextColor.Alternative}>
              ${getVolumeDisplay()} {strings('predict.volume_abbreviated')}
            </Text>
          </View>
          <Text>
            {isClosed && outcomeToken ? (
              <Icon
                name={
                  outcomeToken.price === 1
                    ? IconName.CheckBold
                    : IconName.CircleX
                }
                size={IconSize.Md}
                color={
                  outcomeToken.price === 1 ? TextColor.Success : TextColor.Muted
                }
              />
            ) : (
              <Text>{getYesPercentage()}</Text>
            )}
          </Text>
        </Box>
      </View>
      {!isClosed && (
        <View style={styles.buttonContainer}>
          <Button
            variant={ButtonVariants.Secondary}
            size={ButtonSize.Md}
            width={ButtonWidthTypes.Full}
            label={
              <Text style={tw.style('font-medium')} color={TextColor.Success}>
                {strings('predict.buy_yes')} •{' '}
                {(outcome.tokens[0].price * 100).toFixed(2)}¢
              </Text>
            }
            onPress={handleYes}
            style={styles.buttonYes}
          />
          <Button
            variant={ButtonVariants.Secondary}
            size={ButtonSize.Md}
            width={ButtonWidthTypes.Full}
            label={
              <Text style={tw.style('font-medium')} color={TextColor.Error}>
                {strings('predict.buy_no')} •{' '}
                {(outcome.tokens[1].price * 100).toFixed(2)}¢
              </Text>
            }
            onPress={handleNo}
            style={styles.buttonNo}
          />
        </View>
      )}
    </View>
  );
};

export default PredictMarketOutcome;<|MERGE_RESOLUTION|>--- conflicted
+++ resolved
@@ -73,11 +73,7 @@
     if (isClosed && outcomeToken) {
       return outcomeToken.title;
     }
-<<<<<<< HEAD
-    return outcome.groupItemTitle;
-=======
     return outcome.groupItemTitle || outcome.title || '';
->>>>>>> d7ae622c
   };
 
   const getImageUrl = (): string => outcome.image;
