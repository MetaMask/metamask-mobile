import {
  Box,
  BoxAlignItems,
  BoxFlexDirection,
} from '@metamask/design-system-react-native';
import { useTailwind } from '@metamask/design-system-twrnc-preset';
import { NavigationProp, useNavigation } from '@react-navigation/native';
import React from 'react';
import { Image, View } from 'react-native';
import { strings } from '../../../../../../locales/i18n';
import Button, {
  ButtonSize,
  ButtonVariants,
  ButtonWidthTypes,
} from '../../../../../component-library/components/Buttons/Button';
import Text, {
  TextColor,
  TextVariant,
} from '../../../../../component-library/components/Texts/Text';
import Icon, {
  IconName,
  IconSize,
} from '../../../../../component-library/components/Icons/Icon';
import { useStyles } from '../../../../../component-library/hooks';
import Routes from '../../../../../constants/navigation/Routes';
import {
  PredictMarket,
  PredictOutcomeToken,
  PredictOutcome as PredictOutcomeType,
} from '../../types';
import {
  PredictNavigationParamList,
  PredictEntryPoint,
} from '../../types/navigation';
import { PredictEventValues } from '../../constants/eventNames';
import {
  formatCents,
  formatPercentage,
  formatVolume,
} from '../../utils/format';
import styleSheet from './PredictMarketOutcome.styles';
import { usePredictActionGuard } from '../../hooks/usePredictActionGuard';
interface PredictMarketOutcomeProps {
  market: PredictMarket;
  outcome: PredictOutcomeType;
  entryPoint?: PredictEntryPoint;
  outcomeToken?: PredictOutcomeToken;
  isClosed?: boolean;
}

const MAX_LABEL_LENGTH = 6;

const PredictMarketOutcome: React.FC<PredictMarketOutcomeProps> = ({
  market,
  outcome,
  entryPoint = PredictEventValues.ENTRY_POINT.PREDICT_FEED,
  isClosed = false,
  outcomeToken,
}) => {
  const { styles } = useStyles(styleSheet, {});
  const tw = useTailwind();
  const navigation =
    useNavigation<NavigationProp<PredictNavigationParamList>>();

  const { executeGuardedAction } = usePredictActionGuard({
    providerId: market.providerId,
    navigation,
  });

  const getOutcomePrices = (): number[] =>
    outcome.tokens.map((token) => token.price);

  const getYesPercentage = (): string => {
    const prices = getOutcomePrices();
    if (prices.length > 0) {
      return formatPercentage(prices[0] * 100, { truncate: true });
    }
    return '0%';
  };

  const getTitle = (): string => {
    if (isClosed && outcomeToken) {
      return outcomeToken.title;
    }
    return outcome.groupItemTitle || outcome.title || '';
  };

  const getImageUrl = (): string => outcome.image;

  const getVolumeDisplay = (): string => formatVolume(outcome.volume ?? 0);

<<<<<<< HEAD
  const handleBuy = (token: PredictOutcomeToken) => {
    executeGuardedAction(
      () => {
        navigation.navigate(Routes.PREDICT.MODALS.ROOT, {
          screen: Routes.PREDICT.MODALS.BUY_PREVIEW,
          params: {
            market,
            outcome,
            outcomeToken: token,
            entryPoint,
          },
        });
      },
      { checkBalance: true },
=======
  const isBiggerLabel =
    outcome.tokens[0].title.length > MAX_LABEL_LENGTH ||
    outcome.tokens[1].title.length > MAX_LABEL_LENGTH;

  const handleBuy = (token: PredictOutcomeToken) => {
    executeGuardedAction(
      () => {
        navigation.navigate(Routes.PREDICT.MODALS.BUY_PREVIEW, {
          market,
          outcome,
          outcomeToken: token,
          entryPoint,
        });
      },
      {
        checkBalance: true,
        attemptedAction: PredictEventValues.ATTEMPTED_ACTION.PREDICT,
      },
>>>>>>> f4e8f8d0
    );
  };

  return (
    <View style={styles.marketContainer}>
      <View style={styles.marketHeader}>
        <Box
          flexDirection={BoxFlexDirection.Row}
          alignItems={BoxAlignItems.Center}
          twClassName="flex-1 gap-3"
        >
<<<<<<< HEAD
          <Box twClassName="w-10 h-10 rounded-lg bg-muted overflow-hidden">
=======
          <Box twClassName="w-10 h-10 rounded-lg bg-muted overflow-hidden self-start">
>>>>>>> f4e8f8d0
            {getImageUrl() ? (
              <Image
                source={{ uri: getImageUrl() }}
                style={tw.style('w-full h-full')}
                resizeMode="cover"
              />
            ) : (
              <Box twClassName="w-full h-full bg-muted" />
            )}
          </Box>
          <Box twClassName="flex-1 -mt-1">
            <Text
              variant={TextVariant.HeadingMD}
              color={TextColor.Default}
              style={tw.style('font-medium')}
            >
<<<<<<< HEAD
              <Text
                variant={TextVariant.HeadingMD}
                color={TextColor.Default}
                style={tw.style('font-medium')}
              >
                {getTitle()}
              </Text>
            </Box>
=======
              {getTitle()}
            </Text>
>>>>>>> f4e8f8d0
            <Text variant={TextVariant.BodySM} color={TextColor.Alternative}>
              ${getVolumeDisplay()} {strings('predict.volume_abbreviated')}
            </Text>
          </Box>
          <Box>
            {isClosed && outcomeToken ? (
              <Box
                flexDirection={BoxFlexDirection.Row}
                alignItems={BoxAlignItems.Center}
                twClassName="gap-1"
              >
                <Text
                  variant={TextVariant.BodyMDMedium}
                  color={
                    outcomeToken.price === 1
                      ? TextColor.Default
                      : TextColor.Alternative
                  }
                >
                  {outcomeToken.price === 1
                    ? strings('predict.outcome_winner')
                    : strings('predict.outcome_loser')}
                </Text>
                {outcomeToken.price === 1 && (
                  <Icon
                    name={IconName.Confirmation}
                    size={IconSize.Md}
                    color={
                      outcomeToken.price === 1
                        ? TextColor.Success
                        : TextColor.Muted
                    }
                  />
                )}
              </Box>
            ) : (
              <Text
                style={tw.style('text-[20px] font-medium')}
                color={TextColor.Default}
              >
                {getYesPercentage()}
              </Text>
            )}
          </Box>
        </Box>
      </View>
      {!isClosed && (
        <View style={styles.buttonContainer}>
          <Button
            variant={ButtonVariants.Secondary}
            size={ButtonSize.Md}
            width={ButtonWidthTypes.Full}
            label={
<<<<<<< HEAD
              <Text style={tw.style('font-medium')} color={TextColor.Success}>
                {outcome.tokens[0].title} •{' '}
                {(outcome.tokens[0].price * 100).toFixed(2)}¢
              </Text>
            }
            onPress={() => handleBuy(outcome.tokens[0])}
            style={styles.buttonYes}
=======
              <Text
                style={tw.style('font-medium text-center')}
                color={TextColor.Success}
              >
                {outcome.tokens[0].title}
                {isBiggerLabel ? '\n' : ' • '}
                {formatCents(outcome.tokens[0].price)}
              </Text>
            }
            onPress={() => handleBuy(outcome.tokens[0])}
            style={[styles.buttonYes, isBiggerLabel && tw.style('h-18')]}
>>>>>>> f4e8f8d0
          />
          <Button
            variant={ButtonVariants.Secondary}
            size={ButtonSize.Md}
            width={ButtonWidthTypes.Full}
            label={
<<<<<<< HEAD
              <Text style={tw.style('font-medium')} color={TextColor.Error}>
                {outcome.tokens[1].title} •{' '}
                {(outcome.tokens[1].price * 100).toFixed(2)}¢
              </Text>
            }
            onPress={() => handleBuy(outcome.tokens[1])}
            style={styles.buttonNo}
=======
              <Text
                style={tw.style('font-medium text-center')}
                color={TextColor.Error}
              >
                {outcome.tokens[1].title}
                {isBiggerLabel ? '\n' : ' • '}
                {formatCents(outcome.tokens[1].price)}
              </Text>
            }
            onPress={() => handleBuy(outcome.tokens[1])}
            style={[styles.buttonNo, isBiggerLabel && tw.style('h-18')]}
>>>>>>> f4e8f8d0
          />
        </View>
      )}
    </View>
  );
};

export default PredictMarketOutcome;<|MERGE_RESOLUTION|>--- conflicted
+++ resolved
@@ -89,22 +89,6 @@
 
   const getVolumeDisplay = (): string => formatVolume(outcome.volume ?? 0);
 
-<<<<<<< HEAD
-  const handleBuy = (token: PredictOutcomeToken) => {
-    executeGuardedAction(
-      () => {
-        navigation.navigate(Routes.PREDICT.MODALS.ROOT, {
-          screen: Routes.PREDICT.MODALS.BUY_PREVIEW,
-          params: {
-            market,
-            outcome,
-            outcomeToken: token,
-            entryPoint,
-          },
-        });
-      },
-      { checkBalance: true },
-=======
   const isBiggerLabel =
     outcome.tokens[0].title.length > MAX_LABEL_LENGTH ||
     outcome.tokens[1].title.length > MAX_LABEL_LENGTH;
@@ -123,7 +107,6 @@
         checkBalance: true,
         attemptedAction: PredictEventValues.ATTEMPTED_ACTION.PREDICT,
       },
->>>>>>> f4e8f8d0
     );
   };
 
@@ -135,11 +118,7 @@
           alignItems={BoxAlignItems.Center}
           twClassName="flex-1 gap-3"
         >
-<<<<<<< HEAD
-          <Box twClassName="w-10 h-10 rounded-lg bg-muted overflow-hidden">
-=======
           <Box twClassName="w-10 h-10 rounded-lg bg-muted overflow-hidden self-start">
->>>>>>> f4e8f8d0
             {getImageUrl() ? (
               <Image
                 source={{ uri: getImageUrl() }}
@@ -156,19 +135,8 @@
               color={TextColor.Default}
               style={tw.style('font-medium')}
             >
-<<<<<<< HEAD
-              <Text
-                variant={TextVariant.HeadingMD}
-                color={TextColor.Default}
-                style={tw.style('font-medium')}
-              >
-                {getTitle()}
-              </Text>
-            </Box>
-=======
               {getTitle()}
             </Text>
->>>>>>> f4e8f8d0
             <Text variant={TextVariant.BodySM} color={TextColor.Alternative}>
               ${getVolumeDisplay()} {strings('predict.volume_abbreviated')}
             </Text>
@@ -222,15 +190,6 @@
             size={ButtonSize.Md}
             width={ButtonWidthTypes.Full}
             label={
-<<<<<<< HEAD
-              <Text style={tw.style('font-medium')} color={TextColor.Success}>
-                {outcome.tokens[0].title} •{' '}
-                {(outcome.tokens[0].price * 100).toFixed(2)}¢
-              </Text>
-            }
-            onPress={() => handleBuy(outcome.tokens[0])}
-            style={styles.buttonYes}
-=======
               <Text
                 style={tw.style('font-medium text-center')}
                 color={TextColor.Success}
@@ -242,22 +201,12 @@
             }
             onPress={() => handleBuy(outcome.tokens[0])}
             style={[styles.buttonYes, isBiggerLabel && tw.style('h-18')]}
->>>>>>> f4e8f8d0
           />
           <Button
             variant={ButtonVariants.Secondary}
             size={ButtonSize.Md}
             width={ButtonWidthTypes.Full}
             label={
-<<<<<<< HEAD
-              <Text style={tw.style('font-medium')} color={TextColor.Error}>
-                {outcome.tokens[1].title} •{' '}
-                {(outcome.tokens[1].price * 100).toFixed(2)}¢
-              </Text>
-            }
-            onPress={() => handleBuy(outcome.tokens[1])}
-            style={styles.buttonNo}
-=======
               <Text
                 style={tw.style('font-medium text-center')}
                 color={TextColor.Error}
@@ -269,7 +218,6 @@
             }
             onPress={() => handleBuy(outcome.tokens[1])}
             style={[styles.buttonNo, isBiggerLabel && tw.style('h-18')]}
->>>>>>> f4e8f8d0
           />
         </View>
       )}
