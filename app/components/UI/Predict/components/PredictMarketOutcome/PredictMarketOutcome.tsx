--- conflicted
+++ resolved
@@ -39,10 +39,7 @@
 interface PredictMarketOutcomeProps {
   market: PredictMarket;
   outcome: PredictOutcomeType;
-<<<<<<< HEAD
-=======
   entryPoint?: PredictEntryPoint;
->>>>>>> 13591ad5
   outcomeToken?: PredictOutcomeToken;
   isClosed?: boolean;
 }
@@ -50,10 +47,7 @@
 const PredictMarketOutcome: React.FC<PredictMarketOutcomeProps> = ({
   market,
   outcome,
-<<<<<<< HEAD
-=======
   entryPoint = PredictEventValues.ENTRY_POINT.PREDICT_FEED,
->>>>>>> 13591ad5
   isClosed = false,
   outcomeToken,
 }) => {
@@ -156,11 +150,7 @@
               >
                 {getTitle()}
               </Text>
-<<<<<<< HEAD
               {isClosed && outcomeToken && outcomeToken.price === 1 && (
-=======
-              {isClosed && outcomeToken && (
->>>>>>> 13591ad5
                 <Text
                   variant={TextVariant.BodyXS}
                   color={TextColor.Success}
@@ -177,7 +167,6 @@
           <Text>
             {isClosed && outcomeToken ? (
               <Icon
-<<<<<<< HEAD
                 name={
                   outcomeToken.price === 1
                     ? IconName.CheckBold
@@ -187,11 +176,6 @@
                 color={
                   outcomeToken.price === 1 ? TextColor.Success : TextColor.Muted
                 }
-=======
-                name={IconName.CheckBold}
-                size={IconSize.Md}
-                color={TextColor.Success}
->>>>>>> 13591ad5
               />
             ) : (
               <Text>{getYesPercentage()}</Text>
