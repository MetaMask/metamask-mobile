import { fireEvent } from '@testing-library/react-native';
import React from 'react';
import { Alert } from 'react-native';
import { backgroundState } from '../../../../../util/test/initial-root-state';
import renderWithProvider from '../../../../../util/test/renderWithProvider';
import { PredictMarket, PredictOutcome, Recurrence } from '../../types';
import { PredictEventValues } from '../../constants/eventNames';
import PredictMarketOutcome from '.';

const mockAlert = jest.fn();
jest.spyOn(Alert, 'alert').mockImplementation(mockAlert);

jest.mock('../../../../../core/Engine', () => ({
  context: {
    PredictController: {
      trackGeoBlockTriggered: jest.fn(),
    },
  },
}));

const mockNavigate = jest.fn();
jest.mock('@react-navigation/native', () => {
  const actualNav = jest.requireActual('@react-navigation/native');
  return {
    ...actualNav,
    useNavigation: jest.fn(() => ({ navigate: mockNavigate })),
  };
});

// Mock usePredictBalance hook
const mockUsePredictBalance = jest.fn();
jest.mock('../../hooks/usePredictBalance', () => ({
  usePredictBalance: () => mockUsePredictBalance(),
}));

// Mock usePredictEligibility hook
const mockUsePredictEligibility = jest.fn();
jest.mock('../../hooks/usePredictEligibility', () => ({
  usePredictEligibility: () => mockUsePredictEligibility(),
}));

const mockOutcome: PredictOutcome = {
  id: 'test-outcome-1',
  marketId: 'test-market-1',
  providerId: 'test-provider',
  title: 'Will Bitcoin reach $150,000 by end of year?',
  description: 'Bitcoin price prediction market',
  image: 'https://example.com/bitcoin.png',
  status: 'open',
  tokens: [
    {
      id: 'token-yes',
      title: 'Yes',
      price: 0.65,
    },
    {
      id: 'token-no',
      title: 'No',
      price: 0.35,
    },
  ],
  volume: 1000000,
  groupItemTitle: 'Crypto Markets',
  negRisk: false,
  tickSize: '0.01',
};

const mockMarket: PredictMarket = {
  id: 'test-market-1',
  providerId: 'test-provider',
  slug: 'bitcoin-prediction',
  title: 'Will Bitcoin reach $150,000 by end of year?',
  description: 'Bitcoin price prediction market',
  image: 'https://example.com/bitcoin.png',
  status: 'open',
  recurrence: Recurrence.NONE,
  category: 'crypto',
  tags: ['trending'],
  outcomes: [mockOutcome],
  liquidity: 1000000,
  volume: 1000000,
};

const initialState = {
  engine: {
    backgroundState,
  },
};

describe('PredictMarketOutcome', () => {
  beforeEach(() => {
    jest.clearAllMocks();
    // Default mock implementation - user is eligible
    mockUsePredictEligibility.mockReturnValue({
      isEligible: true,
      refreshEligibility: jest.fn(),
    });
    // Default mock implementation - user has balance
    mockUsePredictBalance.mockReturnValue({
      hasNoBalance: false,
    });
  });

  afterEach(() => {
    jest.clearAllMocks();
    mockNavigate.mockClear();
    mockAlert.mockClear();
  });

  it('renders market information correctly', () => {
    const { getByText } = renderWithProvider(
      <PredictMarketOutcome outcome={mockOutcome} market={mockMarket} />,
      { state: initialState },
    );

    expect(getByText('Crypto Markets')).toBeOnTheScreen();
    expect(getByText('65%')).toBeOnTheScreen();
    expect(getByText(/\$1M.*Vol\./)).toBeOnTheScreen();
  });

  it('displays correct button labels with prices', () => {
    const { getByText } = renderWithProvider(
      <PredictMarketOutcome outcome={mockOutcome} market={mockMarket} />,
      { state: initialState },
    );

<<<<<<< HEAD
    expect(getByText(/65\.00¢/)).toBeOnTheScreen();
    expect(getByText(/35\.00¢/)).toBeOnTheScreen();
=======
    expect(getByText(/65¢/)).toBeOnTheScreen();
    expect(getByText(/35¢/)).toBeOnTheScreen();
>>>>>>> f4e8f8d0
  });

  it('handles button press events', () => {
    const { getByText } = renderWithProvider(
      <PredictMarketOutcome outcome={mockOutcome} market={mockMarket} />,
      { state: initialState },
    );

<<<<<<< HEAD
    const yesButton = getByText(/65\.00¢/);
    const noButton = getByText(/35\.00¢/);
=======
    const yesButton = getByText(/65¢/);
    const noButton = getByText(/35¢/);
>>>>>>> f4e8f8d0

    fireEvent.press(yesButton);
    expect(mockNavigate).toHaveBeenCalledWith('PredictBuyPreview', {
      market: mockMarket,
      outcome: mockOutcome,
      outcomeToken: mockOutcome.tokens[0],
      entryPoint: PredictEventValues.ENTRY_POINT.PREDICT_FEED,
    });

    fireEvent.press(noButton);
    expect(mockNavigate).toHaveBeenCalledWith('PredictBuyPreview', {
      market: mockMarket,
      outcome: mockOutcome,
      outcomeToken: mockOutcome.tokens[1],
      entryPoint: PredictEventValues.ENTRY_POINT.PREDICT_FEED,
    });
  });

  it('handles missing or invalid outcome data gracefully', () => {
    const invalidOutcome = {
      ...mockOutcome,
      groupItemTitle: null,
      tokens: [
        { id: 'token-yes', title: 'Yes', price: 0 },
        { id: 'token-no', title: 'No', price: 0 },
      ],
      volume: 0,
    } as unknown as PredictOutcome;

    const { getByText } = renderWithProvider(
      <PredictMarketOutcome outcome={invalidOutcome} market={mockMarket} />,
      { state: initialState },
    );

    // The component now shows the groupItemTitle directly, even if it's null/undefined
    expect(getByText('0%')).toBeOnTheScreen();
    expect(getByText(/\$0.*Vol\./)).toBeOnTheScreen();
  });

  it('displays image when available', () => {
    const { getByTestId } = renderWithProvider(
      <PredictMarketOutcome outcome={mockOutcome} market={mockMarket} />,
      { state: initialState },
    );

    expect(getByTestId).toBeDefined();
  });

  it('handles missing image gracefully', () => {
    const outcomeWithoutImage: PredictOutcome = {
      ...mockOutcome,
      image: '',
    };

    const { getByText } = renderWithProvider(
      <PredictMarketOutcome
        outcome={outcomeWithoutImage}
        market={mockMarket}
      />,
      { state: initialState },
    );

    expect(getByText('Crypto Markets')).toBeOnTheScreen();
  });

  it('navigates to add funds sheet when user has no balance - Yes button', () => {
    // Mock user has no balance
    mockUsePredictBalance.mockReturnValue({
      hasNoBalance: true,
    });

    const { getByText } = renderWithProvider(
      <PredictMarketOutcome outcome={mockOutcome} market={mockMarket} />,
      { state: initialState },
    );

<<<<<<< HEAD
    const yesButton = getByText(/65\.00¢/);
=======
    const yesButton = getByText(/65¢/);
>>>>>>> f4e8f8d0
    fireEvent.press(yesButton);

    expect(mockNavigate).toHaveBeenCalledWith('PredictModals', {
      screen: 'PredictAddFundsSheet',
    });
  });

  it('navigates to add funds sheet when user has no balance - No button', () => {
    // Mock user has no balance
    mockUsePredictBalance.mockReturnValue({
      hasNoBalance: true,
    });

    const { getByText } = renderWithProvider(
      <PredictMarketOutcome outcome={mockOutcome} market={mockMarket} />,
      { state: initialState },
    );

<<<<<<< HEAD
    const noButton = getByText(/35\.00¢/);
    fireEvent.press(noButton);

    expect(mockNavigate).toHaveBeenCalledWith('PredictModals', {
      screen: 'PredictAddFundsSheet',
    });
  });

  it('navigates to unavailable modal when user is not eligible - Yes button', () => {
    // Mock user is not eligible
    mockUsePredictEligibility.mockReturnValue({
      isEligible: false,
      refreshEligibility: jest.fn(),
    });

    const { getByText } = renderWithProvider(
      <PredictMarketOutcome outcome={mockOutcome} market={mockMarket} />,
      { state: initialState },
    );

    const yesButton = getByText(/65\.00¢/);
    fireEvent.press(yesButton);

    expect(mockNavigate).toHaveBeenCalledWith('PredictModals', {
      screen: 'PredictUnavailable',
    });
  });

  it('navigates to unavailable modal when user is not eligible - No button', () => {
    // Mock user is not eligible
    mockUsePredictEligibility.mockReturnValue({
      isEligible: false,
      refreshEligibility: jest.fn(),
    });

    const { getByText } = renderWithProvider(
      <PredictMarketOutcome outcome={mockOutcome} market={mockMarket} />,
      { state: initialState },
    );

    const noButton = getByText(/35\.00¢/);
    fireEvent.press(noButton);

    expect(mockNavigate).toHaveBeenCalledWith('PredictModals', {
      screen: 'PredictUnavailable',
    });
  });

  it('checks eligibility before balance for Yes button', () => {
    // Mock user is not eligible AND has no balance
    mockUsePredictEligibility.mockReturnValue({
      isEligible: false,
      refreshEligibility: jest.fn(),
    });
    mockUsePredictBalance.mockReturnValue({
      hasNoBalance: true,
    });

    const { getByText } = renderWithProvider(
      <PredictMarketOutcome outcome={mockOutcome} market={mockMarket} />,
      { state: initialState },
    );

    const yesButton = getByText(/65\.00¢/);
    fireEvent.press(yesButton);

    // Should navigate to unavailable (not add funds sheet)
    expect(mockNavigate).toHaveBeenCalledWith('PredictModals', {
      screen: 'PredictUnavailable',
    });
    expect(mockNavigate).not.toHaveBeenCalledWith('PredictModals', {
      screen: 'PredictAddFundsSheet',
    });
  });

  it('checks eligibility before balance for No button', () => {
    // Mock user is not eligible AND has no balance
    mockUsePredictEligibility.mockReturnValue({
      isEligible: false,
      refreshEligibility: jest.fn(),
    });
    mockUsePredictBalance.mockReturnValue({
      hasNoBalance: true,
    });

    const { getByText } = renderWithProvider(
      <PredictMarketOutcome outcome={mockOutcome} market={mockMarket} />,
      { state: initialState },
    );

    const noButton = getByText(/35\.00¢/);
=======
    const noButton = getByText(/35¢/);
>>>>>>> f4e8f8d0
    fireEvent.press(noButton);

    // Should navigate to unavailable (not add funds sheet)
    expect(mockNavigate).toHaveBeenCalledWith('PredictModals', {
      screen: 'PredictUnavailable',
    });
    expect(mockNavigate).not.toHaveBeenCalledWith('PredictModals', {
      screen: 'PredictAddFundsSheet',
    });
  });

  it('navigates to unavailable modal when user is not eligible - Yes button', () => {
    // Mock user is not eligible
    mockUsePredictEligibility.mockReturnValue({
      isEligible: false,
      refreshEligibility: jest.fn(),
    });

    const { getByText } = renderWithProvider(
      <PredictMarketOutcome outcome={mockOutcome} market={mockMarket} />,
      { state: initialState },
    );

    const yesButton = getByText(/65¢/);
    fireEvent.press(yesButton);

    expect(mockNavigate).toHaveBeenCalledWith('PredictModals', {
      screen: 'PredictUnavailable',
    });
  });

  it('navigates to unavailable modal when user is not eligible - No button', () => {
    // Mock user is not eligible
    mockUsePredictEligibility.mockReturnValue({
      isEligible: false,
      refreshEligibility: jest.fn(),
    });

    const { getByText } = renderWithProvider(
      <PredictMarketOutcome outcome={mockOutcome} market={mockMarket} />,
      { state: initialState },
    );

    const noButton = getByText(/35¢/);
    fireEvent.press(noButton);

    expect(mockNavigate).toHaveBeenCalledWith('PredictModals', {
      screen: 'PredictUnavailable',
    });
  });

  it('checks eligibility before balance for Yes button', () => {
    // Mock user is not eligible AND has no balance
    mockUsePredictEligibility.mockReturnValue({
      isEligible: false,
      refreshEligibility: jest.fn(),
    });
    mockUsePredictBalance.mockReturnValue({
      hasNoBalance: true,
    });

    const { getByText } = renderWithProvider(
      <PredictMarketOutcome outcome={mockOutcome} market={mockMarket} />,
      { state: initialState },
    );

    const yesButton = getByText(/65¢/);
    fireEvent.press(yesButton);

    // Should navigate to unavailable (not add funds sheet)
    expect(mockNavigate).toHaveBeenCalledWith('PredictModals', {
      screen: 'PredictUnavailable',
    });
    expect(mockNavigate).not.toHaveBeenCalledWith('PredictModals', {
      screen: 'PredictAddFundsSheet',
    });
  });

  it('checks eligibility before balance for No button', () => {
    // Mock user is not eligible AND has no balance
    mockUsePredictEligibility.mockReturnValue({
      isEligible: false,
      refreshEligibility: jest.fn(),
    });
    mockUsePredictBalance.mockReturnValue({
      hasNoBalance: true,
    });

    const { getByText } = renderWithProvider(
      <PredictMarketOutcome outcome={mockOutcome} market={mockMarket} />,
      { state: initialState },
    );

    const noButton = getByText(/35¢/);
    fireEvent.press(noButton);

    // Should navigate to unavailable (not add funds sheet)
    expect(mockNavigate).toHaveBeenCalledWith('PredictModals', {
      screen: 'PredictUnavailable',
    });
    expect(mockNavigate).not.toHaveBeenCalledWith('PredictModals', {
      screen: 'PredictAddFundsSheet',
    });
  });

  it('displays 0% when tokens have price 0', () => {
    const outcomeWithZeroPriceTokens: PredictOutcome = {
      ...mockOutcome,
      tokens: [
        { id: 'token-yes', title: 'Yes', price: 0 },
        { id: 'token-no', title: 'No', price: 0 },
      ],
    };

    const { getByText, getAllByText } = renderWithProvider(
      <PredictMarketOutcome
        outcome={outcomeWithZeroPriceTokens}
        market={mockMarket}
      />,
      { state: initialState },
    );

    expect(getByText('0%')).toBeOnTheScreen();
    // Should show two buttons with 0.00¢ prices
<<<<<<< HEAD
    expect(getAllByText(/0\.00¢/)).toHaveLength(2);
=======
    expect(getAllByText(/0¢/)).toHaveLength(2);
>>>>>>> f4e8f8d0
  });

  it('displays empty title when groupItemTitle is missing', () => {
    const outcomeWithNoTitle: PredictOutcome = {
      ...mockOutcome,
      groupItemTitle: undefined as unknown as string,
    };

    const { getByText } = renderWithProvider(
      <PredictMarketOutcome outcome={outcomeWithNoTitle} market={mockMarket} />,
      { state: initialState },
    );

    // The component now shows the groupItemTitle directly, even if it's undefined
    // We can verify the component renders without errors by checking other elements
    expect(getByText('65%')).toBeOnTheScreen();
    expect(getByText(/\$1M.*Vol\./)).toBeOnTheScreen();
  });

  describe('Closed Market States', () => {
    it('displays winner badge and check icon when market is closed with winning token', () => {
      const winningToken = {
        id: 'winning-token',
        title: 'Yes',
        price: 1.0,
      };

      const { getByText } = renderWithProvider(
        <PredictMarketOutcome
          outcome={mockOutcome}
          market={mockMarket}
          isClosed
          outcomeToken={winningToken}
        />,
        { state: initialState },
      );

      expect(getByText('Yes')).toBeOnTheScreen(); // Winner token title
      expect(getByText('Winner')).toBeOnTheScreen(); // Winner badge
      // Check icon is rendered (mocked as SvgMock)
    });

    it('does not display winner badge when market is closed but no winning token provided', () => {
      const { queryByText } = renderWithProvider(
        <PredictMarketOutcome
          outcome={mockOutcome}
          market={mockMarket}
          isClosed
        />,
        { state: initialState },
      );

      expect(queryByText('Winner')).not.toBeOnTheScreen();
    });

    it('does not display winner badge when market is not closed', () => {
      const winningToken = {
        id: 'winning-token',
        title: 'Yes',
        price: 1.0,
      };

      const { queryByText } = renderWithProvider(
        <PredictMarketOutcome
          outcome={mockOutcome}
          market={mockMarket}
          isClosed={false}
          outcomeToken={winningToken}
        />,
        { state: initialState },
      );

      expect(queryByText('Winner')).not.toBeOnTheScreen();
    });

    it('hides action buttons when market is closed', () => {
      const { queryByText } = renderWithProvider(
        <PredictMarketOutcome
          outcome={mockOutcome}
          market={mockMarket}
          isClosed
        />,
        { state: initialState },
      );

<<<<<<< HEAD
      expect(queryByText(/65\.00¢/)).not.toBeOnTheScreen();
      expect(queryByText(/35\.00¢/)).not.toBeOnTheScreen();
=======
      expect(queryByText(/65¢/)).not.toBeOnTheScreen();
      expect(queryByText(/35¢/)).not.toBeOnTheScreen();
>>>>>>> f4e8f8d0
    });

    it('shows action buttons when market is not closed', () => {
      const { getByText } = renderWithProvider(
        <PredictMarketOutcome
          outcome={mockOutcome}
          market={mockMarket}
          isClosed={false}
        />,
        { state: initialState },
      );

<<<<<<< HEAD
      expect(getByText(/65\.00¢/)).toBeOnTheScreen();
      expect(getByText(/35\.00¢/)).toBeOnTheScreen();
=======
      expect(getByText(/65¢/)).toBeOnTheScreen();
      expect(getByText(/35¢/)).toBeOnTheScreen();
>>>>>>> f4e8f8d0
    });

    it('uses outcomeToken title when market is closed and outcomeToken is provided', () => {
      const winningToken = {
        id: 'winning-token',
        title: 'Winning Option',
        price: 1.0,
      };

      const { getByText } = renderWithProvider(
        <PredictMarketOutcome
          outcome={mockOutcome}
          market={mockMarket}
          isClosed
          outcomeToken={winningToken}
        />,
        { state: initialState },
      );

      expect(getByText('Winning Option')).toBeOnTheScreen();
    });

    it('uses groupItemTitle when market is closed but no outcomeToken provided', () => {
      const { getByText } = renderWithProvider(
        <PredictMarketOutcome
          outcome={mockOutcome}
          market={mockMarket}
          isClosed
        />,
        { state: initialState },
      );

      expect(getByText('Crypto Markets')).toBeOnTheScreen();
    });
  });

  describe('Button Label Formatting', () => {
    it('uses bullet separator when both token titles are 6 characters or less', () => {
      const outcomeWithShortLabels: PredictOutcome = {
        ...mockOutcome,
        tokens: [
          { id: 'token-yes', title: 'Short', price: 0.65 },
          { id: 'token-no', title: 'Label', price: 0.35 },
        ],
      };

      const { getByText } = renderWithProvider(
        <PredictMarketOutcome
          outcome={outcomeWithShortLabels}
          market={mockMarket}
        />,
        { state: initialState },
      );

      expect(getByText(/Short/)).toBeOnTheScreen();
      expect(getByText(/Label/)).toBeOnTheScreen();
    });

    it('uses newline separator when first token title exceeds 6 characters', () => {
      const outcomeWithLongFirstLabel: PredictOutcome = {
        ...mockOutcome,
        tokens: [
          { id: 'token-yes', title: 'VeryLongLabel', price: 0.65 },
          { id: 'token-no', title: 'No', price: 0.35 },
        ],
      };

      const { getByText } = renderWithProvider(
        <PredictMarketOutcome
          outcome={outcomeWithLongFirstLabel}
          market={mockMarket}
        />,
        { state: initialState },
      );

      expect(getByText(/VeryLongLabel/)).toBeOnTheScreen();
      expect(getByText(/65¢/)).toBeOnTheScreen();
    });

    it('uses newline separator when second token title exceeds 6 characters', () => {
      const outcomeWithLongSecondLabel: PredictOutcome = {
        ...mockOutcome,
        tokens: [
          { id: 'token-yes', title: 'Yes', price: 0.65 },
          { id: 'token-no', title: 'VeryLongLabel', price: 0.35 },
        ],
      };

      const { getByText } = renderWithProvider(
        <PredictMarketOutcome
          outcome={outcomeWithLongSecondLabel}
          market={mockMarket}
        />,
        { state: initialState },
      );

      expect(getByText(/VeryLongLabel/)).toBeOnTheScreen();
      expect(getByText(/35¢/)).toBeOnTheScreen();
    });

    it('uses newline separator when both token titles exceed 6 characters', () => {
      const outcomeWithLongLabels: PredictOutcome = {
        ...mockOutcome,
        tokens: [
          { id: 'token-yes', title: 'LongFirst', price: 0.65 },
          { id: 'token-no', title: 'LongSecond', price: 0.35 },
        ],
      };

      const { getByText } = renderWithProvider(
        <PredictMarketOutcome
          outcome={outcomeWithLongLabels}
          market={mockMarket}
        />,
        { state: initialState },
      );

      expect(getByText(/LongFirst/)).toBeOnTheScreen();
      expect(getByText(/LongSecond/)).toBeOnTheScreen();
      expect(getByText(/65¢/)).toBeOnTheScreen();
      expect(getByText(/35¢/)).toBeOnTheScreen();
    });

    it('uses bullet separator for token titles with exactly 6 characters', () => {
      const outcomeWithExactLabels: PredictOutcome = {
        ...mockOutcome,
        tokens: [
          { id: 'token-yes', title: 'Exact6', price: 0.65 },
          { id: 'token-no', title: 'Size6!', price: 0.35 },
        ],
      };

      const { getByText } = renderWithProvider(
        <PredictMarketOutcome
          outcome={outcomeWithExactLabels}
          market={mockMarket}
        />,
        { state: initialState },
      );

      expect(getByText(/Exact6/)).toBeOnTheScreen();
      expect(getByText(/Size6!/)).toBeOnTheScreen();
      expect(getByText(/65¢/)).toBeOnTheScreen();
    });

    it('handles very long token titles gracefully', () => {
      const outcomeWithVeryLongLabels: PredictOutcome = {
        ...mockOutcome,
        tokens: [
          {
            id: 'token-yes',
            title: 'Very Long Label That Exceeds Maximum',
            price: 0.65,
          },
          {
            id: 'token-no',
            title: 'Another Extremely Long Label',
            price: 0.35,
          },
        ],
      };

      const { getByText } = renderWithProvider(
        <PredictMarketOutcome
          outcome={outcomeWithVeryLongLabels}
          market={mockMarket}
        />,
        { state: initialState },
      );

      expect(
        getByText(/Very Long Label That Exceeds Maximum/),
      ).toBeOnTheScreen();
      expect(getByText(/Another Extremely Long Label/)).toBeOnTheScreen();
    });

    it('renders buttons with correct interaction when labels are long', () => {
      const outcomeWithLongLabels: PredictOutcome = {
        ...mockOutcome,
        tokens: [
          { id: 'token-yes', title: 'LongYesLabel', price: 0.65 },
          { id: 'token-no', title: 'LongNoLabel', price: 0.35 },
        ],
      };

      const { getByText } = renderWithProvider(
        <PredictMarketOutcome
          outcome={outcomeWithLongLabels}
          market={mockMarket}
        />,
        { state: initialState },
      );

      const yesButton = getByText(/LongYesLabel/);
      const noButton = getByText(/LongNoLabel/);

      fireEvent.press(yesButton);

      expect(mockNavigate).toHaveBeenCalledWith('PredictBuyPreview', {
        market: mockMarket,
        outcome: outcomeWithLongLabels,
        outcomeToken: outcomeWithLongLabels.tokens[0],
        entryPoint: PredictEventValues.ENTRY_POINT.PREDICT_FEED,
      });

      fireEvent.press(noButton);

      expect(mockNavigate).toHaveBeenCalledWith('PredictBuyPreview', {
        market: mockMarket,
        outcome: outcomeWithLongLabels,
        outcomeToken: outcomeWithLongLabels.tokens[1],
        entryPoint: PredictEventValues.ENTRY_POINT.PREDICT_FEED,
      });
    });
  });
});<|MERGE_RESOLUTION|>--- conflicted
+++ resolved
@@ -124,13 +124,8 @@
       { state: initialState },
     );
 
-<<<<<<< HEAD
-    expect(getByText(/65\.00¢/)).toBeOnTheScreen();
-    expect(getByText(/35\.00¢/)).toBeOnTheScreen();
-=======
     expect(getByText(/65¢/)).toBeOnTheScreen();
     expect(getByText(/35¢/)).toBeOnTheScreen();
->>>>>>> f4e8f8d0
   });
 
   it('handles button press events', () => {
@@ -139,13 +134,8 @@
       { state: initialState },
     );
 
-<<<<<<< HEAD
-    const yesButton = getByText(/65\.00¢/);
-    const noButton = getByText(/35\.00¢/);
-=======
     const yesButton = getByText(/65¢/);
     const noButton = getByText(/35¢/);
->>>>>>> f4e8f8d0
 
     fireEvent.press(yesButton);
     expect(mockNavigate).toHaveBeenCalledWith('PredictBuyPreview', {
@@ -222,11 +212,7 @@
       { state: initialState },
     );
 
-<<<<<<< HEAD
-    const yesButton = getByText(/65\.00¢/);
-=======
     const yesButton = getByText(/65¢/);
->>>>>>> f4e8f8d0
     fireEvent.press(yesButton);
 
     expect(mockNavigate).toHaveBeenCalledWith('PredictModals', {
@@ -245,108 +231,10 @@
       { state: initialState },
     );
 
-<<<<<<< HEAD
-    const noButton = getByText(/35\.00¢/);
+    const noButton = getByText(/35¢/);
     fireEvent.press(noButton);
 
     expect(mockNavigate).toHaveBeenCalledWith('PredictModals', {
-      screen: 'PredictAddFundsSheet',
-    });
-  });
-
-  it('navigates to unavailable modal when user is not eligible - Yes button', () => {
-    // Mock user is not eligible
-    mockUsePredictEligibility.mockReturnValue({
-      isEligible: false,
-      refreshEligibility: jest.fn(),
-    });
-
-    const { getByText } = renderWithProvider(
-      <PredictMarketOutcome outcome={mockOutcome} market={mockMarket} />,
-      { state: initialState },
-    );
-
-    const yesButton = getByText(/65\.00¢/);
-    fireEvent.press(yesButton);
-
-    expect(mockNavigate).toHaveBeenCalledWith('PredictModals', {
-      screen: 'PredictUnavailable',
-    });
-  });
-
-  it('navigates to unavailable modal when user is not eligible - No button', () => {
-    // Mock user is not eligible
-    mockUsePredictEligibility.mockReturnValue({
-      isEligible: false,
-      refreshEligibility: jest.fn(),
-    });
-
-    const { getByText } = renderWithProvider(
-      <PredictMarketOutcome outcome={mockOutcome} market={mockMarket} />,
-      { state: initialState },
-    );
-
-    const noButton = getByText(/35\.00¢/);
-    fireEvent.press(noButton);
-
-    expect(mockNavigate).toHaveBeenCalledWith('PredictModals', {
-      screen: 'PredictUnavailable',
-    });
-  });
-
-  it('checks eligibility before balance for Yes button', () => {
-    // Mock user is not eligible AND has no balance
-    mockUsePredictEligibility.mockReturnValue({
-      isEligible: false,
-      refreshEligibility: jest.fn(),
-    });
-    mockUsePredictBalance.mockReturnValue({
-      hasNoBalance: true,
-    });
-
-    const { getByText } = renderWithProvider(
-      <PredictMarketOutcome outcome={mockOutcome} market={mockMarket} />,
-      { state: initialState },
-    );
-
-    const yesButton = getByText(/65\.00¢/);
-    fireEvent.press(yesButton);
-
-    // Should navigate to unavailable (not add funds sheet)
-    expect(mockNavigate).toHaveBeenCalledWith('PredictModals', {
-      screen: 'PredictUnavailable',
-    });
-    expect(mockNavigate).not.toHaveBeenCalledWith('PredictModals', {
-      screen: 'PredictAddFundsSheet',
-    });
-  });
-
-  it('checks eligibility before balance for No button', () => {
-    // Mock user is not eligible AND has no balance
-    mockUsePredictEligibility.mockReturnValue({
-      isEligible: false,
-      refreshEligibility: jest.fn(),
-    });
-    mockUsePredictBalance.mockReturnValue({
-      hasNoBalance: true,
-    });
-
-    const { getByText } = renderWithProvider(
-      <PredictMarketOutcome outcome={mockOutcome} market={mockMarket} />,
-      { state: initialState },
-    );
-
-    const noButton = getByText(/35\.00¢/);
-=======
-    const noButton = getByText(/35¢/);
->>>>>>> f4e8f8d0
-    fireEvent.press(noButton);
-
-    // Should navigate to unavailable (not add funds sheet)
-    expect(mockNavigate).toHaveBeenCalledWith('PredictModals', {
-      screen: 'PredictUnavailable',
-    });
-    expect(mockNavigate).not.toHaveBeenCalledWith('PredictModals', {
       screen: 'PredictAddFundsSheet',
     });
   });
@@ -464,11 +352,7 @@
 
     expect(getByText('0%')).toBeOnTheScreen();
     // Should show two buttons with 0.00¢ prices
-<<<<<<< HEAD
-    expect(getAllByText(/0\.00¢/)).toHaveLength(2);
-=======
     expect(getAllByText(/0¢/)).toHaveLength(2);
->>>>>>> f4e8f8d0
   });
 
   it('displays empty title when groupItemTitle is missing', () => {
@@ -554,13 +438,8 @@
         { state: initialState },
       );
 
-<<<<<<< HEAD
-      expect(queryByText(/65\.00¢/)).not.toBeOnTheScreen();
-      expect(queryByText(/35\.00¢/)).not.toBeOnTheScreen();
-=======
       expect(queryByText(/65¢/)).not.toBeOnTheScreen();
       expect(queryByText(/35¢/)).not.toBeOnTheScreen();
->>>>>>> f4e8f8d0
     });
 
     it('shows action buttons when market is not closed', () => {
@@ -573,13 +452,8 @@
         { state: initialState },
       );
 
-<<<<<<< HEAD
-      expect(getByText(/65\.00¢/)).toBeOnTheScreen();
-      expect(getByText(/35\.00¢/)).toBeOnTheScreen();
-=======
       expect(getByText(/65¢/)).toBeOnTheScreen();
       expect(getByText(/35¢/)).toBeOnTheScreen();
->>>>>>> f4e8f8d0
     });
 
     it('uses outcomeToken title when market is closed and outcomeToken is provided', () => {
