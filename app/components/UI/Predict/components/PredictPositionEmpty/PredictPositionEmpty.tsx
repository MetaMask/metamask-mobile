--- conflicted
+++ resolved
@@ -12,11 +12,8 @@
 import PredictionsDark from '../../../../../images/predictions-dark.svg';
 import PredictionsLight from '../../../../../images/predictions-light.svg';
 import { useAssetFromTheme } from '../../../../../util/theme';
-<<<<<<< HEAD
-=======
 import { PredictEventValues } from '../../constants/eventNames';
 
->>>>>>> f4e8f8d0
 interface PredictPositionEmptyProps {}
 
 const PredictPositionEmpty: React.FC<PredictPositionEmptyProps> = () => {
@@ -31,13 +28,8 @@
     <Box testID="predict-position-empty" style={styles.emptyState}>
       <ThemedPredictions
         testID="icon"
-<<<<<<< HEAD
-        width={100}
-        height={100}
-=======
         width={72}
         height={72}
->>>>>>> f4e8f8d0
         style={styles.emptyStateIcon}
       />
       <Text
@@ -53,12 +45,9 @@
         onPress={() =>
           navigation.navigate(Routes.PREDICT.ROOT, {
             screen: Routes.PREDICT.MARKET_LIST,
-<<<<<<< HEAD
-=======
             params: {
               entryPoint: PredictEventValues.ENTRY_POINT.HOMEPAGE_POSITIONS,
             },
->>>>>>> f4e8f8d0
           })
         }
         label={strings('predict.tab.explore')}
