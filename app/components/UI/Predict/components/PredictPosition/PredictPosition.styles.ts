--- conflicted
+++ resolved
@@ -20,12 +20,7 @@
       flexDirection: 'column',
       justifyContent: 'flex-start',
       alignItems: 'flex-start',
-<<<<<<< HEAD
-      width: '100%',
-      flex: 5,
-=======
       flex: 1,
->>>>>>> f4e8f8d0
     },
     positionImageContainer: {
       paddingTop: 4,
@@ -40,14 +35,9 @@
       flexDirection: 'column',
       justifyContent: 'flex-end',
       alignItems: 'flex-end',
-<<<<<<< HEAD
-      width: '100%',
-      flex: 2,
-=======
     },
     skeletonSpacing: {
       marginBottom: 4,
->>>>>>> f4e8f8d0
     },
     marketEntry: {
       flexDirection: 'column',
