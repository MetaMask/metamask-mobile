import React from 'react';
import { Image, TouchableOpacity, View } from 'react-native';
import Text, {
  TextColor,
  TextVariant,
} from '../../../../../component-library/components/Texts/Text';
import { useStyles } from '../../../../../component-library/hooks';
import { PredictPosition as PredictPositionType } from '../../types';
import { formatPercentage, formatPrice } from '../../utils/format';
import styleSheet from './PredictPosition.styles';
import { PredictPositionSelectorsIDs } from '../../../../../../e2e/selectors/Predict/Predict.selectors';
<<<<<<< HEAD
=======
import { strings } from '../../../../../../locales/i18n';
import { Skeleton } from '../../../../../component-library/components/Skeleton';
import { usePredictOptimisticPositionRefresh } from '../../hooks/usePredictOptimisticPositionRefresh';
>>>>>>> f4e8f8d0

interface PredictPositionProps {
  position: PredictPositionType;
  onPress?: (position: PredictPositionType) => void;
}

const PredictPosition: React.FC<PredictPositionProps> = ({
  position,
  onPress,
}: PredictPositionProps) => {
  const { styles } = useStyles(styleSheet, {});

  const currentPosition = usePredictOptimisticPositionRefresh({
    position,
  });

  const {
    icon,
    title,
    initialValue,
    percentPnl,
    outcome,
    currentValue,
    size,
    optimistic,
  } = currentPosition;

  return (
    <TouchableOpacity
      testID={PredictPositionSelectorsIDs.CURRENT_POSITION_CARD}
      style={styles.positionContainer}
      onPress={() => onPress?.(currentPosition)}
    >
      <View style={styles.positionImageContainer}>
        <Image source={{ uri: icon }} style={styles.positionImage} />
      </View>
      <View style={styles.positionDetails}>
        <Text variant={TextVariant.BodyMDMedium} color={TextColor.Default}>
          {title}
        </Text>
        <Text variant={TextVariant.BodySMMedium} color={TextColor.Alternative}>
<<<<<<< HEAD
          ${initialValue.toFixed(2)} on {outcome} •{' '}
          {(avgPrice * 100).toFixed(0)}¢
        </Text>
      </View>
      <View style={styles.positionPnl}>
        <Text variant={TextVariant.BodyMDMedium} color={TextColor.Default}>
          {formatPrice(currentValue, { maximumDecimals: 2 })}
        </Text>
        <Text
          variant={TextVariant.BodySMMedium}
          color={percentPnl > 0 ? TextColor.Success : TextColor.Error}
        >
          {formatPercentage(percentPnl)}
        </Text>
=======
          {strings('predict.position_info', {
            initialValue: formatPrice(initialValue, {
              maximumDecimals: 2,
            }),
            outcome,
            shares: formatPrice(size, {
              maximumDecimals: 2,
            }),
          })}
        </Text>
      </View>
      <View style={styles.positionPnl}>
        {optimistic ? (
          <>
            <Skeleton width={60} height={20} style={styles.skeletonSpacing} />
            <Skeleton width={50} height={16} />
          </>
        ) : (
          <>
            <Text variant={TextVariant.BodyMDMedium} color={TextColor.Default}>
              {formatPrice(currentValue, { maximumDecimals: 2 })}
            </Text>
            <Text
              variant={TextVariant.BodySMMedium}
              color={percentPnl > 0 ? TextColor.Success : TextColor.Error}
            >
              {formatPercentage(percentPnl)}
            </Text>
          </>
        )}
>>>>>>> f4e8f8d0
      </View>
    </TouchableOpacity>
  );
};

export default PredictPosition;<|MERGE_RESOLUTION|>--- conflicted
+++ resolved
@@ -9,12 +9,9 @@
 import { formatPercentage, formatPrice } from '../../utils/format';
 import styleSheet from './PredictPosition.styles';
 import { PredictPositionSelectorsIDs } from '../../../../../../e2e/selectors/Predict/Predict.selectors';
-<<<<<<< HEAD
-=======
 import { strings } from '../../../../../../locales/i18n';
 import { Skeleton } from '../../../../../component-library/components/Skeleton';
 import { usePredictOptimisticPositionRefresh } from '../../hooks/usePredictOptimisticPositionRefresh';
->>>>>>> f4e8f8d0
 
 interface PredictPositionProps {
   position: PredictPositionType;
@@ -56,22 +53,6 @@
           {title}
         </Text>
         <Text variant={TextVariant.BodySMMedium} color={TextColor.Alternative}>
-<<<<<<< HEAD
-          ${initialValue.toFixed(2)} on {outcome} •{' '}
-          {(avgPrice * 100).toFixed(0)}¢
-        </Text>
-      </View>
-      <View style={styles.positionPnl}>
-        <Text variant={TextVariant.BodyMDMedium} color={TextColor.Default}>
-          {formatPrice(currentValue, { maximumDecimals: 2 })}
-        </Text>
-        <Text
-          variant={TextVariant.BodySMMedium}
-          color={percentPnl > 0 ? TextColor.Success : TextColor.Error}
-        >
-          {formatPercentage(percentPnl)}
-        </Text>
-=======
           {strings('predict.position_info', {
             initialValue: formatPrice(initialValue, {
               maximumDecimals: 2,
@@ -102,7 +83,6 @@
             </Text>
           </>
         )}
->>>>>>> f4e8f8d0
       </View>
     </TouchableOpacity>
   );
