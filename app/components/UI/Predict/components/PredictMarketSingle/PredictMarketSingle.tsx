import {
  Box,
  BoxAlignItems,
  BoxFlexDirection,
} from '@metamask/design-system-react-native';
import { useTailwind } from '@metamask/design-system-twrnc-preset';
import React, { useCallback } from 'react';
<<<<<<< HEAD
import { Alert, Image, View } from 'react-native';
import { useNavigation } from '@react-navigation/native';
=======
import { Alert, Image, View, TouchableOpacity } from 'react-native';
import { NavigationProp, useNavigation } from '@react-navigation/native';
>>>>>>> 90e0a207
import Svg, { Circle, Defs, LinearGradient, Stop } from 'react-native-svg';
import { strings } from '../../../../../../locales/i18n';
import Button, {
  ButtonSize,
  ButtonVariants,
  ButtonWidthTypes,
} from '../../../../../component-library/components/Buttons/Button';
import Text, {
  TextColor,
  TextVariant,
} from '../../../../../component-library/components/Texts/Text';
import { useStyles } from '../../../../../component-library/hooks';
import { usePredictBuy } from '../../hooks/usePredictBuy';
import { usePredictEligibility } from '../../hooks/usePredictEligibility';
import { PredictMarket as PredictMarketType } from '../../types';
import { formatVolume } from '../../utils/format';
import styleSheet from './PredictMarketSingle.styles';
import Routes from '../../../../../constants/navigation/Routes';
<<<<<<< HEAD

=======
import { PredictNavigationParamList } from '../../types/navigation';
>>>>>>> 90e0a207
interface PredictMarketSingleProps {
  market: PredictMarketType;
  testID?: string;
}

const PredictMarketSingle: React.FC<PredictMarketSingleProps> = ({
  market,
  testID,
}) => {
  const outcome = market.outcomes[0];
  const navigation =
    useNavigation<NavigationProp<PredictNavigationParamList>>();
  const { styles } = useStyles(styleSheet, {});
  const tw = useTailwind();
  const { placeBuyOrder, reset, loading, currentOrderParams } = usePredictBuy({
    onError: (error) => {
      Alert.alert('Order failed', error);
      reset();
    },
  });
  const navigation = useNavigation();
  const { isEligible } = usePredictEligibility({
    providerId: market.providerId,
  });

  const getOutcomePrices = (): number[] =>
    outcome.tokens.map((token) => token.price);

  const getYesPercentage = (): number => {
    const prices = getOutcomePrices();
    if (prices.length > 0) {
      return Math.round(prices[0] * 100);
    }
    return 0;
  };

  const getTitle = (): string => outcome.title ?? 'Unknown Market';

  const getImageUrl = (): string => outcome.image;

  const getVolumeDisplay = (): string => formatVolume(outcome.volume ?? 0);

  const yesPercentage = getYesPercentage();

  const isOutcomeTokenLoading = useCallback(
    (outcomeTokenId: string) =>
      currentOrderParams?.outcomeTokenId === outcomeTokenId && loading,
    [currentOrderParams, loading],
  );

  const handleYes = () => {
    if (!isEligible) {
      navigation.navigate(Routes.PREDICT.MODALS.UNAVAILABLE);
      return;
    }

    placeBuyOrder({
      size: 1,
      outcomeId: outcome.id,
      outcomeTokenId: outcome.tokens[0].id,
      market,
    });
  };

  const handleNo = () => {
    if (!isEligible) {
      navigation.navigate(Routes.PREDICT.MODALS.UNAVAILABLE);
      return;
    }

    placeBuyOrder({
      size: 1,
      outcomeId: outcome.id,
      outcomeTokenId: outcome.tokens[1].id,
      market,
    });
  };

  interface SemiCircleYesPercentageProps {
    percentage: number;
    size?: number;
    compensateCaps?: boolean;
    startAngle?: number;
  }

  const SemiCircleYesPercentage = ({
    percentage,
    size = 40,
    compensateCaps = true,
    startAngle = 180,
  }: SemiCircleYesPercentageProps) => {
    const { theme } = useStyles(() => ({}), {});
    const radius = size / 2;
    const strokeWidth = 4;

    const fullCircumference = 2 * Math.PI * (radius - strokeWidth / 2);
    const semiCircumference = fullCircumference / 2;

    let progress = Math.min(Math.max(percentage, 0), 100) / 100;

    if (compensateCaps && progress > 0) {
      const capCompensation = strokeWidth / radius;
      const adjustment = capCompensation / Math.PI / 2;
      progress = Math.min(progress, 1 - adjustment);
    }

    const backgroundDasharray = `${semiCircumference} ${fullCircumference}`;
    const progressDasharray = `${
      semiCircumference * progress
    } ${fullCircumference}`;

    return (
      <Box
        twClassName="relative items-center justify-end"
        style={{ width: size, height: size / 2 }}
      >
        <Svg width={size} height={size / 2} style={tw.style('absolute')}>
          <Defs>
            <LinearGradient
              id="progressGradient"
              x1="0%"
              y1="0%"
              x2="100%"
              y2="0%"
            >
              <Stop offset="0%" stopColor={theme.colors.success.default} />
              <Stop offset="100%" stopColor={theme.colors.success.default} />
            </LinearGradient>
          </Defs>

          {/* Background semi-circle */}
          <Circle
            cx={radius}
            cy={radius}
            r={radius - strokeWidth / 2}
            stroke={theme.colors.border.muted}
            strokeWidth={strokeWidth}
            fill="transparent"
            strokeDasharray={backgroundDasharray}
            transform={`rotate(${startAngle} ${radius} ${radius})`}
          />

          {/* Progress arc */}
          <Circle
            cx={radius}
            cy={radius}
            r={radius - strokeWidth / 2}
            stroke="url(#progressGradient)"
            strokeWidth={strokeWidth}
            fill="transparent"
            strokeDasharray={progressDasharray}
            transform={`rotate(${startAngle} ${radius} ${radius})`}
            strokeLinecap="round"
          />
        </Svg>
        <Text
          variant={TextVariant.HeadingSM}
          color={TextColor.Success}
          style={tw.style('-mb-1')}
        >
          {percentage}%
        </Text>
      </Box>
    );
  };

  return (
    <TouchableOpacity
      testID={testID}
      onPress={() => {
        navigation.navigate(Routes.PREDICT.MODALS.ROOT, {
          screen: Routes.PREDICT.MARKET_DETAILS,
          params: {
            marketId: market.id,
          },
        });
      }}
    >
      <View style={styles.marketContainer}>
        <View style={styles.marketHeader}>
          <Box
            flexDirection={BoxFlexDirection.Row}
            alignItems={BoxAlignItems.Center}
            twClassName="flex-1 gap-3"
          >
            <Box twClassName="w-12 h-12 rounded-lg bg-muted overflow-hidden">
              {getImageUrl() ? (
                <Image
                  source={{ uri: getImageUrl() }}
                  style={tw.style('w-full h-full')}
                  resizeMode="cover"
                />
              ) : (
                <Box twClassName="w-full h-full bg-muted" />
              )}
            </Box>
            <Text
              variant={TextVariant.HeadingMD}
              color={TextColor.Default}
              style={tw.style('flex-1 font-medium')}
            >
              {getTitle()}
            </Text>
            <View style={styles.yesPercentageContainer}>
              <SemiCircleYesPercentage percentage={yesPercentage} size={78} />
            </View>
          </Box>
        </View>
        <View style={styles.buttonContainer}>
          <Button
            variant={ButtonVariants.Secondary}
            size={ButtonSize.Md}
            width={ButtonWidthTypes.Full}
            label={
              <Text style={tw.style('font-medium')} color={TextColor.Success}>
                {strings('predict.buy_yes')}
              </Text>
            }
            onPress={handleYes}
            style={styles.buttonYes}
            disabled={loading}
            loading={isOutcomeTokenLoading(outcome.tokens[0].id)}
          />
          <Button
            variant={ButtonVariants.Secondary}
            size={ButtonSize.Md}
            width={ButtonWidthTypes.Full}
            label={
              <Text style={tw.style('font-medium')} color={TextColor.Error}>
                {strings('predict.buy_no')}
              </Text>
            }
            onPress={handleNo}
            style={styles.buttonNo}
            disabled={loading}
            loading={isOutcomeTokenLoading(outcome.tokens[1].id)}
          />
        </View>
        <View style={styles.marketFooter}>
          <Text variant={TextVariant.BodySM} color={TextColor.Alternative}>
            ${getVolumeDisplay()} {strings('predict.volume_abbreviated')}
          </Text>
        </View>
      </View>
    </TouchableOpacity>
  );
};

export default PredictMarketSingle;<|MERGE_RESOLUTION|>--- conflicted
+++ resolved
@@ -5,13 +5,8 @@
 } from '@metamask/design-system-react-native';
 import { useTailwind } from '@metamask/design-system-twrnc-preset';
 import React, { useCallback } from 'react';
-<<<<<<< HEAD
-import { Alert, Image, View } from 'react-native';
-import { useNavigation } from '@react-navigation/native';
-=======
 import { Alert, Image, View, TouchableOpacity } from 'react-native';
 import { NavigationProp, useNavigation } from '@react-navigation/native';
->>>>>>> 90e0a207
 import Svg, { Circle, Defs, LinearGradient, Stop } from 'react-native-svg';
 import { strings } from '../../../../../../locales/i18n';
 import Button, {
@@ -30,11 +25,7 @@
 import { formatVolume } from '../../utils/format';
 import styleSheet from './PredictMarketSingle.styles';
 import Routes from '../../../../../constants/navigation/Routes';
-<<<<<<< HEAD
-
-=======
 import { PredictNavigationParamList } from '../../types/navigation';
->>>>>>> 90e0a207
 interface PredictMarketSingleProps {
   market: PredictMarketType;
   testID?: string;
@@ -55,7 +46,6 @@
       reset();
     },
   });
-  const navigation = useNavigation();
   const { isEligible } = usePredictEligibility({
     providerId: market.providerId,
   });
@@ -87,7 +77,9 @@
 
   const handleYes = () => {
     if (!isEligible) {
-      navigation.navigate(Routes.PREDICT.MODALS.UNAVAILABLE);
+      navigation.navigate(Routes.PREDICT.MODALS.ROOT, {
+        screen: Routes.PREDICT.MODALS.UNAVAILABLE,
+      });
       return;
     }
 
@@ -101,7 +93,9 @@
 
   const handleNo = () => {
     if (!isEligible) {
-      navigation.navigate(Routes.PREDICT.MODALS.UNAVAILABLE);
+      navigation.navigate(Routes.PREDICT.MODALS.ROOT, {
+        screen: Routes.PREDICT.MODALS.UNAVAILABLE,
+      });
       return;
     }
 
