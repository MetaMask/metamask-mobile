import {
  Box,
  BoxAlignItems,
  BoxFlexDirection,
} from '@metamask/design-system-react-native';
import { useTailwind } from '@metamask/design-system-twrnc-preset';
import { NavigationProp, useNavigation } from '@react-navigation/native';
import React from 'react';
import { Image, TouchableOpacity, View } from 'react-native';
import Svg, { Circle, Defs, LinearGradient, Stop } from 'react-native-svg';
import { strings } from '../../../../../../locales/i18n';
import Button, {
  ButtonSize,
  ButtonVariants,
  ButtonWidthTypes,
} from '../../../../../component-library/components/Buttons/Button';
import Text, {
  TextColor,
  TextVariant,
} from '../../../../../component-library/components/Texts/Text';
import { useStyles } from '../../../../../component-library/hooks';
<<<<<<< HEAD
import { usePredictBuy } from '../../hooks/usePredictBuy';
import { usePredictEligibility } from '../../hooks/usePredictEligibility';
=======
import Routes from '../../../../../constants/navigation/Routes';
>>>>>>> 584d9157
import { PredictMarket as PredictMarketType } from '../../types';
import { PredictNavigationParamList } from '../../types/navigation';
import { formatVolume } from '../../utils/format';
import styleSheet from './PredictMarketSingle.styles';
interface PredictMarketSingleProps {
  market: PredictMarketType;
  testID?: string;
}

const PredictMarketSingle: React.FC<PredictMarketSingleProps> = ({
  market,
  testID,
}) => {
  const outcome = market.outcomes[0];
  const navigation =
    useNavigation<NavigationProp<PredictNavigationParamList>>();
  const { styles } = useStyles(styleSheet, {});
  const tw = useTailwind();
<<<<<<< HEAD
  const { placeBuyOrder, reset, loading, currentOrderParams } = usePredictBuy({
    onError: (error) => {
      Alert.alert('Order failed', error);
      reset();
    },
  });
  const { isEligible } = usePredictEligibility({
    providerId: market.providerId,
  });
=======
>>>>>>> 584d9157

  const getOutcomePrices = (): number[] =>
    outcome.tokens.map((token) => token.price);

  const getYesPercentage = (): number => {
    const prices = getOutcomePrices();
    if (prices.length > 0) {
      return Math.round(prices[0] * 100);
    }
    return 0;
  };

  const getTitle = (): string => outcome.title ?? 'Unknown Market';

  const getImageUrl = (): string => outcome.image;

  const getVolumeDisplay = (): string => formatVolume(outcome.volume ?? 0);

  const yesPercentage = getYesPercentage();

  const handleYes = () => {
<<<<<<< HEAD
    if (!isEligible) {
      navigation.navigate(Routes.PREDICT.MODALS.ROOT, {
        screen: Routes.PREDICT.MODALS.UNAVAILABLE,
      });
      return;
    }

    placeBuyOrder({
      size: 1,
      outcomeId: outcome.id,
      outcomeTokenId: outcome.tokens[0].id,
      market,
=======
    navigation.navigate(Routes.PREDICT.MODALS.ROOT, {
      screen: Routes.PREDICT.MODALS.PLACE_BET,
      params: {
        market,
        outcome,
        outcomeToken: outcome.tokens[0],
      },
>>>>>>> 584d9157
    });
  };

  const handleNo = () => {
<<<<<<< HEAD
    if (!isEligible) {
      navigation.navigate(Routes.PREDICT.MODALS.ROOT, {
        screen: Routes.PREDICT.MODALS.UNAVAILABLE,
      });
      return;
    }

    placeBuyOrder({
      size: 1,
      outcomeId: outcome.id,
      outcomeTokenId: outcome.tokens[1].id,
      market,
=======
    navigation.navigate(Routes.PREDICT.MODALS.ROOT, {
      screen: Routes.PREDICT.MODALS.PLACE_BET,
      params: {
        market,
        outcome,
        outcomeToken: outcome.tokens[1],
      },
>>>>>>> 584d9157
    });
  };

  interface SemiCircleYesPercentageProps {
    percentage: number;
    size?: number;
    compensateCaps?: boolean;
    startAngle?: number;
  }

  const SemiCircleYesPercentage = ({
    percentage,
    size = 40,
    compensateCaps = true,
    startAngle = 180,
  }: SemiCircleYesPercentageProps) => {
    const { theme } = useStyles(() => ({}), {});
    const radius = size / 2;
    const strokeWidth = 4;

    const fullCircumference = 2 * Math.PI * (radius - strokeWidth / 2);
    const semiCircumference = fullCircumference / 2;

    let progress = Math.min(Math.max(percentage, 0), 100) / 100;

    if (compensateCaps && progress > 0) {
      const capCompensation = strokeWidth / radius;
      const adjustment = capCompensation / Math.PI / 2;
      progress = Math.min(progress, 1 - adjustment);
    }

    const backgroundDasharray = `${semiCircumference} ${fullCircumference}`;
    const progressDasharray = `${
      semiCircumference * progress
    } ${fullCircumference}`;

    return (
      <Box
        twClassName="relative items-center justify-end"
        style={{ width: size, height: size / 2 }}
      >
        <Svg width={size} height={size / 2} style={tw.style('absolute')}>
          <Defs>
            <LinearGradient
              id="progressGradient"
              x1="0%"
              y1="0%"
              x2="100%"
              y2="0%"
            >
              <Stop offset="0%" stopColor={theme.colors.success.default} />
              <Stop offset="100%" stopColor={theme.colors.success.default} />
            </LinearGradient>
          </Defs>

          {/* Background semi-circle */}
          <Circle
            cx={radius}
            cy={radius}
            r={radius - strokeWidth / 2}
            stroke={theme.colors.border.muted}
            strokeWidth={strokeWidth}
            fill="transparent"
            strokeDasharray={backgroundDasharray}
            transform={`rotate(${startAngle} ${radius} ${radius})`}
          />

          {/* Progress arc */}
          <Circle
            cx={radius}
            cy={radius}
            r={radius - strokeWidth / 2}
            stroke="url(#progressGradient)"
            strokeWidth={strokeWidth}
            fill="transparent"
            strokeDasharray={progressDasharray}
            transform={`rotate(${startAngle} ${radius} ${radius})`}
            strokeLinecap="round"
          />
        </Svg>
        <Text
          variant={TextVariant.HeadingSM}
          color={TextColor.Success}
          style={tw.style('-mb-1')}
        >
          {percentage}%
        </Text>
      </Box>
    );
  };

  return (
    <TouchableOpacity
      testID={testID}
      onPress={() => {
        navigation.navigate(Routes.PREDICT.MODALS.ROOT, {
          screen: Routes.PREDICT.MARKET_DETAILS,
          params: {
            marketId: market.id,
          },
        });
      }}
    >
      <View style={styles.marketContainer}>
        <View style={styles.marketHeader}>
          <Box
            flexDirection={BoxFlexDirection.Row}
            alignItems={BoxAlignItems.Center}
            twClassName="flex-1 gap-3"
          >
            <Box twClassName="w-12 h-12 rounded-lg bg-muted overflow-hidden">
              {getImageUrl() ? (
                <Image
                  source={{ uri: getImageUrl() }}
                  style={tw.style('w-full h-full')}
                  resizeMode="cover"
                />
              ) : (
                <Box twClassName="w-full h-full bg-muted" />
              )}
            </Box>
            <Text
              variant={TextVariant.HeadingMD}
              color={TextColor.Default}
              style={tw.style('flex-1 font-medium')}
            >
              {getTitle()}
            </Text>
            <View style={styles.yesPercentageContainer}>
              <SemiCircleYesPercentage percentage={yesPercentage} size={78} />
            </View>
          </Box>
        </View>
        <View style={styles.buttonContainer}>
          <Button
            variant={ButtonVariants.Secondary}
            size={ButtonSize.Md}
            width={ButtonWidthTypes.Full}
            label={
              <Text style={tw.style('font-medium')} color={TextColor.Success}>
                {strings('predict.buy_yes')}
              </Text>
            }
            onPress={handleYes}
            style={styles.buttonYes}
          />
          <Button
            variant={ButtonVariants.Secondary}
            size={ButtonSize.Md}
            width={ButtonWidthTypes.Full}
            label={
              <Text style={tw.style('font-medium')} color={TextColor.Error}>
                {strings('predict.buy_no')}
              </Text>
            }
            onPress={handleNo}
            style={styles.buttonNo}
          />
        </View>
        <View style={styles.marketFooter}>
          <Text variant={TextVariant.BodySM} color={TextColor.Alternative}>
            ${getVolumeDisplay()} {strings('predict.volume_abbreviated')}
          </Text>
        </View>
      </View>
    </TouchableOpacity>
  );
};

export default PredictMarketSingle;<|MERGE_RESOLUTION|>--- conflicted
+++ resolved
@@ -19,12 +19,8 @@
   TextVariant,
 } from '../../../../../component-library/components/Texts/Text';
 import { useStyles } from '../../../../../component-library/hooks';
-<<<<<<< HEAD
-import { usePredictBuy } from '../../hooks/usePredictBuy';
 import { usePredictEligibility } from '../../hooks/usePredictEligibility';
-=======
 import Routes from '../../../../../constants/navigation/Routes';
->>>>>>> 584d9157
 import { PredictMarket as PredictMarketType } from '../../types';
 import { PredictNavigationParamList } from '../../types/navigation';
 import { formatVolume } from '../../utils/format';
@@ -43,18 +39,10 @@
     useNavigation<NavigationProp<PredictNavigationParamList>>();
   const { styles } = useStyles(styleSheet, {});
   const tw = useTailwind();
-<<<<<<< HEAD
-  const { placeBuyOrder, reset, loading, currentOrderParams } = usePredictBuy({
-    onError: (error) => {
-      Alert.alert('Order failed', error);
-      reset();
-    },
-  });
+
   const { isEligible } = usePredictEligibility({
     providerId: market.providerId,
   });
-=======
->>>>>>> 584d9157
 
   const getOutcomePrices = (): number[] =>
     outcome.tokens.map((token) => token.price);
@@ -76,7 +64,6 @@
   const yesPercentage = getYesPercentage();
 
   const handleYes = () => {
-<<<<<<< HEAD
     if (!isEligible) {
       navigation.navigate(Routes.PREDICT.MODALS.ROOT, {
         screen: Routes.PREDICT.MODALS.UNAVAILABLE,
@@ -84,12 +71,6 @@
       return;
     }
 
-    placeBuyOrder({
-      size: 1,
-      outcomeId: outcome.id,
-      outcomeTokenId: outcome.tokens[0].id,
-      market,
-=======
     navigation.navigate(Routes.PREDICT.MODALS.ROOT, {
       screen: Routes.PREDICT.MODALS.PLACE_BET,
       params: {
@@ -97,12 +78,10 @@
         outcome,
         outcomeToken: outcome.tokens[0],
       },
->>>>>>> 584d9157
     });
   };
 
   const handleNo = () => {
-<<<<<<< HEAD
     if (!isEligible) {
       navigation.navigate(Routes.PREDICT.MODALS.ROOT, {
         screen: Routes.PREDICT.MODALS.UNAVAILABLE,
@@ -110,12 +89,6 @@
       return;
     }
 
-    placeBuyOrder({
-      size: 1,
-      outcomeId: outcome.id,
-      outcomeTokenId: outcome.tokens[1].id,
-      market,
-=======
     navigation.navigate(Routes.PREDICT.MODALS.ROOT, {
       screen: Routes.PREDICT.MODALS.PLACE_BET,
       params: {
@@ -123,7 +96,6 @@
         outcome,
         outcomeToken: outcome.tokens[1],
       },
->>>>>>> 584d9157
     });
   };
 
