--- conflicted
+++ resolved
@@ -175,19 +175,6 @@
   const handleBuy = (token: PredictOutcomeToken) => {
     executeGuardedAction(
       () => {
-<<<<<<< HEAD
-        navigation.navigate(Routes.PREDICT.MODALS.ROOT, {
-          screen: Routes.PREDICT.MODALS.BUY_PREVIEW,
-          params: {
-            market,
-            outcome,
-            outcomeToken: token,
-            entryPoint,
-          },
-        });
-      },
-      { checkBalance: true },
-=======
         navigation.navigate(Routes.PREDICT.MODALS.BUY_PREVIEW, {
           market,
           outcome,
@@ -199,7 +186,6 @@
         checkBalance: true,
         attemptedAction: PredictEventValues.ATTEMPTED_ACTION.PREDICT,
       },
->>>>>>> f4e8f8d0
     );
   };
 
@@ -207,22 +193,11 @@
     <TouchableOpacity
       testID={testID}
       onPress={() => {
-<<<<<<< HEAD
-        navigation.navigate(Routes.PREDICT.MODALS.ROOT, {
-          screen: Routes.PREDICT.MARKET_DETAILS,
-          params: {
-            marketId: market.id,
-            entryPoint,
-            title: market.title,
-            image: getImageUrl(),
-          },
-=======
         navigation.navigate(Routes.PREDICT.MARKET_DETAILS, {
           marketId: market.id,
           entryPoint,
           title: market.title,
           image: getImageUrl(),
->>>>>>> f4e8f8d0
         });
       }}
     >
