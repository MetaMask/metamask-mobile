--- conflicted
+++ resolved
@@ -16,22 +16,12 @@
 
 // Mock navigation
 const mockNavigate = jest.fn();
-<<<<<<< HEAD
-jest.mock('@react-navigation/native', () => {
-  const actualNav = jest.requireActual('@react-navigation/native');
-  return {
-    ...actualNav,
-    useNavigation: jest.fn(() => ({ navigate: mockNavigate })),
-  };
-});
-=======
 jest.mock('@react-navigation/native', () => ({
   ...jest.requireActual('@react-navigation/native'),
   useNavigation: () => ({
     navigate: mockNavigate,
   }),
 }));
->>>>>>> 90e0a207
 
 // Mock hooks
 const mockPlaceBuyOrder = jest.fn();
@@ -196,10 +186,14 @@
     const noButton = getByText('No');
 
     fireEvent.press(yesButton);
-    expect(mockNavigate).toHaveBeenCalledWith('PredictUnavailable');
+    expect(mockNavigate).toHaveBeenCalledWith('PredictModals', {
+      screen: 'PredictUnavailable',
+    });
 
     fireEvent.press(noButton);
-    expect(mockNavigate).toHaveBeenCalledWith('PredictUnavailable');
+    expect(mockNavigate).toHaveBeenCalledWith('PredictModals', {
+      screen: 'PredictUnavailable',
+    });
 
     // Should not call placeBuyOrder when not eligible
     expect(mockPlaceBuyOrder).not.toHaveBeenCalled();
