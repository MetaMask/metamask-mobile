--- conflicted
+++ resolved
@@ -9,6 +9,7 @@
   PredictMarket as PredictMarketType,
 } from '../../types';
 import PredictMarketSingle from './';
+import Routes from '../../../../../constants/navigation/Routes';
 
 // Mock Alert
 const mockAlert = jest.fn();
@@ -23,21 +24,14 @@
   }),
 }));
 
-// Mock hooks
-const mockPlaceBuyOrder = jest.fn();
-<<<<<<< HEAD
-const mockUsePredictBuy = jest.fn();
+// Mock usePredictEligibility hook
 const mockUsePredictEligibility = jest.fn();
-
-jest.mock('../../hooks/usePredictBuy', () => ({
-  usePredictBuy: () => mockUsePredictBuy(),
-}));
-=======
->>>>>>> 584d9157
-
 jest.mock('../../hooks/usePredictEligibility', () => ({
   usePredictEligibility: () => mockUsePredictEligibility(),
 }));
+
+// Mock hooks
+const mockPlaceBuyOrder = jest.fn();
 
 const mockOutcome: PredictOutcome = {
   id: 'test-outcome-1',
@@ -86,24 +80,11 @@
 
 describe('PredictMarketSingle', () => {
   beforeEach(() => {
-<<<<<<< HEAD
-    mockUsePredictBuy.mockReturnValue({
-      placeBuyOrder: mockPlaceBuyOrder,
-      loading: false,
-      currentOrder: null,
-      result: null,
-      completed: false,
-      error: undefined,
-      reset: jest.fn(),
-    });
-
+    jest.clearAllMocks();
+    // Default mock implementation - user is eligible
     mockUsePredictEligibility.mockReturnValue({
       isEligible: true,
-      refreshEligibility: jest.fn(),
-    });
-=======
-    jest.clearAllMocks();
->>>>>>> 584d9157
+    });
   });
 
   afterEach(() => {
@@ -137,8 +118,8 @@
     const noButton = getByText('No');
 
     fireEvent.press(yesButton);
-    expect(mockNavigate).toHaveBeenCalledWith('PredictModals', {
-      screen: 'PredictPlaceBet',
+    expect(mockNavigate).toHaveBeenCalledWith(Routes.PREDICT.MODALS.ROOT, {
+      screen: Routes.PREDICT.MODALS.PLACE_BET,
       params: {
         market: mockMarket,
         outcome: mockOutcome,
@@ -147,8 +128,8 @@
     });
 
     fireEvent.press(noButton);
-    expect(mockNavigate).toHaveBeenCalledWith('PredictModals', {
-      screen: 'PredictPlaceBet',
+    expect(mockNavigate).toHaveBeenCalledWith(Routes.PREDICT.MODALS.ROOT, {
+      screen: Routes.PREDICT.MODALS.PLACE_BET,
       params: {
         market: mockMarket,
         outcome: mockOutcome,
@@ -183,68 +164,6 @@
     expect(getByText(/\$0.*Vol\./)).toBeOnTheScreen();
   });
 
-<<<<<<< HEAD
-  it('navigate to unavailable modal when not eligible', () => {
-    mockUsePredictEligibility.mockReturnValue({
-      isEligible: false,
-      refreshEligibility: jest.fn(),
-    });
-
-    const { getByText } = renderWithProvider(
-      <PredictMarketSingle market={mockMarket} />,
-      { state: initialState },
-    );
-
-    const yesButton = getByText('Yes');
-    const noButton = getByText('No');
-
-    fireEvent.press(yesButton);
-    expect(mockNavigate).toHaveBeenCalledWith('PredictModals', {
-      screen: 'PredictUnavailable',
-    });
-
-    fireEvent.press(noButton);
-    expect(mockNavigate).toHaveBeenCalledWith('PredictModals', {
-      screen: 'PredictUnavailable',
-    });
-
-    // Should not call placeBuyOrder when not eligible
-    expect(mockPlaceBuyOrder).not.toHaveBeenCalled();
-  });
-
-  it('call placeBuyOrder when eligible', () => {
-    mockUsePredictEligibility.mockReturnValue({
-      isEligible: true,
-      refreshEligibility: jest.fn(),
-    });
-
-    const { getByText } = renderWithProvider(
-      <PredictMarketSingle market={mockMarket} />,
-      { state: initialState },
-    );
-
-    const yesButton = getByText('Yes');
-    const noButton = getByText('No');
-
-    fireEvent.press(yesButton);
-    expect(mockPlaceBuyOrder).toHaveBeenCalledWith({
-      size: 1,
-      outcomeId: mockOutcome.id,
-      outcomeTokenId: mockOutcome.tokens[0].id,
-      market: mockMarket,
-    });
-
-    fireEvent.press(noButton);
-    expect(mockPlaceBuyOrder).toHaveBeenCalledWith({
-      size: 1,
-      outcomeId: mockOutcome.id,
-      outcomeTokenId: mockOutcome.tokens[1].id,
-      market: mockMarket,
-    });
-
-    // Should not navigate when eligible
-    expect(mockNavigate).not.toHaveBeenCalled();
-=======
   it('handle market with 0% yes percentage', () => {
     const zeroPercentOutcome: PredictOutcome = {
       ...mockOutcome,
@@ -327,6 +246,64 @@
 
     // Should display the formatted volume
     expect(getByText(/\$500k.*Vol\./)).toBeOnTheScreen();
->>>>>>> 584d9157
+  });
+
+  it('navigate to unavailable modal when user is not eligible', () => {
+    // Mock user as not eligible
+    mockUsePredictEligibility.mockReturnValue({
+      isEligible: false,
+    });
+
+    const { getByText } = renderWithProvider(
+      <PredictMarketSingle market={mockMarket} />,
+      { state: initialState },
+    );
+
+    const yesButton = getByText('Yes');
+    const noButton = getByText('No');
+
+    // Press the "Yes" button
+    fireEvent.press(yesButton);
+    expect(mockNavigate).toHaveBeenCalledWith(Routes.PREDICT.MODALS.ROOT, {
+      screen: Routes.PREDICT.MODALS.UNAVAILABLE,
+    });
+
+    // Press the "No" button
+    fireEvent.press(noButton);
+    expect(mockNavigate).toHaveBeenCalledWith(Routes.PREDICT.MODALS.ROOT, {
+      screen: Routes.PREDICT.MODALS.UNAVAILABLE,
+    });
+  });
+
+  it('navigate to market details when TouchableOpacity is pressed', () => {
+    const { getByText } = renderWithProvider(
+      <PredictMarketSingle market={mockMarket} />,
+      { state: initialState },
+    );
+
+    // Press on the market title area
+    const marketTitle = getByText(
+      'Will Bitcoin reach $150,000 by end of year?',
+    );
+    fireEvent.press(marketTitle);
+
+    expect(mockNavigate).toHaveBeenCalledWith(Routes.PREDICT.MODALS.ROOT, {
+      screen: Routes.PREDICT.MARKET_DETAILS,
+      params: {
+        marketId: mockMarket.id,
+      },
+    });
+  });
+
+  it('display correct button text using i18n strings', () => {
+    const { getByText } = renderWithProvider(
+      <PredictMarketSingle market={mockMarket} />,
+      { state: initialState },
+    );
+
+    // The component uses strings('predict.buy_yes') and strings('predict.buy_no')
+    // which should resolve to 'Yes' and 'No' based on the mock data
+    expect(getByText('Yes')).toBeOnTheScreen();
+    expect(getByText('No')).toBeOnTheScreen();
   });
 });