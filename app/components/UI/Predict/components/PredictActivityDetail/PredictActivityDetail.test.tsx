import React from 'react';
import { render, screen, fireEvent } from '@testing-library/react-native';
import PredictActivityDetail from './PredictActivityDetail';
import Routes from '../../../../../constants/navigation/Routes';
import { PredictActivityType, type PredictActivityItem } from '../../types';
import {
  formatPositionSize,
  formatPrice,
  formatCurrencyValue,
} from '../../utils/format';

jest.mock('../../../../../../locales/i18n', () => ({
  strings: jest.fn((key: string) => {
    const map: Record<string, string> = {
      'predict.transactions.buy_title': 'Buy',
      'predict.transactions.sell_title': 'Sell',
      'predict.transactions.claim_title': 'Claim',
      'predict.transactions.activity_details': 'Activity details',
      'predict.transactions.date': 'Date',
      'predict.transactions.price_per_share': 'Price per share',
      'predict.transactions.shares_bought': 'Shares bought',
      'predict.transactions.shares_sold': 'Shares sold',
      'predict.transactions.predicted_amount': 'Predicted amount',
      'predict.transactions.price_impact': 'Price impact',
      'predict.transactions.net_pnl': 'Net PnL',
      'predict.transactions.total_net_pnl': 'Total net PnL',
      'predict.transactions.market_net_pnl': 'Market net PnL',
      'predict.transactions.not_available': 'Not available',
      back: 'Back',
    };
    return map[key] ?? key;
  }),
}));

const mockGoBack = jest.fn();
const mockNavigate = jest.fn();
const mockCanGoBack = jest.fn(() => true);
const mockUseRoute = jest.fn();

jest.mock('@react-navigation/native', () => ({
  useNavigation: () => ({
    canGoBack: mockCanGoBack,
    goBack: mockGoBack,
    navigate: mockNavigate,
  }),
  useRoute: () => mockUseRoute(),
}));

jest.mock('../../../../../core/Engine', () => ({
  context: {
    PredictController: {
      trackActivityViewed: jest.fn(),
    },
  },
}));

<<<<<<< HEAD
const baseBuyActivity: PredictActivityItem = {
  id: '1',
  type: PredictActivityType.BUY,
  marketTitle: 'Market X',
  detail: '',
  amountUsd: 123.45,
  outcome: 'Yes',
  entry: {
    type: 'buy',
=======
const createActivityItem = (
  overrides?: Partial<PredictActivityItem>,
): PredictActivityItem => {
  const baseEntry = {
    type: 'buy' as const,
>>>>>>> f4e8f8d0
    timestamp: 0,
    marketId: 'm',
    outcomeId: 'o',
    outcomeTokenId: 0,
    amount: 123.45,
    price: 0.34,
  };

  return {
    id: '1',
    type: PredictActivityType.BUY,
    marketTitle: 'Market X',
    detail: '',
    amountUsd: 123.45,
    outcome: 'Yes',
    entry: baseEntry,
    ...overrides,
  };
};

describe('PredictActivityDetail', () => {
  beforeEach(() => {
    jest.clearAllMocks();
  });

<<<<<<< HEAD
  afterEach(() => {
    jest.clearAllMocks();
  });

  it('renders BUY details: header, market info, predicted amount, shares, price and price impact; no amount badge', () => {
    const activity = renderWithActivity({
      type: PredictActivityType.BUY,
      priceImpactPercentage: 1.5,
=======
  describe('BUY activity', () => {
    it('displays buy title and market information', () => {
      const activity = createActivityItem({
        type: PredictActivityType.BUY,
        priceImpactPercentage: 1.5,
      });
      mockUseRoute.mockReturnValue({ params: { activity } });

      render(<PredictActivityDetail />);

      expect(screen.getByText('Buy')).toBeOnTheScreen();
      expect(screen.getByText('Date')).toBeOnTheScreen();
      expect(screen.getByText('Not available')).toBeOnTheScreen();
      expect(screen.getByText('Market')).toBeOnTheScreen();
      expect(screen.getByText('Market X')).toBeOnTheScreen();
      expect(screen.getByText('Outcome')).toBeOnTheScreen();
      expect(screen.getByText('Yes')).toBeOnTheScreen();
    });

    it('displays predicted amount with formatted value', () => {
      const activity = createActivityItem({
        type: PredictActivityType.BUY,
      });
      mockUseRoute.mockReturnValue({ params: { activity } });
      const buyEntry = activity.entry as Extract<
        PredictActivityItem['entry'],
        { type: 'buy' }
      >;
      const expectedAmount = formatCurrencyValue(buyEntry.amount, {
        showSign: false,
      }) as string;

      render(<PredictActivityDetail />);

      expect(screen.getByText('Predicted amount')).toBeOnTheScreen();
      expect(screen.getByText(expectedAmount)).toBeOnTheScreen();
    });

    it('displays shares bought with calculated value', () => {
      const activity = createActivityItem({
        type: PredictActivityType.BUY,
      });
      mockUseRoute.mockReturnValue({ params: { activity } });
      const buyEntry = activity.entry as Extract<
        PredictActivityItem['entry'],
        { type: 'buy' }
      >;
      const expectedShares = formatPositionSize(
        buyEntry.amount / buyEntry.price,
      );

      render(<PredictActivityDetail />);

      expect(screen.getByText('Shares bought')).toBeOnTheScreen();
      expect(screen.getByText(expectedShares)).toBeOnTheScreen();
>>>>>>> f4e8f8d0
    });

    it('displays price per share with formatted value', () => {
      const activity = createActivityItem({
        type: PredictActivityType.BUY,
      });
      mockUseRoute.mockReturnValue({ params: { activity } });
      const buyEntry = activity.entry as Extract<
        PredictActivityItem['entry'],
        { type: 'buy' }
      >;
      const expectedPrice = formatPrice(buyEntry.price, {
        minimumDecimals: buyEntry.price >= 1 ? 2 : 4,
        maximumDecimals: buyEntry.price >= 1 ? 2 : 4,
      });

      render(<PredictActivityDetail />);

      expect(screen.getByText('Price per share')).toBeOnTheScreen();
      expect(screen.getByText(expectedPrice)).toBeOnTheScreen();
    });

    it('displays price impact when provided', () => {
      const activity = createActivityItem({
        type: PredictActivityType.BUY,
        priceImpactPercentage: 1.5,
      });
      mockUseRoute.mockReturnValue({ params: { activity } });

      render(<PredictActivityDetail />);

      expect(screen.getByText('Price impact')).toBeOnTheScreen();
      expect(screen.getByText('1.5%')).toBeOnTheScreen();
    });

    it('hides USDC badge for buy activities', () => {
      const activity = createActivityItem({
        type: PredictActivityType.BUY,
      });
      mockUseRoute.mockReturnValue({ params: { activity } });

      render(<PredictActivityDetail />);

      expect(screen.queryByLabelText('USDC')).toBeNull();
    });
  });

  describe('SELL activity', () => {
    it('displays sell title with USDC badge and amount', () => {
      const activity = createActivityItem({
        type: PredictActivityType.SELL,
        amountUsd: 50,
        netPnlUsd: -10,
        entry: {
          type: 'sell',
          timestamp: 0,
          marketId: 'm',
          outcomeId: 'o',
          outcomeTokenId: 0,
          amount: 50,
          price: 0.5,
        },
      });
      mockUseRoute.mockReturnValue({ params: { activity } });
      const expectedAmount = formatCurrencyValue(activity.amountUsd) as string;

      render(<PredictActivityDetail />);

      expect(screen.getByText('Sell')).toBeOnTheScreen();
      expect(screen.getByLabelText('USDC')).toBeOnTheScreen();
      expect(screen.getByText(expectedAmount)).toBeOnTheScreen();
    });

    it('displays shares sold with price per share', () => {
      const activity = createActivityItem({
        type: PredictActivityType.SELL,
        amountUsd: 50,
        netPnlUsd: -10,
        entry: {
          type: 'sell',
          timestamp: 0,
          marketId: 'm',
          outcomeId: 'o',
          outcomeTokenId: 0,
          amount: 50,
          price: 0.5,
        },
      });
      mockUseRoute.mockReturnValue({ params: { activity } });
      const sellEntry = activity.entry as Extract<
        PredictActivityItem['entry'],
        { type: 'sell' }
      >;
      const expectedShares = formatPositionSize(
        sellEntry.amount / sellEntry.price,
      );
      const expectedPrice = formatPrice(sellEntry.price, {
        minimumDecimals: 4,
        maximumDecimals: 4,
      });

      render(<PredictActivityDetail />);

      expect(screen.getByText('Shares sold')).toBeOnTheScreen();
      expect(screen.getByText(expectedShares)).toBeOnTheScreen();
      expect(screen.getByText('Price per share')).toBeOnTheScreen();
      expect(screen.getByText(expectedPrice)).toBeOnTheScreen();
    });

    it('displays net PnL for sell activity', () => {
      const activity = createActivityItem({
        type: PredictActivityType.SELL,
        amountUsd: 50,
        netPnlUsd: -10,
        entry: {
          type: 'sell',
          timestamp: 0,
          marketId: 'm',
          outcomeId: 'o',
          outcomeTokenId: 0,
          amount: 50,
          price: 0.5,
        },
      });
      mockUseRoute.mockReturnValue({ params: { activity } });

      render(<PredictActivityDetail />);

      expect(screen.getByText('Net PnL')).toBeOnTheScreen();
      expect(screen.getByText('-$10.00')).toBeOnTheScreen();
    });

    it('hides predicted amount and price impact for sell activities', () => {
      const activity = createActivityItem({
        type: PredictActivityType.SELL,
        amountUsd: 50,
        entry: {
          type: 'sell',
          timestamp: 0,
          marketId: 'm',
          outcomeId: 'o',
          outcomeTokenId: 0,
          amount: 50,
          price: 0.5,
        },
      });
      mockUseRoute.mockReturnValue({ params: { activity } });

      render(<PredictActivityDetail />);

      expect(screen.queryByText('Predicted amount')).toBeNull();
      expect(screen.queryByText('Price impact')).toBeNull();
    });
  });

  describe('CLAIM activity', () => {
    it('displays claim title with USDC badge and amount', () => {
      const activity = createActivityItem({
        type: PredictActivityType.CLAIM,
        amountUsd: 200,
        totalNetPnlUsd: 150,
        netPnlUsd: 120,
        entry: {
          type: 'claimWinnings',
          timestamp: 0,
          amount: 200,
        },
      });
      mockUseRoute.mockReturnValue({ params: { activity } });

      render(<PredictActivityDetail />);

      expect(screen.getByText('Claim')).toBeOnTheScreen();
      expect(screen.getByLabelText('USDC')).toBeOnTheScreen();
      expect(screen.getByText('$200.00')).toBeOnTheScreen();
    });

    it('displays total net PnL with market-specific PnL', () => {
      const activity = createActivityItem({
        type: PredictActivityType.CLAIM,
        amountUsd: 200,
        totalNetPnlUsd: 150,
        netPnlUsd: 120,
        entry: {
          type: 'claimWinnings',
          timestamp: 0,
          amount: 200,
        },
      });
      mockUseRoute.mockReturnValue({ params: { activity } });

      render(<PredictActivityDetail />);

      expect(screen.getByText('Total net PnL')).toBeOnTheScreen();
      expect(screen.getByText('+$150.00')).toBeOnTheScreen();
      expect(screen.getByText('Market X')).toBeOnTheScreen();
      expect(screen.getByText('+$120.00')).toBeOnTheScreen();
    });

    it('hides market and outcome labels for claim activities', () => {
      const activity = createActivityItem({
        type: PredictActivityType.CLAIM,
        amountUsd: 200,
        entry: {
          type: 'claimWinnings',
          timestamp: 0,
          amount: 200,
        },
      });
      mockUseRoute.mockReturnValue({ params: { activity } });

      render(<PredictActivityDetail />);

      expect(screen.queryByText('Market')).toBeNull();
      expect(screen.queryByText('Outcome')).toBeNull();
    });
  });

  describe('navigation', () => {
    it('calls goBack when back button is pressed and navigation can go back', () => {
      const activity = createActivityItem();
      mockUseRoute.mockReturnValue({ params: { activity } });
      mockCanGoBack.mockReturnValue(true);

      render(<PredictActivityDetail />);
      const backButton = screen.getByTestId(
        'predict-activity-details-back-button',
      );

      fireEvent.press(backButton);

      expect(mockGoBack).toHaveBeenCalledTimes(1);
    });

    it('navigates to root when back button is pressed and cannot go back', () => {
      const activity = createActivityItem();
      mockUseRoute.mockReturnValue({ params: { activity } });
      mockCanGoBack.mockReturnValue(false);

      render(<PredictActivityDetail />);
      const backButton = screen.getByTestId(
        'predict-activity-details-back-button',
      );

      fireEvent.press(backButton);

      expect(mockNavigate).toHaveBeenCalledWith(Routes.PREDICT.ROOT);
    });
  });
});<|MERGE_RESOLUTION|>--- conflicted
+++ resolved
@@ -54,23 +54,11 @@
   },
 }));
 
-<<<<<<< HEAD
-const baseBuyActivity: PredictActivityItem = {
-  id: '1',
-  type: PredictActivityType.BUY,
-  marketTitle: 'Market X',
-  detail: '',
-  amountUsd: 123.45,
-  outcome: 'Yes',
-  entry: {
-    type: 'buy',
-=======
 const createActivityItem = (
   overrides?: Partial<PredictActivityItem>,
 ): PredictActivityItem => {
   const baseEntry = {
     type: 'buy' as const,
->>>>>>> f4e8f8d0
     timestamp: 0,
     marketId: 'm',
     outcomeId: 'o',
@@ -96,16 +84,6 @@
     jest.clearAllMocks();
   });
 
-<<<<<<< HEAD
-  afterEach(() => {
-    jest.clearAllMocks();
-  });
-
-  it('renders BUY details: header, market info, predicted amount, shares, price and price impact; no amount badge', () => {
-    const activity = renderWithActivity({
-      type: PredictActivityType.BUY,
-      priceImpactPercentage: 1.5,
-=======
   describe('BUY activity', () => {
     it('displays buy title and market information', () => {
       const activity = createActivityItem({
@@ -161,7 +139,6 @@
 
       expect(screen.getByText('Shares bought')).toBeOnTheScreen();
       expect(screen.getByText(expectedShares)).toBeOnTheScreen();
->>>>>>> f4e8f8d0
     });
 
     it('displays price per share with formatted value', () => {
