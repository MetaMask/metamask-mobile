--- conflicted
+++ resolved
@@ -410,11 +410,7 @@
       const positionElement = screen.getAllByTestId('predict-position')[0];
       fireEvent.press(positionElement);
 
-<<<<<<< HEAD
-      expect(mockNavigation.navigate).toHaveBeenCalledWith('PredictModals', {
-=======
       expect(mockNavigation.navigate).toHaveBeenCalledWith('Predict', {
->>>>>>> f4e8f8d0
         screen: 'PredictMarketDetails',
         params: {
           marketId: mockPositions[0].marketId,
@@ -443,11 +439,7 @@
       );
       fireEvent.press(resolvedPositionElement);
 
-<<<<<<< HEAD
-      expect(mockNavigation.navigate).toHaveBeenCalledWith('PredictModals', {
-=======
       expect(mockNavigation.navigate).toHaveBeenCalledWith('Predict', {
->>>>>>> f4e8f8d0
         screen: 'PredictMarketDetails',
         params: {
           marketId: claimablePosition.marketId,
@@ -751,9 +743,6 @@
         },
       });
 
-<<<<<<< HEAD
-      expect(screen.getByTestId('activity-indicator')).toBeOnTheScreen();
-=======
       // Check for skeleton loaders instead of activity indicator
       expect(
         screen.getByTestId('predict-position-skeleton-1'),
@@ -767,7 +756,6 @@
       expect(
         screen.getByTestId('predict-position-skeleton-4'),
       ).toBeOnTheScreen();
->>>>>>> f4e8f8d0
     });
 
     it('applies correct styles for loading state when isHomepageRedesignV1Enabled is false', () => {
@@ -805,9 +793,6 @@
         },
       });
 
-<<<<<<< HEAD
-      expect(screen.getByTestId('activity-indicator')).toBeOnTheScreen();
-=======
       // Check for skeleton loaders instead of activity indicator
       expect(
         screen.getByTestId('predict-position-skeleton-1'),
@@ -821,7 +806,6 @@
       expect(
         screen.getByTestId('predict-position-skeleton-4'),
       ).toBeOnTheScreen();
->>>>>>> f4e8f8d0
     });
   });
 
