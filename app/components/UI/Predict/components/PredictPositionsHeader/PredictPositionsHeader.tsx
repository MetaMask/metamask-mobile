import {
  Box,
  BoxAlignItems,
  BoxFlexDirection,
  BoxJustifyContent,
  Text,
  TextVariant,
  ButtonSize as ButtonSizeHero,
  TextColor,
} from '@metamask/design-system-react-native';
import { useTailwind } from '@metamask/design-system-twrnc-preset';
import { NavigationProp, useNavigation } from '@react-navigation/native';
import React, {
  forwardRef,
  useEffect,
  useImperativeHandle,
  useMemo,
} from 'react';
import { TouchableOpacity } from 'react-native';
import { useSelector } from 'react-redux';
import { strings } from '../../../../../../locales/i18n';
import { PredictPositionsHeaderSelectorsIDs } from '../../../../../../e2e/selectors/Predict/Predict.selectors';
import Icon, {
  IconColor,
  IconName,
  IconSize,
} from '../../../../../component-library/components/Icons/Icon';
import Routes from '../../../../../constants/navigation/Routes';
import { usePredictBalance } from '../../hooks/usePredictBalance';
import { usePredictClaim } from '../../hooks/usePredictClaim';
import { usePredictDeposit } from '../../hooks/usePredictDeposit';
import { useUnrealizedPnL } from '../../hooks/useUnrealizedPnL';
import { usePredictActionGuard } from '../../hooks/usePredictActionGuard';
import { POLYMARKET_PROVIDER_ID } from '../../providers/polymarket/constants';
import { selectPredictWonPositions } from '../../selectors/predictController';
import { selectSelectedInternalAccountAddress } from '../../../../../selectors/accountsController';
import { PredictPosition } from '../../types';
import { PredictNavigationParamList } from '../../types/navigation';
import { formatPrice } from '../../utils/format';
import ButtonHero from '../../../../../component-library/components-temp/Buttons/ButtonHero';
import Skeleton from '../../../../../component-library/components/Skeleton/Skeleton';
import { PredictEventValues } from '../../constants/eventNames';

export interface PredictPositionsHeaderHandle {
  refresh: () => Promise<void>;
}

interface PredictPositionsHeaderProps {
  /**
   * Callback when an error occurs during data fetch
   */
  onError?: (error: string | null) => void;
}

const PredictPositionsHeader = forwardRef<
  PredictPositionsHeaderHandle,
  PredictPositionsHeaderProps
>((props, ref) => {
  const { onError } = props;
  const { claim } = usePredictClaim();
  const navigation =
    useNavigation<NavigationProp<PredictNavigationParamList>>();
  const tw = useTailwind();
  const { executeGuardedAction } = usePredictActionGuard({
    providerId: POLYMARKET_PROVIDER_ID,
    navigation,
  });
  const {
    balance,
    loadBalance,
    isLoading: isBalanceLoading,
    error: balanceError,
  } = usePredictBalance({
    loadOnMount: true,
    refreshOnFocus: true,
  });
  const selectedAddress =
    useSelector(selectSelectedInternalAccountAddress) ?? '0x0';
  const { isDepositPending } = usePredictDeposit();
  const wonPositions = useSelector(
    selectPredictWonPositions({ address: selectedAddress }),
  );

  const {
    unrealizedPnL,
    isLoading: isUnrealizedPnLLoading,
    loadUnrealizedPnL,
    error: pnlError,
  } = useUnrealizedPnL({
    providerId: POLYMARKET_PROVIDER_ID,
  });

  // Notify parent of errors while keeping state isolated
  useEffect(() => {
    const combinedError = balanceError || pnlError;
    onError?.(combinedError);
  }, [balanceError, pnlError, onError]);

  useEffect(() => {
    if (!isDepositPending) {
      loadBalance({ isRefresh: true });
    }
  }, [isDepositPending, loadBalance]);

  const handleBalanceTouch = () => {
    navigation.navigate(Routes.PREDICT.ROOT, {
      screen: Routes.PREDICT.MARKET_LIST,
    });
  };

  useImperativeHandle(ref, () => ({
    refresh: async () => {
      await Promise.all([
        loadUnrealizedPnL({ isRefresh: true }),
        loadBalance({ isRefresh: true }),
      ]);
    },
  }));

  const totalClaimableAmount = useMemo(
    () =>
      wonPositions.reduce(
        (sum: number, position: PredictPosition) => sum + position.currentValue,
        0,
      ),
    [wonPositions],
  );

  const unrealizedAmount = unrealizedPnL?.cashUpnl ?? 0;
  const unrealizedPercent = unrealizedPnL?.percentUpnl ?? 0;

  const formatAmount = (amount: number) => {
    const sign = amount >= 0 ? '+' : '-';
    return `${sign}$${Math.abs(amount).toFixed(2)}`;
  };

  const formatPercent = (percent: number) => {
    const sign = percent >= 0 ? '+' : '';
    return `${sign}${percent.toFixed(1)}%`;
  };

  const hasClaimableAmount =
    wonPositions.length > 0 && totalClaimableAmount !== undefined;
  const hasAvailableBalance = balance !== undefined && balance > 0;
  const hasUnrealizedPnL = unrealizedPnL?.cashUpnl !== undefined;

  const handleClaim = async () => {
    await executeGuardedAction(
      async () => {
        await claim();
      },
      { attemptedAction: PredictEventValues.ATTEMPTED_ACTION.CLAIM },
    );
  };

  // Show component if there's a claimable amount, or if we have/are loading balance or P&L data
  if (
    !hasClaimableAmount &&
    !hasAvailableBalance &&
    !hasUnrealizedPnL &&
    !isBalanceLoading &&
    !isUnrealizedPnLLoading
  ) {
    return null;
  }

  return (
    <Box twClassName="gap-4 pb-4 pt-2">
      {hasClaimableAmount && (
        <ButtonHero
          size={ButtonSizeHero.Lg}
          testID={PredictPositionsHeaderSelectorsIDs.CLAIM_BUTTON}
          onPress={handleClaim}
          style={tw.style('w-full')}
        >
          <Text variant={TextVariant.BodyMd} color={TextColor.PrimaryInverse}>
            {strings('predict.claim_amount_text', {
              amount: totalClaimableAmount.toFixed(2),
            })}
          </Text>
        </ButtonHero>
      )}

      {(hasAvailableBalance ||
        hasUnrealizedPnL ||
        isBalanceLoading ||
        isUnrealizedPnLLoading) && (
        <Box
          style={tw.style(
            'bg-muted rounded-xl pt-3',
            !(hasUnrealizedPnL || isUnrealizedPnLLoading) && 'pb-3',
          )}
          testID="markets-won-card"
        >
          {(hasAvailableBalance || isBalanceLoading) && (
            <TouchableOpacity
              onPress={handleBalanceTouch}
              disabled={isBalanceLoading}
            >
              <Box
                style={tw.style(
                  'px-4',
                  (hasUnrealizedPnL || isUnrealizedPnLLoading) && 'pb-3',
                )}
                flexDirection={BoxFlexDirection.Row}
                alignItems={BoxAlignItems.Center}
                justifyContent={BoxJustifyContent.Between}
              >
                <Box
                  flexDirection={BoxFlexDirection.Row}
                  alignItems={BoxAlignItems.Center}
                >
                  <Text
                    variant={TextVariant.BodyMd}
                    twClassName="text-alternative"
                    testID="markets-won-count"
                  >
                    {strings('predict.available_balance')}
                  </Text>
                </Box>
                <Box
                  flexDirection={BoxFlexDirection.Row}
                  alignItems={BoxAlignItems.Center}
                  twClassName="flex-row items-center"
                >
                  {isBalanceLoading ? (
                    <Skeleton
                      width={80}
                      height={20}
                      style={tw.style('rounded-md mr-1')}
                    />
                  ) : (
                    <>
                      <Text
                        variant={TextVariant.BodyMd}
                        twClassName="text-primary mr-1"
                        testID="claimable-amount"
                      >
                        {formatPrice(balance, { maximumDecimals: 2 })}
                      </Text>
                      <Icon
                        name={IconName.ArrowRight}
                        size={IconSize.Sm}
                        color={IconColor.Alternative}
                      />
                    </>
                  )}
                </Box>
              </Box>
            </TouchableOpacity>
          )}
          {(hasUnrealizedPnL || isUnrealizedPnLLoading) && (
            <>
              <Box twClassName="h-px bg-alternative" />
              <Box
                twClassName="px-4 pb-3 mt-3"
                flexDirection={BoxFlexDirection.Row}
                alignItems={BoxAlignItems.Center}
                justifyContent={BoxJustifyContent.Between}
              >
                <Text
                  variant={TextVariant.BodyMd}
                  twClassName="text-alternative"
                >
<<<<<<< HEAD
                  <Text
                    variant={TextVariant.BodyMd}
                    twClassName="text-alternative"
                  >
                    {strings('predict.unrealized_pnl_label')}
                  </Text>
                </Box>
                {isUnrealizedPnLLoading ? (
                  <Skeleton
                    width={120}
                    height={20}
                    style={tw.style('rounded-md')}
                  />
                ) : (
                  <Text
                    variant={TextVariant.BodyMd}
                    twClassName={
                      unrealizedAmount >= 0
                        ? 'text-success-default'
                        : 'text-error-default'
                    }
                  >
                    {strings('predict.unrealized_pnl_value', {
                      amount: formatAmount(unrealizedAmount),
                      percent: formatPercent(unrealizedPercent),
                    })}
                  </Text>
                )}
=======
                  {strings('predict.unrealized_pnl_label')}
                </Text>
                <Text
                  variant={TextVariant.BodyMd}
                  twClassName={
                    unrealizedAmount >= 0
                      ? 'text-success-default'
                      : 'text-error-default'
                  }
                >
                  {strings('predict.unrealized_pnl_value', {
                    amount: formatAmount(unrealizedAmount),
                    percent: formatPercent(unrealizedPercent),
                  })}
                </Text>
>>>>>>> 1b6e4329
              </Box>
            </>
          )}
        </Box>
      )}
    </Box>
  );
});

PredictPositionsHeader.displayName = 'PredictAccountState';

export default PredictPositionsHeader;<|MERGE_RESOLUTION|>--- conflicted
+++ resolved
@@ -262,14 +262,8 @@
                   variant={TextVariant.BodyMd}
                   twClassName="text-alternative"
                 >
-<<<<<<< HEAD
-                  <Text
-                    variant={TextVariant.BodyMd}
-                    twClassName="text-alternative"
-                  >
-                    {strings('predict.unrealized_pnl_label')}
-                  </Text>
-                </Box>
+                  {strings('predict.unrealized_pnl_label')}
+                </Text>
                 {isUnrealizedPnLLoading ? (
                   <Skeleton
                     width={120}
@@ -277,23 +271,6 @@
                     style={tw.style('rounded-md')}
                   />
                 ) : (
-                  <Text
-                    variant={TextVariant.BodyMd}
-                    twClassName={
-                      unrealizedAmount >= 0
-                        ? 'text-success-default'
-                        : 'text-error-default'
-                    }
-                  >
-                    {strings('predict.unrealized_pnl_value', {
-                      amount: formatAmount(unrealizedAmount),
-                      percent: formatPercent(unrealizedPercent),
-                    })}
-                  </Text>
-                )}
-=======
-                  {strings('predict.unrealized_pnl_label')}
-                </Text>
                 <Text
                   variant={TextVariant.BodyMd}
                   twClassName={
@@ -307,7 +284,7 @@
                     percent: formatPercent(unrealizedPercent),
                   })}
                 </Text>
->>>>>>> 1b6e4329
+                )}
               </Box>
             </>
           )}
