import {
  Box,
  BoxAlignItems,
  BoxFlexDirection,
} from '@metamask/design-system-react-native';
import { useTailwind } from '@metamask/design-system-twrnc-preset';
import React, { useEffect, useRef } from 'react';
import { Animated, TouchableOpacity } from 'react-native';
import { PerpsAmountDisplaySelectorsIDs } from '../../../../../../e2e/selectors/Perps/Perps.selectors';
import Text, {
  TextColor,
  TextVariant,
} from '../../../../../component-library/components/Texts/Text';

interface PredictAmountDisplayProps {
  amount: string;
  onPress?: () => void;
  isActive?: boolean;
  hasError?: boolean;
}

const PredictAmountDisplay: React.FC<PredictAmountDisplayProps> = ({
  amount,
  onPress,
  isActive = false,
  hasError = false,
}) => {
  const tw = useTailwind();
  const fadeAnim = useRef(new Animated.Value(0)).current;

  useEffect(() => {
    if (isActive) {
      // Start blinking animation
      Animated.loop(
        Animated.sequence([
          Animated.timing(fadeAnim, {
            toValue: 1,
            duration: 500,
            useNativeDriver: true,
          }),
          Animated.timing(fadeAnim, {
            toValue: 0,
            duration: 500,
            useNativeDriver: true,
          }),
        ]),
      ).start();
    } else {
      // Stop animation and hide cursor
      fadeAnim.setValue(0);
    }
  }, [isActive, fadeAnim]);

  const amountValue = amount ? `$${amount}` : '$0';

  const content = (
    <Box
      alignItems={BoxAlignItems.Center}
      twClassName="px-6"
      testID={PerpsAmountDisplaySelectorsIDs.CONTAINER}
    >
      <Box
        flexDirection={BoxFlexDirection.Row}
        alignItems={BoxAlignItems.Center}
      >
        {/* Text only takes 1 arg */}
        <Text
          testID={PerpsAmountDisplaySelectorsIDs.AMOUNT_LABEL}
          color={hasError ? TextColor.Error : TextColor.Default}
          variant={TextVariant.BodyMDMedium}
          style={tw.style(
            'text-[64px] tracking-tight leading-[74px] font-medium',
          )}
        >
<<<<<<< HEAD
          {showTokenAmount && tokenAmount && tokenSymbol
            ? `${formatPositionSize(tokenAmount)} ${tokenSymbol}`
            : amount
              ? formatPrice(amount, { minimumDecimals: 0, maximumDecimals: 2 })
              : '$0'}
=======
          {amountValue}
>>>>>>> 062e252e
        </Text>
        {isActive && (
          <Animated.View
            testID="cursor"
            style={[
              tw.style('w-0.5 h-[54px] ml-1 bg-default'),
              {
                opacity: fadeAnim,
              },
            ]}
          />
        )}
      </Box>
    </Box>
  );

  if (onPress) {
    return (
      <TouchableOpacity onPress={onPress} activeOpacity={0.7}>
        {content}
      </TouchableOpacity>
    );
  }

  return content;
};

export default PredictAmountDisplay;<|MERGE_RESOLUTION|>--- conflicted
+++ resolved
@@ -72,15 +72,7 @@
             'text-[64px] tracking-tight leading-[74px] font-medium',
           )}
         >
-<<<<<<< HEAD
-          {showTokenAmount && tokenAmount && tokenSymbol
-            ? `${formatPositionSize(tokenAmount)} ${tokenSymbol}`
-            : amount
-              ? formatPrice(amount, { minimumDecimals: 0, maximumDecimals: 2 })
-              : '$0'}
-=======
           {amountValue}
->>>>>>> 062e252e
         </Text>
         {isActive && (
           <Animated.View
