--- conflicted
+++ resolved
@@ -143,11 +143,7 @@
 
     return (
       <View style={tw.style('py-4')}>
-<<<<<<< HEAD
-        <View style={tw.style('px-4 mb-4')}>
-=======
         <View style={tw.style('px-4 mb-3')}>
->>>>>>> f4e8f8d0
           {hasInsufficientFunds && onAddFunds ? (
             <Button
               variant={ButtonVariants.Primary}
