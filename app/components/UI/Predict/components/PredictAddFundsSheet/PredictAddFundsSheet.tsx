import {
  Box,
  BoxAlignItems,
  BoxJustifyContent,
  Text,
  TextVariant,
} from '@metamask/design-system-react-native';
import { useTailwind } from '@metamask/design-system-twrnc-preset';
import React, { forwardRef, useImperativeHandle } from 'react';
import { strings } from '../../../../../../locales/i18n';

// Internal dependencies.
import BottomSheet from '../../../../../component-library/components/BottomSheets/BottomSheet/BottomSheet';
import BottomSheetFooter from '../../../../../component-library/components/BottomSheets/BottomSheetFooter/BottomSheetFooter';
import BottomSheetHeader from '../../../../../component-library/components/BottomSheets/BottomSheetHeader/BottomSheetHeader';
import { ButtonVariants } from '../../../../../component-library/components/Buttons/Button/Button.types';
import { usePredictDeposit } from '../../hooks/usePredictDeposit';
import { usePredictActionGuard } from '../../hooks/usePredictActionGuard';
import { POLYMARKET_PROVIDER_ID } from '../../providers/polymarket/constants';
import { NavigationProp, useNavigation } from '@react-navigation/native';
import { PredictNavigationParamList } from '../../types/navigation';
<<<<<<< HEAD
import { PredictEventValues } from '../../constants/eventNames';
=======
import {
  usePredictBottomSheet,
  type PredictBottomSheetRef,
} from '../../hooks/usePredictBottomSheet';
>>>>>>> d12fa7d6

interface PredictAddFundsSheetProps {
  onDismiss?: () => void;
}

export type PredictAddFundsSheetRef = PredictBottomSheetRef;

const PredictAddFundsSheet = forwardRef<
  PredictAddFundsSheetRef,
  PredictAddFundsSheetProps
>(({ onDismiss }, ref) => {
  const tw = useTailwind();
  const navigation =
    useNavigation<NavigationProp<PredictNavigationParamList>>();
  const { deposit } = usePredictDeposit();
  const { executeGuardedAction } = usePredictActionGuard({
    providerId: POLYMARKET_PROVIDER_ID,
    navigation,
  });
  const { sheetRef, isVisible, closeSheet, handleSheetClosed, getRefHandlers } =
    usePredictBottomSheet({ onDismiss });

  const handleClose = () => {
    closeSheet();
  };

  const handleAddFunds = () => {
    executeGuardedAction(
      () => {
        deposit();
      },
      { attemptedAction: PredictEventValues.ATTEMPTED_ACTION.DEPOSIT },
    );
  };

  useImperativeHandle(ref, getRefHandlers, [getRefHandlers]);

  if (!isVisible) {
    return null;
  }

  return (
    <BottomSheet
      ref={sheetRef}
      shouldNavigateBack={false}
      isInteractable
      onClose={handleSheetClosed}
    >
      <BottomSheetHeader onClose={handleClose} style={tw.style('px-6 py-4')}>
        <Text variant={TextVariant.HeadingMd} twClassName="text-default">
          {strings('predict.add_funds_sheet.title')}
        </Text>
      </BottomSheetHeader>
      <Box
        alignItems={BoxAlignItems.Start}
        justifyContent={BoxJustifyContent.Start}
        twClassName="px-6 pb-8"
      >
        <Text variant={TextVariant.BodyMd} twClassName="text-alternative">
          {strings('predict.add_funds_sheet.description')}{' '}
        </Text>
      </Box>
      <BottomSheetFooter
        buttonPropsArray={[
          {
            variant: ButtonVariants.Primary,
            label: strings('predict.add_funds_sheet.title'),
            onPress: handleAddFunds,
          },
        ]}
        style={tw.style('px-6')}
      />
    </BottomSheet>
  );
});

export default PredictAddFundsSheet;<|MERGE_RESOLUTION|>--- conflicted
+++ resolved
@@ -19,14 +19,11 @@
 import { POLYMARKET_PROVIDER_ID } from '../../providers/polymarket/constants';
 import { NavigationProp, useNavigation } from '@react-navigation/native';
 import { PredictNavigationParamList } from '../../types/navigation';
-<<<<<<< HEAD
 import { PredictEventValues } from '../../constants/eventNames';
-=======
 import {
   usePredictBottomSheet,
   type PredictBottomSheetRef,
 } from '../../hooks/usePredictBottomSheet';
->>>>>>> d12fa7d6
 
 interface PredictAddFundsSheetProps {
   onDismiss?: () => void;
