--- conflicted
+++ resolved
@@ -29,15 +29,12 @@
 import Engine from '../../../../core/Engine';
 import DevLogger from '../../../../core/SDKConnect/utils/DevLogger';
 import Logger, { type LoggerErrorOptions } from '../../../../util/Logger';
-<<<<<<< HEAD
-=======
 import {
   trace,
   endTrace,
   TraceName,
   TraceOperation,
 } from '../../../../util/trace';
->>>>>>> f4e8f8d0
 import { addTransactionBatch } from '../../../../util/transaction-controller';
 import {
   PredictEventProperties,
@@ -60,14 +57,10 @@
   Signer,
 } from '../providers/types';
 import {
-  AcceptAgreementParams,
   ClaimParams,
   GetPriceHistoryParams,
-<<<<<<< HEAD
-=======
   GetPriceParams,
   GetPriceResponse,
->>>>>>> f4e8f8d0
   PredictAccountMeta,
   PredictActivity,
   PredictBalance,
@@ -84,12 +77,9 @@
 } from '../types';
 import { ensureError } from '../utils/predictErrorHandler';
 import { PREDICT_CONSTANTS, PREDICT_ERROR_CODES } from '../constants/errors';
-<<<<<<< HEAD
-=======
 import { getEvmAccountFromSelectedAccountGroup } from '../utils/accounts';
 import { GEO_BLOCKED_COUNTRIES } from '../constants/geoblock';
 import { MATIC_CONTRACTS } from '../providers/polymarket/constants';
->>>>>>> f4e8f8d0
 
 /**
  * State shape for PredictController
@@ -111,19 +101,11 @@
   // Account balances
   balances: { [providerId: string]: { [address: string]: PredictBalance } };
 
-<<<<<<< HEAD
-  // Claim management
-  claimablePositions: { [address: string]: PredictPosition[] };
-
-  // Deposit management
-  pendingDeposits: { [providerId: string]: { [address: string]: boolean } };
-=======
   // Claim management (this should always be ALL claimable positions)
   claimablePositions: { [address: string]: PredictPosition[] };
 
   // Deposit management
   pendingDeposits: { [providerId: string]: { [address: string]: string } };
->>>>>>> f4e8f8d0
 
   // Withdraw management
   // TODO: change to be per-account basis
@@ -409,15 +391,9 @@
    * @private
    */
   private getSigner(address?: string): Signer {
-<<<<<<< HEAD
-    const { AccountsController, KeyringController } = Engine.context;
-    const selectedAddress =
-      address ?? AccountsController.getSelectedAccount().address;
-=======
     const { KeyringController } = Engine.context;
     const selectedAddress =
       address ?? getEvmAccountFromSelectedAccountGroup()?.address ?? '0x0';
->>>>>>> f4e8f8d0
     return {
       address: selectedAddress,
       signTypedMessage: (
@@ -513,11 +489,8 @@
         state.lastUpdateTimestamp = Date.now();
       });
 
-<<<<<<< HEAD
-=======
       traceData = { success: false, error: errorMessage };
 
->>>>>>> f4e8f8d0
       // Log to Sentry with market query context
       Logger.error(
         ensureError(error),
@@ -604,11 +577,8 @@
         state.lastUpdateTimestamp = Date.now();
       });
 
-<<<<<<< HEAD
-=======
       traceData = { success: false, error: errorMessage };
 
->>>>>>> f4e8f8d0
       // Log to Sentry with market details context
       Logger.error(
         ensureError(error),
@@ -693,11 +663,8 @@
         state.lastUpdateTimestamp = Date.now();
       });
 
-<<<<<<< HEAD
-=======
       traceData = { success: false, error: errorMessage };
 
->>>>>>> f4e8f8d0
       // Log to Sentry with price history context
       Logger.error(
         ensureError(error),
@@ -709,8 +676,6 @@
         }),
       );
 
-<<<<<<< HEAD
-=======
       throw error;
     } finally {
       endTrace({
@@ -787,7 +752,6 @@
         }),
       );
 
->>>>>>> f4e8f8d0
       throw error;
     } finally {
       endTrace({
@@ -821,10 +785,6 @@
 
     try {
       const { address, providerId = 'polymarket' } = params;
-<<<<<<< HEAD
-      const { AccountsController } = Engine.context;
-=======
->>>>>>> f4e8f8d0
 
       const selectedAddress = address ?? this.getSigner().address;
 
@@ -862,11 +822,8 @@
         state.lastUpdateTimestamp = Date.now();
       });
 
-<<<<<<< HEAD
-=======
       traceData = { success: false, error: errorMessage };
 
->>>>>>> f4e8f8d0
       // Log to Sentry with positions query context (no user address)
       Logger.error(
         ensureError(error),
@@ -949,14 +906,11 @@
         state.lastUpdateTimestamp = Date.now();
       });
 
-<<<<<<< HEAD
-=======
       traceData = {
         success: false,
         error: error instanceof Error ? error.message : 'Unknown error',
       };
 
->>>>>>> f4e8f8d0
       // Log to Sentry with activity query context (no user address)
       Logger.error(
         ensureError(error),
@@ -1031,11 +985,8 @@
         state.lastUpdateTimestamp = Date.now();
       });
 
-<<<<<<< HEAD
-=======
       traceData = { success: false, error: errorMessage };
 
->>>>>>> f4e8f8d0
       // Log to Sentry with unrealized PnL context (no user address)
       Logger.error(
         ensureError(error),
@@ -1055,20 +1006,12 @@
   }
 
   /**
-<<<<<<< HEAD
-   * Track Predict order analytics events
-   * @public
-   */
-  public async trackPredictOrderEvent({
-    eventType,
-=======
    * Track Predict trade transaction analytics event
    * Uses a single consolidated event with status discriminator
    * @public
    */
   public async trackPredictOrderEvent({
     status,
->>>>>>> f4e8f8d0
     amountUsd,
     analyticsProperties,
     providerId,
@@ -1077,11 +1020,7 @@
     sharePrice,
     pnl,
   }: {
-<<<<<<< HEAD
-    eventType: PredictEventTypeValue;
-=======
     status: PredictTradeStatusValue;
->>>>>>> f4e8f8d0
     amountUsd?: number;
     analyticsProperties?: PlaceOrderParams['analyticsProperties'];
     providerId: string;
@@ -1094,14 +1033,9 @@
       return;
     }
 
-<<<<<<< HEAD
-    // Build regular properties (common to all events)
-    const regularProperties = {
-=======
     // Build regular properties (common to all statuses)
     const regularProperties = {
       [PredictEventProperties.STATUS]: status,
->>>>>>> f4e8f8d0
       [PredictEventProperties.MARKET_ID]: analyticsProperties.marketId,
       [PredictEventProperties.MARKET_TITLE]: analyticsProperties.marketTitle,
       [PredictEventProperties.MARKET_CATEGORY]:
@@ -1120,11 +1054,7 @@
       ...(analyticsProperties.outcome && {
         [PredictEventProperties.OUTCOME]: analyticsProperties.outcome,
       }),
-<<<<<<< HEAD
-      // Add completion duration for COMPLETED and FAILED events
-=======
       // Add completion duration for succeeded and failed status
->>>>>>> f4e8f8d0
       ...(completionDuration !== undefined && {
         [PredictEventProperties.COMPLETION_DURATION]: completionDuration,
       }),
@@ -1145,34 +1075,7 @@
       }),
     };
 
-<<<<<<< HEAD
-    // Determine event name based on type
-    let metaMetricsEvent: (typeof MetaMetricsEvents)[keyof typeof MetaMetricsEvents];
-    let eventLabel: string;
-
-    switch (eventType) {
-      case PredictEventType.INITIATED:
-        metaMetricsEvent = MetaMetricsEvents.PREDICT_ACTION_INITIATED;
-        eventLabel = 'PREDICT_ACTION_INITIATED';
-        break;
-      case PredictEventType.SUBMITTED:
-        metaMetricsEvent = MetaMetricsEvents.PREDICT_ACTION_SUBMITTED;
-        eventLabel = 'PREDICT_ACTION_SUBMITTED';
-        break;
-      case PredictEventType.COMPLETED:
-        metaMetricsEvent = MetaMetricsEvents.PREDICT_ACTION_COMPLETED;
-        eventLabel = 'PREDICT_ACTION_COMPLETED';
-        break;
-      case PredictEventType.FAILED:
-        metaMetricsEvent = MetaMetricsEvents.PREDICT_ACTION_FAILED;
-        eventLabel = 'PREDICT_ACTION_FAILED';
-        break;
-    }
-
-    DevLogger.log(`📊 [Analytics] ${eventLabel}`, {
-=======
     DevLogger.log(`📊 [Analytics] PREDICT_TRADE_TRANSACTION [${status}]`, {
->>>>>>> f4e8f8d0
       providerId,
       regularProperties,
       sensitiveProperties,
@@ -1278,8 +1181,6 @@
   }
 
   /**
-<<<<<<< HEAD
-=======
    * Track geo-blocking event when user attempts an action but is blocked
    */
   public trackGeoBlockTriggered({
@@ -1309,7 +1210,6 @@
   }
 
   /**
->>>>>>> f4e8f8d0
    * Track when user views the predict feed
    * Tracks session-based feed interactions with unique session IDs
    * @param sessionId - Unique session identifier
@@ -1364,15 +1264,9 @@
       if (!provider) {
         throw new Error('Provider not available');
       }
-<<<<<<< HEAD
 
       const signer = this.getSigner();
 
-=======
-
-      const signer = this.getSigner();
-
->>>>>>> f4e8f8d0
       return provider.previewOrder({ ...params, signer });
     } catch (error) {
       // Log to Sentry with preview context (no sensitive amounts)
@@ -1399,8 +1293,6 @@
       preview.side === Side.BUY
         ? preview?.maxAmountSpent
         : preview?.minAmountReceived;
-<<<<<<< HEAD
-=======
 
     // Start Sentry trace for place order operation
     const traceId = `place-order-${Date.now()}`;
@@ -1423,7 +1315,6 @@
         }),
       },
     });
->>>>>>> f4e8f8d0
 
     try {
       const provider = this.providers.get(providerId);
@@ -1435,11 +1326,7 @@
 
       // Track Predict Trade Transaction with submitted status (fire and forget)
       this.trackPredictOrderEvent({
-<<<<<<< HEAD
-        eventType: PredictEventType.SUBMITTED,
-=======
         status: PredictTradeStatus.SUBMITTED,
->>>>>>> f4e8f8d0
         amountUsd,
         analyticsProperties,
         providerId,
@@ -1454,72 +1341,6 @@
       // Track Predict Action Completed or Failed
       const completionDuration = performance.now() - startTime;
 
-<<<<<<< HEAD
-      if (result.success) {
-        const { spentAmount, receivedAmount } = result.response;
-
-        const cachedBalance =
-          this.state.balances[providerId]?.[signer.address]?.balance ?? 0;
-        let realAmountUsd = amountUsd;
-        let realSharePrice = sharePrice;
-        try {
-          if (preview.side === Side.BUY) {
-            realAmountUsd = parseFloat(spentAmount);
-            realSharePrice =
-              parseFloat(spentAmount) / parseFloat(receivedAmount);
-
-            // Optimistically update balance
-            this.update((state) => {
-              state.balances[providerId] = state.balances[providerId] || {};
-              state.balances[providerId][signer.address] = {
-                balance: cachedBalance - realAmountUsd,
-                // valid for 5 seconds (since it takes some time to reflect balance on-chain)
-                validUntil: Date.now() + 5000,
-              };
-            });
-          } else {
-            realAmountUsd = parseFloat(receivedAmount);
-            realSharePrice =
-              parseFloat(receivedAmount) / parseFloat(spentAmount);
-
-            // Optimistically update balance
-            this.update((state) => {
-              state.balances[providerId] = state.balances[providerId] || {};
-              state.balances[providerId][signer.address] = {
-                balance: cachedBalance + realAmountUsd,
-                // valid for 5 seconds (since it takes some time to reflect balance on-chain)
-                validUntil: Date.now() + 5000,
-              };
-            });
-          }
-        } catch (_e) {
-          // If we can't get real share price, continue without it
-        }
-
-        // Track Predict Action Completed (fire and forget)
-        this.trackPredictOrderEvent({
-          eventType: PredictEventType.COMPLETED,
-          amountUsd: realAmountUsd,
-          analyticsProperties,
-          providerId,
-          completionDuration,
-          sharePrice: realSharePrice,
-        });
-      } else {
-        // Track Predict Action Failed (fire and forget)
-        this.trackPredictOrderEvent({
-          eventType: PredictEventType.FAILED,
-          amountUsd,
-          analyticsProperties,
-          providerId,
-          sharePrice,
-          completionDuration,
-          failureReason: result.error || 'Unknown error',
-        });
-        throw new Error(result.error);
-      }
-
-=======
       if (!result.success) {
         throw new Error(result.error);
       }
@@ -1574,7 +1395,6 @@
       });
 
       traceData = { success: true, side: preview.side };
->>>>>>> f4e8f8d0
       return result as unknown as Result;
     } catch (error) {
       const completionDuration = performance.now() - startTime;
@@ -1583,14 +1403,9 @@
           ? error.message
           : PREDICT_ERROR_CODES.PLACE_ORDER_FAILED;
 
-<<<<<<< HEAD
-      this.trackPredictOrderEvent({
-        eventType: PredictEventType.FAILED,
-=======
       // Track Predict Trade Transaction with failed status (fire and forget)
       this.trackPredictOrderEvent({
         status: PredictTradeStatus.FAILED,
->>>>>>> f4e8f8d0
         amountUsd,
         analyticsProperties,
         providerId,
@@ -1605,18 +1420,7 @@
         state.lastUpdateTimestamp = Date.now();
       });
 
-<<<<<<< HEAD
-      // Log error for debugging and future Sentry integration
-      DevLogger.log('PredictController: Place order failed', {
-        error: errorMessage,
-        errorDetails: error instanceof Error ? error.stack : undefined,
-        timestamp: new Date().toISOString(),
-        providerId,
-        params,
-      });
-=======
       traceData = { success: false, error: errorMessage };
->>>>>>> f4e8f8d0
 
       // Log to Sentry with order context (excluding sensitive data like amounts)
       Logger.error(
@@ -1631,9 +1435,6 @@
         }),
       );
 
-<<<<<<< HEAD
-      throw new Error(errorMessage);
-=======
       // Log error for debugging and future Sentry integration
       DevLogger.log('PredictController: Place order failed', {
         error: errorMessage,
@@ -1650,151 +1451,12 @@
         id: traceId,
         data: traceData,
       });
->>>>>>> f4e8f8d0
     }
   }
 
   async claimWithConfirmation({
     providerId,
   }: ClaimParams): Promise<PredictClaim> {
-<<<<<<< HEAD
-    try {
-      const provider = this.providers.get(providerId);
-      if (!provider) {
-        throw new Error('Provider not available');
-      }
-
-      const signer = this.getSigner();
-
-      // Get claimable positions from state
-      const claimablePositions = this.state.claimablePositions[signer.address];
-
-      if (!claimablePositions || claimablePositions.length === 0) {
-        throw new Error('No claimable positions found');
-      }
-
-      // Prepare claim transaction - can fail if safe address not found, signing fails, etc.
-      const prepareClaimResult = await provider.prepareClaim({
-        positions: claimablePositions,
-        signer,
-      });
-
-      if (!prepareClaimResult) {
-        throw new Error('Failed to prepare claim transaction');
-      }
-
-      const { transactions, chainId } = prepareClaimResult;
-
-      if (!transactions || transactions.length === 0) {
-        throw new Error('No transactions returned from claim preparation');
-      }
-
-      if (!chainId) {
-        throw new Error('Chain ID not provided by claim preparation');
-      }
-
-      // Find network client - can fail if chain is not supported
-      const { NetworkController } = Engine.context;
-      const networkClientId = NetworkController.findNetworkClientIdByChainId(
-        numberToHex(chainId),
-      );
-
-      if (!networkClientId) {
-        throw new Error(
-          `Network client not found for chain ID: ${numberToHex(chainId)}`,
-        );
-      }
-
-      // Add transaction batch - can fail if transaction submission fails
-      const batchResult = await addTransactionBatch({
-        from: signer.address as Hex,
-        origin: ORIGIN_METAMASK,
-        networkClientId,
-        disableHook: true,
-        disableSequential: true,
-        transactions,
-      });
-
-      if (!batchResult?.batchId) {
-        throw new Error(
-          'Failed to get batch ID from claim transaction submission',
-        );
-      }
-
-      const { batchId } = batchResult;
-
-      const predictClaim: PredictClaim = {
-        batchId,
-        chainId,
-        status: PredictClaimStatus.PENDING,
-      };
-
-      this.update((state) => {
-        state.lastError = null; // Clear any previous errors
-        state.lastUpdateTimestamp = Date.now();
-      });
-
-      return predictClaim;
-    } catch (error) {
-      const e = ensureError(error);
-      if (e.message.includes('User denied transaction signature')) {
-        // ignore error, as the user cancelled the tx
-        return {
-          batchId: 'NA',
-          chainId: 0,
-          status: PredictClaimStatus.CANCELLED,
-        };
-      }
-      // Log to Sentry with claim context (no user address or amounts)
-      Logger.error(
-        e,
-        this.getErrorContext('claimWithConfirmation', {
-          providerId,
-        }),
-      );
-      const errorMessage =
-        error instanceof Error
-          ? error.message
-          : PREDICT_ERROR_CODES.CLAIM_FAILED;
-
-      // Update error state for Sentry integration
-      this.update((state) => {
-        state.lastError = errorMessage;
-        state.lastUpdateTimestamp = Date.now();
-      });
-
-      // Log error for debugging and future Sentry integration
-      DevLogger.log('PredictController: Claim failed', {
-        error: errorMessage,
-        errorDetails: error instanceof Error ? error.stack : undefined,
-        timestamp: new Date().toISOString(),
-        providerId,
-      });
-
-      // Re-throw the error so the hook can handle it and show the toast
-      throw error;
-    }
-  }
-
-  public confirmClaim({
-    providerId = 'polymarket',
-  }: {
-    providerId: string;
-  }): void {
-    const provider = this.providers.get(providerId);
-    if (!provider) {
-      throw new Error('Provider not available');
-    }
-    const signer = this.getSigner();
-    const claimedPositions = this.state.claimablePositions[signer.address];
-    if (!claimedPositions || claimedPositions.length === 0) {
-      return;
-    }
-
-    this.providers.get(providerId)?.confirmClaim?.({
-      positions: claimedPositions,
-      signer: this.getSigner(),
-=======
     // Start Sentry trace for claim operation
     const traceId = `claim-${Date.now()}`;
     let traceData:
@@ -1971,20 +1633,13 @@
 
     this.update((state) => {
       state.claimablePositions[signer.address] = [];
->>>>>>> f4e8f8d0
-    });
-  }
-
-<<<<<<< HEAD
-    this.update((state) => {
-      state.claimablePositions[signer.address] = [];
-    });
-=======
+    });
+  }
+
   private isLocallyGeoblocked(region: { country: string }): boolean {
     return GEO_BLOCKED_COUNTRIES.some(
       ({ country }) => country === region.country,
     );
->>>>>>> f4e8f8d0
   }
 
   /**
@@ -2061,15 +1716,9 @@
 
       // Clear any previous deposit transaction
       this.update((state) => {
-<<<<<<< HEAD
-        state.pendingDeposits[params.providerId] = {
-          [signer.address]: false,
-        };
-=======
         if (state.pendingDeposits[params.providerId]?.[signer.address]) {
           delete state.pendingDeposits[params.providerId][signer.address];
         }
->>>>>>> f4e8f8d0
       });
 
       const depositPreparation = await provider.prepareDeposit({
@@ -2099,15 +1748,12 @@
         throw new Error(`Network client not found for chain ID: ${chainId}`);
       }
 
-<<<<<<< HEAD
-=======
       this.update((state) => {
         state.pendingDeposits[params.providerId] =
           state.pendingDeposits[params.providerId] || {};
         state.pendingDeposits[params.providerId][signer.address] = 'pending';
       });
 
->>>>>>> f4e8f8d0
       const batchResult = await addTransactionBatch({
         from: signer.address as Hex,
         origin: ORIGIN_METAMASK,
@@ -2130,15 +1776,9 @@
       }
 
       this.update((state) => {
-<<<<<<< HEAD
-        state.pendingDeposits[params.providerId] = {
-          [signer.address]: true,
-        };
-=======
         state.pendingDeposits[params.providerId] =
           state.pendingDeposits[params.providerId] || {};
         state.pendingDeposits[params.providerId][signer.address] = batchId;
->>>>>>> f4e8f8d0
       });
 
       return {
@@ -2150,11 +1790,8 @@
     } catch (error) {
       const e = ensureError(error);
       if (e.message.includes('User denied transaction signature')) {
-<<<<<<< HEAD
-=======
         // Clear pending state before returning
         this.clearPendingDeposit({ providerId: params.providerId });
->>>>>>> f4e8f8d0
         // ignore error, as the user cancelled the tx
         return {
           success: true,
@@ -2169,11 +1806,8 @@
         }),
       );
 
-<<<<<<< HEAD
-=======
       this.clearPendingDeposit({ providerId: params.providerId });
 
->>>>>>> f4e8f8d0
       throw new Error(
         error instanceof Error
           ? error.message
@@ -2183,28 +1817,17 @@
   }
 
   public clearPendingDeposit({ providerId }: { providerId: string }): void {
-<<<<<<< HEAD
-    const { AccountsController } = Engine.context;
-    const selectedAddress = AccountsController.getSelectedAccount().address;
-    this.update((state) => {
-      state.pendingDeposits[providerId] = {
-        [selectedAddress]: false,
-      };
-=======
     const selectedAddress = this.getSigner().address;
     this.update((state) => {
       if (state.pendingDeposits[providerId]?.[selectedAddress]) {
         delete state.pendingDeposits[providerId][selectedAddress];
       }
->>>>>>> f4e8f8d0
     });
   }
 
   public async getAccountState(
     params: GetAccountStateParams,
   ): Promise<AccountState> {
-<<<<<<< HEAD
-=======
     // Start Sentry trace for get account state operation
     const traceId = `get-account-state-${Date.now()}`;
     let traceData: { success: boolean; error?: string } | undefined;
@@ -2219,26 +1842,11 @@
       },
     });
 
->>>>>>> f4e8f8d0
     try {
       const provider = this.providers.get(params.providerId);
       if (!provider) {
         throw new Error('Provider not available');
       }
-<<<<<<< HEAD
-      const { AccountsController } = Engine.context;
-      const selectedAddress = AccountsController.getSelectedAccount().address;
-
-      return provider.getAccountState({
-        ...params,
-        ownerAddress: selectedAddress,
-      });
-    } catch (error) {
-      // Log to Sentry with account state context (no user address)
-      Logger.error(
-        ensureError(error),
-        this.getErrorContext('getAccountState', {
-=======
       const selectedAddress = this.getSigner().address;
 
       const accountState = await provider.getAccountState({
@@ -2333,64 +1941,11 @@
       Logger.error(
         ensureError(error),
         this.getErrorContext('getBalance', {
->>>>>>> f4e8f8d0
           providerId: params.providerId,
         }),
       );
 
       throw error;
-<<<<<<< HEAD
-    }
-  }
-
-  public async getBalance(params: GetBalanceParams): Promise<number> {
-    try {
-      const provider = this.providers.get(params.providerId);
-      if (!provider) {
-        throw new Error('Provider not available');
-      }
-      const { AccountsController } = Engine.context;
-      const selectedAddress = AccountsController.getSelectedAccount().address;
-      const address = params.address ?? selectedAddress;
-
-      const cachedBalance = this.state.balances[params.providerId]?.[address];
-      if (cachedBalance && cachedBalance.validUntil > Date.now()) {
-        return cachedBalance.balance;
-      }
-
-      // Invalidate query cache
-      await this.invalidateQueryCache(provider.chainId);
-
-      const balance = await provider.getBalance({
-        ...params,
-        address,
-      });
-
-      this.update((state) => {
-        state.balances[params.providerId] = {
-          ...state.balances[params.providerId],
-          [address]: {
-            balance,
-            // valid for 1 second
-            validUntil: Date.now() + 1000,
-          },
-        };
-      });
-      return balance;
-    } catch (error) {
-      // Log to Sentry with balance query context (no user address)
-      Logger.error(
-        ensureError(error),
-        this.getErrorContext('getBalance', {
-          providerId: params.providerId,
-        }),
-      );
-
-      throw error;
-    }
-  }
-
-=======
     } finally {
       endTrace({
         name: TraceName.PredictGetBalance,
@@ -2400,7 +1955,6 @@
     }
   }
 
->>>>>>> f4e8f8d0
   public async prepareWithdraw(
     params: PrepareWithdrawParams,
   ): Promise<Result<string>> {
@@ -2439,11 +1993,8 @@
         disableHook: true,
         disableSequential: true,
         requireApproval: true,
-<<<<<<< HEAD
-=======
         // Temporarily breaking abstraction, can instead be abstracted via provider.
         gasFeeToken: MATIC_CONTRACTS.collateral as Hex,
->>>>>>> f4e8f8d0
         transactions: [transaction],
       });
 
@@ -2524,21 +2075,12 @@
     );
     if (!provider) {
       throw new Error('Provider not available');
-<<<<<<< HEAD
     }
 
     if (!provider.signWithdraw) {
       return;
     }
 
-=======
-    }
-
-    if (!provider.signWithdraw) {
-      return;
-    }
-
->>>>>>> f4e8f8d0
     const signer = this.getSigner(request.transactionMeta.txParams.from);
 
     const chainId = this.state.withdrawTransaction.chainId;
@@ -2613,38 +2155,4 @@
       state.withdrawTransaction = null;
     });
   }
-
-  public acceptAgreement(params: AcceptAgreementParams): boolean {
-    try {
-      const provider = this.providers.get(params.providerId);
-      if (!provider) {
-        throw new Error('Provider not available');
-      }
-      this.update((state) => {
-        const accountMeta = state.accountMeta[params.providerId]?.[
-          params.address
-        ] || {
-          isOnboarded: false,
-          acceptedToS: false,
-        };
-
-        state.accountMeta[params.providerId] = {
-          ...(state.accountMeta[params.providerId] || {}),
-          [params.address]: {
-            ...accountMeta,
-            acceptedToS: true,
-          },
-        };
-      });
-      return true;
-    } catch (error) {
-      Logger.error(
-        ensureError(error),
-        this.getErrorContext('acceptAgreement', {
-          providerId: params.providerId,
-        }),
-      );
-      throw error;
-    }
-  }
 }