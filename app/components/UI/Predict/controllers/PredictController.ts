import { AccountsControllerGetSelectedAccountAction } from '@metamask/accounts-controller';
import {
  BaseController,
  ControllerGetStateAction,
  ControllerStateChangeEvent,
  StateMetadata,
} from '@metamask/base-controller';
import type { Messenger } from '@metamask/messenger';
import { ORIGIN_METAMASK } from '@metamask/controller-utils';
import {
  PersonalMessageParams,
  SignTypedDataVersion,
  TypedMessageParams,
} from '@metamask/keyring-controller';
import { NetworkControllerGetStateAction } from '@metamask/network-controller';
import {
  TransactionControllerEstimateGasAction,
  TransactionControllerTransactionConfirmedEvent,
  TransactionControllerTransactionFailedEvent,
  TransactionControllerTransactionRejectedEvent,
  TransactionControllerTransactionSubmittedEvent,
  TransactionMeta,
  TransactionType,
} from '@metamask/transaction-controller';
import { Hex, hexToNumber, numberToHex } from '@metamask/utils';
import performance from 'react-native-performance';
import { MetaMetrics, MetaMetricsEvents } from '../../../../core/Analytics';
import { MetricsEventBuilder } from '../../../../core/Analytics/MetricsEventBuilder';
import Engine from '../../../../core/Engine';
import DevLogger from '../../../../core/SDKConnect/utils/DevLogger';
import Logger, { type LoggerErrorOptions } from '../../../../util/Logger';
import { addTransactionBatch } from '../../../../util/transaction-controller';
import {
  PredictEventProperties,
  PredictEventType,
  PredictEventTypeValue,
} from '../constants/eventNames';
import { PolymarketProvider } from '../providers/polymarket/PolymarketProvider';
import {
  AccountState,
  GetAccountStateParams,
  GetBalanceParams,
  GetMarketsParams,
  GetPositionsParams,
  OrderPreview,
  PlaceOrderParams,
  PredictProvider,
  PrepareDepositParams,
  PrepareWithdrawParams,
  PreviewOrderParams,
  Signer,
} from '../providers/types';
import {
  AcceptAgreementParams,
  ClaimParams,
  GetPriceHistoryParams,
  PredictAccountMeta,
  PredictActivity,
  PredictBalance,
  PredictClaim,
  PredictClaimStatus,
  PredictMarket,
  PredictPosition,
  PredictPriceHistoryPoint,
  PredictWithdraw,
  PredictWithdrawStatus,
  Result,
  Side,
  UnrealizedPnL,
} from '../types';
import { ensureError } from '../utils/predictErrorHandler';
import { PREDICT_CONSTANTS, PREDICT_ERROR_CODES } from '../constants/errors';

/**
 * State shape for PredictController
 */
// eslint-disable-next-line @typescript-eslint/consistent-type-definitions
export type PredictControllerState = {
  // Eligibility (Geo-Blocking) per Provider
  eligibility: { [key: string]: boolean };
  geoBlockData: {
    [key: string]: { country?: string };
  };

  // Error handling
  lastError: string | null;
  lastUpdateTimestamp: number;

  // Account balances
  balances: { [providerId: string]: { [address: string]: PredictBalance } };

  // Claim management
  claimablePositions: { [address: string]: PredictPosition[] };

  // Deposit management
  pendingDeposits: { [providerId: string]: { [address: string]: boolean } };

  // Withdraw management
  // TODO: change to be per-account basis
  withdrawTransaction: PredictWithdraw | null;

  // Persisted data
  accountMeta: {
    [providerId: string]: { [address: string]: PredictAccountMeta };
  };
};

/**
 * Get default PredictController state
 */
export const getDefaultPredictControllerState = (): PredictControllerState => ({
  eligibility: {},
  geoBlockData: {},
  lastError: null,
  lastUpdateTimestamp: 0,
  balances: {},
  claimablePositions: {},
  pendingDeposits: {},
  withdrawTransaction: null,
  accountMeta: {},
});

/**
 * State metadata for the PredictController
 */
const metadata: StateMetadata<PredictControllerState> = {
  eligibility: {
    persist: false,
    includeInDebugSnapshot: false,
    includeInStateLogs: false,
    usedInUi: false,
  },
  geoBlockData: {
    persist: false,
    includeInDebugSnapshot: false,
    includeInStateLogs: false,
    usedInUi: false,
  },
  lastError: {
    persist: false,
    includeInDebugSnapshot: false,
    includeInStateLogs: false,
    usedInUi: false,
  },
  lastUpdateTimestamp: {
    persist: false,
    includeInDebugSnapshot: false,
    includeInStateLogs: false,
    usedInUi: false,
  },
  balances: {
    persist: false,
    includeInDebugSnapshot: false,
    includeInStateLogs: false,
    usedInUi: false,
  },
  claimablePositions: {
    persist: false,
    includeInDebugSnapshot: false,
    includeInStateLogs: false,
    usedInUi: true,
  },
  pendingDeposits: {
    persist: false,
    includeInDebugSnapshot: false,
    includeInStateLogs: false,
    usedInUi: false,
  },
  withdrawTransaction: {
    persist: false,
    includeInDebugSnapshot: false,
    includeInStateLogs: false,
    usedInUi: false,
  },
  accountMeta: {
    persist: true,
    includeInDebugSnapshot: false,
    includeInStateLogs: false,
    usedInUi: true,
  },
};

/**
 * PredictController events
 */
export type PredictControllerEvents = ControllerStateChangeEvent<
  'PredictController',
  PredictControllerState
>;

/**
 * PredictController actions
 */
export type PredictControllerActions =
  | ControllerGetStateAction<'PredictController', PredictControllerState>
  | {
      type: 'PredictController:refreshEligibility';
      handler: PredictController['refreshEligibility'];
    }
  | {
      type: 'PredictController:placeOrder';
      handler: PredictController['placeOrder'];
    };

/**
 * External actions the PredictController can call
 */
type AllowedActions =
  | AccountsControllerGetSelectedAccountAction
  | NetworkControllerGetStateAction
  | TransactionControllerEstimateGasAction;

/**
 * External events the PredictController can subscribe to
 */
type AllowedEvents =
  | TransactionControllerTransactionSubmittedEvent
  | TransactionControllerTransactionConfirmedEvent
  | TransactionControllerTransactionFailedEvent
  | TransactionControllerTransactionRejectedEvent;

/**
 * PredictController messenger constraints
 */
export type PredictControllerMessenger = Messenger<
  'PredictController',
  PredictControllerActions | AllowedActions,
  PredictControllerEvents | AllowedEvents
>;

/**
 * PredictController options
 */
export interface PredictControllerOptions {
  messenger: PredictControllerMessenger;
  state?: Partial<PredictControllerState>;
}

/**
 * PredictController - Protocol-agnostic prediction markets trading controller
 *
 * Provides a unified interface for prediction markets trading across multiple protocols.
 * Features dual data flow architecture:
 * - Trading actions use Redux for persistence and optimistic updates
 * - Live data uses direct callbacks for maximum performance
 */
export class PredictController extends BaseController<
  'PredictController',
  PredictControllerState,
  PredictControllerMessenger
> {
  private providers: Map<string, PredictProvider>;
  private isInitialized = false;
  private initializationPromise: Promise<void> | null = null;

  constructor({ messenger, state = {} }: PredictControllerOptions) {
    super({
      name: 'PredictController',
      metadata,
      messenger,
      state: { ...getDefaultPredictControllerState(), ...state },
    });

    this.providers = new Map();

    this.initializeProviders().catch((error) => {
      DevLogger.log('PredictController: Error initializing providers', {
        error:
          error instanceof Error
            ? error.message
            : PREDICT_ERROR_CODES.UNKNOWN_ERROR,
        timestamp: new Date().toISOString(),
      });

      Logger.error(
        ensureError(error),
        this.getErrorContext('initializeProviders', {
          existingProvidersCount: this.providers.size,
          isInitialized: this.isInitialized,
        }),
      );
    });

    this.refreshEligibility().catch((error) => {
      DevLogger.log('PredictController: Error refreshing eligibility', {
        error:
          error instanceof Error
            ? error.message
            : PREDICT_ERROR_CODES.UNKNOWN_ERROR,
        timestamp: new Date().toISOString(),
      });

      Logger.error(
        ensureError(error),
        this.getErrorContext('refreshEligibility', {
          providersCount: this.providers.size,
        }),
      );
    });
  }

  /**
   * Initialize the PredictController providers
   * Must be called before using any other methods
   * Prevents double initialization with promise caching
   */
  private async initializeProviders(): Promise<void> {
    if (this.isInitialized) {
      return;
    }

    if (this.initializationPromise) {
      return this.initializationPromise;
    }

    this.initializationPromise = this.performInitialization();
    return this.initializationPromise;
  }

  /**
   * Actual initialization implementation
   */
  private async performInitialization(): Promise<void> {
    DevLogger.log('PredictController: Initializing providers', {
      existingProviders: Array.from(this.providers.keys()),
      timestamp: new Date().toISOString(),
    });

    // Disconnect existing providers to close WebSocket connections
    const existingProviders = Array.from(this.providers.values());
    if (existingProviders.length > 0) {
      DevLogger.log('PredictController: Disconnecting existing providers', {
        count: existingProviders.length,
        timestamp: new Date().toISOString(),
      });
    }

    this.providers.clear();
    this.providers.set('polymarket', new PolymarketProvider());

    this.isInitialized = true;
    DevLogger.log('PredictController: Providers initialized successfully', {
      providerCount: this.providers.size,
      timestamp: new Date().toISOString(),
    });
  }

  /**
   * Generate standard error context for Logger.error calls with searchable tags and context.
   * Enables Sentry dashboard filtering by feature and provider.
   *
   * @param method - The method name where the error occurred
   * @param extra - Optional additional context fields (becomes searchable context data)
   * @returns LoggerErrorOptions with tags (searchable) and context (searchable)
   * @private
   *
   * @example
   * Logger.error(error, this.getErrorContext('placeOrder', { marketId: 'abc', operation: 'validate' }));
   * // Creates searchable tags: feature:predict, provider:polymarket
   * // Creates searchable context: predict_controller.method:placeOrder, predict_controller.marketId:abc
   */
  private getErrorContext(
    method: string,
    extra?: Record<string, unknown>,
  ): LoggerErrorOptions {
    return {
      tags: {
        feature: PREDICT_CONSTANTS.FEATURE_NAME,
        // Note: PredictController doesn't track active provider in state like PerpsController
        // If we add provider tracking, we can include it here: provider: this.state.activeProvider
      },
      context: {
        name: PREDICT_CONSTANTS.CONTROLLER_NAME,
        data: {
          method,
          ...extra,
        },
      },
    };
  }

  /**
   * Get signer for the currently selected account
   * @param address - Optionally specify the address to use
   * @returns Signer object
   * @private
   */
  private getSigner(address?: string): Signer {
    const { AccountsController, KeyringController } = Engine.context;
    const selectedAddress =
      address ?? AccountsController.getSelectedAccount().address;
    return {
      address: selectedAddress,
      signTypedMessage: (
        _params: TypedMessageParams,
        _version: SignTypedDataVersion,
      ) => KeyringController.signTypedMessage(_params, _version),
      signPersonalMessage: (_params: PersonalMessageParams) =>
        KeyringController.signPersonalMessage(_params),
    };
  }

  private async invalidateQueryCache(chainId: number) {
    const { NetworkController } = Engine.context;
    const networkClientId = NetworkController.findNetworkClientIdByChainId(
      numberToHex(chainId),
    );
    const networkClient =
      NetworkController.getNetworkClientById(networkClientId);
    try {
      await networkClient.blockTracker.checkForLatestBlock();
    } catch (error) {
      DevLogger.log('PredictController: Error invalidating query cache', {
        error: error instanceof Error ? error.message : 'Unknown error',
        timestamp: new Date().toISOString(),
      });
      Logger.error(
        ensureError(error),
        this.getErrorContext('invalidateQueryCache', {
          chainId,
        }),
      );
    }
  }

  /**
   * Get available markets with optional filtering
   */
  async getMarkets(params: GetMarketsParams): Promise<PredictMarket[]> {
    try {
      const providerIds = params.providerId
        ? [params.providerId]
        : Array.from(this.providers.keys());

      if (providerIds.some((id) => !this.providers.has(id))) {
        throw new Error('Provider not available');
      }

      const allMarkets = await Promise.all(
        providerIds.map((id: string) =>
          this.providers.get(id)?.getMarkets(params),
        ),
      );

      //TODO: We need to sort the markets after merging them
      const markets = allMarkets
        .flat()
        .filter((market): market is PredictMarket => market !== undefined);

      // Clear any previous errors on successful call
      this.update((state) => {
        state.lastError = null;
        state.lastUpdateTimestamp = Date.now();
      });

      return markets;
    } catch (error) {
      const errorMessage =
        error instanceof Error
          ? error.message
          : PREDICT_ERROR_CODES.MARKETS_FAILED;

      // Update error state
      this.update((state) => {
        state.lastError = errorMessage;
        state.lastUpdateTimestamp = Date.now();
      });

      // Log to Sentry with market query context
      Logger.error(
        ensureError(error),
        this.getErrorContext('getMarkets', {
          providerId: params.providerId,
          category: params.category,
          sortBy: params.sortBy,
          sortDirection: params.sortDirection,
          status: params.status,
          hasSearchQuery: !!params.q,
        }),
      );

      // Re-throw the error so components can handle it appropriately
      throw error;
    }
  }

  /**
   * Get detailed information for a single market
   */
  async getMarket({
    marketId,
    providerId,
  }: {
    marketId: string | number;
    providerId?: string;
  }): Promise<PredictMarket> {
    const resolvedMarketId = String(marketId);

    if (!resolvedMarketId) {
      throw new Error('marketId is required');
    }

    try {
      await this.initializeProviders();

      const targetProviderId = providerId ?? 'polymarket';
      const provider = this.providers.get(targetProviderId);

      if (!provider) {
        throw new Error('Provider not available');
      }

      const market = await provider.getMarketDetails({
        marketId: resolvedMarketId,
      });

      this.update((state) => {
        state.lastError = null;
        state.lastUpdateTimestamp = Date.now();
      });

      return market;
    } catch (error) {
      const errorMessage =
        error instanceof Error
          ? error.message
          : PREDICT_ERROR_CODES.MARKET_DETAILS_FAILED;

      this.update((state) => {
        state.lastError = errorMessage;
        state.lastUpdateTimestamp = Date.now();
      });

      // Log to Sentry with market details context
      Logger.error(
        ensureError(error),
        this.getErrorContext('getMarket', {
          marketId: resolvedMarketId,
          providerId: providerId ?? 'polymarket',
        }),
      );

      if (error instanceof Error) {
        throw error;
      }

      throw new Error(PREDICT_ERROR_CODES.MARKET_DETAILS_FAILED);
    }
  }

  /**
   * Get market price history
   */
  async getPriceHistory(
    params: GetPriceHistoryParams,
  ): Promise<PredictPriceHistoryPoint[]> {
    try {
      const providerIds = params.providerId
        ? [params.providerId]
        : Array.from(this.providers.keys());

      if (providerIds.some((id) => !this.providers.has(id))) {
        throw new Error('Provider not available');
      }

      const histories = await Promise.all(
        providerIds.map((id: string) =>
          this.providers.get(id)?.getPriceHistory({
            ...params,
            providerId: id,
          }),
        ),
      );

      const priceHistory = histories.flatMap((history) => history ?? []);

      this.update((state) => {
        state.lastError = null;
        state.lastUpdateTimestamp = Date.now();
      });

      return priceHistory;
    } catch (error) {
      const errorMessage =
        error instanceof Error
          ? error.message
          : PREDICT_ERROR_CODES.PRICE_HISTORY_FAILED;

      this.update((state) => {
        state.lastError = errorMessage;
        state.lastUpdateTimestamp = Date.now();
      });

      // Log to Sentry with price history context
      Logger.error(
        ensureError(error),
        this.getErrorContext('getPriceHistory', {
          providerId: params.providerId,
          marketId: params.marketId,
          fidelity: params.fidelity,
          interval: params.interval,
        }),
      );

      throw error;
    }
  }

  /**
   * Get user positions
   */
  async getPositions(params: GetPositionsParams): Promise<PredictPosition[]> {
    try {
      const { address, providerId = 'polymarket' } = params;
      const { AccountsController } = Engine.context;

      const selectedAddress =
        address ?? AccountsController.getSelectedAccount().address;

      const provider = this.providers.get(providerId);

      if (!provider) {
        throw new Error('Provider not available');
      }

      const positions = await provider.getPositions({
        ...params,
        address: selectedAddress,
      });

      // Only update state if the provider call succeeded
      this.update((state) => {
        state.lastUpdateTimestamp = Date.now();
        state.lastError = null; // Clear any previous errors
        if (params.claimable) {
          state.claimablePositions[selectedAddress] = [...positions];
        }
      });

      return positions;
    } catch (error) {
      const errorMessage =
        error instanceof Error
          ? error.message
          : PREDICT_ERROR_CODES.POSITIONS_FAILED;

      // Update error state but don't modify positions (keep existing data)
      this.update((state) => {
        state.lastError = errorMessage;
        state.lastUpdateTimestamp = Date.now();
      });

      // Log to Sentry with positions query context (no user address)
      Logger.error(
        ensureError(error),
        this.getErrorContext('getPositions', {
          providerId: params.providerId,
          claimable: params.claimable,
          marketId: params.marketId,
        }),
      );

      // Re-throw the error so components can handle it appropriately
      throw error;
    }
  }

  /**
   * Get user activity
   */
  async getActivity(params: {
    address?: string;
    providerId?: string;
  }): Promise<PredictActivity[]> {
    try {
      const { address, providerId } = params;
      const { AccountsController } = Engine.context;

      const selectedAddress =
        address ?? AccountsController.getSelectedAccount().address;

      const providerIds = providerId
        ? [providerId]
        : Array.from(this.providers.keys());

      if (providerIds.some((id) => !this.providers.has(id))) {
        throw new Error('Provider not available');
      }

      const allActivity = await Promise.all(
        providerIds.map((id: string) =>
          this.providers.get(id)?.getActivity({ address: selectedAddress }),
        ),
      );

      const activity = allActivity
        .flat()
        .filter((entry): entry is PredictActivity => entry !== undefined);

      this.update((state) => {
        state.lastUpdateTimestamp = Date.now();
        state.lastError = null;
      });

      return activity;
    } catch (error) {
      this.update((state) => {
        state.lastError =
          error instanceof Error
            ? error.message
            : PREDICT_ERROR_CODES.ACTIVITY_NOT_AVAILABLE;
        state.lastUpdateTimestamp = Date.now();
      });

      // Log to Sentry with activity query context (no user address)
      Logger.error(
        ensureError(error),
        this.getErrorContext('getActivity', {
          providerId: params.providerId,
        }),
      );

      throw error;
    }
  }

  /**
   * Get unrealized P&L for a user
   */
  async getUnrealizedPnL({
    address,
    providerId = 'polymarket',
  }: {
    address?: string;
    providerId?: string;
  }): Promise<UnrealizedPnL> {
    try {
      const { AccountsController } = Engine.context;
      const selectedAddress =
        address ?? AccountsController.getSelectedAccount().address;

      const provider = this.providers.get(providerId);
      if (!provider) {
        throw new Error('Provider not available');
      }

      const unrealizedPnL = await provider.getUnrealizedPnL({
        address: selectedAddress,
      });

      // Update state on successful call
      this.update((state) => {
        state.lastUpdateTimestamp = Date.now();
        state.lastError = null;
      });

      return unrealizedPnL;
    } catch (error) {
      const errorMessage =
        error instanceof Error
          ? error.message
          : 'Failed to fetch unrealized P&L';

      // Update error state
      this.update((state) => {
        state.lastError = errorMessage;
        state.lastUpdateTimestamp = Date.now();
      });

      // Log to Sentry with unrealized PnL context (no user address)
      Logger.error(
        ensureError(error),
        this.getErrorContext('getUnrealizedPnL', {
          providerId,
        }),
      );

      throw error;
    }
  }

  /**
   * Track Predict order analytics events
   * @public
   */
  public async trackPredictOrderEvent({
    eventType,
    amountUsd,
    analyticsProperties,
    providerId,
    completionDuration,
    failureReason,
    sharePrice,
    pnl,
  }: {
    eventType: PredictEventTypeValue;
    amountUsd?: number;
    analyticsProperties?: PlaceOrderParams['analyticsProperties'];
    providerId: string;
    completionDuration?: number;
    failureReason?: string;
    sharePrice?: number;
    pnl?: number;
  }): Promise<void> {
    if (!analyticsProperties) {
      return;
    }

    // Build regular properties (common to all events)
    const regularProperties = {
      [PredictEventProperties.MARKET_ID]: analyticsProperties.marketId,
      [PredictEventProperties.MARKET_TITLE]: analyticsProperties.marketTitle,
      [PredictEventProperties.MARKET_CATEGORY]:
        analyticsProperties.marketCategory,
      [PredictEventProperties.MARKET_TAGS]: analyticsProperties.marketTags,
      [PredictEventProperties.ENTRY_POINT]: analyticsProperties.entryPoint,
      [PredictEventProperties.TRANSACTION_TYPE]:
        analyticsProperties.transactionType,
      [PredictEventProperties.LIQUIDITY]: analyticsProperties.liquidity,
      [PredictEventProperties.VOLUME]: analyticsProperties.volume,
      [PredictEventProperties.SHARE_PRICE]: sharePrice,
      // Add market type and outcome
      ...(analyticsProperties.marketType && {
        [PredictEventProperties.MARKET_TYPE]: analyticsProperties.marketType,
      }),
      ...(analyticsProperties.outcome && {
        [PredictEventProperties.OUTCOME]: analyticsProperties.outcome,
      }),
      // Add completion duration for COMPLETED and FAILED events
      ...(completionDuration !== undefined && {
        [PredictEventProperties.COMPLETION_DURATION]: completionDuration,
      }),
      // Add failure reason for FAILED events
      ...(failureReason && {
        [PredictEventProperties.FAILURE_REASON]: failureReason,
      }),
    };

    // Build sensitive properties
    const sensitiveProperties = {
      ...(amountUsd !== undefined && {
        [PredictEventProperties.AMOUNT_USD]: amountUsd,
      }),
      // Add PNL for sell orders only
      ...(pnl !== undefined && {
        [PredictEventProperties.PNL]: pnl,
      }),
    };

    // Determine event name based on type
    let metaMetricsEvent: (typeof MetaMetricsEvents)[keyof typeof MetaMetricsEvents];
    let eventLabel: string;

    switch (eventType) {
      case PredictEventType.INITIATED:
        metaMetricsEvent = MetaMetricsEvents.PREDICT_ACTION_INITIATED;
        eventLabel = 'PREDICT_ACTION_INITIATED';
        break;
      case PredictEventType.SUBMITTED:
        metaMetricsEvent = MetaMetricsEvents.PREDICT_ACTION_SUBMITTED;
        eventLabel = 'PREDICT_ACTION_SUBMITTED';
        break;
      case PredictEventType.COMPLETED:
        metaMetricsEvent = MetaMetricsEvents.PREDICT_ACTION_COMPLETED;
        eventLabel = 'PREDICT_ACTION_COMPLETED';
        break;
      case PredictEventType.FAILED:
        metaMetricsEvent = MetaMetricsEvents.PREDICT_ACTION_FAILED;
        eventLabel = 'PREDICT_ACTION_FAILED';
        break;
    }

    DevLogger.log(`📊 [Analytics] ${eventLabel}`, {
      providerId,
      regularProperties,
      sensitiveProperties,
    });

    MetaMetrics.getInstance().trackEvent(
      MetricsEventBuilder.createEventBuilder(metaMetricsEvent)
        .addProperties(regularProperties)
        .addSensitiveProperties(sensitiveProperties)
        .build(),
    );
  }

  /**
   * Track Predict market details opened analytics event
   * @public
   */
  public trackMarketDetailsOpened({
    marketId,
    marketTitle,
    marketCategory,
    marketTags,
    entryPoint,
    marketDetailsViewed,
  }: {
    marketId: string;
    marketTitle: string;
    marketCategory?: string;
    marketTags?: string[];
    entryPoint: string;
    marketDetailsViewed: string;
  }): void {
    const analyticsProperties = {
      [PredictEventProperties.MARKET_ID]: marketId,
      [PredictEventProperties.MARKET_TITLE]: marketTitle,
      [PredictEventProperties.MARKET_CATEGORY]: marketCategory,
      [PredictEventProperties.MARKET_TAGS]: marketTags,
      [PredictEventProperties.ENTRY_POINT]: entryPoint,
      [PredictEventProperties.MARKET_DETAILS_VIEWED]: marketDetailsViewed,
    };

    DevLogger.log('📊 [Analytics] PREDICT_MARKET_DETAILS_OPENED', {
      analyticsProperties,
    });

    MetaMetrics.getInstance().trackEvent(
      MetricsEventBuilder.createEventBuilder(
        MetaMetricsEvents.PREDICT_MARKET_DETAILS_OPENED,
      )
        .addProperties(analyticsProperties)
        .build(),
    );
  }

  /**
   * Track Predict position viewed analytics event
   * @public
   */
  public trackPositionViewed({
    openPositionsCount,
  }: {
    openPositionsCount: number;
  }): void {
    const analyticsProperties = {
      [PredictEventProperties.OPEN_POSITIONS_COUNT]: openPositionsCount,
    };

    DevLogger.log('📊 [Analytics] PREDICT_POSITION_VIEWED', {
      analyticsProperties,
    });

    MetaMetrics.getInstance().trackEvent(
      MetricsEventBuilder.createEventBuilder(
        MetaMetricsEvents.PREDICT_POSITION_VIEWED,
      )
        .addProperties(analyticsProperties)
        .build(),
    );
  }

  /**
   * Track Predict Activity Viewed event
   * @public
   */
  public trackActivityViewed({ activityType }: { activityType: string }): void {
    const analyticsProperties = {
      [PredictEventProperties.ACTIVITY_TYPE]: activityType,
    };

    DevLogger.log('📊 [Analytics] PREDICT_ACTIVITY_VIEWED', {
      analyticsProperties,
    });

    MetaMetrics.getInstance().trackEvent(
      MetricsEventBuilder.createEventBuilder(
        MetaMetricsEvents.PREDICT_ACTIVITY_VIEWED,
      )
        .addProperties(analyticsProperties)
        .build(),
    );
  }

  /**
<<<<<<< HEAD
   * Track geo-blocking event when user attempts an action but is blocked
   */
  public trackGeoBlockTriggered({
    providerId,
    attemptedAction,
  }: {
    providerId: string;
    attemptedAction: string;
  }): void {
    const geoData = this.state.geoBlockData[providerId];
    const analyticsProperties = {
      [PredictEventProperties.COUNTRY]: geoData?.country,
      [PredictEventProperties.ATTEMPTED_ACTION]: attemptedAction,
    };

    DevLogger.log('📊 [Analytics] PREDICT_GEO_BLOCKED_TRIGGERED', {
      analyticsProperties,
=======
   * Track when user views the predict feed
   * Tracks session-based feed interactions with unique session IDs
   * @param sessionId - Unique session identifier
   * @param feedTab - Current active feed tab
   * @param numPagesViewed - Number of pages viewed in session
   * @param sessionTime - Time spent in feed (seconds)
   * @param entryPoint - How user entered the feed
   * @param isSessionEnd - Whether this is the final event for the session
   * @public
   */
  public trackFeedViewed({
    sessionId,
    feedTab,
    numPagesViewed,
    sessionTime,
    entryPoint,
    isSessionEnd = false,
  }: {
    sessionId: string;
    feedTab: string;
    numPagesViewed: number;
    sessionTime: number;
    entryPoint?: string;
    isSessionEnd?: boolean;
  }): void {
    const analyticsProperties = {
      [PredictEventProperties.SESSION_ID]: sessionId,
      [PredictEventProperties.PREDICT_FEED_TAB]: feedTab,
      [PredictEventProperties.NUM_FEED_PAGES_VIEWED_IN_SESSION]: numPagesViewed,
      [PredictEventProperties.SESSION_TIME_IN_FEED]: sessionTime,
      [PredictEventProperties.IS_SESSION_END]: isSessionEnd,
      ...(entryPoint && { [PredictEventProperties.ENTRY_POINT]: entryPoint }),
    };

    DevLogger.log('📊 [Analytics] PREDICT_FEED_VIEWED', {
      analyticsProperties,
      isSessionEnd,
>>>>>>> d12fa7d6
    });

    MetaMetrics.getInstance().trackEvent(
      MetricsEventBuilder.createEventBuilder(
<<<<<<< HEAD
        MetaMetricsEvents.PREDICT_GEO_BLOCKED_TRIGGERED,
=======
        MetaMetricsEvents.PREDICT_FEED_VIEWED,
>>>>>>> d12fa7d6
      )
        .addProperties(analyticsProperties)
        .build(),
    );
  }

  async previewOrder(params: PreviewOrderParams): Promise<OrderPreview> {
    try {
      const provider = this.providers.get(params.providerId);
      if (!provider) {
        throw new Error('Provider not available');
      }

      const signer = this.getSigner();

      return provider.previewOrder({ ...params, signer });
    } catch (error) {
      // Log to Sentry with preview context (no sensitive amounts)
      Logger.error(
        ensureError(error),
        this.getErrorContext('previewOrder', {
          providerId: params.providerId,
          side: params.side,
          marketId: params.marketId,
          outcomeId: params.outcomeId,
        }),
      );

      throw error;
    }
  }

  async placeOrder(params: PlaceOrderParams): Promise<Result> {
    const startTime = performance.now();
    const { analyticsProperties, preview, providerId } = params;

    const sharePrice = preview?.sharePrice;
    const amountUsd =
      preview.side === Side.BUY
        ? preview?.maxAmountSpent
        : preview?.minAmountReceived;

    try {
      const provider = this.providers.get(providerId);
      if (!provider) {
        throw new Error('Provider not available');
      }

      const signer = this.getSigner();

      // Track Predict Action Submitted (fire and forget)
      this.trackPredictOrderEvent({
        eventType: PredictEventType.SUBMITTED,
        amountUsd,
        analyticsProperties,
        providerId,
        sharePrice,
      });

      // Invalidate query cache (to avoid nonce issues)
      await this.invalidateQueryCache(provider.chainId);

      const result = await provider.placeOrder({ ...params, signer });

      // Track Predict Action Completed or Failed
      const completionDuration = performance.now() - startTime;

      if (result.success) {
        const { spentAmount, receivedAmount } = result.response;

        const cachedBalance =
          this.state.balances[providerId]?.[signer.address]?.balance ?? 0;
        let realAmountUsd = amountUsd;
        let realSharePrice = sharePrice;
        try {
          if (preview.side === Side.BUY) {
            realAmountUsd = parseFloat(spentAmount);
            realSharePrice =
              parseFloat(spentAmount) / parseFloat(receivedAmount);

            // Optimistically update balance
            this.update((state) => {
              state.balances[providerId] = state.balances[providerId] || {};
              state.balances[providerId][signer.address] = {
                balance: cachedBalance - realAmountUsd,
                // valid for 5 seconds (since it takes some time to reflect balance on-chain)
                validUntil: Date.now() + 5000,
              };
            });
          } else {
            realAmountUsd = parseFloat(receivedAmount);
            realSharePrice =
              parseFloat(receivedAmount) / parseFloat(spentAmount);

            // Optimistically update balance
            this.update((state) => {
              state.balances[providerId] = state.balances[providerId] || {};
              state.balances[providerId][signer.address] = {
                balance: cachedBalance + realAmountUsd,
                // valid for 5 seconds (since it takes some time to reflect balance on-chain)
                validUntil: Date.now() + 5000,
              };
            });
          }
        } catch (_e) {
          // If we can't get real share price, continue without it
        }

        // Track Predict Action Completed (fire and forget)
        this.trackPredictOrderEvent({
          eventType: PredictEventType.COMPLETED,
          amountUsd: realAmountUsd,
          analyticsProperties,
          providerId,
          completionDuration,
          sharePrice: realSharePrice,
        });
      } else {
        // Track Predict Action Failed (fire and forget)
        this.trackPredictOrderEvent({
          eventType: PredictEventType.FAILED,
          amountUsd,
          analyticsProperties,
          providerId,
          sharePrice,
          completionDuration,
          failureReason: result.error || 'Unknown error',
        });
        throw new Error(result.error);
      }

      return result as unknown as Result;
    } catch (error) {
      const completionDuration = performance.now() - startTime;
      const errorMessage =
        error instanceof Error
          ? error.message
          : PREDICT_ERROR_CODES.PLACE_ORDER_FAILED;

      this.trackPredictOrderEvent({
        eventType: PredictEventType.FAILED,
        amountUsd,
        analyticsProperties,
        providerId,
        sharePrice,
        completionDuration,
        failureReason: errorMessage,
      });

      // Update error state for Sentry integration
      this.update((state) => {
        state.lastError = errorMessage;
        state.lastUpdateTimestamp = Date.now();
      });

      // Log error for debugging and future Sentry integration
      DevLogger.log('PredictController: Place order failed', {
        error: errorMessage,
        errorDetails: error instanceof Error ? error.stack : undefined,
        timestamp: new Date().toISOString(),
        providerId,
        params,
      });

      // Log to Sentry with order context (excluding sensitive data like amounts)
      Logger.error(
        ensureError(error),
        this.getErrorContext('placeOrder', {
          providerId,
          marketId: analyticsProperties?.marketId,
          marketTitle: analyticsProperties?.marketTitle,
          transactionType: analyticsProperties?.transactionType,
          entryPoint: analyticsProperties?.entryPoint,
          completionDuration,
        }),
      );

      throw new Error(errorMessage);
    }
  }

  async claimWithConfirmation({
    providerId,
  }: ClaimParams): Promise<PredictClaim> {
    try {
      const provider = this.providers.get(providerId);
      if (!provider) {
        throw new Error('Provider not available');
      }

      const signer = this.getSigner();

      // Get claimable positions from state
      const claimablePositions = this.state.claimablePositions[signer.address];

      if (!claimablePositions || claimablePositions.length === 0) {
        throw new Error('No claimable positions found');
      }

      // Prepare claim transaction - can fail if safe address not found, signing fails, etc.
      const prepareClaimResult = await provider.prepareClaim({
        positions: claimablePositions,
        signer,
      });

      if (!prepareClaimResult) {
        throw new Error('Failed to prepare claim transaction');
      }

      const { transactions, chainId } = prepareClaimResult;

      if (!transactions || transactions.length === 0) {
        throw new Error('No transactions returned from claim preparation');
      }

      if (!chainId) {
        throw new Error('Chain ID not provided by claim preparation');
      }

      // Find network client - can fail if chain is not supported
      const { NetworkController } = Engine.context;
      const networkClientId = NetworkController.findNetworkClientIdByChainId(
        numberToHex(chainId),
      );

      if (!networkClientId) {
        throw new Error(
          `Network client not found for chain ID: ${numberToHex(chainId)}`,
        );
      }

      // Add transaction batch - can fail if transaction submission fails
      const batchResult = await addTransactionBatch({
        from: signer.address as Hex,
        origin: ORIGIN_METAMASK,
        networkClientId,
        disableHook: true,
        disableSequential: true,
        transactions,
      });

      if (!batchResult?.batchId) {
        throw new Error(
          'Failed to get batch ID from claim transaction submission',
        );
      }

      const { batchId } = batchResult;

      const predictClaim: PredictClaim = {
        batchId,
        chainId,
        status: PredictClaimStatus.PENDING,
      };

      this.update((state) => {
        state.lastError = null; // Clear any previous errors
        state.lastUpdateTimestamp = Date.now();
      });

      return predictClaim;
    } catch (error) {
      const e = ensureError(error);
      if (e.message.includes('User denied transaction signature')) {
        // ignore error, as the user cancelled the tx
        return {
          batchId: 'NA',
          chainId: 0,
          status: PredictClaimStatus.CANCELLED,
        };
      }
      // Log to Sentry with claim context (no user address or amounts)
      Logger.error(
        e,
        this.getErrorContext('claimWithConfirmation', {
          providerId,
        }),
      );
      const errorMessage =
        error instanceof Error
          ? error.message
          : PREDICT_ERROR_CODES.CLAIM_FAILED;

      // Update error state for Sentry integration
      this.update((state) => {
        state.lastError = errorMessage;
        state.lastUpdateTimestamp = Date.now();
      });

      // Log error for debugging and future Sentry integration
      DevLogger.log('PredictController: Claim failed', {
        error: errorMessage,
        errorDetails: error instanceof Error ? error.stack : undefined,
        timestamp: new Date().toISOString(),
        providerId,
      });

      // Re-throw the error so the hook can handle it and show the toast
      throw error;
    }
  }

  public confirmClaim({
    providerId = 'polymarket',
  }: {
    providerId: string;
  }): void {
    const provider = this.providers.get(providerId);
    if (!provider) {
      throw new Error('Provider not available');
    }
    const signer = this.getSigner();
    const claimedPositions = this.state.claimablePositions[signer.address];
    if (!claimedPositions || claimedPositions.length === 0) {
      return;
    }

    this.providers.get(providerId)?.confirmClaim?.({
      positions: claimedPositions,
      signer: this.getSigner(),
    });

    this.update((state) => {
      state.claimablePositions[signer.address] = [];
    });
  }

  /**
   * Refresh eligibility status
   */
  public async refreshEligibility(): Promise<void> {
    DevLogger.log('PredictController: Refreshing eligibility');
    for (const [providerId, provider] of this.providers) {
      if (!provider) {
        continue;
      }
      try {
        const geoBlockResponse = await provider.isEligible();
        this.update((state) => {
          state.eligibility[providerId] = geoBlockResponse.isEligible;
          state.geoBlockData[providerId] = {
            country: geoBlockResponse.country,
          };
        });
      } catch (error) {
        // Default to false in case of error
        this.update((state) => {
          state.eligibility[providerId] = false;
        });
        DevLogger.log('PredictController: Eligibility refresh failed', {
          error:
            error instanceof Error
              ? error.message
              : PREDICT_ERROR_CODES.UNKNOWN_ERROR,
          timestamp: new Date().toISOString(),
        });

        // Log to Sentry with provider context
        Logger.error(
          ensureError(error),
          this.getErrorContext('refreshEligibility.provider', {
            providerId,
          }),
        );
      }
    }
  }

  /**
   * Test utility method to update state for testing purposes
   * @param updater - Function that updates the state
   */
  public updateStateForTesting(
    updater: (state: PredictControllerState) => void,
  ): void {
    this.update(updater);
  }

  public async depositWithConfirmation(
    params: PrepareDepositParams,
  ): Promise<Result<{ batchId: string }>> {
    const provider = this.providers.get(params.providerId);
    if (!provider) {
      throw new Error('Provider not available');
    }

    try {
      const signer = this.getSigner();

      // Clear any previous deposit transaction
      this.update((state) => {
        state.pendingDeposits[params.providerId] = {
          [signer.address]: false,
        };
      });

      const depositPreparation = await provider.prepareDeposit({
        ...params,
        signer,
      });

      if (!depositPreparation) {
        throw new Error('Deposit preparation returned undefined');
      }

      const { transactions, chainId } = depositPreparation;

      if (!transactions || transactions.length === 0) {
        throw new Error('No transactions returned from deposit preparation');
      }

      if (!chainId) {
        throw new Error('Chain ID not provided by deposit preparation');
      }

      const { NetworkController } = Engine.context;
      const networkClientId =
        NetworkController.findNetworkClientIdByChainId(chainId);

      if (!networkClientId) {
        throw new Error(`Network client not found for chain ID: ${chainId}`);
      }

      const batchResult = await addTransactionBatch({
        from: signer.address as Hex,
        origin: ORIGIN_METAMASK,
        networkClientId,
        disableHook: true,
        disableSequential: true,
        transactions,
      });

      if (!batchResult?.batchId) {
        throw new Error('Failed to get batch ID from transaction submission');
      }

      const { batchId } = batchResult;

      // Validate chainId format before parsing
      const parsedChainId = hexToNumber(chainId);
      if (isNaN(parsedChainId)) {
        throw new Error(`Invalid chain ID format: ${chainId}`);
      }

      this.update((state) => {
        state.pendingDeposits[params.providerId] = {
          [signer.address]: true,
        };
      });

      return {
        success: true,
        response: {
          batchId,
        },
      };
    } catch (error) {
      const e = ensureError(error);
      if (e.message.includes('User denied transaction signature')) {
        // ignore error, as the user cancelled the tx
        return {
          success: true,
          response: { batchId: 'NA' },
        };
      }
      // Log to Sentry with deposit context (no sensitive amounts)
      Logger.error(
        e,
        this.getErrorContext('depositWithConfirmation', {
          providerId: params.providerId,
        }),
      );

      throw new Error(
        error instanceof Error
          ? error.message
          : PREDICT_ERROR_CODES.DEPOSIT_FAILED,
      );
    }
  }

  public clearPendingDeposit({ providerId }: { providerId: string }): void {
    const { AccountsController } = Engine.context;
    const selectedAddress = AccountsController.getSelectedAccount().address;
    this.update((state) => {
      state.pendingDeposits[providerId] = {
        [selectedAddress]: false,
      };
    });
  }

  public async getAccountState(
    params: GetAccountStateParams,
  ): Promise<AccountState> {
    try {
      const provider = this.providers.get(params.providerId);
      if (!provider) {
        throw new Error('Provider not available');
      }
      const { AccountsController } = Engine.context;
      const selectedAddress = AccountsController.getSelectedAccount().address;

      return provider.getAccountState({
        ...params,
        ownerAddress: selectedAddress,
      });
    } catch (error) {
      // Log to Sentry with account state context (no user address)
      Logger.error(
        ensureError(error),
        this.getErrorContext('getAccountState', {
          providerId: params.providerId,
        }),
      );

      throw error;
    }
  }

  public async getBalance(params: GetBalanceParams): Promise<number> {
    try {
      const provider = this.providers.get(params.providerId);
      if (!provider) {
        throw new Error('Provider not available');
      }
      const { AccountsController } = Engine.context;
      const selectedAddress = AccountsController.getSelectedAccount().address;
      const address = params.address ?? selectedAddress;

      const cachedBalance = this.state.balances[params.providerId]?.[address];
      if (cachedBalance && cachedBalance.validUntil > Date.now()) {
        return cachedBalance.balance;
      }

      // Invalidate query cache
      await this.invalidateQueryCache(provider.chainId);

      const balance = await provider.getBalance({
        ...params,
        address,
      });

      this.update((state) => {
        state.balances[params.providerId] = {
          ...state.balances[params.providerId],
          [address]: {
            balance,
            // valid for 1 second
            validUntil: Date.now() + 1000,
          },
        };
      });
      return balance;
    } catch (error) {
      // Log to Sentry with balance query context (no user address)
      Logger.error(
        ensureError(error),
        this.getErrorContext('getBalance', {
          providerId: params.providerId,
        }),
      );

      throw error;
    }
  }

  public async prepareWithdraw(
    params: PrepareWithdrawParams,
  ): Promise<Result<string>> {
    try {
      const provider = this.providers.get(params.providerId);
      if (!provider) {
        throw new Error('Provider not available');
      }

      const signer = this.getSigner();

      const { chainId, transaction, predictAddress } =
        await provider.prepareWithdraw({
          ...params,
          signer,
        });

      this.update((state) => {
        state.withdrawTransaction = {
          chainId: hexToNumber(chainId),
          status: PredictWithdrawStatus.IDLE,
          providerId: params.providerId,
          predictAddress: predictAddress as Hex,
          transactionId: '',
          amount: 0,
        };
      });

      const { NetworkController } = Engine.context;

      const { batchId } = await addTransactionBatch({
        from: signer.address as Hex,
        origin: ORIGIN_METAMASK,
        networkClientId:
          NetworkController.findNetworkClientIdByChainId(chainId),
        disableHook: true,
        disableSequential: true,
        requireApproval: true,
        transactions: [transaction],
      });

      this.update((state) => {
        if (state.withdrawTransaction) {
          state.withdrawTransaction.transactionId = batchId;
        }
      });

      return {
        success: true,
        response: batchId,
      };
    } catch (error) {
      const errorMessage =
        error instanceof Error
          ? error.message
          : PREDICT_ERROR_CODES.WITHDRAW_FAILED;

      const e = ensureError(error);
      if (e.message.includes('User denied transaction signature')) {
        // ignore error, as the user cancelled the tx
        return {
          success: true,
          response: 'User cancelled transaction',
        };
      }

      // Update error state for Sentry integration
      this.update((state) => {
        state.lastError = errorMessage;
        state.lastUpdateTimestamp = Date.now();
        state.withdrawTransaction = null; // Clear any partial withdraw transaction
      });

      // Log error for debugging and future Sentry integration
      DevLogger.log('PredictController: Prepare withdraw failed', {
        error: errorMessage,
        errorDetails: error instanceof Error ? error.stack : undefined,
        timestamp: new Date().toISOString(),
        providerId: params.providerId,
      });

      Logger.error(
        ensureError(error),
        this.getErrorContext('prepareWithdraw', {
          providerId: params.providerId,
        }),
      );

      throw new Error(errorMessage);
    }
  }

  public async beforeSign(request: {
    transactionMeta: TransactionMeta;
  }): Promise<
    | {
        updateTransaction?: (transaction: TransactionMeta) => void;
      }
    | undefined
  > {
    if (!this.state.withdrawTransaction) {
      return;
    }

    const withdrawTransaction =
      request.transactionMeta?.nestedTransactions?.find(
        (tx) => tx.type === TransactionType.predictWithdraw,
      );

    if (!withdrawTransaction) {
      return;
    }

    const provider = this.providers.get(
      this.state.withdrawTransaction.providerId,
    );
    if (!provider) {
      throw new Error('Provider not available');
    }

    if (!provider.signWithdraw) {
      return;
    }

    const signer = this.getSigner(request.transactionMeta.txParams.from);

    const chainId = this.state.withdrawTransaction.chainId;

    const { NetworkController } = Engine.context;
    const networkClientId = NetworkController.findNetworkClientIdByChainId(
      numberToHex(chainId),
    );

    const { callData, amount } = await provider.signWithdraw({
      callData: withdrawTransaction?.data as Hex,
      signer,
    });

    const newParams = {
      ...withdrawTransaction,
      from: request.transactionMeta.txParams.from,
      data: callData,
      to: this.state.withdrawTransaction?.predictAddress as Hex,
    };

    // Attempt to estimate gas for the updated transaction
    let updatedGas: Hex | undefined;
    try {
      const estimateResult = await this.messenger.call(
        'TransactionController:estimateGas',
        newParams,
        networkClientId,
      );
      updatedGas = estimateResult.gas;
    } catch (error) {
      // Log the error but continue - we'll use the original gas values
      DevLogger.log(
        'PredictController: Gas estimation failed in beforeSign, using original gas values',
        {
          error: error instanceof Error ? error.message : 'Unknown error',
          timestamp: new Date().toISOString(),
        },
      );
      this.update((state) => {
        if (state.withdrawTransaction) {
          state.withdrawTransaction.status = PredictWithdrawStatus.ERROR;
        }
      });

      return;
    }

    this.update((state) => {
      if (state.withdrawTransaction) {
        state.withdrawTransaction.amount = amount;
        state.withdrawTransaction.status = PredictWithdrawStatus.PENDING;
      }
    });

    return {
      updateTransaction: (transaction: TransactionMeta) => {
        transaction.txParams.data = callData;
        transaction.txParams.to = this.state.withdrawTransaction
          ?.predictAddress as Hex;
        // Only update gas if estimation succeeded
        if (updatedGas) {
          transaction.txParams.gas = updatedGas;
          transaction.txParams.gasLimit = updatedGas;
        }
      },
    };
  }

  public clearWithdrawTransaction(): void {
    this.update((state) => {
      state.withdrawTransaction = null;
    });
  }

  public acceptAgreement(params: AcceptAgreementParams): boolean {
    try {
      const provider = this.providers.get(params.providerId);
      if (!provider) {
        throw new Error('Provider not available');
      }
      this.update((state) => {
        const accountMeta = state.accountMeta[params.providerId]?.[
          params.address
        ] || {
          isOnboarded: false,
          acceptedToS: false,
        };

        state.accountMeta[params.providerId] = {
          ...(state.accountMeta[params.providerId] || {}),
          [params.address]: {
            ...accountMeta,
            acceptedToS: true,
          },
        };
      });
      return true;
    } catch (error) {
      Logger.error(
        ensureError(error),
        this.getErrorContext('acceptAgreement', {
          providerId: params.providerId,
        }),
      );
      throw error;
    }
  }
}<|MERGE_RESOLUTION|>--- conflicted
+++ resolved
@@ -194,13 +194,13 @@
 export type PredictControllerActions =
   | ControllerGetStateAction<'PredictController', PredictControllerState>
   | {
-      type: 'PredictController:refreshEligibility';
-      handler: PredictController['refreshEligibility'];
-    }
+    type: 'PredictController:refreshEligibility';
+    handler: PredictController['refreshEligibility'];
+  }
   | {
-      type: 'PredictController:placeOrder';
-      handler: PredictController['placeOrder'];
-    };
+    type: 'PredictController:placeOrder';
+    handler: PredictController['placeOrder'];
+  };
 
 /**
  * External actions the PredictController can call
@@ -974,7 +974,6 @@
   }
 
   /**
-<<<<<<< HEAD
    * Track geo-blocking event when user attempts an action but is blocked
    */
   public trackGeoBlockTriggered({
@@ -992,7 +991,19 @@
 
     DevLogger.log('📊 [Analytics] PREDICT_GEO_BLOCKED_TRIGGERED', {
       analyticsProperties,
-=======
+    });
+
+    MetaMetrics.getInstance().trackEvent(
+      MetricsEventBuilder.createEventBuilder(
+        MetaMetricsEvents.PREDICT_GEO_BLOCKED_TRIGGERED,
+      )
+        .addProperties(analyticsProperties)
+        .build(),
+    );
+  }
+
+
+  /**
    * Track when user views the predict feed
    * Tracks session-based feed interactions with unique session IDs
    * @param sessionId - Unique session identifier
@@ -1030,16 +1041,11 @@
     DevLogger.log('📊 [Analytics] PREDICT_FEED_VIEWED', {
       analyticsProperties,
       isSessionEnd,
->>>>>>> d12fa7d6
     });
 
     MetaMetrics.getInstance().trackEvent(
       MetricsEventBuilder.createEventBuilder(
-<<<<<<< HEAD
-        MetaMetricsEvents.PREDICT_GEO_BLOCKED_TRIGGERED,
-=======
         MetaMetricsEvents.PREDICT_FEED_VIEWED,
->>>>>>> d12fa7d6
       )
         .addProperties(analyticsProperties)
         .build(),
@@ -1702,8 +1708,8 @@
     transactionMeta: TransactionMeta;
   }): Promise<
     | {
-        updateTransaction?: (transaction: TransactionMeta) => void;
-      }
+      updateTransaction?: (transaction: TransactionMeta) => void;
+    }
     | undefined
   > {
     if (!this.state.withdrawTransaction) {
