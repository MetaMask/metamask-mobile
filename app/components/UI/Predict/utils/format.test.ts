import {
  formatPercentage,
  formatPrice,
  formatAddress,
  formatCurrencyValue,
  estimateLineCount,
  formatVolume,
  getRecurrence,
  formatCents,
  formatPositionSize,
  calculateNetAmount,
  formatPriceWithDecimals,
} from './format';
import { Recurrence, PredictSeries } from '../types';

<<<<<<< HEAD
import { formatWithThreshold } from '../../../../util/assets';

const mockFormatWithThreshold = formatWithThreshold as jest.MockedFunction<
  typeof formatWithThreshold
>;

// Mock the formatWithThreshold utility
jest.mock('../../../../util/assets', () => ({
  formatWithThreshold: jest.fn(),
}));

=======
>>>>>>> ba52e169
// Mock Dimensions from react-native
const mockDimensionsGet = jest.fn(() => ({
  width: 375,
  height: 667,
  scale: 2,
  fontScale: 1,
}));
jest.mock('react-native', () => ({
  Dimensions: {
    get: mockDimensionsGet,
  },
}));

describe('format utils', () => {
  beforeEach(() => {
    jest.clearAllMocks();
  });

  afterEach(() => {
    jest.clearAllMocks();
  });

  describe('formatPercentage', () => {
    describe('default behavior (truncate=false)', () => {
      it('formats positive decimal percentage with 2 decimals', () => {
        // Arrange & Act
        const result = formatPercentage(5.25);

        // Assert
        expect(result).toBe('5.25%');
      });

      it('formats large percentage without truncation', () => {
        // Arrange & Act
        const result = formatPercentage(100);

        // Assert
        expect(result).toBe('100%');
      });

      it('formats negative decimal percentage with 2 decimals', () => {
        // Arrange & Act
        const result = formatPercentage(-2.75);

        // Assert
        expect(result).toBe('-2.75%');
      });

      it('formats negative whole number percentage without decimals', () => {
        // Arrange & Act
        const result = formatPercentage(-50);

        // Assert
        expect(result).toBe('-50%');
      });

      it('formats zero as 0%', () => {
        // Arrange & Act
        const result = formatPercentage(0);

        // Assert
        expect(result).toBe('0%');
      });

      it('handles string input with decimal value', () => {
        // Arrange & Act
        const result = formatPercentage('3.14159');

        // Assert
        expect(result).toBe('3.14%');
      });

      it('handles string input with whole number', () => {
        // Arrange & Act
        const result = formatPercentage('42');

        // Assert
        expect(result).toBe('42%');
      });

      it('handles string input with negative value', () => {
        // Arrange & Act
        const result = formatPercentage('-7.89');

        // Assert
        expect(result).toBe('-7.89%');
      });

      it('returns default value for NaN input', () => {
        // Arrange & Act
        const result = formatPercentage('not-a-number');

        // Assert
        expect(result).toBe('0%');
      });

      it('returns default value for invalid string', () => {
        // Arrange & Act
        const result = formatPercentage('abc');

        // Assert
        expect(result).toBe('0%');
      });

      it('returns default value for empty string', () => {
        // Arrange & Act
        const result = formatPercentage('');

        // Assert
        expect(result).toBe('0%');
      });

      it.each([
        [0.01, '0.01%'],
        [0.001, '0%'],
        [0.5, '0.5%'],
        [0.9, '0.9%'],
        [1.999, '2%'],
        [99, '99%'],
        [99.999, '100%'],
        [100, '100%'],
        [-0.01, '-0.01%'],
        [-0.001, '0%'],
        [-1.999, '-2%'],
      ])('formats %f correctly as %s', (input, expected) => {
        expect(formatPercentage(input)).toBe(expected);
      });
    });

    describe('with truncate=true', () => {
      it('formats positive decimal percentage with no decimals', () => {
        // Arrange & Act
        const result = formatPercentage(5.25, { truncate: true });

        // Assert
        expect(result).toBe('5%');
      });

      it('formats large percentage as >99%', () => {
        // Arrange & Act
        const result = formatPercentage(100, { truncate: true });

        // Assert
        expect(result).toBe('>99%');
      });

      it('formats negative decimal percentage with no decimals', () => {
        // Arrange & Act
        const result = formatPercentage(-2.75, { truncate: true });

        // Assert
        expect(result).toBe('-3%');
      });

      it('formats negative whole number percentage without decimals', () => {
        // Arrange & Act
        const result = formatPercentage(-50, { truncate: true });

        // Assert
        expect(result).toBe('-50%');
      });

      it('formats zero as 0%', () => {
        // Arrange & Act
        const result = formatPercentage(0, { truncate: true });

        // Assert
        expect(result).toBe('0%');
      });

      it('handles string input with decimal value', () => {
        // Arrange & Act
        const result = formatPercentage('3.14159', { truncate: true });

        // Assert
        expect(result).toBe('3%');
      });

      it('handles string input with whole number', () => {
        // Arrange & Act
        const result = formatPercentage('42', { truncate: true });

        // Assert
        expect(result).toBe('42%');
      });

      it('handles string input with negative value', () => {
        // Arrange & Act
        const result = formatPercentage('-7.89', { truncate: true });

        // Assert
        expect(result).toBe('-8%');
      });

      it('returns default value for NaN input', () => {
        // Arrange & Act
        const result = formatPercentage('not-a-number', { truncate: true });

        // Assert
        expect(result).toBe('0%');
      });

      it.each([
        [0.01, '<1%'],
        [0.001, '<1%'],
        [0.5, '<1%'],
        [0.9, '<1%'],
        [1.999, '2%'],
        [99, '>99%'],
        [99.999, '>99%'],
        [100, '>99%'],
        [-0.01, '0%'],
        [-0.001, '0%'],
        [-1.999, '-2%'],
      ])('formats %f correctly as %s', (input, expected) => {
        expect(formatPercentage(input, { truncate: true })).toBe(expected);
      });
    });

    describe('with truncate=false', () => {
      it('displays integer percentage without decimals', () => {
        // Arrange & Act
        const result = formatPercentage(5, { truncate: false });

        // Assert
        expect(result).toBe('5%');
      });

      it('displays percentage with 2 decimals when not integer', () => {
        // Arrange & Act
        const result = formatPercentage(5.25, { truncate: false });

        // Assert
        expect(result).toBe('5.25%');
      });

      it('displays percentage with 1 decimal when second decimal is zero', () => {
        // Arrange & Act
        const result = formatPercentage(5.5, { truncate: false });

        // Assert
        expect(result).toBe('5.5%');
      });

      it('displays values above 99 with actual percentage', () => {
        // Arrange & Act
        const result = formatPercentage(99.5, { truncate: false });

        // Assert
        expect(result).toBe('99.5%');
      });

      it('displays values above 100 with actual percentage', () => {
        // Arrange & Act
        const result = formatPercentage(150, { truncate: false });

        // Assert
        expect(result).toBe('150%');
      });

      it('displays values below 1 with actual percentage', () => {
        // Arrange & Act
        const result = formatPercentage(0.5, { truncate: false });

        // Assert
        expect(result).toBe('0.5%');
      });

      it('displays small decimal values with 2 decimals', () => {
        // Arrange & Act
        const result = formatPercentage(0.01, { truncate: false });

        // Assert
        expect(result).toBe('0.01%');
      });

      it('displays negative percentage with decimals', () => {
        // Arrange & Act
        const result = formatPercentage(-2.75, { truncate: false });

        // Assert
        expect(result).toBe('-2.75%');
      });

      it('displays negative integer percentage without decimals', () => {
        // Arrange & Act
        const result = formatPercentage(-50, { truncate: false });

        // Assert
        expect(result).toBe('-50%');
      });

      it('displays zero without decimals', () => {
        // Arrange & Act
        const result = formatPercentage(0, { truncate: false });

        // Assert
        expect(result).toBe('0%');
      });

      it('rounds to 2 decimals when more decimals provided', () => {
        // Arrange & Act
        const result = formatPercentage(5.256, { truncate: false });

        // Assert
        expect(result).toBe('5.26%');
      });

      it('handles string input with decimals', () => {
        // Arrange & Act
        const result = formatPercentage('3.14159', { truncate: false });

        // Assert
        expect(result).toBe('3.14%');
      });

      it('handles string input with integer', () => {
        // Arrange & Act
        const result = formatPercentage('42', { truncate: false });

        // Assert
        expect(result).toBe('42%');
      });

      it('returns default value for NaN input', () => {
        // Arrange & Act
        const result = formatPercentage('not-a-number', { truncate: false });

        // Assert
        expect(result).toBe('0%');
      });

      it.each([
        [0.01, '0.01%'],
        [0.001, '0%'],
        [0.5, '0.5%'],
        [0.9, '0.9%'],
        [1.999, '2%'],
        [99, '99%'],
        [99.999, '100%'],
        [99.5, '99.5%'],
        [100, '100%'],
        [150.75, '150.75%'],
        [-0.01, '-0.01%'],
        [-0.001, '0%'],
        [-1.999, '-2%'],
        [-50, '-50%'],
        [-2.75, '-2.75%'],
      ])('formats %f correctly as %s', (input, expected) => {
        expect(formatPercentage(input, { truncate: false })).toBe(expected);
      });
    });
  });

  describe('formatPrice', () => {
    it('formats prices with exactly 2 decimal places (rounded up)', () => {
      // Arrange & Act
      const result = formatPrice(1234.5678);

      // Assert
      expect(result).toBe('$1,234.57');
    });

    it('formats prices ignoring custom minimum decimals option', () => {
      // Arrange & Act
      const result = formatPrice(50000, { minimumDecimals: 0 });

      // Assert
      expect(result).toBe('$50,000');
    });

    it('formats prices respecting custom minimum decimals option', () => {
      // Arrange & Act
      const result = formatPrice(1234.5678, {
        minimumDecimals: 4,
        maximumDecimals: 4,
      });

      // Assert
      expect(result).toBe('$1,234.5678');
    });

    it('respects minimumDecimals for integer values', () => {
      // Arrange & Act
      const result = formatPrice(100, { minimumDecimals: 2 });

      // Assert
      expect(result).toBe('$100.00');
    });

    it('formats small prices with 2 decimal places (rounded)', () => {
      // Arrange & Act
      const result = formatPrice(0.1234);

      // Assert
      expect(result).toBe('$0.12');
    });

    it('formats very small prices rounded', () => {
      // Arrange & Act
      const result = formatPrice(0.0001234);

      // Assert
      expect(result).toBe('$0');
    });

    it('handles string input with decimal value', () => {
      // Arrange & Act
      const result = formatPrice('1234.5678');

      // Assert
      expect(result).toBe('$1,234.57');
    });

    it('handles string input with small value', () => {
      // Arrange & Act
      const result = formatPrice('0.1234');

      // Assert
      expect(result).toBe('$0.12');
    });

    it('returns default value for NaN with default decimals', () => {
      // Arrange & Act
      const result = formatPrice('not-a-number');

      // Assert
      expect(result).toBe('$0.00');
    });

    it('returns default value for NaN ignoring options', () => {
      // Arrange & Act
      const result = formatPrice(NaN, { minimumDecimals: 0 });

      // Assert
      expect(result).toBe('$0.00');
    });

    it('returns default value for invalid string', () => {
      // Arrange & Act
      const result = formatPrice('abc');

      // Assert
      expect(result).toBe('$0.00');
    });

    it('returns default value for empty string', () => {
      // Arrange & Act
      const result = formatPrice('');

      // Assert
      expect(result).toBe('$0.00');
    });

    it('formats exactly 1000 correctly', () => {
      // Arrange & Act
      const result = formatPrice(1000);

      // Assert
      expect(result).toBe('$1,000');
    });

    it('formats negative prices correctly', () => {
      // Arrange & Act
      const result = formatPrice(-1234.56);

      // Assert
      expect(result).toBe('-$1,234.56');
    });

    it('formats zero correctly', () => {
      // Arrange & Act
      const result = formatPrice(0);

      // Assert
      expect(result).toBe('$0');
    });

    it('formats very large numbers correctly', () => {
      // Arrange & Act
      const result = formatPrice(1000000);

      // Assert
      expect(result).toBe('$1,000,000');
    });

    it('rounds up to next cent - 1234.999 becomes $1,235', () => {
      // Arrange & Act
      const result = formatPrice(1234.999);

      // Assert
      expect(result).toBe('$1,235');
    });

    it.each([
      [999.999, '$1,000'],
      [1000, '$1,000'],
      [1000.001, '$1,000'],
      [0.9999, '$1'],
      [0.00009999, '$0'],
    ])('formats boundary value %f as %s', (input, expected) => {
      const result = formatPrice(input);
      expect(result).toBe(expected);
    });
  });

  describe('formatPriceWithDecimals', () => {
    beforeEach(() => {
      mockFormatWithThreshold.mockImplementation(
        (value, _threshold, locale, options) =>
          new Intl.NumberFormat(locale, options).format(Number(value)),
      );
    });

    describe('prices >= 1000', () => {
      it('formats prices >= 1000 with default 2 minimum decimals', () => {
        // Arrange & Act
        const result = formatPriceWithDecimals(1234.5678);

        // Assert
        expect(result).toBe('$1,234.57');
        expect(mockFormatWithThreshold).toHaveBeenCalledWith(
          1234.5678,
          1000,
          'en-US',
          {
            style: 'currency',
            currency: 'USD',
            minimumFractionDigits: 2,
            maximumFractionDigits: 2,
          },
        );
      });

      it('formats prices >= 1000 with custom minimum decimals', () => {
        // Arrange & Act
        const result = formatPriceWithDecimals(50000, { minimumDecimals: 0 });

        // Assert
        expect(result).toBe('$50,000');
        expect(mockFormatWithThreshold).toHaveBeenCalledWith(
          50000,
          1000,
          'en-US',
          {
            style: 'currency',
            currency: 'USD',
            minimumFractionDigits: 0,
            maximumFractionDigits: 2,
          },
        );
      });

      it('formats prices >= 1000 with 4 maximum decimals when minimum is higher', () => {
        // Arrange & Act
        const result = formatPriceWithDecimals(1234.5678, {
          minimumDecimals: 4,
        });

        // Assert
        expect(result).toBe('$1,234.5678');
        expect(mockFormatWithThreshold).toHaveBeenCalledWith(
          1234.5678,
          1000,
          'en-US',
          {
            style: 'currency',
            currency: 'USD',
            minimumFractionDigits: 4,
            maximumFractionDigits: 4,
          },
        );
      });
    });

    describe('prices < 1000', () => {
      it('formats prices < 1000 with up to 4 decimal places', () => {
        // Arrange & Act
        const result = formatPriceWithDecimals(0.1234);

        // Assert
        expect(result).toBe('$0.1234');
        expect(mockFormatWithThreshold).toHaveBeenCalledWith(
          0.1234,
          0.0001,
          'en-US',
          {
            style: 'currency',
            currency: 'USD',
            minimumFractionDigits: 2,
            maximumFractionDigits: 4,
          },
        );
      });

      it('formats prices < 1000 with custom minimum decimals', () => {
        // Arrange & Act
        const result = formatPriceWithDecimals(123.4567, {
          minimumDecimals: 0,
        });

        // Assert
        expect(result).toBe('$123.4567');
        expect(mockFormatWithThreshold).toHaveBeenCalledWith(
          123.4567,
          0.0001,
          'en-US',
          {
            style: 'currency',
            currency: 'USD',
            minimumFractionDigits: 0,
            maximumFractionDigits: 4,
          },
        );
      });

      it('formats small prices with 4-decimal rounding', () => {
        // Arrange & Act
        const result = formatPriceWithDecimals(0.0001234);

        // Assert
        expect(result).toBe('$0.0001');
        expect(mockFormatWithThreshold).toHaveBeenCalledWith(
          0.0001234,
          0.0001,
          'en-US',
          {
            style: 'currency',
            currency: 'USD',
            minimumFractionDigits: 2,
            maximumFractionDigits: 4,
          },
        );
      });
    });

    describe('string inputs', () => {
      it('handles string input with decimal value', () => {
        // Arrange & Act
        const result = formatPriceWithDecimals('1234.5678');

        // Assert
        expect(result).toBe('$1,234.57');
      });

      it('handles string input with small value', () => {
        // Arrange & Act
        const result = formatPriceWithDecimals('0.1234');

        // Assert
        expect(result).toBe('$0.1234');
      });
    });

    describe('NaN and invalid inputs', () => {
      it('returns default value for NaN with default decimals', () => {
        // Arrange & Act
        const result = formatPriceWithDecimals('not-a-number');

        // Assert
        expect(result).toBe('$0.00');
      });

      it('returns default value for NaN with minimumDecimals 0', () => {
        // Arrange & Act
        const result = formatPriceWithDecimals(NaN, { minimumDecimals: 0 });

        // Assert
        expect(result).toBe('$0');
      });

      it('returns default value for invalid string', () => {
        // Arrange & Act
        const result = formatPriceWithDecimals('abc');

        // Assert
        expect(result).toBe('$0.00');
      });

      it('returns default value for empty string', () => {
        // Arrange & Act
        const result = formatPriceWithDecimals('');

        // Assert
        expect(result).toBe('$0.00');
      });
    });

    describe('edge cases', () => {
      it('formats exactly 1000 correctly', () => {
        // Arrange & Act
        const result = formatPriceWithDecimals(1000);

        // Assert
        expect(result).toBe('$1,000.00');
        expect(mockFormatWithThreshold).toHaveBeenCalledWith(
          1000,
          1000,
          'en-US',
          {
            style: 'currency',
            currency: 'USD',
            minimumFractionDigits: 2,
            maximumFractionDigits: 2,
          },
        );
      });

      it('formats negative prices correctly', () => {
        // Arrange & Act
        const result = formatPriceWithDecimals(-1234.56);

        // Assert
        expect(result).toBe('-$1,234.56');
      });

      it('formats zero correctly', () => {
        // Arrange & Act
        const result = formatPriceWithDecimals(0);

        // Assert
        expect(result).toBe('$0.00');
      });

      it('formats very large numbers correctly', () => {
        // Arrange & Act
        const result = formatPriceWithDecimals(1000000);

        // Assert
        expect(result).toBe('$1,000,000.00');
      });
    });

    describe('boundary values', () => {
      it.each([
        [999.999, '$999.999'],
        [1000, '$1,000.00'],
        [1000.001, '$1,000.00'],
        [0.9999, '$0.9999'],
        [0.00009999, '$0.0001'],
      ])('formats boundary value %f as %s', (input, expected) => {
        const result = formatPriceWithDecimals(input);
        expect(result).toBe(expected);
      });
    });
  });

  describe('formatCurrencyValue', () => {
    it.each([
      [undefined, undefined],
      [null, undefined],
    ])('returns %s as %s', (input, expected) => {
      const result = formatCurrencyValue(input as unknown as number);

      expect(result).toBe(expected);
    });

    it.each([
      [1234.56, '$1,234.56'],
      [-789.1, '$789.10'],
      [0, '$0.00'],
    ])('formats %s without sign by default as %s', (input, expected) => {
      const result = formatCurrencyValue(input);

      expect(result).toBe(expected);
    });

    it.each([
      [123.45, '+$123.45'],
      [-123.45, '-$123.45'],
      [0, '$0.00'],
    ])('formats %s with sign when showSign=true as %s', (input, expected) => {
      const result = formatCurrencyValue(input, { showSign: true });

      expect(result).toBe(expected);
    });

    it('uses absolute value and 2 decimals (rounded) for values >= 1000', () => {
      const result = formatCurrencyValue(-1234.567);

      expect(result).toBe('$1,234.57');
    });

    it('uses absolute value and 2 decimals (rounded) for values < 1000', () => {
      const result = formatCurrencyValue(-0.1234);

      expect(result).toBe('$0.12');
    });
  });

  describe('formatAddress', () => {
    it('formats standard Ethereum address correctly', () => {
      // Arrange
      const address = '0x2F5e3684cb1F318ec51b00Edba38d79Ac2c0aA9d';

      // Act
      const result = formatAddress(address);

      // Assert
      expect(result).toBe('0x2F5...A9d');
    });

    it('formats address with different length correctly', () => {
      // Arrange
      const address = '0x1234567890abcdef1234567890abcdef12345678';

      // Act
      const result = formatAddress(address);

      // Assert
      expect(result).toBe('0x123...678');
    });

    it('returns N/A for undefined input', () => {
      // Arrange & Act
      const result = formatAddress(undefined);

      // Assert
      expect(result).toBe('N/A');
    });

    it('returns N/A for null input', () => {
      // Arrange & Act
      const result = formatAddress(null as unknown as string);

      // Assert
      expect(result).toBe('N/A');
    });

    it('returns N/A for empty string', () => {
      // Arrange & Act
      const result = formatAddress('');

      // Assert
      expect(result).toBe('N/A');
    });

    it('returns N/A for string shorter than 6 characters', () => {
      // Arrange & Act
      const result = formatAddress('0x123');

      // Assert
      expect(result).toBe('N/A');
    });

    it('returns N/A for string exactly 5 characters', () => {
      // Arrange & Act
      const result = formatAddress('0x123');

      // Assert
      expect(result).toBe('N/A');
    });

    it('formats minimum valid address (6 characters)', () => {
      // Arrange
      const address = '0x1234';

      // Act
      const result = formatAddress(address);

      // Assert
      expect(result).toBe('0x123...234');
    });

    it('formats 7-character address correctly', () => {
      // Arrange
      const address = '0x12345';

      // Act
      const result = formatAddress(address);

      // Assert
      expect(result).toBe('0x123...345');
    });

    it('formats very long address correctly', () => {
      // Arrange
      const address =
        '0x1234567890abcdef1234567890abcdef1234567890abcdef1234567890abcdef';

      // Act
      const result = formatAddress(address);

      // Assert
      expect(result).toBe('0x123...def');
    });

    it('handles address with special characters', () => {
      // Arrange
      const address = '0xABCDEF1234567890abcdef1234567890abcdef12';

      // Act
      const result = formatAddress(address);

      // Assert
      expect(result).toBe('0xABC...f12');
    });

    it('handles address with mixed case', () => {
      // Arrange
      const address = '0xAbCdEf1234567890aBcDeF1234567890aBcDeF12';

      // Act
      const result = formatAddress(address);

      // Assert
      expect(result).toBe('0xAbC...F12');
    });

    it.each([
      ['0x1234', '0x123...234'],
      ['0x12345', '0x123...345'],
      ['0x123456', '0x123...456'],
      ['0x1234567', '0x123...567'],
      ['0x12345678', '0x123...678'],
      ['0x123456789', '0x123...789'],
      ['0x1234567890', '0x123...890'],
    ])('formats address %s as %s', (input, expected) => {
      // Act
      const result = formatAddress(input);

      // Assert
      expect(result).toBe(expected);
    });

    it.each([
      [undefined, 'N/A'],
      [null, 'N/A'],
      ['', 'N/A'],
      ['0x', 'N/A'],
      ['0x1', 'N/A'],
      ['0x12', 'N/A'],
      ['0x123', 'N/A'],
    ])('returns N/A for invalid input %s', (input, expected) => {
      // Act
      const result = formatAddress(input as unknown as string);

      // Assert
      expect(result).toBe(expected);
    });
  });

  describe('estimateLineCount', () => {
    beforeEach(() => {
      mockDimensionsGet.mockReturnValue({
        width: 375,
        height: 667,
        scale: 2,
        fontScale: 1,
      });
    });

    it('returns 1 for undefined text', () => {
      const result = estimateLineCount(undefined);

      expect(result).toBe(1);
    });

    it('returns 1 for empty string', () => {
      const result = estimateLineCount('');

      expect(result).toBe(1);
    });

    it('returns 1 for short single-line text', () => {
      const text = 'Short title';

      const result = estimateLineCount(text);

      expect(result).toBe(1);
    });

    it('returns 1 for text that fits on single line', () => {
      // Available width: 375 - 144 = 231px
      // Chars per line: floor(231 / 8.5) = 27 chars
      const text = 'Will Bitcoin reach $100k?';

      const result = estimateLineCount(text);

      expect(result).toBe(1);
    });

    it('returns 2 for text that requires two lines', () => {
      // Text that needs wrapping - needs to exceed ~27 characters per line with word boundaries
      const text =
        'Will the cryptocurrency market continue to grow significantly next year?';

      const result = estimateLineCount(text);

      expect(result).toBe(2);
    });

    it('returns 3 for text that requires three lines', () => {
      const text =
        'Will the cryptocurrency decentralized blockchain market continue to grow significantly next year and reach unprecedented extraordinary heights with Bitcoin Ethereum?';

      const result = estimateLineCount(text);

      expect(result).toBe(3);
    });

    it('calculates line count based on screen width for iPhone 14 Pro Max', () => {
      mockDimensionsGet.mockReturnValue({
        width: 430,
        height: 932,
        scale: 3,
        fontScale: 1,
      });
      // Available width: 430 - 144 = 286px
      // Chars per line: floor(286 / 8.5) = 33 chars
      const text =
        'Will cryptocurrency blockchain decentralized markets continue to grow and expand globally with widespread mainstream adoption?';

      const result = estimateLineCount(text);

      expect(result).toBe(2);
    });

    it('calculates line count based on screen width for iPhone SE', () => {
      mockDimensionsGet.mockReturnValue({
        width: 375,
        height: 667,
        scale: 2,
        fontScale: 1,
      });
      // Available width: 375 - 144 = 231px
      // Chars per line: floor(231 / 8.5) = 27 chars
      const text =
        'Will cryptocurrency decentralized blockchain markets continue growing next year?';

      const result = estimateLineCount(text);

      expect(result).toBe(2);
    });

    it('handles text with single very long word', () => {
      const text =
        'Supercalifragilisticexpialidocious extraordinarily phenomenal unprecedented';

      const result = estimateLineCount(text);

      expect(result).toBe(2);
    });

    it('handles text with multiple spaces between words', () => {
      const text =
        'Will  cryptocurrency  blockchain  decentralized  markets  continue  growing  next  year  indefinitely?';

      const result = estimateLineCount(text);

      expect(result).toBe(2);
    });

    it('handles text starting with space', () => {
      const text =
        ' Will cryptocurrency blockchain decentralized markets continue to grow significantly next year?';

      const result = estimateLineCount(text);

      expect(result).toBe(2);
    });

    it('handles text ending with space', () => {
      const text =
        'Will cryptocurrency blockchain decentralized markets continue to grow significantly next year? ';

      const result = estimateLineCount(text);

      expect(result).toBe(2);
    });

    it('handles single character text', () => {
      const text = 'A';

      const result = estimateLineCount(text);

      expect(result).toBe(1);
    });

    it('handles text with special characters', () => {
      const text =
        'Will BTC/ETH reach $100k/€90k during the upcoming fiscal year consistently?';

      const result = estimateLineCount(text);

      expect(result).toBe(2);
    });

    it('handles text with numbers', () => {
      const text =
        '123456789 will this wrap to the next line with additional content about markets?';

      const result = estimateLineCount(text);

      expect(result).toBe(2);
    });

    it.each([
      ['', 1],
      ['A', 1],
      ['Short', 1],
      ['Will Bitcoin reach $100k?', 1],
      [
        'Will cryptocurrency blockchain decentralized markets continue to grow significantly next year?',
        2,
      ],
      [
        'Will the cryptocurrency decentralized blockchain market continue to grow significantly next year and reach unprecedented extraordinary heights?',
        3,
      ],
    ])('estimates line count for text "%s" as %d lines', (text, expected) => {
      const result = estimateLineCount(text);

      expect(result).toBe(expected);
    });

    it('handles text with exactly characters per line', () => {
      // Long text that wraps
      const text =
        'This text has exactly the right length to wrap to two complete lines with content';

      const result = estimateLineCount(text);

      expect(result).toBe(2);
    });

    it('correctly wraps words at boundary', () => {
      // Test word wrapping at exact boundary
      mockDimensionsGet.mockReturnValue({
        width: 375,
        height: 667,
        scale: 2,
        fontScale: 1,
      });
      const text =
        'This is a test to check word boundary wrapping behavior correctly and accurately';

      const result = estimateLineCount(text);

      expect(result).toBeGreaterThan(1);
    });
  });

  describe('formatVolume', () => {
    it('formats volume >= 1,000,000 with M suffix', () => {
      const result = formatVolume(1500000);

      expect(result).toBe('1.5M');
    });

    it('formats volume >= 1,000 with k suffix', () => {
      const result = formatVolume(2500);

      expect(result).toBe('2.5k');
    });

    it('formats volume < 1,000 as whole number', () => {
      const result = formatVolume(500);

      expect(result).toBe('500');
    });

    it('removes trailing zeros from millions', () => {
      const result = formatVolume(2000000);

      expect(result).toBe('2M');
    });

    it('removes trailing zeros from thousands', () => {
      const result = formatVolume(3000);

      expect(result).toBe('3k');
    });

    it('handles string input for millions', () => {
      const result = formatVolume('1500000');

      expect(result).toBe('1.5M');
    });

    it('handles string input for thousands', () => {
      const result = formatVolume('2500');

      expect(result).toBe('2.5k');
    });

    it('handles string input for small values', () => {
      const result = formatVolume('500');

      expect(result).toBe('500');
    });

    it('returns 0 for NaN input', () => {
      const result = formatVolume('not-a-number');

      expect(result).toBe('0');
    });

    it('returns 0 for invalid string', () => {
      const result = formatVolume('abc');

      expect(result).toBe('0');
    });

    it('returns 0 for empty string', () => {
      const result = formatVolume('');

      expect(result).toBe('0');
    });

    it('formats decimal millions correctly', () => {
      const result = formatVolume(1234567);

      expect(result).toBe('1.23M');
    });

    it('formats decimal thousands correctly', () => {
      const result = formatVolume(1234);

      expect(result).toBe('1.23k');
    });

    it('floors small values', () => {
      const result = formatVolume(999.99);

      expect(result).toBe('999');
    });

    it.each([
      [0, '0'],
      [1, '1'],
      [999, '999'],
      [1000, '1k'],
      [1500, '1.5k'],
      [999999, '1000k'],
      [1000000, '1M'],
      [5000000, '5M'],
      [5500000, '5.5M'],
    ])('formats volume %d as %s', (input, expected) => {
      expect(formatVolume(input)).toBe(expected);
    });
  });

  describe('getRecurrence', () => {
    it('returns NONE for undefined series', () => {
      const result = getRecurrence(undefined);

      expect(result).toBe(Recurrence.NONE);
    });

    it('returns NONE for empty series array', () => {
      const result = getRecurrence([]);

      expect(result).toBe(Recurrence.NONE);
    });

    it('returns NONE when first series has no recurrence', () => {
      const series: PredictSeries[] = [
        { recurrence: undefined as unknown as string },
      ];

      const result = getRecurrence(series);

      expect(result).toBe(Recurrence.NONE);
    });

    it('returns DAILY for daily recurrence', () => {
      const series: PredictSeries[] = [{ recurrence: 'daily' }];

      const result = getRecurrence(series);

      expect(result).toBe(Recurrence.DAILY);
    });

    it('returns WEEKLY for weekly recurrence', () => {
      const series: PredictSeries[] = [{ recurrence: 'weekly' }];

      const result = getRecurrence(series);

      expect(result).toBe(Recurrence.WEEKLY);
    });

    it('returns MONTHLY for monthly recurrence', () => {
      const series: PredictSeries[] = [{ recurrence: 'monthly' }];

      const result = getRecurrence(series);

      expect(result).toBe(Recurrence.MONTHLY);
    });

    it('returns YEARLY for yearly recurrence', () => {
      const series: PredictSeries[] = [{ recurrence: 'yearly' }];

      const result = getRecurrence(series);

      expect(result).toBe(Recurrence.YEARLY);
    });

    it('returns YEARLY for annually recurrence', () => {
      const series: PredictSeries[] = [{ recurrence: 'annually' }];

      const result = getRecurrence(series);

      expect(result).toBe(Recurrence.YEARLY);
    });

    it('returns QUARTERLY for quarterly recurrence', () => {
      const series: PredictSeries[] = [{ recurrence: 'quarterly' }];

      const result = getRecurrence(series);

      expect(result).toBe(Recurrence.QUARTERLY);
    });

    it('returns NONE for unknown recurrence', () => {
      const series: PredictSeries[] = [{ recurrence: 'unknown' }];

      const result = getRecurrence(series);

      expect(result).toBe(Recurrence.NONE);
    });

    it('handles uppercase recurrence values', () => {
      const series: PredictSeries[] = [{ recurrence: 'DAILY' }];

      const result = getRecurrence(series);

      expect(result).toBe(Recurrence.DAILY);
    });

    it('handles mixed case recurrence values', () => {
      const series: PredictSeries[] = [{ recurrence: 'WeEkLy' }];

      const result = getRecurrence(series);

      expect(result).toBe(Recurrence.WEEKLY);
    });

    it.each([
      ['daily', Recurrence.DAILY],
      ['weekly', Recurrence.WEEKLY],
      ['monthly', Recurrence.MONTHLY],
      ['yearly', Recurrence.YEARLY],
      ['annually', Recurrence.YEARLY],
      ['quarterly', Recurrence.QUARTERLY],
      ['', Recurrence.NONE],
      ['invalid', Recurrence.NONE],
    ])('maps recurrence %s to %s', (recurrence, expected) => {
      const series: PredictSeries[] = [{ recurrence }];

      expect(getRecurrence(series)).toBe(expected);
    });
  });

  describe('formatCents', () => {
    it('formats dollars to whole cents without decimals', () => {
      const result = formatCents(0.5);

      expect(result).toBe('50¢');
    });

    it('formats dollars to cents with 1 decimal when needed', () => {
      const result = formatCents(0.456);

      expect(result).toBe('45.6¢');
    });

    it('formats dollars with 1 decimal precision', () => {
      const result = formatCents(0.12345);

      expect(result).toBe('12.3¢');
    });

    it('formats whole cents without decimals', () => {
      const result = formatCents(0.34);

      expect(result).toBe('34¢');
    });

    it('handles string input', () => {
      const result = formatCents('0.5');

      expect(result).toBe('50¢');
    });

    it('returns 0¢ for NaN input', () => {
      const result = formatCents('not-a-number');

      expect(result).toBe('0¢');
    });

    it('returns 0¢ for invalid string', () => {
      const result = formatCents('abc');

      expect(result).toBe('0¢');
    });

    it('returns 0¢ for empty string', () => {
      const result = formatCents('');

      expect(result).toBe('0¢');
    });

    it('formats zero as 0¢', () => {
      const result = formatCents(0);

      expect(result).toBe('0¢');
    });

    it('formats very small values with 1 decimal', () => {
      const result = formatCents(0.001);

      expect(result).toBe('0.1¢');
    });

    it('formats negative values correctly', () => {
      const result = formatCents(-0.5);

      expect(result).toBe('-50¢');
    });

    it('formats large dollar values correctly', () => {
      const result = formatCents(10.5);

      expect(result).toBe('1050¢');
    });

    it('formats 0.40123 as 40.1¢', () => {
      const result = formatCents(0.40123);

      expect(result).toBe('40.1¢');
    });

    it.each([
      [0.5, '50¢'],
      [0.25, '25¢'],
      [0.75, '75¢'],
      [0.456, '45.6¢'],
      [0.12345, '12.3¢'],
      [1, '100¢'],
      [0, '0¢'],
      [0.625, '62.5¢'],
      [0.7, '70¢'],
    ])('formats %d dollars as %s', (input, expected) => {
      expect(formatCents(input)).toBe(expected);
    });
  });

  describe('formatPositionSize', () => {
    it('formats small size with maximum decimals', () => {
      const result = formatPositionSize(0.5678);

      expect(result).toBe('0.5678');
    });

    it('formats large size with minimum decimals', () => {
      const result = formatPositionSize(123.456);

      expect(result).toBe('123.46');
    });

    it('formats whole numbers without decimals', () => {
      const result = formatPositionSize(10);

      expect(result).toBe('10');
    });

    it('handles string input with small value', () => {
      const result = formatPositionSize('0.5678');

      expect(result).toBe('0.5678');
    });

    it('handles string input with large value', () => {
      const result = formatPositionSize('123.456');

      expect(result).toBe('123.46');
    });

    it('returns 0 for NaN input', () => {
      const result = formatPositionSize('not-a-number');

      expect(result).toBe('0');
    });

    it('returns 0 for invalid string', () => {
      const result = formatPositionSize('abc');

      expect(result).toBe('0');
    });

    it('returns 0 for empty string', () => {
      const result = formatPositionSize('');

      expect(result).toBe('0');
    });

    it('formats with custom minimumDecimals', () => {
      const result = formatPositionSize(10.5555, {
        minimumDecimals: 2,
        maximumDecimals: 2,
      });

      expect(result).toBe('10.56');
    });

    it('formats with custom maximumDecimals', () => {
      const result = formatPositionSize(0.123456, {
        minimumDecimals: 2,
        maximumDecimals: 6,
      });

      expect(result).toBe('0.123456');
    });

    it('uses maximumDecimals for values < 1', () => {
      const result = formatPositionSize(0.1234, {
        minimumDecimals: 2,
        maximumDecimals: 3,
      });

      expect(result).toBe('0.123');
    });

    it('uses minimumDecimals for values >= 1', () => {
      const result = formatPositionSize(5.1234, {
        minimumDecimals: 2,
        maximumDecimals: 4,
      });

      expect(result).toBe('5.12');
    });

    it('handles negative values correctly', () => {
      const result = formatPositionSize(-10.5);

      expect(result).toBe('-10.50');
    });

    it('formats zero correctly', () => {
      const result = formatPositionSize(0);

      expect(result).toBe('0');
    });

    it('formats very small values with high precision', () => {
      const result = formatPositionSize(0.000123);

      expect(result).toBe('0.0001');
    });

    it.each([
      [0, '0'],
      [1, '1'],
      [10, '10'],
      [0.5, '0.5000'],
      [0.1234, '0.1234'],
      [123.45, '123.45'],
      [1000, '1000'],
    ])('formats size %d as %s', (input, expected) => {
      expect(formatPositionSize(input)).toBe(expected);
    });

    it('formats 7.5 shares with 2 decimals correctly', () => {
      const result = formatPositionSize(7.5, {
        minimumDecimals: 2,
        maximumDecimals: 2,
      });

      expect(result).toBe('7.50');
    });

    it('formats 10.5555 with 2 maximum decimals as 10.56', () => {
      const result = formatPositionSize(10.5555, {
        minimumDecimals: 2,
        maximumDecimals: 2,
      });

      expect(result).toBe('10.56');
    });

    it('returns whole number when rounded value equals floor', () => {
      const result = formatPositionSize(5.0, {
        minimumDecimals: 2,
        maximumDecimals: 2,
      });

      expect(result).toBe('5');
    });
  });

  describe('calculateNetAmount', () => {
    it('calculates net amount by subtracting fees from total', () => {
      const params = {
        totalFiat: '10.00',
        bridgeFeeFiat: '0.50',
        networkFeeFiat: '0.25',
      };

      const result = calculateNetAmount(params);

      expect(result).toBe('9.25');
    });

    it('calculates net amount with high precision decimal values', () => {
      const params = {
        totalFiat: '1.04361142938843253220839271649743403',
        bridgeFeeFiat: '0.036399',
        networkFeeFiat: '0.008024478270232503211154803918368',
      };

      const result = calculateNetAmount(params);

      expect(result).toBe('0.9991879511181999');
    });

    it('returns "0" when total equals sum of fees', () => {
      const params = {
        totalFiat: '1.00',
        bridgeFeeFiat: '0.50',
        networkFeeFiat: '0.50',
      };

      const result = calculateNetAmount(params);

      expect(result).toBe('0');
    });

    it('returns "0" when fees exceed total', () => {
      const params = {
        totalFiat: '1.00',
        bridgeFeeFiat: '0.75',
        networkFeeFiat: '0.50',
      };

      const result = calculateNetAmount(params);

      expect(result).toBe('0');
    });

    it('returns "0" when totalFiat is undefined', () => {
      const params = {
        bridgeFeeFiat: '0.50',
        networkFeeFiat: '0.25',
      };

      const result = calculateNetAmount(params);

      expect(result).toBe('0');
    });

    it('treats missing bridgeFeeFiat as zero', () => {
      const params = {
        totalFiat: '10.00',
        networkFeeFiat: '0.25',
      };

      const result = calculateNetAmount(params);

      expect(result).toBe('9.75');
    });

    it('treats missing networkFeeFiat as zero', () => {
      const params = {
        totalFiat: '10.00',
        bridgeFeeFiat: '0.50',
      };

      const result = calculateNetAmount(params);

      expect(result).toBe('9.5');
    });

    it('returns full total when both fees are missing', () => {
      const params = {
        totalFiat: '10.00',
      };

      const result = calculateNetAmount(params);

      expect(result).toBe('10');
    });

    it('returns "0" when all parameters are undefined', () => {
      const params = {};

      const result = calculateNetAmount(params);

      expect(result).toBe('0');
    });

    it('returns "0" when totalFiat is invalid string', () => {
      const params = {
        totalFiat: 'invalid',
        bridgeFeeFiat: '0.50',
        networkFeeFiat: '0.25',
      };

      const result = calculateNetAmount(params);

      expect(result).toBe('0');
    });

    it('returns "0" when bridgeFeeFiat is invalid string', () => {
      const params = {
        totalFiat: '10.00',
        bridgeFeeFiat: 'invalid',
        networkFeeFiat: '0.25',
      };

      const result = calculateNetAmount(params);

      expect(result).toBe('0');
    });

    it('returns "0" when networkFeeFiat is invalid string', () => {
      const params = {
        totalFiat: '10.00',
        bridgeFeeFiat: '0.50',
        networkFeeFiat: 'invalid',
      };

      const result = calculateNetAmount(params);

      expect(result).toBe('0');
    });

    it('calculates correctly when fees are zero', () => {
      const params = {
        totalFiat: '10.00',
        bridgeFeeFiat: '0',
        networkFeeFiat: '0',
      };

      const result = calculateNetAmount(params);

      expect(result).toBe('10');
    });

    it('calculates correctly when only bridge fee exists', () => {
      const params = {
        totalFiat: '10.00',
        bridgeFeeFiat: '2.50',
        networkFeeFiat: '0',
      };

      const result = calculateNetAmount(params);

      expect(result).toBe('7.5');
    });

    it('calculates correctly when only network fee exists', () => {
      const params = {
        totalFiat: '10.00',
        bridgeFeeFiat: '0',
        networkFeeFiat: '3.25',
      };

      const result = calculateNetAmount(params);

      expect(result).toBe('6.75');
    });

    it('handles very small decimal amounts', () => {
      const params = {
        totalFiat: '0.001',
        bridgeFeeFiat: '0.0001',
        networkFeeFiat: '0.0002',
      };

      const result = calculateNetAmount(params);

      expect(result).toBe('0.0007');
    });

    it('handles large amounts correctly', () => {
      const params = {
        totalFiat: '1000000.00',
        bridgeFeeFiat: '50.00',
        networkFeeFiat: '25.00',
      };

      const result = calculateNetAmount(params);

      expect(result).toBe('999925');
    });
  });
});<|MERGE_RESOLUTION|>--- conflicted
+++ resolved
@@ -9,24 +9,9 @@
   formatCents,
   formatPositionSize,
   calculateNetAmount,
-  formatPriceWithDecimals,
 } from './format';
 import { Recurrence, PredictSeries } from '../types';
 
-<<<<<<< HEAD
-import { formatWithThreshold } from '../../../../util/assets';
-
-const mockFormatWithThreshold = formatWithThreshold as jest.MockedFunction<
-  typeof formatWithThreshold
->;
-
-// Mock the formatWithThreshold utility
-jest.mock('../../../../util/assets', () => ({
-  formatWithThreshold: jest.fn(),
-}));
-
-=======
->>>>>>> ba52e169
 // Mock Dimensions from react-native
 const mockDimensionsGet = jest.fn(() => ({
   width: 375,
@@ -533,247 +518,6 @@
     });
   });
 
-  describe('formatPriceWithDecimals', () => {
-    beforeEach(() => {
-      mockFormatWithThreshold.mockImplementation(
-        (value, _threshold, locale, options) =>
-          new Intl.NumberFormat(locale, options).format(Number(value)),
-      );
-    });
-
-    describe('prices >= 1000', () => {
-      it('formats prices >= 1000 with default 2 minimum decimals', () => {
-        // Arrange & Act
-        const result = formatPriceWithDecimals(1234.5678);
-
-        // Assert
-        expect(result).toBe('$1,234.57');
-        expect(mockFormatWithThreshold).toHaveBeenCalledWith(
-          1234.5678,
-          1000,
-          'en-US',
-          {
-            style: 'currency',
-            currency: 'USD',
-            minimumFractionDigits: 2,
-            maximumFractionDigits: 2,
-          },
-        );
-      });
-
-      it('formats prices >= 1000 with custom minimum decimals', () => {
-        // Arrange & Act
-        const result = formatPriceWithDecimals(50000, { minimumDecimals: 0 });
-
-        // Assert
-        expect(result).toBe('$50,000');
-        expect(mockFormatWithThreshold).toHaveBeenCalledWith(
-          50000,
-          1000,
-          'en-US',
-          {
-            style: 'currency',
-            currency: 'USD',
-            minimumFractionDigits: 0,
-            maximumFractionDigits: 2,
-          },
-        );
-      });
-
-      it('formats prices >= 1000 with 4 maximum decimals when minimum is higher', () => {
-        // Arrange & Act
-        const result = formatPriceWithDecimals(1234.5678, {
-          minimumDecimals: 4,
-        });
-
-        // Assert
-        expect(result).toBe('$1,234.5678');
-        expect(mockFormatWithThreshold).toHaveBeenCalledWith(
-          1234.5678,
-          1000,
-          'en-US',
-          {
-            style: 'currency',
-            currency: 'USD',
-            minimumFractionDigits: 4,
-            maximumFractionDigits: 4,
-          },
-        );
-      });
-    });
-
-    describe('prices < 1000', () => {
-      it('formats prices < 1000 with up to 4 decimal places', () => {
-        // Arrange & Act
-        const result = formatPriceWithDecimals(0.1234);
-
-        // Assert
-        expect(result).toBe('$0.1234');
-        expect(mockFormatWithThreshold).toHaveBeenCalledWith(
-          0.1234,
-          0.0001,
-          'en-US',
-          {
-            style: 'currency',
-            currency: 'USD',
-            minimumFractionDigits: 2,
-            maximumFractionDigits: 4,
-          },
-        );
-      });
-
-      it('formats prices < 1000 with custom minimum decimals', () => {
-        // Arrange & Act
-        const result = formatPriceWithDecimals(123.4567, {
-          minimumDecimals: 0,
-        });
-
-        // Assert
-        expect(result).toBe('$123.4567');
-        expect(mockFormatWithThreshold).toHaveBeenCalledWith(
-          123.4567,
-          0.0001,
-          'en-US',
-          {
-            style: 'currency',
-            currency: 'USD',
-            minimumFractionDigits: 0,
-            maximumFractionDigits: 4,
-          },
-        );
-      });
-
-      it('formats small prices with 4-decimal rounding', () => {
-        // Arrange & Act
-        const result = formatPriceWithDecimals(0.0001234);
-
-        // Assert
-        expect(result).toBe('$0.0001');
-        expect(mockFormatWithThreshold).toHaveBeenCalledWith(
-          0.0001234,
-          0.0001,
-          'en-US',
-          {
-            style: 'currency',
-            currency: 'USD',
-            minimumFractionDigits: 2,
-            maximumFractionDigits: 4,
-          },
-        );
-      });
-    });
-
-    describe('string inputs', () => {
-      it('handles string input with decimal value', () => {
-        // Arrange & Act
-        const result = formatPriceWithDecimals('1234.5678');
-
-        // Assert
-        expect(result).toBe('$1,234.57');
-      });
-
-      it('handles string input with small value', () => {
-        // Arrange & Act
-        const result = formatPriceWithDecimals('0.1234');
-
-        // Assert
-        expect(result).toBe('$0.1234');
-      });
-    });
-
-    describe('NaN and invalid inputs', () => {
-      it('returns default value for NaN with default decimals', () => {
-        // Arrange & Act
-        const result = formatPriceWithDecimals('not-a-number');
-
-        // Assert
-        expect(result).toBe('$0.00');
-      });
-
-      it('returns default value for NaN with minimumDecimals 0', () => {
-        // Arrange & Act
-        const result = formatPriceWithDecimals(NaN, { minimumDecimals: 0 });
-
-        // Assert
-        expect(result).toBe('$0');
-      });
-
-      it('returns default value for invalid string', () => {
-        // Arrange & Act
-        const result = formatPriceWithDecimals('abc');
-
-        // Assert
-        expect(result).toBe('$0.00');
-      });
-
-      it('returns default value for empty string', () => {
-        // Arrange & Act
-        const result = formatPriceWithDecimals('');
-
-        // Assert
-        expect(result).toBe('$0.00');
-      });
-    });
-
-    describe('edge cases', () => {
-      it('formats exactly 1000 correctly', () => {
-        // Arrange & Act
-        const result = formatPriceWithDecimals(1000);
-
-        // Assert
-        expect(result).toBe('$1,000.00');
-        expect(mockFormatWithThreshold).toHaveBeenCalledWith(
-          1000,
-          1000,
-          'en-US',
-          {
-            style: 'currency',
-            currency: 'USD',
-            minimumFractionDigits: 2,
-            maximumFractionDigits: 2,
-          },
-        );
-      });
-
-      it('formats negative prices correctly', () => {
-        // Arrange & Act
-        const result = formatPriceWithDecimals(-1234.56);
-
-        // Assert
-        expect(result).toBe('-$1,234.56');
-      });
-
-      it('formats zero correctly', () => {
-        // Arrange & Act
-        const result = formatPriceWithDecimals(0);
-
-        // Assert
-        expect(result).toBe('$0.00');
-      });
-
-      it('formats very large numbers correctly', () => {
-        // Arrange & Act
-        const result = formatPriceWithDecimals(1000000);
-
-        // Assert
-        expect(result).toBe('$1,000,000.00');
-      });
-    });
-
-    describe('boundary values', () => {
-      it.each([
-        [999.999, '$999.999'],
-        [1000, '$1,000.00'],
-        [1000.001, '$1,000.00'],
-        [0.9999, '$0.9999'],
-        [0.00009999, '$0.0001'],
-      ])('formats boundary value %f as %s', (input, expected) => {
-        const result = formatPriceWithDecimals(input);
-        expect(result).toBe(expected);
-      });
-    });
-  });
-
   describe('formatCurrencyValue', () => {
     it.each([
       [undefined, undefined],
