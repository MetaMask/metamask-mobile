import { Interface } from 'ethers/lib/utils';
import Engine from '../../../../../../core/Engine';
import { MATIC_CONTRACTS, POLYGON_MAINNET_CHAIN_ID } from '../constants';
import { SAFE_FACTORY_ADDRESS, SAFE_MULTISEND_ADDRESS } from './constants';
import {
  computeProxyAddress,
  createSafeFeeAuthorization,
  getDeployProxyWalletTypedData,
  encodeCreateProxy,
  getDeployProxyWalletTransaction,
  checkProxyWalletDeployed,
  encodeMultisend,
  createSafeMultisendTransaction,
  aggregateTransaction,
  createAllowancesSafeTransaction,
  hasAllowances,
  createClaimSafeTransaction,
  getSafeTransactionCallData,
  getProxyWalletAllowancesTransaction,
  getClaimTransaction,
  getWithdrawTransactionCallData,
  getSafeUsdcAmount,
} from './utils';
import { OperationType } from './types';
import { Signer } from '../../types';
import { numberToHex } from '@metamask/utils';
import EthQuery from '@metamask/eth-query';
import { query } from '@metamask/controller-utils';
import { PredictPosition, PredictPositionStatus } from '../../../types';
import { isSmartContractAddress } from '../../../../../../util/transactions';
import { getAllowance, getIsApprovedForAll } from '../utils';

jest.mock('@metamask/transaction-controller', () => ({
  TransactionType: {
    cancel: 'cancel',
    contractInteraction: 'contractInteraction',
    deployContract: 'deployContract',
    incoming: 'incoming',
    personalSign: 'personalSign',
    retry: 'retry',
    sign: 'sign',
    signTypedData: 'signTypedData',
    simpleSend: 'simpleSend',
    smart: 'smart',
    swap: 'swap',
    swapAndSend: 'swapAndSend',
    swapApproval: 'swapApproval',
    tokenMethodApprove: 'tokenMethodApprove',
    tokenMethodIncreaseAllowance: 'tokenMethodIncreaseAllowance',
    tokenMethodSetApprovalForAll: 'tokenMethodSetApprovalForAll',
    tokenMethodTransfer: 'tokenMethodTransfer',
    tokenMethodTransferFrom: 'tokenMethodTransferFrom',
    tokenMethodSafeTransferFrom: 'tokenMethodSafeTransferFrom',
  },
}));

jest.mock('../../../../../../core/Engine', () => ({
  context: {
    NetworkController: {
      findNetworkClientIdByChainId: jest.fn(),
      getNetworkClientById: jest.fn(),
    },
    KeyringController: {
      signPersonalMessage: jest.fn(),
    },
  },
}));

jest.mock('@metamask/controller-utils', () => ({
  query: jest.fn(),
}));

jest.mock('@metamask/eth-query');

jest.mock('../../../../../../util/transactions', () => ({
  isSmartContractAddress: jest.fn(),
}));

jest.mock('../utils', () => ({
  encodeApprove: jest.fn(() => '0x095ea7b3000000000000000000000000'),
  encodeErc1155Approve: jest.fn(() => '0xa22cb465000000000000000000000000'),
  encodeErc20Transfer: jest.fn(() => '0xa9059cbb000000000000000000000000'),
  encodeClaim: jest.fn(() => '0x4e71d92d000000000000000000000000'),
  getAllowance: jest.fn(),
  getIsApprovedForAll: jest.fn(),
  getContractConfig: jest.fn(() => ({
    conditionalTokens: '0x4D97DCd97eC945f40cF65F87097ACe5EA0476045',
    negRiskAdapter: '0xC5d563A36AE78145C45a50134d48A1215220f80a',
  })),
}));

const mockFindNetworkClientIdByChainId = Engine.context.NetworkController
  .findNetworkClientIdByChainId as jest.Mock;
const mockGetNetworkClientById = Engine.context.NetworkController
  .getNetworkClientById as jest.Mock;
const mockSignPersonalMessage = Engine.context.KeyringController
  .signPersonalMessage as jest.Mock;
const mockSignTypedMessage = jest.fn();
const mockQuery = query as jest.Mock;
const mockIsSmartContractAddress =
  isSmartContractAddress as jest.MockedFunction<typeof isSmartContractAddress>;
const mockGetAllowance = getAllowance as jest.MockedFunction<
  typeof getAllowance
>;
const mockGetIsApprovedForAll = getIsApprovedForAll as jest.MockedFunction<
  typeof getIsApprovedForAll
>;

const TEST_ADDRESS = '0x1234567890123456789012345678901234567890' as const;
const TEST_SAFE_ADDRESS = '0x9999999999999999999999999999999999999999' as const;
const TEST_TO_ADDRESS = '0x100c7b833bbd604a77890783439bbb9d65e31de7' as const;

function buildSigner({
  address = TEST_ADDRESS,
  signPersonalMessage = mockSignPersonalMessage,
  signTypedMessage = mockSignTypedMessage,
}: Partial<Signer> = {}): Signer {
  return {
    address,
    signPersonalMessage,
    signTypedMessage,
  };
}

function mockNetworkController() {
  const mockProvider = {};
  mockFindNetworkClientIdByChainId.mockReturnValue('polygon');
  mockGetNetworkClientById.mockReturnValue({
    provider: mockProvider,
  });
  return mockProvider;
}

function setupMocksForFeeAuth() {
  mockNetworkController();
  mockQuery
    .mockResolvedValueOnce(
      '0x0000000000000000000000000000000000000000000000000000000000000001',
    )
    .mockResolvedValueOnce(
      '0xabcdefabcdefabcdefabcdefabcdefabcdefabcdefabcdefabcdefabcdefabcd',
    );
  mockSignPersonalMessage.mockResolvedValue(
    '0xaabbccddeeff00112233445566778899aabbccddeeff00112233445566778899aabbccddeeff00112233445566778899aabbccddeeff0011223344556677889900',
  );
}

describe('safe utils', () => {
  beforeEach(() => {
    jest.clearAllMocks();
  });

  afterEach(() => {
    jest.clearAllMocks();
  });

  describe('computeProxyAddress', () => {
    it('computes proxy address from signer address', () => {
      const signer = buildSigner();

      const proxyAddress = computeProxyAddress(signer.address);

      expect(proxyAddress).toMatch(/^0x[a-fA-F0-9]{40}$/);
      expect(typeof proxyAddress).toBe('string');
    });

    it('returns properly formatted address', () => {
      const testAddress = '0xabcdefabcdefabcdefabcdefabcdefabcdefabcd';

      const proxyAddress = computeProxyAddress(testAddress);

      expect(proxyAddress).toMatch(/^0x[a-fA-F0-9]{40}$/);
    });
<<<<<<< HEAD

    it('returns deterministic address for same input', () => {
      const testAddress = '0x1234567890123456789012345678901234567890';

=======

    it('returns deterministic address for same input', () => {
      const testAddress = '0x1234567890123456789012345678901234567890';

>>>>>>> f4e8f8d0
      const proxyAddress1 = computeProxyAddress(testAddress);
      const proxyAddress2 = computeProxyAddress(testAddress);

      expect(proxyAddress1).toBe(proxyAddress2);
    });

    it('returns different addresses for different inputs', () => {
      const address1 = '0x1234567890123456789012345678901234567890';
      const address2 = '0xabcdefabcdefabcdefabcdefabcdefabcdefabcd';

      const proxyAddress1 = computeProxyAddress(address1);
      const proxyAddress2 = computeProxyAddress(address2);

      expect(proxyAddress1).not.toBe(proxyAddress2);
    });

    it('computes address using CREATE2', () => {
      const testAddress = '0x1234567890123456789012345678901234567890';

      const proxyAddress = computeProxyAddress(testAddress);

      expect(proxyAddress).toBeTruthy();
      expect(proxyAddress.length).toBe(42);
    });
  });

  describe('createSafeFeeAuthorization', () => {
    const testParams = {
      signer: buildSigner(),
      safeAddress: TEST_SAFE_ADDRESS,
      amount: BigInt(1000000),
      to: TEST_TO_ADDRESS,
    };

    it('creates fee authorization with correct structure', async () => {
      setupMocksForFeeAuth();

      const feeAuth = await createSafeFeeAuthorization(testParams);

      expect(feeAuth).toHaveProperty('type', 'safe-transaction');
      expect(feeAuth).toHaveProperty('authorization');
      expect(feeAuth.authorization).toHaveProperty('tx');
      expect(feeAuth.authorization).toHaveProperty('sig');
    });

    it('encodes ERC20 transfer correctly', async () => {
      setupMocksForFeeAuth();

      const feeAuth = await createSafeFeeAuthorization({
        ...testParams,
        amount: BigInt(500000),
      });

      const expectedTransferData = new Interface([
        'function transfer(address to, uint256 amount)',
      ]).encodeFunctionData('transfer', [TEST_TO_ADDRESS, BigInt(500000)]);
      expect(feeAuth.authorization.tx.data).toBe(expectedTransferData);
    });

    it('sets operation type to Call', async () => {
      setupMocksForFeeAuth();

      const feeAuth = await createSafeFeeAuthorization({
        ...testParams,
        amount: BigInt(250000),
      });

      expect(feeAuth.authorization.tx.operation).toBe(OperationType.Call);
    });

    it('uses MATIC_CONTRACTS.collateral as token address', async () => {
      setupMocksForFeeAuth();

      const feeAuth = await createSafeFeeAuthorization(testParams);

      expect(feeAuth.authorization.tx.to).toBe(MATIC_CONTRACTS.collateral);
    });

    it('signs the Safe transaction', async () => {
      setupMocksForFeeAuth();

      const feeAuth = await createSafeFeeAuthorization(testParams);

      expect(mockSignPersonalMessage).toHaveBeenCalled();
      expect(feeAuth.authorization.sig).toBeTruthy();
      expect(feeAuth.authorization.sig).toMatch(/^0x[a-f0-9]+$/);
    });

    it('returns SafeFeeAuthorization type', async () => {
      setupMocksForFeeAuth();

      const feeAuth = await createSafeFeeAuthorization(testParams);

      expect(feeAuth.authorization.tx.value).toBe('0');
      expect(typeof feeAuth.authorization.sig).toBe('string');
    });

    it('calls Safe contract for nonce', async () => {
      setupMocksForFeeAuth();

      await createSafeFeeAuthorization(testParams);

      expect(mockQuery).toHaveBeenCalledWith(
        expect.any(EthQuery),
        'call',
        expect.arrayContaining([
          expect.objectContaining({
            to: TEST_SAFE_ADDRESS,
          }),
        ]),
      );
    });

    it('handles undeployed Safe contract (nonce returns 0x)', async () => {
      mockNetworkController();
      mockQuery
        .mockResolvedValueOnce('0x')
        .mockResolvedValueOnce(
          '0xabcdefabcdefabcdefabcdefabcdefabcdefabcdefabcdefabcdefabcdefabcd',
        );
      mockSignPersonalMessage.mockResolvedValue(
        '0xaabbccddeeff00112233445566778899aabbccddeeff00112233445566778899aabbccddeeff00112233445566778899aabbccddeeff0011223344556677889900',
      );

      const feeAuth = await createSafeFeeAuthorization(testParams);

      expect(feeAuth).toHaveProperty('type', 'safe-transaction');
      expect(feeAuth.authorization.tx).toBeDefined();
    });

    it('handles signature v value adjustment for 0 and 1', async () => {
      setupMocksForFeeAuth();
      mockSignPersonalMessage.mockResolvedValue(
        '0xaabbccddeeff00112233445566778899aabbccddeeff00112233445566778899aabbccddeeff00112233445566778899aabbccddeeff0011223344556677889900',
      );

      const feeAuth = await createSafeFeeAuthorization(testParams);

      expect(feeAuth.authorization.sig).toBeTruthy();
      expect(feeAuth.authorization.sig).toMatch(/^0x[a-f0-9]+$/);
    });

    it('handles signature v value adjustment for 27 and 28', async () => {
      setupMocksForFeeAuth();
      mockSignPersonalMessage.mockResolvedValue(
        '0xaabbccddeeff00112233445566778899aabbccddeeff00112233445566778899aabbccddeeff00112233445566778899aabbccddeeff0011223344556677889901b',
      );

      const feeAuth = await createSafeFeeAuthorization(testParams);

      expect(feeAuth.authorization.sig).toBeTruthy();
      expect(feeAuth.authorization.sig).toMatch(/^0x[a-f0-9]+$/);
    });

    it('throws error for invalid signature v value', async () => {
      setupMocksForFeeAuth();
      mockSignPersonalMessage.mockResolvedValue(
        '0xaabbccddeeff00112233445566778899aabbccddeeff00112233445566778899aabbccddeeff00112233445566778899aabbccddeeff00112233445566778899ff',
      );

      await expect(createSafeFeeAuthorization(testParams)).rejects.toThrow(
        'Invalid signature',
      );
    });

    it('handles signature v value 0 correctly', async () => {
      setupMocksForFeeAuth();
      mockSignPersonalMessage.mockResolvedValue(
        '0xaabbccddeeff00112233445566778899aabbccddeeff00112233445566778899aabbccddeeff00112233445566778899aabbccddeeff0011223344556677889900',
      );

      const feeAuth = await createSafeFeeAuthorization(testParams);

      expect(feeAuth).toHaveProperty('type', 'safe-transaction');
      expect(feeAuth).toHaveProperty('authorization');
      expect(feeAuth.authorization).toHaveProperty('tx');
      expect(feeAuth.authorization).toHaveProperty('sig');
      expect(feeAuth.authorization.sig).toMatch(/^0x[a-f0-9]+$/);
    });

    it('handles signature v value 1 correctly', async () => {
      setupMocksForFeeAuth();
      mockSignPersonalMessage.mockResolvedValue(
        '0xaabbccddeeff00112233445566778899aabbccddeeff00112233445566778899aabbccddeeff00112233445566778899aabbccddeeff0011223344556677889901',
      );

      const feeAuth = await createSafeFeeAuthorization(testParams);

      expect(feeAuth).toHaveProperty('type', 'safe-transaction');
      expect(feeAuth).toHaveProperty('authorization');
      expect(feeAuth.authorization).toHaveProperty('tx');
      expect(feeAuth.authorization).toHaveProperty('sig');
      expect(feeAuth.authorization.sig).toMatch(/^0x[a-f0-9]+$/);
    });

    it('handles signature v value 27 correctly', async () => {
      setupMocksForFeeAuth();
      mockSignPersonalMessage.mockResolvedValue(
        '0xaabbccddeeff00112233445566778899aabbccddeeff00112233445566778899aabbccddeeff00112233445566778899aabbccddeeff0011223344556677889901b',
      );

      const feeAuth = await createSafeFeeAuthorization(testParams);

      expect(feeAuth).toHaveProperty('type', 'safe-transaction');
      expect(feeAuth).toHaveProperty('authorization');
      expect(feeAuth.authorization).toHaveProperty('tx');
      expect(feeAuth.authorization).toHaveProperty('sig');
      expect(feeAuth.authorization.sig).toMatch(/^0x[a-f0-9]+$/);
    });

    it('handles signature v value 28 correctly', async () => {
      setupMocksForFeeAuth();
      mockSignPersonalMessage.mockResolvedValue(
        '0xaabbccddeeff00112233445566778899aabbccddeeff00112233445566778899aabbccddeeff00112233445566778899aabbccddeeff0011223344556677889901c',
      );

      const feeAuth = await createSafeFeeAuthorization(testParams);

      expect(feeAuth).toHaveProperty('type', 'safe-transaction');
      expect(feeAuth).toHaveProperty('authorization');
      expect(feeAuth.authorization).toHaveProperty('tx');
      expect(feeAuth.authorization).toHaveProperty('sig');
      expect(feeAuth.authorization.sig).toMatch(/^0x[a-f0-9]+$/);
    });
  });

  describe('getDeployProxyWalletTypedData', () => {
    it('returns correct typed data structure', async () => {
      const typedData = await getDeployProxyWalletTypedData();

      expect(typedData).toHaveProperty('domain');
      expect(typedData).toHaveProperty('types');
      expect(typedData).toHaveProperty('message');
      expect(typedData).toHaveProperty('primaryType', 'CreateProxy');
    });

    it('uses correct domain values', async () => {
      const typedData = await getDeployProxyWalletTypedData();

      expect(typedData.domain.name).toBeDefined();
      expect(typedData.domain.chainId).toBe(
        numberToHex(POLYGON_MAINNET_CHAIN_ID),
      );
      expect(typedData.domain.verifyingContract).toBe(SAFE_FACTORY_ADDRESS);
    });

    it('includes CreateProxy type definition', async () => {
      const typedData = await getDeployProxyWalletTypedData();

      expect(typedData.types.CreateProxy).toBeDefined();
      expect(typedData.types.CreateProxy).toEqual(
        expect.arrayContaining([
          expect.objectContaining({ name: 'paymentToken', type: 'address' }),
          expect.objectContaining({ name: 'payment', type: 'uint256' }),
          expect.objectContaining({ name: 'paymentReceiver', type: 'address' }),
        ]),
      );
    });
  });

  describe('encodeCreateProxy', () => {
    it('encodes createProxy function call', () => {
      const result = encodeCreateProxy({
        paymentToken: '0x0000000000000000000000000000000000000000',
        payment: '0',
        paymentReceiver: '0x0000000000000000000000000000000000000000',
        createSig: {
          v: 27,
          r: '0x' + 'a'.repeat(64),
          s: '0x' + 'b'.repeat(64),
        },
      });

      expect(result).toMatch(/^0x[a-f0-9]+$/);
      expect(typeof result).toBe('string');
    });
  });

  describe('getDeployProxyWalletTransaction', () => {
    it('returns transaction with correct structure', async () => {
      const signer = buildSigner();
      mockSignTypedMessage.mockResolvedValue(
        '0xaabbccddeeff00112233445566778899aabbccddeeff00112233445566778899aabbccddeeff00112233445566778899aabbccddeeff0011223344556677889900',
      );

      const tx = await getDeployProxyWalletTransaction({ signer });

      expect(tx).toHaveProperty('params');
      expect(tx?.params).toHaveProperty('to', SAFE_FACTORY_ADDRESS);
      expect(tx?.params).toHaveProperty('data');
      expect(tx?.params.data).toMatch(/^0x[a-f0-9]+$/);
    });

    it('calls signTypedMessage with correct parameters', async () => {
      const signer = buildSigner();
      mockSignTypedMessage.mockResolvedValue(
        '0xaabbccddeeff00112233445566778899aabbccddeeff00112233445566778899aabbccddeeff00112233445566778899aabbccddeeff0011223344556677889900',
      );

      await getDeployProxyWalletTransaction({ signer });

      expect(mockSignTypedMessage).toHaveBeenCalled();
    });

    it('handles error gracefully', async () => {
      const signer = buildSigner();
      mockSignTypedMessage.mockRejectedValue(new Error('Signature rejected'));
      const consoleErrorSpy = jest
        .spyOn(console, 'error')
        .mockImplementation(() => {
          // Mock implementation to suppress console output
        });

      const result = await getDeployProxyWalletTransaction({ signer });

      expect(result).toBeUndefined();
      expect(consoleErrorSpy).toHaveBeenCalled();
      consoleErrorSpy.mockRestore();
    });
  });

  describe('checkProxyWalletDeployed', () => {
    it('returns true when contract is deployed', async () => {
      mockIsSmartContractAddress.mockResolvedValue(true);

      const isDeployed = await checkProxyWalletDeployed({
        address: TEST_SAFE_ADDRESS,
        networkClientId: 'polygon',
      });

      expect(isDeployed).toBe(true);
      expect(mockIsSmartContractAddress).toHaveBeenCalledWith(
        TEST_SAFE_ADDRESS,
        numberToHex(POLYGON_MAINNET_CHAIN_ID),
        'polygon',
      );
    });

    it('returns false when contract is not deployed', async () => {
      mockIsSmartContractAddress.mockResolvedValue(false);

      const isDeployed = await checkProxyWalletDeployed({
        address: TEST_SAFE_ADDRESS,
        networkClientId: 'polygon',
      });

      expect(isDeployed).toBe(false);
    });
  });

  describe('encodeMultisend', () => {
    it('encodes single transaction', () => {
      const txns = [
        {
          to: TEST_TO_ADDRESS,
          value: '0',
          data: '0x1234',
          operation: OperationType.Call,
        },
      ];

      const encoded = encodeMultisend({ txns });

      expect(encoded).toMatch(/^0x[a-f0-9]+$/);
      expect(typeof encoded).toBe('string');
    });

    it('encodes multiple transactions', () => {
      const txns = [
        {
          to: TEST_TO_ADDRESS,
          value: '0',
          data: '0x1234',
          operation: OperationType.Call,
        },
        {
          to: TEST_SAFE_ADDRESS,
          value: '100',
          data: '0xabcd',
          operation: OperationType.DelegateCall,
        },
      ];

      const encoded = encodeMultisend({ txns });

      expect(encoded).toMatch(/^0x[a-f0-9]+$/);
    });
  });

  describe('createSafeMultisendTransaction', () => {
    it('creates multisend transaction with correct structure', () => {
      const txns = [
        {
          to: TEST_TO_ADDRESS,
          value: '0',
          data: '0x1234',
          operation: OperationType.Call,
        },
      ];

      const multisendTx = createSafeMultisendTransaction(txns);

      expect(multisendTx.to).toBe(SAFE_MULTISEND_ADDRESS);
      expect(multisendTx.value).toBe('0');
      expect(multisendTx.operation).toBe(OperationType.DelegateCall);
      expect(multisendTx.data).toMatch(/^0x[a-f0-9]+$/);
    });
  });

  describe('aggregateTransaction', () => {
    it('returns single transaction when only one provided', () => {
      const txns = [
        {
          to: TEST_TO_ADDRESS,
          value: '0',
          data: '0x1234',
          operation: OperationType.Call,
        },
      ];

      const result = aggregateTransaction(txns);

      expect(result).toEqual(txns[0]);
    });

    it('returns multisend transaction when multiple provided', () => {
      const txns = [
        {
          to: TEST_TO_ADDRESS,
          value: '0',
          data: '0x1234',
          operation: OperationType.Call,
        },
        {
          to: TEST_SAFE_ADDRESS,
          value: '100',
          data: '0xabcd',
          operation: OperationType.Call,
        },
      ];

      const result = aggregateTransaction(txns);

      expect(result.to).toBe(SAFE_MULTISEND_ADDRESS);
      expect(result.operation).toBe(OperationType.DelegateCall);
    });
  });

  describe('createAllowancesSafeTransaction', () => {
    it('creates transaction with approvals', () => {
      const safeTxn = createAllowancesSafeTransaction();

      expect(safeTxn).toHaveProperty('to');
      expect(safeTxn).toHaveProperty('value');
      expect(safeTxn).toHaveProperty('data');
      expect(safeTxn).toHaveProperty('operation');
    });

    it('includes USDC approvals and outcome token approvals', () => {
      const safeTxn = createAllowancesSafeTransaction();

      expect(safeTxn.data).toBeDefined();
      expect(typeof safeTxn.data).toBe('string');
    });
  });

  describe('hasAllowances', () => {
    it('returns true when all allowances are set', async () => {
      mockGetAllowance.mockResolvedValue(100n);
      mockGetIsApprovedForAll.mockResolvedValue(true);

      const result = await hasAllowances({ address: TEST_ADDRESS });

      expect(result).toBe(true);
      expect(mockGetAllowance).toHaveBeenCalled();
      expect(mockGetIsApprovedForAll).toHaveBeenCalled();
    });

    it('returns false when some allowances are zero', async () => {
      mockGetAllowance.mockResolvedValueOnce(0n).mockResolvedValueOnce(100n);
      mockGetIsApprovedForAll.mockResolvedValue(true);

      const result = await hasAllowances({ address: TEST_ADDRESS });

      expect(result).toBe(false);
    });

    it('returns false when some approvals are not set', async () => {
      mockGetAllowance.mockResolvedValue(100n);
      mockGetIsApprovedForAll
        .mockResolvedValueOnce(true)
        .mockResolvedValueOnce(false);

      const result = await hasAllowances({ address: TEST_ADDRESS });

      expect(result).toBe(false);
    });
  });

  describe('createClaimSafeTransaction', () => {
    const mockPosition: PredictPosition = {
      id: 'position-1',
      providerId: 'polymarket',
      marketId: 'market-1',
      outcomeId: 'outcome-1',
      outcome: 'YES',
      outcomeTokenId: 'token-1',
      title: 'Test Market',
      icon: 'icon.png',
      amount: 100,
      price: 0.5,
      status: PredictPositionStatus.REDEEMABLE,
      size: 100,
      outcomeIndex: 0,
      realizedPnl: 50,
      percentPnl: 20,
      cashPnl: 50,
      initialValue: 100,
      avgPrice: 0.5,
      currentValue: 150,
      endDate: '2025-01-01',
      claimable: true,
    };

    it('creates claim transaction for single position', () => {
      const safeTxn = createClaimSafeTransaction([mockPosition]);

      expect(safeTxn).toHaveProperty('to');
      expect(safeTxn).toHaveProperty('value');
      expect(safeTxn).toHaveProperty('data');
      expect(safeTxn).toHaveProperty('operation');
    });

    it('creates claim transaction for multiple positions', () => {
      const positions = [
        mockPosition,
        { ...mockPosition, id: 'position-2', outcomeIndex: 1 },
      ];

      const safeTxn = createClaimSafeTransaction(positions);

      expect(safeTxn.to).toBe(SAFE_MULTISEND_ADDRESS);
      expect(safeTxn.operation).toBe(OperationType.DelegateCall);
    });

    it('handles negRisk positions', () => {
      const negRiskPosition = { ...mockPosition, negRisk: true };

      const safeTxn = createClaimSafeTransaction([negRiskPosition]);

      expect(safeTxn.to).toBeDefined();
      expect(safeTxn.data).toBeDefined();
    });

    it('creates claim transaction without transfer when includeTransfer is not provided', () => {
      const safeTxn = createClaimSafeTransaction([mockPosition]);

      expect(safeTxn).toHaveProperty('to');
      expect(safeTxn).toHaveProperty('data');
    });

    it('includes transfer transaction when includeTransfer address is provided', () => {
      const includeTransfer = { address: TEST_ADDRESS };

      const safeTxn = createClaimSafeTransaction(
        [mockPosition],
        includeTransfer,
      );

      expect(safeTxn.to).toBe(SAFE_MULTISEND_ADDRESS);
      expect(safeTxn.operation).toBe(OperationType.DelegateCall);
      expect(safeTxn.data).toBeDefined();
    });

    it('creates multisend transaction with transfer for single position when includeTransfer is provided', () => {
      const includeTransfer = { address: TEST_ADDRESS };

      const safeTxn = createClaimSafeTransaction(
        [mockPosition],
        includeTransfer,
      );

      expect(safeTxn.to).toBe(SAFE_MULTISEND_ADDRESS);
      expect(safeTxn.operation).toBe(OperationType.DelegateCall);
    });

    it('includes transfer with correct recipient address', () => {
      const recipientAddress = '0xabcdefabcdefabcdefabcdefabcdefabcdefabcd';
      const includeTransfer = { address: recipientAddress };

      const safeTxn = createClaimSafeTransaction(
        [mockPosition],
        includeTransfer,
      );

      expect(safeTxn).toBeDefined();
      expect(safeTxn.data).toBeDefined();
    });
  });

  describe('getSafeTransactionCallData', () => {
    it('generates call data for safe transaction execution', async () => {
      // Given a Safe transaction and signer
      const signer = buildSigner();
      const mockTxn = {
        to: TEST_TO_ADDRESS,
        value: '0',
        data: '0x1234',
        operation: OperationType.Call,
      };

      setupMocksForFeeAuth();

      // When generating call data
      const callData = await getSafeTransactionCallData({
        signer,
        safeAddress: TEST_SAFE_ADDRESS,
        txn: mockTxn,
      });

      // Then call data is returned with correct format
      expect(callData).toMatch(/^0x[a-f0-9]+$/);
      expect(mockQuery).toHaveBeenCalled();
      expect(mockSignPersonalMessage).toHaveBeenCalled();
    });

    it('handles overrides parameter', async () => {
      // Given overrides are provided
      const signer = buildSigner();
      const mockTxn = {
        to: TEST_TO_ADDRESS,
        value: '0',
        data: '0x1234',
        operation: OperationType.Call,
      };

      setupMocksForFeeAuth();

      const overrides = { gasLimit: '100000' };

      // When generating call data with overrides
      const callData = await getSafeTransactionCallData({
        signer,
        safeAddress: TEST_SAFE_ADDRESS,
        txn: mockTxn,
        overrides,
      });

      // Then call data is generated successfully
      expect(callData).toMatch(/^0x[a-f0-9]+$/);
    });

    it('encodes execTransaction function call', async () => {
      // Given a transaction to execute
      const signer = buildSigner();
      const mockTxn = {
        to: TEST_TO_ADDRESS,
        value: '100',
        data: '0xabcdef',
        operation: OperationType.Call,
      };

      setupMocksForFeeAuth();

      // When generating call data
      const callData = await getSafeTransactionCallData({
        signer,
        safeAddress: TEST_SAFE_ADDRESS,
        txn: mockTxn,
      });

      // Then the call data contains execTransaction encoding
      expect(callData).toBeDefined();
      expect(typeof callData).toBe('string');
      expect(callData.length).toBeGreaterThan(10);
    });

    it('queries nonce from Safe contract', async () => {
      // Given a Safe address
      const signer = buildSigner();
      const mockTxn = {
        to: TEST_TO_ADDRESS,
        value: '0',
        data: '0x1234',
        operation: OperationType.Call,
      };

      setupMocksForFeeAuth();

      // When generating call data
      await getSafeTransactionCallData({
        signer,
        safeAddress: TEST_SAFE_ADDRESS,
        txn: mockTxn,
      });

      // Then nonce is queried from contract
      const nonceCall = mockQuery.mock.calls.find(
        (call) => call[2][0].to === TEST_SAFE_ADDRESS,
      );
      expect(nonceCall).toBeDefined();
    });
  });

  describe('getProxyWalletAllowancesTransaction', () => {
    it('generates transaction for setting allowances', async () => {
      // Given a signer
      const signer = buildSigner();

      mockNetworkController();
      mockQuery
        .mockResolvedValueOnce(
          '0x0000000000000000000000000000000000000000000000000000000000000001',
        )
        .mockResolvedValueOnce(
          '0xabcdefabcdefabcdefabcdefabcdefabcdefabcdefabcdefabcdefabcdefabcd',
        );
      mockSignPersonalMessage.mockResolvedValue(
        '0xaabbccddeeff00112233445566778899aabbccddeeff00112233445566778899aabbccddeeff00112233445566778899aabbccddeeff0011223344556677889900',
      );

      // When generating allowances transaction
      const tx = await getProxyWalletAllowancesTransaction({ signer });

      // Then transaction is returned with correct structure
      expect(tx).toHaveProperty('params');
      expect(tx?.params).toHaveProperty('to');
      expect(tx?.params).toHaveProperty('data');
      expect(tx?.params.to).toMatch(/^0x[a-fA-F0-9]{40}$/);
      expect(tx?.params.data).toMatch(/^0x[a-f0-9]+$/);
    });

    it('uses computed proxy address for transaction', async () => {
      // Given a signer with specific address
      const signer = buildSigner({
        address: '0xabcdefabcdefabcdefabcdefabcdefabcdefabcd',
      });

      mockNetworkController();
      mockQuery
        .mockResolvedValueOnce(
          '0x0000000000000000000000000000000000000000000000000000000000000001',
        )
        .mockResolvedValueOnce(
          '0xabcdefabcdefabcdefabcdefabcdefabcdefabcdefabcdefabcdefabcdefabcd',
        );
      mockSignPersonalMessage.mockResolvedValue(
        '0xaabbccddeeff00112233445566778899aabbccddeeff00112233445566778899aabbccddeeff00112233445566778899aabbccddeeff0011223344556677889900',
      );

      // When generating allowances transaction
      const tx = await getProxyWalletAllowancesTransaction({ signer });

      // Then transaction uses the computed proxy address
      const expectedProxyAddress = computeProxyAddress(signer.address);
      expect(tx?.params.to).toBe(expectedProxyAddress);
    });

    it('includes allowances for USDC and outcome tokens', async () => {
      // Given a signer
      const signer = buildSigner();

      mockNetworkController();
      mockQuery
        .mockResolvedValueOnce(
          '0x0000000000000000000000009999999999999999999999999999999999999999',
        )
        .mockResolvedValueOnce(
          '0x0000000000000000000000000000000000000000000000000000000000000001',
        )
        .mockResolvedValueOnce(
          '0xabcdefabcdefabcdefabcdefabcdefabcdefabcdefabcdefabcdefabcdefabcd',
        );
      mockSignPersonalMessage.mockResolvedValue(
        '0xaabbccddeeff00112233445566778899aabbccddeeff00112233445566778899aabbccddeeff00112233445566778899aabbccddeeff0011223344556677889900',
      );

      // When generating allowances transaction
      const tx = await getProxyWalletAllowancesTransaction({ signer });

      // Then transaction data includes allowance settings
      expect(tx?.params.data).toBeDefined();
      expect(tx?.params.data.length).toBeGreaterThan(10);
    });

    it('signs the transaction for execution', async () => {
      // Given a signer
      const signer = buildSigner();

      mockNetworkController();
      mockQuery
        .mockResolvedValueOnce(
          '0x0000000000000000000000009999999999999999999999999999999999999999',
        )
        .mockResolvedValueOnce(
          '0x0000000000000000000000000000000000000000000000000000000000000001',
        )
        .mockResolvedValueOnce(
          '0xabcdefabcdefabcdefabcdefabcdefabcdefabcdefabcdefabcdefabcdefabcd',
        );
      mockSignPersonalMessage.mockResolvedValue(
        '0xaabbccddeeff00112233445566778899aabbccddeeff00112233445566778899aabbccddeeff00112233445566778899aabbccddeeff0011223344556677889900',
      );

      // When generating allowances transaction
      await getProxyWalletAllowancesTransaction({ signer });

      // Then signer's signPersonalMessage is called
      expect(mockSignPersonalMessage).toHaveBeenCalled();
    });
  });

  describe('getClaimTransaction', () => {
    const mockPosition: PredictPosition = {
      id: 'position-1',
      providerId: 'polymarket',
      marketId: 'market-1',
      outcomeId: 'outcome-1',
      outcome: 'YES',
      outcomeTokenId: 'token-1',
      title: 'Test Market',
      icon: 'icon.png',
      amount: 100,
      price: 0.5,
      status: PredictPositionStatus.REDEEMABLE,
      size: 100,
      outcomeIndex: 0,
      realizedPnl: 50,
      percentPnl: 20,
      cashPnl: 50,
      initialValue: 100,
      avgPrice: 0.5,
      currentValue: 150,
      endDate: '2025-01-01',
      claimable: true,
    };

    it('generates claim transaction for positions', async () => {
      // Given a signer and positions to claim
      const signer = buildSigner();
      const positions = [mockPosition];

      setupMocksForFeeAuth();

      // When generating claim transaction
      const txs = await getClaimTransaction({
        signer,
        positions,
        safeAddress: TEST_SAFE_ADDRESS,
      });

      // Then transaction is returned with correct structure
      expect(Array.isArray(txs)).toBe(true);
      expect(txs).toHaveLength(1);
      expect(txs[0]).toHaveProperty('params');
      expect(txs[0].params).toHaveProperty('to', TEST_SAFE_ADDRESS);
      expect(txs[0].params).toHaveProperty('data');
      expect(txs[0].params.data).toMatch(/^0x[a-f0-9]+$/);
    });

    it('handles multiple positions in one transaction', async () => {
      // Given multiple positions to claim
      const signer = buildSigner();
      const positions = [
        mockPosition,
        { ...mockPosition, id: 'position-2', outcomeIndex: 1 },
      ];

      setupMocksForFeeAuth();

      // When generating claim transaction
      const txs = await getClaimTransaction({
        signer,
        positions,
        safeAddress: TEST_SAFE_ADDRESS,
      });

      // Then single transaction is returned with all claims
      expect(Array.isArray(txs)).toBe(true);
      expect(txs).toHaveLength(1);
      expect(txs[0]).toHaveProperty('params');
      expect(txs[0].params).toHaveProperty('to');
      expect(txs[0].params).toHaveProperty('data');
    });

    it('signs the claim transaction', async () => {
      // Given a signer and positions
      const signer = buildSigner();
      const positions = [mockPosition];

      setupMocksForFeeAuth();

      // When generating claim transaction
      await getClaimTransaction({
        signer,
        positions,
        safeAddress: TEST_SAFE_ADDRESS,
      });

      // Then signer's signPersonalMessage is called
      expect(mockSignPersonalMessage).toHaveBeenCalled();
    });

    it('uses provided Safe address', async () => {
      // Given a specific Safe address
      const signer = buildSigner();
      const positions = [mockPosition];
      const customSafeAddress = '0xaaaaaaaaaaaaaaaaaaaaaaaaaaaaaaaaaaaaaaaa';

      setupMocksForFeeAuth();

      // When generating claim transaction
      const txs = await getClaimTransaction({
        signer,
        positions,
        safeAddress: customSafeAddress,
      });

      // Then transaction is sent to the provided Safe address
      expect(txs[0].params.to).toBe(customSafeAddress);
    });

    it('creates transaction for negRisk positions', async () => {
      // Given a negRisk position
      const signer = buildSigner();
      const negRiskPosition = { ...mockPosition, negRisk: true };

      setupMocksForFeeAuth();

      // When generating claim transaction
      const txs = await getClaimTransaction({
        signer,
        positions: [negRiskPosition],
        safeAddress: TEST_SAFE_ADDRESS,
      });

      // Then transaction is generated successfully
      expect(txs).toBeDefined();
      expect(Array.isArray(txs)).toBe(true);
      expect(txs).toHaveLength(1);
      expect(txs[0].params.data).toMatch(/^0x[a-f0-9]+$/);
    });

    it('generates claim transaction without transfer when includeTransferTransaction is false', async () => {
      const signer = buildSigner();
      const positions = [mockPosition];

      setupMocksForFeeAuth();

      const txs = await getClaimTransaction({
        signer,
        positions,
        safeAddress: TEST_SAFE_ADDRESS,
        includeTransferTransaction: false,
      });

      expect(Array.isArray(txs)).toBe(true);
      expect(txs).toHaveLength(1);
      expect(txs[0]).toHaveProperty('params');
    });

    it('generates claim transaction without transfer when includeTransferTransaction is undefined', async () => {
      const signer = buildSigner();
      const positions = [mockPosition];

      setupMocksForFeeAuth();

      const txs = await getClaimTransaction({
        signer,
        positions,
        safeAddress: TEST_SAFE_ADDRESS,
      });

      expect(Array.isArray(txs)).toBe(true);
      expect(txs).toHaveLength(1);
    });

    it('includes transfer transaction when includeTransferTransaction is true', async () => {
      const signer = buildSigner();
      const positions = [mockPosition];

      setupMocksForFeeAuth();

      const txs = await getClaimTransaction({
        signer,
        positions,
        safeAddress: TEST_SAFE_ADDRESS,
        includeTransferTransaction: true,
      });

      expect(Array.isArray(txs)).toBe(true);
      expect(txs).toHaveLength(1);
      expect(txs[0]).toHaveProperty('params');
      expect(txs[0].params).toHaveProperty('data');
    });

    it('uses signer address for transfer when includeTransferTransaction is true', async () => {
      const signerAddress = '0xabcdefabcdefabcdefabcdefabcdefabcdefabcd';
      const signer = buildSigner({ address: signerAddress });
      const positions = [mockPosition];

      setupMocksForFeeAuth();

      const txs = await getClaimTransaction({
        signer,
        positions,
        safeAddress: TEST_SAFE_ADDRESS,
        includeTransferTransaction: true,
      });

      expect(txs).toBeDefined();
      expect(Array.isArray(txs)).toBe(true);
      expect(txs[0].params.data).toMatch(/^0x[a-f0-9]+$/);
    });

    it('signs claim transaction with transfer when includeTransferTransaction is true', async () => {
      const signer = buildSigner();
      const positions = [mockPosition];

      setupMocksForFeeAuth();

      await getClaimTransaction({
        signer,
        positions,
        safeAddress: TEST_SAFE_ADDRESS,
        includeTransferTransaction: true,
      });

      expect(mockSignPersonalMessage).toHaveBeenCalled();
    });
  });

  describe('getWithdrawTransactionCallData', () => {
    it('generates call data for withdraw transaction', async () => {
      const signer = buildSigner();
      const data = `0xa9059cbb${'0'.repeat(128)}`;

      setupMocksForFeeAuth();

      const callData = await getWithdrawTransactionCallData({
        signer,
        safeAddress: TEST_SAFE_ADDRESS,
        data: data as `0x${string}`,
      });

      expect(callData).toMatch(/^0x[a-f0-9]+$/);
      expect(typeof callData).toBe('string');
    });

    it('uses MATIC collateral contract address', async () => {
      const signer = buildSigner();
      const data = `0xa9059cbb${'0'.repeat(128)}`;

      setupMocksForFeeAuth();

      const callData = await getWithdrawTransactionCallData({
        signer,
        safeAddress: TEST_SAFE_ADDRESS,
        data: data as `0x${string}`,
      });

      expect(callData).toBeDefined();
      expect(mockQuery).toHaveBeenCalled();
    });

    it('creates Call operation type transaction', async () => {
      const signer = buildSigner();
      const data = '0x1234567890abcdef';

      setupMocksForFeeAuth();

      const callData = await getWithdrawTransactionCallData({
        signer,
        safeAddress: TEST_SAFE_ADDRESS,
        data: data as `0x${string}`,
      });

      expect(callData).toBeTruthy();
      expect(callData.length).toBeGreaterThan(10);
    });

    it('signs the withdraw transaction', async () => {
      const signer = buildSigner();
      const data = `0xa9059cbb${'0'.repeat(128)}`;

      setupMocksForFeeAuth();

      await getWithdrawTransactionCallData({
        signer,
        safeAddress: TEST_SAFE_ADDRESS,
        data: data as `0x${string}`,
      });

      expect(mockSignPersonalMessage).toHaveBeenCalled();
    });

    it('queries nonce from Safe contract', async () => {
      const signer = buildSigner();
      const data = `0xa9059cbb${'0'.repeat(128)}`;

      setupMocksForFeeAuth();

      await getWithdrawTransactionCallData({
        signer,
        safeAddress: TEST_SAFE_ADDRESS,
        data: data as `0x${string}`,
      });

      const nonceCall = mockQuery.mock.calls.find(
        (call) => call[2][0].to === TEST_SAFE_ADDRESS,
      );
      expect(nonceCall).toBeDefined();
    });

    it('handles custom data parameter', async () => {
      const signer = buildSigner();
      const customData =
        '0xa9059cbb000000000000000000000000100c7b833bbd604a77890783439bbb9d65e31de7000000000000000000000000000000000000000000000000000000000000007b';

      setupMocksForFeeAuth();

      const callData = await getWithdrawTransactionCallData({
        signer,
        safeAddress: TEST_SAFE_ADDRESS,
        data: customData as `0x${string}`,
      });

      expect(callData).toMatch(/^0x[a-f0-9]+$/);
    });
  });

  describe('getSafeUsdcAmount', () => {
    it('decodes USDC amount from ERC20 transfer data', () => {
      const data =
        '0xa9059cbb000000000000000000000000100c7b833bbd604a77890783439bbb9d65e31de70000000000000000000000000000000000000000000000000000000000989680';

      const amount = getSafeUsdcAmount(data);

      expect(amount).toBe(10);
    });

    it('returns zero for transfer with zero amount', () => {
      const data =
        '0xa9059cbb000000000000000000000000100c7b833bbd604a77890783439bbb9d65e31de70000000000000000000000000000000000000000000000000000000000000000';

      const amount = getSafeUsdcAmount(data);

      expect(amount).toBe(0);
    });

    it('decodes small fractional USDC amount', () => {
      const data =
        '0xa9059cbb000000000000000000000000100c7b833bbd604a77890783439bbb9d65e31de70000000000000000000000000000000000000000000000000000000000000001';

      const amount = getSafeUsdcAmount(data);

      expect(amount).toBe(0.000001);
    });

    it('decodes large USDC amount', () => {
      const data =
        '0xa9059cbb000000000000000000000000100c7b833bbd604a77890783439bbb9d65e31de70000000000000000000000000000000000000000000000000000000077359400';

      const amount = getSafeUsdcAmount(data);

      expect(amount).toBe(2000);
    });

    it('rounds to 6 decimal places for USDC precision', () => {
      const data =
        '0xa9059cbb000000000000000000000000100c7b833bbd604a77890783439bbb9d65e31de70000000000000000000000000000000000000000000000000000000000989680';

      const amount = getSafeUsdcAmount(data);

      expect(amount).toBe(10);
      expect(amount.toString().split('.')[1]?.length || 0).toBeLessThanOrEqual(
        6,
      );
    });

    it('throws error for non-ERC20 transfer data', () => {
      const invalidData =
        '0x12345678000000000000000000000000100c7b833bbd604a77890783439bbb9d65e31de70000000000000000000000000000000000000000000000000000000000989680';

      expect(() => getSafeUsdcAmount(invalidData)).toThrow(
        'Not an ERC20 transfer call',
      );
    });

    it('throws error for data without transfer selector', () => {
      const invalidData = '0x000000000000000000000000100c7b833bbd604a77';

      expect(() => getSafeUsdcAmount(invalidData)).toThrow(
        'Not an ERC20 transfer call',
      );
    });

    it('throws error for invalid encoded amount', () => {
      const invalidData =
        '0xa9059cbb000000000000000000000000100c7b833bbd604a77890783439bbb9d65e31de7GGGGGGGGGGGGGGGGGGGGGGGGGGGGGGGGGGGGGGGGGGGGGGGGGGGGGGGGGGGGGGGG';

      expect(() => getSafeUsdcAmount(invalidData)).toThrow(
        'Invalid encoded amount in calldata',
      );
    });

    it('throws error for unreasonably large USDC amount', () => {
      const data =
        '0xa9059cbb000000000000000000000000100c7b833bbd604a77890783439bbb9d65e31de7ffffffffffffffffffffffffffffffffffffffffffffffffffffffffffffffff';

      expect(() => getSafeUsdcAmount(data)).toThrow(
        'Decoded USDC amount is invalid or too large',
      );
    });

    it('handles 1.5 USDC amount correctly', () => {
      const data =
        '0xa9059cbb000000000000000000000000100c7b833bbd604a77890783439bbb9d65e31de70000000000000000000000000000000000000000000000000000000000186a00';

      const amount = getSafeUsdcAmount(data);

      expect(amount).toBe(1.6);
    });

    it('decodes medium-sized USDC amounts', () => {
      const data =
        '0xa9059cbb000000000000000000000000100c7b833bbd604a77890783439bbb9d65e31de70000000000000000000000000000000000000000000000000000000002faf080';

      const amount = getSafeUsdcAmount(data);

      expect(amount).toBe(50);
    });

    it('validates non-negative amounts', () => {
      const validData =
        '0xa9059cbb000000000000000000000000100c7b833bbd604a77890783439bbb9d65e31de70000000000000000000000000000000000000000000000000000000000000064';

      const amount = getSafeUsdcAmount(validData);

      expect(amount).toBeGreaterThanOrEqual(0);
    });

    it('handles exact 1 USDC', () => {
      const data =
        '0xa9059cbb000000000000000000000000100c7b833bbd604a77890783439bbb9d65e31de700000000000000000000000000000000000000000000000000000000000f4240';

      const amount = getSafeUsdcAmount(data);

      expect(amount).toBe(1);
    });
  });

  describe('getWithdrawTransactionCallData', () => {
    it('generates call data for withdraw transaction', async () => {
      const signer = buildSigner();
      const data = `0xa9059cbb${'0'.repeat(128)}`;

      setupMocksForFeeAuth();

      const callData = await getWithdrawTransactionCallData({
        signer,
        safeAddress: TEST_SAFE_ADDRESS,
        data: data as `0x${string}`,
      });

      expect(callData).toMatch(/^0x[a-f0-9]+$/);
      expect(typeof callData).toBe('string');
    });

    it('uses MATIC collateral contract address', async () => {
      const signer = buildSigner();
      const data = `0xa9059cbb${'0'.repeat(128)}`;

      setupMocksForFeeAuth();

      const callData = await getWithdrawTransactionCallData({
        signer,
        safeAddress: TEST_SAFE_ADDRESS,
        data: data as `0x${string}`,
      });

      expect(callData).toBeDefined();
      expect(mockQuery).toHaveBeenCalled();
    });

    it('creates Call operation type transaction', async () => {
      const signer = buildSigner();
      const data = '0x1234567890abcdef';

      setupMocksForFeeAuth();

      const callData = await getWithdrawTransactionCallData({
        signer,
        safeAddress: TEST_SAFE_ADDRESS,
        data: data as `0x${string}`,
      });

      expect(callData).toBeTruthy();
      expect(callData.length).toBeGreaterThan(10);
    });

    it('signs the withdraw transaction', async () => {
      const signer = buildSigner();
      const data = `0xa9059cbb${'0'.repeat(128)}`;

      setupMocksForFeeAuth();

      await getWithdrawTransactionCallData({
        signer,
        safeAddress: TEST_SAFE_ADDRESS,
        data: data as `0x${string}`,
      });

      expect(mockSignPersonalMessage).toHaveBeenCalled();
    });

    it('queries nonce from Safe contract', async () => {
      const signer = buildSigner();
      const data = `0xa9059cbb${'0'.repeat(128)}`;

      setupMocksForFeeAuth();

      await getWithdrawTransactionCallData({
        signer,
        safeAddress: TEST_SAFE_ADDRESS,
        data: data as `0x${string}`,
      });

      const nonceCall = mockQuery.mock.calls.find(
        (call) => call[2][0].to === TEST_SAFE_ADDRESS,
      );
      expect(nonceCall).toBeDefined();
    });

    it('handles custom data parameter', async () => {
      const signer = buildSigner();
      const customData =
        '0xa9059cbb000000000000000000000000100c7b833bbd604a77890783439bbb9d65e31de7000000000000000000000000000000000000000000000000000000000000007b';

      setupMocksForFeeAuth();

      const callData = await getWithdrawTransactionCallData({
        signer,
        safeAddress: TEST_SAFE_ADDRESS,
        data: customData as `0x${string}`,
      });

      expect(callData).toMatch(/^0x[a-f0-9]+$/);
    });
  });

  describe('getSafeUsdcAmount', () => {
    it('decodes USDC amount from ERC20 transfer data', () => {
      const data =
        '0xa9059cbb000000000000000000000000100c7b833bbd604a77890783439bbb9d65e31de70000000000000000000000000000000000000000000000000000000000989680';

      const amount = getSafeUsdcAmount(data);

      expect(amount).toBe(10);
    });

    it('returns zero for transfer with zero amount', () => {
      const data =
        '0xa9059cbb000000000000000000000000100c7b833bbd604a77890783439bbb9d65e31de70000000000000000000000000000000000000000000000000000000000000000';

      const amount = getSafeUsdcAmount(data);

      expect(amount).toBe(0);
    });

    it('decodes small fractional USDC amount', () => {
      const data =
        '0xa9059cbb000000000000000000000000100c7b833bbd604a77890783439bbb9d65e31de70000000000000000000000000000000000000000000000000000000000000001';

      const amount = getSafeUsdcAmount(data);

      expect(amount).toBe(0.000001);
    });

    it('decodes large USDC amount', () => {
      const data =
        '0xa9059cbb000000000000000000000000100c7b833bbd604a77890783439bbb9d65e31de70000000000000000000000000000000000000000000000000000000077359400';

      const amount = getSafeUsdcAmount(data);

      expect(amount).toBe(2000);
    });

    it('rounds to 6 decimal places for USDC precision', () => {
      const data =
        '0xa9059cbb000000000000000000000000100c7b833bbd604a77890783439bbb9d65e31de70000000000000000000000000000000000000000000000000000000000989680';

      const amount = getSafeUsdcAmount(data);

      expect(amount).toBe(10);
      expect(amount.toString().split('.')[1]?.length || 0).toBeLessThanOrEqual(
        6,
      );
    });

    it('throws error for non-ERC20 transfer data', () => {
      const invalidData =
        '0x12345678000000000000000000000000100c7b833bbd604a77890783439bbb9d65e31de70000000000000000000000000000000000000000000000000000000000989680';

      expect(() => getSafeUsdcAmount(invalidData)).toThrow(
        'Not an ERC20 transfer call',
      );
    });

    it('throws error for data without transfer selector', () => {
      const invalidData = '0x000000000000000000000000100c7b833bbd604a77';

      expect(() => getSafeUsdcAmount(invalidData)).toThrow(
        'Not an ERC20 transfer call',
      );
    });

    it('throws error for invalid encoded amount', () => {
      const invalidData =
        '0xa9059cbb000000000000000000000000100c7b833bbd604a77890783439bbb9d65e31de7GGGGGGGGGGGGGGGGGGGGGGGGGGGGGGGGGGGGGGGGGGGGGGGGGGGGGGGGGGGGGGGG';

      expect(() => getSafeUsdcAmount(invalidData)).toThrow(
        'Invalid encoded amount in calldata',
      );
    });

    it('throws error for unreasonably large USDC amount', () => {
      const data =
        '0xa9059cbb000000000000000000000000100c7b833bbd604a77890783439bbb9d65e31de7ffffffffffffffffffffffffffffffffffffffffffffffffffffffffffffffff';

      expect(() => getSafeUsdcAmount(data)).toThrow(
        'Decoded USDC amount is invalid or too large',
      );
    });

    it('handles 1.5 USDC amount correctly', () => {
      const data =
        '0xa9059cbb000000000000000000000000100c7b833bbd604a77890783439bbb9d65e31de70000000000000000000000000000000000000000000000000000000000186a00';

      const amount = getSafeUsdcAmount(data);

      expect(amount).toBe(1.6);
    });

    it('decodes medium-sized USDC amounts', () => {
      const data =
        '0xa9059cbb000000000000000000000000100c7b833bbd604a77890783439bbb9d65e31de70000000000000000000000000000000000000000000000000000000002faf080';

      const amount = getSafeUsdcAmount(data);

      expect(amount).toBe(50);
    });

    it('validates non-negative amounts', () => {
      const validData =
        '0xa9059cbb000000000000000000000000100c7b833bbd604a77890783439bbb9d65e31de70000000000000000000000000000000000000000000000000000000000000064';

      const amount = getSafeUsdcAmount(validData);

      expect(amount).toBeGreaterThanOrEqual(0);
    });

    it('handles exact 1 USDC', () => {
      const data =
        '0xa9059cbb000000000000000000000000100c7b833bbd604a77890783439bbb9d65e31de700000000000000000000000000000000000000000000000000000000000f4240';

      const amount = getSafeUsdcAmount(data);

      expect(amount).toBe(1);
    });
  });
});<|MERGE_RESOLUTION|>--- conflicted
+++ resolved
@@ -171,17 +171,10 @@
 
       expect(proxyAddress).toMatch(/^0x[a-fA-F0-9]{40}$/);
     });
-<<<<<<< HEAD
 
     it('returns deterministic address for same input', () => {
       const testAddress = '0x1234567890123456789012345678901234567890';
 
-=======
-
-    it('returns deterministic address for same input', () => {
-      const testAddress = '0x1234567890123456789012345678901234567890';
-
->>>>>>> f4e8f8d0
       const proxyAddress1 = computeProxyAddress(testAddress);
       const proxyAddress2 = computeProxyAddress(testAddress);
 
@@ -1433,224 +1426,4 @@
       expect(amount).toBe(1);
     });
   });
-
-  describe('getWithdrawTransactionCallData', () => {
-    it('generates call data for withdraw transaction', async () => {
-      const signer = buildSigner();
-      const data = `0xa9059cbb${'0'.repeat(128)}`;
-
-      setupMocksForFeeAuth();
-
-      const callData = await getWithdrawTransactionCallData({
-        signer,
-        safeAddress: TEST_SAFE_ADDRESS,
-        data: data as `0x${string}`,
-      });
-
-      expect(callData).toMatch(/^0x[a-f0-9]+$/);
-      expect(typeof callData).toBe('string');
-    });
-
-    it('uses MATIC collateral contract address', async () => {
-      const signer = buildSigner();
-      const data = `0xa9059cbb${'0'.repeat(128)}`;
-
-      setupMocksForFeeAuth();
-
-      const callData = await getWithdrawTransactionCallData({
-        signer,
-        safeAddress: TEST_SAFE_ADDRESS,
-        data: data as `0x${string}`,
-      });
-
-      expect(callData).toBeDefined();
-      expect(mockQuery).toHaveBeenCalled();
-    });
-
-    it('creates Call operation type transaction', async () => {
-      const signer = buildSigner();
-      const data = '0x1234567890abcdef';
-
-      setupMocksForFeeAuth();
-
-      const callData = await getWithdrawTransactionCallData({
-        signer,
-        safeAddress: TEST_SAFE_ADDRESS,
-        data: data as `0x${string}`,
-      });
-
-      expect(callData).toBeTruthy();
-      expect(callData.length).toBeGreaterThan(10);
-    });
-
-    it('signs the withdraw transaction', async () => {
-      const signer = buildSigner();
-      const data = `0xa9059cbb${'0'.repeat(128)}`;
-
-      setupMocksForFeeAuth();
-
-      await getWithdrawTransactionCallData({
-        signer,
-        safeAddress: TEST_SAFE_ADDRESS,
-        data: data as `0x${string}`,
-      });
-
-      expect(mockSignPersonalMessage).toHaveBeenCalled();
-    });
-
-    it('queries nonce from Safe contract', async () => {
-      const signer = buildSigner();
-      const data = `0xa9059cbb${'0'.repeat(128)}`;
-
-      setupMocksForFeeAuth();
-
-      await getWithdrawTransactionCallData({
-        signer,
-        safeAddress: TEST_SAFE_ADDRESS,
-        data: data as `0x${string}`,
-      });
-
-      const nonceCall = mockQuery.mock.calls.find(
-        (call) => call[2][0].to === TEST_SAFE_ADDRESS,
-      );
-      expect(nonceCall).toBeDefined();
-    });
-
-    it('handles custom data parameter', async () => {
-      const signer = buildSigner();
-      const customData =
-        '0xa9059cbb000000000000000000000000100c7b833bbd604a77890783439bbb9d65e31de7000000000000000000000000000000000000000000000000000000000000007b';
-
-      setupMocksForFeeAuth();
-
-      const callData = await getWithdrawTransactionCallData({
-        signer,
-        safeAddress: TEST_SAFE_ADDRESS,
-        data: customData as `0x${string}`,
-      });
-
-      expect(callData).toMatch(/^0x[a-f0-9]+$/);
-    });
-  });
-
-  describe('getSafeUsdcAmount', () => {
-    it('decodes USDC amount from ERC20 transfer data', () => {
-      const data =
-        '0xa9059cbb000000000000000000000000100c7b833bbd604a77890783439bbb9d65e31de70000000000000000000000000000000000000000000000000000000000989680';
-
-      const amount = getSafeUsdcAmount(data);
-
-      expect(amount).toBe(10);
-    });
-
-    it('returns zero for transfer with zero amount', () => {
-      const data =
-        '0xa9059cbb000000000000000000000000100c7b833bbd604a77890783439bbb9d65e31de70000000000000000000000000000000000000000000000000000000000000000';
-
-      const amount = getSafeUsdcAmount(data);
-
-      expect(amount).toBe(0);
-    });
-
-    it('decodes small fractional USDC amount', () => {
-      const data =
-        '0xa9059cbb000000000000000000000000100c7b833bbd604a77890783439bbb9d65e31de70000000000000000000000000000000000000000000000000000000000000001';
-
-      const amount = getSafeUsdcAmount(data);
-
-      expect(amount).toBe(0.000001);
-    });
-
-    it('decodes large USDC amount', () => {
-      const data =
-        '0xa9059cbb000000000000000000000000100c7b833bbd604a77890783439bbb9d65e31de70000000000000000000000000000000000000000000000000000000077359400';
-
-      const amount = getSafeUsdcAmount(data);
-
-      expect(amount).toBe(2000);
-    });
-
-    it('rounds to 6 decimal places for USDC precision', () => {
-      const data =
-        '0xa9059cbb000000000000000000000000100c7b833bbd604a77890783439bbb9d65e31de70000000000000000000000000000000000000000000000000000000000989680';
-
-      const amount = getSafeUsdcAmount(data);
-
-      expect(amount).toBe(10);
-      expect(amount.toString().split('.')[1]?.length || 0).toBeLessThanOrEqual(
-        6,
-      );
-    });
-
-    it('throws error for non-ERC20 transfer data', () => {
-      const invalidData =
-        '0x12345678000000000000000000000000100c7b833bbd604a77890783439bbb9d65e31de70000000000000000000000000000000000000000000000000000000000989680';
-
-      expect(() => getSafeUsdcAmount(invalidData)).toThrow(
-        'Not an ERC20 transfer call',
-      );
-    });
-
-    it('throws error for data without transfer selector', () => {
-      const invalidData = '0x000000000000000000000000100c7b833bbd604a77';
-
-      expect(() => getSafeUsdcAmount(invalidData)).toThrow(
-        'Not an ERC20 transfer call',
-      );
-    });
-
-    it('throws error for invalid encoded amount', () => {
-      const invalidData =
-        '0xa9059cbb000000000000000000000000100c7b833bbd604a77890783439bbb9d65e31de7GGGGGGGGGGGGGGGGGGGGGGGGGGGGGGGGGGGGGGGGGGGGGGGGGGGGGGGGGGGGGGGG';
-
-      expect(() => getSafeUsdcAmount(invalidData)).toThrow(
-        'Invalid encoded amount in calldata',
-      );
-    });
-
-    it('throws error for unreasonably large USDC amount', () => {
-      const data =
-        '0xa9059cbb000000000000000000000000100c7b833bbd604a77890783439bbb9d65e31de7ffffffffffffffffffffffffffffffffffffffffffffffffffffffffffffffff';
-
-      expect(() => getSafeUsdcAmount(data)).toThrow(
-        'Decoded USDC amount is invalid or too large',
-      );
-    });
-
-    it('handles 1.5 USDC amount correctly', () => {
-      const data =
-        '0xa9059cbb000000000000000000000000100c7b833bbd604a77890783439bbb9d65e31de70000000000000000000000000000000000000000000000000000000000186a00';
-
-      const amount = getSafeUsdcAmount(data);
-
-      expect(amount).toBe(1.6);
-    });
-
-    it('decodes medium-sized USDC amounts', () => {
-      const data =
-        '0xa9059cbb000000000000000000000000100c7b833bbd604a77890783439bbb9d65e31de70000000000000000000000000000000000000000000000000000000002faf080';
-
-      const amount = getSafeUsdcAmount(data);
-
-      expect(amount).toBe(50);
-    });
-
-    it('validates non-negative amounts', () => {
-      const validData =
-        '0xa9059cbb000000000000000000000000100c7b833bbd604a77890783439bbb9d65e31de70000000000000000000000000000000000000000000000000000000000000064';
-
-      const amount = getSafeUsdcAmount(validData);
-
-      expect(amount).toBeGreaterThanOrEqual(0);
-    });
-
-    it('handles exact 1 USDC', () => {
-      const data =
-        '0xa9059cbb000000000000000000000000100c7b833bbd604a77890783439bbb9d65e31de700000000000000000000000000000000000000000000000000000000000f4240';
-
-      const amount = getSafeUsdcAmount(data);
-
-      expect(amount).toBe(1);
-    });
-  });
 });