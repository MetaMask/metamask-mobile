// Mock external dependencies
jest.mock('../../../../../core/Engine', () => ({
  context: {
    NetworkController: {
      findNetworkClientIdByChainId: jest.fn(),
      getNetworkClientById: jest.fn(),
    },
    KeyringController: {
      signTypedMessage: jest.fn(),
      signPersonalMessage: jest.fn(),
    },
  },
}));

jest.mock('../../../../../core/SDKConnect/utils/DevLogger', () => {
  const mockLogger = {
    log: jest.fn(),
  };
  return {
    __esModule: true,
    DevLogger: mockLogger,
    default: mockLogger,
  };
});

<<<<<<< HEAD
import Engine from '../../../../../core/Engine';
import DevLogger from '../../../../../core/SDKConnect/utils/DevLogger';
=======
import { query } from '@metamask/controller-utils';
import Engine from '../../../../../core/Engine';
import DevLogger from '../../../../../core/SDKConnect/utils/DevLogger';
import {
  generateTransferData,
  isSmartContractAddress,
} from '../../../../../util/transactions';
>>>>>>> f4e8f8d0
import {
  PredictPosition,
  PredictPositionStatus,
  PredictPriceHistoryInterval,
  Recurrence,
  Side,
} from '../../types';
import { OrderPreview, PlaceOrderParams } from '../types';
import { PolymarketProvider } from './PolymarketProvider';
import {
  computeProxyAddress,
  createSafeFeeAuthorization,
  getClaimTransaction,
  getDeployProxyWalletTransaction,
  getProxyWalletAllowancesTransaction,
  hasAllowances,
} from './safe/utils';
import {
  createApiKey,
  encodeClaim,
  getBalance,
  getContractConfig,
  getL2Headers,
  getMarketDetailsFromGammaApi,
  getOrderTypedData,
  getParsedMarketsFromPolymarketApi,
  getPolymarketEndpoints,
  parsePolymarketEvents,
  parsePolymarketPositions,
  previewOrder,
  priceValid,
  submitClobOrder,
} from './utils';
<<<<<<< HEAD
import { OrderPreview, PlaceOrderParams } from '../types';
import { query } from '@metamask/controller-utils';
import {
  computeProxyAddress,
  createSafeFeeAuthorization,
  getClaimTransaction,
  getDeployProxyWalletTransaction,
  getProxyWalletAllowancesTransaction,
  hasAllowances,
} from './safe/utils';
import {
  generateTransferData,
  isSmartContractAddress,
} from '../../../../../util/transactions';
=======
>>>>>>> f4e8f8d0

jest.mock('@metamask/controller-utils', () => {
  const actual = jest.requireActual('@metamask/controller-utils');
  return {
    ...actual,
    query: jest.fn(),
  };
});

jest.mock('./utils', () => {
  const actual = jest.requireActual('./utils');
  return {
    ...actual,
    getPolymarketEndpoints: jest.fn(() => ({
      DATA_API_ENDPOINT: 'https://data-api.polymarket.com',
      GAMMA_API_ENDPOINT: 'https://gamma-api.polymarket.com',
      CLOB_ENDPOINT: 'https://clob.polymarket.com',
      GEOBLOCK_API_ENDPOINT: 'https://polymarket.com/api/geoblock',
    })),
    getParsedMarketsFromPolymarketApi: jest.fn(),
    getMarketsFromPolymarketApi: jest.fn(),
    getMarketDetailsFromGammaApi: jest.fn(),
    getTickSize: jest.fn(),
    calculateMarketPrice: jest.fn(),
    buildMarketOrderCreationArgs: jest.fn(),
    encodeApprove: jest.fn(),
    encodeClaim: jest.fn(),
    encodeErc1155Approve: jest.fn(),
    getContractConfig: jest.fn(),
    getL2Headers: jest.fn(),
    getOrderBook: jest.fn(),
    getOrderTypedData: jest.fn(),
    parsePolymarketEvents: jest.fn(),
    parsePolymarketPositions: jest.fn(),
    priceValid: jest.fn(),
    createApiKey: jest.fn(),
    submitClobOrder: jest.fn(),
    getMarketPositions: jest.fn(),
    getBalance: jest.fn(),
    previewOrder: jest.fn(),
    POLYGON_MAINNET_CHAIN_ID: 137,
  };
});

jest.mock('./safe/utils', () => ({
  computeProxyAddress: jest.fn(),
  createSafeFeeAuthorization: jest.fn(),
  getClaimTransaction: jest.fn(),
  getDeployProxyWalletTransaction: jest.fn(),
  getProxyWalletAllowancesTransaction: jest.fn(),
  hasAllowances: jest.fn(),
  getWithdrawTransactionCallData: jest
    .fn()
    .mockResolvedValue('0xsignedcalldata'),
  getSafeUsdcAmount: jest.fn().mockReturnValue(1000000),
}));

jest.mock('../../../../../util/transactions', () => ({
  generateTransferData: jest.fn(),
  isSmartContractAddress: jest.fn(),
}));

const mockFindNetworkClientIdByChainId = Engine.context.NetworkController
  .findNetworkClientIdByChainId as jest.Mock;
const mockGetNetworkClientById = Engine.context.NetworkController
  .getNetworkClientById as jest.Mock;
const mockSignTypedMessage = Engine.context.KeyringController
  .signTypedMessage as jest.Mock;
const mockSignPersonalMessage = Engine.context.KeyringController
  .signPersonalMessage as jest.Mock;
const mockGetMarketsFromPolymarketApi =
  getParsedMarketsFromPolymarketApi as jest.Mock;
const mockGetMarketDetailsFromGammaApi =
  getMarketDetailsFromGammaApi as jest.Mock;
const mockGetContractConfig = getContractConfig as jest.Mock;
const mockGetL2Headers = getL2Headers as jest.Mock;
const mockGetOrderTypedData = getOrderTypedData as jest.Mock;
const mockParsePolymarketEvents = parsePolymarketEvents as jest.Mock;
const mockParsePolymarketPositions = parsePolymarketPositions as jest.Mock;
const mockPriceValid = priceValid as jest.Mock;
const mockCreateApiKey = createApiKey as jest.Mock;
const mockSubmitClobOrder = submitClobOrder as jest.Mock;
const mockEncodeClaim = encodeClaim as jest.Mock;
const mockComputeProxyAddress = computeProxyAddress as jest.Mock;
const mockCreateSafeFeeAuthorization = createSafeFeeAuthorization as jest.Mock;
const mockGetClaimTransaction = getClaimTransaction as jest.Mock;
const mockHasAllowances = hasAllowances as jest.Mock;
const mockQuery = query as jest.Mock;
const mockPreviewOrder = previewOrder as jest.Mock;
<<<<<<< HEAD
=======
const mockGetBalance = getBalance as jest.Mock;
>>>>>>> f4e8f8d0

describe('PolymarketProvider', () => {
  const createProvider = () => new PolymarketProvider();

  it('exposes the correct providerId', () => {
    const provider = createProvider();
    expect(provider.providerId).toBe('polymarket');
  });

  it('getMarkets returns an array with some length', async () => {
    const provider = createProvider();

    const mockMarkets = [
      {
        id: 'market-1',
        title: 'Test Market 1',
        description: 'A test market',
        icon: 'https://example.com/icon1.png',
        closed: false,
        series: 'Test Series',
        tags: [{ slug: 'trending' }, { slug: 'crypto' }],
        markets: [
          {
            conditionId: 'cond-1',
            question: 'Will Bitcoin reach $100k?',
            description: 'Bitcoin price prediction',
            icon: 'https://example.com/market1.png',
            image: 'https://example.com/market1.png',
            groupItemTitle: 'Bitcoin',
            closed: false,
            volume: '1000000',
            clobTokenIds: '["0","1"]',
            outcomes: '["Yes","No"]',
            outcomePrices: '["0.6","0.4"]',
          },
        ],
      },
      {
        id: 'market-2',
        title: 'Test Market 2',
        description: 'Another test market',
        icon: 'https://example.com/icon2.png',
        closed: false,
        series: 'Test Series 2',
        tags: [{ slug: 'sports' }],
        markets: [
          {
            conditionId: 'cond-2',
            question: 'Will the Lakers win?',
            description: 'NBA prediction',
            icon: 'https://example.com/market2.png',
            image: 'https://example.com/market2.png',
            groupItemTitle: 'Lakers',
            closed: false,
            volume: '500000',
            clobTokenIds: '["0","1"]',
            outcomes: '["Yes","No"]',
            outcomePrices: '["0.7","0.3"]',
          },
        ],
      },
    ];

    mockGetMarketsFromPolymarketApi.mockResolvedValue(mockMarkets);

    const markets = await provider.getMarkets();
    expect(Array.isArray(markets)).toBe(true);
    expect(markets.length).toBeGreaterThan(0);
    expect(markets.length).toBe(2);
    expect(mockGetMarketsFromPolymarketApi).toHaveBeenCalledWith(undefined);
  });

  it('getMarkets returns empty array when API fails', async () => {
    // Arrange
    const provider = createProvider();
    const apiError = new Error('API request failed');
    mockGetMarketsFromPolymarketApi.mockRejectedValue(apiError);

    // Act
    const result = await provider.getMarkets();

    // Assert
    expect(result).toEqual([]);
    expect(mockGetMarketsFromPolymarketApi).toHaveBeenCalledWith(undefined);
  });

  it('getMarkets returns empty array when non-Error exception is thrown', async () => {
    const provider = createProvider();
    mockGetMarketsFromPolymarketApi.mockRejectedValue('String error');

    const result = await provider.getMarkets();

    expect(result).toEqual([]);
  });

  it('getPositions returns an empty array when API returns none', async () => {
    const provider = createProvider();
    const originalFetch = globalThis.fetch as typeof fetch | undefined;
    (globalThis as unknown as { fetch: jest.Mock }).fetch = jest
      .fn()
      .mockResolvedValue({
        ok: true,
        json: jest.fn().mockResolvedValue([]),
      });

    mockFindNetworkClientIdByChainId.mockReturnValue('polygon-network-client');
    mockGetNetworkClientById.mockReturnValue({
      provider: {},
    });
    mockComputeProxyAddress.mockReturnValue(
      '0x9999999999999999999999999999999999999999',
    );
    mockQuery.mockResolvedValue(
      '0x0000000000000000000000000000000000000000000000000000000000000001',
    ); // Mock balance

    mockParsePolymarketPositions.mockResolvedValue([]);

    const result = await provider.getPositions({
      address: '0x0000000000000000000000000000000000000000',
    });

    expect(result).toEqual([]);
    expect(mockParsePolymarketPositions).toHaveBeenCalledWith({
      positions: [],
    });

    (globalThis as unknown as { fetch: typeof fetch | undefined }).fetch =
      originalFetch;
  });

  it('getPositions maps providerId to polymarket on each returned position', async () => {
    const provider = createProvider();
    const originalFetch = globalThis.fetch as typeof fetch | undefined;

    // Mock API response with PolymarketPosition format
    const mockApiResponse = [
      {
        providerId: 'external',
        conditionId: 'c-1',
        icon: 'https://example.com/icon.png',
        title: 'Some Market',
        slug: 'some-market',
        size: 2,
        outcome: 'Yes',
        outcomeIndex: 0,
        cashPnl: 1.23,
        curPrice: 0.45,
        currentValue: 0.9,
        percentPnl: 10,
        initialValue: 0.82,
        avgPrice: 0.41,
        redeemable: false,
        negativeRisk: false,
        endDate: '2025-01-01T00:00:00Z',
        asset: 'asset-1',
      },
    ];

    // Mock the parsed result
    const mockParsedPositions = [
      {
        providerId: 'polymarket',
        marketId: 'c-1',
        outcomeTokenId: 0,
        title: 'Some Market',
        icon: 'https://example.com/icon.png',
        size: 2,
        outcome: 'Yes',
        cashPnl: 1.23,
        curPrice: 0.45,
        currentValue: 0.9,
        percentPnl: 10,
        initialValue: 0.82,
        avgPrice: 0.41,
        redeemable: false,
        negativeRisk: false,
        endDate: '2025-01-01T00:00:00Z',
        asset: 'asset-1',
      },
    ];

    (globalThis as unknown as { fetch: jest.Mock }).fetch = jest
      .fn()
      .mockResolvedValue({
        ok: true,
        json: jest.fn().mockResolvedValue(mockApiResponse),
      });

    mockFindNetworkClientIdByChainId.mockReturnValue('polygon-network-client');
    mockGetNetworkClientById.mockReturnValue({
      provider: {},
    });
    mockComputeProxyAddress.mockReturnValue(
      '0x9999999999999999999999999999999999999999',
    );
    mockQuery.mockResolvedValue(
      '0x0000000000000000000000000000000000000000000000000000000000000001',
    ); // Mock balance

    mockParsePolymarketPositions.mockResolvedValue(mockParsedPositions);

    const result = await provider.getPositions({
      address: '0x0000000000000000000000000000000000000000',
    });

    expect(result).toHaveLength(1);
    expect(result[0].providerId).toBe('polymarket');
    expect(result[0].marketId).toBe('c-1');
    expect(result[0].outcomeTokenId).toBe(0);
    expect(mockParsePolymarketPositions).toHaveBeenCalledWith({
      positions: mockApiResponse,
    });

    (globalThis as unknown as { fetch: typeof fetch | undefined }).fetch =
      originalFetch;
  });

  it('getPositions uses default pagination and correct query params', async () => {
    const provider = createProvider();
    const originalFetch = globalThis.fetch as typeof fetch | undefined;
    const mockFetch = jest.fn().mockResolvedValue({
      ok: true,
      json: jest.fn().mockResolvedValue([]),
    });
    (globalThis as unknown as { fetch: jest.Mock }).fetch = mockFetch;

    mockFindNetworkClientIdByChainId.mockReturnValue('polygon-network-client');
    mockGetNetworkClientById.mockReturnValue({
      provider: {},
    });
    mockComputeProxyAddress.mockReturnValue(
      '0x9999999999999999999999999999999999999999',
    );
    mockQuery.mockResolvedValue(
      '0x0000000000000000000000000000000000000000000000000000000000000001',
    ); // Mock balance

    const userAddress = '0x1111111111111111111111111111111111111111';
    const safeAddress = '0x9999999999999999999999999999999999999999';
    await provider.getPositions({ address: userAddress });

    expect(mockFetch).toHaveBeenCalledTimes(1);
    const calledWithUrl = mockFetch.mock.calls[0][0] as string;
    const { DATA_API_ENDPOINT } = getPolymarketEndpoints();
    expect(calledWithUrl.startsWith(`${DATA_API_ENDPOINT}/positions?`)).toBe(
      true,
    );
    expect(calledWithUrl).toContain('limit=100');
    expect(calledWithUrl).toContain('offset=0');
    expect(calledWithUrl).toContain(`user=${safeAddress}`);
    expect(calledWithUrl).toContain('sortBy=CURRENT');
    expect(calledWithUrl).toContain('redeemable=false');

    (globalThis as unknown as { fetch: typeof fetch | undefined }).fetch =
      originalFetch;
  });

  it('getPositions applies offset and uses provided limit in the request', async () => {
    const provider = createProvider();
    const originalFetch = globalThis.fetch as typeof fetch | undefined;
    const mockFetch = jest.fn().mockResolvedValue({
      ok: true,
      json: jest.fn().mockResolvedValue([]),
    });
    (globalThis as unknown as { fetch: jest.Mock }).fetch = mockFetch;

    mockFindNetworkClientIdByChainId.mockReturnValue('polygon-network-client');
    mockGetNetworkClientById.mockReturnValue({
      provider: {},
    });
    mockComputeProxyAddress.mockReturnValue(
      '0x9999999999999999999999999999999999999999',
    );
    mockQuery.mockResolvedValue(
      '0x0000000000000000000000000000000000000000000000000000000000000001',
    ); // Mock balance

    const userAddress = '0x2222222222222222222222222222222222222222';
    const safeAddress = '0x9999999999999999999999999999999999999999';
    await provider.getPositions({ address: userAddress, limit: 5, offset: 15 });

    const calledWithUrl = mockFetch.mock.calls[0][0] as string;
    expect(calledWithUrl).toContain('limit=5');
    expect(calledWithUrl).toContain('offset=15');
    expect(calledWithUrl).toContain(`user=${safeAddress}`);
    expect(calledWithUrl).toContain('sortBy=CURRENT');
    expect(calledWithUrl).toContain('redeemable=false');

    (globalThis as unknown as { fetch: typeof fetch | undefined }).fetch =
      originalFetch;
  });

  it('getPositions rejects when the network request fails', async () => {
    const provider = createProvider();
    const originalFetch = globalThis.fetch as typeof fetch | undefined;
    (globalThis as unknown as { fetch: jest.Mock }).fetch = jest
      .fn()
      .mockRejectedValue(new Error('network failure'));

    mockFindNetworkClientIdByChainId.mockReturnValue('polygon-network-client');
    mockGetNetworkClientById.mockReturnValue({
      provider: {},
    });
    mockComputeProxyAddress.mockReturnValue(
      '0x9999999999999999999999999999999999999999',
    );
    mockQuery.mockResolvedValue(
      '0x0000000000000000000000000000000000000000000000000000000000000001',
    ); // Mock balance

    await expect(
      provider.getPositions({
        address: '0x3333333333333333333333333333333333333333',
      }),
    ).rejects.toThrow('network failure');

    (globalThis as unknown as { fetch: typeof fetch | undefined }).fetch =
      originalFetch;
  });

  it('throws error when address is missing in getPositions', async () => {
    const provider = createProvider();

    await expect(provider.getPositions({ address: '' })).rejects.toThrow(
      'Address is required',
    );
  });

  it('throws error when API response is not ok in getPositions', async () => {
    const provider = createProvider();
    const originalFetch = globalThis.fetch as typeof fetch | undefined;
    (globalThis as unknown as { fetch: jest.Mock }).fetch = jest
      .fn()
      .mockResolvedValue({
        ok: false,
        status: 500,
      });

    mockComputeProxyAddress.mockReturnValue(
      '0x9999999999999999999999999999999999999999',
    );

    await expect(
      provider.getPositions({
        address: '0x1234567890123456789012345678901234567890',
      }),
    ).rejects.toThrow('Failed to get positions');

    (globalThis as unknown as { fetch: typeof fetch | undefined }).fetch =
      originalFetch;
  });

  it('getPositions uses claimable parameter correctly', async () => {
    const provider = createProvider();
    const originalFetch = globalThis.fetch as typeof fetch | undefined;
    const mockFetch = jest.fn().mockResolvedValue({
      ok: true,
      json: jest.fn().mockResolvedValue([]),
    });
    (globalThis as unknown as { fetch: jest.Mock }).fetch = mockFetch;

    mockFindNetworkClientIdByChainId.mockReturnValue('polygon-network-client');
    mockGetNetworkClientById.mockReturnValue({
      provider: {},
    });
    mockComputeProxyAddress.mockReturnValue(
      '0x9999999999999999999999999999999999999999',
    );
    mockQuery.mockResolvedValue(
      '0x0000000000000000000000000000000000000000000000000000000000000001',
    ); // Mock balance

    const userAddress = '0x4444444444444444444444444444444444444444';
    const safeAddress = '0x9999999999999999999999999999999999999999';
    await provider.getPositions({ address: userAddress, claimable: true });

    const calledWithUrl = mockFetch.mock.calls[0][0] as string;
    expect(calledWithUrl).toContain('redeemable=true');
    expect(calledWithUrl).toContain(`user=${safeAddress}`);

    (globalThis as unknown as { fetch: typeof fetch | undefined }).fetch =
      originalFetch;
  });

  it('getPositions includes marketId in query when provided', async () => {
    const provider = createProvider();
    const originalFetch = globalThis.fetch as typeof fetch | undefined;
    const mockFetch = jest.fn().mockResolvedValue({
      ok: true,
      json: jest.fn().mockResolvedValue([]),
    });
    (globalThis as unknown as { fetch: jest.Mock }).fetch = mockFetch;

    mockFindNetworkClientIdByChainId.mockReturnValue('polygon-network-client');
    mockGetNetworkClientById.mockReturnValue({
      provider: {},
    });
    mockComputeProxyAddress.mockReturnValue(
      '0x9999999999999999999999999999999999999999',
    );
    mockQuery.mockResolvedValue(
      '0x0000000000000000000000000000000000000000000000000000000000000001',
    );

    const userAddress = '0x5555555555555555555555555555555555555555';
    await provider.getPositions({
      address: userAddress,
      marketId: 'market-123',
    });

    const calledWithUrl = mockFetch.mock.calls[0][0] as string;
    expect(calledWithUrl).toContain('eventId=market-123');

    (globalThis as unknown as { fetch: typeof fetch | undefined }).fetch =
      originalFetch;
  });

  it('getPositions filters out claimable positions when claimable parameter is false', async () => {
    // Arrange
    const provider = createProvider();
    const originalFetch = globalThis.fetch as typeof fetch | undefined;

    mockFindNetworkClientIdByChainId.mockReturnValue('polygon-network-client');
    mockGetNetworkClientById.mockReturnValue({
      provider: {},
    });
    mockComputeProxyAddress.mockReturnValue(
      '0x9999999999999999999999999999999999999999',
    );
    mockQuery.mockResolvedValue(
      '0x0000000000000000000000000000000000000000000000000000000000000001',
    ); // Mock balance

    const mockApiResponse = [
      {
        id: 'pos-1',
        market: 'c-1',
        outcome: 0,
        size: 1,
        price: 0.5,
        outcomeIndex: 0,
        cashPnl: 0,
        curPrice: 0.5,
        currentValue: 0.5,
        percentPnl: 0,
        initialValue: 0.5,
        avgPrice: 0.5,
        redeemable: true, // This should be filtered out
        negativeRisk: false,
        endDate: '2025-01-01T00:00:00Z',
        asset: 'asset-1',
        conditionId: 'c-1',
        icon: 'https://example.com/icon.png',
        title: 'Some Market',
        slug: 'some-market',
      },
      {
        id: 'pos-2',
        market: 'c-2',
        outcome: 0,
        size: 2,
        price: 0.6,
        outcomeIndex: 0,
        cashPnl: 0,
        curPrice: 0.6,
        currentValue: 1.2,
        percentPnl: 0,
        initialValue: 1.0,
        avgPrice: 0.5,
        redeemable: false, // This should be kept
        negativeRisk: false,
        endDate: '2025-01-01T00:00:00Z',
        asset: 'asset-2',
        conditionId: 'c-2',
        icon: 'https://example.com/icon2.png',
        title: 'Another Market',
        slug: 'another-market',
      },
    ];

    // Mock the parsed result with only non-claimable positions (API should filter when claimable=false)
    const mockParsedPositions = [
      {
        id: 'pos-2',
        providerId: 'polymarket',
        marketId: 'c-2',
        outcomeTokenId: 0,
        title: 'Another Market',
        icon: 'https://example.com/icon2.png',
        size: 2,
        outcome: 'Yes',
        cashPnl: 0,
        curPrice: 0.6,
        currentValue: 1.2,
        percentPnl: 0,
        initialValue: 1.0,
        avgPrice: 0.5,
        claimable: false, // This should be kept
        negativeRisk: false,
        endDate: '2025-01-01T00:00:00Z',
        asset: 'asset-2',
        outcomeIndex: 0,
        outcomeId: 'c-2',
        status: PredictPositionStatus.OPEN,
        realizedPnl: 0,
        amount: 2,
        price: 0.6,
      },
    ];

    (globalThis as unknown as { fetch: jest.Mock }).fetch = jest
      .fn()
      .mockResolvedValue({
        ok: true,
        json: jest.fn().mockResolvedValue(mockApiResponse),
      });

    mockParsePolymarketPositions.mockResolvedValue(mockParsedPositions);

    // Act
    const result = await provider.getPositions({
      address: '0x123',
      claimable: false, // This should filter out claimable positions
    });

    // Assert
    expect(result).toHaveLength(1);
    expect(result[0].id).toBe('pos-2'); // Only the non-claimable position should remain
    expect(result[0].claimable).toBe(false);

    // Restore fetch
    (globalThis as unknown as { fetch: typeof fetch | undefined }).fetch =
      originalFetch;
  });

  // Helper function to create a mock PredictPosition
  function createMockPosition(
    overrides?: Partial<PredictPosition>,
  ): PredictPosition {
    return {
      id: 'position-1',
      providerId: 'polymarket',
      marketId: 'market-1',
      outcomeId: 'outcome-1',
      outcome: 'Yes',
      outcomeTokenId: 'token-1',
      currentValue: 100,
      title: 'Test Market',
      icon: 'https://example.com/icon.png',
      amount: 10,
      price: 0.5,
      status: PredictPositionStatus.OPEN,
      size: 10,
      outcomeIndex: 0,
      percentPnl: 0,
      cashPnl: 0,
      claimable: false,
      initialValue: 100,
      avgPrice: 0.5,
      endDate: '2025-12-31T23:59:59Z',
      ...overrides,
    };
  }

  // Helper function to create a mock OrderPreview
  function createMockOrderPreview(
    overrides?: Partial<OrderPreview>,
  ): OrderPreview {
    return {
      marketId: 'market-1',
      outcomeId: 'outcome-456',
      outcomeTokenId: '0',
      timestamp: Date.now(),
      side: Side.BUY,
      sharePrice: 0.5,
      maxAmountSpent: 1,
      minAmountReceived: 2,
      slippage: 0.005,
      tickSize: 0.01,
      minOrderSize: 0.01,
      negRisk: false,
      fees: {
        metamaskFee: 0.02,
        providerFee: 0.02,
        totalFee: 0.04,
      },
      ...overrides,
    };
  }

  // Helper function to setup place order test environment
  function setupPlaceOrderTest() {
    const mockAddress = '0x1234567890123456789012345678901234567890';
    const mockSigner = {
      address: mockAddress,
      signTypedMessage: mockSignTypedMessage,
      signPersonalMessage: mockSignPersonalMessage,
    };

    const provider = createProvider();

    const mockMarket = {
      id: 'market-1',
      providerId: 'polymarket',
      slug: 'test-market',
      title: 'Test Market',
      description: 'A test market for prediction',
      image: 'test-image.png',
      status: 'open' as const,
      recurrence: Recurrence.NONE,
      categories: [],
      outcomes: [],
    };

    // Setup default mocks
    mockFindNetworkClientIdByChainId.mockReturnValue('polygon');
    mockGetNetworkClientById.mockReturnValue({
      provider: {},
    });
    mockSignTypedMessage.mockResolvedValue('0xsignature');
    mockSignPersonalMessage.mockResolvedValue('0xpersonalsignature');
    mockCreateApiKey.mockResolvedValue({
      apiKey: 'test-api-key',
      secret: 'test-secret',
      passphrase: 'test-passphrase',
    });
    mockComputeProxyAddress.mockReturnValue(
      '0x9999999999999999999999999999999999999999',
    );
    mockCreateSafeFeeAuthorization.mockResolvedValue({
      type: 'safe-transaction',
      authorization: {
        tx: {
          to: '0xCollateralAddress',
          operation: 0,
          data: '0xdata',
          value: '0',
        },
        sig: '0xsig',
      },
    });

    mockPriceValid.mockReturnValue(true);

    mockGetContractConfig.mockReturnValue({
      exchange: '0x1234567890123456789012345678901234567890',
      negRiskExchange: '0x0987654321098765432109876543210987654321',
      collateral: '0xCollateralAddress',
      conditionalTokens: '0xConditionalTokensAddress',
      negRiskAdapter: '0xNegRiskAdapterAddress',
    });

    mockGetOrderTypedData.mockReturnValue({
      types: {},
      primaryType: 'Order',
      domain: {},
      message: {},
    });

    mockGetL2Headers.mockReturnValue({
      POLY_ADDRESS: 'address',
      POLY_SIGNATURE: 'signature',
      POLY_TIMESTAMP: 'timestamp',
      POLY_API_KEY: 'apiKey',
      POLY_PASSPHRASE: 'passphrase',
    });

    mockSubmitClobOrder.mockResolvedValue({
      success: true,
      response: {
        success: true,
        makingAmount: '1000000',
        orderID: 'order-123',
        status: 'success',
        takingAmount: '0',
        transactionsHashes: [],
      },
      error: undefined,
    });

    return {
      provider,
      mockAddress,
      mockSigner,
      mockMarket,
    };
  }

  // Helper function to create optimistic position for testing
  function createOptimisticPosition(
    overrides?: Partial<PredictPosition>,
  ): PredictPosition {
    return {
      ...createMockPosition(overrides),
      optimistic: true,
      ...overrides,
    };
  }

  // Helper function to setup optimistic update test environment
  function setupOptimisticUpdateTest() {
    const mockAddress = '0x1234567890123456789012345678901234567890';
    const mockSigner = {
      address: mockAddress,
      signTypedMessage: jest.fn(),
      signPersonalMessage: jest.fn(),
    };

    const provider = createProvider();

    // Setup common mocks
    mockComputeProxyAddress.mockReturnValue('0xproxy');
    mockFindNetworkClientIdByChainId.mockReturnValue('polygon');
    mockGetNetworkClientById.mockReturnValue({ provider: {} });
    mockQuery.mockResolvedValue('0x1');

    const mockFetch = jest.fn();
    (globalThis as unknown as { fetch: jest.Mock }).fetch = mockFetch;

    return {
      provider,
      mockAddress,
      mockSigner,
      mockFetch,
    };
  }

  // Helper function to mock getMarketDetails response
  function mockMarketDetailsForOptimistic(params: {
    marketId: string;
    outcomes: {
      id: string;
      title: string;
      tokenId: string;
      price: number;
    }[];
  }) {
    mockGetMarketDetailsFromGammaApi.mockResolvedValue({
      id: params.marketId,
      question: 'Test Market',
      markets: [],
    });

    mockParsePolymarketEvents.mockReturnValue([
      {
        id: params.marketId,
        providerId: 'polymarket',
        slug: 'test-market',
        title: 'Test Market',
        description: 'A test market',
        image: 'https://example.com/market.png',
        status: 'open',
        recurrence: Recurrence.NONE,
        categories: [],
        outcomes: params.outcomes.map((outcome) => ({
          id: outcome.id,
          providerId: 'polymarket',
          marketId: params.marketId,
          title: outcome.title,
          description: outcome.title,
          image: 'https://example.com/outcome.png',
          status: 'open',
          tokens: [
            {
              id: outcome.tokenId,
              title: outcome.title,
              price: outcome.price,
            },
          ],
          volume: 1000,
          groupItemTitle: 'Test Group',
        })),
        liquidity: 10000,
        volume: 20000,
      },
    ]);
  }

  describe('placeOrder', () => {
    beforeEach(() => {
      jest.clearAllMocks();
    });

    it('successfully places a buy order and returns correct result', async () => {
      // Arrange
      const { provider, mockSigner } = setupPlaceOrderTest();
      const preview = createMockOrderPreview({ side: Side.BUY });
      const orderParams = {
        signer: mockSigner,
        providerId: 'polymarket',
        preview,
      };

      // Act
      const result = await provider.placeOrder(orderParams);

      // Assert
      expect(result).toMatchObject({
        success: true,
        response: expect.any(Object),
        error: undefined,
      });
    });

    it('successfully places a sell order and returns correct result', async () => {
      // Arrange
      const { provider, mockSigner } = setupPlaceOrderTest();
      const preview = createMockOrderPreview({ side: Side.SELL });
      const orderParams = {
        signer: mockSigner,
        providerId: 'polymarket',
        preview,
      };

      // Act
      const result = await provider.placeOrder(orderParams);

      // Assert
      expect(result).toMatchObject({
        success: true,
        response: expect.any(Object),
        error: undefined,
      });
    });

    it('handles order submission failure', async () => {
      // Arrange
      const { provider, mockSigner } = setupPlaceOrderTest();
      mockSubmitClobOrder.mockResolvedValue({
        success: false,
        response: undefined,
        error: 'Submission failed',
      });
      const preview = createMockOrderPreview({ side: Side.BUY });
      const orderParams = {
        signer: mockSigner,
        providerId: 'polymarket',
        preview,
      };

      // Act
      const result = await provider.placeOrder(orderParams);

      // Assert
      expect(result.success).toBe(false);
      expect(result.error).toBe('Submission failed');
    });

    it('catches exceptions and returns error result instead of throwing', async () => {
      // Arrange
      const { provider, mockSigner } = setupPlaceOrderTest();
      mockSignTypedMessage.mockRejectedValue(new Error('Signature rejected'));
      const preview = createMockOrderPreview({ side: Side.BUY });
      const orderParams = {
        signer: mockSigner,
        providerId: 'polymarket',
        preview,
      };

      // Act
      const result = await provider.placeOrder(orderParams);

      // Assert
      expect(result.success).toBe(false);
      expect(result.error).toBe('Signature rejected');
    });

    it('catches non-Error exceptions and returns error result', async () => {
      const { provider, mockSigner } = setupPlaceOrderTest();
      mockSignTypedMessage.mockRejectedValue('String error');
      const preview = createMockOrderPreview({ side: Side.BUY });

      const result = await provider.placeOrder({
        signer: mockSigner,
        preview,
      });

      expect(result.success).toBe(false);
      expect(result.error).toBe('Failed to place order');
    });

    it('logs error details when exception occurs', async () => {
      // Arrange
      const { provider, mockSigner } = setupPlaceOrderTest();
      const mockError = new Error('Network error');
      mockSignTypedMessage.mockRejectedValue(mockError);
      const preview = createMockOrderPreview({ side: Side.SELL });
      const orderParams = {
        signer: mockSigner,
        providerId: 'polymarket',
        preview,
      };

      // Act
      await provider.placeOrder(orderParams);

      // Assert
      expect(DevLogger.log).toHaveBeenCalledWith(
        'PolymarketProvider: Place order failed',
        expect.objectContaining({
          error: 'Network error',
          side: Side.SELL,
          outcomeTokenId: preview.outcomeTokenId,
        }),
      );
    });

    it('calls all required utility functions with correct parameters', async () => {
      // Arrange
      const { provider, mockSigner } = setupPlaceOrderTest();
      const preview = createMockOrderPreview({ side: Side.BUY });
      const orderParams = {
        signer: mockSigner,
        providerId: 'polymarket',
        preview,
      };

      // Act
      await provider.placeOrder(orderParams);

      // Assert
      expect(mockSignTypedMessage).toHaveBeenCalled();
      expect(mockSubmitClobOrder).toHaveBeenCalled();
    });

    it('returns error result when maker address is not found', async () => {
      // Arrange
      const provider = createProvider();
      const mockSigner = {
        address: '0x1234567890123456789012345678901234567890',
        signTypedMessage: mockSignTypedMessage,
        signPersonalMessage: mockSignPersonalMessage,
      };
      const preview = createMockOrderPreview({ side: Side.BUY });

      mockComputeProxyAddress.mockReturnValue('');
      mockFindNetworkClientIdByChainId.mockReturnValue('polygon');
      mockGetNetworkClientById.mockReturnValue({ provider: {} });
      mockQuery.mockResolvedValue('0x0');

      // Act
      const result = await provider.placeOrder({ signer: mockSigner, preview });

      // Assert
      expect(result.success).toBe(false);
      expect(result.error).toBe('Maker address not found');
    });

    it('fetches account state when not cached during placeOrder', async () => {
      const { provider, mockSigner } = setupPlaceOrderTest();
      const preview = createMockOrderPreview({ side: Side.BUY });

      mockComputeProxyAddress.mockReturnValue(
        '0x9999999999999999999999999999999999999999',
      );
      (isSmartContractAddress as jest.Mock).mockResolvedValue(true);
      (hasAllowances as jest.Mock).mockResolvedValue(true);

      await provider.placeOrder({
        signer: mockSigner,
        preview,
      });

      expect(mockComputeProxyAddress).toHaveBeenCalled();
    });

    it('uses negRiskExchange contract for negRisk orders', async () => {
      const { provider, mockSigner } = setupPlaceOrderTest();
      const preview = createMockOrderPreview({
        side: Side.BUY,
        negRisk: true,
      });

      await provider.placeOrder({
        signer: mockSigner,
        preview,
      });

      expect(mockGetOrderTypedData).toHaveBeenCalledWith(
        expect.objectContaining({
          verifyingContract: '0x0987654321098765432109876543210987654321',
        }),
      );
    });

    it('uses exchange contract for non-negRisk orders', async () => {
      const { provider, mockSigner } = setupPlaceOrderTest();
      const preview = createMockOrderPreview({
        side: Side.BUY,
        negRisk: false,
      });

      await provider.placeOrder({
        signer: mockSigner,
        preview,
      });

      expect(mockGetOrderTypedData).toHaveBeenCalledWith(
        expect.objectContaining({
          verifyingContract: '0x1234567890123456789012345678901234567890',
        }),
      );
    });
  });

  describe('previewOrder', () => {
    it('calls previewOrder utility function with correct parameters', async () => {
      const provider = createProvider();
      const mockParams = {
        marketId: 'market-123',
        outcomeId: 'outcome-456',
        outcomeTokenId: 'token-789',
        side: Side.BUY,
        amount: 100,
        size: 100,
      };

      await provider.previewOrder(mockParams);

      expect(mockPreviewOrder).toHaveBeenCalledWith(mockParams);
    });
  });

  describe('API key caching', () => {
    function setupApiKeyCachingTest() {
      jest.clearAllMocks();

      const mockAddress1 = '0x1111111111111111111111111111111111111111';
      const mockAddress2 = '0x2222222222222222222222222222222222222222';

      const mockSigner1 = {
        address: mockAddress1,
        signTypedMessage: mockSignTypedMessage,
        signPersonalMessage: mockSignPersonalMessage,
      };
      const mockSigner2 = {
        address: mockAddress2,
        signTypedMessage: mockSignTypedMessage,
        signPersonalMessage: mockSignPersonalMessage,
      };

      const provider = createProvider();

      // Setup minimal mocks needed for placeOrder
      mockSignTypedMessage.mockResolvedValue('0xsignature');
      mockSignPersonalMessage.mockResolvedValue('0xpersonalsignature');
      mockPriceValid.mockReturnValue(true);
      mockGetContractConfig.mockReturnValue({
        exchange: '0x1234567890123456789012345678901234567890',
        negRiskExchange: '0x0987654321098765432109876543210987654321',
        collateral: '0xCollateralAddress',
        conditionalTokens: '0xConditionalTokensAddress',
        negRiskAdapter: '0xNegRiskAdapterAddress',
      });
      mockGetOrderTypedData.mockReturnValue({
        types: {},
        primaryType: 'Order',
        domain: {},
        message: {},
      });
      mockGetL2Headers.mockReturnValue({
        POLY_ADDRESS: 'address',
        POLY_SIGNATURE: 'signature',
        POLY_TIMESTAMP: 'timestamp',
        POLY_API_KEY: 'apiKey',
        POLY_PASSPHRASE: 'passphrase',
      });
      mockSubmitClobOrder.mockResolvedValue({
        success: true,
        response: { success: true, orderId: 'test-order' },
        error: undefined,
      });
      mockCreateApiKey.mockResolvedValue({
        apiKey: 'test-api-key',
        secret: 'test-secret',
        passphrase: 'test-passphrase',
      });
      mockComputeProxyAddress.mockReturnValue(
        '0x9999999999999999999999999999999999999999',
      );
      mockFindNetworkClientIdByChainId.mockReturnValue('polygon');
      mockGetNetworkClientById.mockReturnValue({
        provider: {},
      });

      return {
        provider,
        mockSigner1,
        mockSigner2,
        mockAddress1,
        mockAddress2,
      };
    }

    it('caches API keys by address and reuses them', async () => {
      // Arrange
      const { provider, mockSigner1 } = setupApiKeyCachingTest();
      const preview = createMockOrderPreview({ side: Side.BUY });
      const orderParams = {
        signer: mockSigner1,
        providerId: 'polymarket',
        preview,
      };

      // Act - First call
      await provider.placeOrder(orderParams);

      // Act - Second call with same address
      await provider.placeOrder(orderParams);

      // Assert - createApiKey should only be called once due to caching
      expect(mockCreateApiKey).toHaveBeenCalledTimes(1);
      expect(mockCreateApiKey).toHaveBeenCalledWith({
        address: mockSigner1.address,
      });
    });

    it('creates separate API keys for different addresses', async () => {
      // Arrange
      const { provider, mockSigner1, mockSigner2 } = setupApiKeyCachingTest();

      const preview1 = createMockOrderPreview({ side: Side.BUY });
      const orderParams1 = {
        signer: mockSigner1,
        providerId: 'polymarket',
        preview: preview1,
      };

      const preview2 = createMockOrderPreview({ side: Side.SELL });
      const orderParams2 = {
        signer: mockSigner2,
        providerId: 'polymarket',
        preview: preview2,
      };

      // Act
      await provider.placeOrder(orderParams1);
      await provider.placeOrder(orderParams2);

      // Assert - createApiKey should be called twice for different addresses
      expect(mockCreateApiKey).toHaveBeenCalledTimes(2);
      expect(mockCreateApiKey).toHaveBeenCalledWith({
        address: mockSigner1.address,
      });
      expect(mockCreateApiKey).toHaveBeenCalledWith({
        address: mockSigner2.address,
      });
    });
  });

  describe('placeOrder with Safe fee authorization', () => {
    it('computes Safe address before creating order', async () => {
      const { provider, mockSigner } = setupPlaceOrderTest();
      const preview = createMockOrderPreview({
        side: Side.BUY,
        fees: { metamaskFee: 0.02, providerFee: 0.02, totalFee: 0.04 },
      });
      const orderParams: PlaceOrderParams = {
        providerId: 'polymarket',
        preview,
      };

      await provider.placeOrder({ ...orderParams, signer: mockSigner });

      expect(mockComputeProxyAddress).toHaveBeenCalledWith(mockSigner.address);
    });

    it('calculates 4% fee from maker amount', async () => {
      const { provider, mockSigner } = setupPlaceOrderTest();
      const preview = createMockOrderPreview({
        side: Side.BUY,
        fees: { metamaskFee: 0.02, providerFee: 0.02, totalFee: 0.04 },
      });
      const orderParams: PlaceOrderParams = {
        providerId: 'polymarket',
        preview,
      };

      await provider.placeOrder({ ...orderParams, signer: mockSigner });

      const expectedFeeAmount = BigInt(40000);
      expect(mockCreateSafeFeeAuthorization).toHaveBeenCalledWith(
        expect.objectContaining({
          amount: expectedFeeAmount,
        }),
      );
    });

    it('creates fee authorization with correct parameters', async () => {
      const { provider, mockSigner } = setupPlaceOrderTest();
      const preview = createMockOrderPreview({
        side: Side.BUY,
        fees: { metamaskFee: 0.02, providerFee: 0.02, totalFee: 0.04 },
      });
      const orderParams: PlaceOrderParams = {
        providerId: 'polymarket',
        preview,
      };

      await provider.placeOrder({ ...orderParams, signer: mockSigner });

      expect(mockCreateSafeFeeAuthorization).toHaveBeenCalledWith({
        safeAddress: '0x9999999999999999999999999999999999999999',
        signer: mockSigner,
        amount: expect.any(BigInt),
        to: '0x100c7b833bbd604a77890783439bbb9d65e31de7',
      });
    });

    it('includes feeAuthorization when submitting order', async () => {
      const { provider, mockSigner } = setupPlaceOrderTest();
      const preview = createMockOrderPreview({
        side: Side.BUY,
        fees: { metamaskFee: 0.02, providerFee: 0.02, totalFee: 0.04 },
      });
      const orderParams: PlaceOrderParams = {
        providerId: 'polymarket',
        preview,
      };

      await provider.placeOrder({ ...orderParams, signer: mockSigner });

      expect(mockSubmitClobOrder).toHaveBeenCalledWith(
        expect.objectContaining({
          feeAuthorization: {
            type: 'safe-transaction',
            authorization: {
              tx: {
                to: '0xCollateralAddress',
                operation: 0,
                data: '0xdata',
                value: '0',
              },
              sig: '0xsig',
            },
          },
        }),
      );
    });

    it('uses FEE_COLLECTOR_ADDRESS as recipient', async () => {
      const { provider, mockSigner } = setupPlaceOrderTest();
      const preview = createMockOrderPreview({
        side: Side.BUY,
        fees: { metamaskFee: 0.02, providerFee: 0.02, totalFee: 0.04 },
      });
      const orderParams: PlaceOrderParams = {
        providerId: 'polymarket',
        preview,
      };

      await provider.placeOrder({ ...orderParams, signer: mockSigner });

      expect(mockCreateSafeFeeAuthorization).toHaveBeenCalledWith(
        expect.objectContaining({
          to: '0x100c7b833bbd604a77890783439bbb9d65e31de7',
        }),
      );
    });
  });

  describe('placeOrder edge cases', () => {
    it('places order without fee authorization when totalFee is zero', async () => {
      // Clear mock to ensure clean state for this test
      mockCreateSafeFeeAuthorization.mockClear();

      const { provider, mockSigner } = setupPlaceOrderTest();
      const preview = createMockOrderPreview({
        side: Side.BUY,
        fees: { metamaskFee: 0, providerFee: 0, totalFee: 0 },
      });

      await provider.placeOrder({
        signer: mockSigner,
        preview,
      });

      expect(mockCreateSafeFeeAuthorization).not.toHaveBeenCalled();
      expect(mockSubmitClobOrder).toHaveBeenCalledWith(
        expect.objectContaining({
          clobOrder: expect.any(Object),
          headers: expect.any(Object),
          feeAuthorization: undefined,
        }),
      );
    });

    it('places order without fee authorization when fees is undefined', async () => {
      mockCreateSafeFeeAuthorization.mockClear();

      const { provider, mockSigner } = setupPlaceOrderTest();
      const preview = createMockOrderPreview({
        side: Side.BUY,
        fees: undefined,
      });

      await provider.placeOrder({
        signer: mockSigner,
        preview,
      });

      expect(mockCreateSafeFeeAuthorization).not.toHaveBeenCalled();
      expect(mockSubmitClobOrder).toHaveBeenCalledWith(
        expect.objectContaining({
          feeAuthorization: undefined,
        }),
      );
    });

    it('returns error result when submitClobOrder returns no response', async () => {
      const { provider, mockSigner } = setupPlaceOrderTest();
      const preview = createMockOrderPreview({ side: Side.BUY });

      mockSubmitClobOrder.mockResolvedValue({
        success: false,
        response: null,
        error: 'Submission failed',
      });

      const result = await provider.placeOrder({
        signer: mockSigner,
        preview,
      });

      expect(result.success).toBe(false);
      expect(result.error).toBe('Submission failed');
      expect(result.response).toBeUndefined();
    });
  });

  describe('getActivity', () => {
    it('fetches activity and resolves without throwing', async () => {
      const provider = createProvider();
      global.fetch = jest.fn().mockResolvedValue({ ok: true, json: () => [] });
      const getAccountStateSpy = jest
        .spyOn(
          provider as unknown as {
            getAccountState: (p: { ownerAddress: string }) => Promise<{
              address: string;
              isDeployed: boolean;
              hasAllowances: boolean;
              balance: number;
            }>;
          },
          'getAccountState',
        )
        .mockResolvedValue({
          address: '0xSAFE',
          isDeployed: true,
          hasAllowances: true,
          balance: 0,
        });

      await expect(
        provider.getActivity({
          address: '0x1234567890123456789012345678901234567890',
        }),
      ).resolves.toEqual([]);

      expect(getAccountStateSpy).toHaveBeenCalled();
    });
<<<<<<< HEAD
=======

    it('fetches account state when not cached', async () => {
      const provider = createProvider();
      global.fetch = jest.fn().mockResolvedValue({ ok: true, json: () => [] });

      mockComputeProxyAddress.mockReturnValue('0xSafeAddress');
      (isSmartContractAddress as jest.Mock).mockResolvedValue(true);
      (hasAllowances as jest.Mock).mockResolvedValue(true);

      await provider.getActivity({
        address: '0x1234567890123456789012345678901234567890',
      });

      expect(mockComputeProxyAddress).toHaveBeenCalled();
    });
  });
>>>>>>> f4e8f8d0

    it('fetches account state when not cached', async () => {
      const provider = createProvider();
      global.fetch = jest.fn().mockResolvedValue({ ok: true, json: () => [] });

      mockComputeProxyAddress.mockReturnValue('0xSafeAddress');
      (isSmartContractAddress as jest.Mock).mockResolvedValue(true);
      (hasAllowances as jest.Mock).mockResolvedValue(true);

      await provider.getActivity({
        address: '0x1234567890123456789012345678901234567890',
      });

      expect(mockComputeProxyAddress).toHaveBeenCalled();
    });
  });

  describe('claimWinnings', () => {
    it('throws error when method is not implemented', () => {
      const provider = createProvider();

      expect(() => provider.claimWinnings()).toThrow('Method not implemented.');
    });
  });

  describe('prepareClaim', () => {
    function setupPrepareClaimTest() {
      jest.clearAllMocks();
      mockGetContractConfig.mockReturnValue({
        exchange: '0x1234567890123456789012345678901234567890',
        negRiskExchange: '0x0987654321098765432109876543210987654321',
        collateral: '0xCollateralAddress',
        conditionalTokens: '0xConditionalTokensAddress',
        negRiskAdapter: '0xNegRiskAdapterAddress',
      });
      mockEncodeClaim.mockReturnValue('0xencodedclaim');
      mockGetClaimTransaction.mockResolvedValue([
        {
          params: {
            to: '0xConditionalTokensAddress',
            data: '0xencodedclaim',
            value: '0x0',
          },
        },
      ]);

<<<<<<< HEAD
      // Mock getAccountState to return a safe address
      const mockAccountState = {
        address: '0xSafeAddress123456789012345678901234567890' as const,
        isDeployed: true,
        hasAllowances: true,
      };
      jest
        .spyOn(PolymarketProvider.prototype, 'getAccountState')
        .mockResolvedValue(mockAccountState);
=======
      // Mock getBalance to return a balance above the threshold by default
      mockGetBalance.mockResolvedValue(1);

      // Mock computeProxyAddress to return a safe address
      mockComputeProxyAddress.mockReturnValue(
        '0xSafeAddress123456789012345678901234567890',
      );
>>>>>>> f4e8f8d0

      // Mock hasAllowances used by getAccountState
      mockHasAllowances.mockResolvedValue(true);

      const mockSigner = {
        address: '0x1234567890123456789012345678901234567890',
        signTypedMessage: jest.fn(),
        signPersonalMessage: jest.fn(),
      };
      return { provider: createProvider(), signer: mockSigner };
    }

    it('successfully prepares a claim for regular position', async () => {
      const { provider, signer } = setupPrepareClaimTest();
      const position = {
        id: 'position-1',
        providerId: 'polymarket',
        marketId: 'market-1',
        outcomeId: 'outcome-456',
        outcomeIndex: 0,
        outcome: 'Yes',
        outcomeTokenId: '0',
        title: 'Test Market Position',
        icon: 'test-icon.png',
        amount: 1.5,
        price: 0.5,
        size: 1.5,
        negRisk: false,
        redeemable: true,
        status: PredictPositionStatus.OPEN,
        realizedPnl: 0,
        curPrice: 0.5,
        conditionId: 'outcome-456',
        percentPnl: 0,
        cashPnl: 0,
        initialValue: 0.5,
        avgPrice: 0.5,
        currentValue: 0.5,
        endDate: '2025-01-01T00:00:00Z',
        claimable: false,
      };

      const result = await provider.prepareClaim({
        positions: [position],
        signer,
      });

      expect(result).toEqual({
        chainId: 137, // POLYGON_MAINNET_CHAIN_ID
        transactions: [
          {
            params: {
              data: '0xencodedclaim',
              to: '0xConditionalTokensAddress',
              value: '0x0',
            },
          },
        ],
      });

      // encodeClaim is called internally by getClaimTransaction
      // The exact call verification depends on the implementation details
    });

    it('successfully prepares a claim for negRisk position', async () => {
      const { provider, signer } = setupPrepareClaimTest();
      const position = {
        id: 'position-2',
        providerId: 'polymarket',
        marketId: 'market-2',
        outcomeId: 'outcome-789',
        outcomeIndex: 1,
        outcome: 'No',
        outcomeTokenId: '1',
        title: 'Test NegRisk Position',
        icon: 'test-icon.png',
        amount: 2.0,
        price: 0.3,
        size: 2.0,
        negRisk: true,
        redeemable: true,
        status: PredictPositionStatus.OPEN,
        realizedPnl: 0,
        curPrice: 0.3,
        conditionId: 'outcome-789',
        percentPnl: 0,
        cashPnl: 0,
        initialValue: 0.3,
        avgPrice: 0.3,
        currentValue: 0.3,
        endDate: '2025-01-01T00:00:00Z',
        claimable: false,
      };

      const result = await provider.prepareClaim({
        positions: [position],
        signer,
      });

      expect(result).toEqual({
        chainId: 137,
        transactions: [
          {
            params: {
              data: '0xencodedclaim',
              to: '0xConditionalTokensAddress',
              value: '0x0',
            },
          },
        ],
      });

      // encodeClaim is called internally by getClaimTransaction
      // The exact call verification depends on the implementation details
    });

    it('calls encodeClaim with correct amounts array based on outcomeIndex', async () => {
      const { provider, signer } = setupPrepareClaimTest();
      const position = {
        id: 'position-3',
        providerId: 'polymarket',
        marketId: 'market-3',
        outcomeId: 'outcome-123',
        outcomeIndex: 1,
        outcome: 'No',
        outcomeTokenId: '1',
        title: 'Test Position Index 1',
        icon: 'test-icon.png',
        amount: 0.75,
        price: 0.4,
        size: 0.75,
        negRisk: false,
        redeemable: true,
        status: PredictPositionStatus.OPEN,
        realizedPnl: 0,
        curPrice: 0.4,
        conditionId: 'outcome-123',
        percentPnl: 0,
        cashPnl: 0,
        initialValue: 0.4,
        avgPrice: 0.4,
        currentValue: 0.4,
        endDate: '2025-01-01T00:00:00Z',
        claimable: false,
      };

      await provider.prepareClaim({ positions: [position], signer });

      // encodeClaim is called internally by getClaimTransaction
      // The exact call verification depends on the implementation details
    });
<<<<<<< HEAD

    it('throws error when signer address is missing', async () => {
      jest.clearAllMocks();
      const provider = createProvider();
      const mockSigner = {
        address: '',
        signTypedMessage: jest.fn(),
        signPersonalMessage: jest.fn(),
      };

      const position = {
        id: 'position-1',
        providerId: 'polymarket',
        marketId: 'market-1',
        outcomeId: 'outcome-456',
        outcomeIndex: 0,
        outcome: 'Yes',
        outcomeTokenId: '0',
        title: 'Test Market Position',
        icon: 'test-icon.png',
        amount: 1.5,
        price: 0.5,
        size: 1.5,
        negRisk: false,
        redeemable: true,
        status: PredictPositionStatus.OPEN,
        realizedPnl: 0,
        curPrice: 0.5,
        conditionId: 'outcome-456',
        percentPnl: 0,
        cashPnl: 0,
        initialValue: 0.5,
        avgPrice: 0.5,
        currentValue: 0.5,
        endDate: '2025-01-01T00:00:00Z',
        claimable: false,
      };

      await expect(
        provider.prepareClaim({
          positions: [position],
          signer: mockSigner,
        }),
      ).rejects.toThrow('Signer address is required');
    });

    it('throws error when no positions provided', async () => {
      const provider = createProvider();
      const mockSigner = {
        address: '0x1234567890123456789012345678901234567890',
        signTypedMessage: jest.fn(),
        signPersonalMessage: jest.fn(),
      };

      await expect(
        provider.prepareClaim({
          positions: [],
          signer: mockSigner,
        }),
      ).rejects.toThrow('No positions provided for claim');
    });

    it('throws error when getClaimTransaction returns empty array', async () => {
      const { provider, signer } = setupPrepareClaimTest();
      mockGetClaimTransaction.mockResolvedValue([]);

      const position = {
        id: 'position-1',
        providerId: 'polymarket',
        marketId: 'market-1',
        outcomeId: 'outcome-456',
        outcomeIndex: 0,
        outcome: 'Yes',
        outcomeTokenId: '0',
        title: 'Test Market Position',
        icon: 'test-icon.png',
        amount: 1.5,
        price: 0.5,
        size: 1.5,
        negRisk: false,
        redeemable: true,
        status: PredictPositionStatus.OPEN,
        realizedPnl: 0,
        curPrice: 0.5,
        conditionId: 'outcome-456',
        percentPnl: 0,
        cashPnl: 0,
        initialValue: 0.5,
        avgPrice: 0.5,
        currentValue: 0.5,
        endDate: '2025-01-01T00:00:00Z',
        claimable: false,
      };

      await expect(
        provider.prepareClaim({
          positions: [position],
          signer,
        }),
      ).rejects.toThrow('No claim transaction generated');
    });
  });

  describe('isEligible', () => {
    const originalFetch = globalThis.fetch;
=======
>>>>>>> f4e8f8d0

    it('throws error when signer address is missing', async () => {
      jest.clearAllMocks();
      const provider = createProvider();
      const mockSigner = {
        address: '',
        signTypedMessage: jest.fn(),
        signPersonalMessage: jest.fn(),
      };

      const position = {
        id: 'position-1',
        providerId: 'polymarket',
        marketId: 'market-1',
        outcomeId: 'outcome-456',
        outcomeIndex: 0,
        outcome: 'Yes',
        outcomeTokenId: '0',
        title: 'Test Market Position',
        icon: 'test-icon.png',
        amount: 1.5,
        price: 0.5,
        size: 1.5,
        negRisk: false,
        redeemable: true,
        status: PredictPositionStatus.OPEN,
        realizedPnl: 0,
        curPrice: 0.5,
        conditionId: 'outcome-456',
        percentPnl: 0,
        cashPnl: 0,
        initialValue: 0.5,
        avgPrice: 0.5,
        currentValue: 0.5,
        endDate: '2025-01-01T00:00:00Z',
        claimable: false,
      };

      await expect(
        provider.prepareClaim({
          positions: [position],
          signer: mockSigner,
        }),
      ).rejects.toThrow('Signer address is required');
    });

    it('throws error when no positions provided', async () => {
      const provider = createProvider();
      const mockSigner = {
        address: '0x1234567890123456789012345678901234567890',
        signTypedMessage: jest.fn(),
        signPersonalMessage: jest.fn(),
      };

      await expect(
        provider.prepareClaim({
          positions: [],
          signer: mockSigner,
        }),
      ).rejects.toThrow('No positions provided for claim');
    });

    it('throws error when getClaimTransaction returns empty array', async () => {
      const { provider, signer } = setupPrepareClaimTest();
      mockGetClaimTransaction.mockResolvedValue([]);

      const position = {
        id: 'position-1',
        providerId: 'polymarket',
        marketId: 'market-1',
        outcomeId: 'outcome-456',
        outcomeIndex: 0,
        outcome: 'Yes',
        outcomeTokenId: '0',
        title: 'Test Market Position',
        icon: 'test-icon.png',
        amount: 1.5,
        price: 0.5,
        size: 1.5,
        negRisk: false,
        redeemable: true,
        status: PredictPositionStatus.OPEN,
        realizedPnl: 0,
        curPrice: 0.5,
        conditionId: 'outcome-456',
        percentPnl: 0,
        cashPnl: 0,
        initialValue: 0.5,
        avgPrice: 0.5,
        currentValue: 0.5,
        endDate: '2025-01-01T00:00:00Z',
        claimable: false,
      };

      await expect(
        provider.prepareClaim({
          positions: [position],
          signer,
        }),
      ).rejects.toThrow('No claim transaction generated');
    });

    it('calls getBalance to check signer collateral balance', async () => {
      const { provider, signer } = setupPrepareClaimTest();
      mockGetBalance.mockResolvedValue(1);

      const position = {
        id: 'position-1',
        providerId: 'polymarket',
        marketId: 'market-1',
        outcomeId: 'outcome-456',
        outcomeIndex: 0,
        outcome: 'Yes',
        outcomeTokenId: '0',
        title: 'Test Market Position',
        icon: 'test-icon.png',
        amount: 1.5,
        price: 0.5,
        size: 1.5,
        negRisk: false,
        redeemable: true,
        status: PredictPositionStatus.OPEN,
        realizedPnl: 0,
        curPrice: 0.5,
        conditionId: 'outcome-456',
        percentPnl: 0,
        cashPnl: 0,
        initialValue: 0.5,
        avgPrice: 0.5,
        currentValue: 0.5,
        endDate: '2025-01-01T00:00:00Z',
        claimable: false,
      };

      await provider.prepareClaim({
        positions: [position],
        signer,
      });

      expect(mockGetBalance).toHaveBeenCalledWith({ address: signer.address });
    });

    it('does not include transfer when signer balance is above minimum collateral threshold', async () => {
      const { provider, signer } = setupPrepareClaimTest();
      mockGetBalance.mockResolvedValue(1);
      mockGetClaimTransaction.mockResolvedValue([
        {
          params: {
            to: '0xConditionalTokensAddress',
            data: '0xencodedclaim',
            value: '0x0',
          },
        },
      ]);

      const position = {
        id: 'position-1',
        providerId: 'polymarket',
        marketId: 'market-1',
        outcomeId: 'outcome-456',
        outcomeIndex: 0,
        outcome: 'Yes',
        outcomeTokenId: '0',
        title: 'Test Market Position',
        icon: 'test-icon.png',
        amount: 1.5,
        price: 0.5,
        size: 1.5,
        negRisk: false,
        redeemable: true,
        status: PredictPositionStatus.OPEN,
        realizedPnl: 0,
        curPrice: 0.5,
        conditionId: 'outcome-456',
        percentPnl: 0,
        cashPnl: 0,
        initialValue: 0.5,
        avgPrice: 0.5,
        currentValue: 0.5,
        endDate: '2025-01-01T00:00:00Z',
        claimable: false,
      };

      await provider.prepareClaim({
        positions: [position],
        signer,
      });

      expect(mockGetClaimTransaction).toHaveBeenCalledWith(
        expect.objectContaining({
          includeTransferTransaction: false,
        }),
      );
    });

    it('does not include transfer when signer balance equals minimum collateral threshold', async () => {
      const { provider, signer } = setupPrepareClaimTest();
      mockGetBalance.mockResolvedValue(0.5);
      mockGetClaimTransaction.mockResolvedValue([
        {
          params: {
            to: '0xConditionalTokensAddress',
            data: '0xencodedclaim',
            value: '0x0',
          },
        },
      ]);

      const position = {
        id: 'position-1',
        providerId: 'polymarket',
        marketId: 'market-1',
        outcomeId: 'outcome-456',
        outcomeIndex: 0,
        outcome: 'Yes',
        outcomeTokenId: '0',
        title: 'Test Market Position',
        icon: 'test-icon.png',
        amount: 1.5,
        price: 0.5,
        size: 1.5,
        negRisk: false,
        redeemable: true,
        status: PredictPositionStatus.OPEN,
        realizedPnl: 0,
        curPrice: 0.5,
        conditionId: 'outcome-456',
        percentPnl: 0,
        cashPnl: 0,
        initialValue: 0.5,
        avgPrice: 0.5,
        currentValue: 0.5,
        endDate: '2025-01-01T00:00:00Z',
        claimable: false,
      };

      await provider.prepareClaim({
        positions: [position],
        signer,
      });

      expect(mockGetClaimTransaction).toHaveBeenCalledWith(
        expect.objectContaining({
          includeTransferTransaction: false,
        }),
      );
    });

    it('includes transfer when signer balance is below minimum collateral threshold', async () => {
      const { provider, signer } = setupPrepareClaimTest();
      mockGetBalance.mockResolvedValue(0.3);
      mockGetClaimTransaction.mockResolvedValue([
        {
          params: {
            to: '0xConditionalTokensAddress',
            data: '0xencodedclaim',
            value: '0x0',
          },
        },
      ]);

      const position = {
        id: 'position-1',
        providerId: 'polymarket',
        marketId: 'market-1',
        outcomeId: 'outcome-456',
        outcomeIndex: 0,
        outcome: 'Yes',
        outcomeTokenId: '0',
        title: 'Test Market Position',
        icon: 'test-icon.png',
        amount: 1.5,
        price: 0.5,
        size: 1.5,
        negRisk: false,
        redeemable: true,
        status: PredictPositionStatus.OPEN,
        realizedPnl: 0,
        curPrice: 0.5,
        conditionId: 'outcome-456',
        percentPnl: 0,
        cashPnl: 0,
        initialValue: 0.5,
        avgPrice: 0.5,
        currentValue: 0.5,
        endDate: '2025-01-01T00:00:00Z',
        claimable: false,
      };

      await provider.prepareClaim({
        positions: [position],
        signer,
      });

      expect(mockGetClaimTransaction).toHaveBeenCalledWith(
        expect.objectContaining({
          includeTransferTransaction: true,
        }),
      );
    });

    it('includes transfer when signer balance is zero', async () => {
      const { provider, signer } = setupPrepareClaimTest();
      mockGetBalance.mockResolvedValue(0);
      mockGetClaimTransaction.mockResolvedValue([
        {
          params: {
            to: '0xConditionalTokensAddress',
            data: '0xencodedclaim',
            value: '0x0',
          },
        },
      ]);

      const position = {
        id: 'position-1',
        providerId: 'polymarket',
        marketId: 'market-1',
        outcomeId: 'outcome-456',
        outcomeIndex: 0,
        outcome: 'Yes',
        outcomeTokenId: '0',
        title: 'Test Market Position',
        icon: 'test-icon.png',
        amount: 1.5,
        price: 0.5,
        size: 1.5,
        negRisk: false,
        redeemable: true,
        status: PredictPositionStatus.OPEN,
        realizedPnl: 0,
        curPrice: 0.5,
        conditionId: 'outcome-456',
        percentPnl: 0,
        cashPnl: 0,
        initialValue: 0.5,
        avgPrice: 0.5,
        currentValue: 0.5,
        endDate: '2025-01-01T00:00:00Z',
        claimable: false,
      };

      await provider.prepareClaim({
        positions: [position],
        signer,
      });

      expect(mockGetClaimTransaction).toHaveBeenCalledWith(
        expect.objectContaining({
          includeTransferTransaction: true,
        }),
      );
    });

    it('includes transfer when signer balance is slightly below threshold', async () => {
      const { provider, signer } = setupPrepareClaimTest();
      mockGetBalance.mockResolvedValue(0.49);
      mockGetClaimTransaction.mockResolvedValue([
        {
          params: {
            to: '0xConditionalTokensAddress',
            data: '0xencodedclaim',
            value: '0x0',
          },
        },
      ]);

      const position = {
        id: 'position-1',
        providerId: 'polymarket',
        marketId: 'market-1',
        outcomeId: 'outcome-456',
        outcomeIndex: 0,
        outcome: 'Yes',
        outcomeTokenId: '0',
        title: 'Test Market Position',
        icon: 'test-icon.png',
        amount: 1.5,
        price: 0.5,
        size: 1.5,
        negRisk: false,
        redeemable: true,
        status: PredictPositionStatus.OPEN,
        realizedPnl: 0,
        curPrice: 0.5,
        conditionId: 'outcome-456',
        percentPnl: 0,
        cashPnl: 0,
        initialValue: 0.5,
        avgPrice: 0.5,
        currentValue: 0.5,
        endDate: '2025-01-01T00:00:00Z',
        claimable: false,
      };

      await provider.prepareClaim({
        positions: [position],
        signer,
      });

      expect(mockGetClaimTransaction).toHaveBeenCalledWith(
        expect.objectContaining({
          includeTransferTransaction: true,
        }),
      );
    });
  });

  describe('isEligible', () => {
    const originalFetch = globalThis.fetch;

    function setupIsEligibleTest() {
      jest.clearAllMocks();
      return { provider: createProvider() };
    }

    afterEach(() => {
      globalThis.fetch = originalFetch;
    });

    it('returns true when user is not geoblocked', async () => {
      const { provider } = setupIsEligibleTest();
      const mockResponse = {
        json: jest.fn().mockResolvedValue({ blocked: false, country: 'PT' }),
      };
      globalThis.fetch = jest.fn().mockResolvedValue(mockResponse);

      const result = await provider.isEligible();

      expect(result).toEqual({ isEligible: true, country: 'PT' });
      expect(globalThis.fetch).toHaveBeenCalledWith(
        'https://polymarket.com/api/geoblock',
      );
    });

    it('returns false when user is geoblocked', async () => {
      const { provider } = setupIsEligibleTest();
      const mockResponse = {
        json: jest.fn().mockResolvedValue({ blocked: true, country: 'US' }),
      };
      globalThis.fetch = jest.fn().mockResolvedValue(mockResponse);

      const result = await provider.isEligible();

      expect(result).toEqual({ isEligible: false, country: 'US' });
      expect(globalThis.fetch).toHaveBeenCalledWith(
        'https://polymarket.com/api/geoblock',
      );
    });

    it('returns false when API response does not contain blocked field', async () => {
      const { provider } = setupIsEligibleTest();
      const mockResponse = {
        json: jest.fn().mockResolvedValue({}),
      };
      globalThis.fetch = jest.fn().mockResolvedValue(mockResponse);

      const result = await provider.isEligible();

      expect(result).toEqual({ isEligible: false });
      expect(globalThis.fetch).toHaveBeenCalledWith(
        'https://polymarket.com/api/geoblock',
      );
    });

    it('returns false when API response blocked field is undefined', async () => {
      const { provider } = setupIsEligibleTest();
      const mockResponse = {
        json: jest.fn().mockResolvedValue({ blocked: undefined }),
      };
      globalThis.fetch = jest.fn().mockResolvedValue(mockResponse);

      const result = await provider.isEligible();

      expect(result).toEqual({ isEligible: false });
      expect(globalThis.fetch).toHaveBeenCalledWith(
        'https://polymarket.com/api/geoblock',
      );
    });

    it('returns false when fetch request fails', async () => {
      const { provider } = setupIsEligibleTest();
      globalThis.fetch = jest
        .fn()
        .mockRejectedValue(new Error('Network error'));

      const result = await provider.isEligible();

      expect(result).toEqual({ isEligible: false });
      expect(globalThis.fetch).toHaveBeenCalledWith(
        'https://polymarket.com/api/geoblock',
      );
    });

    it('returns false when JSON parsing fails', async () => {
      const provider = createProvider();
      const mockResponse = {
        json: jest.fn().mockRejectedValue(new Error('Invalid JSON')),
      };
      globalThis.fetch = jest.fn().mockResolvedValue(mockResponse);

      const result = await provider.isEligible();

      expect(result).toEqual({ isEligible: false });
      expect(globalThis.fetch).toHaveBeenCalledWith(
        'https://polymarket.com/api/geoblock',
      );
    });

    it('handles non-Error exceptions gracefully', async () => {
      const provider = createProvider();
      globalThis.fetch = jest.fn().mockRejectedValue('String error');

      const result = await provider.isEligible();

      expect(result).toEqual({ isEligible: false });
    });

    it('returns false for malformed API response', async () => {
      const provider = createProvider();
      const mockResponse = {
        json: jest.fn().mockResolvedValue('invalid response'),
      };
      globalThis.fetch = jest.fn().mockResolvedValue(mockResponse);

      const result = await provider.isEligible();

      expect(result).toEqual({ isEligible: false });
    });
  });

  describe('getMarketDetails', () => {
    const mockEvent = {
      id: 'market-1',
      question: 'Will it rain tomorrow?',
      markets: [
        { outcome: 'YES', price: 0.6 },
        { outcome: 'NO', price: 0.4 },
      ],
    };

    const mockParsedMarket = {
      id: 'market-1',
      question: 'Will it rain tomorrow?',
      outcomes: ['YES', 'NO'],
      status: 'open',
      providerId: 'polymarket',
    };

    it('get market details successfully', async () => {
      const provider = createProvider();
      mockGetMarketDetailsFromGammaApi.mockResolvedValue(mockEvent);
      mockParsePolymarketEvents.mockReturnValue([mockParsedMarket]);

      const result = await provider.getMarketDetails({ marketId: 'market-1' });

      expect(result).toEqual(mockParsedMarket);
      expect(mockGetMarketDetailsFromGammaApi).toHaveBeenCalledWith({
        marketId: 'market-1',
      });
      expect(mockParsePolymarketEvents).toHaveBeenCalledWith(
        [mockEvent],
        'trending',
      );
    });

    it('throw error when marketId is missing', async () => {
      const provider = createProvider();

      await expect(provider.getMarketDetails({ marketId: '' })).rejects.toThrow(
        'marketId is required',
      );

      await expect(
        provider.getMarketDetails({ marketId: null as unknown as string }),
      ).rejects.toThrow('marketId is required');
    });

    it('throw error when getMarketDetailsFromGammaApi fails', async () => {
      const provider = createProvider();
      const errorMessage = 'API request failed';
      mockGetMarketDetailsFromGammaApi.mockRejectedValue(
        new Error(errorMessage),
      );

      await expect(
        provider.getMarketDetails({ marketId: 'market-1' }),
      ).rejects.toThrow(errorMessage);
    });

    it('throw error when parsePolymarketEvents returns empty array', async () => {
      const provider = createProvider();
      mockGetMarketDetailsFromGammaApi.mockResolvedValue(mockEvent);
      mockParsePolymarketEvents.mockReturnValue([]);

      await expect(
        provider.getMarketDetails({ marketId: 'market-1' }),
      ).rejects.toThrow('Failed to parse market details');
    });

    it('throw error when parsed market is undefined', async () => {
      const provider = createProvider();
      mockGetMarketDetailsFromGammaApi.mockResolvedValue(mockEvent);
      mockParsePolymarketEvents.mockReturnValue([undefined]);

      await expect(
        provider.getMarketDetails({ marketId: 'market-1' }),
      ).rejects.toThrow('Failed to parse market details');
    });
  });

  describe('getUnrealizedPnL', () => {
    const originalFetch = globalThis.fetch;

    beforeEach(() => {
      globalThis.fetch = jest.fn();
    });

    afterEach(() => {
      globalThis.fetch = originalFetch;
      jest.restoreAllMocks();
    });

    it('successfully fetches unrealized P&L data', async () => {
      const provider = createProvider();
      const mockUnrealizedPnL = [
        {
          user: '0x9999999999999999999999999999999999999999',
          cashUpnl: -7.337110036077004,
          percentUpnl: -31.32290842628039,
        },
      ];

      (computeProxyAddress as jest.Mock).mockReturnValue(
        '0x9999999999999999999999999999999999999999',
      );
      (isSmartContractAddress as jest.Mock).mockResolvedValue(false);
      (hasAllowances as jest.Mock).mockResolvedValue(false);
      (globalThis.fetch as jest.Mock).mockResolvedValue({
        ok: true,
        json: jest.fn().mockResolvedValue(mockUnrealizedPnL),
      });

      const result = await provider.getUnrealizedPnL({
        address: '0x1234567890123456789012345678901234567890',
      });

      expect(result).toEqual(mockUnrealizedPnL[0]);
      expect(globalThis.fetch).toHaveBeenCalledWith(
        'https://data-api.polymarket.com/upnl?user=0x9999999999999999999999999999999999999999',
        {
          method: 'GET',
          headers: {
            'Content-Type': 'application/json',
          },
        },
      );
    });

    it('throws error when API response is not ok', async () => {
      const provider = createProvider();

      (globalThis.fetch as jest.Mock).mockResolvedValue({
        ok: false,
        status: 404,
      });

      await expect(
        provider.getUnrealizedPnL({
          address: '0x1234567890123456789012345678901234567890',
        }),
      ).rejects.toThrow('Failed to fetch unrealized P&L');
    });

    it('returns undefined when API returns empty array', async () => {
      const provider = createProvider();

      (globalThis.fetch as jest.Mock).mockResolvedValue({
        ok: true,
        json: jest.fn().mockResolvedValue([]),
      });

      const result = await provider.getUnrealizedPnL({
        address: '0x1234567890123456789012345678901234567890',
      });

      expect(result).toBeUndefined();
    });

    it('throws error when API returns non-array response', async () => {
      const provider = createProvider();

      (globalThis.fetch as jest.Mock).mockResolvedValue({
        ok: true,
        json: jest.fn().mockResolvedValue({}),
      });

      await expect(
        provider.getUnrealizedPnL({
          address: '0x1234567890123456789012345678901234567890',
        }),
      ).rejects.toThrow('No unrealized P&L data found');
    });

    it('handles network errors', async () => {
      const provider = createProvider();

      (globalThis.fetch as jest.Mock).mockRejectedValue(
        new Error('Network error'),
      );

      await expect(
        provider.getUnrealizedPnL({
          address: '0x1234567890123456789012345678901234567890',
        }),
      ).rejects.toThrow('Network error');
    });

    it('handles JSON parsing errors', async () => {
      const provider = createProvider();

      (globalThis.fetch as jest.Mock).mockResolvedValue({
        ok: true,
        json: jest.fn().mockRejectedValue(new Error('Invalid JSON')),
      });

      await expect(
        provider.getUnrealizedPnL({
          address: '0x1234567890123456789012345678901234567890',
        }),
      ).rejects.toThrow('Invalid JSON');
    });

    it('uses default address when not provided', async () => {
      const provider = createProvider();
      const mockUnrealizedPnL = [
        {
          user: '0x9999999999999999999999999999999999999999',
          cashUpnl: 0,
          percentUpnl: 0,
        },
      ];

      (computeProxyAddress as jest.Mock).mockReturnValue(
        '0x9999999999999999999999999999999999999999',
      );
      (isSmartContractAddress as jest.Mock).mockResolvedValue(false);
      (hasAllowances as jest.Mock).mockResolvedValue(false);
      (globalThis.fetch as jest.Mock).mockResolvedValue({
        ok: true,
        json: jest.fn().mockResolvedValue(mockUnrealizedPnL),
      });

      await provider.getUnrealizedPnL({
        address: '0x0000000000000000000000000000000000000000',
      });

      expect(globalThis.fetch).toHaveBeenCalledWith(
        'https://data-api.polymarket.com/upnl?user=0x9999999999999999999999999999999999999999',
        {
          method: 'GET',
          headers: {
            'Content-Type': 'application/json',
          },
        },
      );
    });

    it('fetches account state when not cached', async () => {
      const provider = createProvider();
      const mockUnrealizedPnL = [
        {
          user: '0x9999999999999999999999999999999999999999',
          cashUpnl: 5.5,
          percentUpnl: 10.5,
        },
      ];

      (computeProxyAddress as jest.Mock).mockReturnValue(
        '0x9999999999999999999999999999999999999999',
      );
      (isSmartContractAddress as jest.Mock).mockResolvedValue(true);
      (hasAllowances as jest.Mock).mockResolvedValue(true);
      (globalThis.fetch as jest.Mock).mockResolvedValue({
        ok: true,
        json: jest.fn().mockResolvedValue(mockUnrealizedPnL),
      });

      const result = await provider.getUnrealizedPnL({
        address: '0xNewAddress',
      });

      expect(result).toEqual(mockUnrealizedPnL[0]);
      expect(computeProxyAddress).toHaveBeenCalled();
    });
  });

  describe('getPriceHistory', () => {
    const mockHistoryData = {
      history: [
        { t: 1234567890, p: 0.45 },
        { t: 1234567900, p: 0.47 },
        { t: 1234567910, p: 0.49 },
      ],
    };

    beforeEach(() => {
      global.fetch = jest.fn();
    });

    afterEach(() => {
      jest.restoreAllMocks();
    });

    it('get price history successfully', async () => {
      const provider = createProvider();
      const mockResponse = {
        ok: true,
        json: jest.fn().mockResolvedValue(mockHistoryData),
      };
      (global.fetch as jest.Mock).mockResolvedValue(mockResponse);

      const result = await provider.getPriceHistory({ marketId: 'market-1' });

      expect(result).toEqual([
        { timestamp: 1234567890, price: 0.45 },
        { timestamp: 1234567900, price: 0.47 },
        { timestamp: 1234567910, price: 0.49 },
      ]);

      expect(global.fetch).toHaveBeenCalledWith(
        'https://clob.polymarket.com/prices-history?market=market-1',
        { method: 'GET' },
      );
    });

    it('include fidelity parameter in request', async () => {
      const provider = createProvider();
      const mockResponse = {
        ok: true,
        json: jest.fn().mockResolvedValue(mockHistoryData),
      };
      (global.fetch as jest.Mock).mockResolvedValue(mockResponse);

      await provider.getPriceHistory({
        marketId: 'market-1',
        fidelity: 100,
      });

      expect(global.fetch).toHaveBeenCalledWith(
        'https://clob.polymarket.com/prices-history?market=market-1&fidelity=100',
        { method: 'GET' },
      );
    });

    it('include interval parameter in request', async () => {
      const provider = createProvider();
      const mockResponse = {
        ok: true,
        json: jest.fn().mockResolvedValue(mockHistoryData),
      };
      (global.fetch as jest.Mock).mockResolvedValue(mockResponse);

      await provider.getPriceHistory({
        marketId: 'market-1',
        interval: PredictPriceHistoryInterval.ONE_HOUR,
      });

      expect(global.fetch).toHaveBeenCalledWith(
        'https://clob.polymarket.com/prices-history?market=market-1&interval=1h',
        { method: 'GET' },
      );
    });

    it('include both fidelity and interval parameters', async () => {
      const provider = createProvider();
      const mockResponse = {
        ok: true,
        json: jest.fn().mockResolvedValue(mockHistoryData),
      };
      (global.fetch as jest.Mock).mockResolvedValue(mockResponse);

      await provider.getPriceHistory({
        marketId: 'market-1',
        fidelity: 50,
        interval: PredictPriceHistoryInterval.ONE_DAY,
      });

      expect(global.fetch).toHaveBeenCalledWith(
        'https://clob.polymarket.com/prices-history?market=market-1&fidelity=50&interval=1d',
        { method: 'GET' },
      );
    });

    it('throw error when marketId is missing', async () => {
      const provider = createProvider();

      await expect(provider.getPriceHistory({ marketId: '' })).rejects.toThrow(
        'marketId parameter is required',
      );

      await expect(
        provider.getPriceHistory({ marketId: null as unknown as string }),
      ).rejects.toThrow('marketId parameter is required');
    });

    it('return empty array when response is not ok', async () => {
      const provider = createProvider();
      const mockResponse = {
        ok: false,
        status: 404,
      };
      (global.fetch as jest.Mock).mockResolvedValue(mockResponse);

      const result = await provider.getPriceHistory({ marketId: 'market-1' });

      expect(result).toEqual([]);
    });

    it('return empty array when fetch throws error', async () => {
      const provider = createProvider();
      (global.fetch as jest.Mock).mockRejectedValue(new Error('Network error'));

      const result = await provider.getPriceHistory({ marketId: 'market-1' });

      expect(result).toEqual([]);
    });

    it('return empty array when response has no history array', async () => {
      const provider = createProvider();
      const mockResponse = {
        ok: true,
        json: jest.fn().mockResolvedValue({}),
      };
      (global.fetch as jest.Mock).mockResolvedValue(mockResponse);

      const result = await provider.getPriceHistory({ marketId: 'market-1' });

      expect(result).toEqual([]);
    });

    it('return empty array when history is not an array', async () => {
      const provider = createProvider();
      const mockResponse = {
        ok: true,
        json: jest.fn().mockResolvedValue({ history: 'not-an-array' }),
      };
      (global.fetch as jest.Mock).mockResolvedValue(mockResponse);

      const result = await provider.getPriceHistory({ marketId: 'market-1' });

      expect(result).toEqual([]);
    });

    it('filter out entries with missing timestamp', async () => {
      const provider = createProvider();
      const mockData = {
        history: [
          { t: 1234567890, p: 0.45 },
          { p: 0.47 }, // Missing timestamp
          { t: 1234567910, p: 0.49 },
        ],
      };
      const mockResponse = {
        ok: true,
        json: jest.fn().mockResolvedValue(mockData),
      };
      (global.fetch as jest.Mock).mockResolvedValue(mockResponse);

      const result = await provider.getPriceHistory({ marketId: 'market-1' });

      expect(result).toEqual([
        { timestamp: 1234567890, price: 0.45 },
        { timestamp: 1234567910, price: 0.49 },
      ]);
    });

    it('filter out entries with missing price', async () => {
      const provider = createProvider();
      const mockData = {
        history: [
          { t: 1234567890, p: 0.45 },
          { t: 1234567900 }, // Missing price
          { t: 1234567910, p: 0.49 },
        ],
      };
      const mockResponse = {
        ok: true,
        json: jest.fn().mockResolvedValue(mockData),
      };
      (global.fetch as jest.Mock).mockResolvedValue(mockResponse);

      const result = await provider.getPriceHistory({ marketId: 'market-1' });

      expect(result).toEqual([
        { timestamp: 1234567890, price: 0.45 },
        { timestamp: 1234567910, price: 0.49 },
      ]);
    });

    it('filter out entries with non-numeric timestamp or price', async () => {
      const provider = createProvider();
      const mockData = {
        history: [
          { t: 1234567890, p: 0.45 },
          { t: 'invalid', p: 0.47 },
          { t: 1234567900, p: 'invalid' },
          { t: null, p: 0.48 },
          { t: 1234567910, p: null },
          { t: 1234567920, p: 0.49 },
        ],
      };
      const mockResponse = {
        ok: true,
        json: jest.fn().mockResolvedValue(mockData),
      };
      (global.fetch as jest.Mock).mockResolvedValue(mockResponse);

      const result = await provider.getPriceHistory({ marketId: 'market-1' });

      expect(result).toEqual([
        { timestamp: 1234567890, price: 0.45 },
        { timestamp: 1234567920, price: 0.49 },
      ]);
    });

    it('return empty array when history has no valid entries', async () => {
      const provider = createProvider();
      const mockData = {
        history: [{ t: 'invalid', p: 'invalid' }, { t: null, p: null }, {}],
      };
      const mockResponse = {
        ok: true,
        json: jest.fn().mockResolvedValue(mockData),
      };
      (global.fetch as jest.Mock).mockResolvedValue(mockResponse);

      const result = await provider.getPriceHistory({ marketId: 'market-1' });

      expect(result).toEqual([]);
    });

    it('handle JSON parsing error', async () => {
      const provider = createProvider();
      const mockResponse = {
        ok: true,
        json: jest.fn().mockRejectedValue(new Error('Invalid JSON')),
      };
      (global.fetch as jest.Mock).mockResolvedValue(mockResponse);

      const result = await provider.getPriceHistory({ marketId: 'market-1' });

      expect(result).toEqual([]);
    });

    it('handle empty history array', async () => {
      const provider = createProvider();
      const mockResponse = {
        ok: true,
        json: jest.fn().mockResolvedValue({ history: [] }),
      };
      (global.fetch as jest.Mock).mockResolvedValue(mockResponse);

      const result = await provider.getPriceHistory({ marketId: 'market-1' });

      expect(result).toEqual([]);
    });

    it('returns empty array when non-Error exception is thrown', async () => {
      const provider = createProvider();
      (global.fetch as jest.Mock).mockRejectedValue('String error');

      const result = await provider.getPriceHistory({ marketId: 'market-1' });

      expect(result).toEqual([]);
    });
  });

  describe('getPrices', () => {
    beforeEach(() => {
      global.fetch = jest.fn();
    });

    afterEach(() => {
      jest.restoreAllMocks();
    });

    it('get prices successfully', async () => {
      const provider = createProvider();
      const mockPricesData = {
        'token-1': { BUY: '0.65', SELL: '0.64' },
        'token-2': { BUY: '0.35', SELL: '0.34' },
      };
      const mockResponse = {
        ok: true,
        json: jest.fn().mockResolvedValue(mockPricesData),
      };
      (global.fetch as jest.Mock).mockResolvedValue(mockResponse);

      const result = await provider.getPrices({
        queries: [
          {
            marketId: 'market-1',
            outcomeId: 'outcome-1',
            outcomeTokenId: 'token-1',
          },
          {
            marketId: 'market-2',
            outcomeId: 'outcome-2',
            outcomeTokenId: 'token-2',
          },
        ],
      });

      expect(result).toEqual({
        providerId: 'polymarket',
        results: [
          {
            marketId: 'market-1',
            outcomeId: 'outcome-1',
            outcomeTokenId: 'token-1',
            entry: { buy: 0.65, sell: 0.64 },
          },
          {
            marketId: 'market-2',
            outcomeId: 'outcome-2',
            outcomeTokenId: 'token-2',
            entry: { buy: 0.35, sell: 0.34 },
          },
        ],
      });

      expect(global.fetch).toHaveBeenCalledWith(
        'https://clob.polymarket.com/prices',
        {
          method: 'POST',
          headers: { 'Content-Type': 'application/json' },
          body: JSON.stringify([
            { token_id: 'token-1', side: Side.BUY },
            { token_id: 'token-1', side: Side.SELL },
            { token_id: 'token-2', side: Side.BUY },
            { token_id: 'token-2', side: Side.SELL },
          ]),
        },
      );
    });

    it('convert string prices to numbers correctly', async () => {
      const provider = createProvider();
      const mockResponse = {
        ok: true,
        json: jest.fn().mockResolvedValue({
          'token-1': { BUY: '0.123456', SELL: '0.123' },
          'token-2': { BUY: '0.987', SELL: '0.987654' },
        }),
      };
      (global.fetch as jest.Mock).mockResolvedValue(mockResponse);

      const result = await provider.getPrices({
        queries: [
          {
            marketId: 'market-1',
            outcomeId: 'outcome-1',
            outcomeTokenId: 'token-1',
          },
          {
            marketId: 'market-2',
            outcomeId: 'outcome-2',
            outcomeTokenId: 'token-2',
          },
        ],
      });

      expect(result.results[0].entry.buy).toBe(0.123456);
      expect(result.results[0].entry.sell).toBe(0.123);
      expect(result.results[1].entry.buy).toBe(0.987);
      expect(result.results[1].entry.sell).toBe(0.987654);
    });

    it('handle multiple sides for same token', async () => {
      const provider = createProvider();
      const mockResponse = {
        ok: true,
        json: jest.fn().mockResolvedValue({
          'token-1': { BUY: '0.65', SELL: '0.64' },
        }),
      };
      (global.fetch as jest.Mock).mockResolvedValue(mockResponse);

      const result = await provider.getPrices({
        queries: [
          {
            marketId: 'market-1',
            outcomeId: 'outcome-1',
            outcomeTokenId: 'token-1',
          },
        ],
      });

      expect(result.results[0].entry.buy).toBe(0.65);
      expect(result.results[0].entry.sell).toBe(0.64);
    });

    it('throw error when queries is empty', async () => {
      const provider = createProvider();

      await expect(
        provider.getPrices({
          queries: [],
        }),
      ).rejects.toThrow('queries parameter is required and must not be empty');
    });

    it('return empty object when response is not ok', async () => {
      const provider = createProvider();
      const mockResponse = {
        ok: false,
        status: 400,
        statusText: 'Bad Request',
        text: jest.fn().mockResolvedValue('Bad Request'),
      };
      (global.fetch as jest.Mock).mockResolvedValue(mockResponse);

      const result = await provider.getPrices({
        queries: [
          {
            marketId: 'market-1',
            outcomeId: 'outcome-1',
            outcomeTokenId: 'token-1',
          },
        ],
      });

      expect(result).toEqual({ providerId: 'polymarket', results: [] });
    });

    it('return empty object when fetch fails', async () => {
      const provider = createProvider();
      (global.fetch as jest.Mock).mockRejectedValue(new Error('Network error'));

      const result = await provider.getPrices({
        queries: [
          {
            marketId: 'market-1',
            outcomeId: 'outcome-1',
            outcomeTokenId: 'token-1',
          },
        ],
      });

      expect(result).toEqual({ providerId: 'polymarket', results: [] });
    });

    it('return empty object when invalid JSON response', async () => {
      const provider = createProvider();
      const mockResponse = {
        ok: true,
        json: jest.fn().mockRejectedValue(new Error('Invalid JSON')),
      };
      (global.fetch as jest.Mock).mockResolvedValue(mockResponse);

      const result = await provider.getPrices({
        queries: [
          {
            marketId: 'market-1',
            outcomeId: 'outcome-1',
            outcomeTokenId: 'token-1',
          },
        ],
      });

      expect(result).toEqual({ providerId: 'polymarket', results: [] });
    });

    it('handle non-numeric price values', async () => {
      const provider = createProvider();
      const mockResponse = {
        ok: true,
        json: jest.fn().mockResolvedValue({
          'token-1': { BUY: '0.65' },
          'token-2': { BUY: 'invalid' },
          'token-3': { BUY: '0.35' },
        }),
      };
      (global.fetch as jest.Mock).mockResolvedValue(mockResponse);

      const result = await provider.getPrices({
        queries: [
          {
            marketId: 'market-1',
            outcomeId: 'outcome-1',
            outcomeTokenId: 'token-1',
          },
          {
            marketId: 'market-2',
            outcomeId: 'outcome-2',
            outcomeTokenId: 'token-2',
          },
          {
            marketId: 'market-3',
            outcomeId: 'outcome-3',
            outcomeTokenId: 'token-3',
          },
        ],
      });

      expect(result.results[0].entry.buy).toBe(0.65);
      expect(result.results[1].entry.buy).toBeNaN();
      expect(result.results[2].entry.buy).toBe(0.35);
    });

    it('handle null or undefined prices', async () => {
      const provider = createProvider();
      const mockResponse = {
        ok: true,
        json: jest.fn().mockResolvedValue({
          'token-1': { BUY: '0.65', SELL: '0.64' },
          'token-2': { BUY: null, SELL: null },
          'token-3': {},
        }),
      };
      (global.fetch as jest.Mock).mockResolvedValue(mockResponse);

      const result = await provider.getPrices({
        queries: [
          {
            marketId: 'market-1',
            outcomeId: 'outcome-1',
            outcomeTokenId: 'token-1',
          },
          {
            marketId: 'market-2',
            outcomeId: 'outcome-2',
            outcomeTokenId: 'token-2',
          },
          {
            marketId: 'market-3',
            outcomeId: 'outcome-3',
            outcomeTokenId: 'token-3',
          },
        ],
      });

      expect(result.results[0].entry.buy).toBe(0.65);
      expect(result.results[1].entry.buy).toBe(0);
      expect(result.results[2].entry.buy).toBe(0);
    });

    it('return empty object when response body is null', async () => {
      const provider = createProvider();
      const mockResponse = {
        ok: true,
        json: jest.fn().mockResolvedValue(null),
      };
      (global.fetch as jest.Mock).mockResolvedValue(mockResponse);

      const result = await provider.getPrices({
        queries: [
          {
            marketId: 'market-1',
            outcomeId: 'outcome-1',
            outcomeTokenId: 'token-1',
          },
        ],
      });

      expect(result).toEqual({ providerId: 'polymarket', results: [] });
    });

    it('handle BUY side correctly', async () => {
      const provider = createProvider();
      const mockResponse = {
        ok: true,
        json: jest.fn().mockResolvedValue({
          'token-1': { BUY: '0.65', SELL: '0.64' },
        }),
      };
      (global.fetch as jest.Mock).mockResolvedValue(mockResponse);

      const result = await provider.getPrices({
        queries: [
          {
            marketId: 'market-1',
            outcomeId: 'outcome-1',
            outcomeTokenId: 'token-1',
          },
        ],
      });

      expect(result.results[0].entry).toHaveProperty('buy');
      expect(result.results[0].entry.buy).toBe(0.65);
    });

    it('handle SELL side correctly', async () => {
      const provider = createProvider();
      const mockResponse = {
        ok: true,
        json: jest.fn().mockResolvedValue({
          'token-1': { BUY: '0.65', SELL: '0.64' },
        }),
      };
      (global.fetch as jest.Mock).mockResolvedValue(mockResponse);

      const result = await provider.getPrices({
        queries: [
          {
            marketId: 'market-1',
            outcomeId: 'outcome-1',
            outcomeTokenId: 'token-1',
          },
        ],
      });

      expect(result.results[0].entry).toHaveProperty('sell');
      expect(result.results[0].entry.sell).toBe(0.64);
    });

    it('handle multiple tokens with different sides', async () => {
      const provider = createProvider();
      const mockResponse = {
        ok: true,
        json: jest.fn().mockResolvedValue({
          'token-1': { BUY: '0.65', SELL: '0.64' },
          'token-2': { BUY: '0.36', SELL: '0.34' },
          'token-3': { BUY: '0.35', SELL: '0.33' },
        }),
      };
      (global.fetch as jest.Mock).mockResolvedValue(mockResponse);

      const result = await provider.getPrices({
        queries: [
          {
            marketId: 'market-1',
            outcomeId: 'outcome-1',
            outcomeTokenId: 'token-1',
          },
          {
            marketId: 'market-2',
            outcomeId: 'outcome-2',
            outcomeTokenId: 'token-2',
          },
          {
            marketId: 'market-3',
            outcomeId: 'outcome-3',
            outcomeTokenId: 'token-3',
          },
        ],
      });

      expect(result.results[0].entry.buy).toBe(0.65);
      expect(result.results[1].entry.sell).toBe(0.34);
      expect(result.results[2].entry.buy).toBe(0.35);
    });
  });

  describe('prepareDeposit', () => {
    const mockSigner = {
      address: '0x123',
      signTypedMessage: jest.fn(),
      signPersonalMessage: jest.fn(),
    };

    beforeEach(() => {
      (computeProxyAddress as jest.Mock).mockReturnValue('0xSafeAddress');
      (generateTransferData as jest.Mock).mockReturnValue('0xtransferData');
    });

    it('prepares deploy and allowance transactions when wallet not deployed', async () => {
      // Given a wallet that is not deployed
      const provider = createProvider();
      (isSmartContractAddress as jest.Mock).mockResolvedValue(false);
      (hasAllowances as jest.Mock).mockResolvedValue(false);
      (getBalance as jest.Mock).mockResolvedValue(0);
      (getDeployProxyWalletTransaction as jest.Mock).mockResolvedValue({
        params: { to: '0xFactory', data: '0xdeploy' },
      });
      (getProxyWalletAllowancesTransaction as jest.Mock).mockResolvedValue({
        params: { to: '0xSafe', data: '0xallowances' },
      });

      // When preparing deposit
      const result = await provider.prepareDeposit({
        providerId: 'polymarket',
        signer: mockSigner,
      });

      // Then all three transactions are included
      expect(result.transactions).toHaveLength(3);
      expect(result.transactions[0].params.data).toBe('0xdeploy');
      expect(result.transactions[1].params.data).toBe('0xallowances');
      expect(result.transactions[2].type).toBe('predictDeposit');
      expect(result.chainId).toBe('0x89');
    });

    it('prepares only allowance transaction when wallet deployed but no allowances', async () => {
      // Given a deployed wallet without allowances
      const provider = createProvider();
      (isSmartContractAddress as jest.Mock).mockResolvedValue(true);
      (hasAllowances as jest.Mock).mockResolvedValue(false);
      (getBalance as jest.Mock).mockResolvedValue(100);
      (getProxyWalletAllowancesTransaction as jest.Mock).mockResolvedValue({
        params: { to: '0xSafe', data: '0xallowances' },
      });

      // When preparing deposit
      const result = await provider.prepareDeposit({
        providerId: 'polymarket',
        signer: mockSigner,
      });

      // Then only allowance and deposit transactions are included
      expect(result.transactions).toHaveLength(2);
      expect(result.transactions[0].params.data).toBe('0xallowances');
      expect(result.transactions[1].type).toBe('predictDeposit');
    });

    it('prepares only deposit transaction when wallet deployed and has allowances', async () => {
      // Given a fully set up wallet
      const provider = createProvider();
      (isSmartContractAddress as jest.Mock).mockResolvedValue(true);
      (hasAllowances as jest.Mock).mockResolvedValue(true);
      (getBalance as jest.Mock).mockResolvedValue(100);

      // When preparing deposit
      const result = await provider.prepareDeposit({
        providerId: 'polymarket',
        signer: mockSigner,
      });

      // Then only deposit transaction is included
      expect(result.transactions).toHaveLength(1);
      expect(result.transactions[0].type).toBe('predictDeposit');
    });

    it('throws error when deploy transaction fails', async () => {
      // Given deploy transaction returns undefined
      const provider = createProvider();
      (isSmartContractAddress as jest.Mock).mockResolvedValue(false);
      (hasAllowances as jest.Mock).mockResolvedValue(false);
      (getBalance as jest.Mock).mockResolvedValue(0);
      (getDeployProxyWalletTransaction as jest.Mock).mockResolvedValue(
        undefined,
      );

      // When preparing deposit
      // Then it throws an error
      await expect(
        provider.prepareDeposit({
          providerId: 'polymarket',
          signer: mockSigner,
        }),
      ).rejects.toThrow('Failed to get deploy proxy wallet transaction params');
    });

    it('uses correct collateral address in deposit transaction', async () => {
      // Given a fully set up wallet
      const provider = createProvider();
      (isSmartContractAddress as jest.Mock).mockResolvedValue(true);
      (hasAllowances as jest.Mock).mockResolvedValue(true);
      (getBalance as jest.Mock).mockResolvedValue(100);

      // When preparing deposit
      const result = await provider.prepareDeposit({
        providerId: 'polymarket',
        signer: mockSigner,
      });

      // Then deposit transaction targets collateral contract
      expect(result.transactions[0].params.to).toBeDefined();
      expect(generateTransferData).toHaveBeenCalledWith('transfer', {
        toAddress: '0xSafeAddress',
        amount: '0x0',
      });
    });

    it('throws error when signer address is missing', async () => {
      const provider = createProvider();
      const mockSignerWithoutAddress = {
        address: '',
        signTypedMessage: jest.fn(),
        signPersonalMessage: jest.fn(),
      };

      await expect(
        provider.prepareDeposit({
          providerId: 'polymarket',
          signer: mockSignerWithoutAddress,
        }),
      ).rejects.toThrow('Signer address is required');
    });

    it('throws error when deploy transaction has no params', async () => {
      const provider = createProvider();
      (isSmartContractAddress as jest.Mock).mockResolvedValue(false);
      (hasAllowances as jest.Mock).mockResolvedValue(false);
      (getDeployProxyWalletTransaction as jest.Mock).mockResolvedValue({});

      await expect(
        provider.prepareDeposit({
          providerId: 'polymarket',
          signer: mockSigner,
        }),
      ).rejects.toThrow('Invalid deploy transaction: missing params');
    });

    it('throws error when allowance transaction has no params', async () => {
      const provider = createProvider();
      (isSmartContractAddress as jest.Mock).mockResolvedValue(true);
      (hasAllowances as jest.Mock).mockResolvedValue(false);
      (getProxyWalletAllowancesTransaction as jest.Mock).mockResolvedValue({});

      await expect(
        provider.prepareDeposit({
          providerId: 'polymarket',
          signer: mockSigner,
        }),
      ).rejects.toThrow('Invalid allowance transaction: missing params');
    });

    it('throws error when generateTransferData returns undefined', async () => {
      const provider = createProvider();
      (isSmartContractAddress as jest.Mock).mockResolvedValue(true);
      (hasAllowances as jest.Mock).mockResolvedValue(true);
      (generateTransferData as jest.Mock).mockReturnValue(undefined);

      await expect(
        provider.prepareDeposit({
          providerId: 'polymarket',
          signer: mockSigner,
        }),
      ).rejects.toThrow(
        'Failed to generate transfer data for deposit transaction',
      );
    });
  });

  describe('Rate Limiting', () => {
    describe('previewOrder with rate limiting', () => {
      beforeEach(() => {
        jest.clearAllMocks();
      });

      const setupPreviewOrderMock = () => {
        mockPreviewOrder.mockResolvedValue({
          marketId: 'market-1',
          outcomeId: 'outcome-1',
          outcomeTokenId: '0',
          timestamp: Date.now(),
          side: Side.BUY,
          sharePrice: 0.5,
          maxAmountSpent: 100,
          minAmountReceived: 200,
          slippage: 0.005,
          tickSize: 0.01,
          minOrderSize: 1,
          negRisk: false,
          fees: {
            metamaskFee: 0.5,
            providerFee: 0.5,
            totalFee: 1,
          },
        });
      };

      it('sets rateLimited for SELL orders after BUY order', async () => {
        setupPreviewOrderMock();
        const { provider, mockSigner } = setupPlaceOrderTest();

        // Place a BUY order first to set rate limit state
        const preview = createMockOrderPreview({ side: Side.BUY });
        await provider.placeOrder({
          signer: mockSigner,
          preview,
        });

        // Now try to preview a SELL order - should also be rate limited
        const sellPreview = await provider.previewOrder({
          marketId: 'market-1',
          outcomeId: 'outcome-1',
          outcomeTokenId: '0',
          side: Side.SELL,
          size: 10,
          signer: mockSigner,
        });

        expect(sellPreview.rateLimited).toBe(true);
      });

      it('does not set rateLimited when signer is not provided', async () => {
        setupPreviewOrderMock();
        const { provider } = setupPlaceOrderTest();

        const preview = await provider.previewOrder({
          marketId: 'market-1',
          outcomeId: 'outcome-1',
          outcomeTokenId: '0',
          side: Side.BUY,
          size: 10,
        });

        expect(preview.rateLimited).toBeUndefined();
      });

      it('does not set rateLimited when address has never placed an order', async () => {
        setupPreviewOrderMock();
        const { provider, mockSigner } = setupPlaceOrderTest();

        const preview = await provider.previewOrder({
          marketId: 'market-1',
          outcomeId: 'outcome-1',
          outcomeTokenId: '0',
          side: Side.BUY,
          size: 10,
          signer: mockSigner,
        });

        expect(preview.rateLimited).toBeUndefined();
      });

      it('sets rateLimited to true when BUY order is rate limited', async () => {
        setupPreviewOrderMock();
        const { provider, mockSigner } = setupPlaceOrderTest();

        // Place a BUY order first to set rate limit state
        const preview = createMockOrderPreview({ side: Side.BUY });
        await provider.placeOrder({
          signer: mockSigner,
          preview,
        });

        // Try to preview another BUY order immediately - should be rate limited
        const secondPreview = await provider.previewOrder({
          marketId: 'market-1',
          outcomeId: 'outcome-1',
          outcomeTokenId: '0',
          side: Side.BUY,
          size: 10,
          signer: mockSigner,
        });

        expect(secondPreview.rateLimited).toBe(true);
      });

      it('sets rateLimited to true when BUY order is in progress', async () => {
        setupPreviewOrderMock();
        const { provider, mockSigner } = setupPlaceOrderTest();

        mockSubmitClobOrder.mockImplementation(
          () =>
            new Promise((resolve) => {
              setTimeout(() => {
                resolve({
                  success: true,
                  response: {
                    makingAmount: '1000000',
                    orderID: 'order-123',
                    status: 'success',
                    takingAmount: '0',
                    transactionsHashes: [],
                  },
                  error: undefined,
                });
              }, 100);
            }),
        );

        const preview = createMockOrderPreview({ side: Side.BUY });
        const placeOrderPromise = provider.placeOrder({
          signer: mockSigner,
          preview,
        });

        const secondPreview = await provider.previewOrder({
          marketId: 'market-1',
          outcomeId: 'outcome-1',
          outcomeTokenId: '0',
          side: Side.BUY,
          size: 10,
          signer: mockSigner,
        });

        expect(secondPreview.rateLimited).toBe(true);

        await placeOrderPromise;
      });
    });

    describe('placeOrder rate limiting behavior', () => {
      it('successfully places BUY order', async () => {
        const { provider, mockSigner } = setupPlaceOrderTest();

        const preview = createMockOrderPreview({ side: Side.BUY });
        const result = await provider.placeOrder({
          signer: mockSigner,
          preview,
        });

        expect(result.success).toBe(true);
      });

      it('successfully places SELL order', async () => {
        const { provider, mockSigner } = setupPlaceOrderTest();

        const preview = createMockOrderPreview({ side: Side.SELL });
        const result = await provider.placeOrder({
          signer: mockSigner,
          preview,
        });

        expect(result.success).toBe(true);
      });

      it('handles failed BUY orders', async () => {
        const { provider, mockSigner } = setupPlaceOrderTest();
        mockSubmitClobOrder.mockResolvedValue({
          success: false,
          response: undefined,
          error: 'Order submission failed',
        });

        const preview = createMockOrderPreview({ side: Side.BUY });
        const result = await provider.placeOrder({
          signer: mockSigner,
          preview,
        });

        expect(result.success).toBe(false);
      });

      it('handles different addresses independently', async () => {
        const { provider } = setupPlaceOrderTest();
        const mockSigner1 = {
          address: '0x1111111111111111111111111111111111111111',
          signTypedMessage: mockSignTypedMessage,
          signPersonalMessage: mockSignPersonalMessage,
        };
        const mockSigner2 = {
          address: '0x2222222222222222222222222222222222222222',
          signTypedMessage: mockSignTypedMessage,
          signPersonalMessage: mockSignPersonalMessage,
        };

        const preview = createMockOrderPreview({ side: Side.BUY });
        const result1 = await provider.placeOrder({
          signer: mockSigner1,
          preview,
        });

        const result2 = await provider.placeOrder({
          signer: mockSigner2,
          preview,
        });

        expect(result1.success).toBe(true);
        expect(result2.success).toBe(true);
      });
    });
  });

  describe('getAccountState', () => {
    beforeEach(() => {
      jest.clearAllMocks();
      (computeProxyAddress as jest.Mock).mockReturnValue('0xSafeAddress');
    });

    it('returns account state for an undeployed wallet', async () => {
      // Given an undeployed wallet
      const provider = createProvider();
      (isSmartContractAddress as jest.Mock).mockResolvedValue(false);
      (hasAllowances as jest.Mock).mockResolvedValue(false);

      // When getting account state
      const result = await provider.getAccountState({
        ownerAddress: '0x123',
      });

      // Then correct state is returned
      expect(result).toEqual({
        address: '0xSafeAddress',
        isDeployed: false,
        hasAllowances: false,
      });
    });

    it('returns account state for a deployed wallet with allowances', async () => {
      // Given a deployed wallet with allowances
      const provider = createProvider();
      (isSmartContractAddress as jest.Mock).mockResolvedValue(true);
      (hasAllowances as jest.Mock).mockResolvedValue(true);

      // When getting account state
      const result = await provider.getAccountState({
        ownerAddress: '0x456',
      });

      // Then correct state is returned
      expect(result).toEqual({
        address: '0xSafeAddress',
        isDeployed: true,
        hasAllowances: true,
      });
    });

    it('caches account state by owner address', async () => {
      // Given an account state check
      const provider = createProvider();
      (isSmartContractAddress as jest.Mock).mockResolvedValue(true);
      (hasAllowances as jest.Mock).mockResolvedValue(true);

      // When getting account state twice
      await provider.getAccountState({ ownerAddress: '0x123' });
      await provider.getAccountState({ ownerAddress: '0x123' });

      // Then Safe address is only computed once
      expect(computeProxyAddress).toHaveBeenCalledTimes(1);
    });

    it('computes Safe address for each unique owner', async () => {
      // Given multiple owner addresses
      const provider = createProvider();
      (isSmartContractAddress as jest.Mock).mockResolvedValue(true);
      (hasAllowances as jest.Mock).mockResolvedValue(true);

      // When getting account state for different owners
      await provider.getAccountState({ ownerAddress: '0x123' });
      await provider.getAccountState({ ownerAddress: '0x456' });

      // Then Safe address is computed for each owner
      expect(computeProxyAddress).toHaveBeenCalledTimes(2);
      expect(computeProxyAddress).toHaveBeenCalledWith('0x123');
      expect(computeProxyAddress).toHaveBeenCalledWith('0x456');
    });

    it('calls all required functions in parallel', async () => {
      // Given account state check
      const provider = createProvider();
      const isDeployedPromise = Promise.resolve(true);
      const hasAllowancesPromise = Promise.resolve(true);

      (isSmartContractAddress as jest.Mock).mockReturnValue(isDeployedPromise);
      (hasAllowances as jest.Mock).mockReturnValue(hasAllowancesPromise);

      // When getting account state
      await provider.getAccountState({ ownerAddress: '0x123' });

      // Then all functions are called
      expect(isSmartContractAddress).toHaveBeenCalledWith(
        '0xSafeAddress',
        '0x89',
      );
      expect(hasAllowances).toHaveBeenCalledWith({
        address: '0xSafeAddress',
      });
    });

    it('throws error when ownerAddress is missing', async () => {
      const provider = createProvider();

      await expect(
        provider.getAccountState({ ownerAddress: '' }),
      ).rejects.toThrow('Owner address is required');
    });

    it('throws error when computeProxyAddress fails', async () => {
      const provider = createProvider();
      (computeProxyAddress as jest.Mock).mockImplementation(() => {
        throw new Error('Failed to compute');
      });

      await expect(
        provider.getAccountState({ ownerAddress: '0x123' }),
      ).rejects.toThrow('Failed to compute safe address');
    });

    it('throws error when computeProxyAddress returns empty string', async () => {
      const provider = createProvider();
      (computeProxyAddress as jest.Mock).mockReturnValue('');

      await expect(
        provider.getAccountState({ ownerAddress: '0x123' }),
      ).rejects.toThrow('Failed to get safe address');
    });

    it('throws error when checking account state fails', async () => {
      const provider = createProvider();
      (computeProxyAddress as jest.Mock).mockReturnValue('0xSafeAddress');
      (isSmartContractAddress as jest.Mock).mockRejectedValue(
        new Error('Network error'),
      );

      await expect(
        provider.getAccountState({ ownerAddress: '0x123' }),
      ).rejects.toThrow('Failed to check account state');
    });
  });

  describe('getBalance', () => {
    it('returns balance for the given address', async () => {
      // Given a provider
      const provider = createProvider();
      (computeProxyAddress as jest.Mock).mockReturnValue('0xSafeAddress');
      (getBalance as jest.Mock).mockResolvedValue(123.45);

      // When getting balance
      const result = await provider.getBalance({
        address: '0x1234567890123456789012345678901234567890',
        providerId: 'polymarket',
      });

      // Then balance is returned
      expect(result).toBe(123.45);
      expect(getBalance).toHaveBeenCalledWith({ address: '0xSafeAddress' });
    });

    it('throws error when address is missing', async () => {
      const provider = createProvider();

      await expect(
        provider.getBalance({ address: '', providerId: 'polymarket' }),
      ).rejects.toThrow('address is required');
    });

    it('uses cached address when available', async () => {
      const provider = createProvider();
      (computeProxyAddress as jest.Mock).mockReturnValue('0xSafeAddress');
      (isSmartContractAddress as jest.Mock).mockResolvedValue(true);
      (hasAllowances as jest.Mock).mockResolvedValue(true);
      (getBalance as jest.Mock).mockResolvedValue(100);

      const userAddress = '0x1234567890123456789012345678901234567890';

      await provider.getAccountState({ ownerAddress: userAddress });
      jest.clearAllMocks();

      await provider.getBalance({
        address: userAddress,
        providerId: 'polymarket',
      });

      expect(computeProxyAddress).not.toHaveBeenCalled();
    });
  });

  describe('prepareWithdraw', () => {
    it('prepares withdraw transaction successfully', async () => {
      const provider = createProvider();
      const mockSigner = {
        address: '0x1234567890123456789012345678901234567890',
        signTypedMessage: jest.fn(),
        signPersonalMessage: jest.fn(),
      };

      mockComputeProxyAddress.mockReturnValue('0xSafeAddress');
      jest
        .spyOn(PolymarketProvider.prototype, 'getAccountState')
        .mockResolvedValue({
          address: '0xSafeAddress',
          isDeployed: true,
          hasAllowances: true,
        });

      const result = await provider.prepareWithdraw({
        signer: mockSigner,
        providerId: 'polymarket',
      });

      expect(result).toHaveProperty('chainId');
      expect(result).toHaveProperty('transaction');
      expect(result).toHaveProperty('predictAddress');
      expect(result.predictAddress).toBe('0xSafeAddress');
    });

    it('throws error when signer address is missing in prepareWithdraw', async () => {
      const provider = createProvider();
      const mockSigner = {
        address: '',
        signTypedMessage: jest.fn(),
        signPersonalMessage: jest.fn(),
      };

      await expect(
        provider.prepareWithdraw({
          signer: mockSigner,
          providerId: 'polymarket',
        }),
      ).rejects.toThrow('Signer address is required');
    });

    it('fetches account state when not cached', async () => {
      const provider = createProvider();
      const mockSigner = {
        address: '0x1234567890123456789012345678901234567890',
        signTypedMessage: jest.fn(),
        signPersonalMessage: jest.fn(),
      };

      mockComputeProxyAddress.mockReturnValue('0xSafeAddress');
      (isSmartContractAddress as jest.Mock).mockResolvedValue(true);
      (hasAllowances as jest.Mock).mockResolvedValue(true);

      const result = await provider.prepareWithdraw({
        signer: mockSigner,
        providerId: 'polymarket',
      });

      expect(result.predictAddress).toBe('0xSafeAddress');
      expect(mockComputeProxyAddress).toHaveBeenCalled();
    });
  });

  describe('prepareWithdrawConfirmation', () => {
    it('prepares withdraw confirmation successfully', async () => {
      const provider = createProvider();
      const mockSigner = {
        address: '0x1234567890123456789012345678901234567890',
        signTypedMessage: jest.fn(),
        signPersonalMessage: jest.fn(),
      };

      mockComputeProxyAddress.mockReturnValue('0xSafeAddress');

      const result = await provider.signWithdraw({
        callData: '0xcalldata',
        signer: mockSigner,
      });

      expect(result).toHaveProperty('callData');
      expect(result).toHaveProperty('amount');
    });

    it('throws error when signer address is missing in signWithdraw', async () => {
      const provider = createProvider();
      const mockSigner = {
        address: '',
        signTypedMessage: jest.fn(),
        signPersonalMessage: jest.fn(),
      };

      await expect(
        provider.signWithdraw({
          callData: '0xcalldata',
          signer: mockSigner,
        }),
      ).rejects.toThrow('Signer address is required');
    });
  });

  describe('fetchActivity', () => {
    const provider = createProvider();

    beforeEach(() => {
      jest.clearAllMocks();
      global.fetch = jest.fn();
    });

    it('throws when address is missing', async () => {
      await expect(provider.getActivity({ address: '' })).rejects.toThrow();
    });

    it('calls fetch with derived predictAddress and parses activity', async () => {
      const jsonData = [{ id: 'x1' }];
      (global.fetch as jest.Mock).mockResolvedValue({
        ok: true,
        json: () => jsonData,
      });

      // Mock getAccountState used to derive predict address
      const spy = jest
        .spyOn(
          provider as unknown as {
            getAccountState: (p: { ownerAddress: string }) => Promise<{
              address: string;
              isDeployed: boolean;
              hasAllowances: boolean;
              balance: number;
            }>;
          },
          'getAccountState',
        )
        .mockResolvedValue({
          address: '0xSAFE',
          isDeployed: true,
          hasAllowances: true,
          balance: 0,
        });

      const result = await provider.getActivity({ address: '0xuser' });

      expect(spy).toHaveBeenCalledWith({ ownerAddress: '0xuser' });
      expect(global.fetch).toHaveBeenCalledWith(
        expect.stringContaining('user=0xSAFE'),
        expect.objectContaining({ method: 'GET' }),
      );
      expect(Array.isArray(result)).toBe(true);
    });

    it('returns empty array on non-ok response', async () => {
      (global.fetch as jest.Mock).mockResolvedValue({
        ok: false,
        json: () => ({}),
      });
      const spy = jest
        .spyOn(
          provider as unknown as {
            getAccountState: (p: { ownerAddress: string }) => Promise<{
              address: string;
              isDeployed: boolean;
              hasAllowances: boolean;
              balance: number;
            }>;
          },
          'getAccountState',
        )
        .mockResolvedValue({
          address: '0xSAFE',
          isDeployed: true,
          hasAllowances: true,
          balance: 0,
        });

      const result = await provider.getActivity({ address: '0xuser' });
      expect(spy).toHaveBeenCalled();
      expect(result).toEqual([]);
    });
  });

  describe('Activity', () => {
    const provider = createProvider();

    beforeEach(() => {
      jest.clearAllMocks();
      global.fetch = jest.fn();
    });

    it('throws when address is missing', async () => {
      await expect(provider.getActivity({ address: '' })).rejects.toThrow();
    });

    it('calls fetch with derived predictAddress and parses activity', async () => {
      const jsonData = [{ id: 'x1' }];
      (global.fetch as jest.Mock).mockResolvedValue({
        ok: true,
        json: () => jsonData,
      });

      // Mock getAccountState used to derive predict address
      const spy = jest
        .spyOn(
          provider as unknown as {
            getAccountState: (p: { ownerAddress: string }) => Promise<{
              address: string;
              isDeployed: boolean;
              hasAllowances: boolean;
              balance: number;
            }>;
          },
          'getAccountState',
        )
        .mockResolvedValue({
          address: '0xSAFE',
          isDeployed: true,
          hasAllowances: true,
          balance: 0,
        });

      const result = await provider.getActivity({ address: '0xuser' });

      expect(spy).toHaveBeenCalledWith({ ownerAddress: '0xuser' });
      expect(global.fetch).toHaveBeenCalledWith(
        expect.stringContaining('user=0xSAFE'),
        expect.objectContaining({ method: 'GET' }),
      );
      expect(Array.isArray(result)).toBe(true);
    });

    it('returns empty array on non-ok response', async () => {
      (global.fetch as jest.Mock).mockResolvedValue({
        ok: false,
        json: () => ({}),
      });
      const spy = jest
        .spyOn(
          provider as unknown as {
            getAccountState: (p: { ownerAddress: string }) => Promise<{
              address: string;
              isDeployed: boolean;
              hasAllowances: boolean;
              balance: number;
            }>;
          },
          'getAccountState',
        )
        .mockResolvedValue({
          address: '0xSAFE',
          isDeployed: true,
          hasAllowances: true,
          balance: 0,
        });

      const result = await provider.getActivity({ address: '0xuser' });
      expect(spy).toHaveBeenCalled();
      expect(result).toEqual([]);
    });
  });

  describe('optimistic position updates', () => {
    let originalFetch: typeof fetch | undefined;

    beforeEach(() => {
      originalFetch = globalThis.fetch as typeof fetch | undefined;
      jest.clearAllMocks();
    });

    afterEach(() => {
      (globalThis as unknown as { fetch: typeof fetch | undefined }).fetch =
        originalFetch;
    });

    describe('confirmClaim', () => {
      it('marks claimed positions for optimistic removal', async () => {
        // Arrange
        const provider = createProvider();
        const mockAddress = '0x1234567890123456789012345678901234567890';
        const mockSigner = {
          address: mockAddress,
          signTypedMessage: jest.fn(),
          signPersonalMessage: jest.fn(),
        };
        const mockPositions = [
          createMockPosition({
            id: 'position-1',
            outcomeTokenId: 'token-1',
            marketId: 'market-1',
            status: PredictPositionStatus.WON,
            currentValue: 100,
            cashPnl: 50,
          }),
          createMockPosition({
            id: 'position-2',
            outcomeTokenId: 'token-2',
            marketId: 'market-1',
            status: PredictPositionStatus.WON,
            currentValue: 200,
            cashPnl: 100,
          }),
        ];

        // Mock fetch for getPositions
        (globalThis as unknown as { fetch: jest.Mock }).fetch = jest
          .fn()
          .mockResolvedValue({
            ok: true,
            json: jest.fn().mockResolvedValue([
              {
                id: 'position-1',
                market: 'market-1',
                size: '10',
                value: '100',
              },
              {
                id: 'position-2',
                market: 'market-1',
                size: '20',
                value: '200',
              },
            ]),
          });

<<<<<<< HEAD
      (computeProxyAddress as jest.Mock).mockReturnValue(
        '0x9999999999999999999999999999999999999999',
      );
      (isSmartContractAddress as jest.Mock).mockResolvedValue(false);
      (hasAllowances as jest.Mock).mockResolvedValue(false);
      (globalThis.fetch as jest.Mock).mockResolvedValue({
        ok: true,
        json: jest.fn().mockResolvedValue(mockUnrealizedPnL),
      });
=======
        mockComputeProxyAddress.mockReturnValue('0xproxy');
        mockParsePolymarketPositions.mockResolvedValue([
          {
            id: 'position-1',
            outcomeTokenId: 'token-1',
            marketId: 'market-1',
            status: PredictPositionStatus.WON,
            currentValue: 100,
            cashPnl: 50,
          },
          {
            id: 'position-2',
            outcomeTokenId: 'token-2',
            marketId: 'market-1',
            status: PredictPositionStatus.WON,
            currentValue: 200,
            cashPnl: 100,
          },
        ]);
>>>>>>> f4e8f8d0

        // Act
        provider.confirmClaim({ positions: mockPositions, signer: mockSigner });

        // Assert - subsequent getPositions should filter out claimed positions
        const result = await provider.getPositions({ address: mockAddress });
        expect(result).toHaveLength(0);
      });

      it('handles single position claim', async () => {
        // Arrange
        const provider = createProvider();
        const mockAddress = '0x1234567890123456789012345678901234567890';
        const mockSigner = {
          address: mockAddress,
          signTypedMessage: jest.fn(),
          signPersonalMessage: jest.fn(),
        };
        const mockPosition = createMockPosition({
          id: 'position-1',
          outcomeTokenId: 'token-1',
          marketId: 'market-1',
          status: PredictPositionStatus.WON,
          currentValue: 100,
          cashPnl: 50,
        });

        (globalThis as unknown as { fetch: jest.Mock }).fetch = jest
          .fn()
          .mockResolvedValue({
            ok: true,
            json: jest.fn().mockResolvedValue([
              {
                id: 'position-1',
                market: 'market-1',
                size: '10',
                value: '100',
              },
            ]),
          });

        mockComputeProxyAddress.mockReturnValue('0xproxy');
        mockParsePolymarketPositions.mockResolvedValue([
          {
            id: 'position-1',
            outcomeTokenId: 'token-1',
            marketId: 'market-1',
            status: PredictPositionStatus.WON,
            currentValue: 100,
            cashPnl: 50,
          },
        ]);

        // Act
        provider.confirmClaim({
          positions: [mockPosition],
          signer: mockSigner,
        });

        // Assert
        const result = await provider.getPositions({ address: mockAddress });
        expect(result).toHaveLength(0);
      });
    });

    describe('getPositions with optimistic removal filtering', () => {
      it('filters out positions marked for optimistic removal', async () => {
        // Arrange
        const provider = createProvider();
        const mockAddress = '0x1234567890123456789012345678901234567890';
        const mockSigner = {
          address: mockAddress,
          signTypedMessage: jest.fn(),
          signPersonalMessage: jest.fn(),
        };

        // First, mark position-2 (token-2) for removal
        provider.confirmClaim({
          positions: [
            createMockPosition({
              id: 'position-2',
              outcomeTokenId: 'token-2',
              marketId: 'market-1',
              status: PredictPositionStatus.OPEN,
              currentValue: 0,
              cashPnl: 0,
            }),
          ],
          signer: mockSigner,
        });

        // Mock fetch to return 3 positions
        (globalThis as unknown as { fetch: jest.Mock }).fetch = jest
          .fn()
          .mockResolvedValue({
            ok: true,
            json: jest.fn().mockResolvedValue([
              {
                id: 'position-1',
                market: 'market-1',
                size: '10',
                value: '100',
              },
              {
                id: 'position-2',
                market: 'market-1',
                size: '20',
                value: '200',
              },
              {
                id: 'position-3',
                market: 'market-1',
                size: '30',
                value: '300',
              },
            ]),
          });

        mockComputeProxyAddress.mockReturnValue('0xproxy');
        mockParsePolymarketPositions.mockResolvedValue([
          {
            id: 'position-1',
            outcomeTokenId: 'token-1',
            marketId: 'market-1',
            providerId: 'polymarket',
          },
          {
            id: 'position-2',
            outcomeTokenId: 'token-2',
            marketId: 'market-1',
            providerId: 'polymarket',
          },
          {
            id: 'position-3',
            outcomeTokenId: 'token-3',
            marketId: 'market-1',
            providerId: 'polymarket',
          },
        ]);

        // Act
        const result = await provider.getPositions({ address: mockAddress });

        // Assert - should return only 2 positions (position-2 filtered out)
        expect(result).toHaveLength(2);
        expect(result).toEqual(
          expect.arrayContaining([
            expect.objectContaining({ outcomeTokenId: 'token-1' }),
            expect.objectContaining({ outcomeTokenId: 'token-3' }),
          ]),
        );
        expect(result).not.toEqual(
          expect.arrayContaining([
            expect.objectContaining({ outcomeTokenId: 'token-2' }),
          ]),
        );
      });

      it('cleans up optimistic updates older than 1 minute', async () => {
        // Arrange
        const provider = createProvider();
        const mockAddress = '0x1234567890123456789012345678901234567890';
        const mockSigner = {
          address: mockAddress,
          signTypedMessage: jest.fn(),
          signPersonalMessage: jest.fn(),
        };

        // Save the original Date.now
        const realDateNow = Date.now.bind(global.Date);
        const twoMinutesAgo = realDateNow() - 2 * 60 * 1000;

        // Mock Date.now to return 2 minutes ago for the first confirmClaim
        const dateNowStub = jest.fn();
        global.Date.now = dateNowStub;
        dateNowStub.mockReturnValueOnce(twoMinutesAgo);

        // Mark a position for removal 2 minutes ago (should be cleaned up)
        provider.confirmClaim({
          positions: [
            createMockPosition({
              id: 'old-position',
              outcomeTokenId: 'token-old',
              marketId: 'market-1',
              status: PredictPositionStatus.OPEN,
              currentValue: 0,
              cashPnl: 0,
            }),
          ],
          signer: mockSigner,
        });

<<<<<<< HEAD
    it('returns undefined when API returns empty array', async () => {
      const provider = createProvider();
=======
        // Now make Date.now return current time
        dateNowStub.mockImplementation(realDateNow);

        // Add a new position for removal (this should trigger cleanup of old updates)
        provider.confirmClaim({
          positions: [
            createMockPosition({
              id: 'new-sold-position',
              outcomeTokenId: 'token-new',
              marketId: 'market-1',
              status: PredictPositionStatus.OPEN,
              currentValue: 0,
              cashPnl: 0,
            }),
          ],
          signer: mockSigner,
        });
>>>>>>> f4e8f8d0

        // Mock fetch to return positions
        (globalThis as unknown as { fetch: jest.Mock }).fetch = jest
          .fn()
          .mockResolvedValue({
            ok: true,
            json: jest.fn().mockResolvedValue([
              {
                id: 'old-position',
                market: 'market-1',
                size: '10',
                value: '100',
              },
              {
                id: 'new-sold-position',
                market: 'market-1',
                size: '15',
                value: '150',
              },
              {
                id: 'visible-position',
                market: 'market-1',
                size: '20',
                value: '200',
              },
            ]),
          });

        mockComputeProxyAddress.mockReturnValue('0xproxy');
        mockParsePolymarketPositions.mockResolvedValue([
          {
            id: 'old-position',
            outcomeTokenId: 'token-old',
            marketId: 'market-1',
            providerId: 'polymarket',
          },
          {
            id: 'new-sold-position',
            outcomeTokenId: 'token-new',
            marketId: 'market-1',
            providerId: 'polymarket',
          },
          {
            id: 'visible-position',
            outcomeTokenId: 'token-visible',
            marketId: 'market-1',
            providerId: 'polymarket',
          },
        ]);

        // Act
        const result = await provider.getPositions({ address: mockAddress });

        // Assert - old position should NOT be filtered (cleaned up by timeout), new-sold-position SHOULD be filtered
        expect(result).toHaveLength(2);
        expect(result).toEqual(
          expect.arrayContaining([
            expect.objectContaining({ outcomeTokenId: 'token-old' }),
            expect.objectContaining({ outcomeTokenId: 'token-visible' }),
          ]),
        );
        expect(result).not.toEqual(
          expect.arrayContaining([
            expect.objectContaining({ outcomeTokenId: 'token-new' }),
          ]),
        );

        // Cleanup
        global.Date.now = realDateNow;
      });

<<<<<<< HEAD
      const result = await provider.getUnrealizedPnL({
        address: '0x1234567890123456789012345678901234567890',
      });

      expect(result).toBeUndefined();
    });
=======
      it('tracks multiple optimistic removals for same address', async () => {
        // Arrange
        const provider = createProvider();
        const mockAddress = '0x1234567890123456789012345678901234567890';
        const mockSigner = {
          address: mockAddress,
          signTypedMessage: jest.fn(),
          signPersonalMessage: jest.fn(),
        };

        // Mark 3 positions for removal
        provider.confirmClaim({
          positions: [
            createMockPosition({
              id: 'position-1',
              outcomeTokenId: 'token-1',
              marketId: 'market-1',
              status: PredictPositionStatus.OPEN,
              currentValue: 0,
              cashPnl: 0,
            }),
            createMockPosition({
              id: 'position-2',
              outcomeTokenId: 'token-2',
              marketId: 'market-1',
              status: PredictPositionStatus.OPEN,
              currentValue: 0,
              cashPnl: 0,
            }),
            createMockPosition({
              id: 'position-3',
              outcomeTokenId: 'token-3',
              marketId: 'market-1',
              status: PredictPositionStatus.OPEN,
              currentValue: 0,
              cashPnl: 0,
            }),
          ],
          signer: mockSigner,
        });
>>>>>>> f4e8f8d0

        (globalThis as unknown as { fetch: jest.Mock }).fetch = jest
          .fn()
          .mockResolvedValue({
            ok: true,
            json: jest.fn().mockResolvedValue([
              { id: 'position-1', market: 'market-1' },
              { id: 'position-2', market: 'market-1' },
              { id: 'position-3', market: 'market-1' },
              { id: 'position-4', market: 'market-1' },
            ]),
          });

        mockComputeProxyAddress.mockReturnValue('0xproxy');
        mockParsePolymarketPositions.mockResolvedValue([
          {
            id: 'position-1',
            outcomeTokenId: 'token-1',
            marketId: 'market-1',
            providerId: 'polymarket',
          },
          {
            id: 'position-2',
            outcomeTokenId: 'token-2',
            marketId: 'market-1',
            providerId: 'polymarket',
          },
          {
            id: 'position-3',
            outcomeTokenId: 'token-3',
            marketId: 'market-1',
            providerId: 'polymarket',
          },
          {
            id: 'position-4',
            outcomeTokenId: 'token-4',
            marketId: 'market-1',
            providerId: 'polymarket',
          },
        ]);

        // Act
        const result = await provider.getPositions({ address: mockAddress });

        // Assert - only position-4 should remain
        expect(result).toHaveLength(1);
        expect(result[0]).toMatchObject({ outcomeTokenId: 'token-4' });
      });

      it('handles multiple addresses independently', async () => {
        // Arrange
        const provider = createProvider();
        const addressA = '0x1111111111111111111111111111111111111111';
        const addressB = '0x2222222222222222222222222222222222222222';

        // Mark position-1 (token-1) for removal for address A
        provider.confirmClaim({
          positions: [
            createMockPosition({
              id: 'position-1',
              outcomeTokenId: 'token-1',
              marketId: 'market-1',
              status: PredictPositionStatus.OPEN,
              currentValue: 0,
              cashPnl: 0,
            }),
          ],
          signer: {
            address: addressA,
            signTypedMessage: jest.fn(),
            signPersonalMessage: jest.fn(),
          },
        });

        // Mark position-2 (token-2) for removal for address B
        provider.confirmClaim({
          positions: [
            createMockPosition({
              id: 'position-2',
              outcomeTokenId: 'token-2',
              marketId: 'market-1',
              status: PredictPositionStatus.OPEN,
              currentValue: 0,
              cashPnl: 0,
            }),
          ],
          signer: {
            address: addressB,
            signTypedMessage: jest.fn(),
            signPersonalMessage: jest.fn(),
          },
        });

        // Mock fetch for address A
        (globalThis as unknown as { fetch: jest.Mock }).fetch = jest
          .fn()
          .mockResolvedValue({
            ok: true,
            json: jest.fn().mockResolvedValue([
              { id: 'position-1', market: 'market-1' },
              { id: 'position-2', market: 'market-1' },
            ]),
          });

        mockComputeProxyAddress.mockReturnValue('0xproxy');
        mockParsePolymarketPositions.mockResolvedValue([
          {
            id: 'position-1',
            outcomeTokenId: 'token-1',
            marketId: 'market-1',
            providerId: 'polymarket',
          },
          {
            id: 'position-2',
            outcomeTokenId: 'token-2',
            marketId: 'market-1',
            providerId: 'polymarket',
          },
        ]);

        // Act - get positions for address A
        const resultA = await provider.getPositions({ address: addressA });

        // Assert - only position-2 should be returned (position-1 filtered for addressA)
        expect(resultA).toHaveLength(1);
        expect(resultA[0]).toMatchObject({ outcomeTokenId: 'token-2' });
      });

      it('returns all positions when no optimistic updates exist', async () => {
        // Arrange
        const provider = createProvider();
        const mockAddress = '0x1234567890123456789012345678901234567890';

        (globalThis as unknown as { fetch: jest.Mock }).fetch = jest
          .fn()
          .mockResolvedValue({
            ok: true,
            json: jest.fn().mockResolvedValue([
              { id: 'position-1', market: 'market-1' },
              { id: 'position-2', market: 'market-1' },
              { id: 'position-3', market: 'market-1' },
              { id: 'position-4', market: 'market-1' },
              { id: 'position-5', market: 'market-1' },
            ]),
          });

        mockComputeProxyAddress.mockReturnValue('0xproxy');
        mockParsePolymarketPositions.mockResolvedValue([
          {
            id: 'position-1',
            outcomeTokenId: 'token-1',
            marketId: 'market-1',
            providerId: 'polymarket',
          },
          {
            id: 'position-2',
            outcomeTokenId: 'token-2',
            marketId: 'market-1',
            providerId: 'polymarket',
          },
          {
            id: 'position-3',
            outcomeTokenId: 'token-3',
            marketId: 'market-1',
            providerId: 'polymarket',
          },
          {
            id: 'position-4',
            outcomeTokenId: 'token-4',
            marketId: 'market-1',
            providerId: 'polymarket',
          },
          {
            id: 'position-5',
            outcomeTokenId: 'token-5',
            marketId: 'market-1',
            providerId: 'polymarket',
          },
        ]);

        // Act
        const result = await provider.getPositions({ address: mockAddress });

        // Assert
        expect(result).toHaveLength(5);
      });

      it('handles empty optimistic updates list gracefully', async () => {
        // Arrange
        const provider = createProvider();
        const mockAddress = '0x1234567890123456789012345678901234567890';

        (globalThis as unknown as { fetch: jest.Mock }).fetch = jest
          .fn()
          .mockResolvedValue({
            ok: true,
            json: jest
              .fn()
              .mockResolvedValue([{ id: 'position-1', market: 'market-1' }]),
          });

        mockComputeProxyAddress.mockReturnValue('0xproxy');
        mockParsePolymarketPositions.mockResolvedValue([
          {
            id: 'position-1',
            outcomeTokenId: 'token-1',
            marketId: 'market-1',
            providerId: 'polymarket',
          },
        ]);

        // Act
        const result = await provider.getPositions({ address: mockAddress });

<<<<<<< HEAD
      (computeProxyAddress as jest.Mock).mockReturnValue(
        '0x9999999999999999999999999999999999999999',
      );
      (isSmartContractAddress as jest.Mock).mockResolvedValue(false);
      (hasAllowances as jest.Mock).mockResolvedValue(false);
      (globalThis.fetch as jest.Mock).mockResolvedValue({
        ok: true,
        json: jest.fn().mockResolvedValue(mockUnrealizedPnL),
=======
        // Assert - no errors, returns all positions
        expect(result).toHaveLength(1);
        expect(result[0]).toMatchObject({ outcomeTokenId: 'token-1' });
>>>>>>> f4e8f8d0
      });
    });

    describe('placeOrder with optimistic updates', () => {
      it('marks position for optimistic removal when selling', async () => {
        // Arrange
        const { provider, mockSigner } = setupPlaceOrderTest();
        const preview = createMockOrderPreview({
          side: Side.SELL,
          outcomeTokenId: 'token-123',
          positionId: 'position-123',
        });
        const orderParams = {
          signer: mockSigner,
          providerId: 'polymarket',
          preview,
        };

        // Act
        await provider.placeOrder(orderParams);

        // Assert - subsequent getPositions should filter out the sold position
        (globalThis as unknown as { fetch: jest.Mock }).fetch = jest
          .fn()
          .mockResolvedValue({
            ok: true,
            json: jest
              .fn()
              .mockResolvedValue([{ id: 'position-123', market: 'market-1' }]),
          });

        mockComputeProxyAddress.mockReturnValue('0xproxy');
        mockParsePolymarketPositions.mockResolvedValue([
          {
            id: 'position-123',
            outcomeTokenId: 'token-123',
            marketId: 'market-1',
            providerId: 'polymarket',
          },
        ]);

        const positions = await provider.getPositions({
          address: mockSigner.address,
        });
        expect(positions).toHaveLength(0);
      });

      it('creates optimistic position when buying', async () => {
        // Arrange
        const { provider, mockSigner } = setupPlaceOrderTest();
        const preview = createMockOrderPreview({
          side: Side.BUY,
          outcomeTokenId: 'token-456',
          outcomeId: 'outcome-456',
          marketId: 'market-1',
        });
        const orderParams = {
          signer: mockSigner,
          providerId: 'polymarket',
          preview,
        };

        // Mock getMarketDetails for optimistic position creation
        mockGetMarketDetailsFromGammaApi.mockResolvedValue({
          id: 'market-1',
          question: 'Test Market',
          markets: [],
        });
        mockParsePolymarketEvents.mockReturnValue([
          {
            id: 'market-1',
            outcomes: [
              {
                id: 'outcome-456',
                title: 'Yes',
                tokens: [{ id: 'token-456', title: 'Yes', price: 0.5 }],
              },
            ],
          },
        ]);

        // Mock submitClobOrder to return transaction amounts
        mockSubmitClobOrder.mockResolvedValue({
          success: true,
          response: {
            success: true,
            makingAmount: '1000000', // $1 USDC (6 decimals)
            takingAmount: '2000000', // 2 shares
            orderID: 'order-123',
            status: 'success',
            transactionsHashes: [],
          },
          error: undefined,
        });

        // Act
        await provider.placeOrder(orderParams);

        // Assert - getPositions should return API position OR optimistic position
        (globalThis as unknown as { fetch: jest.Mock }).fetch = jest
          .fn()
          .mockResolvedValue({
            ok: true,
            json: jest.fn().mockResolvedValue([]),
          });

        mockComputeProxyAddress.mockReturnValue('0xproxy');
        mockParsePolymarketPositions.mockResolvedValue([]);

        const positions = await provider.getPositions({
          address: mockSigner.address,
        });

        // Should have the optimistic position
        expect(positions.length).toBeGreaterThanOrEqual(1);
        const optimisticPos = positions.find(
          (p) => p.outcomeTokenId === 'token-456',
        );
        expect(optimisticPos).toBeDefined();
        expect(optimisticPos?.optimistic).toBe(true);
      });
    });
<<<<<<< HEAD

    it('fetches account state when not cached', async () => {
      const provider = createProvider();
      const mockUnrealizedPnL = [
        {
          user: '0x9999999999999999999999999999999999999999',
          cashUpnl: 5.5,
          percentUpnl: 10.5,
        },
      ];

      (computeProxyAddress as jest.Mock).mockReturnValue(
        '0x9999999999999999999999999999999999999999',
      );
      (isSmartContractAddress as jest.Mock).mockResolvedValue(true);
      (hasAllowances as jest.Mock).mockResolvedValue(true);
      (globalThis.fetch as jest.Mock).mockResolvedValue({
        ok: true,
        json: jest.fn().mockResolvedValue(mockUnrealizedPnL),
      });

      const result = await provider.getUnrealizedPnL({
        address: '0xNewAddress',
      });

      expect(result).toEqual(mockUnrealizedPnL[0]);
      expect(computeProxyAddress).toHaveBeenCalled();
    });
  });
=======
>>>>>>> f4e8f8d0

    describe('optimistic position creation - BUY orders', () => {
      beforeEach(() => {
        jest.clearAllMocks();
      });

      it('creates optimistic position when buying new shares', async () => {
        // Arrange
        const { provider, mockSigner, mockFetch } = setupOptimisticUpdateTest();

        mockMarketDetailsForOptimistic({
          marketId: 'market-1',
          outcomes: [
            {
              id: 'outcome-456',
              title: 'Yes',
              tokenId: 'token-456',
              price: 0.5,
            },
          ],
        });

        const preview = createMockOrderPreview({
          side: Side.BUY,
          outcomeTokenId: 'token-456',
          outcomeId: 'outcome-456',
          marketId: 'market-1',
          sharePrice: 0.5,
        });

        mockSubmitClobOrder.mockResolvedValue({
          success: true,
          response: {
            success: true,
            makingAmount: '1000000',
            takingAmount: '2000000',
            orderID: 'order-123',
            status: 'success',
            transactionsHashes: [],
          },
          error: undefined,
        });

        mockSignTypedMessage.mockResolvedValue('0xsignature');
        mockSignPersonalMessage.mockResolvedValue('0xpersonalsignature');
        mockCreateApiKey.mockResolvedValue({
          apiKey: 'test-api-key',
          secret: 'test-secret',
          passphrase: 'test-passphrase',
        });
        mockPriceValid.mockReturnValue(true);
        mockGetContractConfig.mockReturnValue({
          exchange: '0x1234567890123456789012345678901234567890',
          negRiskExchange: '0x0987654321098765432109876543210987654321',
          collateral: '0xCollateralAddress',
          conditionalTokens: '0xConditionalTokensAddress',
          negRiskAdapter: '0xNegRiskAdapterAddress',
        });
        mockGetOrderTypedData.mockReturnValue({
          types: {},
          primaryType: 'Order',
          domain: {},
          message: {},
        });
        mockGetL2Headers.mockReturnValue({
          POLY_ADDRESS: 'address',
          POLY_SIGNATURE: 'signature',
          POLY_TIMESTAMP: 'timestamp',
          POLY_API_KEY: 'apiKey',
          POLY_PASSPHRASE: 'passphrase',
        });
        mockCreateSafeFeeAuthorization.mockResolvedValue({
          type: 'safe-transaction',
          authorization: {
            tx: {
              to: '0xCollateralAddress',
              operation: 0,
              data: '0xdata',
              value: '0',
            },
            sig: '0xsig',
          },
        });

        // Act
        await provider.placeOrder({ signer: mockSigner, preview });

        // Assert
        mockFetch.mockResolvedValue({
          ok: true,
          json: jest.fn().mockResolvedValue([]),
        });

        mockParsePolymarketPositions.mockResolvedValue([]);

        const positions = await provider.getPositions({
          address: mockSigner.address,
        });

        expect(positions.length).toBeGreaterThanOrEqual(1);
        const optimisticPos = positions.find(
          (p) => p.outcomeTokenId === 'token-456',
        );
        expect(optimisticPos).toBeDefined();
        expect(optimisticPos?.optimistic).toBe(true);
      });

      it('verifies createOptimisticPosition helper creates position with optimistic flag', () => {
        // Arrange
        const basePosition = createMockPosition({
          id: 'position-1',
          outcomeTokenId: 'token-1',
        });

        // Act
        const optimisticPosition = createOptimisticPosition({
          id: 'position-1',
          outcomeTokenId: 'token-1',
        });

        // Assert
        expect(optimisticPosition.optimistic).toBe(true);
        expect(optimisticPosition.id).toBe(basePosition.id);
        expect(optimisticPosition.outcomeTokenId).toBe(
          basePosition.outcomeTokenId,
        );
      });

      it('calculates initial values correctly for new position', async () => {
        // Arrange
        const { provider, mockSigner, mockFetch } = setupOptimisticUpdateTest();

        mockMarketDetailsForOptimistic({
          marketId: 'market-1',
          outcomes: [
            {
              id: 'outcome-789',
              title: 'Yes',
              tokenId: 'token-789',
              price: 0.6,
            },
          ],
        });

        const preview = createMockOrderPreview({
          side: Side.BUY,
          outcomeTokenId: 'token-789',
          outcomeId: 'outcome-789',
          marketId: 'market-1',
          sharePrice: 0.6,
        });

        mockSubmitClobOrder.mockResolvedValue({
          success: true,
          response: {
            success: true,
            makingAmount: '3000000',
            takingAmount: '5000000',
            orderID: 'order-123',
            status: 'success',
            transactionsHashes: [],
          },
          error: undefined,
        });

        mockSignTypedMessage.mockResolvedValue('0xsignature');
        mockCreateApiKey.mockResolvedValue({
          apiKey: 'test-api-key',
          secret: 'test-secret',
          passphrase: 'test-passphrase',
        });
        mockPriceValid.mockReturnValue(true);
        mockGetContractConfig.mockReturnValue({
          exchange: '0x1234567890123456789012345678901234567890',
          negRiskExchange: '0x0987654321098765432109876543210987654321',
          collateral: '0xCollateralAddress',
          conditionalTokens: '0xConditionalTokensAddress',
          negRiskAdapter: '0xNegRiskAdapterAddress',
        });
        mockGetOrderTypedData.mockReturnValue({
          types: {},
          primaryType: 'Order',
          domain: {},
          message: {},
        });
        mockGetL2Headers.mockReturnValue({
          POLY_ADDRESS: 'address',
          POLY_SIGNATURE: 'signature',
          POLY_TIMESTAMP: 'timestamp',
          POLY_API_KEY: 'apiKey',
          POLY_PASSPHRASE: 'passphrase',
        });
        mockCreateSafeFeeAuthorization.mockResolvedValue({
          type: 'safe-transaction',
          authorization: {
            tx: {
              to: '0xCollateralAddress',
              operation: 0,
              data: '0xdata',
              value: '0',
            },
            sig: '0xsig',
          },
        });

        // Act
        await provider.placeOrder({ signer: mockSigner, preview });

        // Assert
        mockFetch.mockResolvedValue({
          ok: true,
          json: jest.fn().mockResolvedValue([]),
        });
        mockParsePolymarketPositions.mockResolvedValue([]);

        const positions = await provider.getPositions({
          address: mockSigner.address,
        });

        const optimisticPos = positions.find(
          (p) => p.outcomeTokenId === 'token-789',
        );

        expect(optimisticPos?.amount).toBe(5000000);
        expect(optimisticPos?.initialValue).toBe(3000000);
        expect(optimisticPos?.avgPrice).toBeCloseTo(0.6);
        expect(optimisticPos?.size).toBe(5000000);
      });

      it('sets expected size for validation', async () => {
        // Arrange
        const { provider, mockSigner, mockFetch } = setupOptimisticUpdateTest();

        mockMarketDetailsForOptimistic({
          marketId: 'market-1',
          outcomes: [
            {
              id: 'outcome-999',
              title: 'No',
              tokenId: 'token-999',
              price: 0.4,
            },
          ],
        });

        const preview = createMockOrderPreview({
          side: Side.BUY,
          outcomeTokenId: 'token-999',
          outcomeId: 'outcome-999',
          marketId: 'market-1',
          sharePrice: 0.4,
        });

        mockSubmitClobOrder.mockResolvedValue({
          success: true,
          response: {
            success: true,
            makingAmount: '2000000',
            takingAmount: '10000000',
            orderID: 'order-123',
            status: 'success',
            transactionsHashes: [],
          },
          error: undefined,
        });

        mockSignTypedMessage.mockResolvedValue('0xsignature');
        mockCreateApiKey.mockResolvedValue({
          apiKey: 'test-api-key',
          secret: 'test-secret',
          passphrase: 'test-passphrase',
        });
        mockPriceValid.mockReturnValue(true);
        mockGetContractConfig.mockReturnValue({
          exchange: '0x1234567890123456789012345678901234567890',
          negRiskExchange: '0x0987654321098765432109876543210987654321',
          collateral: '0xCollateralAddress',
          conditionalTokens: '0xConditionalTokensAddress',
          negRiskAdapter: '0xNegRiskAdapterAddress',
        });
        mockGetOrderTypedData.mockReturnValue({
          types: {},
          primaryType: 'Order',
          domain: {},
          message: {},
        });
        mockGetL2Headers.mockReturnValue({
          POLY_ADDRESS: 'address',
          POLY_SIGNATURE: 'signature',
          POLY_TIMESTAMP: 'timestamp',
          POLY_API_KEY: 'apiKey',
          POLY_PASSPHRASE: 'passphrase',
        });
        mockCreateSafeFeeAuthorization.mockResolvedValue({
          type: 'safe-transaction',
          authorization: {
            tx: {
              to: '0xCollateralAddress',
              operation: 0,
              data: '0xdata',
              value: '0',
            },
            sig: '0xsig',
          },
        });

        // Act
        await provider.placeOrder({ signer: mockSigner, preview });

        // Assert
        mockFetch.mockResolvedValue({
          ok: true,
          json: jest.fn().mockResolvedValue([]),
        });
        mockParsePolymarketPositions.mockResolvedValue([]);

        const positions = await provider.getPositions({
          address: mockSigner.address,
        });

        const optimisticPos = positions.find(
          (p) => p.outcomeTokenId === 'token-999',
        );

        expect(optimisticPos?.size).toBe(10000000);
      });

      it('fetches market details for complete position data', async () => {
        // Arrange
        const { provider, mockSigner } = setupOptimisticUpdateTest();

        mockMarketDetailsForOptimistic({
          marketId: 'market-test',
          outcomes: [
            {
              id: 'outcome-test',
              title: 'Maybe',
              tokenId: 'token-test',
              price: 0.5,
            },
          ],
        });

        const preview = createMockOrderPreview({
          side: Side.BUY,
          outcomeTokenId: 'token-test',
          outcomeId: 'outcome-test',
          marketId: 'market-test',
        });

        mockSubmitClobOrder.mockResolvedValue({
          success: true,
          response: {
            success: true,
            makingAmount: '1000000',
            takingAmount: '2000000',
            orderID: 'order-123',
            status: 'success',
            transactionsHashes: [],
          },
          error: undefined,
        });

        mockSignTypedMessage.mockResolvedValue('0xsignature');
        mockCreateApiKey.mockResolvedValue({
          apiKey: 'test-api-key',
          secret: 'test-secret',
          passphrase: 'test-passphrase',
        });
        mockPriceValid.mockReturnValue(true);
        mockGetContractConfig.mockReturnValue({
          exchange: '0x1234567890123456789012345678901234567890',
          negRiskExchange: '0x0987654321098765432109876543210987654321',
          collateral: '0xCollateralAddress',
          conditionalTokens: '0xConditionalTokensAddress',
          negRiskAdapter: '0xNegRiskAdapterAddress',
        });
        mockGetOrderTypedData.mockReturnValue({
          types: {},
          primaryType: 'Order',
          domain: {},
          message: {},
        });
        mockGetL2Headers.mockReturnValue({
          POLY_ADDRESS: 'address',
          POLY_SIGNATURE: 'signature',
          POLY_TIMESTAMP: 'timestamp',
          POLY_API_KEY: 'apiKey',
          POLY_PASSPHRASE: 'passphrase',
        });
        mockCreateSafeFeeAuthorization.mockResolvedValue({
          type: 'safe-transaction',
          authorization: {
            tx: {
              to: '0xCollateralAddress',
              operation: 0,
              data: '0xdata',
              value: '0',
            },
            sig: '0xsig',
          },
        });

        // Act
        await provider.placeOrder({ signer: mockSigner, preview });

        // Assert
        expect(mockGetMarketDetailsFromGammaApi).toHaveBeenCalledWith({
          marketId: 'market-test',
        });
      });

      it('handles market details fetch failure gracefully', async () => {
        // Arrange
        const { provider, mockSigner, mockFetch } = setupOptimisticUpdateTest();

        mockGetMarketDetailsFromGammaApi.mockRejectedValue(
          new Error('API error'),
        );

        const preview = createMockOrderPreview({
          side: Side.BUY,
          outcomeTokenId: 'token-error',
          outcomeId: 'outcome-error',
          marketId: 'market-error',
        });

        mockSubmitClobOrder.mockResolvedValue({
          success: true,
          response: {
            success: true,
            makingAmount: '1000000',
            takingAmount: '2000000',
            orderID: 'order-123',
            status: 'success',
            transactionsHashes: [],
          },
          error: undefined,
        });

        mockSignTypedMessage.mockResolvedValue('0xsignature');
        mockCreateApiKey.mockResolvedValue({
          apiKey: 'test-api-key',
          secret: 'test-secret',
          passphrase: 'test-passphrase',
        });
        mockPriceValid.mockReturnValue(true);
        mockGetContractConfig.mockReturnValue({
          exchange: '0x1234567890123456789012345678901234567890',
          negRiskExchange: '0x0987654321098765432109876543210987654321',
          collateral: '0xCollateralAddress',
          conditionalTokens: '0xConditionalTokensAddress',
          negRiskAdapter: '0xNegRiskAdapterAddress',
        });
        mockGetOrderTypedData.mockReturnValue({
          types: {},
          primaryType: 'Order',
          domain: {},
          message: {},
        });
        mockGetL2Headers.mockReturnValue({
          POLY_ADDRESS: 'address',
          POLY_SIGNATURE: 'signature',
          POLY_TIMESTAMP: 'timestamp',
          POLY_API_KEY: 'apiKey',
          POLY_PASSPHRASE: 'passphrase',
        });
        mockCreateSafeFeeAuthorization.mockResolvedValue({
          type: 'safe-transaction',
          authorization: {
            tx: {
              to: '0xCollateralAddress',
              operation: 0,
              data: '0xdata',
              value: '0',
            },
            sig: '0xsig',
          },
        });

        // Act
        await provider.placeOrder({ signer: mockSigner, preview });

        // Assert - order still succeeds
        mockFetch.mockResolvedValue({
          ok: true,
          json: jest.fn().mockResolvedValue([]),
        });
        mockParsePolymarketPositions.mockResolvedValue([]);

        const positions = await provider.getPositions({
          address: mockSigner.address,
        });

        const optimisticPos = positions.find(
          (p) => p.outcomeTokenId === 'token-error',
        );
        expect(optimisticPos).toBeDefined();
        expect(optimisticPos?.optimistic).toBe(true);
      });

      it('does not create optimistic update for claimable positions', async () => {
        // Arrange
        const { provider, mockSigner, mockFetch } = setupOptimisticUpdateTest();

        mockFetch.mockResolvedValue({
          ok: true,
          json: jest.fn().mockResolvedValue([
            {
              id: 'position-1',
              market: 'market-1',
              size: '10',
              value: '100',
            },
          ]),
        });

        mockParsePolymarketPositions.mockResolvedValue([
          createMockPosition({
            id: 'position-1',
            outcomeTokenId: 'token-claimable',
            marketId: 'market-1',
            claimable: true,
          }),
        ]);

        const preview = createMockOrderPreview({
          side: Side.BUY,
          outcomeTokenId: 'token-claimable',
          outcomeId: 'outcome-claimable',
          marketId: 'market-1',
        });

        mockSignTypedMessage.mockResolvedValue('0xsignature');
        mockCreateApiKey.mockResolvedValue({
          apiKey: 'test-api-key',
          secret: 'test-secret',
          passphrase: 'test-passphrase',
        });
        mockPriceValid.mockReturnValue(true);
        mockGetContractConfig.mockReturnValue({
          exchange: '0x1234567890123456789012345678901234567890',
          negRiskExchange: '0x0987654321098765432109876543210987654321',
          collateral: '0xCollateralAddress',
          conditionalTokens: '0xConditionalTokensAddress',
          negRiskAdapter: '0xNegRiskAdapterAddress',
        });
        mockGetOrderTypedData.mockReturnValue({
          types: {},
          primaryType: 'Order',
          domain: {},
          message: {},
        });
        mockGetL2Headers.mockReturnValue({
          POLY_ADDRESS: 'address',
          POLY_SIGNATURE: 'signature',
          POLY_TIMESTAMP: 'timestamp',
          POLY_API_KEY: 'apiKey',
          POLY_PASSPHRASE: 'passphrase',
        });

        // Act
        const result = await provider.placeOrder({
          signer: mockSigner,
          preview,
        });

        // Assert
        expect(result.success).toBe(false);
        expect(result.error).toBe('Cannot place orders on claimable positions');
      });
    });

    describe('optimistic position updates - UPDATE existing positions', () => {
      beforeEach(() => {
        jest.clearAllMocks();
      });

      it('updates existing position when buying more shares', async () => {
        // Arrange
        const { provider, mockSigner, mockFetch } = setupOptimisticUpdateTest();

        mockMarketDetailsForOptimistic({
          marketId: 'market-1',
          outcomes: [
            {
              id: 'outcome-update',
              title: 'Yes',
              tokenId: 'token-update',
              price: 0.5,
            },
          ],
        });

        // First order - create initial position
        const firstPreview = createMockOrderPreview({
          side: Side.BUY,
          outcomeTokenId: 'token-update',
          outcomeId: 'outcome-update',
          marketId: 'market-1',
          sharePrice: 0.5,
        });

        mockSubmitClobOrder.mockResolvedValueOnce({
          success: true,
          response: {
            success: true,
            makingAmount: '1000000',
            takingAmount: '2000000',
            orderID: 'order-1',
            status: 'success',
            transactionsHashes: [],
          },
          error: undefined,
        });

        mockSignTypedMessage.mockResolvedValue('0xsignature');
        mockCreateApiKey.mockResolvedValue({
          apiKey: 'test-api-key',
          secret: 'test-secret',
          passphrase: 'test-passphrase',
        });
        mockPriceValid.mockReturnValue(true);
        mockGetContractConfig.mockReturnValue({
          exchange: '0x1234567890123456789012345678901234567890',
          negRiskExchange: '0x0987654321098765432109876543210987654321',
          collateral: '0xCollateralAddress',
          conditionalTokens: '0xConditionalTokensAddress',
          negRiskAdapter: '0xNegRiskAdapterAddress',
        });
        mockGetOrderTypedData.mockReturnValue({
          types: {},
          primaryType: 'Order',
          domain: {},
          message: {},
        });
        mockGetL2Headers.mockReturnValue({
          POLY_ADDRESS: 'address',
          POLY_SIGNATURE: 'signature',
          POLY_TIMESTAMP: 'timestamp',
          POLY_API_KEY: 'apiKey',
          POLY_PASSPHRASE: 'passphrase',
        });
        mockCreateSafeFeeAuthorization.mockResolvedValue({
          type: 'safe-transaction',
          authorization: {
            tx: {
              to: '0xCollateralAddress',
              operation: 0,
              data: '0xdata',
              value: '0',
            },
            sig: '0xsig',
          },
        });

        await provider.placeOrder({
          signer: mockSigner,
          preview: firstPreview,
        });

        // Second order - update existing position
        const secondPreview = createMockOrderPreview({
          side: Side.BUY,
          outcomeTokenId: 'token-update',
          outcomeId: 'outcome-update',
          marketId: 'market-1',
          sharePrice: 0.6,
        });

        mockSubmitClobOrder.mockResolvedValueOnce({
          success: true,
          response: {
            success: true,
            makingAmount: '3000000',
            takingAmount: '5000000',
            orderID: 'order-2',
            status: 'success',
            transactionsHashes: [],
          },
          error: undefined,
        });

<<<<<<< HEAD
      expect(result).toEqual([]);
    });

    it('returns empty array when non-Error exception is thrown', async () => {
      const provider = createProvider();
      (global.fetch as jest.Mock).mockRejectedValue('String error');

      const result = await provider.getPriceHistory({ marketId: 'market-1' });

      expect(result).toEqual([]);
    });
  });
=======
        // Act
        await provider.placeOrder({
          signer: mockSigner,
          preview: secondPreview,
        });
>>>>>>> f4e8f8d0

        // Assert
        mockFetch.mockResolvedValue({
          ok: true,
          json: jest.fn().mockResolvedValue([]),
        });
        mockParsePolymarketPositions.mockResolvedValue([]);

<<<<<<< HEAD
    beforeEach(() => {
      (computeProxyAddress as jest.Mock).mockReturnValue('0xSafeAddress');
      (generateTransferData as jest.Mock).mockReturnValue('0xtransferData');
    });
=======
        const positions = await provider.getPositions({
          address: mockSigner.address,
        });
>>>>>>> f4e8f8d0

        const optimisticPos = positions.find(
          (p) => p.outcomeTokenId === 'token-update',
        );

        expect(optimisticPos).toBeDefined();
        expect(optimisticPos?.optimistic).toBe(true);
      });

      it('accumulates amount and initialValue correctly', async () => {
        // Arrange
        const { provider, mockSigner, mockFetch } = setupOptimisticUpdateTest();

        mockMarketDetailsForOptimistic({
          marketId: 'market-1',
          outcomes: [
            {
              id: 'outcome-accum',
              title: 'Yes',
              tokenId: 'token-accum',
              price: 0.5,
            },
          ],
        });

        mockSignTypedMessage.mockResolvedValue('0xsignature');
        mockCreateApiKey.mockResolvedValue({
          apiKey: 'test-api-key',
          secret: 'test-secret',
          passphrase: 'test-passphrase',
        });
        mockPriceValid.mockReturnValue(true);
        mockGetContractConfig.mockReturnValue({
          exchange: '0x1234567890123456789012345678901234567890',
          negRiskExchange: '0x0987654321098765432109876543210987654321',
          collateral: '0xCollateralAddress',
          conditionalTokens: '0xConditionalTokensAddress',
          negRiskAdapter: '0xNegRiskAdapterAddress',
        });
        mockGetOrderTypedData.mockReturnValue({
          types: {},
          primaryType: 'Order',
          domain: {},
          message: {},
        });
        mockGetL2Headers.mockReturnValue({
          POLY_ADDRESS: 'address',
          POLY_SIGNATURE: 'signature',
          POLY_TIMESTAMP: 'timestamp',
          POLY_API_KEY: 'apiKey',
          POLY_PASSPHRASE: 'passphrase',
        });
        mockCreateSafeFeeAuthorization.mockResolvedValue({
          type: 'safe-transaction',
          authorization: {
            tx: {
              to: '0xCollateralAddress',
              operation: 0,
              data: '0xdata',
              value: '0',
            },
            sig: '0xsig',
          },
        });

        const firstPreview = createMockOrderPreview({
          side: Side.BUY,
          outcomeTokenId: 'token-accum',
          outcomeId: 'outcome-accum',
          marketId: 'market-1',
        });

        mockSubmitClobOrder.mockResolvedValueOnce({
          success: true,
          response: {
            success: true,
            makingAmount: '2000000',
            takingAmount: '4000000',
            orderID: 'order-1',
            status: 'success',
            transactionsHashes: [],
          },
          error: undefined,
        });

        await provider.placeOrder({
          signer: mockSigner,
          preview: firstPreview,
        });

        const secondPreview = createMockOrderPreview({
          side: Side.BUY,
          outcomeTokenId: 'token-accum',
          outcomeId: 'outcome-accum',
          marketId: 'market-1',
        });

        mockSubmitClobOrder.mockResolvedValueOnce({
          success: true,
          response: {
            success: true,
            makingAmount: '3000000',
            takingAmount: '6000000',
            orderID: 'order-2',
            status: 'success',
            transactionsHashes: [],
          },
          error: undefined,
        });

        // Act
        await provider.placeOrder({
          signer: mockSigner,
          preview: secondPreview,
        });

        // Assert
        mockFetch.mockResolvedValue({
          ok: true,
          json: jest.fn().mockResolvedValue([]),
        });
        mockParsePolymarketPositions.mockResolvedValue([]);

        const positions = await provider.getPositions({
          address: mockSigner.address,
        });

        const optimisticPos = positions.find(
          (p) => p.outcomeTokenId === 'token-accum',
        );

        // Second order creates a new optimistic position, not an update
        // because optimistic positions don't persist in API
        expect(optimisticPos?.amount).toBe(6000000);
        expect(optimisticPos?.initialValue).toBe(3000000);
      });

      it('recalculates avgPrice after update', async () => {
        // Arrange
        const { provider, mockSigner, mockFetch } = setupOptimisticUpdateTest();

        mockMarketDetailsForOptimistic({
          marketId: 'market-1',
          outcomes: [
            {
              id: 'outcome-price',
              title: 'Yes',
              tokenId: 'token-price',
              price: 0.5,
            },
          ],
        });

        mockSignTypedMessage.mockResolvedValue('0xsignature');
        mockCreateApiKey.mockResolvedValue({
          apiKey: 'test-api-key',
          secret: 'test-secret',
          passphrase: 'test-passphrase',
        });
        mockPriceValid.mockReturnValue(true);
        mockGetContractConfig.mockReturnValue({
          exchange: '0x1234567890123456789012345678901234567890',
          negRiskExchange: '0x0987654321098765432109876543210987654321',
          collateral: '0xCollateralAddress',
          conditionalTokens: '0xConditionalTokensAddress',
          negRiskAdapter: '0xNegRiskAdapterAddress',
        });
        mockGetOrderTypedData.mockReturnValue({
          types: {},
          primaryType: 'Order',
          domain: {},
          message: {},
        });
        mockGetL2Headers.mockReturnValue({
          POLY_ADDRESS: 'address',
          POLY_SIGNATURE: 'signature',
          POLY_TIMESTAMP: 'timestamp',
          POLY_API_KEY: 'apiKey',
          POLY_PASSPHRASE: 'passphrase',
        });
        mockCreateSafeFeeAuthorization.mockResolvedValue({
          type: 'safe-transaction',
          authorization: {
            tx: {
              to: '0xCollateralAddress',
              operation: 0,
              data: '0xdata',
              value: '0',
            },
            sig: '0xsig',
          },
        });

        const firstPreview = createMockOrderPreview({
          side: Side.BUY,
          outcomeTokenId: 'token-price',
          outcomeId: 'outcome-price',
          marketId: 'market-1',
          sharePrice: 0.5,
        });

        mockSubmitClobOrder.mockResolvedValueOnce({
          success: true,
          response: {
            success: true,
            makingAmount: '5000000',
            takingAmount: '10000000',
            orderID: 'order-1',
            status: 'success',
            transactionsHashes: [],
          },
          error: undefined,
        });

        await provider.placeOrder({
          signer: mockSigner,
          preview: firstPreview,
        });

        const secondPreview = createMockOrderPreview({
          side: Side.BUY,
          outcomeTokenId: 'token-price',
          outcomeId: 'outcome-price',
          marketId: 'market-1',
          sharePrice: 0.7,
        });

        mockSubmitClobOrder.mockResolvedValueOnce({
          success: true,
          response: {
            success: true,
            makingAmount: '7000000',
            takingAmount: '10000000',
            orderID: 'order-2',
            status: 'success',
            transactionsHashes: [],
          },
          error: undefined,
        });

<<<<<<< HEAD
      // Then deposit transaction targets collateral contract
      expect(result.transactions[0].params.to).toBeDefined();
      expect(generateTransferData).toHaveBeenCalledWith('transfer', {
        toAddress: '0xSafeAddress',
        amount: '0x0',
      });
    });

    it('throws error when signer address is missing', async () => {
      const provider = createProvider();
      const mockSignerWithoutAddress = {
        address: '',
        signTypedMessage: jest.fn(),
        signPersonalMessage: jest.fn(),
      };

      await expect(
        provider.prepareDeposit({
          providerId: 'polymarket',
          signer: mockSignerWithoutAddress,
        }),
      ).rejects.toThrow('Signer address is required');
    });

    it('throws error when deploy transaction has no params', async () => {
      const provider = createProvider();
      (isSmartContractAddress as jest.Mock).mockResolvedValue(false);
      (hasAllowances as jest.Mock).mockResolvedValue(false);
      (getDeployProxyWalletTransaction as jest.Mock).mockResolvedValue({});

      await expect(
        provider.prepareDeposit({
          providerId: 'polymarket',
          signer: mockSigner,
        }),
      ).rejects.toThrow('Invalid deploy transaction: missing params');
    });

    it('throws error when allowance transaction has no params', async () => {
      const provider = createProvider();
      (isSmartContractAddress as jest.Mock).mockResolvedValue(true);
      (hasAllowances as jest.Mock).mockResolvedValue(false);
      (getProxyWalletAllowancesTransaction as jest.Mock).mockResolvedValue({});

      await expect(
        provider.prepareDeposit({
          providerId: 'polymarket',
          signer: mockSigner,
        }),
      ).rejects.toThrow('Invalid allowance transaction: missing params');
    });

    it('throws error when generateTransferData returns undefined', async () => {
      const provider = createProvider();
      (isSmartContractAddress as jest.Mock).mockResolvedValue(true);
      (hasAllowances as jest.Mock).mockResolvedValue(true);
      (generateTransferData as jest.Mock).mockReturnValue(undefined);

      await expect(
        provider.prepareDeposit({
          providerId: 'polymarket',
          signer: mockSigner,
        }),
      ).rejects.toThrow(
        'Failed to generate transfer data for deposit transaction',
      );
    });
  });

  describe('Rate Limiting', () => {
    describe('previewOrder with rate limiting', () => {
      beforeEach(() => {
        jest.clearAllMocks();
      });

      const setupPreviewOrderMock = () => {
        mockPreviewOrder.mockResolvedValue({
          marketId: 'market-1',
          outcomeId: 'outcome-1',
          outcomeTokenId: '0',
          timestamp: Date.now(),
          side: Side.BUY,
          sharePrice: 0.5,
          maxAmountSpent: 100,
          minAmountReceived: 200,
          slippage: 0.005,
          tickSize: 0.01,
          minOrderSize: 1,
          negRisk: false,
          fees: {
            metamaskFee: 0.5,
            providerFee: 0.5,
            totalFee: 1,
          },
        });
      };

      it('does not set rateLimited for SELL orders', async () => {
        setupPreviewOrderMock();
        const { provider, mockSigner } = setupPlaceOrderTest();

        // Place a BUY order first to set rate limit state
        const preview = createMockOrderPreview({ side: Side.BUY });
        await provider.placeOrder({
          signer: mockSigner,
          preview,
        });

        // Now try to preview a SELL order - should NOT be rate limited
        const sellPreview = await provider.previewOrder({
          marketId: 'market-1',
          outcomeId: 'outcome-1',
          outcomeTokenId: '0',
          side: Side.SELL,
          size: 10,
          signer: mockSigner,
        });

        expect(sellPreview.rateLimited).toBeUndefined();
      });

      it('does not set rateLimited when signer is not provided', async () => {
        setupPreviewOrderMock();
        const { provider } = setupPlaceOrderTest();

        const preview = await provider.previewOrder({
          marketId: 'market-1',
          outcomeId: 'outcome-1',
          outcomeTokenId: '0',
          side: Side.BUY,
          size: 10,
        });

        expect(preview.rateLimited).toBeUndefined();
      });

      it('does not set rateLimited when address has never placed an order', async () => {
        setupPreviewOrderMock();
        const { provider, mockSigner } = setupPlaceOrderTest();

        const preview = await provider.previewOrder({
          marketId: 'market-1',
          outcomeId: 'outcome-1',
          outcomeTokenId: '0',
          side: Side.BUY,
          size: 10,
          signer: mockSigner,
        });

        expect(preview.rateLimited).toBeUndefined();
      });

      it('sets rateLimited to true when BUY order is rate limited', async () => {
        setupPreviewOrderMock();
        const { provider, mockSigner } = setupPlaceOrderTest();

        // Place a BUY order first to set rate limit state
        const preview = createMockOrderPreview({ side: Side.BUY });
        await provider.placeOrder({
          signer: mockSigner,
          preview,
        });

        // Try to preview another BUY order immediately - should be rate limited
        const secondPreview = await provider.previewOrder({
          marketId: 'market-1',
          outcomeId: 'outcome-1',
          outcomeTokenId: '0',
          side: Side.BUY,
          size: 10,
          signer: mockSigner,
        });

        expect(secondPreview.rateLimited).toBe(true);
      });

      it('sets rateLimited to true when BUY order is in progress', async () => {
        setupPreviewOrderMock();
        const { provider, mockSigner } = setupPlaceOrderTest();

        mockSubmitClobOrder.mockImplementation(
          () =>
            new Promise((resolve) => {
              setTimeout(() => {
                resolve({
                  success: true,
                  response: {
                    makingAmount: '1000000',
                    orderID: 'order-123',
                    status: 'success',
                    takingAmount: '0',
                    transactionsHashes: [],
                  },
                  error: undefined,
                });
              }, 100);
            }),
        );

        const preview = createMockOrderPreview({ side: Side.BUY });
        const placeOrderPromise = provider.placeOrder({
          signer: mockSigner,
          preview,
        });

        const secondPreview = await provider.previewOrder({
          marketId: 'market-1',
          outcomeId: 'outcome-1',
          outcomeTokenId: '0',
          side: Side.BUY,
          size: 10,
          signer: mockSigner,
        });

        expect(secondPreview.rateLimited).toBe(true);

        await placeOrderPromise;
      });
    });

    describe('placeOrder rate limiting behavior', () => {
      it('successfully places BUY order', async () => {
        const { provider, mockSigner } = setupPlaceOrderTest();

        const preview = createMockOrderPreview({ side: Side.BUY });
        const result = await provider.placeOrder({
          signer: mockSigner,
          preview,
        });

        expect(result.success).toBe(true);
      });

      it('successfully places SELL order', async () => {
        const { provider, mockSigner } = setupPlaceOrderTest();

        const preview = createMockOrderPreview({ side: Side.SELL });
        const result = await provider.placeOrder({
          signer: mockSigner,
          preview,
        });

        expect(result.success).toBe(true);
      });

      it('handles failed BUY orders', async () => {
        const { provider, mockSigner } = setupPlaceOrderTest();
        mockSubmitClobOrder.mockResolvedValue({
          success: false,
          response: undefined,
          error: 'Order submission failed',
        });

        const preview = createMockOrderPreview({ side: Side.BUY });
        const result = await provider.placeOrder({
          signer: mockSigner,
          preview,
        });

        expect(result.success).toBe(false);
      });

      it('handles different addresses independently', async () => {
        const { provider } = setupPlaceOrderTest();
        const mockSigner1 = {
          address: '0x1111111111111111111111111111111111111111',
          signTypedMessage: mockSignTypedMessage,
          signPersonalMessage: mockSignPersonalMessage,
        };
        const mockSigner2 = {
          address: '0x2222222222222222222222222222222222222222',
          signTypedMessage: mockSignTypedMessage,
          signPersonalMessage: mockSignPersonalMessage,
        };

        const preview = createMockOrderPreview({ side: Side.BUY });
        const result1 = await provider.placeOrder({
          signer: mockSigner1,
          preview,
        });

        const result2 = await provider.placeOrder({
          signer: mockSigner2,
          preview,
        });

        expect(result1.success).toBe(true);
        expect(result2.success).toBe(true);
      });
    });
  });

  describe('getAccountState', () => {
    beforeEach(() => {
      jest.clearAllMocks();
      (computeProxyAddress as jest.Mock).mockReturnValue('0xSafeAddress');
    });
=======
        // Act
        await provider.placeOrder({
          signer: mockSigner,
          preview: secondPreview,
        });

        // Assert
        mockFetch.mockResolvedValue({
          ok: true,
          json: jest.fn().mockResolvedValue([]),
        });
        mockParsePolymarketPositions.mockResolvedValue([]);
>>>>>>> f4e8f8d0

        const positions = await provider.getPositions({
          address: mockSigner.address,
        });

        const optimisticPos = positions.find(
          (p) => p.outcomeTokenId === 'token-price',
        );

        // avgPrice is based on the second order only since optimistic
        // positions aren't returned from API for accumulation
        expect(optimisticPos?.avgPrice).toBeCloseTo(0.7);
      });

      it('preserves existing position data', async () => {
        // Arrange
        const { provider, mockSigner, mockFetch } = setupOptimisticUpdateTest();

        mockMarketDetailsForOptimistic({
          marketId: 'market-preserve',
          outcomes: [
            {
              id: 'outcome-preserve',
              title: 'Maybe',
              tokenId: 'token-preserve',
              price: 0.5,
            },
          ],
        });

        mockSignTypedMessage.mockResolvedValue('0xsignature');
        mockCreateApiKey.mockResolvedValue({
          apiKey: 'test-api-key',
          secret: 'test-secret',
          passphrase: 'test-passphrase',
        });
        mockPriceValid.mockReturnValue(true);
        mockGetContractConfig.mockReturnValue({
          exchange: '0x1234567890123456789012345678901234567890',
          negRiskExchange: '0x0987654321098765432109876543210987654321',
          collateral: '0xCollateralAddress',
          conditionalTokens: '0xConditionalTokensAddress',
          negRiskAdapter: '0xNegRiskAdapterAddress',
        });
        mockGetOrderTypedData.mockReturnValue({
          types: {},
          primaryType: 'Order',
          domain: {},
          message: {},
        });
        mockGetL2Headers.mockReturnValue({
          POLY_ADDRESS: 'address',
          POLY_SIGNATURE: 'signature',
          POLY_TIMESTAMP: 'timestamp',
          POLY_API_KEY: 'apiKey',
          POLY_PASSPHRASE: 'passphrase',
        });
        mockCreateSafeFeeAuthorization.mockResolvedValue({
          type: 'safe-transaction',
          authorization: {
            tx: {
              to: '0xCollateralAddress',
              operation: 0,
              data: '0xdata',
              value: '0',
            },
            sig: '0xsig',
          },
        });

        const firstPreview = createMockOrderPreview({
          side: Side.BUY,
          outcomeTokenId: 'token-preserve',
          outcomeId: 'outcome-preserve',
          marketId: 'market-preserve',
        });

        mockSubmitClobOrder.mockResolvedValueOnce({
          success: true,
          response: {
            success: true,
            makingAmount: '1000000',
            takingAmount: '2000000',
            orderID: 'order-1',
            status: 'success',
            transactionsHashes: [],
          },
          error: undefined,
        });

        await provider.placeOrder({
          signer: mockSigner,
          preview: firstPreview,
        });

<<<<<<< HEAD
      // Then Safe address is only computed once
      expect(computeProxyAddress).toHaveBeenCalledTimes(1);
    });
=======
        mockFetch.mockResolvedValue({
          ok: true,
          json: jest.fn().mockResolvedValue([]),
        });
        mockParsePolymarketPositions.mockResolvedValue([]);
>>>>>>> f4e8f8d0

        const positionsAfterFirst = await provider.getPositions({
          address: mockSigner.address,
        });

        const firstPos = positionsAfterFirst.find(
          (p) => p.outcomeTokenId === 'token-preserve',
        );

<<<<<<< HEAD
      // Then Safe address is computed for each owner
      expect(computeProxyAddress).toHaveBeenCalledTimes(2);
      expect(computeProxyAddress).toHaveBeenCalledWith('0x123');
      expect(computeProxyAddress).toHaveBeenCalledWith('0x456');
    });
=======
        const secondPreview = createMockOrderPreview({
          side: Side.BUY,
          outcomeTokenId: 'token-preserve',
          outcomeId: 'outcome-preserve',
          marketId: 'market-preserve',
        });
>>>>>>> f4e8f8d0

        mockSubmitClobOrder.mockResolvedValueOnce({
          success: true,
          response: {
            success: true,
            makingAmount: '1000000',
            takingAmount: '2000000',
            orderID: 'order-2',
            status: 'success',
            transactionsHashes: [],
          },
          error: undefined,
        });

        // Act
        await provider.placeOrder({
          signer: mockSigner,
          preview: secondPreview,
        });

        // Assert
        const positionsAfterSecond = await provider.getPositions({
          address: mockSigner.address,
        });

        const updatedPos = positionsAfterSecond.find(
          (p) => p.outcomeTokenId === 'token-preserve',
        );

        expect(updatedPos?.marketId).toBe(firstPos?.marketId);
        expect(updatedPos?.outcomeId).toBe(firstPos?.outcomeId);
        expect(updatedPos?.title).toBe(firstPos?.title);
      });
    });
<<<<<<< HEAD

    it('throws error when ownerAddress is missing', async () => {
      const provider = createProvider();

      await expect(
        provider.getAccountState({ ownerAddress: '' }),
      ).rejects.toThrow('Owner address is required');
    });

    it('throws error when computeProxyAddress fails', async () => {
      const provider = createProvider();
      (computeProxyAddress as jest.Mock).mockImplementation(() => {
        throw new Error('Failed to compute');
      });

      await expect(
        provider.getAccountState({ ownerAddress: '0x123' }),
      ).rejects.toThrow('Failed to compute safe address');
    });

    it('throws error when computeProxyAddress returns empty string', async () => {
      const provider = createProvider();
      (computeProxyAddress as jest.Mock).mockReturnValue('');

      await expect(
        provider.getAccountState({ ownerAddress: '0x123' }),
      ).rejects.toThrow('Failed to get safe address');
    });

    it('throws error when checking account state fails', async () => {
      const provider = createProvider();
      (computeProxyAddress as jest.Mock).mockReturnValue('0xSafeAddress');
      (isSmartContractAddress as jest.Mock).mockRejectedValue(
        new Error('Network error'),
      );

      await expect(
        provider.getAccountState({ ownerAddress: '0x123' }),
      ).rejects.toThrow('Failed to check account state');
    });
  });

  describe('getBalance', () => {
    it('returns balance for the given address', async () => {
      // Given a provider
      const provider = createProvider();
      (computeProxyAddress as jest.Mock).mockReturnValue('0xSafeAddress');
      (getBalance as jest.Mock).mockResolvedValue(123.45);
=======

    describe('integration tests - end-to-end flows', () => {
      beforeEach(() => {
        jest.clearAllMocks();
        jest.useFakeTimers();
      });
>>>>>>> f4e8f8d0

      afterEach(() => {
        jest.useRealTimers();
      });

<<<<<<< HEAD
      // Then balance is returned
      expect(result).toBe(123.45);
      expect(getBalance).toHaveBeenCalledWith({ address: '0xSafeAddress' });
    });

    it('throws error when address is missing', async () => {
      const provider = createProvider();

      await expect(
        provider.getBalance({ address: '', providerId: 'polymarket' }),
      ).rejects.toThrow('address is required');
    });

    it('uses cached address when available', async () => {
      const provider = createProvider();
      (computeProxyAddress as jest.Mock).mockReturnValue('0xSafeAddress');
      (isSmartContractAddress as jest.Mock).mockResolvedValue(true);
      (hasAllowances as jest.Mock).mockResolvedValue(true);
      (getBalance as jest.Mock).mockResolvedValue(100);

      const userAddress = '0x1234567890123456789012345678901234567890';

      await provider.getAccountState({ ownerAddress: userAddress });
      jest.clearAllMocks();

      await provider.getBalance({
        address: userAddress,
        providerId: 'polymarket',
      });

      expect(computeProxyAddress).not.toHaveBeenCalled();
    });
  });

  describe('prepareWithdraw', () => {
    it('prepares withdraw transaction successfully', async () => {
      const provider = createProvider();
      const mockSigner = {
        address: '0x1234567890123456789012345678901234567890',
        signTypedMessage: jest.fn(),
        signPersonalMessage: jest.fn(),
      };

      mockComputeProxyAddress.mockReturnValue('0xSafeAddress');
      jest
        .spyOn(PolymarketProvider.prototype, 'getAccountState')
        .mockResolvedValue({
          address: '0xSafeAddress',
          isDeployed: true,
          hasAllowances: true,
        });

      const result = await provider.prepareWithdraw({
        signer: mockSigner,
        providerId: 'polymarket',
      });

      expect(result).toHaveProperty('chainId');
      expect(result).toHaveProperty('transaction');
      expect(result).toHaveProperty('predictAddress');
      expect(result.predictAddress).toBe('0xSafeAddress');
    });

    it('throws error when signer address is missing in prepareWithdraw', async () => {
      const provider = createProvider();
      const mockSigner = {
        address: '',
        signTypedMessage: jest.fn(),
        signPersonalMessage: jest.fn(),
      };

      await expect(
        provider.prepareWithdraw({
          signer: mockSigner,
          providerId: 'polymarket',
        }),
      ).rejects.toThrow('Signer address is required');
    });

    it('fetches account state when not cached', async () => {
      const provider = createProvider();
      const mockSigner = {
        address: '0x1234567890123456789012345678901234567890',
        signTypedMessage: jest.fn(),
        signPersonalMessage: jest.fn(),
      };

      mockComputeProxyAddress.mockReturnValue('0xSafeAddress');
      (isSmartContractAddress as jest.Mock).mockResolvedValue(true);
      (hasAllowances as jest.Mock).mockResolvedValue(true);

      const result = await provider.prepareWithdraw({
        signer: mockSigner,
        providerId: 'polymarket',
      });

      expect(result.predictAddress).toBe('0xSafeAddress');
      expect(mockComputeProxyAddress).toHaveBeenCalled();
    });
  });

  describe('prepareWithdrawConfirmation', () => {
    it('prepares withdraw confirmation successfully', async () => {
      const provider = createProvider();
      const mockSigner = {
        address: '0x1234567890123456789012345678901234567890',
        signTypedMessage: jest.fn(),
        signPersonalMessage: jest.fn(),
      };

      mockComputeProxyAddress.mockReturnValue('0xSafeAddress');

      const result = await provider.signWithdraw({
        callData: '0xcalldata',
        signer: mockSigner,
      });

      expect(result).toHaveProperty('callData');
      expect(result).toHaveProperty('amount');
    });

    it('throws error when signer address is missing in signWithdraw', async () => {
      const provider = createProvider();
      const mockSigner = {
        address: '',
        signTypedMessage: jest.fn(),
        signPersonalMessage: jest.fn(),
      };

      await expect(
        provider.signWithdraw({
          callData: '0xcalldata',
          signer: mockSigner,
        }),
      ).rejects.toThrow('Signer address is required');
    });
  });
=======
      it('creates optimistic position on BUY then removes when API confirms', async () => {
        // Arrange
        const { provider, mockSigner, mockFetch } = setupOptimisticUpdateTest();

        mockMarketDetailsForOptimistic({
          marketId: 'market-integration',
          outcomes: [
            {
              id: 'outcome-integration',
              title: 'Yes',
              tokenId: 'token-integration',
              price: 0.5,
            },
          ],
        });
>>>>>>> f4e8f8d0

        const preview = createMockOrderPreview({
          side: Side.BUY,
          outcomeTokenId: 'token-integration',
          outcomeId: 'outcome-integration',
          marketId: 'market-integration',
        });

        mockSignTypedMessage.mockResolvedValue('0xsignature');
        mockCreateApiKey.mockResolvedValue({
          apiKey: 'test-api-key',
          secret: 'test-secret',
          passphrase: 'test-passphrase',
        });
        mockPriceValid.mockReturnValue(true);
        mockGetContractConfig.mockReturnValue({
          exchange: '0x1234567890123456789012345678901234567890',
          negRiskExchange: '0x0987654321098765432109876543210987654321',
          collateral: '0xCollateralAddress',
          conditionalTokens: '0xConditionalTokensAddress',
          negRiskAdapter: '0xNegRiskAdapterAddress',
        });
        mockGetOrderTypedData.mockReturnValue({
          types: {},
          primaryType: 'Order',
          domain: {},
          message: {},
        });
        mockGetL2Headers.mockReturnValue({
          POLY_ADDRESS: 'address',
          POLY_SIGNATURE: 'signature',
          POLY_TIMESTAMP: 'timestamp',
          POLY_API_KEY: 'apiKey',
          POLY_PASSPHRASE: 'passphrase',
        });
        mockCreateSafeFeeAuthorization.mockResolvedValue({
          type: 'safe-transaction',
          authorization: {
            tx: {
              to: '0xCollateralAddress',
              operation: 0,
              data: '0xdata',
              value: '0',
            },
            sig: '0xsig',
          },
        });

        mockSubmitClobOrder.mockResolvedValue({
          success: true,
          response: {
            success: true,
            makingAmount: '1000000',
            takingAmount: '2000000',
            orderID: 'order-123',
            status: 'success',
            transactionsHashes: [],
          },
          error: undefined,
        });

        // Act - Place order
        await provider.placeOrder({ signer: mockSigner, preview });

        // Assert - Position is optimistic
        mockFetch.mockResolvedValue({
          ok: true,
          json: jest.fn().mockResolvedValue([]),
        });
        mockParsePolymarketPositions.mockResolvedValue([]);

        let positions = await provider.getPositions({
          address: mockSigner.address,
        });

        let optimisticPos = positions.find(
          (p) => p.outcomeTokenId === 'token-integration',
        );
        expect(optimisticPos?.optimistic).toBe(true);

        // Act - API now returns the confirmed position
        mockFetch.mockResolvedValue({
          ok: true,
          json: jest.fn().mockResolvedValue([
            {
              id: 'position-123',
              market: 'market-integration',
              size: '2000000',
              value: '100',
            },
          ]),
        });
        mockParsePolymarketPositions.mockResolvedValue([
          createMockPosition({
            id: 'position-123',
            outcomeTokenId: 'token-integration',
            size: 2000000,
            optimistic: false,
          }),
        ]);

        positions = await provider.getPositions({
          address: mockSigner.address,
        });

        // Assert - Optimistic update removed, API position returned
        optimisticPos = positions.find(
          (p) => p.outcomeTokenId === 'token-integration',
        );
        expect(optimisticPos?.optimistic).toBeFalsy();
      });

      it('cleans up after timeout if API never confirms', async () => {
        // Arrange
        const { provider, mockSigner, mockFetch } = setupOptimisticUpdateTest();

        mockMarketDetailsForOptimistic({
          marketId: 'market-timeout',
          outcomes: [
            {
              id: 'outcome-timeout',
              title: 'Yes',
              tokenId: 'token-timeout',
              price: 0.5,
            },
          ],
        });

        const preview = createMockOrderPreview({
          side: Side.BUY,
          outcomeTokenId: 'token-timeout',
          outcomeId: 'outcome-timeout',
          marketId: 'market-timeout',
        });

        mockSignTypedMessage.mockResolvedValue('0xsignature');
        mockCreateApiKey.mockResolvedValue({
          apiKey: 'test-api-key',
          secret: 'test-secret',
          passphrase: 'test-passphrase',
        });
        mockPriceValid.mockReturnValue(true);
        mockGetContractConfig.mockReturnValue({
          exchange: '0x1234567890123456789012345678901234567890',
          negRiskExchange: '0x0987654321098765432109876543210987654321',
          collateral: '0xCollateralAddress',
          conditionalTokens: '0xConditionalTokensAddress',
          negRiskAdapter: '0xNegRiskAdapterAddress',
        });
        mockGetOrderTypedData.mockReturnValue({
          types: {},
          primaryType: 'Order',
          domain: {},
          message: {},
        });
        mockGetL2Headers.mockReturnValue({
          POLY_ADDRESS: 'address',
          POLY_SIGNATURE: 'signature',
          POLY_TIMESTAMP: 'timestamp',
          POLY_API_KEY: 'apiKey',
          POLY_PASSPHRASE: 'passphrase',
        });
        mockCreateSafeFeeAuthorization.mockResolvedValue({
          type: 'safe-transaction',
          authorization: {
            tx: {
              to: '0xCollateralAddress',
              operation: 0,
              data: '0xdata',
              value: '0',
            },
            sig: '0xsig',
          },
        });

        mockSubmitClobOrder.mockResolvedValue({
          success: true,
          response: {
            success: true,
            makingAmount: '1000000',
            takingAmount: '2000000',
            orderID: 'order-123',
            status: 'success',
            transactionsHashes: [],
          },
          error: undefined,
        });

<<<<<<< HEAD
  describe('Activity', () => {
    const provider = createProvider();
=======
        // Act - Place order
        await provider.placeOrder({ signer: mockSigner, preview });
>>>>>>> f4e8f8d0

        // Assert - Position is optimistic
        mockFetch.mockResolvedValue({
          ok: true,
          json: jest.fn().mockResolvedValue([]),
        });
        mockParsePolymarketPositions.mockResolvedValue([]);

        let positions = await provider.getPositions({
          address: mockSigner.address,
        });

        expect(
          positions.find((p) => p.outcomeTokenId === 'token-timeout')
            ?.optimistic,
        ).toBe(true);

        // Act - Advance time by 2 minutes (past 1 minute timeout)
        jest.advanceTimersByTime(2 * 60 * 1000);

        // Act - getPositions should clean up expired optimistic updates
        positions = await provider.getPositions({
          address: mockSigner.address,
        });

        // Assert - Optimistic position should not be returned (expired)
        const optimisticPos = positions.find(
          (p) => p.outcomeTokenId === 'token-timeout',
        );
        expect(optimisticPos).toBeUndefined();
      });

      it('handles BUY order followed by SELL order on same position', async () => {
        // Arrange
        const { provider, mockSigner, mockFetch } = setupOptimisticUpdateTest();

        mockMarketDetailsForOptimistic({
          marketId: 'market-buysell',
          outcomes: [
            {
              id: 'outcome-buysell',
              title: 'Yes',
              tokenId: 'token-buysell',
              price: 0.5,
            },
          ],
        });

        mockSignTypedMessage.mockResolvedValue('0xsignature');
        mockCreateApiKey.mockResolvedValue({
          apiKey: 'test-api-key',
          secret: 'test-secret',
          passphrase: 'test-passphrase',
        });
        mockPriceValid.mockReturnValue(true);
        mockGetContractConfig.mockReturnValue({
          exchange: '0x1234567890123456789012345678901234567890',
          negRiskExchange: '0x0987654321098765432109876543210987654321',
          collateral: '0xCollateralAddress',
          conditionalTokens: '0xConditionalTokensAddress',
          negRiskAdapter: '0xNegRiskAdapterAddress',
        });
        mockGetOrderTypedData.mockReturnValue({
          types: {},
          primaryType: 'Order',
          domain: {},
          message: {},
        });
        mockGetL2Headers.mockReturnValue({
          POLY_ADDRESS: 'address',
          POLY_SIGNATURE: 'signature',
          POLY_TIMESTAMP: 'timestamp',
          POLY_API_KEY: 'apiKey',
          POLY_PASSPHRASE: 'passphrase',
        });
        mockCreateSafeFeeAuthorization.mockResolvedValue({
          type: 'safe-transaction',
          authorization: {
            tx: {
              to: '0xCollateralAddress',
              operation: 0,
              data: '0xdata',
              value: '0',
            },
            sig: '0xsig',
          },
        });

        // Act - BUY order
        const buyPreview = createMockOrderPreview({
          side: Side.BUY,
          outcomeTokenId: 'token-buysell',
          outcomeId: 'outcome-buysell',
          marketId: 'market-buysell',
        });

        mockSubmitClobOrder.mockResolvedValueOnce({
          success: true,
          response: {
            success: true,
            makingAmount: '1000000',
            takingAmount: '2000000',
            orderID: 'order-buy',
            status: 'success',
            transactionsHashes: [],
          },
          error: undefined,
        });

        await provider.placeOrder({ signer: mockSigner, preview: buyPreview });

        // API returns the bought position
        mockFetch.mockResolvedValue({
          ok: true,
          json: jest.fn().mockResolvedValue([
            {
              id: 'position-buysell',
              market: 'market-buysell',
              size: '2000000',
              value: '100',
            },
          ]),
        });
        mockParsePolymarketPositions.mockResolvedValue([
          createMockPosition({
            id: 'position-buysell',
            outcomeTokenId: 'token-buysell',
            size: 2000000,
          }),
        ]);

        let positions = await provider.getPositions({
          address: mockSigner.address,
        });
        expect(positions).toHaveLength(1);

        // Act - SELL order
        const sellPreview = createMockOrderPreview({
          side: Side.SELL,
          outcomeTokenId: 'token-buysell',
          positionId: 'position-buysell',
        });

        mockSubmitClobOrder.mockResolvedValueOnce({
          success: true,
          response: {
            success: true,
            makingAmount: '2000000',
            takingAmount: '1000000',
            orderID: 'order-sell',
            status: 'success',
            transactionsHashes: [],
          },
          error: undefined,
        });

        await provider.placeOrder({ signer: mockSigner, preview: sellPreview });

        // Assert - Position should be marked for removal
        mockFetch.mockResolvedValue({
          ok: true,
          json: jest.fn().mockResolvedValue([
            {
              id: 'position-buysell',
              market: 'market-buysell',
              size: '2000000',
              value: '100',
            },
          ]),
        });
        mockParsePolymarketPositions.mockResolvedValue([
          createMockPosition({
            id: 'position-buysell',
            outcomeTokenId: 'token-buysell',
            size: 2000000,
          }),
        ]);

        positions = await provider.getPositions({
          address: mockSigner.address,
        });

        expect(positions).toHaveLength(0);
      });
    });
  });

  describe('provider interface properties', () => {
    it('exposes chainId property with value 137', () => {
      const provider = new PolymarketProvider();

      expect(provider.chainId).toBe(137);
    });

    it('exposes name property with value Polymarket', () => {
      const provider = new PolymarketProvider();

      expect(provider.name).toBe('Polymarket');
    });

    it('exposes providerId property with value polymarket', () => {
      const provider = new PolymarketProvider();

      expect(provider.providerId).toBe('polymarket');
    });
  });

  describe('optimistic position updates', () => {
    let originalFetch: typeof fetch | undefined;

    beforeEach(() => {
      originalFetch = globalThis.fetch as typeof fetch | undefined;
      jest.clearAllMocks();
    });

    afterEach(() => {
      (globalThis as unknown as { fetch: typeof fetch | undefined }).fetch =
        originalFetch;
    });

    describe('confirmClaim', () => {
      it('adds claimed positions to recently sold list', async () => {
        // Arrange
        const provider = createProvider();
        const mockAddress = '0x1234567890123456789012345678901234567890';
        const mockSigner = {
          address: mockAddress,
          signTypedMessage: jest.fn(),
          signPersonalMessage: jest.fn(),
        };
        const mockPositions = [
          createMockPosition({
            id: 'position-1',
            status: PredictPositionStatus.WON,
            currentValue: 100,
            cashPnl: 50,
          }),
          createMockPosition({
            id: 'position-2',
            status: PredictPositionStatus.WON,
            currentValue: 200,
            cashPnl: 100,
          }),
        ];

        // Mock fetch for getPositions
        (globalThis as unknown as { fetch: jest.Mock }).fetch = jest
          .fn()
          .mockResolvedValue({
            ok: true,
            json: jest.fn().mockResolvedValue([
              {
                id: 'position-1',
                market: 'market-1',
                size: '10',
                value: '100',
              },
              {
                id: 'position-2',
                market: 'market-1',
                size: '20',
                value: '200',
              },
            ]),
          });

        mockComputeProxyAddress.mockReturnValue('0xproxy');
        mockParsePolymarketPositions.mockResolvedValue([
          {
            id: 'position-1',
            marketId: 'market-1',
            status: PredictPositionStatus.WON,
            currentValue: 100,
            cashPnl: 50,
          },
          {
            id: 'position-2',
            marketId: 'market-1',
            status: PredictPositionStatus.WON,
            currentValue: 200,
            cashPnl: 100,
          },
        ]);

        // Act
        provider.confirmClaim({ positions: mockPositions, signer: mockSigner });

        // Assert - subsequent getPositions should filter out claimed positions
        const result = await provider.getPositions({ address: mockAddress });
        expect(result).toHaveLength(0);
      });

      it('handles single position claim', async () => {
        // Arrange
        const provider = createProvider();
        const mockAddress = '0x1234567890123456789012345678901234567890';
        const mockSigner = {
          address: mockAddress,
          signTypedMessage: jest.fn(),
          signPersonalMessage: jest.fn(),
        };
        const mockPosition = createMockPosition({
          id: 'position-1',
          status: PredictPositionStatus.WON,
          currentValue: 100,
          cashPnl: 50,
        });

        (globalThis as unknown as { fetch: jest.Mock }).fetch = jest
          .fn()
          .mockResolvedValue({
            ok: true,
            json: jest.fn().mockResolvedValue([
              {
                id: 'position-1',
                market: 'market-1',
                size: '10',
                value: '100',
              },
            ]),
          });

        mockComputeProxyAddress.mockReturnValue('0xproxy');
        mockParsePolymarketPositions.mockResolvedValue([
          {
            id: 'position-1',
            marketId: 'market-1',
            status: PredictPositionStatus.WON,
            currentValue: 100,
            cashPnl: 50,
          },
        ]);

        // Act
        provider.confirmClaim({
          positions: [mockPosition],
          signer: mockSigner,
        });

        // Assert
        const result = await provider.getPositions({ address: mockAddress });
        expect(result).toHaveLength(0);
      });
    });

    describe('getPositions with recently sold filtering', () => {
      it('filters out recently sold positions when calling getPositions', async () => {
        // Arrange
        const provider = createProvider();
        const mockAddress = '0x1234567890123456789012345678901234567890';
        const mockSigner = {
          address: mockAddress,
          signTypedMessage: jest.fn(),
          signPersonalMessage: jest.fn(),
        };

        // First, mark position-2 as sold
        provider.confirmClaim({
          positions: [
            createMockPosition({
              id: 'position-2',
              status: PredictPositionStatus.OPEN,
              currentValue: 0,
              cashPnl: 0,
            }),
          ],
          signer: mockSigner,
        });

        // Mock fetch to return 3 positions
        (globalThis as unknown as { fetch: jest.Mock }).fetch = jest
          .fn()
          .mockResolvedValue({
            ok: true,
            json: jest.fn().mockResolvedValue([
              {
                id: 'position-1',
                market: 'market-1',
                size: '10',
                value: '100',
              },
              {
                id: 'position-2',
                market: 'market-1',
                size: '20',
                value: '200',
              },
              {
                id: 'position-3',
                market: 'market-1',
                size: '30',
                value: '300',
              },
            ]),
          });

        mockComputeProxyAddress.mockReturnValue('0xproxy');
        mockParsePolymarketPositions.mockResolvedValue([
          {
            id: 'position-1',
            marketId: 'market-1',
            providerId: 'polymarket',
          },
          {
            id: 'position-2',
            marketId: 'market-1',
            providerId: 'polymarket',
          },
          {
            id: 'position-3',
            marketId: 'market-1',
            providerId: 'polymarket',
          },
        ]);

        // Act
        const result = await provider.getPositions({ address: mockAddress });

        // Assert - should return only 2 positions (position-2 filtered out)
        expect(result).toHaveLength(2);
        expect(result).toEqual(
          expect.arrayContaining([
            expect.objectContaining({ id: 'position-1' }),
            expect.objectContaining({ id: 'position-3' }),
          ]),
        );
        expect(result).not.toEqual(
          expect.arrayContaining([
            expect.objectContaining({ id: 'position-2' }),
          ]),
        );
      });

      it('cleans up sold positions older than 5 minutes when adding new positions', async () => {
        // Arrange
        const provider = createProvider();
        const mockAddress = '0x1234567890123456789012345678901234567890';
        const mockSigner = {
          address: mockAddress,
          signTypedMessage: jest.fn(),
          signPersonalMessage: jest.fn(),
        };

        // Save the original Date.now
        const realDateNow = Date.now.bind(global.Date);
        const sixMinutesAgo = realDateNow() - 6 * 60 * 1000;

        // Mock Date.now to return 6 minutes ago for the first confirmClaim
        const dateNowStub = jest.fn();
        global.Date.now = dateNowStub;
        dateNowStub.mockReturnValueOnce(sixMinutesAgo);

        // Mark a position as sold 6 minutes ago
        provider.confirmClaim({
          positions: [
            createMockPosition({
              id: 'old-position',
              status: PredictPositionStatus.OPEN,
              currentValue: 0,
              cashPnl: 0,
            }),
          ],
          signer: mockSigner,
        });

        // Now make Date.now return current time
        dateNowStub.mockImplementation(realDateNow);

        // Add a new position (this should trigger cleanup of old positions)
        provider.confirmClaim({
          positions: [
            createMockPosition({
              id: 'new-sold-position',
              status: PredictPositionStatus.OPEN,
              currentValue: 0,
              cashPnl: 0,
            }),
          ],
          signer: mockSigner,
        });

        // Mock fetch to return positions
        (globalThis as unknown as { fetch: jest.Mock }).fetch = jest
          .fn()
          .mockResolvedValue({
            ok: true,
            json: jest.fn().mockResolvedValue([
              {
                id: 'old-position',
                market: 'market-1',
                size: '10',
                value: '100',
              },
              {
                id: 'new-sold-position',
                market: 'market-1',
                size: '15',
                value: '150',
              },
              {
                id: 'visible-position',
                market: 'market-1',
                size: '20',
                value: '200',
              },
            ]),
          });

        mockComputeProxyAddress.mockReturnValue('0xproxy');
        mockParsePolymarketPositions.mockResolvedValue([
          {
            id: 'old-position',
            marketId: 'market-1',
            providerId: 'polymarket',
          },
          {
            id: 'new-sold-position',
            marketId: 'market-1',
            providerId: 'polymarket',
          },
          {
            id: 'visible-position',
            marketId: 'market-1',
            providerId: 'polymarket',
          },
        ]);

        // Act
        const result = await provider.getPositions({ address: mockAddress });

        // Assert - old position should NOT be filtered (cleaned up), new-sold-position SHOULD be filtered
        expect(result).toHaveLength(2);
        expect(result).toEqual(
          expect.arrayContaining([
            expect.objectContaining({ id: 'old-position' }),
            expect.objectContaining({ id: 'visible-position' }),
          ]),
        );
        expect(result).not.toEqual(
          expect.arrayContaining([
            expect.objectContaining({ id: 'new-sold-position' }),
          ]),
        );

        // Cleanup
        global.Date.now = realDateNow;
      });

      it('tracks multiple sold positions for same address', async () => {
        // Arrange
        const provider = createProvider();
        const mockAddress = '0x1234567890123456789012345678901234567890';
        const mockSigner = {
          address: mockAddress,
          signTypedMessage: jest.fn(),
          signPersonalMessage: jest.fn(),
        };

        // Mark 3 positions as sold
        provider.confirmClaim({
          positions: [
            createMockPosition({
              id: 'position-1',
              status: PredictPositionStatus.OPEN,
              currentValue: 0,
              cashPnl: 0,
            }),
            createMockPosition({
              id: 'position-2',
              status: PredictPositionStatus.OPEN,
              currentValue: 0,
              cashPnl: 0,
            }),
            createMockPosition({
              id: 'position-3',
              status: PredictPositionStatus.OPEN,
              currentValue: 0,
              cashPnl: 0,
            }),
          ],
          signer: mockSigner,
        });

        (globalThis as unknown as { fetch: jest.Mock }).fetch = jest
          .fn()
          .mockResolvedValue({
            ok: true,
            json: jest.fn().mockResolvedValue([
              { id: 'position-1', market: 'market-1' },
              { id: 'position-2', market: 'market-1' },
              { id: 'position-3', market: 'market-1' },
              { id: 'position-4', market: 'market-1' },
            ]),
          });

        mockComputeProxyAddress.mockReturnValue('0xproxy');
        mockParsePolymarketPositions.mockResolvedValue([
          { id: 'position-1', marketId: 'market-1', providerId: 'polymarket' },
          { id: 'position-2', marketId: 'market-1', providerId: 'polymarket' },
          { id: 'position-3', marketId: 'market-1', providerId: 'polymarket' },
          { id: 'position-4', marketId: 'market-1', providerId: 'polymarket' },
        ]);

        // Act
        const result = await provider.getPositions({ address: mockAddress });

        // Assert - only position-4 should remain
        expect(result).toHaveLength(1);
        expect(result[0]).toMatchObject({ id: 'position-4' });
      });

      it('handles multiple addresses independently', async () => {
        // Arrange
        const provider = createProvider();
        const addressA = '0x1111111111111111111111111111111111111111';
        const addressB = '0x2222222222222222222222222222222222222222';

        // Mark position-1 as sold for address A
        provider.confirmClaim({
          positions: [
            createMockPosition({
              id: 'position-1',
              status: PredictPositionStatus.OPEN,
              currentValue: 0,
              cashPnl: 0,
            }),
          ],
          signer: {
            address: addressA,
            signTypedMessage: jest.fn(),
            signPersonalMessage: jest.fn(),
          },
        });

        // Mark position-2 as sold for address B
        provider.confirmClaim({
          positions: [
            createMockPosition({
              id: 'position-2',
              status: PredictPositionStatus.OPEN,
              currentValue: 0,
              cashPnl: 0,
            }),
          ],
          signer: {
            address: addressB,
            signTypedMessage: jest.fn(),
            signPersonalMessage: jest.fn(),
          },
        });

        // Mock fetch for address A
        (globalThis as unknown as { fetch: jest.Mock }).fetch = jest
          .fn()
          .mockResolvedValue({
            ok: true,
            json: jest.fn().mockResolvedValue([
              { id: 'position-1', market: 'market-1' },
              { id: 'position-2', market: 'market-1' },
            ]),
          });

        mockComputeProxyAddress.mockReturnValue('0xproxy');
        mockParsePolymarketPositions.mockResolvedValue([
          { id: 'position-1', marketId: 'market-1', providerId: 'polymarket' },
          { id: 'position-2', marketId: 'market-1', providerId: 'polymarket' },
        ]);

        // Act - get positions for address A
        const resultA = await provider.getPositions({ address: addressA });

        // Assert - only position-2 should be returned (position-1 filtered for addressA)
        expect(resultA).toHaveLength(1);
        expect(resultA[0]).toMatchObject({ id: 'position-2' });
      });

      it('returns all positions when no positions are marked as sold', async () => {
        // Arrange
        const provider = createProvider();
        const mockAddress = '0x1234567890123456789012345678901234567890';

        (globalThis as unknown as { fetch: jest.Mock }).fetch = jest
          .fn()
          .mockResolvedValue({
            ok: true,
            json: jest.fn().mockResolvedValue([
              { id: 'position-1', market: 'market-1' },
              { id: 'position-2', market: 'market-1' },
              { id: 'position-3', market: 'market-1' },
              { id: 'position-4', market: 'market-1' },
              { id: 'position-5', market: 'market-1' },
            ]),
          });

        mockComputeProxyAddress.mockReturnValue('0xproxy');
        mockParsePolymarketPositions.mockResolvedValue([
          { id: 'position-1', marketId: 'market-1', providerId: 'polymarket' },
          { id: 'position-2', marketId: 'market-1', providerId: 'polymarket' },
          { id: 'position-3', marketId: 'market-1', providerId: 'polymarket' },
          { id: 'position-4', marketId: 'market-1', providerId: 'polymarket' },
          { id: 'position-5', marketId: 'market-1', providerId: 'polymarket' },
        ]);

        // Act
        const result = await provider.getPositions({ address: mockAddress });

        // Assert
        expect(result).toHaveLength(5);
      });

      it('handles empty sold positions list gracefully', async () => {
        // Arrange
        const provider = createProvider();
        const mockAddress = '0x1234567890123456789012345678901234567890';

        (globalThis as unknown as { fetch: jest.Mock }).fetch = jest
          .fn()
          .mockResolvedValue({
            ok: true,
            json: jest
              .fn()
              .mockResolvedValue([{ id: 'position-1', market: 'market-1' }]),
          });

        mockComputeProxyAddress.mockReturnValue('0xproxy');
        mockParsePolymarketPositions.mockResolvedValue([
          { id: 'position-1', marketId: 'market-1', providerId: 'polymarket' },
        ]);

        // Act
        const result = await provider.getPositions({ address: mockAddress });

        // Assert - no errors, returns all positions
        expect(result).toHaveLength(1);
        expect(result[0]).toMatchObject({ id: 'position-1' });
      });
    });

    describe('placeOrder with optimistic sold tracking', () => {
      it('adds position to sold list when selling', async () => {
        // Arrange
        const { provider, mockSigner } = setupPlaceOrderTest();
        const preview = createMockOrderPreview({
          side: Side.SELL,
          outcomeTokenId: 'token-123',
          positionId: 'token-123', // positionId is required for tracking sold positions
        });
        const orderParams = {
          signer: mockSigner,
          providerId: 'polymarket',
          preview,
        };

        // Act
        await provider.placeOrder(orderParams);

        // Assert - subsequent getPositions should filter out the sold position
        (globalThis as unknown as { fetch: jest.Mock }).fetch = jest
          .fn()
          .mockResolvedValue({
            ok: true,
            json: jest
              .fn()
              .mockResolvedValue([{ id: 'token-123', market: 'market-1' }]),
          });

        mockComputeProxyAddress.mockReturnValue('0xproxy');
        mockParsePolymarketPositions.mockResolvedValue([
          { id: 'token-123', marketId: 'market-1', providerId: 'polymarket' },
        ]);

        const positions = await provider.getPositions({
          address: mockSigner.address,
        });
        expect(positions).toHaveLength(0);
      });

      it('does not add to sold list when buying', async () => {
        // Arrange
        const { provider, mockSigner } = setupPlaceOrderTest();
        const preview = createMockOrderPreview({
          side: Side.BUY,
          outcomeTokenId: 'token-456',
        });
        const orderParams = {
          signer: mockSigner,
          providerId: 'polymarket',
          preview,
        };

        // Act
        await provider.placeOrder(orderParams);

        // Assert - getPositions should not filter anything
        (globalThis as unknown as { fetch: jest.Mock }).fetch = jest
          .fn()
          .mockResolvedValue({
            ok: true,
            json: jest
              .fn()
              .mockResolvedValue([{ id: 'token-456', market: 'market-1' }]),
          });

        mockComputeProxyAddress.mockReturnValue('0xproxy');
        mockParsePolymarketPositions.mockResolvedValue([
          { id: 'token-456', marketId: 'market-1', providerId: 'polymarket' },
        ]);

        const positions = await provider.getPositions({
          address: mockSigner.address,
        });
        expect(positions).toHaveLength(1);
        expect(positions[0]).toMatchObject({ id: 'token-456' });
      });
    });
  });

  describe('provider interface properties', () => {
    it('exposes chainId property with value 137', () => {
      const provider = new PolymarketProvider();

      expect(provider.chainId).toBe(137);
    });

    it('exposes name property with value Polymarket', () => {
      const provider = new PolymarketProvider();

      expect(provider.name).toBe('Polymarket');
    });

    it('exposes providerId property with value polymarket', () => {
      const provider = new PolymarketProvider();

      expect(provider.providerId).toBe('polymarket');
    });
  });
});<|MERGE_RESOLUTION|>--- conflicted
+++ resolved
@@ -23,10 +23,6 @@
   };
 });
 
-<<<<<<< HEAD
-import Engine from '../../../../../core/Engine';
-import DevLogger from '../../../../../core/SDKConnect/utils/DevLogger';
-=======
 import { query } from '@metamask/controller-utils';
 import Engine from '../../../../../core/Engine';
 import DevLogger from '../../../../../core/SDKConnect/utils/DevLogger';
@@ -34,7 +30,6 @@
   generateTransferData,
   isSmartContractAddress,
 } from '../../../../../util/transactions';
->>>>>>> f4e8f8d0
 import {
   PredictPosition,
   PredictPositionStatus,
@@ -68,23 +63,6 @@
   priceValid,
   submitClobOrder,
 } from './utils';
-<<<<<<< HEAD
-import { OrderPreview, PlaceOrderParams } from '../types';
-import { query } from '@metamask/controller-utils';
-import {
-  computeProxyAddress,
-  createSafeFeeAuthorization,
-  getClaimTransaction,
-  getDeployProxyWalletTransaction,
-  getProxyWalletAllowancesTransaction,
-  hasAllowances,
-} from './safe/utils';
-import {
-  generateTransferData,
-  isSmartContractAddress,
-} from '../../../../../util/transactions';
-=======
->>>>>>> f4e8f8d0
 
 jest.mock('@metamask/controller-utils', () => {
   const actual = jest.requireActual('@metamask/controller-utils');
@@ -174,10 +152,7 @@
 const mockHasAllowances = hasAllowances as jest.Mock;
 const mockQuery = query as jest.Mock;
 const mockPreviewOrder = previewOrder as jest.Mock;
-<<<<<<< HEAD
-=======
 const mockGetBalance = getBalance as jest.Mock;
->>>>>>> f4e8f8d0
 
 describe('PolymarketProvider', () => {
   const createProvider = () => new PolymarketProvider();
@@ -1540,25 +1515,6 @@
 
       expect(getAccountStateSpy).toHaveBeenCalled();
     });
-<<<<<<< HEAD
-=======
-
-    it('fetches account state when not cached', async () => {
-      const provider = createProvider();
-      global.fetch = jest.fn().mockResolvedValue({ ok: true, json: () => [] });
-
-      mockComputeProxyAddress.mockReturnValue('0xSafeAddress');
-      (isSmartContractAddress as jest.Mock).mockResolvedValue(true);
-      (hasAllowances as jest.Mock).mockResolvedValue(true);
-
-      await provider.getActivity({
-        address: '0x1234567890123456789012345678901234567890',
-      });
-
-      expect(mockComputeProxyAddress).toHaveBeenCalled();
-    });
-  });
->>>>>>> f4e8f8d0
 
     it('fetches account state when not cached', async () => {
       const provider = createProvider();
@@ -1605,17 +1561,6 @@
         },
       ]);
 
-<<<<<<< HEAD
-      // Mock getAccountState to return a safe address
-      const mockAccountState = {
-        address: '0xSafeAddress123456789012345678901234567890' as const,
-        isDeployed: true,
-        hasAllowances: true,
-      };
-      jest
-        .spyOn(PolymarketProvider.prototype, 'getAccountState')
-        .mockResolvedValue(mockAccountState);
-=======
       // Mock getBalance to return a balance above the threshold by default
       mockGetBalance.mockResolvedValue(1);
 
@@ -1623,7 +1568,6 @@
       mockComputeProxyAddress.mockReturnValue(
         '0xSafeAddress123456789012345678901234567890',
       );
->>>>>>> f4e8f8d0
 
       // Mock hasAllowances used by getAccountState
       mockHasAllowances.mockResolvedValue(true);
@@ -1775,114 +1719,6 @@
       // encodeClaim is called internally by getClaimTransaction
       // The exact call verification depends on the implementation details
     });
-<<<<<<< HEAD
-
-    it('throws error when signer address is missing', async () => {
-      jest.clearAllMocks();
-      const provider = createProvider();
-      const mockSigner = {
-        address: '',
-        signTypedMessage: jest.fn(),
-        signPersonalMessage: jest.fn(),
-      };
-
-      const position = {
-        id: 'position-1',
-        providerId: 'polymarket',
-        marketId: 'market-1',
-        outcomeId: 'outcome-456',
-        outcomeIndex: 0,
-        outcome: 'Yes',
-        outcomeTokenId: '0',
-        title: 'Test Market Position',
-        icon: 'test-icon.png',
-        amount: 1.5,
-        price: 0.5,
-        size: 1.5,
-        negRisk: false,
-        redeemable: true,
-        status: PredictPositionStatus.OPEN,
-        realizedPnl: 0,
-        curPrice: 0.5,
-        conditionId: 'outcome-456',
-        percentPnl: 0,
-        cashPnl: 0,
-        initialValue: 0.5,
-        avgPrice: 0.5,
-        currentValue: 0.5,
-        endDate: '2025-01-01T00:00:00Z',
-        claimable: false,
-      };
-
-      await expect(
-        provider.prepareClaim({
-          positions: [position],
-          signer: mockSigner,
-        }),
-      ).rejects.toThrow('Signer address is required');
-    });
-
-    it('throws error when no positions provided', async () => {
-      const provider = createProvider();
-      const mockSigner = {
-        address: '0x1234567890123456789012345678901234567890',
-        signTypedMessage: jest.fn(),
-        signPersonalMessage: jest.fn(),
-      };
-
-      await expect(
-        provider.prepareClaim({
-          positions: [],
-          signer: mockSigner,
-        }),
-      ).rejects.toThrow('No positions provided for claim');
-    });
-
-    it('throws error when getClaimTransaction returns empty array', async () => {
-      const { provider, signer } = setupPrepareClaimTest();
-      mockGetClaimTransaction.mockResolvedValue([]);
-
-      const position = {
-        id: 'position-1',
-        providerId: 'polymarket',
-        marketId: 'market-1',
-        outcomeId: 'outcome-456',
-        outcomeIndex: 0,
-        outcome: 'Yes',
-        outcomeTokenId: '0',
-        title: 'Test Market Position',
-        icon: 'test-icon.png',
-        amount: 1.5,
-        price: 0.5,
-        size: 1.5,
-        negRisk: false,
-        redeemable: true,
-        status: PredictPositionStatus.OPEN,
-        realizedPnl: 0,
-        curPrice: 0.5,
-        conditionId: 'outcome-456',
-        percentPnl: 0,
-        cashPnl: 0,
-        initialValue: 0.5,
-        avgPrice: 0.5,
-        currentValue: 0.5,
-        endDate: '2025-01-01T00:00:00Z',
-        claimable: false,
-      };
-
-      await expect(
-        provider.prepareClaim({
-          positions: [position],
-          signer,
-        }),
-      ).rejects.toThrow('No claim transaction generated');
-    });
-  });
-
-  describe('isEligible', () => {
-    const originalFetch = globalThis.fetch;
-=======
->>>>>>> f4e8f8d0
 
     it('throws error when signer address is missing', async () => {
       jest.clearAllMocks();
@@ -4251,17 +4087,6 @@
             ]),
           });
 
-<<<<<<< HEAD
-      (computeProxyAddress as jest.Mock).mockReturnValue(
-        '0x9999999999999999999999999999999999999999',
-      );
-      (isSmartContractAddress as jest.Mock).mockResolvedValue(false);
-      (hasAllowances as jest.Mock).mockResolvedValue(false);
-      (globalThis.fetch as jest.Mock).mockResolvedValue({
-        ok: true,
-        json: jest.fn().mockResolvedValue(mockUnrealizedPnL),
-      });
-=======
         mockComputeProxyAddress.mockReturnValue('0xproxy');
         mockParsePolymarketPositions.mockResolvedValue([
           {
@@ -4281,7 +4106,6 @@
             cashPnl: 100,
           },
         ]);
->>>>>>> f4e8f8d0
 
         // Act
         provider.confirmClaim({ positions: mockPositions, signer: mockSigner });
@@ -4474,10 +4298,6 @@
           signer: mockSigner,
         });
 
-<<<<<<< HEAD
-    it('returns undefined when API returns empty array', async () => {
-      const provider = createProvider();
-=======
         // Now make Date.now return current time
         dateNowStub.mockImplementation(realDateNow);
 
@@ -4495,7 +4315,6 @@
           ],
           signer: mockSigner,
         });
->>>>>>> f4e8f8d0
 
         // Mock fetch to return positions
         (globalThis as unknown as { fetch: jest.Mock }).fetch = jest
@@ -4567,14 +4386,6 @@
         global.Date.now = realDateNow;
       });
 
-<<<<<<< HEAD
-      const result = await provider.getUnrealizedPnL({
-        address: '0x1234567890123456789012345678901234567890',
-      });
-
-      expect(result).toBeUndefined();
-    });
-=======
       it('tracks multiple optimistic removals for same address', async () => {
         // Arrange
         const provider = createProvider();
@@ -4615,7 +4426,6 @@
           ],
           signer: mockSigner,
         });
->>>>>>> f4e8f8d0
 
         (globalThis as unknown as { fetch: jest.Mock }).fetch = jest
           .fn()
@@ -4830,20 +4640,9 @@
         // Act
         const result = await provider.getPositions({ address: mockAddress });
 
-<<<<<<< HEAD
-      (computeProxyAddress as jest.Mock).mockReturnValue(
-        '0x9999999999999999999999999999999999999999',
-      );
-      (isSmartContractAddress as jest.Mock).mockResolvedValue(false);
-      (hasAllowances as jest.Mock).mockResolvedValue(false);
-      (globalThis.fetch as jest.Mock).mockResolvedValue({
-        ok: true,
-        json: jest.fn().mockResolvedValue(mockUnrealizedPnL),
-=======
         // Assert - no errors, returns all positions
         expect(result).toHaveLength(1);
         expect(result[0]).toMatchObject({ outcomeTokenId: 'token-1' });
->>>>>>> f4e8f8d0
       });
     });
 
@@ -4966,38 +4765,6 @@
         expect(optimisticPos?.optimistic).toBe(true);
       });
     });
-<<<<<<< HEAD
-
-    it('fetches account state when not cached', async () => {
-      const provider = createProvider();
-      const mockUnrealizedPnL = [
-        {
-          user: '0x9999999999999999999999999999999999999999',
-          cashUpnl: 5.5,
-          percentUpnl: 10.5,
-        },
-      ];
-
-      (computeProxyAddress as jest.Mock).mockReturnValue(
-        '0x9999999999999999999999999999999999999999',
-      );
-      (isSmartContractAddress as jest.Mock).mockResolvedValue(true);
-      (hasAllowances as jest.Mock).mockResolvedValue(true);
-      (globalThis.fetch as jest.Mock).mockResolvedValue({
-        ok: true,
-        json: jest.fn().mockResolvedValue(mockUnrealizedPnL),
-      });
-
-      const result = await provider.getUnrealizedPnL({
-        address: '0xNewAddress',
-      });
-
-      expect(result).toEqual(mockUnrealizedPnL[0]);
-      expect(computeProxyAddress).toHaveBeenCalled();
-    });
-  });
-=======
->>>>>>> f4e8f8d0
 
     describe('optimistic position creation - BUY orders', () => {
       beforeEach(() => {
@@ -5681,26 +5448,11 @@
           error: undefined,
         });
 
-<<<<<<< HEAD
-      expect(result).toEqual([]);
-    });
-
-    it('returns empty array when non-Error exception is thrown', async () => {
-      const provider = createProvider();
-      (global.fetch as jest.Mock).mockRejectedValue('String error');
-
-      const result = await provider.getPriceHistory({ marketId: 'market-1' });
-
-      expect(result).toEqual([]);
-    });
-  });
-=======
         // Act
         await provider.placeOrder({
           signer: mockSigner,
           preview: secondPreview,
         });
->>>>>>> f4e8f8d0
 
         // Assert
         mockFetch.mockResolvedValue({
@@ -5709,16 +5461,9 @@
         });
         mockParsePolymarketPositions.mockResolvedValue([]);
 
-<<<<<<< HEAD
-    beforeEach(() => {
-      (computeProxyAddress as jest.Mock).mockReturnValue('0xSafeAddress');
-      (generateTransferData as jest.Mock).mockReturnValue('0xtransferData');
-    });
-=======
         const positions = await provider.getPositions({
           address: mockSigner.address,
         });
->>>>>>> f4e8f8d0
 
         const optimisticPos = positions.find(
           (p) => p.outcomeTokenId === 'token-update',
@@ -5959,305 +5704,6 @@
           error: undefined,
         });
 
-<<<<<<< HEAD
-      // Then deposit transaction targets collateral contract
-      expect(result.transactions[0].params.to).toBeDefined();
-      expect(generateTransferData).toHaveBeenCalledWith('transfer', {
-        toAddress: '0xSafeAddress',
-        amount: '0x0',
-      });
-    });
-
-    it('throws error when signer address is missing', async () => {
-      const provider = createProvider();
-      const mockSignerWithoutAddress = {
-        address: '',
-        signTypedMessage: jest.fn(),
-        signPersonalMessage: jest.fn(),
-      };
-
-      await expect(
-        provider.prepareDeposit({
-          providerId: 'polymarket',
-          signer: mockSignerWithoutAddress,
-        }),
-      ).rejects.toThrow('Signer address is required');
-    });
-
-    it('throws error when deploy transaction has no params', async () => {
-      const provider = createProvider();
-      (isSmartContractAddress as jest.Mock).mockResolvedValue(false);
-      (hasAllowances as jest.Mock).mockResolvedValue(false);
-      (getDeployProxyWalletTransaction as jest.Mock).mockResolvedValue({});
-
-      await expect(
-        provider.prepareDeposit({
-          providerId: 'polymarket',
-          signer: mockSigner,
-        }),
-      ).rejects.toThrow('Invalid deploy transaction: missing params');
-    });
-
-    it('throws error when allowance transaction has no params', async () => {
-      const provider = createProvider();
-      (isSmartContractAddress as jest.Mock).mockResolvedValue(true);
-      (hasAllowances as jest.Mock).mockResolvedValue(false);
-      (getProxyWalletAllowancesTransaction as jest.Mock).mockResolvedValue({});
-
-      await expect(
-        provider.prepareDeposit({
-          providerId: 'polymarket',
-          signer: mockSigner,
-        }),
-      ).rejects.toThrow('Invalid allowance transaction: missing params');
-    });
-
-    it('throws error when generateTransferData returns undefined', async () => {
-      const provider = createProvider();
-      (isSmartContractAddress as jest.Mock).mockResolvedValue(true);
-      (hasAllowances as jest.Mock).mockResolvedValue(true);
-      (generateTransferData as jest.Mock).mockReturnValue(undefined);
-
-      await expect(
-        provider.prepareDeposit({
-          providerId: 'polymarket',
-          signer: mockSigner,
-        }),
-      ).rejects.toThrow(
-        'Failed to generate transfer data for deposit transaction',
-      );
-    });
-  });
-
-  describe('Rate Limiting', () => {
-    describe('previewOrder with rate limiting', () => {
-      beforeEach(() => {
-        jest.clearAllMocks();
-      });
-
-      const setupPreviewOrderMock = () => {
-        mockPreviewOrder.mockResolvedValue({
-          marketId: 'market-1',
-          outcomeId: 'outcome-1',
-          outcomeTokenId: '0',
-          timestamp: Date.now(),
-          side: Side.BUY,
-          sharePrice: 0.5,
-          maxAmountSpent: 100,
-          minAmountReceived: 200,
-          slippage: 0.005,
-          tickSize: 0.01,
-          minOrderSize: 1,
-          negRisk: false,
-          fees: {
-            metamaskFee: 0.5,
-            providerFee: 0.5,
-            totalFee: 1,
-          },
-        });
-      };
-
-      it('does not set rateLimited for SELL orders', async () => {
-        setupPreviewOrderMock();
-        const { provider, mockSigner } = setupPlaceOrderTest();
-
-        // Place a BUY order first to set rate limit state
-        const preview = createMockOrderPreview({ side: Side.BUY });
-        await provider.placeOrder({
-          signer: mockSigner,
-          preview,
-        });
-
-        // Now try to preview a SELL order - should NOT be rate limited
-        const sellPreview = await provider.previewOrder({
-          marketId: 'market-1',
-          outcomeId: 'outcome-1',
-          outcomeTokenId: '0',
-          side: Side.SELL,
-          size: 10,
-          signer: mockSigner,
-        });
-
-        expect(sellPreview.rateLimited).toBeUndefined();
-      });
-
-      it('does not set rateLimited when signer is not provided', async () => {
-        setupPreviewOrderMock();
-        const { provider } = setupPlaceOrderTest();
-
-        const preview = await provider.previewOrder({
-          marketId: 'market-1',
-          outcomeId: 'outcome-1',
-          outcomeTokenId: '0',
-          side: Side.BUY,
-          size: 10,
-        });
-
-        expect(preview.rateLimited).toBeUndefined();
-      });
-
-      it('does not set rateLimited when address has never placed an order', async () => {
-        setupPreviewOrderMock();
-        const { provider, mockSigner } = setupPlaceOrderTest();
-
-        const preview = await provider.previewOrder({
-          marketId: 'market-1',
-          outcomeId: 'outcome-1',
-          outcomeTokenId: '0',
-          side: Side.BUY,
-          size: 10,
-          signer: mockSigner,
-        });
-
-        expect(preview.rateLimited).toBeUndefined();
-      });
-
-      it('sets rateLimited to true when BUY order is rate limited', async () => {
-        setupPreviewOrderMock();
-        const { provider, mockSigner } = setupPlaceOrderTest();
-
-        // Place a BUY order first to set rate limit state
-        const preview = createMockOrderPreview({ side: Side.BUY });
-        await provider.placeOrder({
-          signer: mockSigner,
-          preview,
-        });
-
-        // Try to preview another BUY order immediately - should be rate limited
-        const secondPreview = await provider.previewOrder({
-          marketId: 'market-1',
-          outcomeId: 'outcome-1',
-          outcomeTokenId: '0',
-          side: Side.BUY,
-          size: 10,
-          signer: mockSigner,
-        });
-
-        expect(secondPreview.rateLimited).toBe(true);
-      });
-
-      it('sets rateLimited to true when BUY order is in progress', async () => {
-        setupPreviewOrderMock();
-        const { provider, mockSigner } = setupPlaceOrderTest();
-
-        mockSubmitClobOrder.mockImplementation(
-          () =>
-            new Promise((resolve) => {
-              setTimeout(() => {
-                resolve({
-                  success: true,
-                  response: {
-                    makingAmount: '1000000',
-                    orderID: 'order-123',
-                    status: 'success',
-                    takingAmount: '0',
-                    transactionsHashes: [],
-                  },
-                  error: undefined,
-                });
-              }, 100);
-            }),
-        );
-
-        const preview = createMockOrderPreview({ side: Side.BUY });
-        const placeOrderPromise = provider.placeOrder({
-          signer: mockSigner,
-          preview,
-        });
-
-        const secondPreview = await provider.previewOrder({
-          marketId: 'market-1',
-          outcomeId: 'outcome-1',
-          outcomeTokenId: '0',
-          side: Side.BUY,
-          size: 10,
-          signer: mockSigner,
-        });
-
-        expect(secondPreview.rateLimited).toBe(true);
-
-        await placeOrderPromise;
-      });
-    });
-
-    describe('placeOrder rate limiting behavior', () => {
-      it('successfully places BUY order', async () => {
-        const { provider, mockSigner } = setupPlaceOrderTest();
-
-        const preview = createMockOrderPreview({ side: Side.BUY });
-        const result = await provider.placeOrder({
-          signer: mockSigner,
-          preview,
-        });
-
-        expect(result.success).toBe(true);
-      });
-
-      it('successfully places SELL order', async () => {
-        const { provider, mockSigner } = setupPlaceOrderTest();
-
-        const preview = createMockOrderPreview({ side: Side.SELL });
-        const result = await provider.placeOrder({
-          signer: mockSigner,
-          preview,
-        });
-
-        expect(result.success).toBe(true);
-      });
-
-      it('handles failed BUY orders', async () => {
-        const { provider, mockSigner } = setupPlaceOrderTest();
-        mockSubmitClobOrder.mockResolvedValue({
-          success: false,
-          response: undefined,
-          error: 'Order submission failed',
-        });
-
-        const preview = createMockOrderPreview({ side: Side.BUY });
-        const result = await provider.placeOrder({
-          signer: mockSigner,
-          preview,
-        });
-
-        expect(result.success).toBe(false);
-      });
-
-      it('handles different addresses independently', async () => {
-        const { provider } = setupPlaceOrderTest();
-        const mockSigner1 = {
-          address: '0x1111111111111111111111111111111111111111',
-          signTypedMessage: mockSignTypedMessage,
-          signPersonalMessage: mockSignPersonalMessage,
-        };
-        const mockSigner2 = {
-          address: '0x2222222222222222222222222222222222222222',
-          signTypedMessage: mockSignTypedMessage,
-          signPersonalMessage: mockSignPersonalMessage,
-        };
-
-        const preview = createMockOrderPreview({ side: Side.BUY });
-        const result1 = await provider.placeOrder({
-          signer: mockSigner1,
-          preview,
-        });
-
-        const result2 = await provider.placeOrder({
-          signer: mockSigner2,
-          preview,
-        });
-
-        expect(result1.success).toBe(true);
-        expect(result2.success).toBe(true);
-      });
-    });
-  });
-
-  describe('getAccountState', () => {
-    beforeEach(() => {
-      jest.clearAllMocks();
-      (computeProxyAddress as jest.Mock).mockReturnValue('0xSafeAddress');
-    });
-=======
         // Act
         await provider.placeOrder({
           signer: mockSigner,
@@ -6270,7 +5716,6 @@
           json: jest.fn().mockResolvedValue([]),
         });
         mockParsePolymarketPositions.mockResolvedValue([]);
->>>>>>> f4e8f8d0
 
         const positions = await provider.getPositions({
           address: mockSigner.address,
@@ -6366,17 +5811,11 @@
           preview: firstPreview,
         });
 
-<<<<<<< HEAD
-      // Then Safe address is only computed once
-      expect(computeProxyAddress).toHaveBeenCalledTimes(1);
-    });
-=======
         mockFetch.mockResolvedValue({
           ok: true,
           json: jest.fn().mockResolvedValue([]),
         });
         mockParsePolymarketPositions.mockResolvedValue([]);
->>>>>>> f4e8f8d0
 
         const positionsAfterFirst = await provider.getPositions({
           address: mockSigner.address,
@@ -6386,20 +5825,12 @@
           (p) => p.outcomeTokenId === 'token-preserve',
         );
 
-<<<<<<< HEAD
-      // Then Safe address is computed for each owner
-      expect(computeProxyAddress).toHaveBeenCalledTimes(2);
-      expect(computeProxyAddress).toHaveBeenCalledWith('0x123');
-      expect(computeProxyAddress).toHaveBeenCalledWith('0x456');
-    });
-=======
         const secondPreview = createMockOrderPreview({
           side: Side.BUY,
           outcomeTokenId: 'token-preserve',
           outcomeId: 'outcome-preserve',
           marketId: 'market-preserve',
         });
->>>>>>> f4e8f8d0
 
         mockSubmitClobOrder.mockResolvedValueOnce({
           success: true,
@@ -6434,207 +5865,17 @@
         expect(updatedPos?.title).toBe(firstPos?.title);
       });
     });
-<<<<<<< HEAD
-
-    it('throws error when ownerAddress is missing', async () => {
-      const provider = createProvider();
-
-      await expect(
-        provider.getAccountState({ ownerAddress: '' }),
-      ).rejects.toThrow('Owner address is required');
-    });
-
-    it('throws error when computeProxyAddress fails', async () => {
-      const provider = createProvider();
-      (computeProxyAddress as jest.Mock).mockImplementation(() => {
-        throw new Error('Failed to compute');
-      });
-
-      await expect(
-        provider.getAccountState({ ownerAddress: '0x123' }),
-      ).rejects.toThrow('Failed to compute safe address');
-    });
-
-    it('throws error when computeProxyAddress returns empty string', async () => {
-      const provider = createProvider();
-      (computeProxyAddress as jest.Mock).mockReturnValue('');
-
-      await expect(
-        provider.getAccountState({ ownerAddress: '0x123' }),
-      ).rejects.toThrow('Failed to get safe address');
-    });
-
-    it('throws error when checking account state fails', async () => {
-      const provider = createProvider();
-      (computeProxyAddress as jest.Mock).mockReturnValue('0xSafeAddress');
-      (isSmartContractAddress as jest.Mock).mockRejectedValue(
-        new Error('Network error'),
-      );
-
-      await expect(
-        provider.getAccountState({ ownerAddress: '0x123' }),
-      ).rejects.toThrow('Failed to check account state');
-    });
-  });
-
-  describe('getBalance', () => {
-    it('returns balance for the given address', async () => {
-      // Given a provider
-      const provider = createProvider();
-      (computeProxyAddress as jest.Mock).mockReturnValue('0xSafeAddress');
-      (getBalance as jest.Mock).mockResolvedValue(123.45);
-=======
 
     describe('integration tests - end-to-end flows', () => {
       beforeEach(() => {
         jest.clearAllMocks();
         jest.useFakeTimers();
       });
->>>>>>> f4e8f8d0
 
       afterEach(() => {
         jest.useRealTimers();
       });
 
-<<<<<<< HEAD
-      // Then balance is returned
-      expect(result).toBe(123.45);
-      expect(getBalance).toHaveBeenCalledWith({ address: '0xSafeAddress' });
-    });
-
-    it('throws error when address is missing', async () => {
-      const provider = createProvider();
-
-      await expect(
-        provider.getBalance({ address: '', providerId: 'polymarket' }),
-      ).rejects.toThrow('address is required');
-    });
-
-    it('uses cached address when available', async () => {
-      const provider = createProvider();
-      (computeProxyAddress as jest.Mock).mockReturnValue('0xSafeAddress');
-      (isSmartContractAddress as jest.Mock).mockResolvedValue(true);
-      (hasAllowances as jest.Mock).mockResolvedValue(true);
-      (getBalance as jest.Mock).mockResolvedValue(100);
-
-      const userAddress = '0x1234567890123456789012345678901234567890';
-
-      await provider.getAccountState({ ownerAddress: userAddress });
-      jest.clearAllMocks();
-
-      await provider.getBalance({
-        address: userAddress,
-        providerId: 'polymarket',
-      });
-
-      expect(computeProxyAddress).not.toHaveBeenCalled();
-    });
-  });
-
-  describe('prepareWithdraw', () => {
-    it('prepares withdraw transaction successfully', async () => {
-      const provider = createProvider();
-      const mockSigner = {
-        address: '0x1234567890123456789012345678901234567890',
-        signTypedMessage: jest.fn(),
-        signPersonalMessage: jest.fn(),
-      };
-
-      mockComputeProxyAddress.mockReturnValue('0xSafeAddress');
-      jest
-        .spyOn(PolymarketProvider.prototype, 'getAccountState')
-        .mockResolvedValue({
-          address: '0xSafeAddress',
-          isDeployed: true,
-          hasAllowances: true,
-        });
-
-      const result = await provider.prepareWithdraw({
-        signer: mockSigner,
-        providerId: 'polymarket',
-      });
-
-      expect(result).toHaveProperty('chainId');
-      expect(result).toHaveProperty('transaction');
-      expect(result).toHaveProperty('predictAddress');
-      expect(result.predictAddress).toBe('0xSafeAddress');
-    });
-
-    it('throws error when signer address is missing in prepareWithdraw', async () => {
-      const provider = createProvider();
-      const mockSigner = {
-        address: '',
-        signTypedMessage: jest.fn(),
-        signPersonalMessage: jest.fn(),
-      };
-
-      await expect(
-        provider.prepareWithdraw({
-          signer: mockSigner,
-          providerId: 'polymarket',
-        }),
-      ).rejects.toThrow('Signer address is required');
-    });
-
-    it('fetches account state when not cached', async () => {
-      const provider = createProvider();
-      const mockSigner = {
-        address: '0x1234567890123456789012345678901234567890',
-        signTypedMessage: jest.fn(),
-        signPersonalMessage: jest.fn(),
-      };
-
-      mockComputeProxyAddress.mockReturnValue('0xSafeAddress');
-      (isSmartContractAddress as jest.Mock).mockResolvedValue(true);
-      (hasAllowances as jest.Mock).mockResolvedValue(true);
-
-      const result = await provider.prepareWithdraw({
-        signer: mockSigner,
-        providerId: 'polymarket',
-      });
-
-      expect(result.predictAddress).toBe('0xSafeAddress');
-      expect(mockComputeProxyAddress).toHaveBeenCalled();
-    });
-  });
-
-  describe('prepareWithdrawConfirmation', () => {
-    it('prepares withdraw confirmation successfully', async () => {
-      const provider = createProvider();
-      const mockSigner = {
-        address: '0x1234567890123456789012345678901234567890',
-        signTypedMessage: jest.fn(),
-        signPersonalMessage: jest.fn(),
-      };
-
-      mockComputeProxyAddress.mockReturnValue('0xSafeAddress');
-
-      const result = await provider.signWithdraw({
-        callData: '0xcalldata',
-        signer: mockSigner,
-      });
-
-      expect(result).toHaveProperty('callData');
-      expect(result).toHaveProperty('amount');
-    });
-
-    it('throws error when signer address is missing in signWithdraw', async () => {
-      const provider = createProvider();
-      const mockSigner = {
-        address: '',
-        signTypedMessage: jest.fn(),
-        signPersonalMessage: jest.fn(),
-      };
-
-      await expect(
-        provider.signWithdraw({
-          callData: '0xcalldata',
-          signer: mockSigner,
-        }),
-      ).rejects.toThrow('Signer address is required');
-    });
-  });
-=======
       it('creates optimistic position on BUY then removes when API confirms', async () => {
         // Arrange
         const { provider, mockSigner, mockFetch } = setupOptimisticUpdateTest();
@@ -6650,7 +5891,6 @@
             },
           ],
         });
->>>>>>> f4e8f8d0
 
         const preview = createMockOrderPreview({
           side: Side.BUY,
@@ -6839,13 +6079,8 @@
           error: undefined,
         });
 
-<<<<<<< HEAD
-  describe('Activity', () => {
-    const provider = createProvider();
-=======
         // Act - Place order
         await provider.placeOrder({ signer: mockSigner, preview });
->>>>>>> f4e8f8d0
 
         // Assert - Position is optimistic
         mockFetch.mockResolvedValue({
@@ -7052,634 +6287,4 @@
       expect(provider.providerId).toBe('polymarket');
     });
   });
-
-  describe('optimistic position updates', () => {
-    let originalFetch: typeof fetch | undefined;
-
-    beforeEach(() => {
-      originalFetch = globalThis.fetch as typeof fetch | undefined;
-      jest.clearAllMocks();
-    });
-
-    afterEach(() => {
-      (globalThis as unknown as { fetch: typeof fetch | undefined }).fetch =
-        originalFetch;
-    });
-
-    describe('confirmClaim', () => {
-      it('adds claimed positions to recently sold list', async () => {
-        // Arrange
-        const provider = createProvider();
-        const mockAddress = '0x1234567890123456789012345678901234567890';
-        const mockSigner = {
-          address: mockAddress,
-          signTypedMessage: jest.fn(),
-          signPersonalMessage: jest.fn(),
-        };
-        const mockPositions = [
-          createMockPosition({
-            id: 'position-1',
-            status: PredictPositionStatus.WON,
-            currentValue: 100,
-            cashPnl: 50,
-          }),
-          createMockPosition({
-            id: 'position-2',
-            status: PredictPositionStatus.WON,
-            currentValue: 200,
-            cashPnl: 100,
-          }),
-        ];
-
-        // Mock fetch for getPositions
-        (globalThis as unknown as { fetch: jest.Mock }).fetch = jest
-          .fn()
-          .mockResolvedValue({
-            ok: true,
-            json: jest.fn().mockResolvedValue([
-              {
-                id: 'position-1',
-                market: 'market-1',
-                size: '10',
-                value: '100',
-              },
-              {
-                id: 'position-2',
-                market: 'market-1',
-                size: '20',
-                value: '200',
-              },
-            ]),
-          });
-
-        mockComputeProxyAddress.mockReturnValue('0xproxy');
-        mockParsePolymarketPositions.mockResolvedValue([
-          {
-            id: 'position-1',
-            marketId: 'market-1',
-            status: PredictPositionStatus.WON,
-            currentValue: 100,
-            cashPnl: 50,
-          },
-          {
-            id: 'position-2',
-            marketId: 'market-1',
-            status: PredictPositionStatus.WON,
-            currentValue: 200,
-            cashPnl: 100,
-          },
-        ]);
-
-        // Act
-        provider.confirmClaim({ positions: mockPositions, signer: mockSigner });
-
-        // Assert - subsequent getPositions should filter out claimed positions
-        const result = await provider.getPositions({ address: mockAddress });
-        expect(result).toHaveLength(0);
-      });
-
-      it('handles single position claim', async () => {
-        // Arrange
-        const provider = createProvider();
-        const mockAddress = '0x1234567890123456789012345678901234567890';
-        const mockSigner = {
-          address: mockAddress,
-          signTypedMessage: jest.fn(),
-          signPersonalMessage: jest.fn(),
-        };
-        const mockPosition = createMockPosition({
-          id: 'position-1',
-          status: PredictPositionStatus.WON,
-          currentValue: 100,
-          cashPnl: 50,
-        });
-
-        (globalThis as unknown as { fetch: jest.Mock }).fetch = jest
-          .fn()
-          .mockResolvedValue({
-            ok: true,
-            json: jest.fn().mockResolvedValue([
-              {
-                id: 'position-1',
-                market: 'market-1',
-                size: '10',
-                value: '100',
-              },
-            ]),
-          });
-
-        mockComputeProxyAddress.mockReturnValue('0xproxy');
-        mockParsePolymarketPositions.mockResolvedValue([
-          {
-            id: 'position-1',
-            marketId: 'market-1',
-            status: PredictPositionStatus.WON,
-            currentValue: 100,
-            cashPnl: 50,
-          },
-        ]);
-
-        // Act
-        provider.confirmClaim({
-          positions: [mockPosition],
-          signer: mockSigner,
-        });
-
-        // Assert
-        const result = await provider.getPositions({ address: mockAddress });
-        expect(result).toHaveLength(0);
-      });
-    });
-
-    describe('getPositions with recently sold filtering', () => {
-      it('filters out recently sold positions when calling getPositions', async () => {
-        // Arrange
-        const provider = createProvider();
-        const mockAddress = '0x1234567890123456789012345678901234567890';
-        const mockSigner = {
-          address: mockAddress,
-          signTypedMessage: jest.fn(),
-          signPersonalMessage: jest.fn(),
-        };
-
-        // First, mark position-2 as sold
-        provider.confirmClaim({
-          positions: [
-            createMockPosition({
-              id: 'position-2',
-              status: PredictPositionStatus.OPEN,
-              currentValue: 0,
-              cashPnl: 0,
-            }),
-          ],
-          signer: mockSigner,
-        });
-
-        // Mock fetch to return 3 positions
-        (globalThis as unknown as { fetch: jest.Mock }).fetch = jest
-          .fn()
-          .mockResolvedValue({
-            ok: true,
-            json: jest.fn().mockResolvedValue([
-              {
-                id: 'position-1',
-                market: 'market-1',
-                size: '10',
-                value: '100',
-              },
-              {
-                id: 'position-2',
-                market: 'market-1',
-                size: '20',
-                value: '200',
-              },
-              {
-                id: 'position-3',
-                market: 'market-1',
-                size: '30',
-                value: '300',
-              },
-            ]),
-          });
-
-        mockComputeProxyAddress.mockReturnValue('0xproxy');
-        mockParsePolymarketPositions.mockResolvedValue([
-          {
-            id: 'position-1',
-            marketId: 'market-1',
-            providerId: 'polymarket',
-          },
-          {
-            id: 'position-2',
-            marketId: 'market-1',
-            providerId: 'polymarket',
-          },
-          {
-            id: 'position-3',
-            marketId: 'market-1',
-            providerId: 'polymarket',
-          },
-        ]);
-
-        // Act
-        const result = await provider.getPositions({ address: mockAddress });
-
-        // Assert - should return only 2 positions (position-2 filtered out)
-        expect(result).toHaveLength(2);
-        expect(result).toEqual(
-          expect.arrayContaining([
-            expect.objectContaining({ id: 'position-1' }),
-            expect.objectContaining({ id: 'position-3' }),
-          ]),
-        );
-        expect(result).not.toEqual(
-          expect.arrayContaining([
-            expect.objectContaining({ id: 'position-2' }),
-          ]),
-        );
-      });
-
-      it('cleans up sold positions older than 5 minutes when adding new positions', async () => {
-        // Arrange
-        const provider = createProvider();
-        const mockAddress = '0x1234567890123456789012345678901234567890';
-        const mockSigner = {
-          address: mockAddress,
-          signTypedMessage: jest.fn(),
-          signPersonalMessage: jest.fn(),
-        };
-
-        // Save the original Date.now
-        const realDateNow = Date.now.bind(global.Date);
-        const sixMinutesAgo = realDateNow() - 6 * 60 * 1000;
-
-        // Mock Date.now to return 6 minutes ago for the first confirmClaim
-        const dateNowStub = jest.fn();
-        global.Date.now = dateNowStub;
-        dateNowStub.mockReturnValueOnce(sixMinutesAgo);
-
-        // Mark a position as sold 6 minutes ago
-        provider.confirmClaim({
-          positions: [
-            createMockPosition({
-              id: 'old-position',
-              status: PredictPositionStatus.OPEN,
-              currentValue: 0,
-              cashPnl: 0,
-            }),
-          ],
-          signer: mockSigner,
-        });
-
-        // Now make Date.now return current time
-        dateNowStub.mockImplementation(realDateNow);
-
-        // Add a new position (this should trigger cleanup of old positions)
-        provider.confirmClaim({
-          positions: [
-            createMockPosition({
-              id: 'new-sold-position',
-              status: PredictPositionStatus.OPEN,
-              currentValue: 0,
-              cashPnl: 0,
-            }),
-          ],
-          signer: mockSigner,
-        });
-
-        // Mock fetch to return positions
-        (globalThis as unknown as { fetch: jest.Mock }).fetch = jest
-          .fn()
-          .mockResolvedValue({
-            ok: true,
-            json: jest.fn().mockResolvedValue([
-              {
-                id: 'old-position',
-                market: 'market-1',
-                size: '10',
-                value: '100',
-              },
-              {
-                id: 'new-sold-position',
-                market: 'market-1',
-                size: '15',
-                value: '150',
-              },
-              {
-                id: 'visible-position',
-                market: 'market-1',
-                size: '20',
-                value: '200',
-              },
-            ]),
-          });
-
-        mockComputeProxyAddress.mockReturnValue('0xproxy');
-        mockParsePolymarketPositions.mockResolvedValue([
-          {
-            id: 'old-position',
-            marketId: 'market-1',
-            providerId: 'polymarket',
-          },
-          {
-            id: 'new-sold-position',
-            marketId: 'market-1',
-            providerId: 'polymarket',
-          },
-          {
-            id: 'visible-position',
-            marketId: 'market-1',
-            providerId: 'polymarket',
-          },
-        ]);
-
-        // Act
-        const result = await provider.getPositions({ address: mockAddress });
-
-        // Assert - old position should NOT be filtered (cleaned up), new-sold-position SHOULD be filtered
-        expect(result).toHaveLength(2);
-        expect(result).toEqual(
-          expect.arrayContaining([
-            expect.objectContaining({ id: 'old-position' }),
-            expect.objectContaining({ id: 'visible-position' }),
-          ]),
-        );
-        expect(result).not.toEqual(
-          expect.arrayContaining([
-            expect.objectContaining({ id: 'new-sold-position' }),
-          ]),
-        );
-
-        // Cleanup
-        global.Date.now = realDateNow;
-      });
-
-      it('tracks multiple sold positions for same address', async () => {
-        // Arrange
-        const provider = createProvider();
-        const mockAddress = '0x1234567890123456789012345678901234567890';
-        const mockSigner = {
-          address: mockAddress,
-          signTypedMessage: jest.fn(),
-          signPersonalMessage: jest.fn(),
-        };
-
-        // Mark 3 positions as sold
-        provider.confirmClaim({
-          positions: [
-            createMockPosition({
-              id: 'position-1',
-              status: PredictPositionStatus.OPEN,
-              currentValue: 0,
-              cashPnl: 0,
-            }),
-            createMockPosition({
-              id: 'position-2',
-              status: PredictPositionStatus.OPEN,
-              currentValue: 0,
-              cashPnl: 0,
-            }),
-            createMockPosition({
-              id: 'position-3',
-              status: PredictPositionStatus.OPEN,
-              currentValue: 0,
-              cashPnl: 0,
-            }),
-          ],
-          signer: mockSigner,
-        });
-
-        (globalThis as unknown as { fetch: jest.Mock }).fetch = jest
-          .fn()
-          .mockResolvedValue({
-            ok: true,
-            json: jest.fn().mockResolvedValue([
-              { id: 'position-1', market: 'market-1' },
-              { id: 'position-2', market: 'market-1' },
-              { id: 'position-3', market: 'market-1' },
-              { id: 'position-4', market: 'market-1' },
-            ]),
-          });
-
-        mockComputeProxyAddress.mockReturnValue('0xproxy');
-        mockParsePolymarketPositions.mockResolvedValue([
-          { id: 'position-1', marketId: 'market-1', providerId: 'polymarket' },
-          { id: 'position-2', marketId: 'market-1', providerId: 'polymarket' },
-          { id: 'position-3', marketId: 'market-1', providerId: 'polymarket' },
-          { id: 'position-4', marketId: 'market-1', providerId: 'polymarket' },
-        ]);
-
-        // Act
-        const result = await provider.getPositions({ address: mockAddress });
-
-        // Assert - only position-4 should remain
-        expect(result).toHaveLength(1);
-        expect(result[0]).toMatchObject({ id: 'position-4' });
-      });
-
-      it('handles multiple addresses independently', async () => {
-        // Arrange
-        const provider = createProvider();
-        const addressA = '0x1111111111111111111111111111111111111111';
-        const addressB = '0x2222222222222222222222222222222222222222';
-
-        // Mark position-1 as sold for address A
-        provider.confirmClaim({
-          positions: [
-            createMockPosition({
-              id: 'position-1',
-              status: PredictPositionStatus.OPEN,
-              currentValue: 0,
-              cashPnl: 0,
-            }),
-          ],
-          signer: {
-            address: addressA,
-            signTypedMessage: jest.fn(),
-            signPersonalMessage: jest.fn(),
-          },
-        });
-
-        // Mark position-2 as sold for address B
-        provider.confirmClaim({
-          positions: [
-            createMockPosition({
-              id: 'position-2',
-              status: PredictPositionStatus.OPEN,
-              currentValue: 0,
-              cashPnl: 0,
-            }),
-          ],
-          signer: {
-            address: addressB,
-            signTypedMessage: jest.fn(),
-            signPersonalMessage: jest.fn(),
-          },
-        });
-
-        // Mock fetch for address A
-        (globalThis as unknown as { fetch: jest.Mock }).fetch = jest
-          .fn()
-          .mockResolvedValue({
-            ok: true,
-            json: jest.fn().mockResolvedValue([
-              { id: 'position-1', market: 'market-1' },
-              { id: 'position-2', market: 'market-1' },
-            ]),
-          });
-
-        mockComputeProxyAddress.mockReturnValue('0xproxy');
-        mockParsePolymarketPositions.mockResolvedValue([
-          { id: 'position-1', marketId: 'market-1', providerId: 'polymarket' },
-          { id: 'position-2', marketId: 'market-1', providerId: 'polymarket' },
-        ]);
-
-        // Act - get positions for address A
-        const resultA = await provider.getPositions({ address: addressA });
-
-        // Assert - only position-2 should be returned (position-1 filtered for addressA)
-        expect(resultA).toHaveLength(1);
-        expect(resultA[0]).toMatchObject({ id: 'position-2' });
-      });
-
-      it('returns all positions when no positions are marked as sold', async () => {
-        // Arrange
-        const provider = createProvider();
-        const mockAddress = '0x1234567890123456789012345678901234567890';
-
-        (globalThis as unknown as { fetch: jest.Mock }).fetch = jest
-          .fn()
-          .mockResolvedValue({
-            ok: true,
-            json: jest.fn().mockResolvedValue([
-              { id: 'position-1', market: 'market-1' },
-              { id: 'position-2', market: 'market-1' },
-              { id: 'position-3', market: 'market-1' },
-              { id: 'position-4', market: 'market-1' },
-              { id: 'position-5', market: 'market-1' },
-            ]),
-          });
-
-        mockComputeProxyAddress.mockReturnValue('0xproxy');
-        mockParsePolymarketPositions.mockResolvedValue([
-          { id: 'position-1', marketId: 'market-1', providerId: 'polymarket' },
-          { id: 'position-2', marketId: 'market-1', providerId: 'polymarket' },
-          { id: 'position-3', marketId: 'market-1', providerId: 'polymarket' },
-          { id: 'position-4', marketId: 'market-1', providerId: 'polymarket' },
-          { id: 'position-5', marketId: 'market-1', providerId: 'polymarket' },
-        ]);
-
-        // Act
-        const result = await provider.getPositions({ address: mockAddress });
-
-        // Assert
-        expect(result).toHaveLength(5);
-      });
-
-      it('handles empty sold positions list gracefully', async () => {
-        // Arrange
-        const provider = createProvider();
-        const mockAddress = '0x1234567890123456789012345678901234567890';
-
-        (globalThis as unknown as { fetch: jest.Mock }).fetch = jest
-          .fn()
-          .mockResolvedValue({
-            ok: true,
-            json: jest
-              .fn()
-              .mockResolvedValue([{ id: 'position-1', market: 'market-1' }]),
-          });
-
-        mockComputeProxyAddress.mockReturnValue('0xproxy');
-        mockParsePolymarketPositions.mockResolvedValue([
-          { id: 'position-1', marketId: 'market-1', providerId: 'polymarket' },
-        ]);
-
-        // Act
-        const result = await provider.getPositions({ address: mockAddress });
-
-        // Assert - no errors, returns all positions
-        expect(result).toHaveLength(1);
-        expect(result[0]).toMatchObject({ id: 'position-1' });
-      });
-    });
-
-    describe('placeOrder with optimistic sold tracking', () => {
-      it('adds position to sold list when selling', async () => {
-        // Arrange
-        const { provider, mockSigner } = setupPlaceOrderTest();
-        const preview = createMockOrderPreview({
-          side: Side.SELL,
-          outcomeTokenId: 'token-123',
-          positionId: 'token-123', // positionId is required for tracking sold positions
-        });
-        const orderParams = {
-          signer: mockSigner,
-          providerId: 'polymarket',
-          preview,
-        };
-
-        // Act
-        await provider.placeOrder(orderParams);
-
-        // Assert - subsequent getPositions should filter out the sold position
-        (globalThis as unknown as { fetch: jest.Mock }).fetch = jest
-          .fn()
-          .mockResolvedValue({
-            ok: true,
-            json: jest
-              .fn()
-              .mockResolvedValue([{ id: 'token-123', market: 'market-1' }]),
-          });
-
-        mockComputeProxyAddress.mockReturnValue('0xproxy');
-        mockParsePolymarketPositions.mockResolvedValue([
-          { id: 'token-123', marketId: 'market-1', providerId: 'polymarket' },
-        ]);
-
-        const positions = await provider.getPositions({
-          address: mockSigner.address,
-        });
-        expect(positions).toHaveLength(0);
-      });
-
-      it('does not add to sold list when buying', async () => {
-        // Arrange
-        const { provider, mockSigner } = setupPlaceOrderTest();
-        const preview = createMockOrderPreview({
-          side: Side.BUY,
-          outcomeTokenId: 'token-456',
-        });
-        const orderParams = {
-          signer: mockSigner,
-          providerId: 'polymarket',
-          preview,
-        };
-
-        // Act
-        await provider.placeOrder(orderParams);
-
-        // Assert - getPositions should not filter anything
-        (globalThis as unknown as { fetch: jest.Mock }).fetch = jest
-          .fn()
-          .mockResolvedValue({
-            ok: true,
-            json: jest
-              .fn()
-              .mockResolvedValue([{ id: 'token-456', market: 'market-1' }]),
-          });
-
-        mockComputeProxyAddress.mockReturnValue('0xproxy');
-        mockParsePolymarketPositions.mockResolvedValue([
-          { id: 'token-456', marketId: 'market-1', providerId: 'polymarket' },
-        ]);
-
-        const positions = await provider.getPositions({
-          address: mockSigner.address,
-        });
-        expect(positions).toHaveLength(1);
-        expect(positions[0]).toMatchObject({ id: 'token-456' });
-      });
-    });
-  });
-
-  describe('provider interface properties', () => {
-    it('exposes chainId property with value 137', () => {
-      const provider = new PolymarketProvider();
-
-      expect(provider.chainId).toBe(137);
-    });
-
-    it('exposes name property with value Polymarket', () => {
-      const provider = new PolymarketProvider();
-
-      expect(provider.name).toBe('Polymarket');
-    });
-
-    it('exposes providerId property with value polymarket', () => {
-      const provider = new PolymarketProvider();
-
-      expect(provider.providerId).toBe('polymarket');
-    });
-  });
 });