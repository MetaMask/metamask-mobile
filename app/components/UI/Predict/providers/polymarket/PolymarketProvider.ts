import {
  SignTypedDataVersion,
  type TypedMessageParams,
} from '@metamask/keyring-controller';
import { Hex } from '@metamask/utils';
import { parseUnits } from 'ethers/lib/utils';
import { DevLogger } from '../../../../../core/SDKConnect/utils/DevLogger';
import {
  GetPriceHistoryParams,
  PredictActivity,
  PredictCategory,
  PredictClaim,
  PredictClaimStatus,
  PredictMarket,
  PredictPosition,
  PredictPriceHistoryPoint,
<<<<<<< HEAD
  GetPriceHistoryParams,
  UnrealizedPnL,
=======
  Result,
>>>>>>> 8e7057fe
} from '../../types';
import {
  CalculateBetAmountsParams,
  CalculateBetAmountsResponse,
  CalculateCashOutAmountsParams,
  CalculateCashOutAmountsResponse,
  ClaimOrderParams,
  GetMarketsParams,
  GetPositionsParams,
  PlaceOrderParams,
  PredictProvider,
  Signer,
} from '../types';
import {
  FEE_COLLECTOR_ADDRESS,
  POLYGON_MAINNET_CHAIN_ID,
  ROUNDING_CONFIG,
} from './constants';
import { computeSafeAddress, createSafeFeeAuthorization } from './safe/utils';
import {
  ApiKeyCreds,
  CONDITIONAL_TOKEN_DECIMALS,
  OrderArtifactsParams,
  OrderData,
  OrderType,
  PolymarketPosition,
  SignatureType,
  TickSize,
} from './types';
import {
  buildMarketOrderCreationArgs,
  calculateFeeAmount,
  calculateMarketPrice,
  createApiKey,
  encodeClaim,
  getContractConfig,
  getL2Headers,
  getMarketDetailsFromGammaApi,
  getMarketPositions,
  getMarketsFromPolymarketApi,
  getOrderBook,
  getOrderTypedData,
  getParsedMarketsFromPolymarketApi,
  getPolymarketEndpoints,
  getTickSize,
  parsePolymarketEvents,
  parsePolymarketPositions,
  priceValid,
  submitClobOrder,
} from './utils';

export type SignTypedMessageFn = (
  params: TypedMessageParams,
  version: SignTypedDataVersion,
) => Promise<string>;

export class PolymarketProvider implements PredictProvider {
  readonly providerId = 'polymarket';

  #apiKeysByAddress: Map<string, ApiKeyCreds> = new Map();

  private static readonly FALLBACK_CATEGORY: PredictCategory = 'trending';

  public async getMarketDetails({
    marketId,
  }: {
    marketId: string;
  }): Promise<PredictMarket> {
    if (!marketId) {
      throw new Error('marketId is required');
    }

    try {
      const event = await getMarketDetailsFromGammaApi({
        marketId,
      });

      const [parsedMarket] = parsePolymarketEvents(
        [event],
        PolymarketProvider.FALLBACK_CATEGORY,
      );

      if (!parsedMarket) {
        throw new Error('Failed to parse market details');
      }

      return parsedMarket;
    } catch (error) {
      DevLogger.log('Error getting market details via Polymarket API:', error);
      throw error;
    }
  }

  public getActivity(_params: { address: string }): Promise<PredictActivity[]> {
    throw new Error('Method not implemented.');
  }

  public claimWinnings(): Promise<void> {
    throw new Error('Method not implemented.');
  }

  /**
   * Builds the order artifacts for the Polymarket provider
   * This is a private method that is used to build the order artifacts for the Polymarket provider
   * @param address - The address of the signer
   * @param orderParams - The order parameters
   * @returns The order artifacts
   */
  private async buildOrderArtifacts({
    address,
    orderParams: { outcomeTokenId, side, size, outcomeId },
  }: {
    address: string;
    orderParams: OrderArtifactsParams;
  }): Promise<{
    chainId: number;
    price: number;
    negRisk: boolean;
    tickSize: TickSize;
    order: OrderData & { salt: string };
    contractConfig: ReturnType<typeof getContractConfig>;
    exchangeContract: string;
    verifyingContract: string;
  }> {
    const chainId = POLYGON_MAINNET_CHAIN_ID;
    const tokenId = outcomeTokenId;
    const conditionId = outcomeId;
    const [tickSizeResponse, price, marketData] = await Promise.all([
      getTickSize({ tokenId }),
      calculateMarketPrice(tokenId, side, size, OrderType.FOK),
      getMarketsFromPolymarketApi({ conditionIds: [conditionId] }),
    ]);

    const tickSize = tickSizeResponse.minimum_tick_size;

    const negRisk = marketData[0].negRisk;

    const order = await buildMarketOrderCreationArgs({
      signer: address,
      maker: address,
      signatureType: SignatureType.EOA,
      userMarketOrder: {
        tokenID: tokenId,
        price,
        size,
        side,
        orderType: OrderType.FOK,
      },
      roundConfig: ROUNDING_CONFIG[tickSize as TickSize],
    });

    const contractConfig = getContractConfig(chainId);

    const exchangeContract = negRisk
      ? contractConfig.negRiskExchange
      : contractConfig.exchange;

    const verifyingContract = exchangeContract;

    return {
      chainId,
      price,
      order,
      negRisk,
      tickSize,
      contractConfig,
      exchangeContract,
      verifyingContract,
    };
  }

  private async getApiKey({
    address,
  }: {
    address: string;
  }): Promise<ApiKeyCreds> {
    const cachedApiKey = this.#apiKeysByAddress.get(address);
    if (cachedApiKey) {
      return cachedApiKey;
    }

    const apiKeyCreds = await createApiKey({ address });
    this.#apiKeysByAddress.set(address, apiKeyCreds);
    return apiKeyCreds;
  }

  public async getMarkets(params?: GetMarketsParams): Promise<PredictMarket[]> {
    try {
      const markets = await getParsedMarketsFromPolymarketApi(params);
      return markets;
    } catch (error) {
      DevLogger.log('Error getting markets via Polymarket API:', error);
      return [];
    }
  }

  public async getPriceHistory({
    marketId,
    fidelity,
    interval,
  }: GetPriceHistoryParams): Promise<PredictPriceHistoryPoint[]> {
    if (!marketId) {
      throw new Error('marketId parameter is required');
    }

    try {
      const { CLOB_ENDPOINT } = getPolymarketEndpoints();
      const searchParams = new URLSearchParams({ market: marketId });

      if (typeof fidelity === 'number') {
        searchParams.set('fidelity', String(fidelity));
      }

      if (interval) {
        searchParams.set('interval', interval);
      }

      const response = await fetch(
        `${CLOB_ENDPOINT}/prices-history?${searchParams.toString()}`,
        {
          method: 'GET',
        },
      );

      if (!response.ok) {
        throw new Error('Failed to get price history');
      }

      const data = (await response.json()) as {
        history?: { t?: number; p?: number }[];
      };

      if (!Array.isArray(data?.history)) {
        return [];
      }

      return data.history
        .filter(
          (entry): entry is { t: number; p: number } =>
            typeof entry?.t === 'number' && typeof entry?.p === 'number',
        )
        .map((entry) => ({
          timestamp: entry.t,
          price: entry.p,
        }));
    } catch (error) {
      DevLogger.log('Error getting price history via Polymarket API:', error);
      return [];
    }
  }

  public async getPositions({
    address,
    limit = 100, // todo: reduce this once we've decided on the pagination approach
    offset = 0,
    claimable = false,
    marketId,
  }: GetPositionsParams): Promise<PredictPosition[]> {
    const { DATA_API_ENDPOINT } = getPolymarketEndpoints();

    // NOTE: hardcoded address for testing
    // address = '0x33a90b4f8a9cccfe19059b0954e3f052d93efc00';

    const queryParams = new URLSearchParams({
      limit: limit.toString(),
      offset: offset.toString(),
      user: address || '',
      sortBy: 'CURRENT',
      redeemable: claimable.toString(),
      ...(marketId && { eventId: marketId }),
    });

    const response = await fetch(
      `${DATA_API_ENDPOINT}/positions?${queryParams.toString()}`,
      {
        method: 'GET',
        headers: {
          'Content-Type': 'application/json',
        },
      },
    );
    if (!response.ok) {
      throw new Error('Failed to get positions');
    }
    const positionsData = (await response.json()) as PolymarketPosition[];
    const parsedPositions = await parsePolymarketPositions({
      positions: positionsData,
    });

    return parsedPositions;
  }

<<<<<<< HEAD
  public async getUnrealizedPnL({
    address,
  }: {
    address: string;
  }): Promise<UnrealizedPnL> {
    const { DATA_API_ENDPOINT } = getPolymarketEndpoints();

    const response = await fetch(`${DATA_API_ENDPOINT}/upnl?user=${address}`, {
      method: 'GET',
      headers: {
        'Content-Type': 'application/json',
      },
    });

    if (!response.ok) {
      throw new Error('Failed to fetch unrealized P&L');
    }

    const data = (await response.json()) as UnrealizedPnL[];

    if (!Array.isArray(data) || data.length === 0) {
      throw new Error('No unrealized P&L data found');
    }

    return data[0];
  }

  public async prepareBuyOrder({
    signer,
    market,
    outcomeId,
    outcomeTokenId,
    size,
  }: BuyOrderParams): Promise<PredictOrder> {
=======
  public async placeOrder<OrderResponse>(
    params: PlaceOrderParams & { signer: Signer },
  ): Promise<Result<OrderResponse>> {
    const { signer, outcomeId, outcomeTokenId, size, side } = params;
>>>>>>> 8e7057fe
    const { address, signTypedMessage } = signer;

    const { chainId, price, order, verifyingContract, tickSize } =
      await this.buildOrderArtifacts({
        address,
        orderParams: {
          outcomeId,
          outcomeTokenId,
          side,
          size,
        },
      });

    if (!priceValid(price, tickSize as TickSize)) {
      throw new Error(
        `invalid price (${price}), min: ${parseFloat(tickSize)} - max: ${
          1 - parseFloat(tickSize)
        }`,
      );
    }

    const typedData = getOrderTypedData({
      order,
      chainId,
      verifyingContract,
    });

    const signature = await signTypedMessage(
      { data: typedData, from: address },
      SignTypedDataVersion.V4,
    );

    const signedOrder = {
      ...order,
      signature,
    };

    const signerApiKey = await this.getApiKey({ address });

    const clobOrder = {
      order: { ...signedOrder, side, salt: parseInt(signedOrder.salt, 10) },
      owner: signerApiKey.apiKey,
      orderType: OrderType.FOK,
    };

    const body = JSON.stringify(clobOrder);

    const headers = await getL2Headers({
      l2HeaderArgs: {
        method: 'POST',
        requestPath: `/order`,
        body,
      },
      address: clobOrder.order.signer ?? '',
      apiKey: signerApiKey,
    });

    const feeAmount = calculateFeeAmount(order);
    let feeAuthorization;
    if (feeAmount > 0n) {
      const safeAddress = await computeSafeAddress(signer);
      feeAuthorization = await createSafeFeeAuthorization({
        safeAddress,
        signer,
        amount: feeAmount,
        to: FEE_COLLECTOR_ADDRESS,
      });
    }

    const { success, response, error } = await submitClobOrder({
      headers,
      clobOrder,
      feeAuthorization,
    });

    return {
      success,
      response,
      error,
    } as Result<OrderResponse>;
  }

  public prepareClaim(params: ClaimOrderParams): PredictClaim {
    const contractConfig = getContractConfig(POLYGON_MAINNET_CHAIN_ID);
    const { position } = params;
    const amounts: bigint[] = [0n, 0n];
    amounts[position.outcomeIndex] = BigInt(
      parseUnits(
        position.size.toString(),
        CONDITIONAL_TOKEN_DECIMALS,
      ).toString(),
    );

    const negRisk = !!position.negRisk;

    const to = (
      negRisk ? contractConfig.negRiskAdapter : contractConfig.conditionalTokens
    ) as Hex;
    const callData = encodeClaim(position.outcomeId, negRisk, amounts);

    const response: PredictClaim = {
      positionId: position.id,
      chainId: POLYGON_MAINNET_CHAIN_ID,
      status: PredictClaimStatus.IDLE,
      txParams: {
        data: callData,
        to,
        value: '0x0',
      },
    };
    return response;
  }

  public async isEligible(): Promise<boolean> {
    const { GEOBLOCK_API_ENDPOINT } = getPolymarketEndpoints();
    let eligible = false;
    try {
      const res = await fetch(GEOBLOCK_API_ENDPOINT);
      const { blocked } = (await res.json()) as { blocked: boolean };
      if (blocked !== undefined) {
        eligible = blocked === false;
      }
    } catch (error) {
      DevLogger.log('PolymarketProvider: Error checking geoblock status', {
        error:
          error instanceof Error
            ? error.message
            : `Error checking geoblock status: ${error}`,
        timestamp: new Date().toISOString(),
      });
    }
    return eligible;
  }

  public async calculateBetAmounts(
    params: CalculateBetAmountsParams,
  ): Promise<CalculateBetAmountsResponse> {
    const { outcomeTokenId, userBetAmount } = params;
    const book = await getOrderBook({ tokenId: outcomeTokenId });
    if (!book) {
      throw new Error('no orderbook');
    }

    const positions = book.asks;

    if (!positions) {
      throw new Error('no match');
    }

    let quantity = 0;
    let sum = 0;
    let lastPrice = 0;

    for (let i = positions.length - 1; i >= 0; i--) {
      const p = positions[i];
      const positionSize = parseFloat(p.size);
      const positionPrice = parseFloat(p.price);
      const positionValue = positionSize * positionPrice;

      lastPrice = positionPrice;

      if (sum + positionValue <= userBetAmount) {
        // If the entire position fits within remaining amount, add all of it
        quantity += positionSize;
        sum += positionValue;
      } else {
        // If this position would exceed the amount, calculate partial quantity needed
        const remainingAmount = userBetAmount - sum;
        const partialQuantity = remainingAmount / positionPrice;
        quantity += partialQuantity;
        return {
          toWin: quantity,
          sharePrice: positionPrice,
        };
      }
    }

    // If we consumed all available liquidity exactly matching the bet amount, return success
    if (sum === userBetAmount) {
      return {
        toWin: quantity,
        sharePrice: lastPrice,
      };
    }

    throw new Error('not enough shares to match user bet amount');
  }

  public async calculateCashOutAmounts(
    params: CalculateCashOutAmountsParams,
  ): Promise<CalculateCashOutAmountsResponse> {
    const { outcomeTokenId, marketId, address } = params;
    const marketPositions = await getMarketPositions({ marketId, address });
    const position = marketPositions.find(
      (p) => p.outcomeTokenId === outcomeTokenId,
    );

    if (!position) {
      throw new Error('position not found');
    }

    return {
      currentValue: position.currentValue,
      cashPnl: position.cashPnl,
      percentPnl: position.percentPnl,
    };
  }
}<|MERGE_RESOLUTION|>--- conflicted
+++ resolved
@@ -14,12 +14,8 @@
   PredictMarket,
   PredictPosition,
   PredictPriceHistoryPoint,
-<<<<<<< HEAD
-  GetPriceHistoryParams,
   UnrealizedPnL,
-=======
   Result,
->>>>>>> 8e7057fe
 } from '../../types';
 import {
   CalculateBetAmountsParams,
@@ -312,7 +308,6 @@
     return parsedPositions;
   }
 
-<<<<<<< HEAD
   public async getUnrealizedPnL({
     address,
   }: {
@@ -340,19 +335,10 @@
     return data[0];
   }
 
-  public async prepareBuyOrder({
-    signer,
-    market,
-    outcomeId,
-    outcomeTokenId,
-    size,
-  }: BuyOrderParams): Promise<PredictOrder> {
-=======
   public async placeOrder<OrderResponse>(
     params: PlaceOrderParams & { signer: Signer },
   ): Promise<Result<OrderResponse>> {
     const { signer, outcomeId, outcomeTokenId, size, side } = params;
->>>>>>> 8e7057fe
     const { address, signTypedMessage } = signer;
 
     const { chainId, price, order, verifyingContract, tickSize } =
