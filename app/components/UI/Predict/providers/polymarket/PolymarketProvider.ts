--- conflicted
+++ resolved
@@ -344,7 +344,6 @@
     return parsedPositions;
   }
 
-<<<<<<< HEAD
   private async fetchActivity({
     address,
   }: {
@@ -387,7 +386,8 @@
       DevLogger.log('Error getting activity via Polymarket API:', error);
       return [];
     }
-=======
+  }
+
   public async getUnrealizedPnL({
     address,
   }: {
@@ -413,7 +413,6 @@
     }
 
     return data[0];
->>>>>>> 06b4a6d8
   }
 
   public async placeOrder<OrderResponse>(
