--- conflicted
+++ resolved
@@ -603,26 +603,20 @@
         feeAuthorization,
       });
 
-<<<<<<< HEAD
-      if (!response) {
-        if (error?.includes(`order couldn't be fully filled`)) {
+      if (!success) {
+        DevLogger.log('PolymarketProvider: Place order failed', {
+          error,
+          errorDetails: undefined,
+          side,
+          outcomeTokenId,
+        });
+        if (error.includes(`order couldn't be fully filled`)) {
           throw new Error(PREDICT_ERROR_CODES.ORDER_NOT_FULLY_FILLED);
         }
-
-=======
-      if (!success) {
->>>>>>> 6dbe7e83
-        return {
-          success,
-          error,
-        } as OrderResult;
-      }
-
-      if (!response.success) {
-        return {
-          success: false,
-          error: response.errorMsg,
-        } as OrderResult;
+        if (error.includes(`not available in your region`)) {
+          throw new Error(PREDICT_ERROR_CODES.NOT_ELIGIBLE);
+        }
+        throw new Error(error ?? PREDICT_ERROR_CODES.PLACE_ORDER_FAILED);
       }
 
       if (side === Side.BUY) {
