--- conflicted
+++ resolved
@@ -8,12 +8,9 @@
   OffchainTradeResponse,
   OnchainTradeParams,
   PredictActivity,
-<<<<<<< HEAD
   PredictCategory,
-=======
   PredictClaim,
   PredictClaimStatus,
->>>>>>> 4f328647
   PredictMarket,
   PredictOrder,
   PredictPosition,
@@ -52,11 +49,7 @@
   getMarketDetailsFromGammaApi,
   getContractConfig,
   getL2Headers,
-<<<<<<< HEAD
   parsePolymarketEvents,
-  getMarketFromPolymarketApi,
-=======
->>>>>>> 4f328647
   getMarketsFromPolymarketApi,
   getParsedMarketsFromPolymarketApi,
   getOrderTypedData,
