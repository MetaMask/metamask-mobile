/* eslint-disable @typescript-eslint/ban-ts-comment */
/* eslint-disable @typescript-eslint/no-explicit-any */
import { SignTypedDataVersion } from '@metamask/keyring-controller';
import Engine from '../../../../../core/Engine';
import {
  PredictCategory,
  PredictPositionStatus,
  Side,
  PredictActivityBuy,
  PredictActivitySell,
  PredictActivityEntry,
} from '../../types';
import { PREDICT_ERROR_CODES } from '../../constants/errors';
import {
  ClobAuthDomain,
  EIP712Domain,
  FEE_PERCENTAGE,
  HASH_ZERO_BYTES32,
  MATIC_CONTRACTS,
  MSG_TO_SIGN,
  POLYGON_MAINNET_CHAIN_ID,
} from './constants';
import {
  ApiKeyCreds,
  ClobHeaders,
  ClobOrderObject,
  L2HeaderArgs,
  OrderData,
  OrderResponse,
  OrderType,
  PolymarketApiEvent,
  PolymarketApiMarket,
  PolymarketPosition,
  SignatureType,
  UtilsSide,
} from './types';
import { GetMarketsParams } from '../types';
import {
  buildPolyHmacSignature,
  calculateFees,
  createApiKey,
  deriveApiKey,
  encodeApprove,
  encodeClaim,
  encodeRedeemNegRiskPositions,
  encodeRedeemPositions,
  generateSalt,
  getContractConfig,
  getL1Headers,
  getL2Headers,
  getMarketsFromPolymarketApi,
  getParsedMarketsFromPolymarketApi,
  getOrderBook,
  getOrderTypedData,
  getPolymarketEndpoints,
  getPredictPositionStatus,
  parsePolymarketEvents,
  parsePolymarketPositions,
  parsePolymarketActivity,
  priceValid,
  submitClobOrder,
  decimalPlaces,
  roundNormal,
  roundDown,
  roundUp,
  roundOrderAmount,
  previewOrder,
  getAllowanceCalls,
} from './utils';

// Mock external dependencies
jest.mock('../../../../../core/Engine', () => ({
  context: {
    KeyringController: {
      signTypedMessage: jest.fn(),
    },
  },
}));

jest.mock('../../../../../core/SDKConnect/utils/DevLogger', () => ({
  log: jest.fn(),
}));

// Mock fetch globally
const mockFetch = jest.fn();
global.fetch = mockFetch;

// Mock crypto
Object.defineProperty(global, 'crypto', {
  value: {
    createHmac: jest.fn(),
  } as any,
  writable: true,
});

describe('polymarket utils', () => {
  const mockAddress = '0x1234567890123456789012345678901234567890';
  const mockApiKey: ApiKeyCreds = {
    apiKey: 'test-api-key',
    secret: 'test-secret',
    passphrase: 'test-passphrase',
  };

  beforeEach(() => {
    jest.clearAllMocks();
    mockFetch.mockReset();

    // Setup default fetch mock to prevent unhandled rejections
    mockFetch.mockResolvedValue({
      ok: true,
      json: jest.fn().mockResolvedValue({}),
    } as any);

    // Setup default mock implementations
    (
      Engine.context.KeyringController.signTypedMessage as jest.Mock
    ).mockResolvedValue('mock-signature');
    (global.crypto as any).createHmac.mockReturnValue({
      update: jest.fn().mockReturnThis(),
      digest: jest.fn().mockReturnValue('mock-digest-base64'),
    });
  });

  describe('getPolymarketEndpoints', () => {
    it('return production endpoints', () => {
      const endpoints = getPolymarketEndpoints();
      expect(endpoints).toEqual({
        GAMMA_API_ENDPOINT: 'https://gamma-api.polymarket.com',
        CLOB_ENDPOINT: 'https://clob.polymarket.com',
        DATA_API_ENDPOINT: 'https://data-api.polymarket.com',
        GEOBLOCK_API_ENDPOINT: 'https://polymarket.com/api/geoblock',
        CLOB_RELAYER: 'https://predict.api.cx.metamask.io',
      });
    });
  });

  describe('getL1Headers', () => {
    beforeEach(() => {
      jest.useFakeTimers();
      jest.setSystemTime(new Date('2024-01-01T00:00:00Z'));
    });

    afterEach(() => {
      jest.useRealTimers();
    });

    it('generate correct L1 headers', async () => {
      const expectedHeaders = {
        POLY_ADDRESS: mockAddress,
        POLY_SIGNATURE: 'mock-signature',
        POLY_TIMESTAMP: '1704067200',
        POLY_NONCE: '0',
      };

      const headers = await getL1Headers({ address: mockAddress });

      expect(headers).toEqual(expectedHeaders);
      expect(
        Engine.context.KeyringController.signTypedMessage,
      ).toHaveBeenCalledWith(
        {
          data: {
            domain: {
              name: 'ClobAuthDomain',
              version: '1',
              chainId: POLYGON_MAINNET_CHAIN_ID,
            },
            types: {
              EIP712Domain,
              ...ClobAuthDomain,
            },
            message: {
              address: mockAddress,
              timestamp: '1704067200',
              nonce: 0,
              message: MSG_TO_SIGN,
            },
            primaryType: 'ClobAuth',
          },
          from: mockAddress,
        },
        SignTypedDataVersion.V4,
      );
    });

    it('handle signing errors', async () => {
      const error = new Error('Signing failed');
      (
        Engine.context.KeyringController.signTypedMessage as jest.Mock
      ).mockRejectedValue(error);

      await expect(getL1Headers({ address: mockAddress })).rejects.toThrow(
        'Signing failed',
      );
    });
  });

  describe('buildPolyHmacSignature', () => {
    beforeEach(() => {
      jest.useFakeTimers();
      jest.setSystemTime(new Date('2024-01-01T00:00:00Z'));
    });

    afterEach(() => {
      jest.useRealTimers();
    });

    it('build HMAC signature without body', async () => {
      const secret = 'test-secret';
      const timestamp = 1704067200;
      const method = 'GET';
      const requestPath = '/test';

      const mockHmac = {
        update: jest.fn().mockReturnThis(),
        digest: jest.fn().mockReturnValue('test+signature/'),
      };
      (global.crypto as any).createHmac.mockReturnValue(mockHmac);

      const signature = await buildPolyHmacSignature(
        secret,
        timestamp,
        method,
        requestPath,
      );

      expect((global.crypto as any).createHmac).toHaveBeenCalledWith(
        'sha256',
        Buffer.from(secret, 'base64'),
      );
      expect(mockHmac.update).toHaveBeenCalledWith('1704067200GET/test');
      expect(mockHmac.digest).toHaveBeenCalledWith('base64');
      expect(signature).toBe('test-signature_'); // + -> -, / -> _
    });

    it('build HMAC signature with body', async () => {
      const secret = 'test-secret';
      const timestamp = 1704067200;
      const method = 'POST';
      const requestPath = '/test';
      const body = '{"test": "data"}';

      const mockHmac = {
        update: jest.fn().mockReturnThis(),
        digest: jest.fn().mockReturnValue('test+signature/'),
      };
      (global.crypto as any).createHmac.mockReturnValue(mockHmac);

      const signature = await buildPolyHmacSignature(
        secret,
        timestamp,
        method,
        requestPath,
        body,
      );

      expect(mockHmac.update).toHaveBeenCalledWith(
        '1704067200POST/test{"test": "data"}',
      );
      expect(signature).toBe('test-signature_');
    });

    it('handle empty secret', async () => {
      const mockHmac = {
        update: jest.fn().mockReturnThis(),
        digest: jest.fn().mockReturnValue('test+signature/'),
      };
      (global.crypto as any).createHmac.mockReturnValue(mockHmac);

      await buildPolyHmacSignature('', 1704067200, 'GET', '/test');

      expect((global.crypto as any).createHmac).toHaveBeenCalledWith(
        'sha256',
        Buffer.from('', 'base64'),
      );
    });
  });

  describe('getL2Headers', () => {
    beforeEach(() => {
      jest.useFakeTimers();
      jest.setSystemTime(new Date('2024-01-01T00:00:00Z'));
    });

    afterEach(() => {
      jest.useRealTimers();
    });

    it('generate correct L2 headers', async () => {
      const l2HeaderArgs: L2HeaderArgs = {
        method: 'POST',
        requestPath: '/order',
        body: '{"test": "data"}',
      };

      const mockHmac = {
        update: jest.fn().mockReturnThis(),
        digest: jest.fn().mockReturnValue('test+signature/'),
      };
      (global.crypto as any).createHmac.mockReturnValue(mockHmac);

      const headers = await getL2Headers({
        l2HeaderArgs,
        address: mockAddress,
        apiKey: mockApiKey,
      });

      expect(headers).toEqual({
        POLY_ADDRESS: mockAddress,
        POLY_SIGNATURE: 'test-signature_',
        POLY_TIMESTAMP: '1704067200',
        POLY_API_KEY: 'test-api-key',
        POLY_PASSPHRASE: 'test-passphrase',
      });
    });

    it('use provided timestamp', async () => {
      const l2HeaderArgs: L2HeaderArgs = {
        method: 'GET',
        requestPath: '/markets',
      };
      const customTimestamp = 1704067300;

      const mockHmac = {
        update: jest.fn().mockReturnThis(),
        digest: jest.fn().mockReturnValue('test+signature/'),
      };
      (global.crypto as any).createHmac.mockReturnValue(mockHmac);

      await getL2Headers({
        l2HeaderArgs,
        timestamp: customTimestamp,
        address: mockAddress,
        apiKey: mockApiKey,
      });

      expect(mockHmac.update).toHaveBeenCalledWith(
        `${customTimestamp}GET/markets`,
      );
    });

    it('handle undefined apiKey gracefully', async () => {
      const l2HeaderArgs: L2HeaderArgs = {
        method: 'GET',
        requestPath: '/markets',
      };

      const mockHmac = {
        update: jest.fn().mockReturnThis(),
        digest: jest.fn().mockReturnValue('test+signature/'),
      };
      (global.crypto as any).createHmac.mockReturnValue(mockHmac);

      await getL2Headers({
        l2HeaderArgs,
        address: mockAddress,
        apiKey: undefined as any,
      });

      expect(mockHmac.update).toHaveBeenCalledWith('1704067200GET/markets');
      expect(mockHmac.digest).toHaveBeenCalledWith('base64');
    });
  });

  describe('deriveApiKey', () => {
    it('derive API key successfully', async () => {
      const mockResponse = {
        ok: true,
        json: jest.fn().mockResolvedValue(mockApiKey),
      };
      mockFetch.mockResolvedValue(mockResponse);

      const result = await deriveApiKey({ address: mockAddress });

      expect(result).toEqual(mockApiKey);
      expect(mockFetch).toHaveBeenCalledWith(
        'https://clob.polymarket.com/auth/derive-api-key',
        {
          method: 'GET',
          headers: expect.objectContaining({
            POLY_ADDRESS: mockAddress,
            POLY_SIGNATURE: 'mock-signature',
          }),
        },
      );
    });

    it('handle fetch errors', async () => {
      const error = new Error('Network error');
      mockFetch.mockRejectedValue(error);

      await expect(deriveApiKey({ address: mockAddress })).rejects.toThrow(
        'Network error',
      );
    });
  });

  describe('createApiKey', () => {
    it('create API key successfully', async () => {
      const mockResponse = {
        ok: true,
        json: jest.fn().mockResolvedValue(mockApiKey),
        status: 200,
      };
      mockFetch.mockResolvedValue(mockResponse);

      const result = await createApiKey({ address: mockAddress });

      expect(result).toEqual(mockApiKey);
      expect(mockFetch).toHaveBeenCalledWith(
        'https://clob.polymarket.com/auth/api-key',
        {
          method: 'POST',
          headers: expect.objectContaining({
            POLY_ADDRESS: mockAddress,
          }),
          body: '',
        },
      );
    });

    it('derive API key when creation returns 400', async () => {
      const createResponse = {
        ok: false,
        json: jest.fn().mockResolvedValue({}),
        status: 400,
      };
      const deriveResponse = {
        ok: true,
        json: jest.fn().mockResolvedValue(mockApiKey),
      };

      mockFetch
        .mockResolvedValueOnce(createResponse)
        .mockResolvedValueOnce(deriveResponse);

      const result = await createApiKey({ address: mockAddress });

      expect(result).toEqual(mockApiKey);
      expect(mockFetch).toHaveBeenCalledTimes(2);
    });

    it('handle creation errors', async () => {
      const error = new Error('Creation failed');
      mockFetch.mockRejectedValue(error);

      await expect(createApiKey({ address: mockAddress })).rejects.toThrow(
        'Creation failed',
      );
    });
  });

  describe('priceValid', () => {
    it('return true for valid prices', () => {
      expect(priceValid(0.5, '0.1')).toBe(true);
      expect(priceValid(0.6, '0.01')).toBe(true);
      expect(priceValid(0.05, '0.001')).toBe(true);
      expect(priceValid(0.9, '0.1')).toBe(true); // Upper bound for tickSize 0.1
    });

    it('return false for invalid prices', () => {
      expect(priceValid(0.05, '0.1')).toBe(false); // Below minimum tick
      expect(priceValid(0.95, '0.1')).toBe(false); // Above 1 - minimum tick (0.9)
      expect(priceValid(1.5, '0.1')).toBe(false); // Above 1
      expect(priceValid(-0.1, '0.1')).toBe(false); // Negative
    });

    it.each([
      ['0.1', 0.6],
      ['0.01', 0.55],
      ['0.001', 0.544],
      ['0.0001', 0.5444],
    ] as const)(
      'should validate tick size %s correctly',
      (tickSize, validPrice) => {
        expect(priceValid(validPrice, tickSize)).toBe(true);
        expect(priceValid(parseFloat(tickSize) - 0.001, tickSize)).toBe(false); // Well below minimum
        expect(priceValid(1 - parseFloat(tickSize) + 0.001, tickSize)).toBe(
          false,
        ); // Well above maximum
      },
    );
  });

  describe('getOrderBook', () => {
    it('fetch order book successfully', async () => {
      const mockOrderBook = {
        bids: [
          { price: '0.4', size: '100' },
          { price: '0.45', size: '200' },
        ],
        asks: [
          { price: '0.6', size: '150' },
          { price: '0.55', size: '100' },
        ],
      };

      const mockResponse = {
        ok: true,
        json: jest.fn().mockResolvedValue(mockOrderBook),
      };
      mockFetch.mockResolvedValue(mockResponse);

      const result = await getOrderBook({ tokenId: 'test-token' });

      expect(result).toEqual(mockOrderBook);
      expect(mockFetch).toHaveBeenCalledWith(
        'https://clob.polymarket.com/book?token_id=test-token',
        { method: 'GET' },
      );
    });

    it('handle fetch errors', async () => {
      const error = new Error('Network error');
      mockFetch.mockRejectedValue(error);

      await expect(getOrderBook({ tokenId: 'test-token' })).rejects.toThrow(
        'Network error',
      );
    });

    it('throws PREVIEW_NO_ORDER_BOOK error when orderbook does not exist', async () => {
      const mockResponse = {
        ok: false,
        json: jest.fn().mockResolvedValue({
          error: 'No orderbook exists for the requested token id',
        }),
      };
      mockFetch.mockResolvedValue(mockResponse);

      await expect(getOrderBook({ tokenId: 'test-token' })).rejects.toThrow(
        PREDICT_ERROR_CODES.PREVIEW_NO_ORDER_BOOK,
      );
    });

    it('throws error message from response when response is not ok', async () => {
      const mockResponse = {
        ok: false,
        json: jest.fn().mockResolvedValue({ error: 'Custom error message' }),
      };
      mockFetch.mockResolvedValue(mockResponse);

      await expect(getOrderBook({ tokenId: 'test-token' })).rejects.toThrow(
        'Custom error message',
      );
    });
  });

  describe('generateSalt', () => {
    it('generate a valid hex salt', () => {
      const salt = generateSalt();
      expect(typeof salt).toBe('string');
      expect(salt.startsWith('0x')).toBe(true);
      expect(salt.length).toBeGreaterThan(2);
      // Should be a valid hex number
      expect(() => parseInt(salt.slice(2), 16)).not.toThrow();
    });

    it('generate different salts on multiple calls', () => {
      const salt1 = generateSalt();
      const salt2 = generateSalt();
      expect(salt1).not.toBe(salt2);
    });
  });

  describe('getContractConfig', () => {
    it('return Polygon mainnet contracts', () => {
      const config = getContractConfig(POLYGON_MAINNET_CHAIN_ID);
      expect(config).toEqual(MATIC_CONTRACTS);
    });

    it('throw error for unsupported chain', () => {
      expect(() => getContractConfig(999)).toThrow(
        'MetaMask Predict is only supported on Polygon mainnet',
      );
    });
  });

  describe('getOrderTypedData', () => {
    const orderData: OrderData & { salt: string } = {
      salt: '12345',
      maker: mockAddress,
      signer: mockAddress,
      taker: '0x0000000000000000000000000000000000000000',
      tokenId: 'test-token',
      makerAmount: '100000000',
      takerAmount: '50000000',
      expiration: '0',
      nonce: '0',
      feeRateBps: '0',
      side: UtilsSide.BUY,
      signatureType: SignatureType.EOA,
    };

    it('generate correct typed data structure', () => {
      const result = getOrderTypedData({
        order: orderData,
        chainId: POLYGON_MAINNET_CHAIN_ID,
        verifyingContract: '0x1234567890123456789012345678901234567890',
      });

      expect(result.primaryType).toBe('Order');
      expect(result.domain).toEqual({
        name: 'Polymarket CTF Exchange',
        version: '1',
        chainId: POLYGON_MAINNET_CHAIN_ID,
        verifyingContract: '0x1234567890123456789012345678901234567890',
      });
      expect(result.types).toEqual({
        EIP712Domain: [
          ...EIP712Domain,
          { name: 'verifyingContract', type: 'address' },
        ],
        Order: [
          { name: 'salt', type: 'uint256' },
          { name: 'maker', type: 'address' },
          { name: 'signer', type: 'address' },
          { name: 'taker', type: 'address' },
          { name: 'tokenId', type: 'uint256' },
          { name: 'makerAmount', type: 'uint256' },
          { name: 'takerAmount', type: 'uint256' },
          { name: 'expiration', type: 'uint256' },
          { name: 'nonce', type: 'uint256' },
          { name: 'feeRateBps', type: 'uint256' },
          { name: 'side', type: 'uint8' },
          { name: 'signatureType', type: 'uint8' },
        ],
      });
      expect(result.message).toEqual(orderData);
    });
  });

  describe('encodeApprove', () => {
    it('encode approve function call correctly', () => {
      const spender = '0x1234567890123456789012345678901234567890';
      const amount = BigInt(1000000);

      const result = encodeApprove({ spender, amount });

      expect(typeof result).toBe('string');
      expect(result.startsWith('0x')).toBe(true);
      // Should be a valid hex string
      expect(() => parseInt(result.slice(2), 16)).not.toThrow();
    });

    it('handle string amounts', () => {
      const spender = '0x1234567890123456789012345678901234567890';
      const amount = '1000000';

      const result = encodeApprove({ spender, amount });

      expect(typeof result).toBe('string');
      expect(result.startsWith('0x')).toBe(true);
    });
  });

  describe('submitClobOrder', () => {
    const mockHeaders: ClobHeaders = {
      POLY_ADDRESS: mockAddress,
      POLY_SIGNATURE: 'test-signature_',
      POLY_TIMESTAMP: '1704067200',
      POLY_API_KEY: 'test-api-key',
      POLY_PASSPHRASE: 'test-passphrase',
    };

    const mockClobOrder: ClobOrderObject = {
      order: {
        maker: mockAddress,
        signer: mockAddress,
        taker: '0x0000000000000000000000000000000000000000',
        tokenId: 'test-token',
        makerAmount: '100000000',
        takerAmount: '50000000',
        expiration: '0',
        nonce: '0',
        feeRateBps: '0',
        side: Side.BUY,
        signatureType: SignatureType.EOA,
        signature: 'mock-signature',
        salt: 12345,
      },
      owner: mockAddress,
      orderType: OrderType.FOK,
    };

    const mockOrderResponse: OrderResponse = {
      errorMsg: '',
      makingAmount: '100000000',
      orderID: 'order-123',
      status: 'success',
      success: true,
      takingAmount: '50000000',
      transactionsHashes: [],
    };

    beforeEach(() => {
      mockFetch.mockResolvedValue({
        ok: true,
        json: jest.fn().mockResolvedValue(mockOrderResponse),
      });
    });

    it('submit CLOB order successfully', async () => {
      const result = await submitClobOrder({
        headers: mockHeaders,
        clobOrder: mockClobOrder,
      });

      expect(result).toEqual({
        success: true,
        response: mockOrderResponse,
      });
      expect(mockFetch).toHaveBeenCalledWith(
        'https://predict.api.cx.metamask.io/order',
        {
          method: 'POST',
          headers: {
            POLY_ADDRESS: mockAddress,
            POLY_SIGNATURE: 'test-signature_',
            POLY_TIMESTAMP: '1704067200',
            POLY_API_KEY: 'test-api-key',
            POLY_PASSPHRASE: 'test-passphrase',
            'POLY-ADDRESS': mockAddress,
            'POLY-SIGNATURE': 'test-signature_',
            'POLY-TIMESTAMP': '1704067200',
            'POLY-API-KEY': 'test-api-key',
            'POLY-PASSPHRASE': 'test-passphrase',
          },
          body: JSON.stringify({
            ...mockClobOrder,
            feeAuthorization: undefined,
          }),
        },
      );
    });

    it('handle fetch errors', async () => {
      const error = new Error('Network error');
      mockFetch.mockRejectedValue(error);

      const result = await submitClobOrder({
        headers: mockHeaders,
        clobOrder: mockClobOrder,
      });

      expect(result).toEqual({
        success: false,
        error: 'Failed to submit CLOB order: Network error',
      });
    });

    it('includes feeAuthorization in request body when provided', async () => {
      const feeAuthorization = {
        type: 'safe-transaction' as const,
        authorization: {
          tx: {
            to: '0xCollateralAddress',
            operation: 0,
            data: '0xdata',
            value: '0',
          },
          sig: '0xsig',
        },
      };

      await submitClobOrder({
        headers: mockHeaders,
        clobOrder: mockClobOrder,
        feeAuthorization,
      });

      expect(mockFetch).toHaveBeenCalledWith(
        'https://predict.api.cx.metamask.io/order',
        {
          method: 'POST',
          headers: {
            POLY_ADDRESS: mockAddress,
            POLY_SIGNATURE: 'test-signature_',
            POLY_TIMESTAMP: '1704067200',
            POLY_API_KEY: 'test-api-key',
            POLY_PASSPHRASE: 'test-passphrase',
            'POLY-ADDRESS': mockAddress,
            'POLY-SIGNATURE': 'test-signature_',
            'POLY-TIMESTAMP': '1704067200',
            'POLY-API-KEY': 'test-api-key',
            'POLY-PASSPHRASE': 'test-passphrase',
          },
          body: JSON.stringify({ ...mockClobOrder, feeAuthorization }),
        },
      );
    });

    it('omits feeAuthorization when undefined', async () => {
      await submitClobOrder({
        headers: mockHeaders,
        clobOrder: mockClobOrder,
      });

      expect(mockFetch).toHaveBeenCalledWith(
        'https://predict.api.cx.metamask.io/order',
        {
          method: 'POST',
          headers: {
            POLY_ADDRESS: mockAddress,
            POLY_SIGNATURE: 'test-signature_',
            POLY_TIMESTAMP: '1704067200',
            POLY_API_KEY: 'test-api-key',
            POLY_PASSPHRASE: 'test-passphrase',
            'POLY-ADDRESS': mockAddress,
            'POLY-SIGNATURE': 'test-signature_',
            'POLY-TIMESTAMP': '1704067200',
            'POLY-API-KEY': 'test-api-key',
            'POLY-PASSPHRASE': 'test-passphrase',
          },
          body: JSON.stringify({
            ...mockClobOrder,
            feeAuthorization: undefined,
          }),
        },
      );
    });

    it('serializes feeAuthorization correctly to JSON', async () => {
      const feeAuthorization = {
        type: 'safe-transaction' as const,
        authorization: {
          tx: {
            to: '0x1234567890123456789012345678901234567890',
            operation: 0,
            data: '0xabcdef',
            value: '100',
          },
          sig: '0xdeadbeef',
        },
      };

      await submitClobOrder({
        headers: mockHeaders,
        clobOrder: mockClobOrder,
        feeAuthorization,
      });

      const callArgs = mockFetch.mock.calls[0];
      const bodyString = callArgs[1].body;
      const parsedBody = JSON.parse(bodyString);

      expect(parsedBody).toHaveProperty('feeAuthorization');
      expect(parsedBody.feeAuthorization).toEqual(feeAuthorization);
    });

    it('uses CLOB_RELAYER endpoint when feeAuthorization is not provided for BUY orders', async () => {
      await submitClobOrder({
        headers: mockHeaders,
        clobOrder: mockClobOrder,
      });

      expect(mockFetch).toHaveBeenCalledWith(
        'https://predict.api.cx.metamask.io/order',
        {
          method: 'POST',
          headers: {
            POLY_ADDRESS: mockAddress,
            POLY_SIGNATURE: 'test-signature_',
            POLY_TIMESTAMP: '1704067200',
            POLY_API_KEY: 'test-api-key',
            POLY_PASSPHRASE: 'test-passphrase',
            'POLY-ADDRESS': mockAddress,
            'POLY-SIGNATURE': 'test-signature_',
            'POLY-TIMESTAMP': '1704067200',
            'POLY-API-KEY': 'test-api-key',
            'POLY-PASSPHRASE': 'test-passphrase',
          },
          body: JSON.stringify({
            ...mockClobOrder,
            feeAuthorization: undefined,
          }),
        },
      );
    });

    it('uses CLOB_RELAYER endpoint for SELL orders with feeAuthorization', async () => {
      const sellClobOrder: ClobOrderObject = {
        ...mockClobOrder,
        order: {
          ...mockClobOrder.order,
          side: Side.SELL,
        },
      };

      const feeAuthorization = {
        type: 'safe-transaction' as const,
        authorization: {
          tx: {
            to: '0xCollateralAddress',
            operation: 0,
            data: '0xdata',
            value: '0',
          },
          sig: '0xsig',
        },
      };

      await submitClobOrder({
        headers: mockHeaders,
        clobOrder: sellClobOrder,
        feeAuthorization,
      });

      expect(mockFetch).toHaveBeenCalledWith(
        'https://predict.api.cx.metamask.io/order',
        {
          method: 'POST',
          headers: {
            POLY_ADDRESS: mockAddress,
            POLY_SIGNATURE: 'test-signature_',
            POLY_TIMESTAMP: '1704067200',
            POLY_API_KEY: 'test-api-key',
            POLY_PASSPHRASE: 'test-passphrase',
            'POLY-ADDRESS': mockAddress,
            'POLY-SIGNATURE': 'test-signature_',
            'POLY-TIMESTAMP': '1704067200',
            'POLY-API-KEY': 'test-api-key',
            'POLY-PASSPHRASE': 'test-passphrase',
          },
          body: JSON.stringify({
            ...sellClobOrder,
            feeAuthorization,
          }),
        },
      );
    });
  });

  describe('parsePolymarketEvents', () => {
    const mockCategory: PredictCategory = 'trending';

    const mockEvent: PolymarketApiEvent = {
      id: 'event-1',
      slug: 'test-event',
      title: 'Test Event',
      description: 'A test event',
      icon: 'https://example.com/icon.png',
      closed: false,
      tags: [],
      series: [{ recurrence: 'daily' }],
      markets: [
        {
          conditionId: 'market-1',
          question: 'Will it rain?',
          description: 'Weather prediction',
          icon: 'https://example.com/market-icon.png',
          image: 'https://example.com/market-image.png',
          groupItemTitle: 'Weather',
          closed: false,
          volumeNum: 1000,
          clobTokenIds: '["token-1", "token-2"]',
          outcomes: '["Yes", "No"]',
          outcomePrices: '["0.6", "0.4"]',
          negRisk: true,
          orderPriceMinTickSize: 0.01,
          status: 'open',
          active: true,
          resolvedBy: '0x0000000000000000000000000000000000000000',
          umaResolutionStatus: 'unresolved',
        },
      ],
      liquidity: 1000000,
      volume: 1000000,
    };

    it('parse events correctly', () => {
      const result = parsePolymarketEvents([mockEvent], mockCategory);

      expect(result).toHaveLength(1);
      expect(result[0]).toEqual({
        id: 'event-1',
        slug: 'test-event',
        providerId: 'polymarket',
        title: 'Test Event',
        description: 'A test event',
        image: 'https://example.com/icon.png',
        status: 'open',
        recurrence: 'daily',
        endDate: undefined,
        category: mockCategory,
        tags: [],
        outcomes: [
          {
            id: 'market-1',
            providerId: 'polymarket',
            marketId: 'event-1',
            title: 'Will it rain?',
            description: 'Weather prediction',
            image: 'https://example.com/market-icon.png',
            groupItemTitle: 'Weather',
            status: 'open',
            volume: 1000,
            resolutionStatus: 'unresolved',
            tokens: [
              {
                id: 'token-1',
                title: 'Yes',
                price: 0.6,
              },
              {
                id: 'token-2',
                title: 'No',
                price: 0.4,
              },
            ],
            negRisk: true,
            tickSize: '0.01',
            resolvedBy: '0x0000000000000000000000000000000000000000',
          },
        ],
        liquidity: 1000000,
        volume: 1000000,
      });
    });

    it('handle closed events', () => {
      const closedEvent = {
        ...mockEvent,
        closed: true,
        markets: [
          {
            ...mockEvent.markets[0],
            closed: true,
          },
        ],
      };
      const result = parsePolymarketEvents([closedEvent], mockCategory);

      expect(result[0].status).toBe('closed');
      expect(result[0].outcomes[0].status).toBe('closed');
    });

    it('handle null clobTokenIds', () => {
      const eventWithNullTokens = {
        ...mockEvent,
        markets: [
          {
            ...mockEvent.markets[0],
            clobTokenIds: '[]',
            outcomes: '[]',
            outcomePrices: '[]',
          },
        ],
      };

      const result = parsePolymarketEvents([eventWithNullTokens], mockCategory);

      expect(result[0].outcomes[0].tokens).toEqual([]);
    });

    it('use market image when icon is not available', () => {
      const eventWithoutIcon = {
        ...mockEvent,
        markets: [
          {
            ...mockEvent.markets[0],
            icon: '',
          },
        ],
      };

      const result = parsePolymarketEvents([eventWithoutIcon], mockCategory);

      expect(result[0].outcomes[0].image).toBe('');
    });

    it('filter out inactive markets', () => {
      const eventWithInactiveMarkets = {
        ...mockEvent,
        markets: [
          {
            ...mockEvent.markets[0],
            conditionId: 'market-1',
            active: true,
          },
          {
            ...mockEvent.markets[0],
            conditionId: 'market-2',
            active: false,
          },
          {
            ...mockEvent.markets[0],
            conditionId: 'market-3',
          },
        ],
      };

      const result = parsePolymarketEvents(
        [eventWithInactiveMarkets],
        mockCategory,
      );

      expect(result[0].outcomes).toHaveLength(2);
      expect(result[0].outcomes.map((outcome) => outcome.id)).toEqual([
        'market-1',
        'market-3',
      ]);
    });

    it('sort markets by price in descending order', () => {
      const eventWithMultipleMarkets = {
        ...mockEvent,
        markets: [
          {
            ...mockEvent.markets[0],
            conditionId: 'market-low-price',
            outcomePrices: '["0.3", "0.7"]',
          },
          {
            ...mockEvent.markets[0],
            conditionId: 'market-high-price',
            outcomePrices: '["0.8", "0.2"]',
          },
          {
            ...mockEvent.markets[0],
            conditionId: 'market-medium-price',
            outcomePrices: '["0.5", "0.5"]',
          },
        ],
      };

      const result = parsePolymarketEvents(
        [eventWithMultipleMarkets],
        mockCategory,
      );

      expect(result[0].outcomes).toHaveLength(3);
      expect(result[0].outcomes.map((outcome) => outcome.id)).toEqual([
        'market-high-price',
        'market-medium-price',
        'market-low-price',
      ]);
    });

    it('handle markets with null outcomePrices in sorting', () => {
      const eventWithNullPrices = {
        ...mockEvent,
        markets: [
          {
            ...mockEvent.markets[0],
            conditionId: 'market-with-price',
            outcomePrices: '["0.6", "0.4"]',
          },
          {
            ...mockEvent.markets[0],
            conditionId: 'market-without-price',
            outcomePrices: null as any,
          },
        ],
      };

      const result = parsePolymarketEvents([eventWithNullPrices], mockCategory);

      expect(result[0].outcomes).toHaveLength(2);
      // Market with price should come first (0.6 > 0)
      expect(result[0].outcomes[0].id).toBe('market-with-price');
      expect(result[0].outcomes[1].id).toBe('market-without-price');
    });

    it('handle markets with undefined outcomePrices in sorting', () => {
      const eventWithUndefinedPrices = {
        ...mockEvent,
        markets: [
          {
            ...mockEvent.markets[0],
            conditionId: 'market-with-price',
            outcomePrices: '["0.3", "0.7"]',
          },
          {
            ...mockEvent.markets[0],
            conditionId: 'market-without-price',
            outcomePrices: undefined as any,
          },
        ],
      };

      const result = parsePolymarketEvents(
        [eventWithUndefinedPrices],
        mockCategory,
      );

      expect(result[0].outcomes).toHaveLength(2);
      // Market with price should come first (0.3 > 0)
      expect(result[0].outcomes[0].id).toBe('market-with-price');
      expect(result[0].outcomes[1].id).toBe('market-without-price');
    });

    it('handle markets with empty outcomePrices string in sorting', () => {
      const eventWithEmptyPrices = {
        ...mockEvent,
        markets: [
          {
            ...mockEvent.markets[0],
            conditionId: 'market-with-price',
            outcomePrices: '["0.4", "0.6"]',
          },
          {
            ...mockEvent.markets[0],
            conditionId: 'market-with-empty-price',
            outcomePrices: '',
          },
        ],
      };

      const result = parsePolymarketEvents(
        [eventWithEmptyPrices],
        mockCategory,
      );

      expect(result[0].outcomes).toHaveLength(2);
      // Market with price should come first (0.4 > 0)
      expect(result[0].outcomes[0].id).toBe('market-with-price');
      expect(result[0].outcomes[1].id).toBe('market-with-empty-price');
    });

    it('include resolvedBy field in outcome', () => {
      const eventWithResolvedBy = {
        ...mockEvent,
        markets: [
          {
            ...mockEvent.markets[0],
            resolvedBy: '0x1234567890123456789012345678901234567890',
          },
        ],
      };

      const result = parsePolymarketEvents([eventWithResolvedBy], mockCategory);

      expect(result[0].outcomes[0].resolvedBy).toBe(
        '0x1234567890123456789012345678901234567890',
      );
    });

    it('handle undefined resolvedBy field', () => {
      const eventWithoutResolvedBy = {
        ...mockEvent,
        markets: [
          {
            ...mockEvent.markets[0],
            resolvedBy: undefined as any,
          },
        ],
      };

      const result = parsePolymarketEvents(
        [eventWithoutResolvedBy],
        mockCategory,
      );

      expect(result[0].outcomes[0].resolvedBy).toBeUndefined();
    });

    it('handle complex sorting with mixed price scenarios', () => {
      const eventWithComplexPrices = {
        ...mockEvent,
        markets: [
          {
            ...mockEvent.markets[0],
            conditionId: 'market-zero',
            outcomePrices: '["0", "1"]',
          },
          {
            ...mockEvent.markets[0],
            conditionId: 'market-high',
            outcomePrices: '["0.9", "0.1"]',
          },
          {
            ...mockEvent.markets[0],
            conditionId: 'market-medium',
            outcomePrices: '["0.5", "0.5"]',
          },
          {
            ...mockEvent.markets[0],
            conditionId: 'market-null',
            outcomePrices: null as any,
          },
        ],
      };

      const result = parsePolymarketEvents(
        [eventWithComplexPrices],
        mockCategory,
      );

      expect(result[0].outcomes).toHaveLength(4);
      expect(result[0].outcomes.map((outcome) => outcome.id)).toEqual([
        'market-high', // 0.9
        'market-medium', // 0.5
        'market-zero', // 0
        'market-null', // 0 (default)
      ]);
    });
  });

  describe('parsePolymarketPositions', () => {
    const createPosition = (
      id: string,
      index: number,
      props: Partial<PolymarketPosition>,
    ): PolymarketPosition => ({
      asset: `position-${id}`,
      conditionId: 'condition-1',
      icon: `https://example.com/icon${id}.png`,
      title: `Position ${id}`,
      slug: `position-${id}`,
      size: 100,
      eventId: 'event-1',
      outcome: 'Yes',
      outcomeIndex: index,
      cashPnl: 10,
      curPrice: 0.6,
      currentValue: 60,
      percentPnl: 5,
      realizedPnl: 0,
      initialValue: 50,
      avgPrice: 0.5,
      redeemable: false,
      negativeRisk: false,
      endDate: '2024-12-31',
      ...props,
    });

    const mockPositions: PolymarketPosition[] = [
      createPosition('1', 0, {}),
      createPosition('2', 1, {
        size: 50,
        outcome: 'No',
        cashPnl: -5,
        curPrice: 0.4,
        currentValue: 20,
        percentPnl: -10,
        initialValue: 25,
        redeemable: true,
      }),
      createPosition('3', 2, {
        size: 75,
        outcome: 'Maybe',
        cashPnl: 15,
        curPrice: 0.8,
        percentPnl: 20,
        avgPrice: 0.67,
        redeemable: true,
      }),
    ];

    const mockMarketResponse: Partial<PolymarketApiMarket>[] = [
      {
        conditionId: 'condition-1',
        events: [
          {
            id: 'event-1',
            slug: 'slug-1',
            title: 'Mock Event',
            description: 'Mock Description',
            icon: 'mock-icon.png',
            closed: false,
            tags: [],
            series: [],
            markets: [],
            liquidity: 1000000,
            volume: 1000000,
          },
        ],
      },
    ];

    beforeEach(() => {
      mockFetch.mockResolvedValue({
        ok: true,
        json: jest.fn().mockResolvedValue(mockMarketResponse),
      });
    });

    it('parse positions correctly and enrich with market data', async () => {
      const result = await parsePolymarketPositions({
        positions: mockPositions,
      });

      expect(result[0]).toEqual({
        id: 'position-1',
        providerId: 'polymarket',
        marketId: 'event-1',
        outcomeId: 'condition-1',
        outcome: 'Yes',
        outcomeTokenId: 'position-1',
        outcomeIndex: 0,
        negRisk: false,
        amount: 100,
        price: 0.6,
        status: 'open',
        realizedPnl: 0,
        percentPnl: 5,
        cashPnl: 10,
        initialValue: 50,
        avgPrice: 0.5,
        endDate: '2024-12-31',
        title: 'Position 1',
        icon: 'https://example.com/icon1.png',
        size: 100,
        claimable: false,
        currentValue: 60,
      });

      expect(result[1]).toEqual({
        id: 'position-2',
        providerId: 'polymarket',
        marketId: 'event-1',
        outcomeId: 'condition-1',
        outcome: 'No',
        outcomeTokenId: 'position-2',
        outcomeIndex: 1,
        negRisk: false,
        amount: 50,
        price: 0.4,
        status: 'lost',
        realizedPnl: 0,
        percentPnl: -10,
        cashPnl: -5,
        initialValue: 25,
        avgPrice: 0.5,
        endDate: '2024-12-31',
        title: 'Position 2',
        icon: 'https://example.com/icon2.png',
        size: 50,
        claimable: true,
        currentValue: 20,
      });

      expect(result[2]).toEqual({
        id: 'position-3',
        providerId: 'polymarket',
        marketId: 'event-1',
        outcomeId: 'condition-1',
        outcome: 'Maybe',
        outcomeTokenId: 'position-3',
        outcomeIndex: 2,
        negRisk: false,
        amount: 75,
        price: 0.8,
        status: 'won',
        realizedPnl: 0,
        percentPnl: 20,
        cashPnl: 15,
        initialValue: 50,
        avgPrice: 0.67,
        endDate: '2024-12-31',
        title: 'Position 3',
        icon: 'https://example.com/icon3.png',
        size: 75,
        claimable: true,
        currentValue: 60,
      });
    });

    it('handle empty positions array', async () => {
      const result = await parsePolymarketPositions({ positions: [] });
      expect(result).toEqual([]);
      expect(mockFetch).not.toHaveBeenCalled();
    });
  });

  describe('getPredictPositionStatus', () => {
    it.each([
      { claimable: false, cashPnl: 10, expected: PredictPositionStatus.OPEN },
      { claimable: false, cashPnl: -5, expected: PredictPositionStatus.OPEN },
      { claimable: true, cashPnl: 15, expected: PredictPositionStatus.WON },
      { claimable: true, cashPnl: 0, expected: PredictPositionStatus.LOST },
      { claimable: true, cashPnl: -5, expected: PredictPositionStatus.LOST },
    ])(
      'returns $expected when claimable=$claimable and cashPnl=$cashPnl',
      ({ claimable, cashPnl, expected }) => {
        const result = getPredictPositionStatus({ claimable, cashPnl });
        expect(result).toBe(expected);
      },
    );
  });

  describe('getParsedMarketsFromPolymarketApi', () => {
    const mockEvent: PolymarketApiEvent = {
      id: 'event-1',
      slug: 'test-event',
      title: 'Test Event',
      description: 'A test event',
      icon: 'https://example.com/icon.png',
      closed: false,
      tags: [],
      series: [{ recurrence: 'daily' }],
      markets: [
        {
          conditionId: 'market-1',
          question: 'Will it rain?',
          description: 'Weather prediction',
          icon: 'https://example.com/market-icon.png',
          image: 'https://example.com/market-image.png',
          groupItemTitle: 'Weather',
          closed: false,
          volumeNum: 1000,
          clobTokenIds: '["token-1", "token-2"]',
          outcomes: '["Yes", "No"]',
          outcomePrices: '["0.6", "0.4"]',
          negRisk: true,
          orderPriceMinTickSize: 0.01,
          status: 'open',
          active: true,
          resolvedBy: '0x0000000000000000000000000000000000000000',
          umaResolutionStatus: 'unresolved',
        },
      ],
      liquidity: 1000000,
      volume: 1000000,
    };

    it('fetch markets without search parameters', async () => {
      const mockResponse = {
        data: [mockEvent],
      };

      mockFetch.mockResolvedValue({
        ok: true,
        json: jest.fn().mockResolvedValue(mockResponse),
      });

      const result = await getParsedMarketsFromPolymarketApi();

      expect(result).toHaveLength(1);
      expect(result[0].id).toBe('event-1');
      expect(mockFetch).toHaveBeenCalledWith(
        'https://gamma-api.polymarket.com/events/pagination?limit=20&active=true&archived=false&closed=false&ascending=false&offset=0&liquidity_min=10000&volume_min=10000&exclude_tag_id=100639&order=volume24hr',
      );
    });

    it('fetch markets with search query', async () => {
      const mockResponse = {
        events: [mockEvent],
      };

      mockFetch.mockResolvedValue({
        ok: true,
        json: jest.fn().mockResolvedValue(mockResponse),
      });

      const params: GetMarketsParams = {
        providerId: 'polymarket',
        q: 'weather',
        limit: 10,
        offset: 5,
      };

      const result = await getParsedMarketsFromPolymarketApi(params);

      expect(result).toHaveLength(1);
      expect(result[0].id).toBe('event-1');
      expect(mockFetch).toHaveBeenCalledWith(
        'https://gamma-api.polymarket.com/public-search?q=weather&type=events&events_status=active&sort=volume_24hr&presets=EventsTitle&limit_per_type=10&page=1',
      );
    });

    it('handle different categories', async () => {
      const mockResponse = {
        data: [mockEvent],
      };

      mockFetch.mockResolvedValue({
        ok: true,
        json: jest.fn().mockResolvedValue(mockResponse),
      });

      const params: GetMarketsParams = {
        providerId: 'polymarket',
        category: 'crypto',
        limit: 5,
      };

      await getParsedMarketsFromPolymarketApi(params);

      expect(mockFetch).toHaveBeenCalledWith(
        'https://gamma-api.polymarket.com/events/pagination?limit=5&active=true&archived=false&closed=false&ascending=false&offset=0&liquidity_min=10000&volume_min=10000&tag_slug=crypto&order=volume24hr',
      );
    });

    it('return empty array for invalid response', async () => {
      mockFetch.mockResolvedValue({
        ok: true,
        json: jest.fn().mockResolvedValue({}),
      });

      const result = await getParsedMarketsFromPolymarketApi();

      expect(result).toEqual([]);
    });

    it('handle fetch errors', async () => {
      const error = new Error('Network error');
      mockFetch.mockRejectedValue(error);

      await expect(getParsedMarketsFromPolymarketApi()).rejects.toThrow(
        'Network error',
      );
    });
  });

  describe('getMarketsFromPolymarketApi', () => {
    const mockMarket: PolymarketApiMarket = {
      conditionId: 'market-1',
      question: 'Will it rain?',
      description: 'Weather prediction',
      icon: 'https://example.com/market-icon.png',
      image: 'https://example.com/market-image.png',
      groupItemTitle: 'Weather',
      closed: false,
      volumeNum: 1000,
      clobTokenIds: '["token-1", "token-2"]',
      outcomes: '["Yes", "No"]',
      outcomePrices: '["0.6", "0.4"]',
      negRisk: true,
      orderPriceMinTickSize: 0.01,
      status: 'open',
      active: true,
      resolvedBy: '0x0000000000000000000000000000000000000000',
      umaResolutionStatus: 'unresolved',
    };

    it('fetch single market successfully', async () => {
      const mockResponse = [mockMarket];

      mockFetch.mockResolvedValue({
        ok: true,
        json: jest.fn().mockResolvedValue(mockResponse),
      });

      const result = await getMarketsFromPolymarketApi({
        conditionIds: ['market-1'],
      });

      expect(result).toEqual(mockResponse);
      expect(mockFetch).toHaveBeenCalledWith(
        'https://gamma-api.polymarket.com/markets?condition_ids=market-1',
      );
    });

    it('handle fetch errors', async () => {
      const error = new Error('Network error');
      mockFetch.mockRejectedValue(error);

      await expect(
        getMarketsFromPolymarketApi({ conditionIds: ['market-1'] }),
      ).rejects.toThrow('Network error');
    });
  });

  describe('encodeRedeemPositions', () => {
    it('encode redeem positions function call correctly', () => {
      const collateralToken = '0x1234567890123456789012345678901234567890';
      const parentCollectionId = HASH_ZERO_BYTES32;
      const conditionId =
        '0xabcdef1234567890abcdef1234567890abcdef1234567890abcdef1234567890';
      const indexSets = [1, 2];

      const result = encodeRedeemPositions({
        collateralToken,
        parentCollectionId,
        conditionId,
        indexSets,
      });

      expect(typeof result).toBe('string');
      expect(result.startsWith('0x')).toBe(true);
      // Should be a valid hex string
      expect(() => parseInt(result.slice(2), 16)).not.toThrow();
    });

    it('handle different index sets', () => {
      const collateralToken = '0x1234567890123456789012345678901234567890';
      const parentCollectionId = HASH_ZERO_BYTES32;
      const conditionId =
        '0xabcdef1234567890abcdef1234567890abcdef1234567890abcdef1234567890';
      const indexSets = [1, 2, 3, 4];

      const result = encodeRedeemPositions({
        collateralToken,
        parentCollectionId,
        conditionId,
        indexSets,
      });

      expect(typeof result).toBe('string');
      expect(result.startsWith('0x')).toBe(true);
    });

    it('handle bigint amounts', () => {
      const collateralToken = '0x1234567890123456789012345678901234567890';
      const parentCollectionId = HASH_ZERO_BYTES32;
      const conditionId =
        '0xabcdef1234567890abcdef1234567890abcdef1234567890abcdef1234567890';
      const indexSets = [BigInt(1), BigInt(2)];

      const result = encodeRedeemPositions({
        collateralToken,
        parentCollectionId,
        conditionId,
        indexSets,
      });

      expect(typeof result).toBe('string');
      expect(result.startsWith('0x')).toBe(true);
    });
  });

  describe('encodeRedeemNegRiskPositions', () => {
    it('encode redeem neg risk positions function call correctly', () => {
      const conditionId =
        '0xabcdef1234567890abcdef1234567890abcdef1234567890abcdef1234567890';
      const amounts = [100, 200];

      const result = encodeRedeemNegRiskPositions({
        conditionId,
        amounts,
      });

      expect(typeof result).toBe('string');
      expect(result.startsWith('0x')).toBe(true);
      // Should be a valid hex string
      expect(() => parseInt(result.slice(2), 16)).not.toThrow();
    });

    it('handle bigint amounts', () => {
      const conditionId =
        '0xabcdef1234567890abcdef1234567890abcdef1234567890abcdef1234567890';
      const amounts = [BigInt(100), BigInt(200)];

      const result = encodeRedeemNegRiskPositions({
        conditionId,
        amounts,
      });

      expect(typeof result).toBe('string');
      expect(result.startsWith('0x')).toBe(true);
    });

    it('handle string amounts', () => {
      const conditionId =
        '0xabcdef1234567890abcdef1234567890abcdef1234567890abcdef1234567890';
      const amounts = ['100', '200'];

      const result = encodeRedeemNegRiskPositions({
        conditionId,
        amounts,
      });

      expect(typeof result).toBe('string');
      expect(result.startsWith('0x')).toBe(true);
    });
  });

  describe('encodeClaim', () => {
    it('encode claim for non-negRisk positions', () => {
      const conditionId =
        '0xabcdef1234567890abcdef1234567890abcdef1234567890abcdef1234567890';
      const negRisk = false;

      const result = encodeClaim(conditionId, negRisk);

      expect(typeof result).toBe('string');
      expect(result.startsWith('0x')).toBe(true);
      // Should be a valid hex string
      expect(() => parseInt(result.slice(2), 16)).not.toThrow();
    });

    it('encode claim for negRisk positions with amounts', () => {
      const conditionId =
        '0xabcdef1234567890abcdef1234567890abcdef1234567890abcdef1234567890';
      const negRisk = true;
      const amounts = [100, 200];

      const result = encodeClaim(conditionId, negRisk, amounts);

      expect(typeof result).toBe('string');
      expect(result.startsWith('0x')).toBe(true);
    });

    it('throw error for negRisk positions without amounts', () => {
      const conditionId =
        '0xabcdef1234567890abcdef1234567890abcdef1234567890abcdef1234567890';
      const negRisk = true;

      expect(() => encodeClaim(conditionId, negRisk)).toThrow(
        'amounts parameter is required when negRisk is true',
      );
    });

    it('handle bigint amounts for negRisk positions', () => {
      const conditionId =
        '0xabcdef1234567890abcdef1234567890abcdef1234567890abcdef1234567890';
      const negRisk = true;
      const amounts = [BigInt(100), BigInt(200)];

      const result = encodeClaim(conditionId, negRisk, amounts);

      expect(typeof result).toBe('string');
      expect(result.startsWith('0x')).toBe(true);
    });

    it('handle string amounts for negRisk positions', () => {
      const conditionId =
        '0xabcdef1234567890abcdef1234567890abcdef1234567890abcdef1234567890';
      const negRisk = true;
      const amounts = ['100', '200'];

      const result = encodeClaim(conditionId, negRisk, amounts);

      expect(typeof result).toBe('string');
      expect(result.startsWith('0x')).toBe(true);
    });
  });

  describe('calculateFees', () => {
    it('calculates fee using FEE_PERCENTAGE constant', async () => {
      const params = {
        marketId: 'market-1',
        userBetAmount: 1,
      };

      const fees = await calculateFees(params);

      const expectedTotal = (params.userBetAmount * FEE_PERCENTAGE) / 100;
      const expectedEach = expectedTotal / 2;
      expect(fees.totalFee).toBe(expectedTotal);
      expect(fees.providerFee).toBe(expectedEach);
      expect(fees.metamaskFee).toBe(expectedEach);
    });

    it('calculates fees correctly for various amounts', async () => {
      const params = {
        marketId: 'market-1',
        userBetAmount: 1,
      };

      const fees = await calculateFees(params);

      expect(fees.providerFee).toBeGreaterThanOrEqual(0);
      expect(fees.metamaskFee).toBeGreaterThanOrEqual(0);
      expect(fees.totalFee).toBeGreaterThanOrEqual(0);
    });

    it('handles large amounts correctly', async () => {
      const params = {
        marketId: 'market-1',
        userBetAmount: 100,
      };

      const fees = await calculateFees(params);

      const expectedTotal = (params.userBetAmount * FEE_PERCENTAGE) / 100;
      const expectedEach = expectedTotal / 2;
      expect(fees.totalFee).toBe(expectedTotal);
      expect(fees.providerFee).toBe(expectedEach);
      expect(fees.metamaskFee).toBe(expectedEach);
    });

    it('handles small amounts correctly', async () => {
      const params = {
        marketId: 'market-1',
        userBetAmount: 0.25,
      };

      const fees = await calculateFees(params);

      expect(typeof fees.providerFee).toBe('number');
      expect(typeof fees.metamaskFee).toBe('number');
      expect(typeof fees.totalFee).toBe('number');
      const expectedTotal = (params.userBetAmount * FEE_PERCENTAGE) / 100;
      const expectedEach = expectedTotal / 2;
      expect(fees.totalFee).toBe(expectedTotal);
      expect(fees.providerFee).toBe(expectedEach);
      expect(fees.metamaskFee).toBe(expectedEach);
    });

    it('waives fees for markets with middle-east tag', async () => {
      mockFetch.mockResolvedValueOnce({
        ok: true,
        json: async () => ({
          id: 'market-with-waived-fees',
          tags: [{ slug: 'middle-east' }],
        }),
      });

      const params = {
        marketId: 'market-with-waived-fees',
        userBetAmount: 100,
      };

      const fees = await calculateFees(params);

      expect(fees.providerFee).toBe(0);
      expect(fees.metamaskFee).toBe(0);
      expect(fees.totalFee).toBe(0);
    });
  });

  describe('submitClobOrder error handling', () => {
    const mockHeaders: ClobHeaders = {
      POLY_ADDRESS: mockAddress,
      POLY_SIGNATURE: 'test-signature_',
      POLY_TIMESTAMP: '1704067200',
      POLY_API_KEY: 'test-api-key',
      POLY_PASSPHRASE: 'test-passphrase',
    };

    const mockClobOrder: ClobOrderObject = {
      order: {
        maker: mockAddress,
        signer: mockAddress,
        taker: '0x0000000000000000000000000000000000000000',
        tokenId: 'test-token',
        makerAmount: '100000000',
        takerAmount: '50000000',
        expiration: '0',
        nonce: '0',
        feeRateBps: '0',
        side: Side.BUY,
        signatureType: SignatureType.EOA,
        signature: 'mock-signature',
        salt: 12345,
      },
      owner: mockAddress,
      orderType: OrderType.FOK,
    };

    it('handle 403 geoblock response with specific error message', async () => {
      mockFetch.mockResolvedValue({
        ok: false,
        status: 403,
        statusText: 'Forbidden',
        json: jest.fn().mockResolvedValue({}),
      });

      const result = await submitClobOrder({
        headers: mockHeaders,
        clobOrder: mockClobOrder,
      });

      expect(result).toEqual({
        success: false,
        error: 'You are unable to access this provider.',
      });
    });

    it('handle non-403 error with JSON error message', async () => {
      mockFetch.mockResolvedValue({
        ok: false,
        status: 400,
        statusText: 'Bad Request',
        json: jest.fn().mockResolvedValue({
          errorMsg: 'Invalid order parameters',
        }),
      });

      const result = await submitClobOrder({
        headers: mockHeaders,
        clobOrder: mockClobOrder,
      });

      expect(result).toEqual({
        success: false,
        error: 'Invalid order parameters',
      });
    });

    it('handle non-403 error without JSON error field, use statusText', async () => {
      mockFetch.mockResolvedValue({
        ok: false,
        status: 500,
        statusText: 'Internal Server Error',
        json: jest.fn().mockResolvedValue({}),
      });

      const result = await submitClobOrder({
        headers: mockHeaders,
        clobOrder: mockClobOrder,
      });

      expect(result).toEqual({
        success: false,
        error: 'Internal Server Error',
      });
    });

    it('handle non-JSON error response (HTML body)', async () => {
      mockFetch.mockResolvedValue({
        ok: false,
        status: 502,
        statusText: 'Bad Gateway',
        json: jest.fn().mockRejectedValue(new Error('Unexpected token <')),
      });

      const result = await submitClobOrder({
        headers: mockHeaders,
        clobOrder: mockClobOrder,
      });

      expect(result).toEqual({
        success: false,
        error: 'Bad Gateway',
      });
    });
  });

  describe('parsePolymarketActivity', () => {
    // Type guard helpers for better type safety
    const isBuyEntry = (
      entry: PredictActivityEntry,
    ): entry is PredictActivityBuy => entry.type === 'buy';

    const isSellEntry = (
      entry: PredictActivityEntry,
    ): entry is PredictActivitySell => entry.type === 'sell';

    it('returns empty array for non-array input', () => {
      // @ts-expect-error testing invalid input
      expect(parsePolymarketActivity(null)).toEqual([]);
      // @ts-expect-error testing invalid input
      expect(parsePolymarketActivity(undefined)).toEqual([]);
    });

    it('maps TRADE BUY to buy entries', () => {
      const input = [
        {
          type: 'TRADE' as const,
          side: 'BUY' as const,
          timestamp: 1000,
          usdcSize: 12.34,
          price: 0.56,
          conditionId: 'cid-1',
          outcomeIndex: 0,
          title: 'Market A',
          outcome: 'Yes' as const,
          icon: 'https://a.png',
          transactionHash: '0xhash1',
        },
      ];
      const result = parsePolymarketActivity(input);
      const activity = result[0];
      const entry = activity.entry;
      expect(entry.type).toBe('buy');
      expect(isBuyEntry(entry)).toBe(true);
      if (isBuyEntry(entry)) {
        expect(entry.price).toBe(0.56);
        expect(entry.amount).toBe(12.34);
      }
      expect(activity.outcome).toBe('Yes');
      expect(activity.title).toBe('Market A');
      expect(activity.icon).toBe('https://a.png');
    });

    it('maps TRADE SELL to sell entries', () => {
      const input = [
        {
          type: 'TRADE' as const,
          side: 'SELL' as const,
          timestamp: 2000,
          usdcSize: 9.99,
          price: 0.12,
          conditionId: 'cid-2',
          outcomeIndex: 1,
          title: 'Market B',
          outcome: 'No' as const,
          icon: 'https://b.png',
          transactionHash: '0xhash2',
        },
      ];
      const result = parsePolymarketActivity(input);
      const entry = result[0].entry;
      expect(entry.type).toBe('sell');
      expect(isSellEntry(entry)).toBe(true);
      if (isSellEntry(entry)) {
        expect(entry.price).toBe(0.12);
        expect(entry.amount).toBe(9.99);
        expect(entry.outcomeId).toBe('cid-2');
      }
    });

    it('maps REDEEM with payout to claimWinnings entries', () => {
      const input = [
        {
          type: 'REDEEM' as const,
          side: '' as const,
          timestamp: 3000,
          usdcSize: 1.23, // Winning claim with actual payout
          price: 0,
          conditionId: '',
          outcomeIndex: 0,
          title: 'Market C',
          outcome: '' as const,
          icon: '',
          transactionHash: '0xhash3',
        },
      ];
      const result = parsePolymarketActivity(input);
      expect(result).toHaveLength(1);
      expect(result[0].entry.type).toBe('claimWinnings');
      expect(result[0].entry.amount).toBe(1.23);
      expect(result[0].id).toBe('0xhash3');
    });

    it('generates fallback id and timestamp when missing', () => {
      const input = [
        {
          type: 'TRADE' as const,
          side: 'BUY' as const,
          timestamp: 0,
          usdcSize: 0,
          price: 0,
          conditionId: '',
          outcomeIndex: 0,
          title: '',
          outcome: '' as const,
          icon: '',
          transactionHash: '',
        },
      ];
      const result = parsePolymarketActivity(input);
      expect(result[0].id).toBeDefined();
      expect(typeof result[0].entry.timestamp).toBe('number');
    });
  });

  describe('decimalPlaces', () => {
    it('returns 0 for integers', () => {
      expect(decimalPlaces(5)).toBe(0);
      expect(decimalPlaces(100)).toBe(0);
      expect(decimalPlaces(0)).toBe(0);
    });

    it('returns correct decimal places for decimals', () => {
      expect(decimalPlaces(1.5)).toBe(1);
      expect(decimalPlaces(0.123)).toBe(3);
      expect(decimalPlaces(3.14159)).toBe(5);
    });

    it('returns 0 for numbers without decimal part', () => {
      expect(decimalPlaces(10.0)).toBe(0);
    });
  });

  describe('roundNormal', () => {
    it('rounds numbers to specified decimals', () => {
      expect(roundNormal(1.235, 2)).toBe(1.24);
      expect(roundNormal(1.234, 2)).toBe(1.23);
      expect(roundNormal(1.5, 0)).toBe(2);
    });

    it('returns same number if already at or below target decimals', () => {
      expect(roundNormal(1.5, 2)).toBe(1.5);
      expect(roundNormal(1, 2)).toBe(1);
    });

    it('handles zero decimals', () => {
      expect(roundNormal(1.6, 0)).toBe(2);
      expect(roundNormal(1.4, 0)).toBe(1);
    });
  });

  describe('roundDown', () => {
    it('rounds down to specified decimals', () => {
      expect(roundDown(1.239, 2)).toBe(1.23);
      expect(roundDown(1.999, 2)).toBe(1.99);
      expect(roundDown(1.5, 0)).toBe(1);
    });

    it('returns same number if already at or below target decimals', () => {
      expect(roundDown(1.5, 2)).toBe(1.5);
      expect(roundDown(1, 2)).toBe(1);
    });

    it('handles edge cases', () => {
      expect(roundDown(0.999, 2)).toBe(0.99);
      expect(roundDown(100.123456, 3)).toBe(100.123);
    });
  });

  describe('roundUp', () => {
    it('rounds up to specified decimals', () => {
      expect(roundUp(1.231, 2)).toBe(1.24);
      expect(roundUp(1.001, 2)).toBe(1.01);
      expect(roundUp(1.5, 0)).toBe(2);
    });

    it('returns same number if already at or below target decimals', () => {
      expect(roundUp(1.5, 2)).toBe(1.5);
      expect(roundUp(1, 2)).toBe(1);
    });

    it('handles edge cases', () => {
      expect(roundUp(0.001, 2)).toBe(0.01);
      expect(roundUp(100.123456, 3)).toBe(100.124);
    });
  });

  describe('roundOrderAmount', () => {
    it('returns same amount if decimal places are within limit', () => {
      expect(roundOrderAmount({ amount: 1.5, decimals: 2 })).toBe(1.5);
      expect(roundOrderAmount({ amount: 10.25, decimals: 2 })).toBe(10.25);
      expect(roundOrderAmount({ amount: 5, decimals: 2 })).toBe(5);
    });

    it('rounds down amount if it exceeds decimals after rounding up', () => {
      expect(roundOrderAmount({ amount: 1.235, decimals: 2 })).toBe(1.23);
      expect(roundOrderAmount({ amount: 10.999, decimals: 2 })).toBe(10.99);
    });

    it('rounds down when amount has more decimals than target', () => {
      expect(roundOrderAmount({ amount: 1.001, decimals: 2 })).toBe(1);
      expect(roundOrderAmount({ amount: 0.0001, decimals: 2 })).toBe(0);
      expect(roundOrderAmount({ amount: 1.0001, decimals: 2 })).toBe(1);
    });

    it('handles zero decimals', () => {
      expect(roundOrderAmount({ amount: 1.5, decimals: 0 })).toBe(1);
      expect(roundOrderAmount({ amount: 1.999, decimals: 0 })).toBe(1);
      expect(roundOrderAmount({ amount: 5, decimals: 0 })).toBe(5);
    });

    it('handles large decimal precision', () => {
      expect(roundOrderAmount({ amount: 1.123456789, decimals: 6 })).toBe(
        1.123456,
      );
      expect(roundOrderAmount({ amount: 0.123456789, decimals: 5 })).toBe(
        0.12345,
      );
    });

    it('handles edge case with very small amounts', () => {
      expect(roundOrderAmount({ amount: 0.00001, decimals: 2 })).toBe(0);
      expect(roundOrderAmount({ amount: 0.000001, decimals: 4 })).toBe(0);
      expect(roundOrderAmount({ amount: 0.123456, decimals: 4 })).toBe(0.1234);
    });

    it('handles edge case with large amounts', () => {
      expect(roundOrderAmount({ amount: 1000.123456, decimals: 2 })).toBe(
        1000.12,
      );
      expect(roundOrderAmount({ amount: 99999.999999, decimals: 3 })).toBe(
        99999.999,
      );
    });

    it('applies roundUp with extra decimals then roundDown if needed', () => {
      const amount = 1.12345678;
      const decimals = 2;
      const result = roundOrderAmount({ amount, decimals });
      expect(result).toBe(1.12);
      expect(decimalPlaces(result)).toBeLessThanOrEqual(decimals);
    });

    it('rounds up when amount can fit exactly into target decimals', () => {
      expect(roundOrderAmount({ amount: 1.2345, decimals: 2 })).toBe(1.23);
      expect(roundOrderAmount({ amount: 10.1234567, decimals: 4 })).toBe(
        10.1234,
      );
    });

    it('handles negative amounts', () => {
      expect(roundOrderAmount({ amount: -1.235, decimals: 2 })).toBe(-1.24);
      expect(roundOrderAmount({ amount: -10.999, decimals: 2 })).toBe(-11);
    });

    it('handles amounts that round up to exceed decimals', () => {
      expect(roundOrderAmount({ amount: 1.996, decimals: 2 })).toBe(1.99);
      expect(roundOrderAmount({ amount: 0.999999, decimals: 2 })).toBe(0.99);
    });
  });

<<<<<<< HEAD
  describe('roundOrderAmounts', () => {
    const mockRoundConfig = {
      price: 4,
      size: 2,
      amount: 2,
    };

    it('rounds BUY order amounts correctly', () => {
      const result = roundOrderAmounts({
        roundConfig: mockRoundConfig,
        side: Side.BUY,
        size: 10.556,
        price: 0.55555,
      });

      expect(result.makerAmount).toBe(10.55);
      expect(result.takerAmount).toBeGreaterThan(0);
    });

    it('rounds SELL order amounts correctly', () => {
      const result = roundOrderAmounts({
        roundConfig: mockRoundConfig,
        side: Side.SELL,
        size: 10.556,
        price: 0.55555,
      });

      expect(result.makerAmount).toBe(10.55);
      expect(result.takerAmount).toBeGreaterThan(0);
    });

    it('handles price rounding down', () => {
      const result = roundOrderAmounts({
        roundConfig: mockRoundConfig,
        side: Side.BUY,
        size: 100,
        price: 0.456789,
      });

      expect(result.makerAmount).toBe(100);
      expect(result.takerAmount).toBeGreaterThan(0);
    });

    it('applies additional rounding when necessary', () => {
      const result = roundOrderAmounts({
        roundConfig: mockRoundConfig,
        side: Side.BUY,
        size: 123.456789,
        price: 0.123456789,
      });

      expect(result.makerAmount).toBeLessThanOrEqual(123.46);
      expect(result.takerAmount).toBeGreaterThan(0);
    });
  });

=======
>>>>>>> f4e8f8d0
  describe('previewOrder', () => {
    beforeEach(() => {
      mockFetch.mockReset();
    });

    it('previews BUY order successfully', async () => {
      const mockOrderBook = {
        timestamp: '2024-01-01T00:00:00Z',
        tick_size: '0.01',
        min_order_size: '1',
        neg_risk: false,
        asks: [
          { price: '0.50', size: '100' },
          { price: '0.51', size: '50' },
        ],
        bids: [],
      };

      mockFetch.mockResolvedValueOnce({
        ok: true,
        json: async () => mockOrderBook,
      });

      mockFetch.mockResolvedValueOnce({
        ok: true,
        json: async () => ({ tags: [] }),
      });

      const result = await previewOrder({
        marketId: 'market-1',
        outcomeId: 'outcome-1',
        outcomeTokenId: 'token-1',
        side: Side.BUY,
        size: 50,
      });

      expect(result.side).toBe(Side.BUY);
      expect(result.marketId).toBe('market-1');
      expect(result.sharePrice).toBeGreaterThan(0);
      expect(result.maxAmountSpent).toBeGreaterThan(0);
      expect(result.slippage).toBeDefined();
    });

    it('previews SELL order successfully', async () => {
      const mockOrderBook = {
        timestamp: '2024-01-01T00:00:00Z',
        tick_size: '0.01',
        min_order_size: '1',
        neg_risk: false,
        asks: [],
        bids: [
          { price: '0.50', size: '100' },
          { price: '0.49', size: '50' },
        ],
      };

      mockFetch.mockResolvedValueOnce({
        ok: true,
        json: async () => mockOrderBook,
      });

      mockFetch.mockResolvedValueOnce({
        ok: true,
        json: async () => ({ tags: [] }),
      });

      const result = await previewOrder({
        marketId: 'market-1',
        outcomeId: 'outcome-1',
        outcomeTokenId: 'token-1',
        side: Side.SELL,
        size: 50,
      });

      expect(result.side).toBe(Side.SELL);
      expect(result.marketId).toBe('market-1');
      expect(result.sharePrice).toBeGreaterThan(0);
      expect(result.fees).toBeUndefined();
    });

    it('throws error when orderbook is not available', async () => {
      mockFetch.mockResolvedValueOnce({
        ok: true,
        json: async () => null,
      });

      await expect(
        previewOrder({
          marketId: 'market-1',
          outcomeId: 'outcome-1',
          outcomeTokenId: 'token-1',
          side: Side.BUY,
          size: 50,
        }),
      ).rejects.toThrow('PREDICT_PREVIEW_NO_ORDER_BOOK');
    });

    it('throws error for BUY when no asks available', async () => {
      const mockOrderBook = {
        timestamp: '2024-01-01T00:00:00Z',
        tick_size: '0.01',
        min_order_size: '1',
        neg_risk: false,
        asks: [],
        bids: [],
      };

      mockFetch.mockResolvedValueOnce({
        ok: true,
        json: async () => mockOrderBook,
      });

      await expect(
        previewOrder({
          marketId: 'market-1',
          outcomeId: 'outcome-1',
          outcomeTokenId: 'token-1',
          side: Side.BUY,
          size: 50,
        }),
      ).rejects.toThrow('PREDICT_PREVIEW_NO_ORDER_MATCH_BUY');
    });

    it('throws error for SELL when no bids available', async () => {
      const mockOrderBook = {
        timestamp: '2024-01-01T00:00:00Z',
        tick_size: '0.01',
        min_order_size: '1',
        neg_risk: false,
        asks: [],
        bids: [],
      };

      mockFetch.mockResolvedValueOnce({
        ok: true,
        json: async () => mockOrderBook,
      });

      await expect(
        previewOrder({
          marketId: 'market-1',
          outcomeId: 'outcome-1',
          outcomeTokenId: 'token-1',
          side: Side.SELL,
          size: 50,
        }),
      ).rejects.toThrow('PREDICT_PREVIEW_NO_ORDER_MATCH_SELL');
    });

    it('includes fees for BUY orders', async () => {
      const mockOrderBook = {
        timestamp: '2024-01-01T00:00:00Z',
        tick_size: '0.01',
        min_order_size: '1',
        neg_risk: false,
        asks: [{ price: '0.50', size: '200' }],
        bids: [],
      };

      mockFetch.mockResolvedValueOnce({
        ok: true,
        json: async () => mockOrderBook,
      });

      mockFetch.mockResolvedValueOnce({
        ok: true,
        json: async () => ({ tags: [] }),
      });

      const result = await previewOrder({
        marketId: 'market-1',
        outcomeId: 'outcome-1',
        outcomeTokenId: 'token-1',
        side: Side.BUY,
        size: 100,
      });

      expect(result.fees).toBeDefined();
      expect(result.fees?.totalFee).toBeGreaterThanOrEqual(0);
      expect(result.fees?.metamaskFee).toBeGreaterThanOrEqual(0);
      expect(result.fees?.providerFee).toBeGreaterThanOrEqual(0);
    });

    it('does not include fees for SELL orders', async () => {
      const mockOrderBook = {
        timestamp: '2024-01-01T00:00:00Z',
        tick_size: '0.01',
        min_order_size: '1',
        neg_risk: false,
        asks: [],
        bids: [{ price: '0.50', size: '200' }],
      };

      mockFetch.mockResolvedValueOnce({
        ok: true,
        json: async () => mockOrderBook,
      });

      mockFetch.mockResolvedValueOnce({
        ok: true,
        json: async () => ({ tags: [] }),
      });

      const result = await previewOrder({
        marketId: 'market-1',
        outcomeId: 'outcome-1',
        outcomeTokenId: 'token-1',
        side: Side.SELL,
        size: 100,
      });

      expect(result.fees).toBeUndefined();
    });

    it('handles negRisk markets', async () => {
      const mockOrderBook = {
        timestamp: '2024-01-01T00:00:00Z',
        tick_size: '0.01',
        min_order_size: '1',
        neg_risk: true,
        asks: [{ price: '0.50', size: '200' }],
        bids: [],
      };

      mockFetch.mockResolvedValueOnce({
        ok: true,
        json: async () => mockOrderBook,
      });

      mockFetch.mockResolvedValueOnce({
        ok: true,
        json: async () => ({ tags: [] }),
      });

      const result = await previewOrder({
        marketId: 'market-1',
        outcomeId: 'outcome-1',
        outcomeTokenId: 'token-1',
        side: Side.BUY,
        size: 100,
      });

      expect(result.negRisk).toBe(true);
    });
  });

  describe('getAllowanceCalls', () => {
    it('returns array of allowance transaction calls', () => {
      const calls = getAllowanceCalls({ address: mockAddress });

      expect(Array.isArray(calls)).toBe(true);
      expect(calls.length).toBeGreaterThan(0);
      calls.forEach((call) => {
        expect(call).toHaveProperty('data');
        expect(call).toHaveProperty('to');
        expect(call).toHaveProperty('chainId');
        expect(call).toHaveProperty('from');
        expect(call).toHaveProperty('value');
        expect(call.from).toBe(mockAddress);
      });
    });

    it('includes all necessary approval calls', () => {
      const calls = getAllowanceCalls({ address: mockAddress });
      expect(calls.length).toBe(6);
    });
  });
});<|MERGE_RESOLUTION|>--- conflicted
+++ resolved
@@ -2275,65 +2275,6 @@
     });
   });
 
-<<<<<<< HEAD
-  describe('roundOrderAmounts', () => {
-    const mockRoundConfig = {
-      price: 4,
-      size: 2,
-      amount: 2,
-    };
-
-    it('rounds BUY order amounts correctly', () => {
-      const result = roundOrderAmounts({
-        roundConfig: mockRoundConfig,
-        side: Side.BUY,
-        size: 10.556,
-        price: 0.55555,
-      });
-
-      expect(result.makerAmount).toBe(10.55);
-      expect(result.takerAmount).toBeGreaterThan(0);
-    });
-
-    it('rounds SELL order amounts correctly', () => {
-      const result = roundOrderAmounts({
-        roundConfig: mockRoundConfig,
-        side: Side.SELL,
-        size: 10.556,
-        price: 0.55555,
-      });
-
-      expect(result.makerAmount).toBe(10.55);
-      expect(result.takerAmount).toBeGreaterThan(0);
-    });
-
-    it('handles price rounding down', () => {
-      const result = roundOrderAmounts({
-        roundConfig: mockRoundConfig,
-        side: Side.BUY,
-        size: 100,
-        price: 0.456789,
-      });
-
-      expect(result.makerAmount).toBe(100);
-      expect(result.takerAmount).toBeGreaterThan(0);
-    });
-
-    it('applies additional rounding when necessary', () => {
-      const result = roundOrderAmounts({
-        roundConfig: mockRoundConfig,
-        side: Side.BUY,
-        size: 123.456789,
-        price: 0.123456789,
-      });
-
-      expect(result.makerAmount).toBeLessThanOrEqual(123.46);
-      expect(result.takerAmount).toBeGreaterThan(0);
-    });
-  });
-
-=======
->>>>>>> f4e8f8d0
   describe('previewOrder', () => {
     beforeEach(() => {
       mockFetch.mockReset();
