import { ContractConfig, RoundConfig, TickSize } from './types';

export const POLYMARKET_PROVIDER_ID = 'polymarket';

export const FEE_PERCENTAGE = 4; // 4%
export const FEE_COLLECTOR_ADDRESS =
  process.env.METAMASK_ENVIRONMENT === 'dev'
    ? '0xe6a2026d58eaff3c7ad7ba9386fb143388002382'
    : '0x100c7b833bbd604a77890783439bbb9d65e31de7';

/**
 * Default slippage for market orders.
 */
<<<<<<< HEAD
export const SLIPPAGE = 0.015; // 1.5%

export const BUY_ORDER_RATE_LIMIT_MS = 5000;
=======
export const SLIPPAGE_BUY = 0.015; // 1.5%
export const SLIPPAGE_SELL = 0.03; // 3%

export const ORDER_RATE_LIMIT_MS = 5000;

export const MIN_COLLATERAL_BALANCE_FOR_CLAIM = 0.5;
>>>>>>> f4e8f8d0

export const POLYGON_MAINNET_CHAIN_ID = 137;
export const POLYGON_MAINNET_CAIP_CHAIN_ID =
  `eip155:${POLYGON_MAINNET_CHAIN_ID}` as const;

export const COLLATERAL_TOKEN_DECIMALS = 6;
export const CONDITIONAL_TOKEN_DECIMALS = 6;

export const HASH_ZERO_BYTES32 =
  '0x0000000000000000000000000000000000000000000000000000000000000000';

export const EIP712Domain = [
  { name: 'name', type: 'string' },
  { name: 'version', type: 'string' },
  { name: 'chainId', type: 'uint256' },
];

export const ClobAuthDomain = {
  ClobAuth: [
    { name: 'address', type: 'address' },
    { name: 'timestamp', type: 'string' },
    { name: 'nonce', type: 'uint256' },
    { name: 'message', type: 'string' },
  ],
};

export const MSG_TO_SIGN =
  'This message attests that I control the given wallet';

export const ROUNDING_CONFIG: Record<TickSize, RoundConfig> = {
  '0.1': {
    price: 1,
    size: 2,
    amount: 3,
  },
  '0.01': {
    price: 2,
    size: 2,
    amount: 4,
  },
  '0.001': {
    price: 3,
    size: 2,
    amount: 5,
  },
  '0.0001': {
    price: 4,
    size: 2,
    amount: 6,
  },
};

export const MATIC_CONTRACTS: ContractConfig = {
  exchange: '0x4bFb41d5B3570DeFd03C39a9A4D8dE6Bd8B8982E',
  negRiskAdapter: '0xd91E80cF2E7be2e162c6513ceD06f1dD0dA35296',
  negRiskExchange: '0xC5d563A36AE78145C45a50134d48A1215220f80a',
  collateral: '0x2791Bca1f2de4661ED88A30C99A7a9449Aa84174',
  conditionalTokens: '0x4D97DCd97eC945f40cF65F87097ACe5EA0476045',
};

export const POLYGON_USDC_CAIP_ASSET_ID =
  `${POLYGON_MAINNET_CAIP_CHAIN_ID}/erc20:${MATIC_CONTRACTS.collateral}` as const;<|MERGE_RESOLUTION|>--- conflicted
+++ resolved
@@ -11,18 +11,12 @@
 /**
  * Default slippage for market orders.
  */
-<<<<<<< HEAD
-export const SLIPPAGE = 0.015; // 1.5%
-
-export const BUY_ORDER_RATE_LIMIT_MS = 5000;
-=======
 export const SLIPPAGE_BUY = 0.015; // 1.5%
 export const SLIPPAGE_SELL = 0.03; // 3%
 
 export const ORDER_RATE_LIMIT_MS = 5000;
 
 export const MIN_COLLATERAL_BALANCE_FOR_CLAIM = 0.5;
->>>>>>> f4e8f8d0
 
 export const POLYGON_MAINNET_CHAIN_ID = 137;
 export const POLYGON_MAINNET_CAIP_CHAIN_ID =
