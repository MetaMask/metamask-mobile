import { KeyringController } from '@metamask/keyring-controller';
import {
  GetPriceHistoryParams,
  GetPriceParams,
  GetPriceResponse,
  PredictActivity,
  PredictCategory,
  PredictMarket,
  PredictPosition,
  PredictPriceHistoryPoint,
  Result,
  Side,
} from '../types';
import { Hex } from '@metamask/utils';
import { TransactionType } from '@metamask/transaction-controller';

export interface GetMarketsParams {
  providerId?: string;

  // Filters
  q?: string;
  status?: 'open' | 'closed' | 'resolved';
  category?: PredictCategory;

  // Sorting
  sortBy?: 'volume24h' | 'date';
  sortDirection?: 'asc' | 'desc';

  // Pagination
  offset?: number;
  limit?: number;
}

export interface Signer {
  address: string;
  signTypedMessage: KeyringController['signTypedMessage'];
  signPersonalMessage: KeyringController['signPersonalMessage'];
}

export interface PlaceOrderParams {
  providerId: string;
  preview: OrderPreview;
  analyticsProperties?: {
    marketId?: string;
    marketTitle?: string;
    marketCategory?: string;
    marketTags?: string[];
    entryPoint?: string;
    transactionType?: string;
    sharePrice?: number;
    liquidity?: number;
    volume?: number;
    marketType?: string;
    outcome?: string;
  };
}

export interface PreviewOrderParams {
  providerId: string;
  marketId: string;
  outcomeId: string;
  outcomeTokenId: string;
  side: Side;
  size: number;
  // For sell orders, we can store the position ID
  // so we can perform optimistic updates
  positionId?: string;
}

// Fees in US dollars
export interface PredictFees {
  metamaskFee: number;
  providerFee: number;
  totalFee: number;
}

export interface GeoBlockResponse {
  isEligible: boolean;
  country?: string;
}

/**
 * @example
 * side = BUY;
 * maxAmountSpent = 12.34; // $12.34
 * minAmountReceived = 54.32; // 54.32 shares
 * sharePrice = 0.1234; // $0.1234
 * slippage = 0.01; // 1%
 *
 * side = SELL;
 * maxAmountSpent = 42.23; // 42.23 shares
 * minAmountReceived = 48.56; // $48.56
 * sharePrice = 0.3456; // $0.3456
 * slippage = 0.005; // 0.5%
 */
export interface OrderPreview {
  marketId: string;
  outcomeId: string;
  outcomeTokenId: string;
  timestamp: number;
  side: Side;
  sharePrice: number;
  maxAmountSpent: number;
  minAmountReceived: number;
  slippage: number;
  tickSize: number;
  minOrderSize: number;
  negRisk: boolean;
  fees?: PredictFees;
  rateLimited?: boolean;
  // For sell orders, we can store the position ID
  // so we can perform optimistic updates
  positionId?: string;
}

export type OrderResult = Result<{
  id: string;
  spentAmount: string;
  receivedAmount: string;
  txHashes?: string[];
}>;

export interface ClaimOrderParams {
  positions: PredictPosition[];
  signer: Signer;
}

export interface ClaimOrderResponse {
  chainId: number;
  transactions: {
    params: {
      to: Hex;
      data?: Hex;
      value?: Hex;
    };
    type?: TransactionType;
  }[];
}

export interface GetPositionsParams {
  providerId?: string;
  address?: string;
  claimable?: boolean;
  marketId?: string;
<<<<<<< HEAD
=======
  outcomeId?: string;
>>>>>>> f4e8f8d0
  limit?: number;
  offset?: number;
}

export interface PrepareDepositParams {
  providerId: string;
}

export interface GetAccountStateParams {
  providerId: string;
}

export interface PrepareDepositResponse {
  chainId: Hex;
  transactions: {
    params: {
      to: Hex;
      data: Hex;
    };
    type?: TransactionType;
  }[];
}

export interface GetPredictWalletParams {
  providerId: string;
}

export interface AccountState {
  address: Hex;
  isDeployed: boolean;
  hasAllowances: boolean;
}

export interface GetBalanceParams {
  address?: string;
  providerId: string;
}

export interface PrepareWithdrawParams {
  providerId: string;
}

export interface PrepareWithdrawResponse {
  chainId: Hex;
  transaction: {
    params: {
      to: Hex;
      data: Hex;
    };
    type?: TransactionType;
  };
  predictAddress: Hex;
}

export interface SignWithdrawParams {
  callData: Hex;
  signer: Signer;
}

export interface SignWithdrawResponse {
  callData: Hex;
  amount: number;
}

export interface PredictProvider {
  readonly providerId: string;
  readonly name: string;
  readonly chainId: number;

  // Market data
  getMarkets(params: GetMarketsParams): Promise<PredictMarket[]>;
  getMarketDetails(params: { marketId: string }): Promise<PredictMarket>;
  getPriceHistory(
    params: GetPriceHistoryParams,
  ): Promise<PredictPriceHistoryPoint[]>;
  getPrices(
    params: Omit<GetPriceParams, 'providerId'>,
  ): Promise<GetPriceResponse>;

  // User information
  getPositions(
    params: Omit<GetPositionsParams, 'address'> & { address: string },
  ): Promise<PredictPosition[]>;
  getActivity(params: { address: string }): Promise<PredictActivity[]>;
  getUnrealizedPnL(params: {
    address: string;
  }): Promise<import('../types').UnrealizedPnL>;

  // Order management
  previewOrder(
    params: Omit<PreviewOrderParams, 'providerId'> & { signer: Signer },
  ): Promise<OrderPreview>;
  placeOrder(
    params: Omit<PlaceOrderParams, 'providerId'> & { signer: Signer },
  ): Promise<OrderResult>;

  // Claim management
  prepareClaim(params: ClaimOrderParams): Promise<ClaimOrderResponse>;
  confirmClaim?(params: { positions: PredictPosition[]; signer: Signer }): void;

  // Eligibility (Geo-Blocking)
  isEligible(): Promise<GeoBlockResponse>;

  // Predict wallet management
  prepareDeposit(
    params: PrepareDepositParams & { signer: Signer },
  ): Promise<PrepareDepositResponse>;
  getAccountState(
    params: GetAccountStateParams & { ownerAddress: string },
  ): Promise<AccountState>;
  prepareWithdraw(
    params: PrepareWithdrawParams & { signer: Signer },
  ): Promise<PrepareWithdrawResponse>;
  signWithdraw?(params: SignWithdrawParams): Promise<SignWithdrawResponse>;

  getBalance(params: GetBalanceParams): Promise<number>;
}<|MERGE_RESOLUTION|>--- conflicted
+++ resolved
@@ -142,10 +142,7 @@
   address?: string;
   claimable?: boolean;
   marketId?: string;
-<<<<<<< HEAD
-=======
   outcomeId?: string;
->>>>>>> f4e8f8d0
   limit?: number;
   offset?: number;
 }
