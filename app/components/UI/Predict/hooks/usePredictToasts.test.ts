--- conflicted
+++ resolved
@@ -667,11 +667,7 @@
       // Assert
       await waitFor(() => {
         const toastCall = mockToastRef.current.showToast.mock.calls[0][0];
-<<<<<<< HEAD
-        expect(toastCall.iconColor).toBe('#457a39'); // success.default
-=======
         expect(toastCall.iconColor).toBe('#013330'); // accent03.dark
->>>>>>> f4e8f8d0
       });
     });
 
