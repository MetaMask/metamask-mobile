--- conflicted
+++ resolved
@@ -73,8 +73,6 @@
   context: {
     PredictController: {
       confirmClaim: jest.fn(),
-<<<<<<< HEAD
-=======
     },
     AccountTreeController: {
       getAccountsFromSelectedAccountGroup: jest.fn(() => [
@@ -88,7 +86,6 @@
           },
         },
       ]),
->>>>>>> f4e8f8d0
     },
   },
   controllerMessenger: {
@@ -161,11 +158,8 @@
     jest.clearAllMocks();
     mockToastRef.current.showToast.mockClear();
     mockClaim.mockClear();
-<<<<<<< HEAD
-=======
     mockLoadBalance.mockClear();
     mockLoadPositions.mockClear();
->>>>>>> f4e8f8d0
 
     // Capture the subscribe callback
     mockSubscribeCallback = null;
@@ -379,8 +373,6 @@
         }),
       );
     });
-<<<<<<< HEAD
-=======
   });
 
   describe('toast retry functionality', () => {
@@ -434,7 +426,6 @@
       // Assert
       expect(onPressRetry).toEqual(expect.any(Function));
     });
->>>>>>> f4e8f8d0
   });
 
   describe('onConfirmed callback', () => {
