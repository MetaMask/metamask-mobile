--- conflicted
+++ resolved
@@ -11,14 +11,8 @@
 import { usePredictTrading } from './usePredictTrading';
 import { strings } from '../../../../../locales/i18n';
 import { formatPrice } from '../utils/format';
-<<<<<<< HEAD
-import { usePredictBalance } from './usePredictBalance';
 import { ensureError, parseErrorMessage } from '../utils/predictErrorHandler';
 import { PREDICT_CONSTANTS, PREDICT_ERROR_CODES } from '../constants/errors';
-=======
-import { parseErrorMessage } from '../utils/predictErrorHandler';
-import { PREDICT_ERROR_CODES } from '../constants/errors';
->>>>>>> ecbf80b4
 
 interface UsePredictPlaceOrderOptions {
   /**
