--- conflicted
+++ resolved
@@ -55,13 +55,6 @@
 const mockSelectedAddress = '0x1234567890123456789012345678901234567890';
 let mockCachedBalance = 0;
 
-<<<<<<< HEAD
-jest.mock('../../../../selectors/accountsController', () => ({
-  selectSelectedInternalAccountAddress: jest.fn(),
-}));
-
-=======
->>>>>>> f4e8f8d0
 jest.mock('../selectors/predictController', () => ({
   selectPredictBalanceByAddress: jest.fn(() =>
     jest.fn(() => mockCachedBalance),
@@ -90,25 +83,14 @@
           },
         };
         const result = selector(mockState);
-<<<<<<< HEAD
-        // If result is the mock balance, return it
-=======
         // Return the balance from the mock state
->>>>>>> f4e8f8d0
         if (typeof result === 'number') {
           return result;
         }
       } catch (e) {
-<<<<<<< HEAD
-        // If selector doesn't work with mock state, check if it's the address selector
-      }
-      // Default to returning the address
-      return mockSelectedAddress;
-=======
         // Selector doesn't match our mock state shape
       }
       return undefined;
->>>>>>> f4e8f8d0
     }),
   };
 });
