--- conflicted
+++ resolved
@@ -157,11 +157,7 @@
       expect(mockPreviewOrder).toHaveBeenCalledTimes(1);
     });
 
-<<<<<<< HEAD
-    it('auto-refreshes preview at specified interval', async () => {
-=======
     it('schedules next refresh after receiving response', async () => {
->>>>>>> f4e8f8d0
       mockPreviewOrder.mockResolvedValue(mockPreview);
 
       const params = { ...defaultParams, autoRefreshTimeout: 2000 };
