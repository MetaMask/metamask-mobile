--- conflicted
+++ resolved
@@ -1,15 +1,8 @@
 import { useFocusEffect } from '@react-navigation/native';
 import { useCallback, useEffect, useState } from 'react';
 import Engine from '../../../../core/Engine';
-<<<<<<< HEAD
-import { selectSelectedInternalAccountAddress } from '../../../../selectors/accountsController';
 import Logger from '../../../../util/Logger';
 import { PREDICT_CONSTANTS } from '../constants/errors';
-import { ensureError } from '../utils/predictErrorHandler';
-=======
-import Logger from '../../../../util/Logger';
-import { PREDICT_CONSTANTS } from '../constants/errors';
->>>>>>> f4e8f8d0
 import type { PredictActivity } from '../types';
 import { ensureError } from '../utils/predictErrorHandler';
 
