import { TransactionType } from '@metamask/transaction-controller';
import { useCallback, useMemo } from 'react';
import { useSelector } from 'react-redux';
import { strings } from '../../../../../locales/i18n';
import { selectPredictWonPositions } from '../selectors/predictController';
import { PredictPosition } from '../types';
import { formatPrice } from '../utils/format';
import { usePredictClaim } from './usePredictClaim';
import { usePredictPositions } from './usePredictPositions';
import { usePredictToasts } from './usePredictToasts';
import Engine from '../../../../core/Engine';
<<<<<<< HEAD
import { selectSelectedInternalAccountAddress } from '../../../../selectors/accountsController';
=======
import { getEvmAccountFromSelectedAccountGroup } from '../utils/accounts';
import { usePredictBalance } from './usePredictBalance';
>>>>>>> f4e8f8d0

export const usePredictClaimToasts = () => {
  const { claim } = usePredictClaim();
  const { loadPositions } = usePredictPositions({
    claimable: true,
    loadOnMount: true,
  });
  const { loadBalance } = usePredictBalance({ loadOnMount: false });

<<<<<<< HEAD
  const selectedAddress =
    useSelector(selectSelectedInternalAccountAddress) ?? '0x0';
=======
  const evmAccount = getEvmAccountFromSelectedAccountGroup();
  const selectedAddress = evmAccount?.address ?? '0x0';
>>>>>>> f4e8f8d0
  const wonPositions = useSelector(
    selectPredictWonPositions({ address: selectedAddress }),
  );

  const totalClaimableAmount = useMemo(
    () =>
      wonPositions.reduce(
        (sum: number, position: PredictPosition) => sum + position.currentValue,
        0,
      ),
    [wonPositions],
  );

  const formattedAmount = formatPrice(totalClaimableAmount, {
    maximumDecimals: 2,
  });

  const handleClaimConfirmed = useCallback(() => {
    Engine.context.PredictController.confirmClaim({
      providerId: 'polymarket',
    });
    loadPositions({ isRefresh: true }).catch(() => {
      // Ignore errors when refreshing positions
    });
    loadBalance({ isRefresh: true }).catch(() => {
      // Ignore errors when refreshing balance
    });
  }, [loadBalance, loadPositions]);

  usePredictToasts({
    transactionType: TransactionType.predictClaim,
    pendingToastConfig: {
      title: strings('predict.claim.toasts.pending.title', {
        amount: '{amount}',
      }),
      description: strings('predict.claim.toasts.pending.description', {
        time: 5,
      }),
      getAmount: () => formattedAmount,
    },
    confirmedToastConfig: {
      title: strings('predict.deposit.account_ready'),
      description: strings('predict.deposit.account_ready_description', {
        amount: '{amount}',
      }),
      getAmount: () => formattedAmount,
    },
    errorToastConfig: {
      title: strings('predict.claim.toasts.error.title'),
      description: strings('predict.claim.toasts.error.description'),
      retryLabel: strings('predict.claim.toasts.error.try_again'),
      onRetry: claim,
    },
<<<<<<< HEAD
    onConfirmed: () => {
      Engine.context.PredictController.confirmClaim({
        providerId: 'polymarket',
      });
      loadPositions({ isRefresh: true }).catch(() => {
        // Ignore errors when refreshing positions
      });
    },
=======
    onConfirmed: handleClaimConfirmed,
>>>>>>> f4e8f8d0
  });
};<|MERGE_RESOLUTION|>--- conflicted
+++ resolved
@@ -9,12 +9,8 @@
 import { usePredictPositions } from './usePredictPositions';
 import { usePredictToasts } from './usePredictToasts';
 import Engine from '../../../../core/Engine';
-<<<<<<< HEAD
-import { selectSelectedInternalAccountAddress } from '../../../../selectors/accountsController';
-=======
 import { getEvmAccountFromSelectedAccountGroup } from '../utils/accounts';
 import { usePredictBalance } from './usePredictBalance';
->>>>>>> f4e8f8d0
 
 export const usePredictClaimToasts = () => {
   const { claim } = usePredictClaim();
@@ -24,13 +20,8 @@
   });
   const { loadBalance } = usePredictBalance({ loadOnMount: false });
 
-<<<<<<< HEAD
-  const selectedAddress =
-    useSelector(selectSelectedInternalAccountAddress) ?? '0x0';
-=======
   const evmAccount = getEvmAccountFromSelectedAccountGroup();
   const selectedAddress = evmAccount?.address ?? '0x0';
->>>>>>> f4e8f8d0
   const wonPositions = useSelector(
     selectPredictWonPositions({ address: selectedAddress }),
   );
@@ -84,17 +75,6 @@
       retryLabel: strings('predict.claim.toasts.error.try_again'),
       onRetry: claim,
     },
-<<<<<<< HEAD
-    onConfirmed: () => {
-      Engine.context.PredictController.confirmClaim({
-        providerId: 'polymarket',
-      });
-      loadPositions({ isRefresh: true }).catch(() => {
-        // Ignore errors when refreshing positions
-      });
-    },
-=======
     onConfirmed: handleClaimConfirmed,
->>>>>>> f4e8f8d0
   });
 };