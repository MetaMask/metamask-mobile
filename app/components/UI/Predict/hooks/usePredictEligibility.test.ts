--- conflicted
+++ resolved
@@ -82,20 +82,9 @@
   });
 
   afterEach(() => {
-<<<<<<< HEAD
-    jest.clearAllMocks();
-  });
-
-  it('returns isEligible for the specified provider', () => {
-    mockState.engine.backgroundState.PredictController.eligibility = {
-      polymarket: true,
-      example: false,
-    };
-=======
     jest.resetAllMocks();
     jest.useRealTimers();
   });
->>>>>>> f4e8f8d0
 
   describe('eligibility state', () => {
     it('returns isEligible true for eligible provider', () => {
