import { useCallback, useEffect, useRef, useState } from 'react';
import Logger from '../../../../util/Logger';
import { OrderPreview, PreviewOrderParams } from '../providers/types';
import { usePredictTrading } from './usePredictTrading';
import { ensureError, parseErrorMessage } from '../utils/predictErrorHandler';
import { PREDICT_CONSTANTS, PREDICT_ERROR_CODES } from '../constants/errors';

interface OrderPreviewResult {
  preview?: OrderPreview | null;
  isCalculating: boolean;
  error: string | null;
}

export function usePredictOrderPreview(
  params: PreviewOrderParams & { autoRefreshTimeout?: number },
): OrderPreviewResult {
  const [preview, setPreview] = useState<OrderPreview | null>(null);
  const [error, setError] = useState<string | null>(null);
  const [isCalculating, setIsCalculating] = useState<boolean>(false);

  const currentOperationRef = useRef<number>(0);
  const isMountedRef = useRef<boolean>(true);
  const refreshTimerRef = useRef<NodeJS.Timeout | null>(null);

  const { previewOrder } = usePredictTrading();

  // Destructure params for stable dependencies
  const {
    providerId,
    marketId,
    outcomeId,
    outcomeTokenId,
    side,
    size,
    autoRefreshTimeout,
    positionId,
  } = params;

  // Define ref before using it in scheduleNextRefresh
  const calculatePreviewRef = useRef<(() => Promise<void>) | null>(null);

  const scheduleNextRefresh = useCallback(() => {
    if (!autoRefreshTimeout || !isMountedRef.current) return;

    // Clear any existing timer
    if (refreshTimerRef.current) {
      clearTimeout(refreshTimerRef.current);
    }

    // Schedule next refresh after the timeout
    refreshTimerRef.current = setTimeout(() => {
      calculatePreviewRef.current?.();
    }, autoRefreshTimeout);
  }, [autoRefreshTimeout]);

  const scheduleNextRefreshRef = useRef(scheduleNextRefresh);
  scheduleNextRefreshRef.current = scheduleNextRefresh;

  const calculatePreview = useCallback(async () => {
    const operationId = ++currentOperationRef.current;

    if (!isMountedRef.current) return;

    if (!size || size <= 0) {
      if (operationId === currentOperationRef.current) {
        setPreview(null);
        setIsCalculating(false);
      }
      return;
    }

    setIsCalculating(true);

    try {
      const p = await previewOrder({
        providerId,
        marketId,
        outcomeId,
        outcomeTokenId,
        side,
        size,
        positionId,
      });
      if (operationId === currentOperationRef.current && isMountedRef.current) {
        setPreview(p);
        setError(null);
        // Schedule next refresh after successful response
        scheduleNextRefreshRef.current();
      }
    } catch (err) {
      console.error('Failed to preview order:', err);

      // Log error with order preview context (no sensitive amounts)
      Logger.error(ensureError(err), {
        tags: {
          feature: PREDICT_CONSTANTS.FEATURE_NAME,
          component: 'usePredictOrderPreview',
        },
        context: {
          name: 'usePredictOrderPreview',
          data: {
            method: 'calculatePreview',
            action: 'order_preview',
            operation: 'order_management',
            providerId,
            side,
            marketId,
            outcomeId,
          },
        },
      });

      if (operationId === currentOperationRef.current && isMountedRef.current) {
        const parsedErrorMessage = parseErrorMessage({
          error: err,
          defaultCode: PREDICT_ERROR_CODES.PREVIEW_FAILED,
        });
        setError(parsedErrorMessage);
<<<<<<< HEAD
=======
        // Schedule next refresh after error response
        scheduleNextRefreshRef.current();
>>>>>>> f4e8f8d0
      }
    } finally {
      if (operationId === currentOperationRef.current && isMountedRef.current) {
        setIsCalculating(false);
      }
    }
  }, [
    size,
    previewOrder,
    providerId,
    marketId,
    outcomeId,
    outcomeTokenId,
    side,
    positionId,
  ]);

  calculatePreviewRef.current = calculatePreview;

  useEffect(
    () => () => {
      isMountedRef.current = false;
      // Clear refresh timer on unmount
      if (refreshTimerRef.current) {
        clearTimeout(refreshTimerRef.current);
      }
    },
    [],
  );

  useEffect(() => {
    // Clear any pending refresh timer when parameters change
    if (refreshTimerRef.current) {
      clearTimeout(refreshTimerRef.current);
      refreshTimerRef.current = null;
    }

    const debounceTimer = setTimeout(() => {
      calculatePreviewRef.current?.();
    }, 100);

    return () => clearTimeout(debounceTimer);
  }, [
    providerId,
    marketId,
    outcomeId,
    outcomeTokenId,
    side,
    size,
    autoRefreshTimeout,
  ]);

  return {
    preview,
    isCalculating,
    error,
  };
}<|MERGE_RESOLUTION|>--- conflicted
+++ resolved
@@ -116,11 +116,8 @@
           defaultCode: PREDICT_ERROR_CODES.PREVIEW_FAILED,
         });
         setError(parsedErrorMessage);
-<<<<<<< HEAD
-=======
         // Schedule next refresh after error response
         scheduleNextRefreshRef.current();
->>>>>>> f4e8f8d0
       }
     } finally {
       if (operationId === currentOperationRef.current && isMountedRef.current) {
