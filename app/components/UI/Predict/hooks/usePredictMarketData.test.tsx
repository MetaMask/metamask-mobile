import { renderHook, act } from '@testing-library/react-hooks';
import DevLogger from '../../../../core/SDKConnect/utils/DevLogger';
import Engine from '../../../../core/Engine';
import { usePredictMarketData } from './usePredictMarketData';
import { PredictMarket, Recurrence } from '../types';

// Mock dependencies
jest.mock('../../../../core/SDKConnect/utils/DevLogger');
jest.mock('../../../../core/Engine', () => ({
  context: {
    PredictController: {
      getMarkets: jest.fn(),
    },
  },
}));

describe('usePredictMarketData', () => {
  const mockGetMarkets = jest.fn();

  const mockMarketData: PredictMarket[] = [
    {
      id: 'market-1',
      providerId: 'polymarket',
      slug: 'bitcoin-price-prediction',
      title: 'Will Bitcoin reach $100k by end of 2024?',
      description: 'Bitcoin price prediction market',
      image: 'https://example.com/btc.png',
      status: 'open',
      recurrence: Recurrence.NONE,
      category: 'crypto',
      tags: ['trending'],
      outcomes: [
        {
          id: 'outcome-1',
          providerId: 'polymarket',
          marketId: 'market-1',
          title: 'Yes',
          description: 'Bitcoin will reach $100k',
          image: '',
          status: 'open',
          tokens: [
            {
              id: 'token-1',
              title: 'Yes',
              price: 0.65,
            },
          ],
          volume: 1000000,
          groupItemTitle: 'Yes/No',
        },
        {
          id: 'outcome-2',
          providerId: 'polymarket',
          marketId: 'market-1',
          title: 'No',
          description: 'Bitcoin will not reach $100k',
          image: '',
          status: 'open',
          tokens: [
            {
              id: 'token-2',
              title: 'No',
              price: 0.35,
            },
          ],
          volume: 1000000,
          groupItemTitle: 'Yes/No',
        },
      ],
      liquidity: 1000000,
      volume: 1000000,
    },
    {
      id: 'market-2',
      providerId: 'polymarket',
      slug: 'ethereum-price-prediction',
      title: 'Will Ethereum reach $100000 by end of 2025?',
      description: 'Ethereum price prediction market',
      image: 'https://example.com/eth.png',
      status: 'open',
      recurrence: Recurrence.NONE,
      category: 'crypto',
      tags: ['trending'],
      outcomes: [
        {
          id: 'outcome-3',
          providerId: 'polymarket',
          marketId: 'market-2',
          title: 'Yes',
          description: 'Ethereum will reach $100k',
          image: '',
          status: 'open',
          tokens: [
            {
              id: 'token-3',
              title: 'Yes',
              price: 0.45,
            },
          ],
          volume: 500000,
          groupItemTitle: 'Yes/No',
        },
        {
          id: 'outcome-4',
          providerId: 'polymarket',
          marketId: 'market-2',
          title: 'No',
          description: 'Ethereum will not reach $100k',
          image: '',
          status: 'open',
          tokens: [
            {
              id: 'token-4',
              title: 'No',
              price: 0.55,
            },
          ],
          volume: 500000,
          groupItemTitle: 'Yes/No',
        },
      ],
      liquidity: 1000000,
      volume: 1000000,
    },
  ];

  beforeEach(() => {
    jest.clearAllMocks();

    // Setup Engine mocks
    (Engine.context.PredictController.getMarkets as jest.Mock) = mockGetMarkets;

    // Setup DevLogger mock
    (DevLogger.log as jest.Mock).mockImplementation(() => {
      // Mock implementation
    });
  });

  afterEach(() => {
    jest.clearAllMocks();
  });

<<<<<<< HEAD
  it.skip('should fetch market data successfully', async () => {
=======
  it('should fetch market data successfully', async () => {
>>>>>>> f4e8f8d0
    mockGetMarkets.mockResolvedValue(mockMarketData);

    const { result, waitForNextUpdate } = renderHook(() =>
      usePredictMarketData(),
    );

    // Initially loading
    expect(result.current.isFetching).toBe(true);
    expect(result.current.marketData).toEqual([]);
    expect(result.current.error).toBe(null);

    // Wait for data to load
    await waitForNextUpdate();

    expect(result.current.isFetching).toBe(false);
    expect(result.current.marketData).toEqual(mockMarketData);
    expect(result.current.error).toBe(null);
    expect(mockGetMarkets).toHaveBeenCalledTimes(1);
    expect(DevLogger.log).toHaveBeenCalledWith(
      'Fetching market data for category:',
      'trending',
      'search:',
      undefined,
      'offset:',
      0,
      'limit:',
      20,
    );
    expect(DevLogger.log).toHaveBeenCalledWith(
      'Market data received:',
      mockMarketData,
    );
  });

  it('handle null market data', async () => {
    mockGetMarkets.mockResolvedValue(null);

    const { result, waitForNextUpdate } = renderHook(() =>
      usePredictMarketData(),
    );

    await waitForNextUpdate();

    expect(result.current.isFetching).toBe(false);
    expect(result.current.marketData).toEqual([]);
    expect(result.current.error).toBe(null);
  });

  it('handle empty market data array', async () => {
    mockGetMarkets.mockResolvedValue([]);

    const { result, waitForNextUpdate } = renderHook(() =>
      usePredictMarketData(),
    );

    await waitForNextUpdate();

    expect(result.current.isFetching).toBe(false);
    expect(result.current.marketData).toEqual([]);
    expect(result.current.error).toBe(null);
  });

  it('refetch data when calling refetch', async () => {
    mockGetMarkets.mockResolvedValue(mockMarketData);

    const { result, waitForNextUpdate } = renderHook(() =>
      usePredictMarketData(),
    );

    await waitForNextUpdate();

    expect(mockGetMarkets).toHaveBeenCalledTimes(1);

    // Call refetch
    await act(async () => {
      await result.current.refetch();
    });

    expect(mockGetMarkets).toHaveBeenCalledTimes(2);
  });

  it('maintain stable refetch function reference', () => {
    mockGetMarkets.mockResolvedValue(mockMarketData);

    const { result, rerender } = renderHook(() => usePredictMarketData());

    const firstRefetch = result.current.refetch;

    // Trigger a re-render
    rerender();

    expect(result.current.refetch).toBe(firstRefetch);
  });
});<|MERGE_RESOLUTION|>--- conflicted
+++ resolved
@@ -140,11 +140,7 @@
     jest.clearAllMocks();
   });
 
-<<<<<<< HEAD
-  it.skip('should fetch market data successfully', async () => {
-=======
   it('should fetch market data successfully', async () => {
->>>>>>> f4e8f8d0
     mockGetMarkets.mockResolvedValue(mockMarketData);
 
     const { result, waitForNextUpdate } = renderHook(() =>
