import { createSelector } from 'reselect';
import { selectRemoteFeatureFlags } from '../../../../../selectors/featureFlagController';
import {
  VersionGatedFeatureFlag,
  validatedVersionGatedFeatureFlag,
} from '../../../../../util/remoteFeatureFlag';

/**
 * Selector for Predict trading feature enablement
 *
 * Uses version-gated feature flag `predictTradingEnabled` from remote config.
 * Falls back to local environment variable MM_PREDICT_ENABLED if remote flag
 * is unavailable or invalid.
 *
 * Version gating ensures users have minimum app version (7.60.0) to access feature.
 *
 * @returns {boolean} True if feature is enabled and version requirement is met
 */
export const selectPredictEnabledFlag = createSelector(
  selectRemoteFeatureFlags,
<<<<<<< HEAD
  (remoteFlags) =>
    hasProperty(remoteFlags, FEATURE_FLAG_NAME)
      ? Boolean(remoteFlags[FEATURE_FLAG_NAME])
      : OVERRIDE_PREDICT_ENABLED_VALUE,
);

export const selectPredictGtmOnboardingModalEnabledFlag = createSelector(
  selectRemoteFeatureFlags,
  (remoteFeatureFlags) => {
    const localFlag = process.env.MM_PREDICT_GTM_MODAL_ENABLED === 'true';
    const remoteFlag =
      remoteFeatureFlags?.predictGtmOnboardingModalEnabled as unknown as VersionGatedFeatureFlag;
=======
  (remoteFeatureFlags) => {
    const localFlag = process.env.MM_PREDICT_ENABLED === 'true';
    const remoteFlag =
      remoteFeatureFlags?.predictTradingEnabled as unknown as VersionGatedFeatureFlag;
>>>>>>> 601632ff

    // Fallback to local flag if remote flag is not available
    return validatedVersionGatedFeatureFlag(remoteFlag) ?? localFlag;
  },
);<|MERGE_RESOLUTION|>--- conflicted
+++ resolved
@@ -18,11 +18,14 @@
  */
 export const selectPredictEnabledFlag = createSelector(
   selectRemoteFeatureFlags,
-<<<<<<< HEAD
-  (remoteFlags) =>
-    hasProperty(remoteFlags, FEATURE_FLAG_NAME)
-      ? Boolean(remoteFlags[FEATURE_FLAG_NAME])
-      : OVERRIDE_PREDICT_ENABLED_VALUE,
+  (remoteFeatureFlags) => {
+    const localFlag = process.env.MM_PREDICT_ENABLED === 'true';
+    const remoteFlag =
+      remoteFeatureFlags?.predictTradingEnabled as unknown as VersionGatedFeatureFlag;
+
+    // Fallback to local flag if remote flag is not available
+    return validatedVersionGatedFeatureFlag(remoteFlag) ?? localFlag;
+  },
 );
 
 export const selectPredictGtmOnboardingModalEnabledFlag = createSelector(
@@ -31,12 +34,6 @@
     const localFlag = process.env.MM_PREDICT_GTM_MODAL_ENABLED === 'true';
     const remoteFlag =
       remoteFeatureFlags?.predictGtmOnboardingModalEnabled as unknown as VersionGatedFeatureFlag;
-=======
-  (remoteFeatureFlags) => {
-    const localFlag = process.env.MM_PREDICT_ENABLED === 'true';
-    const remoteFlag =
-      remoteFeatureFlags?.predictTradingEnabled as unknown as VersionGatedFeatureFlag;
->>>>>>> 601632ff
 
     // Fallback to local flag if remote flag is not available
     return validatedVersionGatedFeatureFlag(remoteFlag) ?? localFlag;
