import { selectPredictEnabledFlag } from '.';
import mockedEngine from '../../../../../core/__mocks__/MockedEngine';
import {
  mockedState,
  mockedEmptyFlagsState,
} from '../../../../../selectors/featureFlagController/mocks';
import {
  VersionGatedFeatureFlag,
  validatedVersionGatedFeatureFlag,
} from '../../../../../util/remoteFeatureFlag';
// eslint-disable-next-line import/no-namespace
import * as remoteFeatureFlagModule from '../../../../../util/remoteFeatureFlag';

jest.mock('react-native-device-info', () => ({
  getVersion: jest.fn().mockReturnValue('1.0.0'),
}));

jest.mock('../../../../../core/Engine', () => ({
  init: () => mockedEngine.init(),
}));

jest.mock(
  '../../../../../core/Engine/controllers/remote-feature-flag-controller',
  () => ({
    isRemoteFeatureFlagOverrideActivated: false,
  }),
);

describe('Predict Feature Flag Selectors', () => {
  let mockHasMinimumRequiredVersion: jest.SpyInstance;

  beforeEach(() => {
    jest.clearAllMocks();
    delete process.env.MM_PREDICT_ENABLED;
    mockHasMinimumRequiredVersion = jest.spyOn(
      remoteFeatureFlagModule,
      'hasMinimumRequiredVersion',
    );
    mockHasMinimumRequiredVersion.mockReturnValue(true);
  });

  afterEach(() => {
    delete process.env.MM_PREDICT_ENABLED;
    mockHasMinimumRequiredVersion?.mockRestore();
  });

<<<<<<< HEAD
  afterEach(() => {
    jest.clearAllMocks();
  });

  it.each([
    { flag: true, expected: true },
    { flag: false, expected: false },
  ])('returns $expected when predictEnabled is $flag', ({ flag, expected }) => {
    // Arrange
    const mockState = createMockState({ [FEATURE_FLAG_NAME]: flag });
=======
  describe('selectPredictEnabledFlag', () => {
    it('returns true for enabled version-gated flag with valid version', () => {
      const result = selectPredictEnabledFlag(mockedState);

      expect(result).toBe(true);
    });

    describe('remote flag precedence', () => {
      it('returns true when remote flag enabled overrides local flag false', () => {
        mockHasMinimumRequiredVersion.mockReturnValue(true);
        process.env.MM_PREDICT_ENABLED = 'false';
        const stateWithEnabledRemoteFlag = {
          engine: {
            backgroundState: {
              RemoteFeatureFlagController: {
                remoteFeatureFlags: {
                  predictTradingEnabled: {
                    enabled: true,
                    minimumVersion: '1.0.0',
                  },
                },
                cacheTimestamp: 0,
              },
            },
          },
        };

        const result = selectPredictEnabledFlag(stateWithEnabledRemoteFlag);

        expect(result).toBe(true);
      });

      it('returns false when remote flag disabled overrides local flag true', () => {
        mockHasMinimumRequiredVersion.mockReturnValue(true);
        process.env.MM_PREDICT_ENABLED = 'true';
        const stateWithDisabledRemoteFlag = {
          engine: {
            backgroundState: {
              RemoteFeatureFlagController: {
                remoteFeatureFlags: {
                  predictTradingEnabled: {
                    enabled: false,
                    minimumVersion: '1.0.0',
                  },
                },
                cacheTimestamp: 0,
              },
            },
          },
        };

        const result = selectPredictEnabledFlag(stateWithDisabledRemoteFlag);
>>>>>>> f4e8f8d0

        expect(result).toBe(false);
      });

      it('returns false when app version below minimum required version', () => {
        mockHasMinimumRequiredVersion.mockReturnValue(false);
        process.env.MM_PREDICT_ENABLED = 'true';
        const stateWithVersionCheckFailure = {
          engine: {
            backgroundState: {
              RemoteFeatureFlagController: {
                remoteFeatureFlags: {
                  predictTradingEnabled: {
                    enabled: true,
                    minimumVersion: '99.0.0',
                  },
                },
                cacheTimestamp: 0,
              },
            },
          },
        };

        const result = selectPredictEnabledFlag(stateWithVersionCheckFailure);

        expect(result).toBe(false);
      });
    });

    describe('local flag fallback', () => {
      it('falls back to local flag when remote flag is invalid', () => {
        // Note: Cannot reliably test MM_PREDICT_ENABLED=true in Jest due to process.env limitations
        // This tests the default case where the env var is not set (returns false)
        const stateWithInvalidRemoteFlag = {
          engine: {
            backgroundState: {
              RemoteFeatureFlagController: {
                remoteFeatureFlags: {
                  predictTradingEnabled: {
                    enabled: 'invalid',
                    minimumVersion: 123,
                  },
                },
                cacheTimestamp: 0,
              },
            },
          },
        };

        const result = selectPredictEnabledFlag(stateWithInvalidRemoteFlag);
        expect(result).toBe(false);
      });

      it('returns false from local flag when remote flag is null', () => {
        process.env.MM_PREDICT_ENABLED = 'false';
        const stateWithInvalidRemoteFlag = {
          engine: {
            backgroundState: {
              RemoteFeatureFlagController: {
                remoteFeatureFlags: {
                  predictTradingEnabled: null,
                },
                cacheTimestamp: 0,
              },
            },
          },
        };

        const result = selectPredictEnabledFlag(stateWithInvalidRemoteFlag);

        expect(result).toBe(false);
      });

      it('falls back to local flag when remote feature flags are empty', () => {
        // Note: Cannot reliably test MM_PREDICT_ENABLED=true in Jest due to process.env limitations
        // This tests the default case where the env var is not set (returns false)
        const result = selectPredictEnabledFlag(mockedEmptyFlagsState);
        expect(result).toBe(false);
      });

      it('returns false from local flag when controller is undefined', () => {
        process.env.MM_PREDICT_ENABLED = 'false';
        const stateWithUndefinedController = {
          engine: {
            backgroundState: {
              RemoteFeatureFlagController: undefined,
            },
          },
        };

        const result = selectPredictEnabledFlag(stateWithUndefinedController);

        expect(result).toBe(false);
      });
    });
  });

  describe('predictTradingEnabled remote feature flag validation', () => {
    const validRemoteFlag: VersionGatedFeatureFlag = {
      enabled: true,
      minimumVersion: '1.0.0',
    };

    const disabledRemoteFlag: VersionGatedFeatureFlag = {
      enabled: false,
      minimumVersion: '1.0.0',
    };

    describe('valid flag scenarios', () => {
      it('returns true when flag enabled and version check passes', () => {
        const result = validatedVersionGatedFeatureFlag(validRemoteFlag);

        expect(result).toBe(true);
      });

      it('returns false when flag enabled but version check fails', () => {
        const flagWithHigherVersion: VersionGatedFeatureFlag = {
          enabled: true,
          minimumVersion: '99.0.0',
        };

        const result = validatedVersionGatedFeatureFlag(flagWithHigherVersion);

        expect(result).toBe(false);
      });

      it('returns false when flag disabled but version check passes', () => {
        mockHasMinimumRequiredVersion.mockReturnValue(true);

        const result = validatedVersionGatedFeatureFlag(disabledRemoteFlag);

        expect(result).toBe(false);
        expect(mockHasMinimumRequiredVersion).not.toHaveBeenCalled();
      });

      it('returns false when flag disabled and version check fails', () => {
        mockHasMinimumRequiredVersion.mockReturnValue(false);

        const result = validatedVersionGatedFeatureFlag(disabledRemoteFlag);

        expect(result).toBe(false);
        expect(mockHasMinimumRequiredVersion).not.toHaveBeenCalled();
      });
    });

    describe('invalid flag scenarios', () => {
      it('returns undefined when flag is null', () => {
        const result = validatedVersionGatedFeatureFlag(
          null as unknown as VersionGatedFeatureFlag,
        );

        expect(result).toBeUndefined();
      });

      it('returns undefined when flag is undefined', () => {
        const result = validatedVersionGatedFeatureFlag(
          undefined as unknown as VersionGatedFeatureFlag,
        );

        expect(result).toBeUndefined();
      });

      it('returns undefined when enabled property is missing', () => {
        const malformedFlag = {
          minimumVersion: '1.0.0',
        } as VersionGatedFeatureFlag;

        const result = validatedVersionGatedFeatureFlag(malformedFlag);

        expect(result).toBeUndefined();
      });

      it('returns undefined when minimumVersion property is missing', () => {
        const malformedFlag = {
          enabled: true,
        } as VersionGatedFeatureFlag;

        const result = validatedVersionGatedFeatureFlag(malformedFlag);

        expect(result).toBeUndefined();
      });

      it('returns undefined when enabled is string instead of boolean', () => {
        const wrongTypeFlag = {
          enabled: 'true',
          minimumVersion: '1.0.0',
        } as unknown as VersionGatedFeatureFlag;

        const result = validatedVersionGatedFeatureFlag(wrongTypeFlag);

        expect(result).toBeUndefined();
      });

      it('returns undefined when minimumVersion is number instead of string', () => {
        const wrongTypeFlag = {
          enabled: true,
          minimumVersion: 100,
        } as unknown as VersionGatedFeatureFlag;

        const result = validatedVersionGatedFeatureFlag(wrongTypeFlag);

        expect(result).toBeUndefined();
      });

      it('returns undefined when both properties have incorrect types', () => {
        const wrongTypeFlag = {
          enabled: 'true',
          minimumVersion: 123,
        } as unknown as VersionGatedFeatureFlag;

        const result = validatedVersionGatedFeatureFlag(wrongTypeFlag);

        expect(result).toBeUndefined();
      });
    });
  });
});<|MERGE_RESOLUTION|>--- conflicted
+++ resolved
@@ -44,18 +44,6 @@
     mockHasMinimumRequiredVersion?.mockRestore();
   });
 
-<<<<<<< HEAD
-  afterEach(() => {
-    jest.clearAllMocks();
-  });
-
-  it.each([
-    { flag: true, expected: true },
-    { flag: false, expected: false },
-  ])('returns $expected when predictEnabled is $flag', ({ flag, expected }) => {
-    // Arrange
-    const mockState = createMockState({ [FEATURE_FLAG_NAME]: flag });
-=======
   describe('selectPredictEnabledFlag', () => {
     it('returns true for enabled version-gated flag with valid version', () => {
       const result = selectPredictEnabledFlag(mockedState);
@@ -108,7 +96,6 @@
         };
 
         const result = selectPredictEnabledFlag(stateWithDisabledRemoteFlag);
->>>>>>> f4e8f8d0
 
         expect(result).toBe(false);
       });
