--- conflicted
+++ resolved
@@ -18,15 +18,10 @@
 import {
   WalletDevice,
   TransactionStatus,
-<<<<<<< HEAD
-} from '@metamask/controllers/';
-import { MetaMetricsEvents } from '../../../core/Analytics';
-=======
 } from '@metamask/transaction-controller';
 import { query } from '@metamask/controller-utils';
 import { GAS_ESTIMATE_TYPES } from '@metamask/gas-fee-controller';
-
->>>>>>> 7f54f364
+import { MetaMetricsEvents } from '../../../core/Analytics';
 import {
   addHexPrefix,
   fromTokenMinimalUnit,
