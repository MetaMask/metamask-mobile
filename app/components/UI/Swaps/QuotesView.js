--- conflicted
+++ resolved
@@ -95,11 +95,8 @@
 } from '../../../util/address';
 import {
   selectChainId,
-<<<<<<< HEAD
+  selectIsEIP1559Network,
   selectNetworkClientId,
-=======
-  selectIsEIP1559Network,
->>>>>>> c07f8e73
   selectTicker,
 } from '../../../selectors/networkController';
 import {
@@ -119,11 +116,8 @@
 import { selectShouldUseSmartTransaction } from '../../../selectors/smartTransactionsController';
 import { selectGasFeeControllerEstimateType } from '../../../selectors/gasFeeController';
 import { addSwapsTransaction } from '../../../util/swaps/swaps-transactions';
-<<<<<<< HEAD
+import { getTransaction1559GasFeeEstimates } from './utils/gas';
 import { getGlobalEthQuery } from '../../../util/networks/global-network';
-=======
-import { getTransaction1559GasFeeEstimates } from './utils/gas';
->>>>>>> c07f8e73
 
 const LOG_PREFIX = 'Swaps';
 const POLLING_INTERVAL = 30000;
@@ -340,31 +334,6 @@
   return new BigNumber(gasLimit).times(multiplier).integerValue();
 };
 
-<<<<<<< HEAD
-function getTransactionPropertiesFromGasEstimates(gasEstimateType, estimates) {
-  if (gasEstimateType === GAS_ESTIMATE_TYPES.FEE_MARKET) {
-    return {
-      maxFeePerGas: addHexPrefix(
-        decGWEIToHexWEI(
-          estimates.maxFeePerGas ||
-          estimates[DEFAULT_GAS_FEE_OPTION_FEE_MARKET].suggestedMaxFeePerGas,
-        ),
-      ),
-      maxPriorityFeePerGas: addHexPrefix(
-        decGWEIToHexWEI(
-          estimates.maxPriorityFeePerGas ||
-          estimates[DEFAULT_GAS_FEE_OPTION_FEE_MARKET]
-            .suggestedMaxPriorityFeePerGas,
-        ),
-      ),
-      estimatedBaseFee: addHexPrefix(
-        decGWEIToHexWEI(
-          estimates.estimatedBaseFee ||
-          estimates[DEFAULT_GAS_FEE_OPTION_FEE_MARKET].estimatedBaseFee,
-        ),
-      ),
-    };
-=======
 async function getGasFeeEstimatesForTransaction(
   transaction,
   gasEstimates,
@@ -377,7 +346,6 @@
     );
     delete transaction.gasPrice;
     return transactionGasFeeEstimates;
->>>>>>> c07f8e73
   }
 
   return {
@@ -1004,12 +972,9 @@
       selectedAddress,
       setRecipient,
       resetTransaction,
-<<<<<<< HEAD
-      networkClientId,
-=======
       chainId,
       isEIP1559Network,
->>>>>>> c07f8e73
+      networkClientId,
     ],
   );
 
