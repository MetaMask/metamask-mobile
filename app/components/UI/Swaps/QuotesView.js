--- conflicted
+++ resolved
@@ -223,27 +223,7 @@
 	if (!sourceToken || !destinationToken) {
 		return;
 	}
-<<<<<<< HEAD
-	const { SwapsController, TokenRatesController, TokensController } = Engine.context;
-	const contractExchangeRates = TokenRatesController.state.contractExchangeRates;
-	// ff the token is not in the wallet, we'll add it
-	if (
-		!isSwapsNativeAsset(destinationToken) &&
-		!(safeToChecksumAddress(destinationToken.address) in contractExchangeRates)
-	) {
-		const { address, symbol, decimals } = destinationToken;
-		await TokensController.addToken(address, symbol, decimals);
-		await new Promise(resolve =>
-			setTimeout(() => {
-				resolve();
-			}, 500)
-		);
-	}
-	const destinationTokenConversionRate =
-		TokenRatesController.state.contractExchangeRates[safeToChecksumAddress(destinationToken.address)] || 0;
-=======
 	const { SwapsController } = Engine.context;
->>>>>>> 3f94f737
 
 	const fetchParams = getFetchParams({
 		slippage,
