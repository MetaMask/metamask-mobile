--- conflicted
+++ resolved
@@ -257,9 +257,6 @@
 	const [shouldFinishFirstLoad, setShouldFinishFirstLoad] = useState(false);
 	const [remainingTime, setRemainingTime] = useState(POLLING_INTERVAL);
 
-	// TODO: use this variable in the future when calculating savings
-	const [isSaving] = useState(false);
-
 	const [allQuotesFetchTime, setAllQuotesFetchTime] = useState(null);
 	const [lastTrackedReceivedTime, setLastTrackedReceivedTime] = useState(null);
 	const [lastTrackedRequestedTime, setLastTrackedRequestedTime] = useState(null);
@@ -346,11 +343,10 @@
 		[selectedQuote]
 	);
 
-<<<<<<< HEAD
 	// TODO: use this variable in the future when calculating savings
 	const [isSaving] = useState(false);
 	const [isInFetch, setIsInFetch] = useState(false);
-=======
+
 	/* Approval transaction if any */
 	const [approvalTransaction, setApprovalTransaction] = useState(originalApprovalTransaction);
 	const [editQuoteTransactionsMode, setEditQuoteTransactionsMode] = useState(EDIT_MODE_GAS);
@@ -360,7 +356,6 @@
 	useEffect(() => {
 		setApprovalTransaction(originalApprovalTransaction);
 	}, [originalApprovalTransaction]);
->>>>>>> 96fca062
 
 	/* Modals, state and handlers */
 	const [isFeeModalVisible, toggleFeeModal, , hideFeeModal] = useModalHandler(false);
@@ -558,7 +553,7 @@
 			sourceAmount,
 			walletAddress: selectedAddress
 		});
-		console.log('SWAPS USEEFFECT resetAndStartPolling');
+
 		return () => {
 			const { SwapsController } = Engine.context;
 			SwapsController.stopPollingAndResetState();
@@ -634,22 +629,13 @@
 
 	/* IsInFetch effect: hide every modal, handle countdown */
 	useEffect(() => {
-<<<<<<< HEAD
-=======
-		if (isInFetch) {
-			setRemainingTime(POLLING_INTERVAL);
-			hideFeeModal();
-			hideQuotesModal();
-			onCancelEditQuoteTransactions();
-			return;
-		}
->>>>>>> 96fca062
 		const tick = setInterval(() => {
 			const newRemainingTime = quotesLastFetched + quoteRefreshSeconds * 1000 - Date.now() + 1000;
 			// If newRemainingTime > remainingTime means that a new set of quotes were fetched
 			if (newRemainingTime > remainingTime) {
 				hideFeeModal();
 				hideQuotesModal();
+				onCancelEditQuoteTransactions();
 			}
 
 			// If newRemainingTime < 0 means that quotes are still being fetched
@@ -665,11 +651,15 @@
 		return () => {
 			clearInterval(tick);
 		};
-<<<<<<< HEAD
-	}, [hideFeeModal, hideQuotesModal, isInFetch, quotesLastFetched, quoteRefreshSeconds, remainingTime]);
-=======
-	}, [hideFeeModal, hideQuotesModal, isInFetch, quotesLastFetched, onCancelEditQuoteTransactions]);
->>>>>>> 96fca062
+	}, [
+		hideFeeModal,
+		hideQuotesModal,
+		onCancelEditQuoteTransactions,
+		isInFetch,
+		quotesLastFetched,
+		quoteRefreshSeconds,
+		remainingTime
+	]);
 
 	/* errorKey effect: hide every modal */
 	useEffect(() => {
