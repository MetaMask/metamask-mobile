import React, { useCallback, useEffect, useMemo, useState } from 'react';
import PropTypes from 'prop-types';
import { View, StyleSheet, ActivityIndicator, TouchableOpacity, InteractionManager, Linking } from 'react-native';
import { connect } from 'react-redux';
import IonicIcon from 'react-native-vector-icons/Ionicons';
import MaterialCommunityIcons from 'react-native-vector-icons/MaterialCommunityIcons';
import FAIcon from 'react-native-vector-icons/FontAwesome';
import BigNumber from 'bignumber.js';
import { useNavigation, useRoute } from '@react-navigation/native';
import { swapsUtils } from '@metamask/swaps-controller';
import { WalletDevice, util, GAS_ESTIMATE_TYPES } from '@metamask/controllers/';

import {
	addHexPrefix,
	fromTokenMinimalUnit,
	fromTokenMinimalUnitString,
	hexToBN,
	renderFromTokenMinimalUnit,
	renderFromWei,
	toWei,
	weiToFiat
} from '../../../util/number';
import { isMainNet, isMainnetByChainId } from '../../../util/networks';
import { getErrorMessage, getFetchParams, getQuotesNavigationsParams, isSwapsNativeAsset } from './utils';
import { colors } from '../../../styles/common';
import { strings } from '../../../../locales/i18n';

import Engine from '../../../core/Engine';
import AppConstants from '../../../core/AppConstants';
import Analytics from '../../../core/Analytics';
import Device from '../../../util/Device';
import { ANALYTICS_EVENT_OPTS } from '../../../util/analytics';

import { getSwapsQuotesNavbar } from '../Navbar';
import ScreenView from '../FiatOrders/components/ScreenView';
import Text from '../../Base/Text';
import Alert from '../../Base/Alert';
import StyledButton from '../StyledButton';
import SliderButton from '../SliderButton';

import LoadingAnimation from './components/LoadingAnimation';
import TokenIcon from './components/TokenIcon';
import QuotesSummary from './components/QuotesSummary';
import QuotesModal from './components/QuotesModal';
import Ratio from './components/Ratio';
import ActionAlert from './components/ActionAlert';
import ApprovalTransactionEditionModal from './components/ApprovalTransactionEditionModal';
import GasEditModal from './components/GasEditModal';
import InfoModal from './components/InfoModal';
import useModalHandler from '../../Base/hooks/useModalHandler';
import useBalance from './utils/useBalance';
import { trackErrorAsAnalytics } from '../../../util/analyticsV2';
import { decodeApproveData, getTicker } from '../../../util/transactions';
import { toLowerCaseEquals } from '../../../util/general';
import { swapsTokensSelector } from '../../../reducers/swaps';
import { decGWEIToHexWEI } from '../../../util/conversions';
import FadeAnimationView from '../FadeAnimationView';

const POLLING_INTERVAL = AppConstants.SWAPS.POLLING_INTERVAL;
const SLIPPAGE_BUCKETS = {
	MEDIUM: AppConstants.GAS_OPTIONS.MEDIUM,
	HIGH: AppConstants.GAS_OPTIONS.HIGH
};

const DEFAULT_GAS_FEE_OPTION_LEGACY = AppConstants.GAS_OPTIONS.MEDIUM;
const DEFAULT_GAS_FEE_OPTION_FEE_MARKET = AppConstants.GAS_OPTIONS.HIGH;

const styles = StyleSheet.create({
	screen: {
		flexGrow: 1,
		justifyContent: 'space-between'
	},
	topBar: {
		alignItems: 'center',
		marginVertical: 12
	},
	alertBar: {
		paddingHorizontal: 20,
		marginVertical: 10,
		width: '100%'
	},
	timerWrapper: {
		backgroundColor: colors.grey000,
		borderRadius: 20,
		marginVertical: 12,
		paddingVertical: 4,
		paddingHorizontal: 15,
		flexDirection: 'row',
		alignItems: 'center'
	},
	timer: {
		fontVariant: ['tabular-nums']
	},
	timerHiglight: {
		color: colors.red
	},
	content: {
		paddingHorizontal: 20,
		alignItems: 'center'
	},
	errorViewContent: {
		flex: 1,
		marginHorizontal: Device.isSmallDevice() ? 20 : 55,
		justifyContent: 'center'
	},
	errorTitle: {
		fontSize: 24,
		marginVertical: 10
	},
	errorText: {
		fontSize: 14
	},
	sourceTokenContainer: {
		flexDirection: 'row',
		alignItems: 'center'
	},
	tokenIcon: {
		marginHorizontal: 5
	},
	tokenText: {
		color: colors.grey500,
		fontSize: Device.isSmallDevice() ? 16 : 18
	},
	tokenTextDestination: {
		color: colors.fontPrimary
	},
	arrowDown: {
		color: colors.grey100,
		fontSize: Device.isSmallDevice() ? 22 : 25,
		marginHorizontal: 15,
		marginTop: Device.isSmallDevice() ? 2 : 4,
		marginBottom: Device.isSmallDevice() ? 0 : 2
	},
	amount: {
		textAlignVertical: 'center',
		fontSize: Device.isSmallDevice() ? 45 : 60,
		marginBottom: Device.isSmallDevice() ? 8 : 24
	},
	exchangeRate: {
		flexDirection: 'row',
		alignItems: 'center',
		marginVertical: Device.isSmallDevice() ? 1 : 1
	},
	bottomSection: {
		marginBottom: 6,
		alignItems: 'stretch',
		paddingHorizontal: 20
	},
	sliderButtonText: {
		fontSize: 16,
		color: colors.white
	},
	quotesSummary: {
		marginVertical: Device.isSmallDevice() ? 12 : 24
	},
	quotesSummaryHeader: {
		flexDirection: 'row',
		justifyContent: 'space-between',
		alignItems: 'center',
		flexWrap: 'wrap'
	},
	quotesRow: {
		flexDirection: 'row',
		flexWrap: 'wrap'
	},
	quotesDescription: {
		flex: 1,
		flexWrap: 'wrap',
		flexDirection: 'row',
		marginRight: 3
	},
	quotesLegend: {
		flexDirection: 'row',
		flexWrap: 'wrap',
		marginRight: 2,
		alignItems: 'center'
	},
	quotesFiatColumn: {
		flex: 1,
		marginLeft: 3,
		flexWrap: 'wrap',
		flexDirection: 'row',
		justifyContent: 'flex-end'
	},
	infoIcon: {
		fontSize: 12,
		margin: 3,
		color: colors.blue
	},
	ctaButton: {
		width: '100%'
	},
	errorIcon: {
		fontSize: 46,
		marginVertical: 4,
		color: colors.red
	},
	expiredIcon: {
		color: colors.blue
	},
	disabled: {
		opacity: 0.4
	},
	termsButton: {
		marginTop: 10,
		marginBottom: 6
	},
	gasInfoContainer: {
		paddingHorizontal: 2
	},
	gasInfoIcon: {
		color: colors.blue
	},
	hitSlop: {
		top: 10,
		left: 10,
		bottom: 10,
		right: 10
	},
	text: {
		lineHeight: 20
	}
});

async function resetAndStartPolling({ slippage, sourceToken, destinationToken, sourceAmount, walletAddress }) {
	if (!sourceToken || !destinationToken) {
		return;
	}
	const { SwapsController } = Engine.context;

	const fetchParams = getFetchParams({
		slippage,
		sourceToken,
		destinationToken,
		sourceAmount,
		walletAddress
	});
	await SwapsController.stopPollingAndResetState();
	await SwapsController.startFetchAndSetQuotes(fetchParams, fetchParams.metaData);
}

/**
 * Multiplies gasLimit by multiplier if both defined
 * @param {string} gasLimit
 * @param {number} multiplier
 */
const gasLimitWithMultiplier = (gasLimit, multiplier) => {
	if (!gasLimit || !multiplier) return;
	return new BigNumber(gasLimit).times(multiplier).integerValue();
};

function getTransactionPropertiesFromGasEstimates(gasEstimateType, estimates) {
	if (gasEstimateType === GAS_ESTIMATE_TYPES.FEE_MARKET) {
		return {
			maxFeePerGas: addHexPrefix(
				decGWEIToHexWEI(
					estimates.maxFeePerGas || estimates[DEFAULT_GAS_FEE_OPTION_FEE_MARKET].suggestedMaxFeePerGas
				)
			),
			maxPriorityFeePerGas: addHexPrefix(
				decGWEIToHexWEI(
					estimates.maxPriorityFeePerGas ||
						estimates[DEFAULT_GAS_FEE_OPTION_FEE_MARKET].suggestedMaxPriorityFeePerGas
				)
			)
		};
	}

	return {
		gasPrice: addHexPrefix(decGWEIToHexWEI(estimates.gasPrice || estimates[DEFAULT_GAS_FEE_OPTION_LEGACY]))
	};
}

async function addTokenToAssetsController(newToken) {
	const { TokensController } = Engine.context;
	if (
		!isSwapsNativeAsset(newToken) &&
		!TokensController.state.tokens.includes(token => toLowerCaseEquals(token.address, newToken.address))
	) {
		const { address, symbol, decimals } = newToken;
		await TokensController.addToken(address, symbol, decimals);
	}
}

function SwapsQuotesView({
	swapsTokens,
	accounts,
	balances,
	selectedAddress,
	currentCurrency,
	conversionRate,
	chainId,
	ticker,
	primaryCurrency,
	isInPolling,
	quotesLastFetched,
	pollingCyclesLeft,
	approvalTransaction: originalApprovalTransaction,
	topAggId,
	aggregatorMetadata,
	quotes,
	quoteValues,
	error,
	quoteRefreshSeconds,
	gasEstimateType,
	gasFeeEstimates,
	usedGasEstimate,
	usedCustomGas
}) {
	const navigation = useNavigation();
	const route = useRoute();
	/* Get params from navigation */
<<<<<<< HEAD
	const { sourceTokenAddress, destinationTokenAddress, sourceAmount, slippage } = useMemo(
=======

	const { sourceTokenAddress, destinationTokenAddress, sourceAmount, slippage, tokens } = useMemo(
>>>>>>> a21044e4
		() => getQuotesNavigationsParams(route),
		[route]
	);

	/* Get tokens from the tokens list */
<<<<<<< HEAD
	const sourceToken = swapsTokens?.find(token => toLowerCaseEquals(token.address, sourceTokenAddress));
	const destinationToken = swapsTokens?.find(token => toLowerCaseEquals(token.address, destinationTokenAddress));

	const hasConversionRate =
		Boolean(destinationToken) &&
		(isSwapsNativeAsset(destinationToken) ||
			Boolean(
				Engine.context.TokenRatesController.state.contractExchangeRates?.[
					safeToChecksumAddress(destinationToken.address)
				]
			));
=======
	const sourceToken = [...swapsTokens, ...tokens].find(token => toLowerCaseEquals(token.address, sourceTokenAddress));
	const destinationToken = [...swapsTokens, ...tokens].find(token =>
		toLowerCaseEquals(token.address, destinationTokenAddress)
	);
>>>>>>> a21044e4

	/* State */
	const isMainnet = isMainnetByChainId(chainId);
	const [firstLoadTime, setFirstLoadTime] = useState(Date.now());
	const [isFirstLoad, setIsFirstLoad] = useState(true);
	const [shouldFinishFirstLoad, setShouldFinishFirstLoad] = useState(false);
	const [remainingTime, setRemainingTime] = useState(POLLING_INTERVAL);

	const [allQuotesFetchTime, setAllQuotesFetchTime] = useState(null);
	const [trackedRequestedQuotes, setTrackedRequestedQuotes] = useState(false);
	const [trackedReceivedQuotes, setTrackedReceivedQuotes] = useState(false);
	const [trackedError, setTrackedError] = useState(false);
	const [animateOnGasChange, setAnimateOnGasChange] = useState(false);
	const [isAnimating, setIsAnimating] = useState(false);

	/* Selected quote, initially topAggId (see effects) */
	const [selectedQuoteId, setSelectedQuoteId] = useState(null);

	/* Slippage alert dismissed, values: false, 'high', medium, 'low' */
	const [hasDismissedSlippageAlert, setHasDismissedSlippageAlert] = useState(false);

	const [editQuoteTransactionsVisible, setEditQuoteTransactionsVisible] = useState(false);

	const [customGasEstimate, setCustomGasEstimate] = useState(null);
	const [customGasLimit, setCustomGasLimit] = useState(null);

	// TODO: use this variable in the future when calculating savings
	const [isSaving] = useState(false);
	const [isInFetch, setIsInFetch] = useState(false);

	const hasConversionRate = useMemo(
		() =>
			Boolean(destinationToken) &&
			(isSwapsNativeAsset(destinationToken) ||
				(Object.keys(quotes).length > 0 && (Object.values(quotes)[0]?.destinationTokenRate ?? null) !== null)),
		[destinationToken, quotes]
	);

	/* Get quotes as an array sorted by overallValue */
	const allQuotes = useMemo(() => {
		if (!quotes || !quoteValues || Object.keys(quotes).length === 0 || Object.keys(quoteValues).length === 0) {
			return [];
		}

		const orderedAggregators = hasConversionRate
			? Object.values(quoteValues).sort((a, b) => Number(b.overallValueOfQuote) - Number(a.overallValueOfQuote))
			: Object.values(quotes).sort((a, b) => {
					const comparison = new BigNumber(b.destinationAmount).comparedTo(a.destinationAmount);
					if (comparison === 0) {
						// If the  destination amount is the same, we sort by fees ascending
						return (
							Number(quoteValues[a.aggregator]?.ethFee) - Number(quoteValues[b.aggregator]?.ethFee) || 0
						);
					}
					return comparison;
					// eslint-disable-next-line no-mixed-spaces-and-tabs
			  });

		return orderedAggregators.map(quoteValue => quotes[quoteValue.aggregator]);
	}, [hasConversionRate, quoteValues, quotes]);

	/* Get the selected quote, by default is topAggId */
	const selectedQuote = useMemo(() => allQuotes.find(quote => quote?.aggregator === selectedQuoteId), [
		allQuotes,
		selectedQuoteId
	]);
	const selectedQuoteValue = useMemo(() => quoteValues[selectedQuoteId], [
		// eslint-disable-next-line react-hooks/exhaustive-deps
		quoteValues[selectedQuoteId],
		quoteValues,
		selectedQuoteId
	]);

	const gasEstimates = useMemo(() => customGasEstimate || usedGasEstimate, [customGasEstimate, usedGasEstimate]);
	const initialGasLimit = useMemo(() => {
		if (!selectedQuote) {
			return '0';
		}
		return (
			selectedQuoteValue?.tradeMaxGasLimit ||
			gasLimitWithMultiplier(selectedQuote?.gasEstimate, selectedQuote?.gasMultiplier)?.toString(10) ||
			selectedQuote?.maxGas?.toString(10)
		);
	}, [selectedQuote, selectedQuoteValue]);
	const gasLimit = useMemo(() => customGasLimit || initialGasLimit, [customGasLimit, initialGasLimit]);
	/* Balance */
	const checkEnoughEthBalance = useCallback(
		gasAmountHex => {
			const gasBN = new BigNumber(gasAmountHex || '0', 16);
			const ethAmountBN = isSwapsNativeAsset(sourceToken) ? new BigNumber(sourceAmount) : new BigNumber(0);
			const ethBalanceBN = new BigNumber(accounts[selectedAddress].balance);
			const hasEnoughEthBalance = ethBalanceBN.gte(ethAmountBN.plus(gasBN));
			return hasEnoughEthBalance;
		},
		[accounts, selectedAddress, sourceAmount, sourceToken]
	);

	const balance = useBalance(accounts, balances, selectedAddress, sourceToken, { asUnits: true });
	const [hasEnoughTokenBalance, missingTokenBalance, hasEnoughEthBalance, missingEthBalance] = useMemo(() => {
		// Token
		const sourceBN = new BigNumber(sourceAmount);
		const tokenBalanceBN = new BigNumber(balance.toString(10));
		const hasEnoughTokenBalance = tokenBalanceBN.gte(sourceBN);
		const missingTokenBalance = hasEnoughTokenBalance ? null : sourceBN.minus(tokenBalanceBN);

		const ethAmountBN = isSwapsNativeAsset(sourceToken) ? sourceBN : new BigNumber(0);
		const ethBalanceBN = new BigNumber(accounts[selectedAddress].balance);
		const gasBN = toWei(selectedQuoteValue?.maxEthFee || '0');
		const hasEnoughEthBalance = ethBalanceBN.gte(ethAmountBN.plus(gasBN));
		const missingEthBalance = hasEnoughEthBalance ? null : ethAmountBN.plus(gasBN).minus(ethBalanceBN);

		return [hasEnoughTokenBalance, missingTokenBalance, hasEnoughEthBalance, missingEthBalance];
	}, [accounts, balance, selectedQuoteValue, selectedAddress, sourceAmount, sourceToken]);

	/* Selected quote slippage */
	const shouldDisplaySlippage = useMemo(
		() =>
			(selectedQuote &&
				[SLIPPAGE_BUCKETS.MEDIUM, SLIPPAGE_BUCKETS.HIGH].includes(selectedQuote?.priceSlippage?.bucket)) ||
			selectedQuote?.priceSlippage?.calculationError?.length > 0,
		[selectedQuote]
	);

	const slippageRatio = useMemo(
		() =>
			parseFloat(
				new BigNumber(selectedQuote?.priceSlippage?.ratio || 0, 10)
					.minus(1, 10)
					.times(100, 10)
					.toFixed(2),
				10
			),
		[selectedQuote]
	);

	const unableToSwap = useMemo(
		() => !isInPolling || isInFetch || !selectedQuote || !hasEnoughTokenBalance || !hasEnoughEthBalance,
		[isInPolling, isInFetch, selectedQuote, hasEnoughTokenBalance, hasEnoughEthBalance]
	);

	/* Approval transaction if any */
	const [approvalTransaction, setApprovalTransaction] = useState(originalApprovalTransaction);

	const approvalMinimumSpendLimit = useMemo(() => {
		if (!approvalTransaction) return '0';
		return fromTokenMinimalUnit(sourceAmount, sourceToken.decimals);
	}, [approvalTransaction, sourceAmount, sourceToken.decimals]);

	const onCancelEditQuoteTransactions = useCallback(() => setEditQuoteTransactionsVisible(false), []);

	useEffect(() => {
		setApprovalTransaction(originalApprovalTransaction);
	}, [originalApprovalTransaction]);

	/* Modals, state and handlers */
	const [isFeeModalVisible, toggleFeeModal, , hideFeeModal] = useModalHandler(false);
	const [isQuotesModalVisible, toggleQuotesModal, , hideQuotesModal] = useModalHandler(false);
	const [isUpdateModalVisible, toggleUpdateModal, , hideUpdateModal] = useModalHandler(false);
	const [isPriceDifferenceModalVisible, togglePriceDifferenceModal, , hidePriceDifferenceModal] = useModalHandler(
		false
	);
	const [isPriceImpactModalVisible, togglePriceImpactModal, , hidePriceImpactModal] = useModalHandler(false);

	const [isEditingGas, , showEditingGas, hideEditingGas] = useModalHandler(false);
	const [isGasTooltipVisible, , showGasTooltip, hideGasTooltip] = useModalHandler(false);

	const handleGasFeeUpdate = useCallback(
		(changedGasEstimate, changedGasLimit) => {
			const { SwapsController } = Engine.context;
			setCustomGasEstimate(changedGasEstimate);
			SwapsController.updateQuotesWithGasPrice(changedGasEstimate);
			if (changedGasLimit && changedGasLimit !== gasLimit) {
				setCustomGasLimit(changedGasLimit);
				SwapsController.updateSelectedQuoteWithGasLimit(
					addHexPrefix(new BigNumber(changedGasLimit).toString(16))
				);
			}
			InteractionManager.runAfterInteractions(() => {
				const parameters = {
					speed_set: changedGasEstimate?.selected,
					gas_mode: changedGasEstimate?.selected ? 'Basic' : 'Advanced',
					// TODO: how should we track EIP1559 values?
					gas_fees: [GAS_ESTIMATE_TYPES.LEGACY, GAS_ESTIMATE_TYPES.ETH_GASPRICE].includes(gasEstimateType)
						? weiToFiat(
								toWei(
									swapsUtils.calcTokenAmount(
										new BigNumber(changedGasLimit, 10).times(
											decGWEIToHexWEI(changedGasEstimate.gasPrice),
											16
										),
										18
									)
								),
								conversionRate,
								currentCurrency
								// eslint-disable-next-line no-mixed-spaces-and-tabs
						  )
						: '',
					chain_id: chainId
				};
				Analytics.trackEventWithParameters(ANALYTICS_EVENT_OPTS.GAS_FEES_CHANGED, {});
				Analytics.trackEventWithParameters(ANALYTICS_EVENT_OPTS.GAS_FEES_CHANGED, parameters, true);
			});
		},
		[chainId, conversionRate, currentCurrency, gasEstimateType, gasLimit]
	);

	/* Handlers */
	const handleAnimationEnd = useCallback(() => {
		setIsFirstLoad(false);
		if (!error?.key) {
			navigation.setParams({ leftAction: strings('swaps.edit') });
		}
	}, [error, navigation]);

	const handleRetryFetchQuotes = useCallback(() => {
		if (error?.key === swapsUtils.SwapsError.QUOTES_EXPIRED_ERROR) {
			navigation.setParams({ leftAction: strings('navigation.back') });
			setFirstLoadTime(Date.now());
			setIsFirstLoad(true);
			setTrackedRequestedQuotes(false);
			setTrackedReceivedQuotes(false);
			setTrackedError(false);
			resetAndStartPolling({
				slippage,
				sourceToken,
				destinationToken,
				sourceAmount,
				walletAddress: selectedAddress
			});
		} else {
			navigation.pop();
		}
	}, [error, slippage, sourceToken, destinationToken, sourceAmount, selectedAddress, navigation]);

	const updateSwapsTransactions = useCallback(
		async (transactionMeta, approvalTransactionMetaId, newSwapsTransactions) => {
			const { TransactionController } = Engine.context;
			const blockNumber = await util.query(TransactionController.ethQuery, 'blockNumber', []);
			const currentBlock = await util.query(TransactionController.ethQuery, 'getBlockByNumber', [
				blockNumber,
				false
			]);
			newSwapsTransactions[transactionMeta.id] = {
				action: 'swap',
				sourceToken: { address: sourceToken.address, decimals: sourceToken.decimals },
				destinationToken: { address: destinationToken.address, decimals: destinationToken.decimals },
				sourceAmount,
				destinationAmount: selectedQuote.destinationAmount,
				sourceAmountInFiat: weiToFiat(
					toWei(selectedQuote.priceSlippage?.sourceAmountInETH),
					conversionRate,
					currentCurrency
				),
				analytics: {
					token_from: sourceToken.symbol,
					token_from_amount: fromTokenMinimalUnitString(sourceAmount, sourceToken.decimals),
					token_to: destinationToken.symbol,
					token_to_amount: fromTokenMinimalUnitString(
						selectedQuote.destinationAmount,
						destinationToken.decimals
					),
					request_type: hasEnoughTokenBalance ? 'Order' : 'Quote',
					custom_slippage: slippage !== AppConstants.SWAPS.DEFAULT_SLIPPAGE,
					best_quote_source: selectedQuote.aggregator,
					available_quotes: allQuotes.length,
					network_fees_USD: weiToFiat(toWei(selectedQuoteValue?.ethFee), conversionRate, currentCurrency),
					network_fees_ETH: renderFromWei(toWei(selectedQuoteValue?.ethFee)),
					other_quote_selected: allQuotes[selectedQuoteId] === selectedQuote,
					chain_id: chainId
				},
				paramsForAnalytics: {
					sentAt: currentBlock.timestamp,
					gasEstimate: selectedQuote?.gasEstimate || selectedQuote?.maxGas,
					ethAccountBalance: accounts[selectedAddress].balance,
					approvalTransactionMetaId
				}
			};
			TransactionController.update({ swapsTransactions: newSwapsTransactions });
		},
		[
			chainId,
			accounts,
			selectedAddress,
			currentCurrency,
			selectedQuote,
			sourceToken,
			sourceAmount,
			destinationToken,
			hasEnoughTokenBalance,
			slippage,
			allQuotes,
			selectedQuoteId,
			conversionRate,
			selectedQuoteValue
		]
	);

	const handleCompleteSwap = useCallback(async () => {
		if (!selectedQuote) {
			return;
		}

		InteractionManager.runAfterInteractions(() => {
			const parameters = {
				token_from: sourceToken.symbol,
				token_from_amount: fromTokenMinimalUnitString(sourceAmount, sourceToken.decimals),
				token_to: destinationToken.symbol,
				token_to_amount: fromTokenMinimalUnitString(selectedQuote.destinationAmount, destinationToken.decimals),
				request_type: hasEnoughTokenBalance ? 'Order' : 'Quote',
				slippage,
				custom_slippage: slippage !== AppConstants.SWAPS.DEFAULT_SLIPPAGE,
				best_quote_source: selectedQuote.aggregator,
				available_quotes: allQuotes,
				other_quote_selected: allQuotes[selectedQuoteId] === selectedQuote,
				network_fees_USD: weiToFiat(toWei(selectedQuoteValue?.ethFee), conversionRate, 'usd'),
				network_fees_ETH: renderFromWei(toWei(selectedQuoteValue?.ethFee)),
				chain_id: chainId
			};
			Analytics.trackEventWithParameters(ANALYTICS_EVENT_OPTS.SWAP_STARTED, {});
			Analytics.trackEventWithParameters(ANALYTICS_EVENT_OPTS.SWAP_STARTED, parameters, true);
		});

		const { TransactionController } = Engine.context;
		const newSwapsTransactions = TransactionController.state.swapsTransactions || {};
		let approvalTransactionMetaId;
		if (approvalTransaction) {
			try {
				const { transactionMeta } = await TransactionController.addTransaction(
					{
						...approvalTransaction,
						...getTransactionPropertiesFromGasEstimates(gasEstimateType, gasEstimates)
					},
					process.env.MM_FOX_CODE,
					WalletDevice.MM_MOBILE
				);
				approvalTransactionMetaId = transactionMeta.id;
				newSwapsTransactions[transactionMeta.id] = {
					action: 'approval',
					sourceToken: { address: sourceToken.address, decimals: sourceToken.decimals },
					destinationToken: { swaps: 'swaps' },
					upTo: new BigNumber(decodeApproveData(approvalTransaction.data).encodedAmount, 16).toString(10)
				};
			} catch (e) {
				// send analytics
			}
		}

		try {
			const { transactionMeta } = await TransactionController.addTransaction(
				{
					...selectedQuote.trade,
					...getTransactionPropertiesFromGasEstimates(gasEstimateType, gasEstimates),
					gas: new BigNumber(gasLimit).toString(16)
				},
				process.env.MM_FOX_CODE,
				WalletDevice.MM_MOBILE
			);
			updateSwapsTransactions(transactionMeta, approvalTransactionMetaId, newSwapsTransactions);
			await addTokenToAssetsController(destinationToken);
			await addTokenToAssetsController(sourceToken);
		} catch (e) {
			// send analytics
		}

		navigation.dangerouslyGetParent()?.pop();
	}, [
		chainId,
		navigation,
		selectedQuote,
		approvalTransaction,
		sourceToken,
		sourceAmount,
		destinationToken,
		hasEnoughTokenBalance,
		slippage,
		allQuotes,
		selectedQuoteValue,
		selectedQuoteId,
		conversionRate,
		gasEstimateType,
		gasEstimates,
		gasLimit,
		updateSwapsTransactions
	]);

	const onEditQuoteTransactionsGas = useCallback(() => {
		showEditingGas();
	}, [showEditingGas]);

	const onEditQuoteTransactionsApproveAmount = useCallback(() => {
		if (!approvalTransaction || !originalApprovalTransaction) {
			return;
		}
		const originalApprovalTransactionEncodedAmount = decodeApproveData(originalApprovalTransaction.data)
			.encodedAmount;
		const originalAmount = fromTokenMinimalUnitString(
			hexToBN(originalApprovalTransactionEncodedAmount).toString(10),
			sourceToken.decimals
		);
		const currentApprovalTransactionEncodedAmount = approvalTransaction
			? decodeApproveData(approvalTransaction.data).encodedAmount
			: '0';
		const currentAmount = fromTokenMinimalUnitString(
			hexToBN(currentApprovalTransactionEncodedAmount).toString(10),
			sourceToken.decimals
		);

		setEditQuoteTransactionsVisible(true);

		InteractionManager.runAfterInteractions(() => {
			const parameters = {
				token_from: sourceToken.symbol,
				token_from_amount: fromTokenMinimalUnitString(sourceAmount, sourceToken.decimals),
				token_to: destinationToken.symbol,
				token_to_amount: fromTokenMinimalUnitString(selectedQuote.destinationAmount, destinationToken.decimals),
				request_type: hasEnoughTokenBalance ? 'Order' : 'Quote',
				slippage,
				custom_slippage: slippage !== AppConstants.SWAPS.DEFAULT_SLIPPAGE,
				available_quotes: allQuotes.length,
				best_quote_source: selectedQuote.aggregator,
				other_quote_selected: allQuotes[selectedQuoteId] === selectedQuote,
				gas_fees: weiToFiat(toWei(selectedQuoteValue?.ethFee), conversionRate, currentCurrency),
				custom_spend_limit_set: originalAmount !== currentAmount,
				custom_spend_limit_amount: currentAmount,
				chain_id: chainId
			};
			Analytics.trackEventWithParameters(ANALYTICS_EVENT_OPTS.EDIT_SPEND_LIMIT_OPENED, {});
			Analytics.trackEventWithParameters(ANALYTICS_EVENT_OPTS.EDIT_SPEND_LIMIT_OPENED, parameters, true);
		});
	}, [
		chainId,
		allQuotes,
		approvalTransaction,
		conversionRate,
		currentCurrency,
		destinationToken,
		selectedQuoteValue,
		hasEnoughTokenBalance,
		originalApprovalTransaction,
		selectedQuote,
		selectedQuoteId,
		slippage,
		sourceAmount,
		sourceToken
	]);

	const handleQuotesReceivedMetric = useCallback(() => {
		if (!selectedQuote || !selectedQuoteValue) return;
		InteractionManager.runAfterInteractions(() => {
			const parameters = {
				token_from: sourceToken.symbol,
				token_from_amount: fromTokenMinimalUnitString(sourceAmount, sourceToken.decimals),
				token_to: destinationToken.symbol,
				token_to_amount: fromTokenMinimalUnitString(selectedQuote.destinationAmount, destinationToken.decimals),
				request_type: hasEnoughTokenBalance ? 'Order' : 'Quote',
				slippage,
				custom_slippage: slippage !== AppConstants.SWAPS.DEFAULT_SLIPPAGE,
				response_time: allQuotesFetchTime,
				best_quote_source: selectedQuote.aggregator,
				network_fees_USD: weiToFiat(toWei(selectedQuoteValue.ethFee), conversionRate, 'usd'),
				network_fees_ETH: renderFromWei(toWei(selectedQuoteValue.ethFee)),
				available_quotes: allQuotes.length,
				chain_id: chainId
			};
			Analytics.trackEventWithParameters(ANALYTICS_EVENT_OPTS.QUOTES_RECEIVED, {});
			Analytics.trackEventWithParameters(ANALYTICS_EVENT_OPTS.QUOTES_RECEIVED, parameters, true);
		});
	}, [
		chainId,
		sourceToken,
		sourceAmount,
		destinationToken,
		selectedQuote,
		hasEnoughTokenBalance,
		slippage,
		allQuotesFetchTime,
		selectedQuoteValue,
		allQuotes,
		conversionRate
	]);

	const handleOpenQuotesModal = useCallback(() => {
		if (!selectedQuote || !selectedQuoteValue) return;
		toggleQuotesModal();
		InteractionManager.runAfterInteractions(() => {
			const parameters = {
				token_from: sourceToken.symbol,
				token_from_amount: fromTokenMinimalUnitString(sourceAmount, sourceToken.decimals),
				token_to: destinationToken.symbol,
				token_to_amount: fromTokenMinimalUnitString(selectedQuote.destinationAmount, destinationToken.decimals),
				request_type: hasEnoughTokenBalance ? 'Order' : 'Quote',
				slippage,
				custom_slippage: slippage !== AppConstants.SWAPS.DEFAULT_SLIPPAGE,
				response_time: allQuotesFetchTime,
				best_quote_source: selectedQuote.aggregator,
				network_fees_USD: weiToFiat(toWei(selectedQuoteValue.ethFee), conversionRate, 'usd'),
				network_fees_ETH: renderFromWei(toWei(selectedQuoteValue.ethFee)),
				available_quotes: allQuotes.length,
				chain_id: chainId
			};
			Analytics.trackEventWithParameters(ANALYTICS_EVENT_OPTS.ALL_AVAILABLE_QUOTES_OPENED, {});
			Analytics.trackEventWithParameters(ANALYTICS_EVENT_OPTS.ALL_AVAILABLE_QUOTES_OPENED, parameters, true);
		});
	}, [
		chainId,
		selectedQuote,
		selectedQuoteValue,
		toggleQuotesModal,
		sourceToken,
		sourceAmount,
		destinationToken,
		hasEnoughTokenBalance,
		slippage,
		allQuotesFetchTime,
		conversionRate,
		allQuotes.length
	]);

	const handleQuotesErrorMetric = useCallback(
		error => {
			const data = {
				token_from: sourceToken.symbol,
				token_from_amount: fromTokenMinimalUnitString(sourceAmount, sourceToken.decimals),
				token_to: destinationToken.symbol,
				request_type: hasEnoughTokenBalance ? 'Order' : 'Quote',
				slippage,
				custom_slippage: slippage !== AppConstants.SWAPS.DEFAULT_SLIPPAGE,
				chain_id: chainId
			};
			if (error?.key === swapsUtils.SwapsError.QUOTES_EXPIRED_ERROR) {
				InteractionManager.runAfterInteractions(() => {
					const parameters = {
						...data,
						gas_fees: ''
					};
					Analytics.trackEventWithParameters(ANALYTICS_EVENT_OPTS.QUOTES_TIMED_OUT, {});
					Analytics.trackEventWithParameters(ANALYTICS_EVENT_OPTS.QUOTES_TIMED_OUT, parameters, true);
				});
			} else if (error?.key === swapsUtils.SwapsError.QUOTES_NOT_AVAILABLE_ERROR) {
				InteractionManager.runAfterInteractions(() => {
					const parameters = { ...data };
					Analytics.trackEventWithParameters(ANALYTICS_EVENT_OPTS.NO_QUOTES_AVAILABLE, {});
					Analytics.trackEventWithParameters(ANALYTICS_EVENT_OPTS.NO_QUOTES_AVAILABLE, parameters, true);
				});
			} else {
				trackErrorAsAnalytics(`Swaps: ${error?.key}`, error?.description);
			}
		},
		[chainId, sourceToken, sourceAmount, destinationToken, hasEnoughTokenBalance, slippage]
	);

	const handleSlippageAlertPress = useCallback(() => {
		if (!selectedQuote) {
			return;
		}
		setHasDismissedSlippageAlert(selectedQuote.priceSlippage?.bucket ?? false);
	}, [selectedQuote]);

	const buyEth = useCallback(() => {
		navigation.navigate('FiatOnRamp');
		InteractionManager.runAfterInteractions(() => {
			Analytics.trackEvent(ANALYTICS_EVENT_OPTS.RECEIVE_OPTIONS_PAYMENT_REQUEST);
		});
	}, [navigation]);

	const handleTermsPress = useCallback(
		() =>
			navigation.navigate('Webview', {
				screen: 'SimpleWebview',
				params: {
					url: AppConstants.URLS.TERMS_AND_CONDITIONS
				}
			}),
		[navigation]
	);

	/* Effects */

	/* Main polling effect */
	useEffect(() => {
		resetAndStartPolling({
			slippage,
			sourceToken,
			destinationToken,
			sourceAmount,
			walletAddress: selectedAddress
		});

		return () => {
			const { SwapsController } = Engine.context;
			SwapsController.stopPollingAndResetState();
		};
		// eslint-disable-next-line react-hooks/exhaustive-deps
	}, [destinationToken.address, selectedAddress, slippage, sourceAmount, sourceToken.address]);

	/** selectedQuote alert effect */
	useEffect(() => {
		if (!selectedQuote) {
			return setHasDismissedSlippageAlert(false);
		}
		if (Boolean(hasDismissedSlippageAlert) && selectedQuote?.priceSlippage?.bucket !== hasDismissedSlippageAlert) {
			return setHasDismissedSlippageAlert(false);
		}
	}, [hasDismissedSlippageAlert, selectedQuote]);

	/* First load effect: handle initial animation */
	useEffect(() => {
		if (isFirstLoad && !shouldFinishFirstLoad) {
			if (firstLoadTime < quotesLastFetched || error) {
				setShouldFinishFirstLoad(true);
				if (!error) {
					navigation.setParams({ leftAction: strings('swaps.edit') });
				}
			}
		}
	}, [error, firstLoadTime, isFirstLoad, navigation, quotesLastFetched, shouldFinishFirstLoad]);

	useEffect(() => {
		let maxFetchTime = 0;
		allQuotes.forEach(quote => {
			maxFetchTime = Math.max(maxFetchTime, quote?.fetchTime);
		});
		setAllQuotesFetchTime(maxFetchTime);
	}, [allQuotes]);

	/* selectedQuoteId effect: when topAggId changes make it selected by default */
	useEffect(() => setSelectedQuoteId(topAggId), [topAggId]);

	/* IsInFetch effect: hide every modal, handle countdown */
	useEffect(() => {
		const tick = setInterval(() => {
			const newRemainingTime = quotesLastFetched + quoteRefreshSeconds * 1000 - Date.now() + 1000;
			// If newRemainingTime > remainingTime means that a new set of quotes were fetched
			if (newRemainingTime > remainingTime) {
				hideFeeModal();
				hideQuotesModal();
				hidePriceDifferenceModal();
				hidePriceImpactModal();
				onCancelEditQuoteTransactions();
				hideEditingGas();
			}

			// If newRemainingTime < 0 means that quotes are still being fetched
			// then we show a loader
			if (!isInFetch && newRemainingTime < 0) {
				setIsInFetch(true);
			} else if (isInFetch && newRemainingTime > 0) {
				setIsInFetch(false);
			}

			setRemainingTime(newRemainingTime);
		}, 1000);
		return () => {
			clearInterval(tick);
		};
	}, [
		hideFeeModal,
		hideEditingGas,
		hideQuotesModal,
		onCancelEditQuoteTransactions,
		isInFetch,
		quotesLastFetched,
		quoteRefreshSeconds,
		remainingTime,
		hidePriceDifferenceModal,
		hidePriceImpactModal
	]);

	/* errorKey effect: hide every modal */
	useEffect(() => {
		if (error) {
			hideFeeModal();
			hideQuotesModal();
			hideUpdateModal();
			hidePriceDifferenceModal();
			onCancelEditQuoteTransactions();
			hideEditingGas();
		}
	}, [
		error,
		hideFeeModal,
		hideEditingGas,
		hideQuotesModal,
		handleQuotesErrorMetric,
		onCancelEditQuoteTransactions,
		hidePriceDifferenceModal,
		hideUpdateModal
	]);

	/** Gas Effects */

	const [pollToken, setPollToken] = useState(null);

	useEffect(() => {
		const { GasFeeController } = Engine.context;
		async function polling() {
			const newPollToken = await GasFeeController.getGasFeeEstimatesAndStartPolling(pollToken);
			setPollToken(newPollToken);
		}
		if (isInPolling) {
			polling();
			return () => {
				GasFeeController.stopPolling(pollToken);
				setPollToken(null);
			};
		}
		// eslint-disable-next-line react-hooks/exhaustive-deps
	}, [isInPolling]);

	useEffect(
		() => {
			if (selectedQuote) {
				const { SwapsController } = Engine.context;
				let gasEstimate = null;
				let customGasAreIncompatible = false;
				if (gasEstimateType === GAS_ESTIMATE_TYPES.ETH_GASPRICE) {
					// Added a selected property because for ETH_GASPRICE any user change will lead
					// to stop updating the estimates, unless there is an option selected.
					customGasAreIncompatible = Boolean(customGasEstimate) && 'estimatedBaseFee' in customGasEstimate;
					gasEstimate = { gasPrice: gasFeeEstimates.gasPrice, selected: DEFAULT_GAS_FEE_OPTION_LEGACY };
				} else if (gasEstimateType === GAS_ESTIMATE_TYPES.LEGACY) {
					customGasAreIncompatible = Boolean(customGasEstimate) && 'estimatedBaseFee' in customGasEstimate;
					const selected = customGasEstimate?.selected || DEFAULT_GAS_FEE_OPTION_LEGACY;
					gasEstimate = { gasPrice: gasFeeEstimates[selected], selected };
				} else if (gasEstimateType === GAS_ESTIMATE_TYPES.FEE_MARKET) {
					customGasAreIncompatible = Boolean(customGasEstimate) && 'gasPrice' in customGasEstimate;
					const selected = customGasEstimate?.selected || DEFAULT_GAS_FEE_OPTION_FEE_MARKET;
					gasEstimate = {
						maxFeePerGas: gasFeeEstimates[selected].suggestedMaxFeePerGas,
						maxPriorityFeePerGas: gasFeeEstimates[selected].suggestedMaxPriorityFeePerGas,
						estimatedBaseFee: gasFeeEstimates.estimatedBaseFee,
						selected
					};
				}
				if (gasEstimate && (!customGasEstimate || customGasEstimate?.selected || customGasAreIncompatible)) {
					setAnimateOnGasChange(true);
					setCustomGasEstimate(gasEstimate);
					SwapsController.updateQuotesWithGasPrice(gasEstimate);
				}
			}
		},
		// `customGasEstimate` is removed from dependency array because handleGasFeeUpdate updates it
		// leading to a infinite recursive call
		// eslint-disable-next-line react-hooks/exhaustive-deps
		[gasEstimateType, gasFeeEstimates, selectedQuote]
	);

	useEffect(() => {
		if (animateOnGasChange) setAnimateOnGasChange(false);
	}, [animateOnGasChange]);

	const onGasAnimationStart = useCallback(() => setIsAnimating(true), []);
	const onGasAnimationEnd = useCallback(() => setIsAnimating(false), []);

	/** Metrics Effects */
	/* Metrics: Quotes requested */
	useEffect(() => {
		if (!isInFetch) return;
		if (trackedRequestedQuotes) return;
		setTrackedRequestedQuotes(true);
		const data = {
			token_from: sourceToken.symbol,
			token_from_amount: fromTokenMinimalUnitString(sourceAmount, sourceToken.decimals),
			token_to: destinationToken.symbol,
			request_type: hasEnoughTokenBalance ? 'Order' : 'Quote',
			custom_slippage: slippage !== AppConstants.SWAPS.DEFAULT_SLIPPAGE,
			chain_id: chainId
		};
		navigation.setParams({ requestedTrade: data });
		navigation.setParams({ selectedQuote: undefined });
		navigation.setParams({ quoteBegin: Date.now() });
		InteractionManager.runAfterInteractions(() => {
			Analytics.trackEventWithParameters(ANALYTICS_EVENT_OPTS.QUOTES_REQUESTED, {});
			Analytics.trackEventWithParameters(ANALYTICS_EVENT_OPTS.QUOTES_REQUESTED, data, true);
		});
	}, [
		chainId,
		destinationToken,
		hasEnoughTokenBalance,
		isInFetch,
		navigation,
		slippage,
		sourceAmount,
		sourceToken,
		trackedRequestedQuotes
	]);

	/* Metrics: Quotes received */
	useEffect(() => {
		if (isInFetch) return;
		if (!selectedQuote) return;
		if (trackedReceivedQuotes) return;
		setTrackedReceivedQuotes(true);
		navigation.setParams({ selectedQuote });
		handleQuotesReceivedMetric();
	}, [isInFetch, navigation, selectedQuote, quotesLastFetched, handleQuotesReceivedMetric, trackedReceivedQuotes]);

	/* Metrics: Quotes error */
	useEffect(() => {
		if (!error?.key || trackedError) return;
		setTrackedError(true);
		handleQuotesErrorMetric(error);
	}, [error, handleQuotesErrorMetric, trackedError]);

	const openLinkAboutGas = () =>
		Linking.openURL('https://community.metamask.io/t/what-is-gas-why-do-transactions-take-so-long/3172');

	/* Rendering */
	if (isFirstLoad || (!error?.key && !selectedQuote)) {
		return (
			<ScreenView contentContainerStyle={styles.screen} scrollEnabled={false}>
				<LoadingAnimation
					finish={shouldFinishFirstLoad}
					onAnimationEnd={handleAnimationEnd}
					aggregatorMetadata={aggregatorMetadata}
				/>
			</ScreenView>
		);
	}

	if (!isInPolling && error?.key) {
		const [errorTitle, errorMessage, errorAction] = getErrorMessage(error?.key);
		const errorIcon =
			error?.key === swapsUtils.SwapsError.QUOTES_EXPIRED_ERROR ? (
				<MaterialCommunityIcons name="clock-outline" style={[styles.errorIcon, styles.expiredIcon]} />
			) : (
				<MaterialCommunityIcons name="alert-outline" style={[styles.errorIcon]} />
			);

		return (
			<ScreenView contentContainerStyle={styles.screen}>
				<View style={[styles.content, styles.errorViewContent]}>
					{errorIcon}
					<Text primary centered style={styles.errorTitle}>
						{errorTitle}
					</Text>
					<Text centered style={styles.errorText}>
						{errorMessage}
					</Text>
				</View>
				<View style={styles.bottomSection}>
					<StyledButton type="blue" containerStyle={styles.ctaButton} onPress={handleRetryFetchQuotes}>
						{errorAction}
					</StyledButton>
				</View>
			</ScreenView>
		);
	}

	const disabledView =
		shouldDisplaySlippage && !hasDismissedSlippageAlert && hasEnoughTokenBalance && hasEnoughEthBalance;

	return (
		<ScreenView contentContainerStyle={styles.screen} keyboardShouldPersistTaps="handled">
			<View style={styles.topBar}>
				{(!hasEnoughTokenBalance || !hasEnoughEthBalance) && (
					<View style={styles.alertBar}>
						<Alert small type="info">
							{`${strings('swaps.you_need')} `}
							<Text reset bold>
								{!hasEnoughTokenBalance && !isSwapsNativeAsset(sourceToken)
									? `${renderFromTokenMinimalUnit(missingTokenBalance, sourceToken.decimals)} ${
											sourceToken.symbol
											// eslint-disable-next-line no-mixed-spaces-and-tabs
									  } `
									: `${renderFromWei(missingEthBalance)} ${getTicker(ticker)} `}
							</Text>
							{!hasEnoughTokenBalance
								? `${strings('swaps.more_to_complete')} `
								: `${strings('swaps.more_gas_to_complete')} `}
							{isMainNet(chainId) &&
								(isSwapsNativeAsset(sourceToken) ||
									(hasEnoughTokenBalance && !hasEnoughEthBalance)) && (
									<Text link underline small onPress={buyEth}>
										{strings('swaps.buy_more_eth')}
									</Text>
								)}
						</Alert>
					</View>
				)}
				{/* {!!warningGasPriceHigh && !(!hasEnoughTokenBalance || !hasEnoughEthBalance) && (
					<View style={styles.alertBar}>
						<Alert small type="error">
							<Text reset>{warningGasPriceHigh}</Text>
						</Alert>
					</View>
				)} */}
				{!!selectedQuote && hasEnoughTokenBalance && hasEnoughEthBalance && shouldDisplaySlippage && (
					<View style={styles.alertBar}>
						<ActionAlert
							type={selectedQuote.priceSlippage?.bucket === SLIPPAGE_BUCKETS.HIGH ? 'error' : 'warning'}
							action={hasDismissedSlippageAlert ? undefined : strings('swaps.i_understand')}
							onPress={handleSlippageAlertPress}
							onInfoPress={
								selectedQuote.priceSlippage?.calculationError?.length > 0
									? togglePriceImpactModal
									: togglePriceDifferenceModal
							}
						>
							{textStyle =>
								selectedQuote.priceSlippage?.calculationError?.length > 0 ? (
									<>
										<Text style={textStyle} bold centered>
											{strings('swaps.market_price_unavailable_title')}
										</Text>
										<Text style={textStyle} small centered>
											{strings('swaps.market_price_unavailable')}
										</Text>
									</>
								) : (
									<>
										<Text style={textStyle} bold centered>
											{strings('swaps.price_difference', { amount: `~${slippageRatio}%` })}
										</Text>
										<Text style={textStyle} centered>
											{strings('swaps.about_to_swap')}{' '}
											{renderFromTokenMinimalUnit(
												selectedQuote.sourceAmount,
												sourceToken.decimals
											)}{' '}
											{sourceToken.symbol} (~
											<Text reset upper>
												{weiToFiat(
													toWei(selectedQuote.priceSlippage?.sourceAmountInETH || 0),
													conversionRate,
													currentCurrency
												)}
											</Text>
											) {strings('swaps.for')}{' '}
											{renderFromTokenMinimalUnit(
												selectedQuote.destinationAmount,
												destinationToken.decimals
											)}{' '}
											{destinationToken.symbol} (~
											<Text reset upper>
												{weiToFiat(
													toWei(selectedQuote.priceSlippage?.destinationAmountInETH || 0),
													conversionRate,
													currentCurrency
												)}
											</Text>
											).
										</Text>
									</>
								)
							}
						</ActionAlert>
					</View>
				)}
				{isInPolling && (
					<TouchableOpacity
						onPress={toggleUpdateModal}
						disabled={disabledView}
						style={[styles.timerWrapper, disabledView && styles.disabled]}
					>
						{isInFetch ? (
							<>
								<ActivityIndicator size="small" />
								<Text> {strings('swaps.fetching_new_quotes')}</Text>
							</>
						) : (
							<Text primary>
								{pollingCyclesLeft > 0
									? strings('swaps.new_quotes_in')
									: strings('swaps.quotes_expire_in')}{' '}
								<Text
									bold
									primary
									style={[styles.timer, remainingTime < 30000 && styles.timerHiglight]}
								>
									{new Date(remainingTime).toISOString().substr(15, 4)}
								</Text>
							</Text>
						)}
					</TouchableOpacity>
				)}
				{!isInPolling && (
					<View style={[styles.timerWrapper, disabledView && styles.disabled]}>
						<Text>...</Text>
					</View>
				)}
			</View>

			<View
				style={[styles.content, disabledView && styles.disabled]}
				pointerEvents={disabledView ? 'none' : 'auto'}
			>
				{selectedQuote && (
					<>
						<View style={styles.sourceTokenContainer}>
							<Text style={styles.tokenText}>
								{renderFromTokenMinimalUnit(selectedQuote.sourceAmount, sourceToken.decimals)}
							</Text>
							<TokenIcon
								style={styles.tokenIcon}
								icon={sourceToken.iconUrl}
								symbol={sourceToken.symbol}
							/>
							<Text style={styles.tokenText}>{sourceToken.symbol}</Text>
						</View>
						<IonicIcon style={styles.arrowDown} name="md-arrow-down" />
						<View style={styles.sourceTokenContainer}>
							<TokenIcon
								style={styles.tokenIcon}
								icon={destinationToken.iconUrl}
								symbol={destinationToken.symbol}
							/>
							<Text style={[styles.tokenText, styles.tokenTextDestination]}>
								{destinationToken.symbol}
							</Text>
						</View>
						<Text primary style={styles.amount} numberOfLines={1} adjustsFontSizeToFit allowFontScaling>
							~{renderFromTokenMinimalUnit(selectedQuote.destinationAmount, destinationToken.decimals)}
						</Text>
						<View style={styles.exchangeRate}>
							<Ratio
								sourceAmount={selectedQuote.sourceAmount}
								sourceToken={sourceToken}
								destinationAmount={selectedQuote.destinationAmount}
								destinationToken={destinationToken}
							/>
						</View>
					</>
				)}
			</View>

			<View
				style={[styles.bottomSection, disabledView && styles.disabled]}
				pointerEvents={disabledView ? 'none' : 'auto'}
			>
				{selectedQuote && (
					<QuotesSummary style={styles.quotesSummary}>
						<QuotesSummary.Header style={styles.quotesSummaryHeader} savings={isSaving}>
							<QuotesSummary.HeaderText bold>
								{isSaving ? strings('swaps.savings') : strings('swaps.using_best_quote')}
							</QuotesSummary.HeaderText>
							<TouchableOpacity onPress={handleOpenQuotesModal} disabled={isInFetch}>
								<QuotesSummary.HeaderText small>
									{strings('swaps.view_details')} →
								</QuotesSummary.HeaderText>
							</TouchableOpacity>
						</QuotesSummary.Header>
						<QuotesSummary.Body>
							<View style={styles.quotesRow}>
								<View style={styles.quotesDescription}>
									<View style={styles.quotesLegend}>
										<Text primary bold>
											{strings('swaps.estimated_gas_fee')}
										</Text>
										<TouchableOpacity
											style={styles.gasInfoContainer}
											onPress={showGasTooltip}
											hitSlop={styles.hitSlop}
										>
											<MaterialCommunityIcons
												name="information"
												size={13}
												style={styles.gasInfoIcon}
											/>
										</TouchableOpacity>
									</View>
								</View>

								{usedGasEstimate.gasPrice ? (
									<View style={styles.quotesFiatColumn}>
										<Text primary bold>
											{renderFromWei(toWei(selectedQuoteValue?.ethFee))} {getTicker(ticker)}
										</Text>
										<Text primary bold upper>
											{`  ${weiToFiat(
												toWei(selectedQuoteValue?.ethFee),
												conversionRate,
												currentCurrency
											) || ''}`}
										</Text>
									</View>
								) : (
									<FadeAnimationView
										valueToWatch={`${selectedQuoteValue?.ethFee}${selectedQuoteValue?.maxEthFee}`}
										animateOnChange={animateOnGasChange}
										onAnimationStart={onGasAnimationStart}
										onAnimationEnd={onGasAnimationEnd}
										style={styles.quotesFiatColumn}
									>
										{primaryCurrency === 'ETH' ? (
											<>
												<Text>
													{`${weiToFiat(
														toWei(selectedQuoteValue?.ethFee),
														conversionRate,
														currentCurrency
													) || ''} `}
												</Text>
												<TouchableOpacity
													disabled={unableToSwap}
													onPress={unableToSwap ? undefined : onEditQuoteTransactionsGas}
												>
													<Text bold upper link={!unableToSwap} underline={!unableToSwap}>
														{renderFromWei(toWei(selectedQuoteValue?.ethFee))}{' '}
														{getTicker(ticker)}
													</Text>
												</TouchableOpacity>
											</>
										) : (
											<>
												<TouchableOpacity
													disabled={unableToSwap}
													onPress={unableToSwap ? undefined : onEditQuoteTransactionsGas}
												>
													<Text upper link={!unableToSwap} underline={!unableToSwap}>
														{renderFromWei(toWei(selectedQuoteValue?.ethFee))}{' '}
														{getTicker(ticker)}
													</Text>
												</TouchableOpacity>
												<Text primary bold>
													{` ${weiToFiat(
														toWei(selectedQuoteValue?.ethFee),
														conversionRate,
														currentCurrency
													) || ''}`}
												</Text>
											</>
										)}
									</FadeAnimationView>
								)}
							</View>

							<View style={styles.quotesRow}>
								{usedGasEstimate.gasPrice ? (
									<>
										<View style={styles.quotesDescription}>
											<View style={styles.quotesLegend}>
												<Text>{strings('swaps.max_gas_fee')} </Text>
											</View>
										</View>
										<View style={styles.quotesFiatColumn}>
											<TouchableOpacity
												disabled={unableToSwap}
												onPress={unableToSwap ? undefined : onEditQuoteTransactionsGas}
											>
												<Text link={!unableToSwap} underline={!unableToSwap}>
													{renderFromWei(toWei(selectedQuoteValue?.maxEthFee || '0x0'))}{' '}
													{getTicker(ticker)}
												</Text>
											</TouchableOpacity>
											<Text upper>
												{`  ${weiToFiat(
													toWei(selectedQuoteValue?.maxEthFee),
													conversionRate,
													currentCurrency
												) || ''}`}
											</Text>
										</View>
									</>
								) : (
									<>
										<View style={styles.quotesDescription} />
										<FadeAnimationView
											valueToWatch={`${selectedQuoteValue?.ethFee}${
												selectedQuoteValue?.maxEthFee
											}`}
											animateOnChange={animateOnGasChange}
											style={styles.quotesFiatColumn}
										>
											<Text small primary bold>
												{strings('transaction_review_eip1559.max_fee')}:
											</Text>
											<Text small primary>
												{primaryCurrency === 'ETH'
													? ` ${renderFromWei(
															toWei(selectedQuoteValue?.maxEthFee || '0x0')
															// eslint-disable-next-line no-mixed-spaces-and-tabs
													  )} ${getTicker(ticker)}`
													: ` ${weiToFiat(
															toWei(selectedQuoteValue?.maxEthFee),
															conversionRate,
															currentCurrency
															// eslint-disable-next-line no-mixed-spaces-and-tabs
													  ) || ''}`}
											</Text>
										</FadeAnimationView>
									</>
								)}
							</View>

							{!!approvalTransaction && !unableToSwap && (
								<View style={styles.quotesRow}>
									<Text>
										<Text>{`${strings('swaps.enable.this_will')} `}</Text>
										<Text bold>
											{`${strings('swaps.enable.enable_asset', {
												asset: sourceToken.symbol
											})} `}
										</Text>
										<Text>{`${strings('swaps.enable.for_swapping')} `}</Text>
									</Text>
									<TouchableOpacity onPress={onEditQuoteTransactionsApproveAmount}>
										<Text link>{`${strings('swaps.enable.edit_limit')}`}</Text>
									</TouchableOpacity>
								</View>
							)}
							<QuotesSummary.Separator />
							<View style={styles.quotesRow}>
								<TouchableOpacity style={styles.quotesRow} onPress={toggleFeeModal}>
									<Text small>
										{`${strings('swaps.quotes_include_fee', { fee: selectedQuote.fee })} `}
										<FAIcon name="info-circle" style={styles.infoIcon} />
									</Text>
								</TouchableOpacity>
							</View>
						</QuotesSummary.Body>
					</QuotesSummary>
				)}
				<SliderButton
					incompleteText={
						<Text style={styles.sliderButtonText}>
							{`${strings('swaps.swipe_to')} `}
							<Text reset bold>
								{strings('swaps.swap')}
							</Text>
						</Text>
					}
					completeText={<Text style={styles.sliderButtonText}>{strings('swaps.completed_swap')}</Text>}
					disabled={unableToSwap || isAnimating}
					onComplete={handleCompleteSwap}
				/>
				<TouchableOpacity onPress={handleTermsPress} style={styles.termsButton}>
					<Text link centered>
						{strings('swaps.terms_of_service')}
					</Text>
				</TouchableOpacity>
			</View>

			<InfoModal
				isVisible={isUpdateModalVisible}
				toggleModal={toggleUpdateModal}
				title={strings('swaps.quotes_update_often')}
				body={<Text style={styles.text}>{strings('swaps.quotes_update_often_text')}</Text>}
			/>
			<InfoModal
				isVisible={isPriceDifferenceModalVisible}
				toggleModal={togglePriceDifferenceModal}
				title={strings('swaps.price_difference_title')}
				body={<Text style={styles.text}>{strings('swaps.price_difference_body')}</Text>}
			/>
			<InfoModal
				isVisible={isPriceImpactModalVisible}
				toggleModal={togglePriceImpactModal}
				title={strings('swaps.price_impact_title')}
				body={<Text style={styles.text}>{strings('swaps.price_impact_body')}</Text>}
			/>
			<InfoModal
				isVisible={isFeeModalVisible}
				toggleModal={toggleFeeModal}
				title={strings('swaps.metamask_swap_fee')}
				body={
					<Text style={styles.text}>
						{strings('swaps.fee_text.get_the')} <Text bold>{strings('swaps.fee_text.best_price')}</Text>{' '}
						{strings('swaps.fee_text.from_the')} <Text bold>{strings('swaps.fee_text.top_liquidity')}</Text>{' '}
						{strings('swaps.fee_text.fee_is_applied', {
							fee: selectedQuote && selectedQuote?.fee ? `${selectedQuote.fee}%` : '0.875%'
						})}
					</Text>
				}
			/>
			<InfoModal
				isVisible={isGasTooltipVisible}
				title={strings(`swaps.gas_education_title`)}
				toggleModal={hideGasTooltip}
				body={
					<View>
						<Text grey infoModal>
							{strings('swaps.gas_education_1')}
							{strings(`swaps.gas_education_2${isMainnet ? '_ethereum' : ''}`)}{' '}
							<Text bold>{strings('swaps.gas_education_3')}</Text>
						</Text>
						<Text grey infoModal>
							{strings('swaps.gas_education_4')} <Text bold>{strings('swaps.gas_education_5')} </Text>
							{strings('swaps.gas_education_6')}
						</Text>
						<Text grey infoModal>
							<Text bold>{strings('swaps.gas_education_7')} </Text>
							{strings('swaps.gas_education_8')}
						</Text>
						<TouchableOpacity onPress={openLinkAboutGas}>
							<Text grey link infoModal>
								{strings('swaps.gas_education_learn_more')}
							</Text>
						</TouchableOpacity>
					</View>
				}
			/>

			<QuotesModal
				isVisible={isQuotesModalVisible}
				toggleModal={toggleQuotesModal}
				quotes={allQuotes}
				sourceToken={sourceToken}
				destinationToken={destinationToken}
				selectedQuote={selectedQuoteId}
				showOverallValue={hasConversionRate}
				ticker={getTicker(ticker)}
			/>

			<ApprovalTransactionEditionModal
				approvalTransaction={approvalTransaction}
				editQuoteTransactionsVisible={editQuoteTransactionsVisible}
				minimumSpendLimit={approvalMinimumSpendLimit}
				onCancelEditQuoteTransactions={onCancelEditQuoteTransactions}
				setApprovalTransaction={setApprovalTransaction}
				sourceToken={sourceToken}
				chainId={chainId}
			/>

			<GasEditModal
				isVisible={isEditingGas}
				gasEstimateType={gasEstimateType}
				gasFeeEstimates={gasFeeEstimates}
				defaultGasFeeOptionFeeMarket={DEFAULT_GAS_FEE_OPTION_FEE_MARKET}
				defaultGasFeeOptionFeeLegacy={DEFAULT_GAS_FEE_OPTION_LEGACY}
				onGasUpdate={handleGasFeeUpdate}
				dismiss={hideEditingGas}
				customGasFee={usedCustomGas}
				gasLimit={gasLimit}
				customGasLimit={customGasLimit}
				initialGasLimit={initialGasLimit}
				tradeGasLimit={selectedQuoteValue?.tradeGasLimit}
				isNativeAsset={isSwapsNativeAsset(sourceToken)}
				tradeValue={selectedQuote?.trade?.value || '0x0'}
				sourceAmount={sourceAmount}
				checkEnoughEthBalance={checkEnoughEthBalance}
				animateOnChange={animateOnGasChange}
			/>
		</ScreenView>
	);
}

SwapsQuotesView.navigationOptions = ({ navigation, route }) => getSwapsQuotesNavbar(navigation, route);

SwapsQuotesView.propTypes = {
	swapsTokens: PropTypes.arrayOf(PropTypes.object),
	/**
	 * Map of accounts to information objects including balances
	 */
	accounts: PropTypes.object,
	/**
	 * An object containing token balances for current account and network in the format address => balance
	 */
	balances: PropTypes.object,
	/**
	 * ETH to current currency conversion rate
	 */
	conversionRate: PropTypes.number,
	/**
	 * Currency code of the currently-active currency
	 */
	currentCurrency: PropTypes.string,
	/**
	 * A string that represents the selected address
	 */
	selectedAddress: PropTypes.string,
	/**
	 * Chain Id
	 */
	chainId: PropTypes.string,
	/**
	 * Native asset ticker
	 */
	ticker: PropTypes.string,
	/**
	 * Primary currency, either ETH or Fiat
	 */
	primaryCurrency: PropTypes.string,
	isInPolling: PropTypes.bool,
	quotesLastFetched: PropTypes.number,
	topAggId: PropTypes.string,
	/**
	 * Aggregator metada from Swaps controller API
	 */
	aggregatorMetadata: PropTypes.object,
	pollingCyclesLeft: PropTypes.number,
	quotes: PropTypes.object,
	quoteValues: PropTypes.object,
	approvalTransaction: PropTypes.object,
	error: PropTypes.object,
	quoteRefreshSeconds: PropTypes.number,
	gasEstimateType: PropTypes.string,
	gasFeeEstimates: PropTypes.object,
	usedGasEstimate: PropTypes.object,
	usedCustomGas: PropTypes.object
};

const mapStateToProps = state => ({
	accounts: state.engine.backgroundState.AccountTrackerController.accounts,
	chainId: state.engine.backgroundState.NetworkController.provider.chainId,
	ticker: state.engine.backgroundState.NetworkController.provider.ticker,
	selectedAddress: state.engine.backgroundState.PreferencesController.selectedAddress,
	balances: state.engine.backgroundState.TokenBalancesController.contractBalances,
	conversionRate: state.engine.backgroundState.CurrencyRateController.conversionRate,
	currentCurrency: state.engine.backgroundState.CurrencyRateController.currentCurrency,
	isInPolling: state.engine.backgroundState.SwapsController.isInPolling,
	quotesLastFetched: state.engine.backgroundState.SwapsController.quotesLastFetched,
	pollingCyclesLeft: state.engine.backgroundState.SwapsController.pollingCyclesLeft,
	topAggId: state.engine.backgroundState.SwapsController.topAggId,
	aggregatorMetadata: state.engine.backgroundState.SwapsController.aggregatorMetadata,
	quotes: state.engine.backgroundState.SwapsController.quotes,
	quoteValues: state.engine.backgroundState.SwapsController.quoteValues,
	approvalTransaction: state.engine.backgroundState.SwapsController.approvalTransaction,
	error: state.engine.backgroundState.SwapsController.error,
	quoteRefreshSeconds: state.engine.backgroundState.SwapsController.quoteRefreshSeconds,
	gasEstimateType: state.engine.backgroundState.GasFeeController.gasEstimateType,
	gasFeeEstimates: state.engine.backgroundState.GasFeeController.gasFeeEstimates,
	usedGasEstimate: state.engine.backgroundState.SwapsController.usedGasEstimate,
	usedCustomGas: state.engine.backgroundState.SwapsController.usedCustomGas,
	primaryCurrency: state.settings.primaryCurrency,
	swapsTokens: swapsTokensSelector(state)
});

export default connect(mapStateToProps)(SwapsQuotesView);<|MERGE_RESOLUTION|>--- conflicted
+++ resolved
@@ -310,35 +310,16 @@
 	const navigation = useNavigation();
 	const route = useRoute();
 	/* Get params from navigation */
-<<<<<<< HEAD
-	const { sourceTokenAddress, destinationTokenAddress, sourceAmount, slippage } = useMemo(
-=======
-
 	const { sourceTokenAddress, destinationTokenAddress, sourceAmount, slippage, tokens } = useMemo(
->>>>>>> a21044e4
 		() => getQuotesNavigationsParams(route),
 		[route]
 	);
 
 	/* Get tokens from the tokens list */
-<<<<<<< HEAD
-	const sourceToken = swapsTokens?.find(token => toLowerCaseEquals(token.address, sourceTokenAddress));
-	const destinationToken = swapsTokens?.find(token => toLowerCaseEquals(token.address, destinationTokenAddress));
-
-	const hasConversionRate =
-		Boolean(destinationToken) &&
-		(isSwapsNativeAsset(destinationToken) ||
-			Boolean(
-				Engine.context.TokenRatesController.state.contractExchangeRates?.[
-					safeToChecksumAddress(destinationToken.address)
-				]
-			));
-=======
 	const sourceToken = [...swapsTokens, ...tokens].find(token => toLowerCaseEquals(token.address, sourceTokenAddress));
 	const destinationToken = [...swapsTokens, ...tokens].find(token =>
 		toLowerCaseEquals(token.address, destinationTokenAddress)
 	);
->>>>>>> a21044e4
 
 	/* State */
 	const isMainnet = isMainnetByChainId(chainId);
