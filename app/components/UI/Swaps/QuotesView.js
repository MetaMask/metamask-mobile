import React, { useCallback, useEffect, useMemo, useState } from 'react';
import PropTypes from 'prop-types';
import Eth from 'ethjs-query';
import {
  View,
  StyleSheet,
  ActivityIndicator,
  TouchableOpacity,
  InteractionManager,
  Linking,
} from 'react-native';
import { connect } from 'react-redux';
import IonicIcon from 'react-native-vector-icons/Ionicons';
import MaterialCommunityIcons from 'react-native-vector-icons/MaterialCommunityIcons';
import BigNumber from 'bignumber.js';
import { useNavigation, useRoute } from '@react-navigation/native';
import { swapsUtils } from '@metamask/swaps-controller';
import {
  WalletDevice,
  TransactionStatus,
} from '@metamask/transaction-controller';
import { query } from '@metamask/controller-utils';
import { GAS_ESTIMATE_TYPES } from '@metamask/gas-fee-controller';

import {
  addHexPrefix,
  fromTokenMinimalUnit,
  fromTokenMinimalUnitString,
  hexToBN,
  renderFromTokenMinimalUnit,
  renderFromWei,
  toWei,
  weiToFiat,
  calculateEthFeeForMultiLayer,
} from '../../../util/number';
import {
  isMainnetByChainId,
  isMultiLayerFeeNetwork,
  fetchEstimatedMultiLayerL1Fee,
} from '../../../util/networks';
import {
  getErrorMessage,
  getFetchParams,
  getQuotesNavigationsParams,
  isSwapsNativeAsset,
} from './utils';
import { strings } from '../../../../locales/i18n';

import Engine from '../../../core/Engine';
import AppConstants from '../../../core/AppConstants';
import Analytics from '../../../core/Analytics/Analytics';
import Device from '../../../util/device';
import { MetaMetricsEvents } from '../../../core/Analytics';
import { getSwapsQuotesNavbar } from '../Navbar';
import ScreenView from '../../Base/ScreenView';
import Text from '../../Base/Text';
import Alert, { AlertType } from '../../Base/Alert';
import StyledButton from '../StyledButton';
import SliderButton from '../SliderButton';

import LoadingAnimation from './components/LoadingAnimation';
import TokenIcon from './components/TokenIcon';
import QuotesSummary from './components/QuotesSummary';
import QuotesModal from './components/QuotesModal';
import Ratio from './components/Ratio';
import ActionAlert from './components/ActionAlert';
import ApprovalTransactionEditionModal from './components/ApprovalTransactionEditionModal';
import GasEditModal from './components/GasEditModal';
import InfoModal from './components/InfoModal';
import useModalHandler from '../../Base/hooks/useModalHandler';
import useBalance from './utils/useBalance';
import { trackErrorAsAnalytics } from '../../../util/analyticsV2';
import { decodeApproveData, getTicker } from '../../../util/transactions';
import { toLowerCaseEquals } from '../../../util/general';
import { swapsTokensSelector } from '../../../reducers/swaps';
import { decGWEIToHexWEI } from '../../../util/conversions';
import FadeAnimationView from '../FadeAnimationView';
import Logger from '../../../util/Logger';
import { useTheme } from '../../../util/theme';
<<<<<<< HEAD
import { isHardwareAccount } from '../../../util/address';
=======
import { isQRHardwareAccount } from '../../../util/address';
import { resetTransaction, setRecipient } from '../../../actions/transaction';
>>>>>>> 36f56e78

const POLLING_INTERVAL = 30000;
const SLIPPAGE_BUCKETS = {
  MEDIUM: AppConstants.GAS_OPTIONS.MEDIUM,
  HIGH: AppConstants.GAS_OPTIONS.HIGH,
};

const DEFAULT_GAS_FEE_OPTION_LEGACY = AppConstants.GAS_OPTIONS.MEDIUM;
const DEFAULT_GAS_FEE_OPTION_FEE_MARKET = AppConstants.GAS_OPTIONS.HIGH;

const createStyles = (colors) =>
  StyleSheet.create({
    screen: {
      flexGrow: 1,
      justifyContent: 'space-between',
      backgroundColor: colors.background.default,
    },
    container: {
      backgroundColor: colors.background.default,
    },
    topBar: {
      alignItems: 'center',
      marginVertical: 12,
    },
    alertBar: {
      paddingHorizontal: 20,
      marginVertical: 10,
      width: '100%',
    },
    timerWrapper: {
      backgroundColor: colors.background.alternative,
      borderRadius: 20,
      marginVertical: 12,
      paddingVertical: 4,
      paddingHorizontal: 15,
      flexDirection: 'row',
      alignItems: 'center',
    },
    timer: {
      fontVariant: ['tabular-nums'],
    },
    timerHiglight: {
      color: colors.error.default,
    },
    content: {
      paddingHorizontal: 20,
      alignItems: 'center',
    },
    errorViewContent: {
      flex: 1,
      marginHorizontal: Device.isSmallDevice() ? 20 : 55,
      justifyContent: 'center',
    },
    errorTitle: {
      fontSize: 24,
      marginVertical: 10,
    },
    errorText: {
      fontSize: 14,
    },
    sourceTokenContainer: {
      flexDirection: 'row',
      alignItems: 'center',
    },
    tokenIcon: {
      marginHorizontal: 5,
    },
    tokenText: {
      color: colors.text.alternative,
      fontSize: Device.isSmallDevice() ? 16 : 18,
    },
    tokenTextDestination: {
      color: colors.text.default,
    },
    arrowDown: {
      color: colors.icon.alternative,
      fontSize: Device.isSmallDevice() ? 22 : 25,
      marginHorizontal: 15,
      marginTop: Device.isSmallDevice() ? 2 : 4,
      marginBottom: Device.isSmallDevice() ? 0 : 2,
    },
    amount: {
      textAlignVertical: 'center',
      fontSize: Device.isSmallDevice() ? 45 : 60,
      marginBottom: Device.isSmallDevice() ? 8 : 24,
    },
    exchangeRate: {
      flexDirection: 'row',
      alignItems: 'center',
      marginVertical: Device.isSmallDevice() ? 1 : 1,
    },
    bottomSection: {
      marginBottom: 6,
      alignItems: 'stretch',
      paddingHorizontal: 20,
    },
    sliderButtonText: {
      fontSize: 16,
      color: colors.primary.inverse,
    },
    quotesSummary: {
      marginVertical: Device.isSmallDevice() ? 12 : 24,
    },
    quotesSummaryHeader: {
      flexDirection: 'row',
      justifyContent: 'space-between',
      alignItems: 'center',
      flexWrap: 'wrap',
    },
    bestQuoteText: {
      color: colors.text.default,
    },
    quotesRow: {
      flexDirection: 'row',
      flexWrap: 'wrap',
    },
    quotesDescription: {
      flex: 1,
      flexWrap: 'wrap',
      flexDirection: 'row',
      marginRight: 3,
    },
    quotesLegend: {
      flexDirection: 'row',
      flexWrap: 'wrap',
      marginRight: 2,
      alignItems: 'center',
    },
    quotesFiatColumn: {
      flex: 1,
      marginLeft: 3,
      flexWrap: 'wrap',
      flexDirection: 'row',
      justifyContent: 'flex-end',
    },
    infoIcon: {
      fontSize: 12,
      margin: 3,
      color: colors.icon.alternative,
    },
    ctaButton: {
      width: '100%',
    },
    errorIcon: {
      fontSize: 46,
      marginVertical: 4,
      color: colors.error.default,
    },
    expiredIcon: {
      color: colors.icon.default,
    },
    disabled: {
      opacity: 0.4,
    },
    termsButton: {
      marginTop: 10,
      marginBottom: 6,
    },
    gasInfoContainer: {
      paddingHorizontal: 2,
    },
    gasInfoIcon: {
      color: colors.icon.alternative,
    },
    hitSlop: {
      top: 10,
      left: 10,
      bottom: 10,
      right: 10,
    },
    text: {
      lineHeight: 20,
      color: colors.text.default,
    },
    fetchingText: {
      color: colors.text.default,
    },
  });

async function resetAndStartPolling({
  slippage,
  sourceToken,
  destinationToken,
  sourceAmount,
  walletAddress,
}) {
  if (!sourceToken || !destinationToken) {
    return;
  }
  const { SwapsController } = Engine.context;

  const fetchParams = getFetchParams({
    slippage,
    sourceToken,
    destinationToken,
    sourceAmount,
    walletAddress,
  });
  await SwapsController.stopPollingAndResetState();
  await SwapsController.startFetchAndSetQuotes(
    fetchParams,
    fetchParams.metaData,
  );
}

/**
 * Multiplies gasLimit by multiplier if both defined
 * @param {string} gasLimit
 * @param {number} multiplier
 */
const gasLimitWithMultiplier = (gasLimit, multiplier) => {
  if (!gasLimit || !multiplier) return;
  return new BigNumber(gasLimit).times(multiplier).integerValue();
};

function getTransactionPropertiesFromGasEstimates(gasEstimateType, estimates) {
  if (gasEstimateType === GAS_ESTIMATE_TYPES.FEE_MARKET) {
    return {
      maxFeePerGas: addHexPrefix(
        decGWEIToHexWEI(
          estimates.maxFeePerGas ||
            estimates[DEFAULT_GAS_FEE_OPTION_FEE_MARKET].suggestedMaxFeePerGas,
        ),
      ),
      maxPriorityFeePerGas: addHexPrefix(
        decGWEIToHexWEI(
          estimates.maxPriorityFeePerGas ||
            estimates[DEFAULT_GAS_FEE_OPTION_FEE_MARKET]
              .suggestedMaxPriorityFeePerGas,
        ),
      ),
      estimatedBaseFee: addHexPrefix(
        decGWEIToHexWEI(
          estimates.estimatedBaseFee ||
            estimates[DEFAULT_GAS_FEE_OPTION_FEE_MARKET].estimatedBaseFee,
        ),
      ),
    };
  }

  return {
    gasPrice: addHexPrefix(
      decGWEIToHexWEI(
        estimates.gasPrice || estimates[DEFAULT_GAS_FEE_OPTION_LEGACY],
      ),
    ),
  };
}

async function addTokenToAssetsController(newToken) {
  const { TokensController } = Engine.context;
  if (
    !isSwapsNativeAsset(newToken) &&
    !TokensController.state.tokens.includes((token) =>
      toLowerCaseEquals(token.address, newToken.address),
    )
  ) {
    const { address, symbol, decimals } = newToken;
    await TokensController.addToken(address, symbol, decimals);
  }
}

function SwapsQuotesView({
  swapsTokens,
  accounts,
  balances,
  selectedAddress,
  currentCurrency,
  conversionRate,
  chainId,
  ticker,
  primaryCurrency,
  isInPolling,
  quotesLastFetched,
  pollingCyclesLeft,
  approvalTransaction: originalApprovalTransaction,
  topAggId,
  aggregatorMetadata,
  quotes,
  quoteValues,
  error,
  quoteRefreshSeconds,
  gasEstimateType,
  gasFeeEstimates,
  usedGasEstimate,
  usedCustomGas,
  setRecipient,
  resetTransaction,
}) {
  const navigation = useNavigation();
  /* Get params from navigation */
  const route = useRoute();

  const { colors } = useTheme();
  const styles = createStyles(colors);

  const {
    sourceTokenAddress,
    destinationTokenAddress,
    sourceAmount,
    slippage,
    tokens,
  } = useMemo(() => getQuotesNavigationsParams(route), [route]);

  /* Get tokens from the tokens list */
  const sourceToken = [...swapsTokens, ...tokens].find((token) =>
    toLowerCaseEquals(token.address, sourceTokenAddress),
  );
  const destinationToken = [...swapsTokens, ...tokens].find((token) =>
    toLowerCaseEquals(token.address, destinationTokenAddress),
  );

  /* State */
  const isMainnet = isMainnetByChainId(chainId);
  const multiLayerFeeNetwork = isMultiLayerFeeNetwork(chainId);
  const [firstLoadTime, setFirstLoadTime] = useState(Date.now());
  const [isFirstLoad, setIsFirstLoad] = useState(true);
  const [shouldFinishFirstLoad, setShouldFinishFirstLoad] = useState(false);
  const [remainingTime, setRemainingTime] = useState(POLLING_INTERVAL);

  const [allQuotesFetchTime, setAllQuotesFetchTime] = useState(null);
  const [trackedRequestedQuotes, setTrackedRequestedQuotes] = useState(false);
  const [trackedReceivedQuotes, setTrackedReceivedQuotes] = useState(false);
  const [trackedError, setTrackedError] = useState(false);
  const [animateOnGasChange, setAnimateOnGasChange] = useState(false);
  const [isAnimating, setIsAnimating] = useState(false);
  const [multiLayerL1ApprovalFeeTotal, setMultiLayerL1ApprovalFeeTotal] =
    useState(null);

  /* Selected quote, initially topAggId (see effects) */
  const [selectedQuoteId, setSelectedQuoteId] = useState(null);

  /* Slippage alert dismissed, values: false, 'high', medium, 'low' */
  const [hasDismissedSlippageAlert, setHasDismissedSlippageAlert] =
    useState(false);

  const [editQuoteTransactionsVisible, setEditQuoteTransactionsVisible] =
    useState(false);

  const [customGasEstimate, setCustomGasEstimate] = useState(null);
  const [customGasLimit, setCustomGasLimit] = useState(null);

  const [isSwiping, setIsSwiping] = useState(false);

  // TODO: use this variable in the future when calculating savings
  const [isSaving] = useState(false);
  const [isInFetch, setIsInFetch] = useState(false);

  useEffect(() => {
    navigation.setOptions(getSwapsQuotesNavbar(navigation, route, colors));
  }, [navigation, route, colors]);

  const hasConversionRate = useMemo(
    () =>
      Boolean(destinationToken) &&
      (isSwapsNativeAsset(destinationToken) ||
        (Object.keys(quotes).length > 0 &&
          (Object.values(quotes)[0]?.destinationTokenRate ?? null) !== null)),
    [destinationToken, quotes],
  );

  /* Get quotes as an array sorted by overallValue */
  const allQuotes = useMemo(() => {
    if (
      !quotes ||
      !quoteValues ||
      Object.keys(quotes).length === 0 ||
      Object.keys(quoteValues).length === 0
    ) {
      return [];
    }

    const orderedAggregators = hasConversionRate
      ? Object.values(quoteValues).sort(
          (a, b) =>
            Number(b.overallValueOfQuote) - Number(a.overallValueOfQuote),
        )
      : Object.values(quotes).sort((a, b) => {
          const comparison = new BigNumber(b.destinationAmount).comparedTo(
            a.destinationAmount,
          );
          if (comparison === 0) {
            // If the  destination amount is the same, we sort by fees ascending
            return (
              Number(quoteValues[a.aggregator]?.ethFee) -
                Number(quoteValues[b.aggregator]?.ethFee) || 0
            );
          }
          return comparison;
          // eslint-disable-next-line no-mixed-spaces-and-tabs
        });

    return orderedAggregators.map(
      (quoteValue) => quotes[quoteValue.aggregator],
    );
  }, [hasConversionRate, quoteValues, quotes]);

  /* Get the selected quote, by default is topAggId */
  const selectedQuote = useMemo(
    () => allQuotes.find((quote) => quote?.aggregator === selectedQuoteId),
    [allQuotes, selectedQuoteId],
  );
  const selectedQuoteValue = useMemo(() => {
    if (!quoteValues[selectedQuoteId] || !multiLayerL1ApprovalFeeTotal) {
      return quoteValues[selectedQuoteId];
    }
    const fees = {
      ethFee: calculateEthFeeForMultiLayer({
        multiLayerL1FeeTotal: multiLayerL1ApprovalFeeTotal,
        ethFee: quoteValues[selectedQuoteId].ethFee,
      }),
      maxEthFee: calculateEthFeeForMultiLayer({
        multiLayerL1FeeTotal: multiLayerL1ApprovalFeeTotal,
        ethFee: quoteValues[selectedQuoteId].maxEthFee,
      }),
    };
    return {
      ...quoteValues[selectedQuoteId],
      ...fees,
    };
  }, [
    // eslint-disable-next-line react-hooks/exhaustive-deps
    quoteValues[selectedQuoteId],
    multiLayerL1ApprovalFeeTotal,
    quoteValues,
    selectedQuoteId,
  ]);

  const gasEstimates = useMemo(
    () => customGasEstimate || usedGasEstimate,
    [customGasEstimate, usedGasEstimate],
  );
  const initialGasLimit = useMemo(() => {
    if (!selectedQuote) {
      return '0';
    }
    return (
      selectedQuoteValue?.tradeMaxGasLimit ||
      gasLimitWithMultiplier(
        selectedQuote?.gasEstimate,
        selectedQuote?.gasMultiplier,
      )?.toString(10) ||
      selectedQuote?.maxGas?.toString(10)
    );
  }, [selectedQuote, selectedQuoteValue]);
  const gasLimit = useMemo(
    () => customGasLimit || initialGasLimit,
    [customGasLimit, initialGasLimit],
  );
  /* Balance */
  const checkEnoughEthBalance = useCallback(
    (gasAmountHex) => {
      const gasBN = new BigNumber(gasAmountHex || '0', 16);
      const ethAmountBN = isSwapsNativeAsset(sourceToken)
        ? new BigNumber(sourceAmount)
        : new BigNumber(0);
      const ethBalanceBN = new BigNumber(accounts[selectedAddress].balance);
      const hasEnoughEthBalance = ethBalanceBN.gte(ethAmountBN.plus(gasBN));
      return hasEnoughEthBalance;
    },
    [accounts, selectedAddress, sourceAmount, sourceToken],
  );

  const balance = useBalance(accounts, balances, selectedAddress, sourceToken, {
    asUnits: true,
  });
  const [
    hasEnoughTokenBalance,
    missingTokenBalance,
    hasEnoughEthBalance,
    missingEthBalance,
  ] = useMemo(() => {
    // Token
    const sourceBN = new BigNumber(sourceAmount);
    const tokenBalanceBN = new BigNumber(balance.toString(10));
    const hasEnoughTokenBalance = tokenBalanceBN.gte(sourceBN);
    const missingTokenBalance = hasEnoughTokenBalance
      ? null
      : sourceBN.minus(tokenBalanceBN);

    const ethAmountBN = isSwapsNativeAsset(sourceToken)
      ? sourceBN
      : new BigNumber(0);
    const ethBalanceBN = new BigNumber(accounts[selectedAddress].balance);
    const gasBN = toWei(selectedQuoteValue?.maxEthFee || '0');
    const hasEnoughEthBalance = ethBalanceBN.gte(ethAmountBN.plus(gasBN));
    const missingEthBalance = hasEnoughEthBalance
      ? null
      : ethAmountBN.plus(gasBN).minus(ethBalanceBN);

    return [
      hasEnoughTokenBalance,
      missingTokenBalance,
      hasEnoughEthBalance,
      missingEthBalance,
    ];
  }, [
    accounts,
    balance,
    selectedQuoteValue,
    selectedAddress,
    sourceAmount,
    sourceToken,
  ]);

  /* Selected quote slippage */
  const shouldDisplaySlippage = useMemo(
    () =>
      (selectedQuote &&
        [SLIPPAGE_BUCKETS.MEDIUM, SLIPPAGE_BUCKETS.HIGH].includes(
          selectedQuote?.priceSlippage?.bucket,
        )) ||
      selectedQuote?.priceSlippage?.calculationError?.length > 0,
    [selectedQuote],
  );

  const slippageRatio = useMemo(
    () =>
      parseFloat(
        new BigNumber(selectedQuote?.priceSlippage?.ratio || 0, 10)
          .minus(1, 10)
          .times(100, 10)
          .toFixed(2),
        10,
      ),
    [selectedQuote],
  );

  const unableToSwap = useMemo(
    () =>
      !isInPolling ||
      isInFetch ||
      !selectedQuote ||
      !hasEnoughTokenBalance ||
      !hasEnoughEthBalance,
    [
      isInPolling,
      isInFetch,
      selectedQuote,
      hasEnoughTokenBalance,
      hasEnoughEthBalance,
    ],
  );

  /* Approval transaction if any */
  const [approvalTransaction, setApprovalTransaction] = useState(
    originalApprovalTransaction,
  );

  const approvalMinimumSpendLimit = useMemo(() => {
    if (!approvalTransaction) return '0';
    return fromTokenMinimalUnit(sourceAmount, sourceToken.decimals);
  }, [approvalTransaction, sourceAmount, sourceToken.decimals]);

  const onCancelEditQuoteTransactions = useCallback(
    () => setEditQuoteTransactionsVisible(false),
    [],
  );

  useEffect(() => {
    setApprovalTransaction(originalApprovalTransaction);
  }, [originalApprovalTransaction]);

  /* Modals, state and handlers */
  const [isFeeModalVisible, toggleFeeModal, , hideFeeModal] =
    useModalHandler(false);
  const [isQuotesModalVisible, toggleQuotesModal, , hideQuotesModal] =
    useModalHandler(false);
  const [isUpdateModalVisible, toggleUpdateModal, , hideUpdateModal] =
    useModalHandler(false);
  const [
    isPriceDifferenceModalVisible,
    togglePriceDifferenceModal,
    ,
    hidePriceDifferenceModal,
  ] = useModalHandler(false);
  const [
    isPriceImpactModalVisible,
    togglePriceImpactModal,
    ,
    hidePriceImpactModal,
  ] = useModalHandler(false);

  const [isEditingGas, , showEditingGas, hideEditingGas] =
    useModalHandler(false);
  const [isGasTooltipVisible, , showGasTooltip, hideGasTooltip] =
    useModalHandler(false);

  const handleGasFeeUpdate = useCallback(
    (changedGasEstimate, changedGasLimit) => {
      const { SwapsController } = Engine.context;
      setCustomGasEstimate(changedGasEstimate);
      SwapsController.updateQuotesWithGasPrice(changedGasEstimate);
      if (changedGasLimit && changedGasLimit !== gasLimit) {
        setCustomGasLimit(changedGasLimit);
        SwapsController.updateSelectedQuoteWithGasLimit(
          addHexPrefix(new BigNumber(changedGasLimit).toString(16)),
        );
      }
      InteractionManager.runAfterInteractions(() => {
        const parameters = {
          speed_set: changedGasEstimate?.selected,
          gas_mode: changedGasEstimate?.selected ? 'Basic' : 'Advanced',
          // TODO: how should we track EIP1559 values?
          gas_fees: [
            GAS_ESTIMATE_TYPES.LEGACY,
            GAS_ESTIMATE_TYPES.ETH_GASPRICE,
          ].includes(gasEstimateType)
            ? weiToFiat(
                toWei(
                  swapsUtils.calcTokenAmount(
                    new BigNumber(changedGasLimit, 10).times(
                      decGWEIToHexWEI(changedGasEstimate.gasPrice),
                      16,
                    ),
                    18,
                  ),
                ),
                conversionRate,
                currentCurrency,
                // eslint-disable-next-line no-mixed-spaces-and-tabs
              )
            : '',
          chain_id: chainId,
        };
        Analytics.trackEventWithParameters(
          MetaMetricsEvents.GAS_FEES_CHANGED,
          {},
        );
        Analytics.trackEventWithParameters(
          MetaMetricsEvents.GAS_FEES_CHANGED,
          parameters,
          true,
        );
      });
    },
    [chainId, conversionRate, currentCurrency, gasEstimateType, gasLimit],
  );

  /* Handlers */
  const handleAnimationEnd = useCallback(() => {
    setIsFirstLoad(false);
    if (!error?.key) {
      navigation.setParams({ leftAction: strings('swaps.edit') });
    }
  }, [error, navigation]);

  const handleRetryFetchQuotes = useCallback(() => {
    if (error?.key === swapsUtils.SwapsError.QUOTES_EXPIRED_ERROR) {
      navigation.setParams({ leftAction: strings('navigation.back') });
      setFirstLoadTime(Date.now());
      setIsFirstLoad(true);
      setTrackedRequestedQuotes(false);
      setTrackedReceivedQuotes(false);
      setTrackedError(false);
      resetAndStartPolling({
        slippage,
        sourceToken,
        destinationToken,
        sourceAmount,
        walletAddress: selectedAddress,
      });
    } else {
      navigation.pop();
    }
  }, [
    error,
    slippage,
    sourceToken,
    destinationToken,
    sourceAmount,
    selectedAddress,
    navigation,
  ]);

  const updateSwapsTransactions = useCallback(
    async (
      transactionMeta,
      approvalTransactionMetaId,
      newSwapsTransactions,
    ) => {
      const { TransactionController } = Engine.context;
      const blockNumber = await query(
        TransactionController.ethQuery,
        'blockNumber',
        [],
      );
      const currentBlock = await query(
        TransactionController.ethQuery,
        'getBlockByNumber',
        [blockNumber, false],
      );
      newSwapsTransactions[transactionMeta.id] = {
        action: 'swap',
        sourceToken: {
          address: sourceToken.address,
          decimals: sourceToken.decimals,
        },
        destinationToken: {
          address: destinationToken.address,
          decimals: destinationToken.decimals,
        },
        sourceAmount,
        destinationAmount: selectedQuote.destinationAmount,
        sourceAmountInFiat: weiToFiat(
          toWei(selectedQuote.priceSlippage?.sourceAmountInETH),
          conversionRate,
          currentCurrency,
        ),
        analytics: {
          token_from: sourceToken.symbol,
          token_from_amount: fromTokenMinimalUnitString(
            sourceAmount,
            sourceToken.decimals,
          ),
          token_to: destinationToken.symbol,
          token_to_amount: fromTokenMinimalUnitString(
            selectedQuote.destinationAmount,
            destinationToken.decimals,
          ),
          request_type: hasEnoughTokenBalance ? 'Order' : 'Quote',
          custom_slippage: slippage !== AppConstants.SWAPS.DEFAULT_SLIPPAGE,
          best_quote_source: selectedQuote.aggregator,
          available_quotes: allQuotes.length,
          network_fees_USD: weiToFiat(
            toWei(selectedQuoteValue?.ethFee),
            conversionRate,
            currentCurrency,
          ),
          network_fees_ETH: renderFromWei(toWei(selectedQuoteValue?.ethFee)),
          other_quote_selected: allQuotes[selectedQuoteId] === selectedQuote,
          chain_id: chainId,
        },
        paramsForAnalytics: {
          sentAt: currentBlock.timestamp,
          gasEstimate: selectedQuote?.gasEstimate || selectedQuote?.maxGas,
          ethAccountBalance: accounts[selectedAddress].balance,
          approvalTransactionMetaId,
        },
      };
      TransactionController.update({ swapsTransactions: newSwapsTransactions });
    },
    [
      chainId,
      accounts,
      selectedAddress,
      currentCurrency,
      selectedQuote,
      sourceToken,
      sourceAmount,
      destinationToken,
      hasEnoughTokenBalance,
      slippage,
      allQuotes,
      selectedQuoteId,
      conversionRate,
      selectedQuoteValue,
    ],
  );

  const startSwapAnalytics = useCallback(
    (selectedQuote) => {
      InteractionManager.runAfterInteractions(() => {
        const parameters = {
          token_from: sourceToken.symbol,
          token_from_amount: fromTokenMinimalUnitString(
            sourceAmount,
            sourceToken.decimals,
          ),
          token_to: destinationToken.symbol,
          token_to_amount: fromTokenMinimalUnitString(
            selectedQuote.destinationAmount,
            destinationToken.decimals,
          ),
          request_type: hasEnoughTokenBalance ? 'Order' : 'Quote',
          slippage,
          custom_slippage: slippage !== AppConstants.SWAPS.DEFAULT_SLIPPAGE,
          best_quote_source: selectedQuote.aggregator,
          available_quotes: allQuotes,
          other_quote_selected: allQuotes[selectedQuoteId] === selectedQuote,
          network_fees_USD: weiToFiat(
            toWei(selectedQuoteValue?.ethFee),
            conversionRate,
            'usd',
          ),
          network_fees_ETH: renderFromWei(toWei(selectedQuoteValue?.ethFee)),
          chain_id: chainId,
        };
        Analytics.trackEventWithParameters(MetaMetricsEvents.SWAP_STARTED, {});
        Analytics.trackEventWithParameters(
          MetaMetricsEvents.SWAP_STARTED,
          parameters,
          true,
        );
      });
    },
    // eslint-disable-next-line react-hooks/exhaustive-deps
    [
      chainId,
      sourceAmount,
      hasEnoughTokenBalance,
      slippage,
      allQuotes,
      selectedQuoteValue,
      selectedQuoteId,
      conversionRate,
      destinationToken,
    ],
  );

  const handleSwapTransaction = useCallback(
    async (
      TransactionController,
      newSwapsTransactions,
      approvalTransactionMetaId,
    ) => {
      if (!selectedQuote) {
        return;
      }

      try {
        resetTransaction();
        const { transactionMeta } = await TransactionController.addTransaction(
          {
            ...selectedQuote.trade,
            ...getTransactionPropertiesFromGasEstimates(
              gasEstimateType,
              gasEstimates,
            ),
            gas: new BigNumber(gasLimit).toString(16),
          },
          process.env.MM_FOX_CODE,
          WalletDevice.MM_MOBILE,
        );
        updateSwapsTransactions(
          transactionMeta,
          approvalTransactionMetaId,
          newSwapsTransactions,
        );
        setRecipient(selectedAddress);
        await addTokenToAssetsController(destinationToken);
        await addTokenToAssetsController(sourceToken);
      } catch (e) {
        // send analytics
      }
    },
    [
      destinationToken,
      gasEstimateType,
      gasEstimates,
      gasLimit,
      selectedQuote,
      sourceToken,
      updateSwapsTransactions,
      selectedAddress,
      setRecipient,
      resetTransaction,
    ],
  );

  const handleApprovaltransaction = useCallback(
    async (
      TransactionController,
      newSwapsTransactions,
      approvalTransactionMetaId,
      isHardwareAddress,
    ) => {
      try {
        resetTransaction();
        const { transactionMeta } = await TransactionController.addTransaction(
          {
            ...approvalTransaction,
            ...getTransactionPropertiesFromGasEstimates(
              gasEstimateType,
              gasEstimates,
            ),
          },
          process.env.MM_FOX_CODE,
          WalletDevice.MM_MOBILE,
        );

        setRecipient(selectedAddress);

        approvalTransactionMetaId = transactionMeta.id;
        newSwapsTransactions[transactionMeta.id] = {
          action: 'approval',
          sourceToken: {
            address: sourceToken.address,
            decimals: sourceToken.decimals,
          },
          destinationToken: { swaps: 'swaps' },
          upTo: new BigNumber(
            decodeApproveData(approvalTransaction.data).encodedAmount,
            16,
          ).toString(10),
        };
        if (isHardwareAddress) {
          TransactionController.hub.once(
            `${transactionMeta.id}:finished`,
            (transactionMeta) => {
              if (transactionMeta.status === TransactionStatus.submitted) {
                handleSwapTransaction(
                  TransactionController,
                  newSwapsTransactions,
                  approvalTransactionMetaId,
                  isHardwareAddress,
                );
              }
            },
          );
        }
      } catch (e) {
        // send analytics
      }
    },
    [
      approvalTransaction,
      gasEstimateType,
      gasEstimates,
      handleSwapTransaction,
      sourceToken.address,
      sourceToken.decimals,
      selectedAddress,
      setRecipient,
      resetTransaction,
    ],
  );

  const handleCompleteSwap = useCallback(async () => {
    if (!selectedQuote) {
      return;
    }

    const isHardwareAddress = isHardwareAccount(selectedAddress);

    startSwapAnalytics(selectedQuote);

    const { TransactionController } = Engine.context;
    const newSwapsTransactions =
      TransactionController.state.swapsTransactions || {};
    let approvalTransactionMetaId;

    if (approvalTransaction) {
      handleApprovaltransaction(
        TransactionController,
        newSwapsTransactions,
        approvalTransactionMetaId,
        isHardwareAddress,
      );

      if (isHardwareAddress) {
        navigation.dangerouslyGetParent()?.pop();
        return;
      }
    }

    handleSwapTransaction(
      TransactionController,
      newSwapsTransactions,
      approvalTransactionMetaId,
      isHardwareAddress,
    );

    navigation.dangerouslyGetParent()?.pop();
  }, [
    selectedQuote,
    selectedAddress,
    approvalTransaction,
    startSwapAnalytics,
    handleApprovaltransaction,
    handleSwapTransaction,
    navigation,
  ]);

  const onEditQuoteTransactionsGas = useCallback(() => {
    showEditingGas();
  }, [showEditingGas]);

  const onEditQuoteTransactionsApproveAmount = useCallback(() => {
    if (!approvalTransaction || !originalApprovalTransaction) {
      return;
    }
    const originalApprovalTransactionEncodedAmount = decodeApproveData(
      originalApprovalTransaction.data,
    ).encodedAmount;
    const originalAmount = fromTokenMinimalUnitString(
      hexToBN(originalApprovalTransactionEncodedAmount).toString(10),
      sourceToken.decimals,
    );
    const currentApprovalTransactionEncodedAmount = approvalTransaction
      ? decodeApproveData(approvalTransaction.data).encodedAmount
      : '0';
    const currentAmount = fromTokenMinimalUnitString(
      hexToBN(currentApprovalTransactionEncodedAmount).toString(10),
      sourceToken.decimals,
    );

    setEditQuoteTransactionsVisible(true);

    InteractionManager.runAfterInteractions(() => {
      const parameters = {
        token_from: sourceToken.symbol,
        token_from_amount: fromTokenMinimalUnitString(
          sourceAmount,
          sourceToken.decimals,
        ),
        token_to: destinationToken.symbol,
        token_to_amount: fromTokenMinimalUnitString(
          selectedQuote.destinationAmount,
          destinationToken.decimals,
        ),
        request_type: hasEnoughTokenBalance ? 'Order' : 'Quote',
        slippage,
        custom_slippage: slippage !== AppConstants.SWAPS.DEFAULT_SLIPPAGE,
        available_quotes: allQuotes.length,
        best_quote_source: selectedQuote.aggregator,
        other_quote_selected: allQuotes[selectedQuoteId] === selectedQuote,
        gas_fees: weiToFiat(
          toWei(selectedQuoteValue?.ethFee),
          conversionRate,
          currentCurrency,
        ),
        custom_spend_limit_set: originalAmount !== currentAmount,
        custom_spend_limit_amount: currentAmount,
        chain_id: chainId,
      };
      Analytics.trackEventWithParameters(
        MetaMetricsEvents.EDIT_SPEND_LIMIT_OPENED,
        {},
      );
      Analytics.trackEventWithParameters(
        MetaMetricsEvents.EDIT_SPEND_LIMIT_OPENED,
        parameters,
        true,
      );
    });
  }, [
    chainId,
    allQuotes,
    approvalTransaction,
    conversionRate,
    currentCurrency,
    destinationToken,
    selectedQuoteValue,
    hasEnoughTokenBalance,
    originalApprovalTransaction,
    selectedQuote,
    selectedQuoteId,
    slippage,
    sourceAmount,
    sourceToken,
  ]);

  const handleQuotesReceivedMetric = useCallback(() => {
    if (!selectedQuote || !selectedQuoteValue) return;
    InteractionManager.runAfterInteractions(() => {
      const parameters = {
        token_from: sourceToken.symbol,
        token_from_amount: fromTokenMinimalUnitString(
          sourceAmount,
          sourceToken.decimals,
        ),
        token_to: destinationToken.symbol,
        token_to_amount: fromTokenMinimalUnitString(
          selectedQuote.destinationAmount,
          destinationToken.decimals,
        ),
        request_type: hasEnoughTokenBalance ? 'Order' : 'Quote',
        slippage,
        custom_slippage: slippage !== AppConstants.SWAPS.DEFAULT_SLIPPAGE,
        response_time: allQuotesFetchTime,
        best_quote_source: selectedQuote.aggregator,
        network_fees_USD: weiToFiat(
          toWei(selectedQuoteValue.ethFee),
          conversionRate,
          'usd',
        ),
        network_fees_ETH: renderFromWei(toWei(selectedQuoteValue.ethFee)),
        available_quotes: allQuotes.length,
        chain_id: chainId,
      };
      Analytics.trackEventWithParameters(MetaMetricsEvents.QUOTES_RECEIVED, {});
      Analytics.trackEventWithParameters(
        MetaMetricsEvents.QUOTES_RECEIVED,
        parameters,
        true,
      );
    });
  }, [
    chainId,
    sourceToken,
    sourceAmount,
    destinationToken,
    selectedQuote,
    hasEnoughTokenBalance,
    slippage,
    allQuotesFetchTime,
    selectedQuoteValue,
    allQuotes,
    conversionRate,
  ]);

  const handleOpenQuotesModal = useCallback(() => {
    if (!selectedQuote || !selectedQuoteValue) return;
    toggleQuotesModal();
    InteractionManager.runAfterInteractions(() => {
      const parameters = {
        token_from: sourceToken.symbol,
        token_from_amount: fromTokenMinimalUnitString(
          sourceAmount,
          sourceToken.decimals,
        ),
        token_to: destinationToken.symbol,
        token_to_amount: fromTokenMinimalUnitString(
          selectedQuote.destinationAmount,
          destinationToken.decimals,
        ),
        request_type: hasEnoughTokenBalance ? 'Order' : 'Quote',
        slippage,
        custom_slippage: slippage !== AppConstants.SWAPS.DEFAULT_SLIPPAGE,
        response_time: allQuotesFetchTime,
        best_quote_source: selectedQuote.aggregator,
        network_fees_USD: weiToFiat(
          toWei(selectedQuoteValue.ethFee),
          conversionRate,
          'usd',
        ),
        network_fees_ETH: renderFromWei(toWei(selectedQuoteValue.ethFee)),
        available_quotes: allQuotes.length,
        chain_id: chainId,
      };
      Analytics.trackEventWithParameters(
        MetaMetricsEvents.ALL_AVAILABLE_QUOTES_OPENED,
        {},
      );
      Analytics.trackEventWithParameters(
        MetaMetricsEvents.ALL_AVAILABLE_QUOTES_OPENED,
        parameters,
        true,
      );
    });
  }, [
    chainId,
    selectedQuote,
    selectedQuoteValue,
    toggleQuotesModal,
    sourceToken,
    sourceAmount,
    destinationToken,
    hasEnoughTokenBalance,
    slippage,
    allQuotesFetchTime,
    conversionRate,
    allQuotes.length,
  ]);

  const handleQuotesErrorMetric = useCallback(
    (error) => {
      const data = {
        token_from: sourceToken.symbol,
        token_from_amount: fromTokenMinimalUnitString(
          sourceAmount,
          sourceToken.decimals,
        ),
        token_to: destinationToken.symbol,
        request_type: hasEnoughTokenBalance ? 'Order' : 'Quote',
        slippage,
        custom_slippage: slippage !== AppConstants.SWAPS.DEFAULT_SLIPPAGE,
        chain_id: chainId,
      };
      if (error?.key === swapsUtils.SwapsError.QUOTES_EXPIRED_ERROR) {
        InteractionManager.runAfterInteractions(() => {
          const parameters = {
            ...data,
            gas_fees: '',
          };
          Analytics.trackEventWithParameters(
            MetaMetricsEvents.QUOTES_TIMED_OUT,
            {},
          );
          Analytics.trackEventWithParameters(
            MetaMetricsEvents.QUOTES_TIMED_OUT,
            parameters,
            true,
          );
        });
      } else if (
        error?.key === swapsUtils.SwapsError.QUOTES_NOT_AVAILABLE_ERROR
      ) {
        InteractionManager.runAfterInteractions(() => {
          const parameters = { ...data };
          Analytics.trackEventWithParameters(
            MetaMetricsEvents.NO_QUOTES_AVAILABLE,
            {},
          );
          Analytics.trackEventWithParameters(
            MetaMetricsEvents.NO_QUOTES_AVAILABLE,
            parameters,
            true,
          );
        });
      } else {
        trackErrorAsAnalytics(`Swaps: ${error?.key}`, error?.description);
      }
    },
    [
      chainId,
      sourceToken,
      sourceAmount,
      destinationToken,
      hasEnoughTokenBalance,
      slippage,
    ],
  );

  const handleSlippageAlertPress = useCallback(() => {
    if (!selectedQuote) {
      return;
    }
    setHasDismissedSlippageAlert(selectedQuote.priceSlippage?.bucket ?? false);
  }, [selectedQuote]);

  const buyEth = useCallback(() => {
    try {
      navigation.navigate('FiatOnRampAggregator');
    } catch (error) {
      Logger.error(error, 'Navigation: Error when navigating to buy ETH.');
    }
    InteractionManager.runAfterInteractions(() => {
      Analytics.trackEvent(MetaMetricsEvents.RECEIVE_OPTIONS_PAYMENT_REQUEST);
    });
  }, [navigation]);

  const handleTermsPress = useCallback(
    () =>
      navigation.navigate('Webview', {
        screen: 'SimpleWebview',
        params: {
          url: AppConstants.URLS.TERMS_AND_CONDITIONS,
        },
      }),
    [navigation],
  );

  /* Effects */

  /* Main polling effect */
  useEffect(() => {
    resetAndStartPolling({
      slippage,
      sourceToken,
      destinationToken,
      sourceAmount,
      walletAddress: selectedAddress,
    });

    return () => {
      const { SwapsController } = Engine.context;
      SwapsController.stopPollingAndResetState();
    };
    // eslint-disable-next-line react-hooks/exhaustive-deps
  }, [
    destinationToken.address,
    selectedAddress,
    slippage,
    sourceAmount,
    sourceToken.address,
  ]);

  /** selectedQuote alert effect */
  useEffect(() => {
    if (!selectedQuote) {
      return setHasDismissedSlippageAlert(false);
    }
    if (
      Boolean(hasDismissedSlippageAlert) &&
      selectedQuote?.priceSlippage?.bucket !== hasDismissedSlippageAlert
    ) {
      return setHasDismissedSlippageAlert(false);
    }
  }, [hasDismissedSlippageAlert, selectedQuote]);

  /* First load effect: handle initial animation */
  useEffect(() => {
    if (isFirstLoad && !shouldFinishFirstLoad) {
      if (firstLoadTime < quotesLastFetched || error) {
        setShouldFinishFirstLoad(true);
        if (!error) {
          navigation.setParams({ leftAction: strings('swaps.edit') });
        }
      }
    }
  }, [
    error,
    firstLoadTime,
    isFirstLoad,
    navigation,
    quotesLastFetched,
    shouldFinishFirstLoad,
  ]);

  useEffect(() => {
    let maxFetchTime = 0;
    allQuotes.forEach((quote) => {
      maxFetchTime = Math.max(maxFetchTime, quote?.fetchTime);
    });
    setAllQuotesFetchTime(maxFetchTime);
  }, [allQuotes]);

  /* selectedQuoteId effect: when topAggId changes make it selected by default */
  useEffect(() => setSelectedQuoteId(topAggId), [topAggId]);

  /* IsInFetch effect: hide every modal, handle countdown */
  useEffect(() => {
    const tick = setInterval(() => {
      const newRemainingTime =
        quotesLastFetched + quoteRefreshSeconds * 1000 - Date.now() + 1000;
      // If newRemainingTime > remainingTime means that a new set of quotes were fetched
      if (newRemainingTime > remainingTime) {
        hideFeeModal();
        hideQuotesModal();
        hidePriceDifferenceModal();
        hidePriceImpactModal();
        onCancelEditQuoteTransactions();
        hideEditingGas();
      }

      // If newRemainingTime < 0 means that quotes are still being fetched
      // then we show a loader
      if (!isInFetch && newRemainingTime < 0) {
        setIsInFetch(true);
      } else if (isInFetch && newRemainingTime > 0) {
        setIsInFetch(false);
      }

      setRemainingTime(newRemainingTime);
    }, 1000);
    return () => {
      clearInterval(tick);
    };
  }, [
    hideFeeModal,
    hideEditingGas,
    hideQuotesModal,
    onCancelEditQuoteTransactions,
    isInFetch,
    quotesLastFetched,
    quoteRefreshSeconds,
    remainingTime,
    hidePriceDifferenceModal,
    hidePriceImpactModal,
  ]);

  /* errorKey effect: hide every modal */
  useEffect(() => {
    if (error) {
      hideFeeModal();
      hideQuotesModal();
      hideUpdateModal();
      hidePriceDifferenceModal();
      onCancelEditQuoteTransactions();
      hideEditingGas();
    }
  }, [
    error,
    hideFeeModal,
    hideEditingGas,
    hideQuotesModal,
    handleQuotesErrorMetric,
    onCancelEditQuoteTransactions,
    hidePriceDifferenceModal,
    hideUpdateModal,
  ]);

  /** Gas Effects */

  const [pollToken, setPollToken] = useState(null);

  useEffect(() => {
    const { GasFeeController } = Engine.context;
    async function polling() {
      const newPollToken =
        await GasFeeController.getGasFeeEstimatesAndStartPolling(pollToken);
      setPollToken(newPollToken);
    }
    if (isInPolling) {
      polling();
      return () => {
        GasFeeController.stopPolling(pollToken);
        setPollToken(null);
      };
    }
    // eslint-disable-next-line react-hooks/exhaustive-deps
  }, [isInPolling]);

  useEffect(
    () => {
      if (selectedQuote) {
        const { SwapsController } = Engine.context;
        let gasEstimate = null;
        let customGasAreIncompatible = false;
        if (gasEstimateType === GAS_ESTIMATE_TYPES.ETH_GASPRICE) {
          // Added a selected property because for ETH_GASPRICE any user change will lead
          // to stop updating the estimates, unless there is an option selected.
          customGasAreIncompatible =
            Boolean(customGasEstimate) &&
            'estimatedBaseFee' in customGasEstimate;
          gasEstimate = {
            gasPrice: gasFeeEstimates.gasPrice,
            selected: DEFAULT_GAS_FEE_OPTION_LEGACY,
          };
        } else if (gasEstimateType === GAS_ESTIMATE_TYPES.LEGACY) {
          customGasAreIncompatible =
            Boolean(customGasEstimate) &&
            'estimatedBaseFee' in customGasEstimate;
          const selected =
            customGasEstimate?.selected || DEFAULT_GAS_FEE_OPTION_LEGACY;
          gasEstimate = { gasPrice: gasFeeEstimates[selected], selected };
        } else if (gasEstimateType === GAS_ESTIMATE_TYPES.FEE_MARKET) {
          customGasAreIncompatible =
            Boolean(customGasEstimate) && 'gasPrice' in customGasEstimate;
          const selected =
            customGasEstimate?.selected || DEFAULT_GAS_FEE_OPTION_FEE_MARKET;
          gasEstimate = {
            maxFeePerGas: gasFeeEstimates[selected].suggestedMaxFeePerGas,
            maxPriorityFeePerGas:
              gasFeeEstimates[selected].suggestedMaxPriorityFeePerGas,
            estimatedBaseFee: gasFeeEstimates.estimatedBaseFee,
            selected,
          };
        }
        if (
          gasEstimate &&
          (!customGasEstimate ||
            customGasEstimate?.selected ||
            customGasAreIncompatible)
        ) {
          setAnimateOnGasChange(true);
          setCustomGasEstimate(gasEstimate);
          SwapsController.updateQuotesWithGasPrice(gasEstimate);
        }
      }
    },
    // `customGasEstimate` is removed from dependency array because handleGasFeeUpdate updates it
    // leading to a infinite recursive call
    // eslint-disable-next-line react-hooks/exhaustive-deps
    [gasEstimateType, gasFeeEstimates, selectedQuote],
  );

  useEffect(() => {
    if (animateOnGasChange) setAnimateOnGasChange(false);
  }, [animateOnGasChange]);

  const onGasAnimationStart = useCallback(() => setIsAnimating(true), []);
  const onGasAnimationEnd = useCallback(() => setIsAnimating(false), []);

  /** Metrics Effects */
  /* Metrics: Quotes requested */
  useEffect(() => {
    if (!isInFetch) return;
    if (trackedRequestedQuotes) return;
    setTrackedRequestedQuotes(true);
    const data = {
      token_from: sourceToken.symbol,
      token_from_amount: fromTokenMinimalUnitString(
        sourceAmount,
        sourceToken.decimals,
      ),
      token_to: destinationToken.symbol,
      request_type: hasEnoughTokenBalance ? 'Order' : 'Quote',
      custom_slippage: slippage !== AppConstants.SWAPS.DEFAULT_SLIPPAGE,
      chain_id: chainId,
    };
    navigation.setParams({ requestedTrade: data });
    navigation.setParams({ selectedQuote: undefined });
    navigation.setParams({ quoteBegin: Date.now() });
    InteractionManager.runAfterInteractions(() => {
      Analytics.trackEventWithParameters(
        MetaMetricsEvents.QUOTES_REQUESTED,
        {},
      );
      Analytics.trackEventWithParameters(
        MetaMetricsEvents.QUOTES_REQUESTED,
        data,
        true,
      );
    });
  }, [
    chainId,
    destinationToken,
    hasEnoughTokenBalance,
    isInFetch,
    navigation,
    slippage,
    sourceAmount,
    sourceToken,
    trackedRequestedQuotes,
  ]);

  /* Metrics: Quotes received */
  useEffect(() => {
    if (isInFetch) return;
    if (!selectedQuote) return;
    if (trackedReceivedQuotes) return;
    setTrackedReceivedQuotes(true);
    navigation.setParams({ selectedQuote });
    handleQuotesReceivedMetric();
  }, [
    isInFetch,
    navigation,
    selectedQuote,
    quotesLastFetched,
    handleQuotesReceivedMetric,
    trackedReceivedQuotes,
  ]);

  /* Metrics: Quotes error */
  useEffect(() => {
    if (!error?.key || trackedError) return;
    setTrackedError(true);
    handleQuotesErrorMetric(error);
  }, [error, handleQuotesErrorMetric, trackedError]);

  useEffect(() => {
    if (!multiLayerFeeNetwork) {
      return;
    }
    const getEstimatedL1ApprovalFee = async () => {
      try {
        const eth = new Eth(Engine.context.NetworkController.provider);
        let l1ApprovalFeeTotal = '0x0';
        if (approvalTransaction) {
          l1ApprovalFeeTotal = await fetchEstimatedMultiLayerL1Fee(eth, {
            txParams: {
              ...approvalTransaction,
              value: '0x0', // For approval txs we need to use "0x0" here.
            },
            chainId,
          });
          setMultiLayerL1ApprovalFeeTotal(l1ApprovalFeeTotal);
        }
      } catch (e) {
        Logger.error(e, 'fetchEstimatedMultiLayerL1Fee call failed');
        setMultiLayerL1ApprovalFeeTotal(null);
      }
    };
    getEstimatedL1ApprovalFee();
  }, [multiLayerFeeNetwork, approvalTransaction, chainId]);

  const openLinkAboutGas = () =>
    Linking.openURL(
      'https://community.metamask.io/t/what-is-gas-why-do-transactions-take-so-long/3172',
    );

  /* Rendering */
  if (isFirstLoad || (!error?.key && !selectedQuote)) {
    return (
      <ScreenView contentContainerStyle={styles.screen} scrollEnabled={false}>
        <LoadingAnimation
          finish={shouldFinishFirstLoad}
          onAnimationEnd={handleAnimationEnd}
          aggregatorMetadata={aggregatorMetadata}
          headPan={false}
        />
      </ScreenView>
    );
  }

  if (!isInPolling && error?.key) {
    const [errorTitle, errorMessage, errorAction] = getErrorMessage(error?.key);
    const errorIcon =
      error?.key === swapsUtils.SwapsError.QUOTES_EXPIRED_ERROR ? (
        <MaterialCommunityIcons
          name="clock-outline"
          style={[styles.errorIcon, styles.expiredIcon]}
        />
      ) : (
        <MaterialCommunityIcons
          name="alert-outline"
          style={[styles.errorIcon]}
        />
      );

    return (
      <ScreenView contentContainerStyle={styles.screen}>
        <View style={[styles.content, styles.errorViewContent]}>
          {errorIcon}
          <Text primary centered style={styles.errorTitle}>
            {errorTitle}
          </Text>
          <Text centered style={styles.errorText}>
            {errorMessage}
          </Text>
        </View>
        <View style={styles.bottomSection}>
          <StyledButton
            type="blue"
            containerStyle={styles.ctaButton}
            onPress={handleRetryFetchQuotes}
          >
            {errorAction}
          </StyledButton>
        </View>
      </ScreenView>
    );
  }

  const disabledView =
    shouldDisplaySlippage &&
    !hasDismissedSlippageAlert &&
    hasEnoughTokenBalance &&
    hasEnoughEthBalance;

  return (
    <ScreenView
      contentContainerStyle={styles.screen}
      style={styles.container}
      keyboardShouldPersistTaps="handled"
      scrollEnabled={!isSwiping}
    >
      <View style={styles.topBar}>
        {(!hasEnoughTokenBalance || !hasEnoughEthBalance) && (
          <View style={styles.alertBar}>
            <Alert small type={AlertType.Info}>
              {`${strings('swaps.you_need')} `}
              <Text reset bold>
                {!hasEnoughTokenBalance && !isSwapsNativeAsset(sourceToken)
                  ? `${renderFromTokenMinimalUnit(
                      missingTokenBalance,
                      sourceToken.decimals,
                    )} ${
                      sourceToken.symbol
                      // eslint-disable-next-line no-mixed-spaces-and-tabs
                    } `
                  : `${renderFromWei(missingEthBalance)} ${getTicker(ticker)} `}
              </Text>
              {!hasEnoughTokenBalance
                ? `${strings('swaps.more_to_complete')} `
                : `${strings('swaps.more_gas_to_complete')} `}
              {(isSwapsNativeAsset(sourceToken) ||
                (hasEnoughTokenBalance && !hasEnoughEthBalance)) && (
                <Text link underline small onPress={buyEth}>
                  {strings('swaps.buy_more', { ticker: getTicker(ticker) })}
                </Text>
              )}
            </Alert>
          </View>
        )}
        {!!selectedQuote &&
          hasEnoughTokenBalance &&
          hasEnoughEthBalance &&
          shouldDisplaySlippage && (
            <View style={styles.alertBar}>
              <ActionAlert
                type={
                  selectedQuote.priceSlippage?.bucket === SLIPPAGE_BUCKETS.HIGH
                    ? AlertType.Error
                    : AlertType.Warning
                }
                action={
                  hasDismissedSlippageAlert
                    ? undefined
                    : strings('swaps.i_understand')
                }
                onPress={handleSlippageAlertPress}
                onInfoPress={
                  selectedQuote.priceSlippage?.calculationError?.length > 0
                    ? togglePriceImpactModal
                    : togglePriceDifferenceModal
                }
              >
                {(textStyle) =>
                  selectedQuote.priceSlippage?.calculationError?.length > 0 ? (
                    <>
                      <Text style={textStyle} bold centered>
                        {strings('swaps.market_price_unavailable_title')}
                      </Text>
                      <Text style={textStyle} small centered>
                        {strings('swaps.market_price_unavailable')}
                      </Text>
                    </>
                  ) : (
                    <>
                      <Text style={textStyle} bold centered>
                        {strings('swaps.price_difference', {
                          amount: `~${slippageRatio}%`,
                        })}
                      </Text>
                      <Text style={textStyle} centered>
                        {strings('swaps.about_to_swap')}{' '}
                        {renderFromTokenMinimalUnit(
                          selectedQuote.sourceAmount,
                          sourceToken.decimals,
                        )}{' '}
                        {sourceToken.symbol} (~
                        <Text reset upper>
                          {weiToFiat(
                            toWei(
                              selectedQuote.priceSlippage?.sourceAmountInETH ||
                                0,
                            ),
                            conversionRate,
                            currentCurrency,
                          )}
                        </Text>
                        ) {strings('swaps.for')}{' '}
                        {renderFromTokenMinimalUnit(
                          selectedQuote.destinationAmount,
                          destinationToken.decimals,
                        )}{' '}
                        {destinationToken.symbol} (~
                        <Text reset upper>
                          {weiToFiat(
                            toWei(
                              selectedQuote.priceSlippage
                                ?.destinationAmountInETH || 0,
                            ),
                            conversionRate,
                            currentCurrency,
                          )}
                        </Text>
                        ).
                      </Text>
                    </>
                  )
                }
              </ActionAlert>
            </View>
          )}
        {isInPolling && (
          <TouchableOpacity
            onPress={toggleUpdateModal}
            disabled={disabledView}
            style={[styles.timerWrapper, disabledView && styles.disabled]}
          >
            {isInFetch ? (
              <>
                <ActivityIndicator size="small" />
                <Text style={styles.fetchingText}>
                  {' '}
                  {strings('swaps.fetching_new_quotes')}
                </Text>
              </>
            ) : (
              <Text primary>
                {pollingCyclesLeft > 0
                  ? strings('swaps.new_quotes_in')
                  : strings('swaps.quotes_expire_in')}{' '}
                <Text
                  bold
                  primary
                  style={[
                    styles.timer,
                    remainingTime < 30000 && styles.timerHiglight,
                  ]}
                >
                  {new Date(remainingTime).toISOString().substr(15, 4)}
                </Text>
              </Text>
            )}
          </TouchableOpacity>
        )}
        {!isInPolling && (
          <View style={[styles.timerWrapper, disabledView && styles.disabled]}>
            <Text>...</Text>
          </View>
        )}
      </View>

      <View
        style={[styles.content, disabledView && styles.disabled]}
        pointerEvents={disabledView ? 'none' : 'auto'}
      >
        {selectedQuote && (
          <>
            <View style={styles.sourceTokenContainer}>
              <Text style={styles.tokenText}>
                {renderFromTokenMinimalUnit(
                  selectedQuote.sourceAmount,
                  sourceToken.decimals,
                )}
              </Text>
              <TokenIcon
                style={styles.tokenIcon}
                icon={sourceToken.iconUrl}
                symbol={sourceToken.symbol}
              />
              <Text style={styles.tokenText}>{sourceToken.symbol}</Text>
            </View>
            <IonicIcon style={styles.arrowDown} name="md-arrow-down" />
            <View style={styles.sourceTokenContainer}>
              <TokenIcon
                style={styles.tokenIcon}
                icon={destinationToken.iconUrl}
                symbol={destinationToken.symbol}
              />
              <Text style={[styles.tokenText, styles.tokenTextDestination]}>
                {destinationToken.symbol}
              </Text>
            </View>
            <Text
              primary
              style={styles.amount}
              numberOfLines={1}
              adjustsFontSizeToFit
              allowFontScaling
            >
              ~
              {renderFromTokenMinimalUnit(
                selectedQuote.destinationAmount,
                destinationToken.decimals,
              )}
            </Text>
            <View style={styles.exchangeRate}>
              <Ratio
                sourceAmount={selectedQuote.sourceAmount}
                sourceToken={sourceToken}
                destinationAmount={selectedQuote.destinationAmount}
                destinationToken={destinationToken}
              />
            </View>
          </>
        )}
      </View>

      <View
        style={[styles.bottomSection, disabledView && styles.disabled]}
        pointerEvents={disabledView ? 'none' : 'auto'}
      >
        {selectedQuote && (
          <QuotesSummary style={styles.quotesSummary}>
            <QuotesSummary.Header
              style={styles.quotesSummaryHeader}
              savings={isSaving}
            >
              <QuotesSummary.HeaderText style={styles.bestQuoteText} bold>
                {isSaving
                  ? strings('swaps.savings')
                  : strings('swaps.using_best_quote')}
              </QuotesSummary.HeaderText>
              {allQuotes.length > 1 && (
                <TouchableOpacity
                  onPress={handleOpenQuotesModal}
                  disabled={isInFetch}
                >
                  <QuotesSummary.HeaderText small>
                    {strings('swaps.view_details')} →
                  </QuotesSummary.HeaderText>
                </TouchableOpacity>
              )}
            </QuotesSummary.Header>
            <QuotesSummary.Body>
              <View style={styles.quotesRow}>
                <View style={styles.quotesDescription}>
                  <View style={styles.quotesLegend}>
                    <Text primary bold>
                      {strings('swaps.estimated_gas_fee')}
                    </Text>
                    <TouchableOpacity
                      style={styles.gasInfoContainer}
                      onPress={showGasTooltip}
                      hitSlop={styles.hitSlop}
                    >
                      <MaterialCommunityIcons
                        name="information"
                        size={13}
                        style={styles.gasInfoIcon}
                      />
                    </TouchableOpacity>
                  </View>
                </View>

                {usedGasEstimate.gasPrice ? (
                  <View style={styles.quotesFiatColumn}>
                    <Text primary bold>
                      {renderFromWei(toWei(selectedQuoteValue?.ethFee))}{' '}
                      {getTicker(ticker)}
                    </Text>
                    <Text primary bold upper>
                      {`  ${
                        weiToFiat(
                          toWei(selectedQuoteValue?.ethFee),
                          conversionRate,
                          currentCurrency,
                        ) || ''
                      }`}
                    </Text>
                  </View>
                ) : (
                  <FadeAnimationView
                    valueToWatch={`${selectedQuoteValue?.ethFee}${selectedQuoteValue?.maxEthFee}`}
                    animateOnChange={animateOnGasChange}
                    onAnimationStart={onGasAnimationStart}
                    onAnimationEnd={onGasAnimationEnd}
                    style={styles.quotesFiatColumn}
                  >
                    {primaryCurrency === 'ETH' ? (
                      <>
                        <Text>
                          {`${
                            weiToFiat(
                              toWei(selectedQuoteValue?.ethFee),
                              conversionRate,
                              currentCurrency,
                            ) || ''
                          } `}
                        </Text>
                        <TouchableOpacity
                          disabled={unableToSwap}
                          onPress={
                            unableToSwap
                              ? undefined
                              : onEditQuoteTransactionsGas
                          }
                        >
                          <Text
                            bold
                            upper
                            link={!unableToSwap}
                            underline={!unableToSwap}
                          >
                            {renderFromWei(toWei(selectedQuoteValue?.ethFee))}{' '}
                            {getTicker(ticker)}
                          </Text>
                        </TouchableOpacity>
                      </>
                    ) : (
                      <>
                        <TouchableOpacity
                          disabled={unableToSwap}
                          onPress={
                            unableToSwap
                              ? undefined
                              : onEditQuoteTransactionsGas
                          }
                        >
                          <Text
                            upper
                            link={!unableToSwap}
                            underline={!unableToSwap}
                          >
                            {renderFromWei(toWei(selectedQuoteValue?.ethFee))}{' '}
                            {getTicker(ticker)}
                          </Text>
                        </TouchableOpacity>
                        <Text primary bold>
                          {` ${
                            weiToFiat(
                              toWei(selectedQuoteValue?.ethFee),
                              conversionRate,
                              currentCurrency,
                            ) || ''
                          }`}
                        </Text>
                      </>
                    )}
                  </FadeAnimationView>
                )}
              </View>

              <View style={styles.quotesRow}>
                {usedGasEstimate.gasPrice ? (
                  <>
                    <View style={styles.quotesDescription}>
                      <View style={styles.quotesLegend}>
                        <Text>{strings('swaps.max_gas_fee')} </Text>
                      </View>
                    </View>
                    <View style={styles.quotesFiatColumn}>
                      <Text>
                        {renderFromWei(
                          toWei(selectedQuoteValue?.maxEthFee || '0x0'),
                        )}{' '}
                        {getTicker(ticker)}
                      </Text>
                      <Text upper>
                        {`  ${
                          weiToFiat(
                            toWei(selectedQuoteValue?.maxEthFee),
                            conversionRate,
                            currentCurrency,
                          ) || ''
                        }`}
                      </Text>
                    </View>
                  </>
                ) : (
                  <>
                    <View style={styles.quotesDescription} />
                    <FadeAnimationView
                      valueToWatch={`${selectedQuoteValue?.ethFee}${selectedQuoteValue?.maxEthFee}`}
                      animateOnChange={animateOnGasChange}
                      style={styles.quotesFiatColumn}
                    >
                      <Text small primary bold>
                        {strings('transaction_review_eip1559.max_fee')}:
                      </Text>
                      <Text small primary>
                        {primaryCurrency === 'ETH'
                          ? ` ${renderFromWei(
                              toWei(selectedQuoteValue?.maxEthFee || '0x0'),
                            )} ${getTicker(ticker)}` // eslint-disable-line
                          : ` ${
                              weiToFiat(
                                toWei(selectedQuoteValue?.maxEthFee),
                                conversionRate,
                                currentCurrency,
                              ) || '' // eslint-disable-next-line
                            }`}
                      </Text>
                    </FadeAnimationView>
                  </>
                )}
              </View>

              {!!approvalTransaction && !unableToSwap && (
                <View style={styles.quotesRow}>
                  <Text>
                    <Text>{`${strings('swaps.enable.this_will')} `}</Text>
                    <Text bold>
                      {`${strings('swaps.enable.enable_asset', {
                        asset: sourceToken.symbol,
                      })} `}
                    </Text>
                    <Text>{`${strings('swaps.enable.for_swapping')} `}</Text>
                  </Text>
                  <TouchableOpacity
                    onPress={onEditQuoteTransactionsApproveAmount}
                  >
                    <Text link>{`${strings('swaps.enable.edit_limit')}`}</Text>
                  </TouchableOpacity>
                </View>
              )}
              <QuotesSummary.Separator />
              <View style={styles.quotesRow}>
                <TouchableOpacity
                  style={styles.quotesRow}
                  onPress={toggleFeeModal}
                >
                  <Text small>
                    {`${strings('swaps.quotes_include_fee', {
                      fee: selectedQuote.fee,
                    })} `}
                    <MaterialCommunityIcons
                      name="information"
                      style={styles.infoIcon}
                    />
                  </Text>
                </TouchableOpacity>
              </View>
            </QuotesSummary.Body>
          </QuotesSummary>
        )}
        <SliderButton
          incompleteText={
            <Text style={styles.sliderButtonText}>
              {`${strings('swaps.swipe_to')} `}
              <Text reset bold>
                {strings('swaps.swap')}
              </Text>
            </Text>
          }
          onSwipeChange={setIsSwiping}
          completeText={
            <Text style={styles.sliderButtonText}>
              {strings('swaps.completed_swap')}
            </Text>
          }
          disabled={unableToSwap || isAnimating}
          onComplete={handleCompleteSwap}
        />
        <TouchableOpacity onPress={handleTermsPress} style={styles.termsButton}>
          <Text link centered>
            {strings('swaps.terms_of_service')}
          </Text>
        </TouchableOpacity>
      </View>

      <InfoModal
        isVisible={isUpdateModalVisible}
        toggleModal={toggleUpdateModal}
        title={strings('swaps.quotes_update_often')}
        body={
          <Text style={styles.text}>
            {strings('swaps.quotes_update_often_text')}
          </Text>
        }
      />
      <InfoModal
        isVisible={isPriceDifferenceModalVisible}
        toggleModal={togglePriceDifferenceModal}
        title={strings('swaps.price_difference_title')}
        body={
          <Text style={styles.text}>
            {strings('swaps.price_difference_body')}
          </Text>
        }
      />
      <InfoModal
        isVisible={isPriceImpactModalVisible}
        toggleModal={togglePriceImpactModal}
        title={strings('swaps.price_impact_title')}
        body={
          <Text style={styles.text}>{strings('swaps.price_impact_body')}</Text>
        }
      />
      <InfoModal
        isVisible={isFeeModalVisible}
        toggleModal={toggleFeeModal}
        title={strings('swaps.metamask_swap_fee')}
        body={
          <Text style={styles.text}>
            {strings('swaps.fee_text.get_the')}{' '}
            <Text bold>{strings('swaps.fee_text.best_price')}</Text>{' '}
            {strings('swaps.fee_text.from_the')}{' '}
            <Text bold>{strings('swaps.fee_text.top_liquidity')}</Text>{' '}
            {selectedQuote && selectedQuote?.fee > 0
              ? strings('swaps.fee_text.fee_is_applied', {
                  fee: `${selectedQuote.fee}%`,
                })
              : strings('swaps.fee_text.fee_is_not_applied')}
          </Text>
        }
      />
      <InfoModal
        isVisible={isGasTooltipVisible}
        title={strings(`swaps.gas_education_title`)}
        toggleModal={hideGasTooltip}
        body={
          <View>
            <Text grey infoModal>
              {strings('swaps.gas_education_1')}
              {strings(
                `swaps.gas_education_2${isMainnet ? '_ethereum' : ''}`,
              )}{' '}
              <Text bold>{strings('swaps.gas_education_3')}</Text>
            </Text>
            <Text grey infoModal>
              {strings('swaps.gas_education_4')}{' '}
              <Text bold>{strings('swaps.gas_education_5')} </Text>
              {strings('swaps.gas_education_6')}
            </Text>
            <Text grey infoModal>
              <Text bold>{strings('swaps.gas_education_7')} </Text>
              {strings('swaps.gas_education_8')}
            </Text>
            <TouchableOpacity onPress={openLinkAboutGas}>
              <Text grey link infoModal>
                {strings('swaps.gas_education_learn_more')}
              </Text>
            </TouchableOpacity>
          </View>
        }
      />

      <QuotesModal
        isVisible={isQuotesModalVisible}
        toggleModal={toggleQuotesModal}
        quotes={allQuotes}
        sourceToken={sourceToken}
        destinationToken={destinationToken}
        selectedQuote={selectedQuoteId}
        showOverallValue={hasConversionRate}
        ticker={getTicker(ticker)}
        multiLayerL1ApprovalFeeTotal={multiLayerL1ApprovalFeeTotal}
      />

      <ApprovalTransactionEditionModal
        approvalTransaction={approvalTransaction}
        editQuoteTransactionsVisible={editQuoteTransactionsVisible}
        minimumSpendLimit={approvalMinimumSpendLimit}
        onCancelEditQuoteTransactions={onCancelEditQuoteTransactions}
        setApprovalTransaction={setApprovalTransaction}
        sourceToken={sourceToken}
        chainId={chainId}
      />

      <GasEditModal
        isVisible={isEditingGas}
        gasEstimateType={gasEstimateType}
        gasFeeEstimates={gasFeeEstimates}
        defaultGasFeeOptionFeeMarket={DEFAULT_GAS_FEE_OPTION_FEE_MARKET}
        defaultGasFeeOptionFeeLegacy={DEFAULT_GAS_FEE_OPTION_LEGACY}
        onGasUpdate={handleGasFeeUpdate}
        dismiss={hideEditingGas}
        customGasFee={usedCustomGas}
        gasLimit={gasLimit}
        customGasLimit={customGasLimit}
        initialGasLimit={initialGasLimit}
        tradeGasLimit={selectedQuoteValue?.tradeGasLimit}
        isNativeAsset={isSwapsNativeAsset(sourceToken)}
        tradeValue={selectedQuote?.trade?.value || '0x0'}
        sourceAmount={sourceAmount}
        checkEnoughEthBalance={checkEnoughEthBalance}
        animateOnChange={animateOnGasChange}
      />
    </ScreenView>
  );
}

SwapsQuotesView.propTypes = {
  swapsTokens: PropTypes.arrayOf(PropTypes.object),
  /**
   * Map of accounts to information objects including balances
   */
  accounts: PropTypes.object,
  /**
   * An object containing token balances for current account and network in the format address => balance
   */
  balances: PropTypes.object,
  /**
   * ETH to current currency conversion rate
   */
  conversionRate: PropTypes.number,
  /**
   * Currency code of the currently-active currency
   */
  currentCurrency: PropTypes.string,
  /**
   * A string that represents the selected address
   */
  selectedAddress: PropTypes.string,
  /**
   * Chain Id
   */
  chainId: PropTypes.string,
  /**
   * Native asset ticker
   */
  ticker: PropTypes.string,
  /**
   * Primary currency, either ETH or Fiat
   */
  primaryCurrency: PropTypes.string,
  isInPolling: PropTypes.bool,
  quotesLastFetched: PropTypes.number,
  topAggId: PropTypes.string,
  /**
   * Aggregator metada from Swaps controller API
   */
  aggregatorMetadata: PropTypes.object,
  pollingCyclesLeft: PropTypes.number,
  quotes: PropTypes.object,
  quoteValues: PropTypes.object,
  approvalTransaction: PropTypes.object,
  error: PropTypes.object,
  quoteRefreshSeconds: PropTypes.number,
  gasEstimateType: PropTypes.string,
  gasFeeEstimates: PropTypes.object,
  usedGasEstimate: PropTypes.object,
  usedCustomGas: PropTypes.object,
  setRecipient: PropTypes.func,
  resetTransaction: PropTypes.func,
};

const mapStateToProps = (state) => ({
  accounts: state.engine.backgroundState.AccountTrackerController.accounts,
  chainId: state.engine.backgroundState.NetworkController.provider.chainId,
  ticker: state.engine.backgroundState.NetworkController.provider.ticker,
  selectedAddress:
    state.engine.backgroundState.PreferencesController.selectedAddress,
  balances:
    state.engine.backgroundState.TokenBalancesController.contractBalances,
  conversionRate:
    state.engine.backgroundState.CurrencyRateController.conversionRate,
  currentCurrency:
    state.engine.backgroundState.CurrencyRateController.currentCurrency,
  isInPolling: state.engine.backgroundState.SwapsController.isInPolling,
  quotesLastFetched:
    state.engine.backgroundState.SwapsController.quotesLastFetched,
  pollingCyclesLeft:
    state.engine.backgroundState.SwapsController.pollingCyclesLeft,
  topAggId: state.engine.backgroundState.SwapsController.topAggId,
  aggregatorMetadata:
    state.engine.backgroundState.SwapsController.aggregatorMetadata,
  quotes: state.engine.backgroundState.SwapsController.quotes,
  quoteValues: state.engine.backgroundState.SwapsController.quoteValues,
  approvalTransaction:
    state.engine.backgroundState.SwapsController.approvalTransaction,
  error: state.engine.backgroundState.SwapsController.error,
  quoteRefreshSeconds:
    state.engine.backgroundState.SwapsController.quoteRefreshSeconds,
  gasEstimateType:
    state.engine.backgroundState.GasFeeController.gasEstimateType,
  gasFeeEstimates:
    state.engine.backgroundState.GasFeeController.gasFeeEstimates,
  usedGasEstimate: state.engine.backgroundState.SwapsController.usedGasEstimate,
  usedCustomGas: state.engine.backgroundState.SwapsController.usedCustomGas,
  primaryCurrency: state.settings.primaryCurrency,
  swapsTokens: swapsTokensSelector(state),
});

const mapDispatchToProps = (dispatch) => ({
  setRecipient: (from) => dispatch(setRecipient(from, '', '', '', '')),
  resetTransaction: () => dispatch(resetTransaction()),
});

export default connect(mapStateToProps, mapDispatchToProps)(SwapsQuotesView);<|MERGE_RESOLUTION|>--- conflicted
+++ resolved
@@ -77,12 +77,8 @@
 import FadeAnimationView from '../FadeAnimationView';
 import Logger from '../../../util/Logger';
 import { useTheme } from '../../../util/theme';
-<<<<<<< HEAD
 import { isHardwareAccount } from '../../../util/address';
-=======
-import { isQRHardwareAccount } from '../../../util/address';
 import { resetTransaction, setRecipient } from '../../../actions/transaction';
->>>>>>> 36f56e78
 
 const POLLING_INTERVAL = 30000;
 const SLIPPAGE_BUCKETS = {
