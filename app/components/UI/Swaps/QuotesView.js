import React, { useCallback, useEffect, useMemo, useState } from 'react';
import PropTypes from 'prop-types';
import Eth from 'ethjs-query';
import {
  View,
  StyleSheet,
  ActivityIndicator,
  TouchableOpacity,
  InteractionManager,
  Linking,
} from 'react-native';
import { connect } from 'react-redux';
import IonicIcon from 'react-native-vector-icons/Ionicons';
import MaterialCommunityIcons from 'react-native-vector-icons/MaterialCommunityIcons';
import BigNumber from 'bignumber.js';
import { useNavigation, useRoute } from '@react-navigation/native';
import { swapsUtils } from '@metamask/swaps-controller';
import {
  WalletDevice,
  TransactionStatus,
} from '@metamask/transaction-controller';
import { query } from '@metamask/controller-utils';
import { GAS_ESTIMATE_TYPES } from '@metamask/gas-fee-controller';

import {
  addHexPrefix,
  fromTokenMinimalUnit,
  fromTokenMinimalUnitString,
  hexToBN,
  renderFromTokenMinimalUnit,
  renderFromWei,
  toWei,
  weiToFiat,
  calculateEthFeeForMultiLayer,
} from '../../../util/number';
import {
  isMainnetByChainId,
  isMultiLayerFeeNetwork,
  fetchEstimatedMultiLayerL1Fee,
} from '../../../util/networks';
import {
  getErrorMessage,
  getFetchParams,
  getQuotesNavigationsParams,
  isSwapsNativeAsset,
} from './utils';
import { strings } from '../../../../locales/i18n';

import Engine from '../../../core/Engine';
import AppConstants from '../../../core/AppConstants';
import Analytics from '../../../core/Analytics/Analytics';
import Device from '../../../util/device';
import { MetaMetricsEvents } from '../../../core/Analytics';
import { getSwapsQuotesNavbar } from '../Navbar';
import ScreenView from '../../Base/ScreenView';
import Text from '../../Base/Text';
import Alert, { AlertType } from '../../Base/Alert';
import StyledButton from '../StyledButton';
import SliderButton from '../SliderButton';

import LoadingAnimation from './components/LoadingAnimation';
import TokenIcon from './components/TokenIcon';
import QuotesSummary from './components/QuotesSummary';
import QuotesModal from './components/QuotesModal';
import Ratio from './components/Ratio';
import ActionAlert from './components/ActionAlert';
import ApprovalTransactionEditionModal from './components/ApprovalTransactionEditionModal';
import GasEditModal from './components/GasEditModal';
import InfoModal from './components/InfoModal';
import useModalHandler from '../../Base/hooks/useModalHandler';
import useBalance from './utils/useBalance';
import { trackErrorAsAnalytics } from '../../../util/analyticsV2';
import { decodeApproveData, getTicker } from '../../../util/transactions';
import { toLowerCaseEquals } from '../../../util/general';
import { swapsTokensSelector } from '../../../reducers/swaps';
import { decGWEIToHexWEI } from '../../../util/conversions';
import FadeAnimationView from '../FadeAnimationView';
import Logger from '../../../util/Logger';
import { useTheme } from '../../../util/theme';
import { isQRHardwareAccount } from '../../../util/address';
<<<<<<< HEAD
import {
  selectChainId,
  selectTicker,
} from '../../../selectors/networkController';
=======
import { resetTransaction, setRecipient } from '../../../actions/transaction';
>>>>>>> c0f675a2

const POLLING_INTERVAL = 30000;
const SLIPPAGE_BUCKETS = {
  MEDIUM: AppConstants.GAS_OPTIONS.MEDIUM,
  HIGH: AppConstants.GAS_OPTIONS.HIGH,
};

const DEFAULT_GAS_FEE_OPTION_LEGACY = AppConstants.GAS_OPTIONS.MEDIUM;
const DEFAULT_GAS_FEE_OPTION_FEE_MARKET = AppConstants.GAS_OPTIONS.HIGH;

const createStyles = (colors) =>
  StyleSheet.create({
    screen: {
      flexGrow: 1,
      justifyContent: 'space-between',
      backgroundColor: colors.background.default,
    },
    container: {
      backgroundColor: colors.background.default,
    },
    topBar: {
      alignItems: 'center',
      marginVertical: 12,
    },
    alertBar: {
      paddingHorizontal: 20,
      marginVertical: 10,
      width: '100%',
    },
    timerWrapper: {
      backgroundColor: colors.background.alternative,
      borderRadius: 20,
      marginVertical: 12,
      paddingVertical: 4,
      paddingHorizontal: 15,
      flexDirection: 'row',
      alignItems: 'center',
    },
    timer: {
      fontVariant: ['tabular-nums'],
    },
    timerHiglight: {
      color: colors.error.default,
    },
    content: {
      paddingHorizontal: 20,
      alignItems: 'center',
    },
    errorViewContent: {
      flex: 1,
      marginHorizontal: Device.isSmallDevice() ? 20 : 55,
      justifyContent: 'center',
    },
    errorTitle: {
      fontSize: 24,
      marginVertical: 10,
    },
    errorText: {
      fontSize: 14,
    },
    sourceTokenContainer: {
      flexDirection: 'row',
      alignItems: 'center',
    },
    tokenIcon: {
      marginHorizontal: 5,
    },
    tokenText: {
      color: colors.text.alternative,
      fontSize: Device.isSmallDevice() ? 16 : 18,
    },
    tokenTextDestination: {
      color: colors.text.default,
    },
    arrowDown: {
      color: colors.icon.alternative,
      fontSize: Device.isSmallDevice() ? 22 : 25,
      marginHorizontal: 15,
      marginTop: Device.isSmallDevice() ? 2 : 4,
      marginBottom: Device.isSmallDevice() ? 0 : 2,
    },
    amount: {
      textAlignVertical: 'center',
      fontSize: Device.isSmallDevice() ? 45 : 60,
      marginBottom: Device.isSmallDevice() ? 8 : 24,
    },
    exchangeRate: {
      flexDirection: 'row',
      alignItems: 'center',
      marginVertical: Device.isSmallDevice() ? 1 : 1,
    },
    bottomSection: {
      marginBottom: 6,
      alignItems: 'stretch',
      paddingHorizontal: 20,
    },
    sliderButtonText: {
      fontSize: 16,
      color: colors.primary.inverse,
    },
    quotesSummary: {
      marginVertical: Device.isSmallDevice() ? 12 : 24,
    },
    quotesSummaryHeader: {
      flexDirection: 'row',
      justifyContent: 'space-between',
      alignItems: 'center',
      flexWrap: 'wrap',
    },
    bestQuoteText: {
      color: colors.text.default,
    },
    quotesRow: {
      flexDirection: 'row',
      flexWrap: 'wrap',
    },
    quotesDescription: {
      flex: 1,
      flexWrap: 'wrap',
      flexDirection: 'row',
      marginRight: 3,
    },
    quotesLegend: {
      flexDirection: 'row',
      flexWrap: 'wrap',
      marginRight: 2,
      alignItems: 'center',
    },
    quotesFiatColumn: {
      flex: 1,
      marginLeft: 3,
      flexWrap: 'wrap',
      flexDirection: 'row',
      justifyContent: 'flex-end',
    },
    infoIcon: {
      fontSize: 12,
      margin: 3,
      color: colors.icon.alternative,
    },
    ctaButton: {
      width: '100%',
    },
    errorIcon: {
      fontSize: 46,
      marginVertical: 4,
      color: colors.error.default,
    },
    expiredIcon: {
      color: colors.icon.default,
    },
    disabled: {
      opacity: 0.4,
    },
    termsButton: {
      marginTop: 10,
      marginBottom: 6,
    },
    gasInfoContainer: {
      paddingHorizontal: 2,
    },
    gasInfoIcon: {
      color: colors.icon.alternative,
    },
    hitSlop: {
      top: 10,
      left: 10,
      bottom: 10,
      right: 10,
    },
    text: {
      lineHeight: 20,
      color: colors.text.default,
    },
    fetchingText: {
      color: colors.text.default,
    },
  });

async function resetAndStartPolling({
  slippage,
  sourceToken,
  destinationToken,
  sourceAmount,
  walletAddress,
}) {
  if (!sourceToken || !destinationToken) {
    return;
  }
  const { SwapsController } = Engine.context;

  const fetchParams = getFetchParams({
    slippage,
    sourceToken,
    destinationToken,
    sourceAmount,
    walletAddress,
  });
  await SwapsController.stopPollingAndResetState();
  await SwapsController.startFetchAndSetQuotes(
    fetchParams,
    fetchParams.metaData,
  );
}

/**
 * Multiplies gasLimit by multiplier if both defined
 * @param {string} gasLimit
 * @param {number} multiplier
 */
const gasLimitWithMultiplier = (gasLimit, multiplier) => {
  if (!gasLimit || !multiplier) return;
  return new BigNumber(gasLimit).times(multiplier).integerValue();
};

function getTransactionPropertiesFromGasEstimates(gasEstimateType, estimates) {
  if (gasEstimateType === GAS_ESTIMATE_TYPES.FEE_MARKET) {
    return {
      maxFeePerGas: addHexPrefix(
        decGWEIToHexWEI(
          estimates.maxFeePerGas ||
            estimates[DEFAULT_GAS_FEE_OPTION_FEE_MARKET].suggestedMaxFeePerGas,
        ),
      ),
      maxPriorityFeePerGas: addHexPrefix(
        decGWEIToHexWEI(
          estimates.maxPriorityFeePerGas ||
            estimates[DEFAULT_GAS_FEE_OPTION_FEE_MARKET]
              .suggestedMaxPriorityFeePerGas,
        ),
      ),
      estimatedBaseFee: addHexPrefix(
        decGWEIToHexWEI(
          estimates.estimatedBaseFee ||
            estimates[DEFAULT_GAS_FEE_OPTION_FEE_MARKET].estimatedBaseFee,
        ),
      ),
    };
  }

  return {
    gasPrice: addHexPrefix(
      decGWEIToHexWEI(
        estimates.gasPrice || estimates[DEFAULT_GAS_FEE_OPTION_LEGACY],
      ),
    ),
  };
}

async function addTokenToAssetsController(newToken) {
  const { TokensController } = Engine.context;
  if (
    !isSwapsNativeAsset(newToken) &&
    !TokensController.state.tokens.includes((token) =>
      toLowerCaseEquals(token.address, newToken.address),
    )
  ) {
    const { address, symbol, decimals } = newToken;
    await TokensController.addToken(address, symbol, decimals);
  }
}

function SwapsQuotesView({
  swapsTokens,
  accounts,
  balances,
  selectedAddress,
  currentCurrency,
  conversionRate,
  chainId,
  ticker,
  primaryCurrency,
  isInPolling,
  quotesLastFetched,
  pollingCyclesLeft,
  approvalTransaction: originalApprovalTransaction,
  topAggId,
  aggregatorMetadata,
  quotes,
  quoteValues,
  error,
  quoteRefreshSeconds,
  gasEstimateType,
  gasFeeEstimates,
  usedGasEstimate,
  usedCustomGas,
  setRecipient,
  resetTransaction,
}) {
  const navigation = useNavigation();
  /* Get params from navigation */
  const route = useRoute();

  const { colors } = useTheme();
  const styles = createStyles(colors);

  const {
    sourceTokenAddress,
    destinationTokenAddress,
    sourceAmount,
    slippage,
    tokens,
  } = useMemo(() => getQuotesNavigationsParams(route), [route]);

  /* Get tokens from the tokens list */
  const sourceToken = [...swapsTokens, ...tokens].find((token) =>
    toLowerCaseEquals(token.address, sourceTokenAddress),
  );
  const destinationToken = [...swapsTokens, ...tokens].find((token) =>
    toLowerCaseEquals(token.address, destinationTokenAddress),
  );

  /* State */
  const isMainnet = isMainnetByChainId(chainId);
  const multiLayerFeeNetwork = isMultiLayerFeeNetwork(chainId);
  const [firstLoadTime, setFirstLoadTime] = useState(Date.now());
  const [isFirstLoad, setIsFirstLoad] = useState(true);
  const [shouldFinishFirstLoad, setShouldFinishFirstLoad] = useState(false);
  const [remainingTime, setRemainingTime] = useState(POLLING_INTERVAL);

  const [allQuotesFetchTime, setAllQuotesFetchTime] = useState(null);
  const [trackedRequestedQuotes, setTrackedRequestedQuotes] = useState(false);
  const [trackedReceivedQuotes, setTrackedReceivedQuotes] = useState(false);
  const [trackedError, setTrackedError] = useState(false);
  const [animateOnGasChange, setAnimateOnGasChange] = useState(false);
  const [isAnimating, setIsAnimating] = useState(false);
  const [multiLayerL1ApprovalFeeTotal, setMultiLayerL1ApprovalFeeTotal] =
    useState(null);

  /* Selected quote, initially topAggId (see effects) */
  const [selectedQuoteId, setSelectedQuoteId] = useState(null);

  /* Slippage alert dismissed, values: false, 'high', medium, 'low' */
  const [hasDismissedSlippageAlert, setHasDismissedSlippageAlert] =
    useState(false);

  const [editQuoteTransactionsVisible, setEditQuoteTransactionsVisible] =
    useState(false);

  const [customGasEstimate, setCustomGasEstimate] = useState(null);
  const [customGasLimit, setCustomGasLimit] = useState(null);

  const [isSwiping, setIsSwiping] = useState(false);

  // TODO: use this variable in the future when calculating savings
  const [isSaving] = useState(false);
  const [isInFetch, setIsInFetch] = useState(false);

  useEffect(() => {
    navigation.setOptions(getSwapsQuotesNavbar(navigation, route, colors));
  }, [navigation, route, colors]);

  const hasConversionRate = useMemo(
    () =>
      Boolean(destinationToken) &&
      (isSwapsNativeAsset(destinationToken) ||
        (Object.keys(quotes).length > 0 &&
          (Object.values(quotes)[0]?.destinationTokenRate ?? null) !== null)),
    [destinationToken, quotes],
  );

  /* Get quotes as an array sorted by overallValue */
  const allQuotes = useMemo(() => {
    if (
      !quotes ||
      !quoteValues ||
      Object.keys(quotes).length === 0 ||
      Object.keys(quoteValues).length === 0
    ) {
      return [];
    }

    const orderedAggregators = hasConversionRate
      ? Object.values(quoteValues).sort(
          (a, b) =>
            Number(b.overallValueOfQuote) - Number(a.overallValueOfQuote),
        )
      : Object.values(quotes).sort((a, b) => {
          const comparison = new BigNumber(b.destinationAmount).comparedTo(
            a.destinationAmount,
          );
          if (comparison === 0) {
            // If the  destination amount is the same, we sort by fees ascending
            return (
              Number(quoteValues[a.aggregator]?.ethFee) -
                Number(quoteValues[b.aggregator]?.ethFee) || 0
            );
          }
          return comparison;
          // eslint-disable-next-line no-mixed-spaces-and-tabs
        });

    return orderedAggregators.map(
      (quoteValue) => quotes[quoteValue.aggregator],
    );
  }, [hasConversionRate, quoteValues, quotes]);

  /* Get the selected quote, by default is topAggId */
  const selectedQuote = useMemo(
    () => allQuotes.find((quote) => quote?.aggregator === selectedQuoteId),
    [allQuotes, selectedQuoteId],
  );
  const selectedQuoteValue = useMemo(() => {
    if (!quoteValues[selectedQuoteId] || !multiLayerL1ApprovalFeeTotal) {
      return quoteValues[selectedQuoteId];
    }
    const fees = {
      ethFee: calculateEthFeeForMultiLayer({
        multiLayerL1FeeTotal: multiLayerL1ApprovalFeeTotal,
        ethFee: quoteValues[selectedQuoteId].ethFee,
      }),
      maxEthFee: calculateEthFeeForMultiLayer({
        multiLayerL1FeeTotal: multiLayerL1ApprovalFeeTotal,
        ethFee: quoteValues[selectedQuoteId].maxEthFee,
      }),
    };
    return {
      ...quoteValues[selectedQuoteId],
      ...fees,
    };
  }, [
    // eslint-disable-next-line react-hooks/exhaustive-deps
    quoteValues[selectedQuoteId],
    multiLayerL1ApprovalFeeTotal,
    quoteValues,
    selectedQuoteId,
  ]);

  const gasEstimates = useMemo(
    () => customGasEstimate || usedGasEstimate,
    [customGasEstimate, usedGasEstimate],
  );
  const initialGasLimit = useMemo(() => {
    if (!selectedQuote) {
      return '0';
    }
    return (
      selectedQuoteValue?.tradeMaxGasLimit ||
      gasLimitWithMultiplier(
        selectedQuote?.gasEstimate,
        selectedQuote?.gasMultiplier,
      )?.toString(10) ||
      selectedQuote?.maxGas?.toString(10)
    );
  }, [selectedQuote, selectedQuoteValue]);
  const gasLimit = useMemo(
    () => customGasLimit || initialGasLimit,
    [customGasLimit, initialGasLimit],
  );
  /* Balance */
  const checkEnoughEthBalance = useCallback(
    (gasAmountHex) => {
      const gasBN = new BigNumber(gasAmountHex || '0', 16);
      const ethAmountBN = isSwapsNativeAsset(sourceToken)
        ? new BigNumber(sourceAmount)
        : new BigNumber(0);
      const ethBalanceBN = new BigNumber(accounts[selectedAddress].balance);
      const hasEnoughEthBalance = ethBalanceBN.gte(ethAmountBN.plus(gasBN));
      return hasEnoughEthBalance;
    },
    [accounts, selectedAddress, sourceAmount, sourceToken],
  );

  const balance = useBalance(accounts, balances, selectedAddress, sourceToken, {
    asUnits: true,
  });
  const [
    hasEnoughTokenBalance,
    missingTokenBalance,
    hasEnoughEthBalance,
    missingEthBalance,
  ] = useMemo(() => {
    // Token
    const sourceBN = new BigNumber(sourceAmount);
    const tokenBalanceBN = new BigNumber(balance.toString(10));
    const hasEnoughTokenBalance = tokenBalanceBN.gte(sourceBN);
    const missingTokenBalance = hasEnoughTokenBalance
      ? null
      : sourceBN.minus(tokenBalanceBN);

    const ethAmountBN = isSwapsNativeAsset(sourceToken)
      ? sourceBN
      : new BigNumber(0);
    const ethBalanceBN = new BigNumber(accounts[selectedAddress].balance);
    const gasBN = toWei(selectedQuoteValue?.maxEthFee || '0');
    const hasEnoughEthBalance = ethBalanceBN.gte(ethAmountBN.plus(gasBN));
    const missingEthBalance = hasEnoughEthBalance
      ? null
      : ethAmountBN.plus(gasBN).minus(ethBalanceBN);

    return [
      hasEnoughTokenBalance,
      missingTokenBalance,
      hasEnoughEthBalance,
      missingEthBalance,
    ];
  }, [
    accounts,
    balance,
    selectedQuoteValue,
    selectedAddress,
    sourceAmount,
    sourceToken,
  ]);

  /* Selected quote slippage */
  const shouldDisplaySlippage = useMemo(
    () =>
      (selectedQuote &&
        [SLIPPAGE_BUCKETS.MEDIUM, SLIPPAGE_BUCKETS.HIGH].includes(
          selectedQuote?.priceSlippage?.bucket,
        )) ||
      selectedQuote?.priceSlippage?.calculationError?.length > 0,
    [selectedQuote],
  );

  const slippageRatio = useMemo(
    () =>
      parseFloat(
        new BigNumber(selectedQuote?.priceSlippage?.ratio || 0, 10)
          .minus(1, 10)
          .times(100, 10)
          .toFixed(2),
        10,
      ),
    [selectedQuote],
  );

  const unableToSwap = useMemo(
    () =>
      !isInPolling ||
      isInFetch ||
      !selectedQuote ||
      !hasEnoughTokenBalance ||
      !hasEnoughEthBalance,
    [
      isInPolling,
      isInFetch,
      selectedQuote,
      hasEnoughTokenBalance,
      hasEnoughEthBalance,
    ],
  );

  /* Approval transaction if any */
  const [approvalTransaction, setApprovalTransaction] = useState(
    originalApprovalTransaction,
  );

  const approvalMinimumSpendLimit = useMemo(() => {
    if (!approvalTransaction) return '0';
    return fromTokenMinimalUnit(sourceAmount, sourceToken.decimals);
  }, [approvalTransaction, sourceAmount, sourceToken.decimals]);

  const onCancelEditQuoteTransactions = useCallback(
    () => setEditQuoteTransactionsVisible(false),
    [],
  );

  useEffect(() => {
    setApprovalTransaction(originalApprovalTransaction);
  }, [originalApprovalTransaction]);

  /* Modals, state and handlers */
  const [isFeeModalVisible, toggleFeeModal, , hideFeeModal] =
    useModalHandler(false);
  const [isQuotesModalVisible, toggleQuotesModal, , hideQuotesModal] =
    useModalHandler(false);
  const [isUpdateModalVisible, toggleUpdateModal, , hideUpdateModal] =
    useModalHandler(false);
  const [
    isPriceDifferenceModalVisible,
    togglePriceDifferenceModal,
    ,
    hidePriceDifferenceModal,
  ] = useModalHandler(false);
  const [
    isPriceImpactModalVisible,
    togglePriceImpactModal,
    ,
    hidePriceImpactModal,
  ] = useModalHandler(false);

  const [isEditingGas, , showEditingGas, hideEditingGas] =
    useModalHandler(false);
  const [isGasTooltipVisible, , showGasTooltip, hideGasTooltip] =
    useModalHandler(false);

  const handleGasFeeUpdate = useCallback(
    (changedGasEstimate, changedGasLimit) => {
      const { SwapsController } = Engine.context;
      setCustomGasEstimate(changedGasEstimate);
      SwapsController.updateQuotesWithGasPrice(changedGasEstimate);
      if (changedGasLimit && changedGasLimit !== gasLimit) {
        setCustomGasLimit(changedGasLimit);
        SwapsController.updateSelectedQuoteWithGasLimit(
          addHexPrefix(new BigNumber(changedGasLimit).toString(16)),
        );
      }
      InteractionManager.runAfterInteractions(() => {
        const parameters = {
          speed_set: changedGasEstimate?.selected,
          gas_mode: changedGasEstimate?.selected ? 'Basic' : 'Advanced',
          // TODO: how should we track EIP1559 values?
          gas_fees: [
            GAS_ESTIMATE_TYPES.LEGACY,
            GAS_ESTIMATE_TYPES.ETH_GASPRICE,
          ].includes(gasEstimateType)
            ? weiToFiat(
                toWei(
                  swapsUtils.calcTokenAmount(
                    new BigNumber(changedGasLimit, 10).times(
                      decGWEIToHexWEI(changedGasEstimate.gasPrice),
                      16,
                    ),
                    18,
                  ),
                ),
                conversionRate,
                currentCurrency,
                // eslint-disable-next-line no-mixed-spaces-and-tabs
              )
            : '',
          chain_id: chainId,
        };
        Analytics.trackEventWithParameters(
          MetaMetricsEvents.GAS_FEES_CHANGED,
          {},
        );
        Analytics.trackEventWithParameters(
          MetaMetricsEvents.GAS_FEES_CHANGED,
          parameters,
          true,
        );
      });
    },
    [chainId, conversionRate, currentCurrency, gasEstimateType, gasLimit],
  );

  /* Handlers */
  const handleAnimationEnd = useCallback(() => {
    setIsFirstLoad(false);
    if (!error?.key) {
      navigation.setParams({ leftAction: strings('swaps.edit') });
    }
  }, [error, navigation]);

  const handleRetryFetchQuotes = useCallback(() => {
    if (error?.key === swapsUtils.SwapsError.QUOTES_EXPIRED_ERROR) {
      navigation.setParams({ leftAction: strings('navigation.back') });
      setFirstLoadTime(Date.now());
      setIsFirstLoad(true);
      setTrackedRequestedQuotes(false);
      setTrackedReceivedQuotes(false);
      setTrackedError(false);
      resetAndStartPolling({
        slippage,
        sourceToken,
        destinationToken,
        sourceAmount,
        walletAddress: selectedAddress,
      });
    } else {
      navigation.pop();
    }
  }, [
    error,
    slippage,
    sourceToken,
    destinationToken,
    sourceAmount,
    selectedAddress,
    navigation,
  ]);

  const updateSwapsTransactions = useCallback(
    async (
      transactionMeta,
      approvalTransactionMetaId,
      newSwapsTransactions,
    ) => {
      const { TransactionController } = Engine.context;
      const blockNumber = await query(
        TransactionController.ethQuery,
        'blockNumber',
        [],
      );
      const currentBlock = await query(
        TransactionController.ethQuery,
        'getBlockByNumber',
        [blockNumber, false],
      );
      newSwapsTransactions[transactionMeta.id] = {
        action: 'swap',
        sourceToken: {
          address: sourceToken.address,
          decimals: sourceToken.decimals,
        },
        destinationToken: {
          address: destinationToken.address,
          decimals: destinationToken.decimals,
        },
        sourceAmount,
        destinationAmount: selectedQuote.destinationAmount,
        sourceAmountInFiat: weiToFiat(
          toWei(selectedQuote.priceSlippage?.sourceAmountInETH),
          conversionRate,
          currentCurrency,
        ),
        analytics: {
          token_from: sourceToken.symbol,
          token_from_amount: fromTokenMinimalUnitString(
            sourceAmount,
            sourceToken.decimals,
          ),
          token_to: destinationToken.symbol,
          token_to_amount: fromTokenMinimalUnitString(
            selectedQuote.destinationAmount,
            destinationToken.decimals,
          ),
          request_type: hasEnoughTokenBalance ? 'Order' : 'Quote',
          custom_slippage: slippage !== AppConstants.SWAPS.DEFAULT_SLIPPAGE,
          best_quote_source: selectedQuote.aggregator,
          available_quotes: allQuotes.length,
          network_fees_USD: weiToFiat(
            toWei(selectedQuoteValue?.ethFee),
            conversionRate,
            currentCurrency,
          ),
          network_fees_ETH: renderFromWei(toWei(selectedQuoteValue?.ethFee)),
          other_quote_selected: allQuotes[selectedQuoteId] === selectedQuote,
          chain_id: chainId,
        },
        paramsForAnalytics: {
          sentAt: currentBlock.timestamp,
          gasEstimate: selectedQuote?.gasEstimate || selectedQuote?.maxGas,
          ethAccountBalance: accounts[selectedAddress].balance,
          approvalTransactionMetaId,
        },
      };
      TransactionController.update({ swapsTransactions: newSwapsTransactions });
    },
    [
      chainId,
      accounts,
      selectedAddress,
      currentCurrency,
      selectedQuote,
      sourceToken,
      sourceAmount,
      destinationToken,
      hasEnoughTokenBalance,
      slippage,
      allQuotes,
      selectedQuoteId,
      conversionRate,
      selectedQuoteValue,
    ],
  );

  const startSwapAnalytics = useCallback(
    (selectedQuote) => {
      InteractionManager.runAfterInteractions(() => {
        const parameters = {
          token_from: sourceToken.symbol,
          token_from_amount: fromTokenMinimalUnitString(
            sourceAmount,
            sourceToken.decimals,
          ),
          token_to: destinationToken.symbol,
          token_to_amount: fromTokenMinimalUnitString(
            selectedQuote.destinationAmount,
            destinationToken.decimals,
          ),
          request_type: hasEnoughTokenBalance ? 'Order' : 'Quote',
          slippage,
          custom_slippage: slippage !== AppConstants.SWAPS.DEFAULT_SLIPPAGE,
          best_quote_source: selectedQuote.aggregator,
          available_quotes: allQuotes,
          other_quote_selected: allQuotes[selectedQuoteId] === selectedQuote,
          network_fees_USD: weiToFiat(
            toWei(selectedQuoteValue?.ethFee),
            conversionRate,
            'usd',
          ),
          network_fees_ETH: renderFromWei(toWei(selectedQuoteValue?.ethFee)),
          chain_id: chainId,
        };
        Analytics.trackEventWithParameters(MetaMetricsEvents.SWAP_STARTED, {});
        Analytics.trackEventWithParameters(
          MetaMetricsEvents.SWAP_STARTED,
          parameters,
          true,
        );
      });
    },
    // eslint-disable-next-line react-hooks/exhaustive-deps
    [
      chainId,
      sourceAmount,
      hasEnoughTokenBalance,
      slippage,
      allQuotes,
      selectedQuoteValue,
      selectedQuoteId,
      conversionRate,
      destinationToken,
    ],
  );

  const handleSwapTransaction = useCallback(
    async (
      TransactionController,
      newSwapsTransactions,
      approvalTransactionMetaId,
    ) => {
      if (!selectedQuote) {
        return;
      }

      try {
        resetTransaction();
        const { transactionMeta } = await TransactionController.addTransaction(
          {
            ...selectedQuote.trade,
            ...getTransactionPropertiesFromGasEstimates(
              gasEstimateType,
              gasEstimates,
            ),
            gas: new BigNumber(gasLimit).toString(16),
          },
          process.env.MM_FOX_CODE,
          WalletDevice.MM_MOBILE,
        );
        updateSwapsTransactions(
          transactionMeta,
          approvalTransactionMetaId,
          newSwapsTransactions,
        );
        setRecipient(selectedAddress);
        await addTokenToAssetsController(destinationToken);
        await addTokenToAssetsController(sourceToken);
      } catch (e) {
        // send analytics
      }
    },
    [
      destinationToken,
      gasEstimateType,
      gasEstimates,
      gasLimit,
      selectedQuote,
      sourceToken,
      updateSwapsTransactions,
      selectedAddress,
      setRecipient,
      resetTransaction,
    ],
  );

  const handleApprovaltransaction = useCallback(
    async (
      TransactionController,
      newSwapsTransactions,
      approvalTransactionMetaId,
      isHardwareAccount,
    ) => {
      try {
        resetTransaction();
        const { transactionMeta } = await TransactionController.addTransaction(
          {
            ...approvalTransaction,
            ...getTransactionPropertiesFromGasEstimates(
              gasEstimateType,
              gasEstimates,
            ),
          },
          process.env.MM_FOX_CODE,
          WalletDevice.MM_MOBILE,
        );

        setRecipient(selectedAddress);

        approvalTransactionMetaId = transactionMeta.id;
        newSwapsTransactions[transactionMeta.id] = {
          action: 'approval',
          sourceToken: {
            address: sourceToken.address,
            decimals: sourceToken.decimals,
          },
          destinationToken: { swaps: 'swaps' },
          upTo: new BigNumber(
            decodeApproveData(approvalTransaction.data).encodedAmount,
            16,
          ).toString(10),
        };
        if (isHardwareAccount) {
          TransactionController.hub.once(
            `${transactionMeta.id}:finished`,
            (transactionMeta) => {
              if (transactionMeta.status === TransactionStatus.submitted) {
                handleSwapTransaction(
                  TransactionController,
                  newSwapsTransactions,
                  approvalTransactionMetaId,
                  isHardwareAccount,
                );
              }
            },
          );
        }
      } catch (e) {
        // send analytics
      }
    },
    [
      approvalTransaction,
      gasEstimateType,
      gasEstimates,
      handleSwapTransaction,
      sourceToken.address,
      sourceToken.decimals,
      selectedAddress,
      setRecipient,
      resetTransaction,
    ],
  );

  const handleCompleteSwap = useCallback(async () => {
    if (!selectedQuote) {
      return;
    }

    const isHardwareAccount = isQRHardwareAccount(selectedAddress);

    startSwapAnalytics(selectedQuote);

    const { TransactionController } = Engine.context;
    const newSwapsTransactions =
      TransactionController.state.swapsTransactions || {};
    let approvalTransactionMetaId;

    if (approvalTransaction) {
      handleApprovaltransaction(
        TransactionController,
        newSwapsTransactions,
        approvalTransactionMetaId,
        isHardwareAccount,
      );

      if (isHardwareAccount) {
        navigation.dangerouslyGetParent()?.pop();
        return;
      }
    }

    handleSwapTransaction(
      TransactionController,
      newSwapsTransactions,
      approvalTransactionMetaId,
      isHardwareAccount,
    );

    navigation.dangerouslyGetParent()?.pop();
  }, [
    selectedQuote,
    selectedAddress,
    approvalTransaction,
    startSwapAnalytics,
    handleApprovaltransaction,
    handleSwapTransaction,
    navigation,
  ]);

  const onEditQuoteTransactionsGas = useCallback(() => {
    showEditingGas();
  }, [showEditingGas]);

  const onEditQuoteTransactionsApproveAmount = useCallback(() => {
    if (!approvalTransaction || !originalApprovalTransaction) {
      return;
    }
    const originalApprovalTransactionEncodedAmount = decodeApproveData(
      originalApprovalTransaction.data,
    ).encodedAmount;
    const originalAmount = fromTokenMinimalUnitString(
      hexToBN(originalApprovalTransactionEncodedAmount).toString(10),
      sourceToken.decimals,
    );
    const currentApprovalTransactionEncodedAmount = approvalTransaction
      ? decodeApproveData(approvalTransaction.data).encodedAmount
      : '0';
    const currentAmount = fromTokenMinimalUnitString(
      hexToBN(currentApprovalTransactionEncodedAmount).toString(10),
      sourceToken.decimals,
    );

    setEditQuoteTransactionsVisible(true);

    InteractionManager.runAfterInteractions(() => {
      const parameters = {
        token_from: sourceToken.symbol,
        token_from_amount: fromTokenMinimalUnitString(
          sourceAmount,
          sourceToken.decimals,
        ),
        token_to: destinationToken.symbol,
        token_to_amount: fromTokenMinimalUnitString(
          selectedQuote.destinationAmount,
          destinationToken.decimals,
        ),
        request_type: hasEnoughTokenBalance ? 'Order' : 'Quote',
        slippage,
        custom_slippage: slippage !== AppConstants.SWAPS.DEFAULT_SLIPPAGE,
        available_quotes: allQuotes.length,
        best_quote_source: selectedQuote.aggregator,
        other_quote_selected: allQuotes[selectedQuoteId] === selectedQuote,
        gas_fees: weiToFiat(
          toWei(selectedQuoteValue?.ethFee),
          conversionRate,
          currentCurrency,
        ),
        custom_spend_limit_set: originalAmount !== currentAmount,
        custom_spend_limit_amount: currentAmount,
        chain_id: chainId,
      };
      Analytics.trackEventWithParameters(
        MetaMetricsEvents.EDIT_SPEND_LIMIT_OPENED,
        {},
      );
      Analytics.trackEventWithParameters(
        MetaMetricsEvents.EDIT_SPEND_LIMIT_OPENED,
        parameters,
        true,
      );
    });
  }, [
    chainId,
    allQuotes,
    approvalTransaction,
    conversionRate,
    currentCurrency,
    destinationToken,
    selectedQuoteValue,
    hasEnoughTokenBalance,
    originalApprovalTransaction,
    selectedQuote,
    selectedQuoteId,
    slippage,
    sourceAmount,
    sourceToken,
  ]);

  const handleQuotesReceivedMetric = useCallback(() => {
    if (!selectedQuote || !selectedQuoteValue) return;
    InteractionManager.runAfterInteractions(() => {
      const parameters = {
        token_from: sourceToken.symbol,
        token_from_amount: fromTokenMinimalUnitString(
          sourceAmount,
          sourceToken.decimals,
        ),
        token_to: destinationToken.symbol,
        token_to_amount: fromTokenMinimalUnitString(
          selectedQuote.destinationAmount,
          destinationToken.decimals,
        ),
        request_type: hasEnoughTokenBalance ? 'Order' : 'Quote',
        slippage,
        custom_slippage: slippage !== AppConstants.SWAPS.DEFAULT_SLIPPAGE,
        response_time: allQuotesFetchTime,
        best_quote_source: selectedQuote.aggregator,
        network_fees_USD: weiToFiat(
          toWei(selectedQuoteValue.ethFee),
          conversionRate,
          'usd',
        ),
        network_fees_ETH: renderFromWei(toWei(selectedQuoteValue.ethFee)),
        available_quotes: allQuotes.length,
        chain_id: chainId,
      };
      Analytics.trackEventWithParameters(MetaMetricsEvents.QUOTES_RECEIVED, {});
      Analytics.trackEventWithParameters(
        MetaMetricsEvents.QUOTES_RECEIVED,
        parameters,
        true,
      );
    });
  }, [
    chainId,
    sourceToken,
    sourceAmount,
    destinationToken,
    selectedQuote,
    hasEnoughTokenBalance,
    slippage,
    allQuotesFetchTime,
    selectedQuoteValue,
    allQuotes,
    conversionRate,
  ]);

  const handleOpenQuotesModal = useCallback(() => {
    if (!selectedQuote || !selectedQuoteValue) return;
    toggleQuotesModal();
    InteractionManager.runAfterInteractions(() => {
      const parameters = {
        token_from: sourceToken.symbol,
        token_from_amount: fromTokenMinimalUnitString(
          sourceAmount,
          sourceToken.decimals,
        ),
        token_to: destinationToken.symbol,
        token_to_amount: fromTokenMinimalUnitString(
          selectedQuote.destinationAmount,
          destinationToken.decimals,
        ),
        request_type: hasEnoughTokenBalance ? 'Order' : 'Quote',
        slippage,
        custom_slippage: slippage !== AppConstants.SWAPS.DEFAULT_SLIPPAGE,
        response_time: allQuotesFetchTime,
        best_quote_source: selectedQuote.aggregator,
        network_fees_USD: weiToFiat(
          toWei(selectedQuoteValue.ethFee),
          conversionRate,
          'usd',
        ),
        network_fees_ETH: renderFromWei(toWei(selectedQuoteValue.ethFee)),
        available_quotes: allQuotes.length,
        chain_id: chainId,
      };
      Analytics.trackEventWithParameters(
        MetaMetricsEvents.ALL_AVAILABLE_QUOTES_OPENED,
        {},
      );
      Analytics.trackEventWithParameters(
        MetaMetricsEvents.ALL_AVAILABLE_QUOTES_OPENED,
        parameters,
        true,
      );
    });
  }, [
    chainId,
    selectedQuote,
    selectedQuoteValue,
    toggleQuotesModal,
    sourceToken,
    sourceAmount,
    destinationToken,
    hasEnoughTokenBalance,
    slippage,
    allQuotesFetchTime,
    conversionRate,
    allQuotes.length,
  ]);

  const handleQuotesErrorMetric = useCallback(
    (error) => {
      const data = {
        token_from: sourceToken.symbol,
        token_from_amount: fromTokenMinimalUnitString(
          sourceAmount,
          sourceToken.decimals,
        ),
        token_to: destinationToken.symbol,
        request_type: hasEnoughTokenBalance ? 'Order' : 'Quote',
        slippage,
        custom_slippage: slippage !== AppConstants.SWAPS.DEFAULT_SLIPPAGE,
        chain_id: chainId,
      };
      if (error?.key === swapsUtils.SwapsError.QUOTES_EXPIRED_ERROR) {
        InteractionManager.runAfterInteractions(() => {
          const parameters = {
            ...data,
            gas_fees: '',
          };
          Analytics.trackEventWithParameters(
            MetaMetricsEvents.QUOTES_TIMED_OUT,
            {},
          );
          Analytics.trackEventWithParameters(
            MetaMetricsEvents.QUOTES_TIMED_OUT,
            parameters,
            true,
          );
        });
      } else if (
        error?.key === swapsUtils.SwapsError.QUOTES_NOT_AVAILABLE_ERROR
      ) {
        InteractionManager.runAfterInteractions(() => {
          const parameters = { ...data };
          Analytics.trackEventWithParameters(
            MetaMetricsEvents.NO_QUOTES_AVAILABLE,
            {},
          );
          Analytics.trackEventWithParameters(
            MetaMetricsEvents.NO_QUOTES_AVAILABLE,
            parameters,
            true,
          );
        });
      } else {
        trackErrorAsAnalytics(`Swaps: ${error?.key}`, error?.description);
      }
    },
    [
      chainId,
      sourceToken,
      sourceAmount,
      destinationToken,
      hasEnoughTokenBalance,
      slippage,
    ],
  );

  const handleSlippageAlertPress = useCallback(() => {
    if (!selectedQuote) {
      return;
    }
    setHasDismissedSlippageAlert(selectedQuote.priceSlippage?.bucket ?? false);
  }, [selectedQuote]);

  const buyEth = useCallback(() => {
    try {
      navigation.navigate('FiatOnRampAggregator');
    } catch (error) {
      Logger.error(error, 'Navigation: Error when navigating to buy ETH.');
    }
    InteractionManager.runAfterInteractions(() => {
      Analytics.trackEvent(MetaMetricsEvents.RECEIVE_OPTIONS_PAYMENT_REQUEST);
    });
  }, [navigation]);

  const handleTermsPress = useCallback(
    () =>
      navigation.navigate('Webview', {
        screen: 'SimpleWebview',
        params: {
          url: AppConstants.URLS.TERMS_AND_CONDITIONS,
        },
      }),
    [navigation],
  );

  /* Effects */

  /* Main polling effect */
  useEffect(() => {
    resetAndStartPolling({
      slippage,
      sourceToken,
      destinationToken,
      sourceAmount,
      walletAddress: selectedAddress,
    });

    return () => {
      const { SwapsController } = Engine.context;
      SwapsController.stopPollingAndResetState();
    };
    // eslint-disable-next-line react-hooks/exhaustive-deps
  }, [
    destinationToken.address,
    selectedAddress,
    slippage,
    sourceAmount,
    sourceToken.address,
  ]);

  /** selectedQuote alert effect */
  useEffect(() => {
    if (!selectedQuote) {
      return setHasDismissedSlippageAlert(false);
    }
    if (
      Boolean(hasDismissedSlippageAlert) &&
      selectedQuote?.priceSlippage?.bucket !== hasDismissedSlippageAlert
    ) {
      return setHasDismissedSlippageAlert(false);
    }
  }, [hasDismissedSlippageAlert, selectedQuote]);

  /* First load effect: handle initial animation */
  useEffect(() => {
    if (isFirstLoad && !shouldFinishFirstLoad) {
      if (firstLoadTime < quotesLastFetched || error) {
        setShouldFinishFirstLoad(true);
        if (!error) {
          navigation.setParams({ leftAction: strings('swaps.edit') });
        }
      }
    }
  }, [
    error,
    firstLoadTime,
    isFirstLoad,
    navigation,
    quotesLastFetched,
    shouldFinishFirstLoad,
  ]);

  useEffect(() => {
    let maxFetchTime = 0;
    allQuotes.forEach((quote) => {
      maxFetchTime = Math.max(maxFetchTime, quote?.fetchTime);
    });
    setAllQuotesFetchTime(maxFetchTime);
  }, [allQuotes]);

  /* selectedQuoteId effect: when topAggId changes make it selected by default */
  useEffect(() => setSelectedQuoteId(topAggId), [topAggId]);

  /* IsInFetch effect: hide every modal, handle countdown */
  useEffect(() => {
    const tick = setInterval(() => {
      const newRemainingTime =
        quotesLastFetched + quoteRefreshSeconds * 1000 - Date.now() + 1000;
      // If newRemainingTime > remainingTime means that a new set of quotes were fetched
      if (newRemainingTime > remainingTime) {
        hideFeeModal();
        hideQuotesModal();
        hidePriceDifferenceModal();
        hidePriceImpactModal();
        onCancelEditQuoteTransactions();
        hideEditingGas();
      }

      // If newRemainingTime < 0 means that quotes are still being fetched
      // then we show a loader
      if (!isInFetch && newRemainingTime < 0) {
        setIsInFetch(true);
      } else if (isInFetch && newRemainingTime > 0) {
        setIsInFetch(false);
      }

      setRemainingTime(newRemainingTime);
    }, 1000);
    return () => {
      clearInterval(tick);
    };
  }, [
    hideFeeModal,
    hideEditingGas,
    hideQuotesModal,
    onCancelEditQuoteTransactions,
    isInFetch,
    quotesLastFetched,
    quoteRefreshSeconds,
    remainingTime,
    hidePriceDifferenceModal,
    hidePriceImpactModal,
  ]);

  /* errorKey effect: hide every modal */
  useEffect(() => {
    if (error) {
      hideFeeModal();
      hideQuotesModal();
      hideUpdateModal();
      hidePriceDifferenceModal();
      onCancelEditQuoteTransactions();
      hideEditingGas();
    }
  }, [
    error,
    hideFeeModal,
    hideEditingGas,
    hideQuotesModal,
    handleQuotesErrorMetric,
    onCancelEditQuoteTransactions,
    hidePriceDifferenceModal,
    hideUpdateModal,
  ]);

  /** Gas Effects */

  const [pollToken, setPollToken] = useState(null);

  useEffect(() => {
    const { GasFeeController } = Engine.context;
    async function polling() {
      const newPollToken =
        await GasFeeController.getGasFeeEstimatesAndStartPolling(pollToken);
      setPollToken(newPollToken);
    }
    if (isInPolling) {
      polling();
      return () => {
        GasFeeController.stopPolling(pollToken);
        setPollToken(null);
      };
    }
    // eslint-disable-next-line react-hooks/exhaustive-deps
  }, [isInPolling]);

  useEffect(
    () => {
      if (selectedQuote) {
        const { SwapsController } = Engine.context;
        let gasEstimate = null;
        let customGasAreIncompatible = false;
        if (gasEstimateType === GAS_ESTIMATE_TYPES.ETH_GASPRICE) {
          // Added a selected property because for ETH_GASPRICE any user change will lead
          // to stop updating the estimates, unless there is an option selected.
          customGasAreIncompatible =
            Boolean(customGasEstimate) &&
            'estimatedBaseFee' in customGasEstimate;
          gasEstimate = {
            gasPrice: gasFeeEstimates.gasPrice,
            selected: DEFAULT_GAS_FEE_OPTION_LEGACY,
          };
        } else if (gasEstimateType === GAS_ESTIMATE_TYPES.LEGACY) {
          customGasAreIncompatible =
            Boolean(customGasEstimate) &&
            'estimatedBaseFee' in customGasEstimate;
          const selected =
            customGasEstimate?.selected || DEFAULT_GAS_FEE_OPTION_LEGACY;
          gasEstimate = { gasPrice: gasFeeEstimates[selected], selected };
        } else if (gasEstimateType === GAS_ESTIMATE_TYPES.FEE_MARKET) {
          customGasAreIncompatible =
            Boolean(customGasEstimate) && 'gasPrice' in customGasEstimate;
          const selected =
            customGasEstimate?.selected || DEFAULT_GAS_FEE_OPTION_FEE_MARKET;
          gasEstimate = {
            maxFeePerGas: gasFeeEstimates[selected].suggestedMaxFeePerGas,
            maxPriorityFeePerGas:
              gasFeeEstimates[selected].suggestedMaxPriorityFeePerGas,
            estimatedBaseFee: gasFeeEstimates.estimatedBaseFee,
            selected,
          };
        }
        if (
          gasEstimate &&
          (!customGasEstimate ||
            customGasEstimate?.selected ||
            customGasAreIncompatible)
        ) {
          setAnimateOnGasChange(true);
          setCustomGasEstimate(gasEstimate);
          SwapsController.updateQuotesWithGasPrice(gasEstimate);
        }
      }
    },
    // `customGasEstimate` is removed from dependency array because handleGasFeeUpdate updates it
    // leading to a infinite recursive call
    // eslint-disable-next-line react-hooks/exhaustive-deps
    [gasEstimateType, gasFeeEstimates, selectedQuote],
  );

  useEffect(() => {
    if (animateOnGasChange) setAnimateOnGasChange(false);
  }, [animateOnGasChange]);

  const onGasAnimationStart = useCallback(() => setIsAnimating(true), []);
  const onGasAnimationEnd = useCallback(() => setIsAnimating(false), []);

  /** Metrics Effects */
  /* Metrics: Quotes requested */
  useEffect(() => {
    if (!isInFetch) return;
    if (trackedRequestedQuotes) return;
    setTrackedRequestedQuotes(true);
    const data = {
      token_from: sourceToken.symbol,
      token_from_amount: fromTokenMinimalUnitString(
        sourceAmount,
        sourceToken.decimals,
      ),
      token_to: destinationToken.symbol,
      request_type: hasEnoughTokenBalance ? 'Order' : 'Quote',
      custom_slippage: slippage !== AppConstants.SWAPS.DEFAULT_SLIPPAGE,
      chain_id: chainId,
    };
    navigation.setParams({ requestedTrade: data });
    navigation.setParams({ selectedQuote: undefined });
    navigation.setParams({ quoteBegin: Date.now() });
    InteractionManager.runAfterInteractions(() => {
      Analytics.trackEventWithParameters(
        MetaMetricsEvents.QUOTES_REQUESTED,
        {},
      );
      Analytics.trackEventWithParameters(
        MetaMetricsEvents.QUOTES_REQUESTED,
        data,
        true,
      );
    });
  }, [
    chainId,
    destinationToken,
    hasEnoughTokenBalance,
    isInFetch,
    navigation,
    slippage,
    sourceAmount,
    sourceToken,
    trackedRequestedQuotes,
  ]);

  /* Metrics: Quotes received */
  useEffect(() => {
    if (isInFetch) return;
    if (!selectedQuote) return;
    if (trackedReceivedQuotes) return;
    setTrackedReceivedQuotes(true);
    navigation.setParams({ selectedQuote });
    handleQuotesReceivedMetric();
  }, [
    isInFetch,
    navigation,
    selectedQuote,
    quotesLastFetched,
    handleQuotesReceivedMetric,
    trackedReceivedQuotes,
  ]);

  /* Metrics: Quotes error */
  useEffect(() => {
    if (!error?.key || trackedError) return;
    setTrackedError(true);
    handleQuotesErrorMetric(error);
  }, [error, handleQuotesErrorMetric, trackedError]);

  useEffect(() => {
    if (!multiLayerFeeNetwork) {
      return;
    }
    const getEstimatedL1ApprovalFee = async () => {
      try {
        const eth = new Eth(Engine.context.NetworkController.provider);
        let l1ApprovalFeeTotal = '0x0';
        if (approvalTransaction) {
          l1ApprovalFeeTotal = await fetchEstimatedMultiLayerL1Fee(eth, {
            txParams: {
              ...approvalTransaction,
              value: '0x0', // For approval txs we need to use "0x0" here.
            },
            chainId,
          });
          setMultiLayerL1ApprovalFeeTotal(l1ApprovalFeeTotal);
        }
      } catch (e) {
        Logger.error(e, 'fetchEstimatedMultiLayerL1Fee call failed');
        setMultiLayerL1ApprovalFeeTotal(null);
      }
    };
    getEstimatedL1ApprovalFee();
  }, [multiLayerFeeNetwork, approvalTransaction, chainId]);

  const openLinkAboutGas = () =>
    Linking.openURL(
      'https://community.metamask.io/t/what-is-gas-why-do-transactions-take-so-long/3172',
    );

  /* Rendering */
  if (isFirstLoad || (!error?.key && !selectedQuote)) {
    return (
      <ScreenView contentContainerStyle={styles.screen} scrollEnabled={false}>
        <LoadingAnimation
          finish={shouldFinishFirstLoad}
          onAnimationEnd={handleAnimationEnd}
          aggregatorMetadata={aggregatorMetadata}
          headPan={false}
        />
      </ScreenView>
    );
  }

  if (!isInPolling && error?.key) {
    const [errorTitle, errorMessage, errorAction] = getErrorMessage(error?.key);
    const errorIcon =
      error?.key === swapsUtils.SwapsError.QUOTES_EXPIRED_ERROR ? (
        <MaterialCommunityIcons
          name="clock-outline"
          style={[styles.errorIcon, styles.expiredIcon]}
        />
      ) : (
        <MaterialCommunityIcons
          name="alert-outline"
          style={[styles.errorIcon]}
        />
      );

    return (
      <ScreenView contentContainerStyle={styles.screen}>
        <View style={[styles.content, styles.errorViewContent]}>
          {errorIcon}
          <Text primary centered style={styles.errorTitle}>
            {errorTitle}
          </Text>
          <Text centered style={styles.errorText}>
            {errorMessage}
          </Text>
        </View>
        <View style={styles.bottomSection}>
          <StyledButton
            type="blue"
            containerStyle={styles.ctaButton}
            onPress={handleRetryFetchQuotes}
          >
            {errorAction}
          </StyledButton>
        </View>
      </ScreenView>
    );
  }

  const disabledView =
    shouldDisplaySlippage &&
    !hasDismissedSlippageAlert &&
    hasEnoughTokenBalance &&
    hasEnoughEthBalance;

  return (
    <ScreenView
      contentContainerStyle={styles.screen}
      style={styles.container}
      keyboardShouldPersistTaps="handled"
      scrollEnabled={!isSwiping}
    >
      <View style={styles.topBar}>
        {(!hasEnoughTokenBalance || !hasEnoughEthBalance) && (
          <View style={styles.alertBar}>
            <Alert small type={AlertType.Info}>
              {`${strings('swaps.you_need')} `}
              <Text reset bold>
                {!hasEnoughTokenBalance && !isSwapsNativeAsset(sourceToken)
                  ? `${renderFromTokenMinimalUnit(
                      missingTokenBalance,
                      sourceToken.decimals,
                    )} ${
                      sourceToken.symbol
                      // eslint-disable-next-line no-mixed-spaces-and-tabs
                    } `
                  : `${renderFromWei(missingEthBalance)} ${getTicker(ticker)} `}
              </Text>
              {!hasEnoughTokenBalance
                ? `${strings('swaps.more_to_complete')} `
                : `${strings('swaps.more_gas_to_complete')} `}
              {(isSwapsNativeAsset(sourceToken) ||
                (hasEnoughTokenBalance && !hasEnoughEthBalance)) && (
                <Text link underline small onPress={buyEth}>
                  {strings('swaps.buy_more', { ticker: getTicker(ticker) })}
                </Text>
              )}
            </Alert>
          </View>
        )}
        {!!selectedQuote &&
          hasEnoughTokenBalance &&
          hasEnoughEthBalance &&
          shouldDisplaySlippage && (
            <View style={styles.alertBar}>
              <ActionAlert
                type={
                  selectedQuote.priceSlippage?.bucket === SLIPPAGE_BUCKETS.HIGH
                    ? AlertType.Error
                    : AlertType.Warning
                }
                action={
                  hasDismissedSlippageAlert
                    ? undefined
                    : strings('swaps.i_understand')
                }
                onPress={handleSlippageAlertPress}
                onInfoPress={
                  selectedQuote.priceSlippage?.calculationError?.length > 0
                    ? togglePriceImpactModal
                    : togglePriceDifferenceModal
                }
              >
                {(textStyle) =>
                  selectedQuote.priceSlippage?.calculationError?.length > 0 ? (
                    <>
                      <Text style={textStyle} bold centered>
                        {strings('swaps.market_price_unavailable_title')}
                      </Text>
                      <Text style={textStyle} small centered>
                        {strings('swaps.market_price_unavailable')}
                      </Text>
                    </>
                  ) : (
                    <>
                      <Text style={textStyle} bold centered>
                        {strings('swaps.price_difference', {
                          amount: `~${slippageRatio}%`,
                        })}
                      </Text>
                      <Text style={textStyle} centered>
                        {strings('swaps.about_to_swap')}{' '}
                        {renderFromTokenMinimalUnit(
                          selectedQuote.sourceAmount,
                          sourceToken.decimals,
                        )}{' '}
                        {sourceToken.symbol} (~
                        <Text reset upper>
                          {weiToFiat(
                            toWei(
                              selectedQuote.priceSlippage?.sourceAmountInETH ||
                                0,
                            ),
                            conversionRate,
                            currentCurrency,
                          )}
                        </Text>
                        ) {strings('swaps.for')}{' '}
                        {renderFromTokenMinimalUnit(
                          selectedQuote.destinationAmount,
                          destinationToken.decimals,
                        )}{' '}
                        {destinationToken.symbol} (~
                        <Text reset upper>
                          {weiToFiat(
                            toWei(
                              selectedQuote.priceSlippage
                                ?.destinationAmountInETH || 0,
                            ),
                            conversionRate,
                            currentCurrency,
                          )}
                        </Text>
                        ).
                      </Text>
                    </>
                  )
                }
              </ActionAlert>
            </View>
          )}
        {isInPolling && (
          <TouchableOpacity
            onPress={toggleUpdateModal}
            disabled={disabledView}
            style={[styles.timerWrapper, disabledView && styles.disabled]}
          >
            {isInFetch ? (
              <>
                <ActivityIndicator size="small" />
                <Text style={styles.fetchingText}>
                  {' '}
                  {strings('swaps.fetching_new_quotes')}
                </Text>
              </>
            ) : (
              <Text primary>
                {pollingCyclesLeft > 0
                  ? strings('swaps.new_quotes_in')
                  : strings('swaps.quotes_expire_in')}{' '}
                <Text
                  bold
                  primary
                  style={[
                    styles.timer,
                    remainingTime < 30000 && styles.timerHiglight,
                  ]}
                >
                  {new Date(remainingTime).toISOString().substr(15, 4)}
                </Text>
              </Text>
            )}
          </TouchableOpacity>
        )}
        {!isInPolling && (
          <View style={[styles.timerWrapper, disabledView && styles.disabled]}>
            <Text>...</Text>
          </View>
        )}
      </View>

      <View
        style={[styles.content, disabledView && styles.disabled]}
        pointerEvents={disabledView ? 'none' : 'auto'}
      >
        {selectedQuote && (
          <>
            <View style={styles.sourceTokenContainer}>
              <Text style={styles.tokenText}>
                {renderFromTokenMinimalUnit(
                  selectedQuote.sourceAmount,
                  sourceToken.decimals,
                )}
              </Text>
              <TokenIcon
                style={styles.tokenIcon}
                icon={sourceToken.iconUrl}
                symbol={sourceToken.symbol}
              />
              <Text style={styles.tokenText}>{sourceToken.symbol}</Text>
            </View>
            <IonicIcon style={styles.arrowDown} name="md-arrow-down" />
            <View style={styles.sourceTokenContainer}>
              <TokenIcon
                style={styles.tokenIcon}
                icon={destinationToken.iconUrl}
                symbol={destinationToken.symbol}
              />
              <Text style={[styles.tokenText, styles.tokenTextDestination]}>
                {destinationToken.symbol}
              </Text>
            </View>
            <Text
              primary
              style={styles.amount}
              numberOfLines={1}
              adjustsFontSizeToFit
              allowFontScaling
            >
              ~
              {renderFromTokenMinimalUnit(
                selectedQuote.destinationAmount,
                destinationToken.decimals,
              )}
            </Text>
            <View style={styles.exchangeRate}>
              <Ratio
                sourceAmount={selectedQuote.sourceAmount}
                sourceToken={sourceToken}
                destinationAmount={selectedQuote.destinationAmount}
                destinationToken={destinationToken}
              />
            </View>
          </>
        )}
      </View>

      <View
        style={[styles.bottomSection, disabledView && styles.disabled]}
        pointerEvents={disabledView ? 'none' : 'auto'}
      >
        {selectedQuote && (
          <QuotesSummary style={styles.quotesSummary}>
            <QuotesSummary.Header
              style={styles.quotesSummaryHeader}
              savings={isSaving}
            >
              <QuotesSummary.HeaderText style={styles.bestQuoteText} bold>
                {isSaving
                  ? strings('swaps.savings')
                  : strings('swaps.using_best_quote')}
              </QuotesSummary.HeaderText>
              {allQuotes.length > 1 && (
                <TouchableOpacity
                  onPress={handleOpenQuotesModal}
                  disabled={isInFetch}
                >
                  <QuotesSummary.HeaderText small>
                    {strings('swaps.view_details')} →
                  </QuotesSummary.HeaderText>
                </TouchableOpacity>
              )}
            </QuotesSummary.Header>
            <QuotesSummary.Body>
              <View style={styles.quotesRow}>
                <View style={styles.quotesDescription}>
                  <View style={styles.quotesLegend}>
                    <Text primary bold>
                      {strings('swaps.estimated_gas_fee')}
                    </Text>
                    <TouchableOpacity
                      style={styles.gasInfoContainer}
                      onPress={showGasTooltip}
                      hitSlop={styles.hitSlop}
                    >
                      <MaterialCommunityIcons
                        name="information"
                        size={13}
                        style={styles.gasInfoIcon}
                      />
                    </TouchableOpacity>
                  </View>
                </View>

                {usedGasEstimate.gasPrice ? (
                  <View style={styles.quotesFiatColumn}>
                    <Text primary bold>
                      {renderFromWei(toWei(selectedQuoteValue?.ethFee))}{' '}
                      {getTicker(ticker)}
                    </Text>
                    <Text primary bold upper>
                      {`  ${
                        weiToFiat(
                          toWei(selectedQuoteValue?.ethFee),
                          conversionRate,
                          currentCurrency,
                        ) || ''
                      }`}
                    </Text>
                  </View>
                ) : (
                  <FadeAnimationView
                    valueToWatch={`${selectedQuoteValue?.ethFee}${selectedQuoteValue?.maxEthFee}`}
                    animateOnChange={animateOnGasChange}
                    onAnimationStart={onGasAnimationStart}
                    onAnimationEnd={onGasAnimationEnd}
                    style={styles.quotesFiatColumn}
                  >
                    {primaryCurrency === 'ETH' ? (
                      <>
                        <Text>
                          {`${
                            weiToFiat(
                              toWei(selectedQuoteValue?.ethFee),
                              conversionRate,
                              currentCurrency,
                            ) || ''
                          } `}
                        </Text>
                        <TouchableOpacity
                          disabled={unableToSwap}
                          onPress={
                            unableToSwap
                              ? undefined
                              : onEditQuoteTransactionsGas
                          }
                        >
                          <Text
                            bold
                            upper
                            link={!unableToSwap}
                            underline={!unableToSwap}
                          >
                            {renderFromWei(toWei(selectedQuoteValue?.ethFee))}{' '}
                            {getTicker(ticker)}
                          </Text>
                        </TouchableOpacity>
                      </>
                    ) : (
                      <>
                        <TouchableOpacity
                          disabled={unableToSwap}
                          onPress={
                            unableToSwap
                              ? undefined
                              : onEditQuoteTransactionsGas
                          }
                        >
                          <Text
                            upper
                            link={!unableToSwap}
                            underline={!unableToSwap}
                          >
                            {renderFromWei(toWei(selectedQuoteValue?.ethFee))}{' '}
                            {getTicker(ticker)}
                          </Text>
                        </TouchableOpacity>
                        <Text primary bold>
                          {` ${
                            weiToFiat(
                              toWei(selectedQuoteValue?.ethFee),
                              conversionRate,
                              currentCurrency,
                            ) || ''
                          }`}
                        </Text>
                      </>
                    )}
                  </FadeAnimationView>
                )}
              </View>

              <View style={styles.quotesRow}>
                {usedGasEstimate.gasPrice ? (
                  <>
                    <View style={styles.quotesDescription}>
                      <View style={styles.quotesLegend}>
                        <Text>{strings('swaps.max_gas_fee')} </Text>
                      </View>
                    </View>
                    <View style={styles.quotesFiatColumn}>
                      <Text>
                        {renderFromWei(
                          toWei(selectedQuoteValue?.maxEthFee || '0x0'),
                        )}{' '}
                        {getTicker(ticker)}
                      </Text>
                      <Text upper>
                        {`  ${
                          weiToFiat(
                            toWei(selectedQuoteValue?.maxEthFee),
                            conversionRate,
                            currentCurrency,
                          ) || ''
                        }`}
                      </Text>
                    </View>
                  </>
                ) : (
                  <>
                    <View style={styles.quotesDescription} />
                    <FadeAnimationView
                      valueToWatch={`${selectedQuoteValue?.ethFee}${selectedQuoteValue?.maxEthFee}`}
                      animateOnChange={animateOnGasChange}
                      style={styles.quotesFiatColumn}
                    >
                      <Text small primary bold>
                        {strings('transaction_review_eip1559.max_fee')}:
                      </Text>
                      <Text small primary>
                        {primaryCurrency === 'ETH'
                          ? ` ${renderFromWei(
                              toWei(selectedQuoteValue?.maxEthFee || '0x0'),
                            )} ${getTicker(ticker)}` // eslint-disable-line
                          : ` ${
                              weiToFiat(
                                toWei(selectedQuoteValue?.maxEthFee),
                                conversionRate,
                                currentCurrency,
                              ) || '' // eslint-disable-next-line
                            }`}
                      </Text>
                    </FadeAnimationView>
                  </>
                )}
              </View>

              {!!approvalTransaction && !unableToSwap && (
                <View style={styles.quotesRow}>
                  <Text>
                    <Text>{`${strings('swaps.enable.this_will')} `}</Text>
                    <Text bold>
                      {`${strings('swaps.enable.enable_asset', {
                        asset: sourceToken.symbol,
                      })} `}
                    </Text>
                    <Text>{`${strings('swaps.enable.for_swapping')} `}</Text>
                  </Text>
                  <TouchableOpacity
                    onPress={onEditQuoteTransactionsApproveAmount}
                  >
                    <Text link>{`${strings('swaps.enable.edit_limit')}`}</Text>
                  </TouchableOpacity>
                </View>
              )}
              <QuotesSummary.Separator />
              <View style={styles.quotesRow}>
                <TouchableOpacity
                  style={styles.quotesRow}
                  onPress={toggleFeeModal}
                >
                  <Text small>
                    {`${strings('swaps.quotes_include_fee', {
                      fee: selectedQuote.fee,
                    })} `}
                    <MaterialCommunityIcons
                      name="information"
                      style={styles.infoIcon}
                    />
                  </Text>
                </TouchableOpacity>
              </View>
            </QuotesSummary.Body>
          </QuotesSummary>
        )}
        <SliderButton
          incompleteText={
            <Text style={styles.sliderButtonText}>
              {`${strings('swaps.swipe_to')} `}
              <Text reset bold>
                {strings('swaps.swap')}
              </Text>
            </Text>
          }
          onSwipeChange={setIsSwiping}
          completeText={
            <Text style={styles.sliderButtonText}>
              {strings('swaps.completed_swap')}
            </Text>
          }
          disabled={unableToSwap || isAnimating}
          onComplete={handleCompleteSwap}
        />
        <TouchableOpacity onPress={handleTermsPress} style={styles.termsButton}>
          <Text link centered>
            {strings('swaps.terms_of_service')}
          </Text>
        </TouchableOpacity>
      </View>

      <InfoModal
        isVisible={isUpdateModalVisible}
        toggleModal={toggleUpdateModal}
        title={strings('swaps.quotes_update_often')}
        body={
          <Text style={styles.text}>
            {strings('swaps.quotes_update_often_text')}
          </Text>
        }
      />
      <InfoModal
        isVisible={isPriceDifferenceModalVisible}
        toggleModal={togglePriceDifferenceModal}
        title={strings('swaps.price_difference_title')}
        body={
          <Text style={styles.text}>
            {strings('swaps.price_difference_body')}
          </Text>
        }
      />
      <InfoModal
        isVisible={isPriceImpactModalVisible}
        toggleModal={togglePriceImpactModal}
        title={strings('swaps.price_impact_title')}
        body={
          <Text style={styles.text}>{strings('swaps.price_impact_body')}</Text>
        }
      />
      <InfoModal
        isVisible={isFeeModalVisible}
        toggleModal={toggleFeeModal}
        title={strings('swaps.metamask_swap_fee')}
        body={
          <Text style={styles.text}>
            {strings('swaps.fee_text.get_the')}{' '}
            <Text bold>{strings('swaps.fee_text.best_price')}</Text>{' '}
            {strings('swaps.fee_text.from_the')}{' '}
            <Text bold>{strings('swaps.fee_text.top_liquidity')}</Text>{' '}
            {selectedQuote && selectedQuote?.fee > 0
              ? strings('swaps.fee_text.fee_is_applied', {
                  fee: `${selectedQuote.fee}%`,
                })
              : strings('swaps.fee_text.fee_is_not_applied')}
          </Text>
        }
      />
      <InfoModal
        isVisible={isGasTooltipVisible}
        title={strings(`swaps.gas_education_title`)}
        toggleModal={hideGasTooltip}
        body={
          <View>
            <Text grey infoModal>
              {strings('swaps.gas_education_1')}
              {strings(
                `swaps.gas_education_2${isMainnet ? '_ethereum' : ''}`,
              )}{' '}
              <Text bold>{strings('swaps.gas_education_3')}</Text>
            </Text>
            <Text grey infoModal>
              {strings('swaps.gas_education_4')}{' '}
              <Text bold>{strings('swaps.gas_education_5')} </Text>
              {strings('swaps.gas_education_6')}
            </Text>
            <Text grey infoModal>
              <Text bold>{strings('swaps.gas_education_7')} </Text>
              {strings('swaps.gas_education_8')}
            </Text>
            <TouchableOpacity onPress={openLinkAboutGas}>
              <Text grey link infoModal>
                {strings('swaps.gas_education_learn_more')}
              </Text>
            </TouchableOpacity>
          </View>
        }
      />

      <QuotesModal
        isVisible={isQuotesModalVisible}
        toggleModal={toggleQuotesModal}
        quotes={allQuotes}
        sourceToken={sourceToken}
        destinationToken={destinationToken}
        selectedQuote={selectedQuoteId}
        showOverallValue={hasConversionRate}
        ticker={getTicker(ticker)}
        multiLayerL1ApprovalFeeTotal={multiLayerL1ApprovalFeeTotal}
      />

      <ApprovalTransactionEditionModal
        approvalTransaction={approvalTransaction}
        editQuoteTransactionsVisible={editQuoteTransactionsVisible}
        minimumSpendLimit={approvalMinimumSpendLimit}
        onCancelEditQuoteTransactions={onCancelEditQuoteTransactions}
        setApprovalTransaction={setApprovalTransaction}
        sourceToken={sourceToken}
        chainId={chainId}
      />

      <GasEditModal
        isVisible={isEditingGas}
        gasEstimateType={gasEstimateType}
        gasFeeEstimates={gasFeeEstimates}
        defaultGasFeeOptionFeeMarket={DEFAULT_GAS_FEE_OPTION_FEE_MARKET}
        defaultGasFeeOptionFeeLegacy={DEFAULT_GAS_FEE_OPTION_LEGACY}
        onGasUpdate={handleGasFeeUpdate}
        dismiss={hideEditingGas}
        customGasFee={usedCustomGas}
        gasLimit={gasLimit}
        customGasLimit={customGasLimit}
        initialGasLimit={initialGasLimit}
        tradeGasLimit={selectedQuoteValue?.tradeGasLimit}
        isNativeAsset={isSwapsNativeAsset(sourceToken)}
        tradeValue={selectedQuote?.trade?.value || '0x0'}
        sourceAmount={sourceAmount}
        checkEnoughEthBalance={checkEnoughEthBalance}
        animateOnChange={animateOnGasChange}
      />
    </ScreenView>
  );
}

SwapsQuotesView.propTypes = {
  swapsTokens: PropTypes.arrayOf(PropTypes.object),
  /**
   * Map of accounts to information objects including balances
   */
  accounts: PropTypes.object,
  /**
   * An object containing token balances for current account and network in the format address => balance
   */
  balances: PropTypes.object,
  /**
   * ETH to current currency conversion rate
   */
  conversionRate: PropTypes.number,
  /**
   * Currency code of the currently-active currency
   */
  currentCurrency: PropTypes.string,
  /**
   * A string that represents the selected address
   */
  selectedAddress: PropTypes.string,
  /**
   * Chain Id
   */
  chainId: PropTypes.string,
  /**
   * Native asset ticker
   */
  ticker: PropTypes.string,
  /**
   * Primary currency, either ETH or Fiat
   */
  primaryCurrency: PropTypes.string,
  isInPolling: PropTypes.bool,
  quotesLastFetched: PropTypes.number,
  topAggId: PropTypes.string,
  /**
   * Aggregator metada from Swaps controller API
   */
  aggregatorMetadata: PropTypes.object,
  pollingCyclesLeft: PropTypes.number,
  quotes: PropTypes.object,
  quoteValues: PropTypes.object,
  approvalTransaction: PropTypes.object,
  error: PropTypes.object,
  quoteRefreshSeconds: PropTypes.number,
  gasEstimateType: PropTypes.string,
  gasFeeEstimates: PropTypes.object,
  usedGasEstimate: PropTypes.object,
  usedCustomGas: PropTypes.object,
  setRecipient: PropTypes.func,
  resetTransaction: PropTypes.func,
};

const mapStateToProps = (state) => ({
  accounts: state.engine.backgroundState.AccountTrackerController.accounts,
  chainId: selectChainId(state),
  ticker: selectTicker(state),
  selectedAddress:
    state.engine.backgroundState.PreferencesController.selectedAddress,
  balances:
    state.engine.backgroundState.TokenBalancesController.contractBalances,
  conversionRate:
    state.engine.backgroundState.CurrencyRateController.conversionRate,
  currentCurrency:
    state.engine.backgroundState.CurrencyRateController.currentCurrency,
  isInPolling: state.engine.backgroundState.SwapsController.isInPolling,
  quotesLastFetched:
    state.engine.backgroundState.SwapsController.quotesLastFetched,
  pollingCyclesLeft:
    state.engine.backgroundState.SwapsController.pollingCyclesLeft,
  topAggId: state.engine.backgroundState.SwapsController.topAggId,
  aggregatorMetadata:
    state.engine.backgroundState.SwapsController.aggregatorMetadata,
  quotes: state.engine.backgroundState.SwapsController.quotes,
  quoteValues: state.engine.backgroundState.SwapsController.quoteValues,
  approvalTransaction:
    state.engine.backgroundState.SwapsController.approvalTransaction,
  error: state.engine.backgroundState.SwapsController.error,
  quoteRefreshSeconds:
    state.engine.backgroundState.SwapsController.quoteRefreshSeconds,
  gasEstimateType:
    state.engine.backgroundState.GasFeeController.gasEstimateType,
  gasFeeEstimates:
    state.engine.backgroundState.GasFeeController.gasFeeEstimates,
  usedGasEstimate: state.engine.backgroundState.SwapsController.usedGasEstimate,
  usedCustomGas: state.engine.backgroundState.SwapsController.usedCustomGas,
  primaryCurrency: state.settings.primaryCurrency,
  swapsTokens: swapsTokensSelector(state),
});

const mapDispatchToProps = (dispatch) => ({
  setRecipient: (from) => dispatch(setRecipient(from, '', '', '', '')),
  resetTransaction: () => dispatch(resetTransaction()),
});

export default connect(mapStateToProps, mapDispatchToProps)(SwapsQuotesView);<|MERGE_RESOLUTION|>--- conflicted
+++ resolved
@@ -78,14 +78,11 @@
 import Logger from '../../../util/Logger';
 import { useTheme } from '../../../util/theme';
 import { isQRHardwareAccount } from '../../../util/address';
-<<<<<<< HEAD
 import {
   selectChainId,
   selectTicker,
 } from '../../../selectors/networkController';
-=======
 import { resetTransaction, setRecipient } from '../../../actions/transaction';
->>>>>>> c0f675a2
 
 const POLLING_INTERVAL = 30000;
 const SLIPPAGE_BUCKETS = {
