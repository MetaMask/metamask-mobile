--- conflicted
+++ resolved
@@ -19,14 +19,8 @@
   TransactionStatus,
   CHAIN_IDS,
 } from '@metamask/transaction-controller';
-import { query, toChecksumHexAddress } from '@metamask/controller-utils';
+import { query } from '@metamask/controller-utils';
 import { GAS_ESTIMATE_TYPES } from '@metamask/gas-fee-controller';
-import { useAsyncResultOrThrow } from '../../hooks/useAsyncResult';
-import {
-  ContractExchangeRates,
-  fetchTokenContractExchangeRates,
-  CodefiTokenPricesServiceV2,
-} from '@metamask/assets-controllers';
 
 import {
   addHexPrefix,
@@ -90,7 +84,7 @@
   selectSwapsUsedGasEstimate,
   swapsTokensSelector,
 } from '../../../reducers/swaps';
-import { decGWEIToHexWEI, hexToDecimal } from '../../../util/conversions';
+import { decGWEIToHexWEI } from '../../../util/conversions';
 import FadeAnimationView from '../FadeAnimationView';
 import Logger from '../../../util/Logger';
 import { useTheme } from '../../../util/theme';
@@ -128,13 +122,9 @@
 } from './utils/gas';
 import { getGlobalEthQuery } from '../../../util/networks/global-network';
 import SmartTransactionsMigrationBanner from '../../Views/confirmations/components/SmartTransactionsMigrationBanner/SmartTransactionsMigrationBanner';
-<<<<<<< HEAD
-import { getTradeTxTokenFee } from '../../../util/smart-transactions';
-=======
 import { useSwapsSmartTransaction } from './utils/useSwapsSmartTransaction';
 import { SwapsSTXStatusModal } from './SwapsSTXStatusModal';
 import { getErrorItems } from './components/QuotesViewErrors';
->>>>>>> 399b813b
 
 const LOG_PREFIX = 'Swaps';
 const POLLING_INTERVAL = 30000;
@@ -314,9 +304,6 @@
     fetchingText: {
       color: colors.text.default,
     },
-    included: {
-      fontStyle: 'italic',
-    },
   });
 
 async function resetAndStartPolling({
@@ -326,7 +313,6 @@
   sourceAmount,
   walletAddress,
   networkClientId,
-  enableGasIncludedQuotes,
 }) {
   if (!sourceToken || !destinationToken) {
     return;
@@ -340,7 +326,6 @@
     sourceAmount,
     walletAddress,
     networkClientId,
-    enableGasIncludedQuotes,
   });
   await SwapsController.stopPollingAndResetState();
   await SwapsController.startFetchAndSetQuotes(
@@ -517,14 +502,6 @@
     () => allQuotes.find((quote) => quote?.aggregator === selectedQuoteId),
     [allQuotes, selectedQuoteId],
   );
-  const tradeTxTokenFee = useMemo(
-    () => getTradeTxTokenFee(selectedQuote),
-    [selectedQuote],
-  );
-  const isGasIncludedTrade = useMemo(
-    () => selectedQuote?.isGasIncludedTrade ?? false,
-    [selectedQuote],
-  );
   const selectedQuoteValue = useMemo(() => {
     if (!quoteValues[selectedQuoteId] || !multiLayerL1ApprovalFeeTotal) {
       return quoteValues[selectedQuoteId];
@@ -614,11 +591,7 @@
       : new BigNumber(0);
     const ethBalanceBN = new BigNumber(accounts[selectedAddress].balance);
     const gasBN = toWei(selectedQuoteValue?.maxEthFee || '0');
-
-    const hasEnoughEthBalance =
-      isGasIncludedTrade && tradeTxTokenFee
-        ? true
-        : ethBalanceBN.gte(ethAmountBN.plus(gasBN));
+    const hasEnoughEthBalance = ethBalanceBN.gte(ethAmountBN.plus(gasBN));
     const missingEthBalance = hasEnoughEthBalance
       ? null
       : ethAmountBN.plus(gasBN).minus(ethBalanceBN);
@@ -636,8 +609,6 @@
     selectedAddress,
     sourceAmount,
     sourceToken,
-    tradeTxTokenFee,
-    isGasIncludedTrade,
   ]);
 
   /* Selected quote slippage */
@@ -722,12 +693,6 @@
     useModalHandler(false);
   const [isGasTooltipVisible, , showGasTooltip, hideGasTooltip] =
     useModalHandler(false);
-  const [
-    isGasIncludedTooltipVisible,
-    ,
-    showGasIncludedTooltip,
-    hideGasIncludedTooltip,
-  ] = useModalHandler(false);
 
   const handleGasFeeUpdate = useCallback(
     (changedGasEstimate, changedGasLimit) => {
@@ -809,7 +774,6 @@
         sourceAmount,
         walletAddress: selectedAddress,
         networkClientId: selectedNetworkClientId,
-        enableGasIncludedQuotes: shouldUseSmartTransaction,
       });
     } else {
       navigation.pop();
@@ -823,7 +787,6 @@
     selectedAddress,
     navigation,
     selectedNetworkClientId,
-    shouldUseSmartTransaction,
   ]);
 
   const updateSwapsTransactions = useCallback(
@@ -875,8 +838,6 @@
           network_fees_ETH: renderFromWei(toWei(selectedQuoteValue?.ethFee)),
           other_quote_selected: allQuotes[selectedQuoteId] === selectedQuote,
           chain_id: getDecimalChainId(chainId),
-          is_smart_transaction: shouldUseSmartTransaction,
-          gas_included: selectedQuote.isGasIncludedTrade,
         },
         paramsForAnalytics: {
           sentAt: currentBlock.timestamp,
@@ -901,7 +862,6 @@
       selectedQuoteId,
       conversionRate,
       selectedQuoteValue,
-      shouldUseSmartTransaction,
     ],
   );
 
@@ -925,7 +885,6 @@
         network_fees_ETH: renderFromWei(toWei(selectedQuoteValue?.ethFee)),
         chain_id: getDecimalChainId(chainId),
         is_smart_transaction: shouldUseSmartTransaction,
-        gas_included: selectedQuote.isGasIncludedTrade,
       };
       const sensitiveParameters = {
         token_from_amount: fromTokenMinimalUnitString(
@@ -1293,8 +1252,6 @@
       network_fees_ETH: renderFromWei(toWei(selectedQuoteValue.ethFee)),
       available_quotes: allQuotes.length,
       chain_id: getDecimalChainId(chainId),
-      is_smart_transaction: shouldUseSmartTransaction,
-      gas_included: selectedQuote.isGasIncludedTrade,
     };
     const sensitiveParameters = {
       token_from_amount: fromTokenMinimalUnitString(
@@ -1326,7 +1283,6 @@
     conversionRate,
     trackEvent,
     createEventBuilder,
-    shouldUseSmartTransaction,
   ]);
 
   const handleOpenQuotesModal = useCallback(() => {
@@ -1480,7 +1436,6 @@
       sourceAmount,
       walletAddress: selectedAddress,
       networkClientId: selectedNetworkClientId,
-      enableGasIncludedQuotes: shouldUseSmartTransaction,
     });
 
     return () => {
@@ -1495,7 +1450,6 @@
     sourceAmount,
     sourceToken.address,
     selectedNetworkClientId,
-    shouldUseSmartTransaction,
   ]);
 
   /** selectedQuote alert effect */
@@ -1785,63 +1739,6 @@
       'https://community.metamask.io/t/what-is-gas-why-do-transactions-take-so-long/3172',
     );
 
-  const openLinkAboutGasIncluded = () =>
-    Linking.openURL(
-      'https://support.metamask.io/token-swaps/user-guide-swaps/#gas-fees',
-    );
-
-  const fiatConversionRates = useAsyncResultOrThrow(async () => {
-    if (!isGasIncludedTrade || !selectedQuote?.trade || !tradeTxTokenFee) {
-      return undefined;
-    }
-
-    const { token, balanceNeededToken } = tradeTxTokenFee;
-    if (!token?.decimals || !token?.address || !balanceNeededToken) {
-      return undefined;
-    }
-
-    const checksumAddress = toChecksumHexAddress(token.address);
-    return fetchTokenContractExchangeRates({
-      tokenPricesService: new CodefiTokenPricesServiceV2(),
-      nativeCurrency: currentCurrency,
-      tokenAddresses: [checksumAddress],
-      chainId,
-    });
-  }, [
-    isGasIncludedTrade,
-    selectedQuote?.trade,
-    tradeTxTokenFee,
-    currentCurrency,
-    chainId,
-  ]);
-
-  const gasTokenFiatAmount = useMemo(() => {
-    if (!isGasIncludedTrade || !selectedQuote?.trade || !tradeTxTokenFee) {
-      return undefined;
-    }
-
-    const { token, balanceNeededToken } = tradeTxTokenFee;
-    if (!token?.decimals || !token?.address || !balanceNeededToken) {
-      return;
-    }
-
-    const tokenAmount = swapsUtils
-      .calcTokenAmount(hexToDecimal(balanceNeededToken), token.decimals)
-      .toString(10);
-
-    const fiatConversionRate =
-      fiatConversionRates?.value?.[toChecksumHexAddress(token.address)];
-    return (
-      weiToFiat(toWei(tokenAmount), fiatConversionRate, currentCurrency) || ''
-    );
-  }, [
-    isGasIncludedTrade,
-    selectedQuote?.trade,
-    tradeTxTokenFee,
-    currentCurrency,
-    fiatConversionRates?.value,
-  ]);
-
   /* Rendering */
   if (isFirstLoad || (!error?.key && !selectedQuote)) {
     return (
@@ -1887,118 +1784,6 @@
               {errorMessage}
             </Text>
           </View>
-<<<<<<< HEAD
-        )}
-        {(!hasEnoughTokenBalance || !hasEnoughEthBalance) && (
-          <View style={styles.alertBar}>
-            <Alert small type={AlertType.Info}>
-              <Text reset bold>
-                {!hasEnoughTokenBalance && !isSwapsNativeAsset(sourceToken)
-                  ? `${renderFromTokenMinimalUnit(
-                      missingTokenBalance,
-                      sourceToken.decimals,
-                    )} ${sourceToken.symbol} `
-                  : `${renderFromWei(missingEthBalance)} ${getTicker(ticker)} `}
-              </Text>
-              {!hasEnoughTokenBalance
-                ? `${strings('swaps.more_to_complete')} `
-                : `${strings('swaps.more_gas_to_complete')} `}
-              {(isSwapsNativeAsset(sourceToken) ||
-                (hasEnoughTokenBalance && !hasEnoughEthBalance)) && (
-                <Text link underline small onPress={buyEth}>
-                  {strings('swaps.token_marketplace')}
-                </Text>
-              )}
-            </Alert>
-          </View>
-        )}
-        {!!selectedQuote &&
-          hasEnoughTokenBalance &&
-          hasEnoughEthBalance &&
-          shouldDisplaySlippage && (
-            <View style={styles.alertBar}>
-              <ActionAlert
-                type={
-                  selectedQuote.priceSlippage?.bucket === SLIPPAGE_BUCKETS.HIGH
-                    ? AlertType.Error
-                    : AlertType.Warning
-                }
-                action={
-                  hasDismissedSlippageAlert
-                    ? undefined
-                    : strings('swaps.i_understand')
-                }
-                onPress={handleSlippageAlertPress}
-                onInfoPress={
-                  selectedQuote.priceSlippage?.calculationError?.length > 0
-                    ? togglePriceImpactModal
-                    : togglePriceDifferenceModal
-                }
-              >
-                {(textStyle) =>
-                  selectedQuote.priceSlippage?.calculationError?.length > 0 ? (
-                    <>
-                      <Text style={textStyle} bold centered>
-                        {strings('swaps.market_price_unavailable_title')}
-                      </Text>
-                      <Text style={textStyle} small centered>
-                        {strings('swaps.market_price_unavailable')}
-                      </Text>
-                    </>
-                  ) : (
-                    <>
-                      <Text style={textStyle} bold centered>
-                        {strings('swaps.price_difference', {
-                          amount: `~${slippageRatio}%`,
-                        })}
-                      </Text>
-                      <Text style={textStyle} centered>
-                        {strings('swaps.about_to_swap')}{' '}
-                        {renderFromTokenMinimalUnit(
-                          selectedQuote.sourceAmount,
-                          sourceToken.decimals,
-                        )}{' '}
-                        {sourceToken.symbol} (~
-                        <Text reset upper>
-                          {weiToFiat(
-                            toWei(
-                              selectedQuote.priceSlippage?.sourceAmountInETH ||
-                                0,
-                            ),
-                            conversionRate,
-                            currentCurrency,
-                          )}
-                        </Text>
-                        ) {strings('swaps.for')}{' '}
-                        {renderFromTokenMinimalUnit(
-                          selectedQuote.destinationAmount,
-                          destinationToken.decimals,
-                        )}{' '}
-                        {destinationToken.symbol} (~
-                        <Text reset upper>
-                          {weiToFiat(
-                            toWei(
-                              selectedQuote.priceSlippage
-                                ?.destinationAmountInETH || 0,
-                            ),
-                            conversionRate,
-                            currentCurrency,
-                          )}
-                        </Text>
-                        ).
-                      </Text>
-                    </>
-                  )
-                }
-              </ActionAlert>
-            </View>
-          )}
-        {isInPolling && (
-          <TouchableOpacity
-            onPress={toggleUpdateModal}
-            disabled={disabledView}
-            style={[styles.timerWrapper, disabledView && styles.disabled]}
-=======
           <View style={styles.bottomSection}>
             <StyledButton
               type="blue"
@@ -2170,7 +1955,6 @@
           <View
             style={[styles.content, disabledView && styles.disabled]}
             pointerEvents={disabledView ? 'none' : 'auto'}
->>>>>>> 399b813b
           >
             {selectedQuote && (
               <>
@@ -2238,74 +2022,6 @@
                       numberOfQuotes: allQuotes.length,
                     })} `}
                   </QuotesSummary.HeaderText>
-<<<<<<< HEAD
-                </TouchableOpacity>
-              )}
-            </QuotesSummary.Header>
-            <QuotesSummary.Body>
-              {isGasIncludedTrade && (
-                <View
-                  style={styles.quotesRow}
-                  testID={SwapsViewSelectors.QUOTE_SUMMARY}
-                >
-                  <View style={styles.quotesDescription}>
-                    <View style={styles.quotesLegend}>
-                      <Text primary bold>
-                        {strings('swaps.gas_fee')}
-                      </Text>
-                      <TouchableOpacity
-                        testID={SwapsViewSelectors.GAS_FEE}
-                        style={styles.gasInfoContainer}
-                        onPress={showGasIncludedTooltip}
-                        hitSlop={styles.hitSlop}
-                      >
-                        <MaterialCommunityIcons
-                          name="information"
-                          size={13}
-                          style={styles.gasInfoIcon}
-                        />
-                      </TouchableOpacity>
-                    </View>
-                  </View>
-
-                  {usedGasEstimate.gasPrice ? (
-                    <View style={styles.quotesFiatColumn}>
-                      <Text primary bold>
-                        {renderFromWei(toWei(selectedQuoteValue?.ethFee))}{' '}
-                        {getTicker(ticker)}
-                      </Text>
-                      <Text primary bold upper>
-                        {`  ${
-                          weiToFiat(
-                            toWei(selectedQuoteValue?.ethFee),
-                            conversionRate,
-                            currentCurrency,
-                          ) || ''
-                        }`}
-                      </Text>
-                    </View>
-                  ) : (
-                    <FadeAnimationView
-                      valueToWatch={`${selectedQuoteValue?.ethFee}${selectedQuoteValue?.maxEthFee}`}
-                      animateOnChange={animateOnGasChange}
-                      onAnimationStart={onGasAnimationStart}
-                      onAnimationEnd={onGasAnimationEnd}
-                      style={styles.quotesFiatColumn}
-                    >
-                      <>
-                        <Text strikethrough>{gasTokenFiatAmount}</Text>
-                        <Text style={styles.included}>{` ${strings(
-                          'swaps.included',
-                        )}`}</Text>
-                      </>
-                    </FadeAnimationView>
-                  )}
-                </View>
-              )}
-
-              {!isGasIncludedTrade && (
-                <>
-=======
                   {allQuotes.length > 1 && (
                     <TouchableOpacity
                       onPress={handleOpenQuotesModal}
@@ -2318,7 +2034,6 @@
                   )}
                 </QuotesSummary.Header>
                 <QuotesSummary.Body>
->>>>>>> 399b813b
                   <View
                     style={styles.quotesRow}
                     testID={SwapsViewSelectors.QUOTE_SUMMARY}
@@ -2489,160 +2204,6 @@
                       </>
                     )}
                   </View>
-<<<<<<< HEAD
-                </>
-              )}
-
-              {!!approvalTransaction && !unableToSwap && (
-                <View style={styles.quotesRow}>
-                  <Text>
-                    <Text>{`${strings('swaps.enable.this_will')} `}</Text>
-                    <Text bold>
-                      {`${strings('swaps.enable.enable_asset', {
-                        asset: sourceToken.symbol,
-                      })} `}
-                    </Text>
-                    <Text>{`${strings('swaps.enable.for_swapping')} `}</Text>
-                  </Text>
-                  <TouchableOpacity
-                    onPress={onEditQuoteTransactionsApproveAmount}
-                  >
-                    <Text link>{`${strings('swaps.enable.edit_limit')}`}</Text>
-                  </TouchableOpacity>
-                </View>
-              )}
-              <QuotesSummary.Separator />
-              <View style={styles.quotesRow}>
-                <TouchableOpacity
-                  style={styles.quotesRow}
-                  onPress={toggleFeeModal}
-                >
-                  <Text small>
-                    {isGasIncludedTrade
-                      ? `${strings(
-                          'swaps.quotes_include_gas_and_metamask_fee',
-                          {
-                            fee: selectedQuote.fee,
-                          },
-                        )} `
-                      : `${strings('swaps.quotes_include_fee', {
-                          fee: selectedQuote.fee,
-                        })} `}
-                    <MaterialCommunityIcons
-                      name="information"
-                      style={styles.infoIcon}
-                    />
-                  </Text>
-                </TouchableOpacity>
-              </View>
-            </QuotesSummary.Body>
-          </QuotesSummary>
-        )}
-        <StyledButton
-          type="confirm"
-          onPress={handleCompleteSwap}
-          disabled={unableToSwap || isHandlingSwap || isAnimating}
-          testID={SwapsViewSelectors.SWAP_BUTTON}
-        >
-          {strings('swaps.swap')}
-        </StyledButton>
-        <TouchableOpacity onPress={handleTermsPress} style={styles.termsButton}>
-          <Text link centered>
-            {strings('swaps.terms_of_service')}
-          </Text>
-        </TouchableOpacity>
-      </View>
-
-      <InfoModal
-        isVisible={isUpdateModalVisible}
-        toggleModal={toggleUpdateModal}
-        title={strings('swaps.quotes_update_often')}
-        body={
-          <Text style={styles.text}>
-            {strings('swaps.quotes_update_often_text')}
-          </Text>
-        }
-      />
-      <InfoModal
-        isVisible={isPriceDifferenceModalVisible}
-        toggleModal={togglePriceDifferenceModal}
-        title={strings('swaps.price_difference_title')}
-        body={
-          <Text style={styles.text}>
-            {strings('swaps.price_difference_body')}
-          </Text>
-        }
-      />
-      <InfoModal
-        isVisible={isPriceImpactModalVisible}
-        toggleModal={togglePriceImpactModal}
-        title={strings('swaps.price_impact_title')}
-        body={
-          <Text style={styles.text}>{strings('swaps.price_impact_body')}</Text>
-        }
-      />
-      <InfoModal
-        isVisible={isFeeModalVisible}
-        toggleModal={toggleFeeModal}
-        title={strings('swaps.metamask_swap_fee')}
-        body={
-          <Text style={styles.text}>
-            {selectedQuote && selectedQuote?.fee > 0
-              ? strings('swaps.fee_text.fee_is_applied', {
-                  fee: `${selectedQuote.fee}%`,
-                })
-              : strings('swaps.fee_text.fee_is_not_applied')}
-          </Text>
-        }
-      />
-      <InfoModal
-        isVisible={isGasTooltipVisible}
-        title={strings(`swaps.gas_education_title`)}
-        toggleModal={hideGasTooltip}
-        body={
-          <View>
-            <Text grey infoModal>
-              {strings('swaps.gas_education_1')}
-              {strings(
-                `swaps.gas_education_2${isMainnet ? '_ethereum' : ''}`,
-              )}{' '}
-              <Text bold>{strings('swaps.gas_education_3')}</Text>
-            </Text>
-            <Text grey infoModal>
-              {strings('swaps.gas_education_4')}{' '}
-              <Text bold>{strings('swaps.gas_education_5')} </Text>
-              {strings('swaps.gas_education_6')}
-            </Text>
-            <Text grey infoModal>
-              <Text bold>{strings('swaps.gas_education_7')} </Text>
-              {strings('swaps.gas_education_8')}
-            </Text>
-            <TouchableOpacity onPress={openLinkAboutGas}>
-              <Text grey link infoModal>
-                {strings('swaps.gas_education_learn_more')}
-              </Text>
-            </TouchableOpacity>
-          </View>
-        }
-      />
-      <InfoModal
-        isVisible={isGasIncludedTooltipVisible}
-        title={strings(`swaps.gas_fee`)}
-        toggleModal={hideGasIncludedTooltip}
-        body={
-          <View>
-            <Text grey infoModal>
-              {strings('swaps.gas_included_tooltip_explanation')}
-            </Text>
-            <TouchableOpacity onPress={openLinkAboutGasIncluded}>
-              <Text grey link infoModal>
-                {strings('swaps.gas_education_title')}
-              </Text>
-            </TouchableOpacity>
-          </View>
-        }
-      />
-=======
 
                   {!!approvalTransaction && !unableToSwap && (
                     <View style={styles.quotesRow}>
@@ -2703,7 +2264,6 @@
               </Text>
             </TouchableOpacity>
           </View>
->>>>>>> 399b813b
 
           <InfoModal
             isVisible={isUpdateModalVisible}
