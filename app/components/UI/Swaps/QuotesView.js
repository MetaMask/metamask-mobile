--- conflicted
+++ resolved
@@ -19,13 +19,8 @@
 	toWei,
 	weiToFiat
 } from '../../../util/number';
-<<<<<<< HEAD
-import { getErrorMessage, getFetchParams, getQuotesNavigationsParams } from './utils';
-=======
 import { safeToChecksumAddress } from '../../../util/address';
-import { apiEstimateModifiedToWEI } from '../../../util/custom-gas';
 import { getErrorMessage, getFetchParams, getQuotesNavigationsParams, isSwapsETH } from './utils';
->>>>>>> 7f41d087
 import { colors } from '../../../styles/common';
 import { strings } from '../../../../locales/i18n';
 
