--- conflicted
+++ resolved
@@ -289,29 +289,17 @@
 	const navigation = useNavigation();
 	const route = useRoute();
 	/* Get params from navigation */
-<<<<<<< HEAD
+
 	const { sourceTokenAddress, destinationTokenAddress, sourceAmount, slippage, tokens } = useMemo(
-		() => getQuotesNavigationsParams(navigation),
-		[navigation]
-	);
-
-	/* Get tokens from the tokens list */
-	const sourceToken = [...swapsTokens, ...tokens].find(token =>
-		toLowerCaseCompare(token.address, sourceTokenAddress)
-	);
-	const destinationToken = [...swapsTokens, ...tokens].find(token =>
-		toLowerCaseCompare(token.address, destinationTokenAddress)
-	);
-=======
-	const { sourceTokenAddress, destinationTokenAddress, sourceAmount, slippage } = useMemo(
 		() => getQuotesNavigationsParams(route),
 		[route]
 	);
 
 	/* Get tokens from the tokens list */
-	const sourceToken = swapsTokens?.find(token => toLowerCaseEquals(token.address, sourceTokenAddress));
-	const destinationToken = swapsTokens?.find(token => toLowerCaseEquals(token.address, destinationTokenAddress));
->>>>>>> 9cde0f9b
+	const sourceToken = [...swapsTokens, ...tokens].find(token => toLowerCaseEquals(token.address, sourceTokenAddress));
+	const destinationToken = [...swapsTokens, ...tokens].find(token =>
+		toLowerCaseEquals(token.address, destinationTokenAddress)
+	);
 
 	const hasConversionRate =
 		Boolean(destinationToken) &&
