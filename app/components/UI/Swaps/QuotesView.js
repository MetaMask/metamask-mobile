--- conflicted
+++ resolved
@@ -19,11 +19,7 @@
   TransactionStatus,
   CHAIN_IDS,
 } from '@metamask/transaction-controller';
-<<<<<<< HEAD
-import { query, toChecksumHexAddress } from '@metamask/controller-utils';
-=======
 import { ORIGIN_METAMASK, query } from '@metamask/controller-utils';
->>>>>>> bca8e65b
 import { GAS_ESTIMATE_TYPES } from '@metamask/gas-fee-controller';
 
 import {
@@ -44,6 +40,7 @@
 } from '../../../util/networks';
 import { fetchEstimatedMultiLayerL1Fee } from '../../../util/networks/engineNetworkUtils';
 import {
+  getErrorMessage,
   getFetchParams,
   getQuotesNavigationsParams,
   isSwapsNativeAsset,
@@ -88,7 +85,7 @@
   selectSwapsUsedGasEstimate,
   swapsTokensSelector,
 } from '../../../reducers/swaps';
-import { decGWEIToHexWEI, hexToDecimal } from '../../../util/conversions';
+import { decGWEIToHexWEI } from '../../../util/conversions';
 import FadeAnimationView from '../FadeAnimationView';
 import Logger from '../../../util/Logger';
 import { useTheme } from '../../../util/theme';
@@ -127,21 +124,9 @@
 import { getGlobalEthQuery } from '../../../util/networks/global-network';
 import SmartTransactionsMigrationBanner from '../../Views/confirmations/components/SmartTransactionsMigrationBanner/SmartTransactionsMigrationBanner';
 import { useSwapsSmartTransaction } from './utils/useSwapsSmartTransaction';
-<<<<<<< HEAD
-import { SwapsSTXStatusModal } from './SwapsSTXStatusModal';
-import { getErrorItems } from './components/QuotesViewErrors';
-import { useAsyncResultOrThrow } from '../../hooks/useAsyncResult';
-import {
-  ContractExchangeRates,
-  fetchTokenContractExchangeRates,
-  CodefiTokenPricesServiceV2,
-} from '@metamask/assets-controllers';
-import { getTradeTxTokenFee } from '../../../util/smart-transactions';
-=======
 import Routes from '../../../constants/navigation/Routes';
 import { ApprovalTypes } from '../../../core/RPCMethods/RPCMethodMiddleware';
 import { SmartTransactionStatuses } from '@metamask/smart-transactions-controller/dist/types';
->>>>>>> bca8e65b
 
 const LOG_PREFIX = 'Swaps';
 const POLLING_INTERVAL = 30000;
@@ -321,9 +306,6 @@
     fetchingText: {
       color: colors.text.default,
     },
-    included: {
-      fontStyle: 'italic',
-    },
   });
 
 async function resetAndStartPolling({
@@ -333,7 +315,6 @@
   sourceAmount,
   walletAddress,
   networkClientId,
-  enableGasIncludedQuotes,
 }) {
   if (!sourceToken || !destinationToken) {
     return;
@@ -347,7 +328,6 @@
     sourceAmount,
     walletAddress,
     networkClientId,
-    enableGasIncludedQuotes,
   });
   await SwapsController.stopPollingAndResetState();
   await SwapsController.startFetchAndSetQuotes(
@@ -450,8 +430,6 @@
   const [isHandlingSwap, setIsHandlingSwap] = useState(false);
   const [multiLayerL1ApprovalFeeTotal, setMultiLayerL1ApprovalFeeTotal] =
     useState(null);
-  const [isSwapsSTXStatusModalVisible, setIsSwapsSTXStatusModalVisible] =
-    useState(false);
 
   /* Selected quote, initially topAggId (see effects) */
   const [selectedQuoteId, setSelectedQuoteId] = useState(null);
@@ -524,17 +502,6 @@
     () => allQuotes.find((quote) => quote?.aggregator === selectedQuoteId),
     [allQuotes, selectedQuoteId],
   );
-  const tradeTxTokenFee = useMemo(
-    () => getTradeTxTokenFee(selectedQuote),
-    [selectedQuote],
-  );
-  const isGasIncludedTrade = useMemo(
-    () => selectedQuote?.isGasIncludedTrade ?? false,
-    [selectedQuote],
-  );
-  const canUseGasIncludedSwap = useMemo(() => {
-    return isGasIncludedTrade && tradeTxTokenFee;
-  }, [isGasIncludedTrade, tradeTxTokenFee]);
   const selectedQuoteValue = useMemo(() => {
     if (!quoteValues[selectedQuoteId] || !multiLayerL1ApprovalFeeTotal) {
       return quoteValues[selectedQuoteId];
@@ -567,12 +534,7 @@
   );
 
   const { submitSwapsSmartTransaction } = useSwapsSmartTransaction({
-<<<<<<< HEAD
-    selectedQuote,
-    tradeTransaction: selectedQuote?.trade,
-=======
     quote: selectedQuote,
->>>>>>> bca8e65b
     gasEstimates,
   });
 
@@ -601,20 +563,10 @@
         ? new BigNumber(sourceAmount)
         : new BigNumber(0);
       const ethBalanceBN = new BigNumber(accounts[selectedAddress].balance);
-      const hasEnoughEthBalance =
-        isGasIncludedTrade && tradeTxTokenFee
-          ? true
-          : ethBalanceBN.gte(ethAmountBN.plus(gasBN));
+      const hasEnoughEthBalance = ethBalanceBN.gte(ethAmountBN.plus(gasBN));
       return hasEnoughEthBalance;
     },
-    [
-      accounts,
-      selectedAddress,
-      sourceAmount,
-      sourceToken,
-      tradeTxTokenFee,
-      isGasIncludedTrade,
-    ],
+    [accounts, selectedAddress, sourceAmount, sourceToken],
   );
 
   const balance = useBalance(accounts, balances, selectedAddress, sourceToken, {
@@ -639,9 +591,7 @@
       : new BigNumber(0);
     const ethBalanceBN = new BigNumber(accounts[selectedAddress].balance);
     const gasBN = toWei(selectedQuoteValue?.maxEthFee || '0');
-    const hasEnoughEthBalance = canUseGasIncludedSwap
-      ? true
-      : ethBalanceBN.gte(ethAmountBN.plus(gasBN));
+    const hasEnoughEthBalance = ethBalanceBN.gte(ethAmountBN.plus(gasBN));
     const missingEthBalance = hasEnoughEthBalance
       ? null
       : ethAmountBN.plus(gasBN).minus(ethBalanceBN);
@@ -659,7 +609,6 @@
     selectedAddress,
     sourceAmount,
     sourceToken,
-    canUseGasIncludedSwap,
   ]);
 
   /* Selected quote slippage */
@@ -744,12 +693,6 @@
     useModalHandler(false);
   const [isGasTooltipVisible, , showGasTooltip, hideGasTooltip] =
     useModalHandler(false);
-  const [
-    isGasIncludedTooltipVisible,
-    ,
-    showGasIncludedTooltip,
-    hideGasIncludedTooltip,
-  ] = useModalHandler(false);
 
   const handleGasFeeUpdate = useCallback(
     (changedGasEstimate, changedGasLimit) => {
@@ -831,7 +774,6 @@
         sourceAmount,
         walletAddress: selectedAddress,
         networkClientId: selectedNetworkClientId,
-        enableGasIncludedQuotes: shouldUseSmartTransaction,
       });
     } else {
       navigation.pop();
@@ -845,7 +787,6 @@
     selectedAddress,
     navigation,
     selectedNetworkClientId,
-    shouldUseSmartTransaction,
   ]);
 
   const updateSwapsTransactions = useCallback(
@@ -897,8 +838,6 @@
           network_fees_ETH: renderFromWei(toWei(selectedQuoteValue?.ethFee)),
           other_quote_selected: allQuotes[selectedQuoteId] === selectedQuote,
           chain_id: getDecimalChainId(chainId),
-          is_smart_transaction: shouldUseSmartTransaction,
-          gas_included: canUseGasIncludedSwap,
         },
         paramsForAnalytics: {
           sentAt: currentBlock.timestamp,
@@ -923,7 +862,6 @@
       selectedQuoteId,
       conversionRate,
       selectedQuoteValue,
-      shouldUseSmartTransaction,
     ],
   );
 
@@ -947,7 +885,6 @@
         network_fees_ETH: renderFromWei(toWei(selectedQuoteValue?.ethFee)),
         chain_id: getDecimalChainId(chainId),
         is_smart_transaction: shouldUseSmartTransaction,
-        gas_included: canUseGasIncludedSwap,
       };
       const sensitiveParameters = {
         token_from_amount: fromTokenMinimalUnitString(
@@ -1163,43 +1100,6 @@
     let approvalTransactionMetaId;
 
     if (shouldUseSmartTransaction) {
-<<<<<<< HEAD
-      const { approvalTxUuid, tradeTxUuid } =
-        await submitSwapsSmartTransaction();
-
-      setIsSwapsSTXStatusModalVisible(true);
-
-      // Update info to show in Activity list
-      // We use the stx uuids instead of the txMeta.id since we don't have the txMeta
-      // Approval tx info
-      addSwapsTransaction(approvalTxUuid, {
-        action: 'approval',
-        sourceToken: {
-          address: sourceToken.address,
-          decimals: sourceToken.decimals,
-        },
-        destinationToken: { swaps: 'swaps' },
-        upTo: new BigNumber(
-          decodeApproveData(approvalTransaction.data).encodedAmount,
-          16,
-        ).toString(10),
-      });
-
-      // Trade tx info
-      updateSwapsTransactions(tradeTxUuid, approvalTxUuid);
-    } else {
-      if (approvalTransaction) {
-        approvalTransactionMetaId = await handleApprovalTransaction(
-          isHardwareAddress,
-        );
-
-        if (isHardwareAddress) {
-          setIsHandlingSwap(false);
-          navigation.dangerouslyGetParent()?.pop();
-          return;
-        }
-      }
-=======
       try {
         const { approvalTxUuid, tradeTxUuid } =
           await submitSwapsSmartTransaction();
@@ -1258,7 +1158,6 @@
           return;
         }
       }
->>>>>>> bca8e65b
 
       await handleSwapTransaction(approvalTransactionMetaId);
 
@@ -1322,8 +1221,6 @@
       custom_spend_limit_set: originalAmount !== currentAmount,
       custom_spend_limit_amount: currentAmount,
       chain_id: getDecimalChainId(chainId),
-      is_smart_transaction: shouldUseSmartTransaction,
-      gas_included: canUseGasIncludedSwap,
     };
     const sensitiveParameters = {
       token_from_amount: fromTokenMinimalUnitString(
@@ -1358,7 +1255,6 @@
     sourceToken,
     trackEvent,
     createEventBuilder,
-    shouldUseSmartTransaction,
   ]);
 
   const handleQuotesReceivedMetric = useCallback(() => {
@@ -1563,7 +1459,6 @@
       sourceAmount,
       walletAddress: selectedAddress,
       networkClientId: selectedNetworkClientId,
-      enableGasIncludedQuotes: shouldUseSmartTransaction,
     });
 
     return () => {
@@ -1578,7 +1473,6 @@
     sourceAmount,
     sourceToken.address,
     selectedNetworkClientId,
-    shouldUseSmartTransaction,
   ]);
 
   /** selectedQuote alert effect */
@@ -1868,63 +1762,6 @@
       'https://community.metamask.io/t/what-is-gas-why-do-transactions-take-so-long/3172',
     );
 
-  const openLinkAboutGasIncluded = () =>
-    Linking.openURL(
-      'https://support.metamask.io/token-swaps/user-guide-swaps/#gas-fees',
-    );
-
-  const fiatConversionRates = useAsyncResultOrThrow(async () => {
-    if (!canUseGasIncludedSwap || !selectedQuote?.trade) {
-      return undefined;
-    }
-
-    const { token, balanceNeededToken } = tradeTxTokenFee;
-    if (!token?.decimals || !token?.address || !balanceNeededToken) {
-      return undefined;
-    }
-
-    const checksumAddress = toChecksumHexAddress(token.address);
-    return fetchTokenContractExchangeRates({
-      tokenPricesService: new CodefiTokenPricesServiceV2(),
-      nativeCurrency: currentCurrency,
-      tokenAddresses: [checksumAddress],
-      chainId,
-    });
-  }, [
-    canUseGasIncludedSwap,
-    selectedQuote?.trade,
-    tradeTxTokenFee,
-    currentCurrency,
-    chainId,
-  ]);
-
-  const gasTokenFiatAmount = useMemo(() => {
-    if (!canUseGasIncludedSwap || !selectedQuote?.trade) {
-      return undefined;
-    }
-
-    const { token, balanceNeededToken } = tradeTxTokenFee;
-    if (!token?.decimals || !token?.address || !balanceNeededToken) {
-      return;
-    }
-
-    const tokenAmount = swapsUtils
-      .calcTokenAmount(hexToDecimal(balanceNeededToken), token.decimals)
-      .toString(10);
-
-    const fiatConversionRate =
-      fiatConversionRates?.value?.[toChecksumHexAddress(token.address)];
-    return (
-      weiToFiat(toWei(tokenAmount), fiatConversionRate, currentCurrency) || ''
-    );
-  }, [
-    canUseGasIncludedSwap,
-    selectedQuote?.trade,
-    tradeTxTokenFee,
-    currentCurrency,
-    fiatConversionRates?.value,
-  ]);
-
   /* Rendering */
   if (isFirstLoad || (!error?.key && !selectedQuote)) {
     return (
@@ -1939,10 +1776,44 @@
     );
   }
 
-  const { errorIcon, errorTitle, errorMessage, errorAction } = getErrorItems(
-    isInPolling,
-    error?.key,
-  );
+  if (!isInPolling && error?.key) {
+    const [errorTitle, errorMessage, errorAction] = getErrorMessage(error?.key);
+    const errorIcon =
+      error?.key === swapsUtils.SwapsError.QUOTES_EXPIRED_ERROR ? (
+        <MaterialCommunityIcons
+          name="clock-outline"
+          style={[styles.errorIcon, styles.expiredIcon]}
+        />
+      ) : (
+        <MaterialCommunityIcons
+          name="alert-outline"
+          style={[styles.errorIcon]}
+        />
+      );
+
+    return (
+      <ScreenView contentContainerStyle={styles.screen}>
+        <View style={[styles.content, styles.errorViewContent]}>
+          {errorIcon}
+          <Text primary centered style={styles.errorTitle}>
+            {errorTitle}
+          </Text>
+          <Text centered style={styles.errorText}>
+            {errorMessage}
+          </Text>
+        </View>
+        <View style={styles.bottomSection}>
+          <StyledButton
+            type="blue"
+            containerStyle={styles.ctaButton}
+            onPress={handleRetryFetchQuotes}
+          >
+            {errorAction}
+          </StyledButton>
+        </View>
+      </ScreenView>
+    );
+  }
 
   const disabledView =
     shouldDisplaySlippage &&
@@ -1956,193 +1827,11 @@
       style={styles.container}
       keyboardShouldPersistTaps="handled"
     >
-      {!isInPolling && error?.key ? (
-        <>
-          <View
-            style={[styles.content, styles.errorViewContent]}
-            testID="error-area"
-          >
-            {errorIcon}
-            <Text primary centered style={styles.errorTitle}>
-              {errorTitle}
-            </Text>
-            <Text centered style={styles.errorText}>
-              {errorMessage}
-            </Text>
+      <View style={styles.topBar}>
+        {shouldUseSmartTransaction && (
+          <View style={styles.smartTransactionsMigrationBanner}>
+            <SmartTransactionsMigrationBanner />
           </View>
-<<<<<<< HEAD
-          <View style={styles.bottomSection}>
-            <StyledButton
-              type="blue"
-              containerStyle={styles.ctaButton}
-              onPress={handleRetryFetchQuotes}
-            >
-              {errorAction}
-            </StyledButton>
-          </View>
-        </>
-      ) : (
-        <>
-          <View style={styles.topBar} testID="top-bar">
-            {shouldUseSmartTransaction && (
-              <View style={styles.smartTransactionsMigrationBanner}>
-                <SmartTransactionsMigrationBanner />
-              </View>
-            )}
-            {(!hasEnoughTokenBalance || !hasEnoughEthBalance) && (
-              <View style={styles.alertBar}>
-                <Alert small type={AlertType.Info}>
-                  <Text reset bold>
-                    {!hasEnoughTokenBalance && !isSwapsNativeAsset(sourceToken)
-                      ? `${renderFromTokenMinimalUnit(
-                          missingTokenBalance,
-                          sourceToken.decimals,
-                        )} ${sourceToken.symbol} `
-                      : `${renderFromWei(missingEthBalance)} ${getTicker(
-                          ticker,
-                        )} `}
-                  </Text>
-                  {!hasEnoughTokenBalance
-                    ? `${strings('swaps.more_to_complete')} `
-                    : `${strings('swaps.more_gas_to_complete')} `}
-                  {(isSwapsNativeAsset(sourceToken) ||
-                    (hasEnoughTokenBalance && !hasEnoughEthBalance)) && (
-                    <Text link underline small onPress={buyEth}>
-                      {strings('swaps.token_marketplace')}
-                    </Text>
-                  )}
-                </Alert>
-              </View>
-            )}
-            {!!selectedQuote &&
-              hasEnoughTokenBalance &&
-              hasEnoughEthBalance &&
-              shouldDisplaySlippage && (
-                <View style={styles.alertBar}>
-                  <ActionAlert
-                    type={
-                      selectedQuote.priceSlippage?.bucket ===
-                      SLIPPAGE_BUCKETS.HIGH
-                        ? AlertType.Error
-                        : AlertType.Warning
-                    }
-                    action={
-                      hasDismissedSlippageAlert
-                        ? undefined
-                        : strings('swaps.i_understand')
-                    }
-                    onPress={handleSlippageAlertPress}
-                    onInfoPress={
-                      selectedQuote.priceSlippage?.calculationError?.length > 0
-                        ? togglePriceImpactModal
-                        : togglePriceDifferenceModal
-                    }
-                  >
-                    {(textStyle) =>
-                      selectedQuote.priceSlippage?.calculationError?.length >
-                      0 ? (
-                        <>
-                          <Text style={textStyle} bold centered>
-                            {strings('swaps.market_price_unavailable_title')}
-                          </Text>
-                          <Text style={textStyle} small centered>
-                            {strings('swaps.market_price_unavailable')}
-                          </Text>
-                        </>
-                      ) : (
-                        <>
-                          <Text style={textStyle} bold centered>
-                            {strings('swaps.price_difference', {
-                              amount: `~${slippageRatio}%`,
-                            })}
-                          </Text>
-                          <Text style={textStyle} centered>
-                            {strings('swaps.about_to_swap')}{' '}
-                            {renderFromTokenMinimalUnit(
-                              selectedQuote.sourceAmount,
-                              sourceToken.decimals,
-                            )}{' '}
-                            {sourceToken.symbol} (~
-                            <Text reset upper>
-                              {weiToFiat(
-                                toWei(
-                                  selectedQuote.priceSlippage
-                                    ?.sourceAmountInETH || 0,
-                                ),
-                                conversionRate,
-                                currentCurrency,
-                              )}
-                            </Text>
-                            ) {strings('swaps.for')}{' '}
-                            {renderFromTokenMinimalUnit(
-                              selectedQuote.destinationAmount,
-                              destinationToken.decimals,
-                            )}{' '}
-                            {destinationToken.symbol} (~
-                            <Text reset upper>
-                              {weiToFiat(
-                                toWei(
-                                  selectedQuote.priceSlippage
-                                    ?.destinationAmountInETH || 0,
-                                ),
-                                conversionRate,
-                                currentCurrency,
-                              )}
-                            </Text>
-                            ).
-                          </Text>
-                        </>
-                      )
-                    }
-                  </ActionAlert>
-                </View>
-              )}
-            {isInPolling && (
-              <TouchableOpacity
-                onPress={toggleUpdateModal}
-                disabled={disabledView}
-                style={[styles.timerWrapper, disabledView && styles.disabled]}
-              >
-                {isInFetch ? (
-                  <>
-                    <ActivityIndicator size="small" />
-                    <Text style={styles.fetchingText}>
-                      {' '}
-                      {strings('swaps.fetching_new_quotes')}
-                    </Text>
-                  </>
-                ) : (
-                  <Text primary>
-                    {pollingCyclesLeft > 0
-                      ? strings('swaps.new_quotes_in')
-                      : strings('swaps.quotes_expire_in')}{' '}
-                    <Text
-                      bold
-                      primary
-                      style={[
-                        styles.timer,
-                        remainingTime < 30000 && styles.timerHiglight,
-                      ]}
-                    >
-                      {new Date(remainingTime).toISOString().substr(15, 4)}
-                    </Text>
-                  </Text>
-                )}
-              </TouchableOpacity>
-            )}
-            {!isInPolling && (
-              <View
-                style={[styles.timerWrapper, disabledView && styles.disabled]}
-              >
-                <Text>...</Text>
-              </View>
-            )}
-          </View>
-
-          <View
-            style={[styles.content, disabledView && styles.disabled]}
-            pointerEvents={disabledView ? 'none' : 'auto'}
-=======
         )}
         {(!hasEnoughTokenBalance || !hasEnoughEthBalance) && (
           <View style={styles.alertBar}>
@@ -2253,103 +1942,144 @@
             onPress={toggleUpdateModal}
             disabled={disabledView}
             style={[styles.timerWrapper, disabledView && styles.disabled]}
->>>>>>> bca8e65b
           >
-            {selectedQuote && (
+            {isInFetch ? (
               <>
-                <View style={styles.sourceTokenContainer}>
-                  <Text style={styles.tokenText}>
-                    {renderFromTokenMinimalUnit(
-                      selectedQuote.sourceAmount,
-                      sourceToken.decimals,
-                    )}
-                  </Text>
-                  <TokenIcon
-                    style={styles.tokenIcon}
-                    icon={sourceToken.iconUrl}
-                    symbol={sourceToken.symbol}
-                  />
-                  <Text style={styles.tokenText}>{sourceToken.symbol}</Text>
-                </View>
-                <IonicIcon style={styles.arrowDown} name="md-arrow-down" />
-                <View style={styles.sourceTokenContainer}>
-                  <TokenIcon
-                    style={styles.tokenIcon}
-                    icon={destinationToken.iconUrl}
-                    symbol={destinationToken.symbol}
-                  />
-                  <Text style={[styles.tokenText, styles.tokenTextDestination]}>
-                    {destinationToken.symbol}
-                  </Text>
-                </View>
+                <ActivityIndicator size="small" />
+                <Text style={styles.fetchingText}>
+                  {' '}
+                  {strings('swaps.fetching_new_quotes')}
+                </Text>
+              </>
+            ) : (
+              <Text primary>
+                {pollingCyclesLeft > 0
+                  ? strings('swaps.new_quotes_in')
+                  : strings('swaps.quotes_expire_in')}{' '}
                 <Text
+                  bold
                   primary
-                  style={styles.amount}
-                  numberOfLines={1}
-                  adjustsFontSizeToFit
-                  allowFontScaling
+                  style={[
+                    styles.timer,
+                    remainingTime < 30000 && styles.timerHiglight,
+                  ]}
                 >
-                  {renderFromTokenMinimalUnit(
-                    selectedQuote.destinationAmount,
-                    destinationToken.decimals,
-                  )}
+                  {new Date(remainingTime).toISOString().substr(15, 4)}
                 </Text>
-                <View style={styles.exchangeRate}>
-                  <Ratio
-                    sourceAmount={selectedQuote.sourceAmount}
-                    sourceToken={sourceToken}
-                    destinationAmount={selectedQuote.destinationAmount}
-                    destinationToken={destinationToken}
-                  />
-                </View>
-              </>
+              </Text>
             )}
+          </TouchableOpacity>
+        )}
+        {!isInPolling && (
+          <View style={[styles.timerWrapper, disabledView && styles.disabled]}>
+            <Text>...</Text>
           </View>
-
-          <View
-            style={[styles.bottomSection, disabledView && styles.disabled]}
-            pointerEvents={disabledView ? 'none' : 'auto'}
-          >
-            {selectedQuote && (
-              <QuotesSummary style={styles.quotesSummary}>
-                <QuotesSummary.Header
-                  style={styles.quotesSummaryHeader}
-                  savings={isSaving}
+        )}
+      </View>
+
+      <View
+        style={[styles.content, disabledView && styles.disabled]}
+        pointerEvents={disabledView ? 'none' : 'auto'}
+      >
+        {selectedQuote && (
+          <>
+            <View style={styles.sourceTokenContainer}>
+              <Text style={styles.tokenText}>
+                {renderFromTokenMinimalUnit(
+                  selectedQuote.sourceAmount,
+                  sourceToken.decimals,
+                )}
+              </Text>
+              <TokenIcon
+                style={styles.tokenIcon}
+                icon={sourceToken.iconUrl}
+                symbol={sourceToken.symbol}
+              />
+              <Text style={styles.tokenText}>{sourceToken.symbol}</Text>
+            </View>
+            <IonicIcon style={styles.arrowDown} name="md-arrow-down" />
+            <View style={styles.sourceTokenContainer}>
+              <TokenIcon
+                style={styles.tokenIcon}
+                icon={destinationToken.iconUrl}
+                symbol={destinationToken.symbol}
+              />
+              <Text style={[styles.tokenText, styles.tokenTextDestination]}>
+                {destinationToken.symbol}
+              </Text>
+            </View>
+            <Text
+              primary
+              style={styles.amount}
+              numberOfLines={1}
+              adjustsFontSizeToFit
+              allowFontScaling
+            >
+              {renderFromTokenMinimalUnit(
+                selectedQuote.destinationAmount,
+                destinationToken.decimals,
+              )}
+            </Text>
+            <View style={styles.exchangeRate}>
+              <Ratio
+                sourceAmount={selectedQuote.sourceAmount}
+                sourceToken={sourceToken}
+                destinationAmount={selectedQuote.destinationAmount}
+                destinationToken={destinationToken}
+              />
+            </View>
+          </>
+        )}
+      </View>
+
+      <View
+        style={[styles.bottomSection, disabledView && styles.disabled]}
+        pointerEvents={disabledView ? 'none' : 'auto'}
+      >
+        {selectedQuote && (
+          <QuotesSummary style={styles.quotesSummary}>
+            <QuotesSummary.Header
+              style={styles.quotesSummaryHeader}
+              savings={isSaving}
+            >
+              <QuotesSummary.HeaderText style={styles.bestQuoteText} bold>
+                {`${strings('swaps.n_quotes', {
+                  numberOfQuotes: allQuotes.length,
+                })} `}
+              </QuotesSummary.HeaderText>
+              {allQuotes.length > 1 && (
+                <TouchableOpacity
+                  onPress={handleOpenQuotesModal}
+                  disabled={isInFetch}
                 >
-                  <QuotesSummary.HeaderText style={styles.bestQuoteText} bold>
-                    {`${strings('swaps.n_quotes', {
-                      numberOfQuotes: allQuotes.length,
-                    })} `}
+                  <QuotesSummary.HeaderText small>
+                    {strings('swaps.view_details')} →
                   </QuotesSummary.HeaderText>
-                  {allQuotes.length > 1 && (
+                </TouchableOpacity>
+              )}
+            </QuotesSummary.Header>
+            <QuotesSummary.Body>
+              <View
+                style={styles.quotesRow}
+                testID={SwapsViewSelectors.QUOTE_SUMMARY}
+              >
+                <View style={styles.quotesDescription}>
+                  <View style={styles.quotesLegend}>
+                    <Text primary bold>
+                      {strings('swaps.estimated_gas_fee')}
+                    </Text>
                     <TouchableOpacity
-                      onPress={handleOpenQuotesModal}
-                      disabled={isInFetch}
+                      testID={SwapsViewSelectors.GAS_FEE}
+                      style={styles.gasInfoContainer}
+                      onPress={showGasTooltip}
+                      hitSlop={styles.hitSlop}
                     >
-                      <QuotesSummary.HeaderText small>
-                        {strings('swaps.view_details')} →
-                      </QuotesSummary.HeaderText>
+                      <MaterialCommunityIcons
+                        name="information"
+                        size={13}
+                        style={styles.gasInfoIcon}
+                      />
                     </TouchableOpacity>
-<<<<<<< HEAD
-                  )}
-                </QuotesSummary.Header>
-                <QuotesSummary.Body>
-                  {canUseGasIncludedSwap && (
-                    <View
-                      style={styles.quotesRow}
-                      testID={SwapsViewSelectors.QUOTE_SUMMARY}
-                    >
-                      <View style={styles.quotesDescription}>
-                        <View style={styles.quotesLegend}>
-                          <Text primary bold>
-                            {strings('swaps.gas_fee')}
-                          </Text>
-                          <TouchableOpacity
-                            testID={SwapsViewSelectors.GAS_FEE}
-                            style={styles.gasInfoContainer}
-                            onPress={showGasIncludedTooltip}
-                            hitSlop={styles.hitSlop}
-=======
                   </View>
                 </View>
 
@@ -2401,170 +2131,27 @@
                             upper
                             link={!unableToSwap}
                             underline={!unableToSwap}
->>>>>>> bca8e65b
                           >
-                            <MaterialCommunityIcons
-                              name="information"
-                              size={13}
-                              style={styles.gasInfoIcon}
-                            />
-                          </TouchableOpacity>
-                        </View>
-                      </View>
-                      {usedGasEstimate.gasPrice ? (
-                        <View style={styles.quotesFiatColumn}>
-                          <Text primary bold>
                             {renderFromWei(toWei(selectedQuoteValue?.ethFee))}{' '}
                             {getTicker(ticker)}
                           </Text>
-                          <Text primary bold upper>
-                            {`  ${
-                              weiToFiat(
-                                toWei(selectedQuoteValue?.ethFee),
-                                conversionRate,
-                                currentCurrency,
-                              ) || ''
-                            } `}
-                          </Text>
-                        </View>
-                      ) : (
-                        <FadeAnimationView
-                          valueToWatch={`${selectedQuoteValue?.ethFee}${selectedQuoteValue?.maxEthFee}`}
-                          animateOnChange={animateOnGasChange}
-                          onAnimationStart={onGasAnimationStart}
-                          onAnimationEnd={onGasAnimationEnd}
-                          style={styles.quotesFiatColumn}
+                        </TouchableOpacity>
+                      </>
+                    ) : (
+                      <>
+                        <TouchableOpacity
+                          disabled={unableToSwap}
+                          onPress={
+                            unableToSwap
+                              ? undefined
+                              : onEditQuoteTransactionsGas
+                          }
                         >
-                          <>
-                            <Text strikethrough>{gasTokenFiatAmount}</Text>
-                            <Text style={styles.included}>{` ${strings(
-                              'swaps.included',
-                            )}`}</Text>
-                          </>
-                        </FadeAnimationView>
-                      )}
-                    </View>
-                  )}
-
-                  {!isGasIncludedTrade && (
-                    <>
-                      <View
-                        style={styles.quotesRow}
-                        testID={SwapsViewSelectors.QUOTE_SUMMARY}
-                      >
-                        <View style={styles.quotesDescription}>
-                          <View style={styles.quotesLegend}>
-                            <Text primary bold>
-                              {strings('swaps.estimated_gas_fee')}
-                            </Text>
-                            <TouchableOpacity
-                              testID={SwapsViewSelectors.GAS_FEE}
-                              style={styles.gasInfoContainer}
-                              onPress={showGasTooltip}
-                              hitSlop={styles.hitSlop}
-                            >
-                              <MaterialCommunityIcons
-                                name="information"
-                                size={13}
-                                style={styles.gasInfoIcon}
-                              />
-                            </TouchableOpacity>
-                          </View>
-                        </View>
-
-                        {usedGasEstimate.gasPrice ? (
-                          <View style={styles.quotesFiatColumn}>
-                            <Text primary bold>
-                              {renderFromWei(toWei(selectedQuoteValue?.ethFee))}{' '}
-                              {getTicker(ticker)}
-                            </Text>
-                            <Text primary bold upper>
-                              {`  ${
-                                weiToFiat(
-                                  toWei(selectedQuoteValue?.ethFee),
-                                  conversionRate,
-                                  currentCurrency,
-                                ) || ''
-                              }`}
-                            </Text>
-                          </View>
-                        ) : (
-                          <FadeAnimationView
-                            valueToWatch={`${selectedQuoteValue?.ethFee}${selectedQuoteValue?.maxEthFee}`}
-                            animateOnChange={animateOnGasChange}
-                            onAnimationStart={onGasAnimationStart}
-                            onAnimationEnd={onGasAnimationEnd}
-                            style={styles.quotesFiatColumn}
+                          <Text
+                            upper
+                            link={!unableToSwap}
+                            underline={!unableToSwap}
                           >
-<<<<<<< HEAD
-                            {primaryCurrency === 'ETH' ? (
-                              <>
-                                <Text>
-                                  {`${
-                                    weiToFiat(
-                                      toWei(selectedQuoteValue?.ethFee),
-                                      conversionRate,
-                                      currentCurrency,
-                                    ) || ''
-                                  } `}
-                                </Text>
-                                <TouchableOpacity
-                                  disabled={unableToSwap}
-                                  onPress={
-                                    unableToSwap
-                                      ? undefined
-                                      : onEditQuoteTransactionsGas
-                                  }
-                                >
-                                  <Text
-                                    bold
-                                    upper
-                                    link={!unableToSwap}
-                                    underline={!unableToSwap}
-                                  >
-                                    {renderFromWei(
-                                      toWei(selectedQuoteValue?.ethFee),
-                                    )}{' '}
-                                    {getTicker(ticker)}
-                                  </Text>
-                                </TouchableOpacity>
-                              </>
-                            ) : (
-                              <>
-                                <TouchableOpacity
-                                  disabled={unableToSwap}
-                                  onPress={
-                                    unableToSwap
-                                      ? undefined
-                                      : onEditQuoteTransactionsGas
-                                  }
-                                >
-                                  <Text
-                                    upper
-                                    link={!unableToSwap}
-                                    underline={!unableToSwap}
-                                  >
-                                    {renderFromWei(
-                                      toWei(selectedQuoteValue?.ethFee),
-                                    )}{' '}
-                                    {getTicker(ticker)}
-                                  </Text>
-                                </TouchableOpacity>
-                                <Text primary bold>
-                                  {` ${
-                                    weiToFiat(
-                                      toWei(selectedQuoteValue?.ethFee),
-                                      conversionRate,
-                                      currentCurrency,
-                                    ) || ''
-                                  }`}
-                                </Text>
-                              </>
-                            )}
-                          </FadeAnimationView>
-                        )}
-                      </View>
-=======
                             {renderFromWei(toWei(selectedQuoteValue?.ethFee))}{' '}
                             {getTicker(ticker)}
                           </Text>
@@ -2583,81 +2170,17 @@
                   </FadeAnimationView>
                 )}
               </View>
->>>>>>> bca8e65b
-
-                      <View style={styles.quotesRow}>
-                        {usedGasEstimate.gasPrice ? (
-                          <>
-                            <View style={styles.quotesDescription}>
-                              <View style={styles.quotesLegend}>
-                                <Text>{strings('swaps.max_gas_fee')} </Text>
-                              </View>
-                            </View>
-                            <View style={styles.quotesFiatColumn}>
-                              <Text>
-                                {renderFromWei(
-                                  toWei(selectedQuoteValue?.maxEthFee || '0x0'),
-                                )}{' '}
-                                {getTicker(ticker)}
-                              </Text>
-                              <Text upper>
-                                {`  ${
-                                  weiToFiat(
-                                    toWei(selectedQuoteValue?.maxEthFee),
-                                    conversionRate,
-                                    currentCurrency,
-                                  ) || ''
-                                }`}
-                              </Text>
-                            </View>
-                          </>
-                        ) : (
-                          <>
-                            <View style={styles.quotesDescription} />
-                            <FadeAnimationView
-                              valueToWatch={`${selectedQuoteValue?.ethFee}${selectedQuoteValue?.maxEthFee}`}
-                              animateOnChange={animateOnGasChange}
-                              style={styles.quotesFiatColumn}
-                            >
-                              <Text small primary bold>
-                                {strings('transaction_review_eip1559.max_fee')}:
-                              </Text>
-                              <Text small primary>
-                                {primaryCurrency === 'ETH'
-                                  ? ` ${renderFromWei(
-                                      toWei(
-                                        selectedQuoteValue?.maxEthFee || '0x0',
-                                      ),
-                                    )} ${getTicker(ticker)}` // eslint-disable-line
-                                  : ` ${
-                                      weiToFiat(
-                                        toWei(selectedQuoteValue?.maxEthFee),
-                                        conversionRate,
-                                        currentCurrency,
-                                      ) || '' // eslint-disable-next-line
-                                    }`}
-                              </Text>
-                            </FadeAnimationView>
-                          </>
-                        )}
+
+              <View style={styles.quotesRow}>
+                {usedGasEstimate.gasPrice ? (
+                  <>
+                    <View style={styles.quotesDescription}>
+                      <View style={styles.quotesLegend}>
+                        <Text>{strings('swaps.max_gas_fee')} </Text>
                       </View>
-                    </>
-                  )}
-
-                  {!!approvalTransaction && !unableToSwap && (
-                    <View style={styles.quotesRow}>
+                    </View>
+                    <View style={styles.quotesFiatColumn}>
                       <Text>
-<<<<<<< HEAD
-                        <Text>{`${strings('swaps.enable.this_will')} `}</Text>
-                        <Text bold>
-                          {`${strings('swaps.enable.enable_asset', {
-                            asset: sourceToken.symbol,
-                          })} `}
-                        </Text>
-                        <Text>{`${strings(
-                          'swaps.enable.for_swapping',
-                        )} `}</Text>
-=======
                         {renderFromWei(
                           toWei(selectedQuoteValue?.maxEthFee || '0x0'),
                         )}{' '}
@@ -2671,40 +2194,17 @@
                             currentCurrency,
                           ) || ''
                         }`}
->>>>>>> bca8e65b
                       </Text>
-                      <TouchableOpacity
-                        onPress={onEditQuoteTransactionsApproveAmount}
-                      >
-                        <Text link>{`${strings(
-                          'swaps.enable.edit_limit',
-                        )}`}</Text>
-                      </TouchableOpacity>
                     </View>
-                  )}
-                  <QuotesSummary.Separator />
-                  <View style={styles.quotesRow}>
-                    <TouchableOpacity
-                      style={styles.quotesRow}
-                      onPress={toggleFeeModal}
+                  </>
+                ) : (
+                  <>
+                    <View style={styles.quotesDescription} />
+                    <FadeAnimationView
+                      valueToWatch={`${selectedQuoteValue?.ethFee}${selectedQuoteValue?.maxEthFee}`}
+                      animateOnChange={animateOnGasChange}
+                      style={styles.quotesFiatColumn}
                     >
-<<<<<<< HEAD
-                      <Text small>
-                        {canUseGasIncludedSwap
-                          ? `${strings(
-                              'swaps.quotes_include_gas_and_metamask_fee',
-                              {
-                                fee: selectedQuote.fee,
-                              },
-                            )} `
-                          : `${strings('swaps.quotes_include_fee', {
-                              fee: selectedQuote.fee,
-                            })} `}
-                        <MaterialCommunityIcons
-                          name="information"
-                          style={styles.infoIcon}
-                        />
-=======
                       <Text small primary bold>
                         {strings('transaction_review_eip1559.max_fee')}:
                       </Text>
@@ -2720,175 +2220,47 @@
                                 currentCurrency,
                               ) || '' // eslint-disable-next-line
                             }`}
->>>>>>> bca8e65b
                       </Text>
-                    </TouchableOpacity>
-                  </View>
-                </QuotesSummary.Body>
-              </QuotesSummary>
-            )}
-            <StyledButton
-              type="confirm"
-              onPress={handleCompleteSwap}
-              disabled={unableToSwap || isHandlingSwap || isAnimating}
-              testID={SwapsViewSelectors.SWAP_BUTTON}
-            >
-              {strings('swaps.swap')}
-            </StyledButton>
-            <TouchableOpacity
-              onPress={handleTermsPress}
-              style={styles.termsButton}
-            >
-              <Text link centered>
-                {strings('swaps.terms_of_service')}
-              </Text>
-            </TouchableOpacity>
-          </View>
-
-          <InfoModal
-            isVisible={isUpdateModalVisible}
-            toggleModal={toggleUpdateModal}
-            title={strings('swaps.quotes_update_often')}
-            body={
-              <Text style={styles.text}>
-                {strings('swaps.quotes_update_often_text')}
-              </Text>
-            }
-          />
-          <InfoModal
-            isVisible={isPriceDifferenceModalVisible}
-            toggleModal={togglePriceDifferenceModal}
-            title={strings('swaps.price_difference_title')}
-            body={
-              <Text style={styles.text}>
-                {strings('swaps.price_difference_body')}
-              </Text>
-            }
-          />
-          <InfoModal
-            isVisible={isPriceImpactModalVisible}
-            toggleModal={togglePriceImpactModal}
-            title={strings('swaps.price_impact_title')}
-            body={
-              <Text style={styles.text}>
-                {strings('swaps.price_impact_body')}
-              </Text>
-            }
-          />
-          <InfoModal
-            isVisible={isFeeModalVisible}
-            toggleModal={toggleFeeModal}
-            title={strings('swaps.metamask_swap_fee')}
-            body={
-              <Text style={styles.text}>
-                {selectedQuote && selectedQuote?.fee > 0
-                  ? strings('swaps.fee_text.fee_is_applied', {
-                      fee: `${selectedQuote.fee}%`,
-                    })
-                  : strings('swaps.fee_text.fee_is_not_applied')}
-              </Text>
-            }
-          />
-          <InfoModal
-            isVisible={isGasTooltipVisible}
-            title={strings(`swaps.gas_education_title`)}
-            toggleModal={hideGasTooltip}
-            body={
-              <View>
-                <Text grey infoModal>
-                  {strings('swaps.gas_education_1')}
-                  {strings(
-                    `swaps.gas_education_2${isMainnet ? '_ethereum' : ''}`,
-                  )}{' '}
-                  <Text bold>{strings('swaps.gas_education_3')}</Text>
-                </Text>
-                <Text grey infoModal>
-                  {strings('swaps.gas_education_4')}{' '}
-                  <Text bold>{strings('swaps.gas_education_5')} </Text>
-                  {strings('swaps.gas_education_6')}
-                </Text>
-                <Text grey infoModal>
-                  <Text bold>{strings('swaps.gas_education_7')} </Text>
-                  {strings('swaps.gas_education_8')}
-                </Text>
-                <TouchableOpacity onPress={openLinkAboutGas}>
-                  <Text grey link infoModal>
-                    {strings('swaps.gas_education_learn_more')}
+                    </FadeAnimationView>
+                  </>
+                )}
+              </View>
+
+              {!!approvalTransaction && !unableToSwap && (
+                <View style={styles.quotesRow}>
+                  <Text>
+                    <Text>{`${strings('swaps.enable.this_will')} `}</Text>
+                    <Text bold>
+                      {`${strings('swaps.enable.enable_asset', {
+                        asset: sourceToken.symbol,
+                      })} `}
+                    </Text>
+                    <Text>{`${strings('swaps.enable.for_swapping')} `}</Text>
+                  </Text>
+                  <TouchableOpacity
+                    onPress={onEditQuoteTransactionsApproveAmount}
+                  >
+                    <Text link>{`${strings('swaps.enable.edit_limit')}`}</Text>
+                  </TouchableOpacity>
+                </View>
+              )}
+              <QuotesSummary.Separator />
+              <View style={styles.quotesRow}>
+                <TouchableOpacity
+                  style={styles.quotesRow}
+                  onPress={toggleFeeModal}
+                >
+                  <Text small>
+                    {`${strings('swaps.quotes_include_fee', {
+                      fee: selectedQuote.fee,
+                    })} `}
+                    <MaterialCommunityIcons
+                      name="information"
+                      style={styles.infoIcon}
+                    />
                   </Text>
                 </TouchableOpacity>
               </View>
-            }
-          />
-
-          <InfoModal
-            isVisible={isGasIncludedTooltipVisible}
-            title={strings(`swaps.gas_fee`)}
-            toggleModal={hideGasIncludedTooltip}
-            body={
-              <View>
-                <Text grey infoModal>
-                  {strings('swaps.gas_included_tooltip_explanation')}
-                </Text>
-                <TouchableOpacity onPress={openLinkAboutGasIncluded}>
-                  <Text grey link infoModal>
-                    {strings('swaps.gas_education_title')}
-                  </Text>
-                </TouchableOpacity>
-              </View>
-<<<<<<< HEAD
-            }
-          />
-
-          <QuotesModal
-            isVisible={isQuotesModalVisible}
-            toggleModal={toggleQuotesModal}
-            quotes={allQuotes}
-            sourceToken={sourceToken}
-            destinationToken={destinationToken}
-            selectedQuote={selectedQuoteId}
-            showOverallValue={hasConversionRate}
-            ticker={getTicker(ticker)}
-            multiLayerL1ApprovalFeeTotal={multiLayerL1ApprovalFeeTotal}
-          />
-
-          <ApprovalTransactionEditionModal
-            approvalTransaction={approvalTransaction}
-            editQuoteTransactionsVisible={editQuoteTransactionsVisible}
-            minimumSpendLimit={approvalMinimumSpendLimit}
-            onCancelEditQuoteTransactions={onCancelEditQuoteTransactions}
-            setApprovalTransaction={setApprovalTransaction}
-            sourceToken={sourceToken}
-            chainId={chainId}
-          />
-
-          <GasEditModal
-            isVisible={isEditingGas}
-            gasEstimateType={gasEstimateType}
-            gasFeeEstimates={gasFeeEstimates}
-            defaultGasFeeOptionFeeMarket={DEFAULT_GAS_FEE_OPTION_FEE_MARKET}
-            defaultGasFeeOptionFeeLegacy={DEFAULT_GAS_FEE_OPTION_LEGACY}
-            onGasUpdate={handleGasFeeUpdate}
-            dismiss={hideEditingGas}
-            customGasFee={usedCustomGas}
-            gasLimit={gasLimit}
-            customGasLimit={customGasLimit}
-            initialGasLimit={initialGasLimit}
-            tradeGasLimit={selectedQuoteValue?.tradeGasLimit}
-            isNativeAsset={isSwapsNativeAsset(sourceToken)}
-            tradeValue={selectedQuote?.trade?.value || '0x0'}
-            sourceAmount={sourceAmount}
-            checkEnoughEthBalance={checkEnoughEthBalance}
-            animateOnChange={animateOnGasChange}
-          />
-        </>
-      )}
-
-      <SwapsSTXStatusModal
-        isVisible={isSwapsSTXStatusModalVisible}
-        dismiss={() => {
-          setIsSwapsSTXStatusModalVisible(false);
-        }}
-=======
             </QuotesSummary.Body>
           </QuotesSummary>
         )}
@@ -3020,7 +2392,6 @@
         sourceAmount={sourceAmount}
         checkEnoughEthBalance={checkEnoughEthBalance}
         animateOnChange={animateOnGasChange}
->>>>>>> bca8e65b
       />
     </ScreenView>
   );
