import React from 'react';
import { ConnectedComponent } from 'react-redux';
import { Hex } from '@metamask/utils';
import { merge } from 'lodash';
import { fireEvent, act, waitFor } from '@testing-library/react-native';

import QuotesView from './QuotesView';
import {
  DeepPartial,
  renderScreen,
} from '../../../util/test/renderWithProvider';
import { backgroundState } from '../../../util/test/initial-root-state';
import { RootState } from '../../../reducers';
import {
  MOCK_ACCOUNTS_CONTROLLER_STATE,
  MOCK_ADDRESS_2,
} from '../../../util/test/accountsControllerTestUtils';
import { SwapsViewSelectorsIDs } from '../../../../e2e/selectors/swaps/SwapsView.selectors';
import Engine from '../../../core/Engine';
import { RpcEndpointType } from '@metamask/network-controller';
import { selectShouldUseSmartTransaction } from '../../../selectors/smartTransactionsController';
import { useSwapsSmartTransaction } from './utils/useSwapsSmartTransaction';
import { query } from '@metamask/controller-utils';
import { TransactionStatus } from '@metamask/transaction-controller';

jest.mock('../../../util/networks/global-network', () => ({
  ...jest.requireActual('../../../util/networks/global-network'),
  getGlobalEthQuery: jest.fn(),
}));

jest.mock('@metamask/controller-utils', () => ({
  ...jest.requireActual('@metamask/controller-utils'),
  query: jest.fn(),
}));

jest.mock('./utils/useSwapsSmartTransaction', () => {
  const actual = jest.requireActual('./utils/useSwapsSmartTransaction');
  return {
    ...actual,
    useSwapsSmartTransaction: jest.fn(actual.useSwapsSmartTransaction),
  };
});

jest.mock('../../../../app/selectors/smartTransactionsController', () => ({
  ...jest.requireActual(
    '../../../../app/selectors/smartTransactionsController',
  ),
  selectShouldUseSmartTransaction: jest.fn(),
  selectSmartTransactionsForCurrentChain: () => [
    {
      status: 'pending',
      uuid: 'mock-uuid-123',
      creationTime: Date.now(),
    },
  ],
}));

const mockSubmitSignedTransactions = jest
  .fn()
  .mockResolvedValue({ uuid: 'mock-uuid-123' });
const mockUpdateSmartTransaction = jest.fn();
jest.mock('../../../core/Engine', () => ({
  context: {
    SwapsController: {
      stopPollingAndResetState: jest.fn(),
      startFetchAndSetQuotes: jest.fn(),
    },
    TransactionController: {
      estimateGasFee: jest.fn(),
      approveTransactionsWithSameNonce: jest.fn(() => ['asd']),
      update: jest.fn(),
      addTransaction: jest.fn(),
    },
    KeyringController: {
      state: {
        keyrings: [
          {
            accounts: ['0xC4966c0D659D99699BFD7EB54D8fafEE40e4a756'],
          },
        ],
      },
    },
    SmartTransactionsController: {
      getFees: jest.fn(),
      submitSignedTransactions: mockSubmitSignedTransactions,
      updateSmartTransaction: mockUpdateSmartTransaction,
    },
    GasFeeController: {
      getGasFeeEstimatesAndStartPolling: jest.fn(),
    },
    TokensController: {
      addToken: jest.fn(),
      state: {
        allTokens: {
          '0x1': {},
        },
      },
    },
  },
}));

// Mock Fox component to avoid unnecessary snapshots
jest.mock('../../../components/UI/Fox', () => ({
  __esModule: true,
  default: () => null,
}));

jest.mock('./components/LoadingAnimation', () => ({
  __esModule: true,
  default: ({ onAnimationEnd }: { onAnimationEnd?: () => void }) => {
    if (onAnimationEnd) {
      onAnimationEnd();
    }
    return null;
  },
}));

const destinationToken = '0x987654321';
const sourceToken = '0x123456';
const accountBalance = '0x654321';
const selectedAddress = MOCK_ADDRESS_2;
const normalizedSelectedAddress = selectedAddress.toLowerCase();
const mockChainId = '0x1';
const topAggIdMock = 'topAggId';
const quotesMock = {
  [topAggIdMock]: {
    aggType: 'RFQ',
    aggregator: topAggIdMock,
    approvalNeeded: null,
    averageGas: 0,
    destinationAmount: '5',
    destinationToken,
    destinationTokenRate: 1,
    error: null,
    estimatedRefund: 0,
    fee: 0,
    fetchTime: 0,
    gasEstimate: '0x3d7a3',
    gasEstimateWithRefund: '0x3d7a3',
    gasMultiplier: 1,
    hasRoute: false,
    isGasIncludedTrade: false,
    maxGas: 0,
    priceSlippage: {
      bucket: 'low',
      calculationError: '',
      destinationAmountInETH: 0,
      destinationAmountInNativeCurrency: 0,
      destinationAmountInUSD: 0,
      ratio: 1,
      sourceAmountInETH: 0,
      sourceAmountInNativeCurrency: 0,
      sourceAmountInUSD: 0,
    },
    quoteRefreshSeconds: 30,
    slippage: 2,
    sourceAmount: '5',
    sourceToken,
    sourceTokenRate: 1,
    trade: {
      data: 'TRADE TX',
      from: selectedAddress,
      gas: '0x3d7a3',
      to: '0x881d40237659c251811cec9c364ef91dc08d300c',
      value: '0x5af3107a4000',
    },
    tradeTxFees: {
      baseFeePerGas: 14028013812,
      feeEstimate: 3050341159721301,
      fees: [],
      gasLimit: '0x3d7a3',
      maxFeeEstimate: 5910045890298291,
    },
  },
};
const quoteValuesMock = {
  [topAggIdMock]: {
    aggregator: topAggIdMock,
    ethFee: '0.002910246604106472',
    ethValueOfTokens: '0.000098654753332117',
    maxEthFee: '0.007649129721886653',
    metaMaskFeeInEth: '0.000000870849020586',
    overallValueOfQuote: '-0.002811591850774355',
    tradeGasLimit: '202989',
    tradeMaxGasLimit: '251823',
  },
};
const usedGasEstimateMock = {
  baseFeeTrend: 'down',
  estimatedBaseFee: '12.457753087',
  high: {
    maxWaitTimeEstimate: 30000,
    minWaitTimeEstimate: 15000,
    suggestedMaxFeePerGas: '30.671253777',
    suggestedMaxPriorityFeePerGas: '2.018421676',
  },
  historicalBaseFeeRange: ['9.994725452', '15.517624473'],
  historicalPriorityFeeRange: ['0.005', '82.668725682'],
  latestPriorityFeeRange: ['0.058', '3'],
  low: {
    maxWaitTimeEstimate: 60000,
    minWaitTimeEstimate: 15000,
    suggestedMaxFeePerGas: '12.467059087',
    suggestedMaxPriorityFeePerGas: '0.009306',
  },
  medium: {
    maxWaitTimeEstimate: 45000,
    minWaitTimeEstimate: 15000,
    suggestedMaxFeePerGas: '19.515724976',
    suggestedMaxPriorityFeePerGas: '1.701138061',
  },
  networkCongestion: 0.58865,
  priorityFeeTrend: 'level',
};

const mockInitialState: DeepPartial<RootState> = {
  engine: {
    backgroundState: {
      ...backgroundState,
      AccountsController: MOCK_ACCOUNTS_CONTROLLER_STATE,
      AccountTrackerController: {
        accountsByChainId: {
          '0x1': {
            [selectedAddress]: {
              balance: accountBalance,
            },
          },
        },
      },
      TokenBalancesController: {
        tokenBalances: {
          [normalizedSelectedAddress as Hex]: {
            [mockChainId]: {
              [sourceToken]: '0x5',
            },
          },
        },
      },
      SwapsController: {
        quotesLastFetched: 123,
        quoteRefreshSeconds: 30,
        topAggId: topAggIdMock,
        // TODO: Replace "any" with type
        // eslint-disable-next-line @typescript-eslint/no-explicit-any
        quotes: quotesMock as any,
        quoteValues: quoteValuesMock,
        // TODO: Replace "any" with type
        // eslint-disable-next-line @typescript-eslint/no-explicit-any
        usedGasEstimate: usedGasEstimateMock as any,
        approvalTransaction: {
          data: '0x123456',
        },
      },
      NetworkController: {
        selectedNetworkClientId: 'mainnet',
        networksMetadata: {
          mainnet: {
            EIPS: {
              1559: true,
            },
          },
        },
        networkConfigurationsByChainId: {
          '0x1': {
            blockExplorerUrls: [],
            chainId: '0x1',
            defaultRpcEndpointIndex: 0,
            name: 'Ethereum Mainnet',
            nativeCurrency: 'ETH',
            rpcEndpoints: [
              {
                name: 'Ethereum Mainnet',
                networkClientId: 'mainnet',
                type: RpcEndpointType.Infura,
                url: 'https://mainnet.infura.io/v3/{infuraProjectId}',
              },
            ],
          },
        },
      },
    },
  },
  settings: {},
  transaction: {},
  fiatOrders: {},
};

function render(
  // TODO: Replace "any" with type
  // eslint-disable-next-line @typescript-eslint/no-explicit-any
  Component: React.ComponentType | ConnectedComponent<any, any>,
  modifiedState?: DeepPartial<RootState>,
) {
  return renderScreen(
    Component,
    {
      name: 'QuotesView',
    },
    {
      state: modifiedState ?? mockInitialState,
    },
    {
      sourceAmount: '5',
      tokens: [
        {
          address: sourceToken,
          symbol: 'DAI',
        },
        {
          address: destinationToken,
          symbol: 'USDC',
        },
      ],
      sourceTokenAddress: sourceToken,
      destinationTokenAddress: destinationToken,
    },
  );
}

describe('QuotesView', () => {
  beforeEach(() => {
    jest.clearAllMocks();
  });

  it('should render quote screen', async () => {
    const wrapper = render(QuotesView, mockInitialState);
    expect(wrapper).toMatchSnapshot();

    expect(
      wrapper.findByTestId(SwapsViewSelectorsIDs.QUOTE_SUMMARY),
    ).toBeDefined();
  });

  describe('should use TransactionController estimations for EIP1559 networks', () => {
    it('for approval transactions', async () => {
      const wrapper = render(QuotesView, mockInitialState);

      const swapButton = await wrapper.findByTestId(
        SwapsViewSelectorsIDs.SWAP_BUTTON,
      );

      fireEvent.press(swapButton);

      const estimateGasFeeSpy = jest.spyOn(
        Engine.context.TransactionController,
        'estimateGasFee',
      );

      expect(estimateGasFeeSpy).toHaveBeenCalled();
    });

    it('for trade transactions', async () => {
      const state = merge(mockInitialState, {
        engine: {
          backgroundState: {
            SwapsController: {
              approvalTransaction: null,
            },
          },
        },
      });
      const wrapper = render(QuotesView, state);

      const swapButton = await wrapper.findByTestId(
        SwapsViewSelectorsIDs.SWAP_BUTTON,
      );

      fireEvent.press(swapButton);

      const estimateGasFeeSpy = jest.spyOn(
        Engine.context.TransactionController,
        'estimateGasFee',
      );

      expect(estimateGasFeeSpy).toHaveBeenCalled();
    });
  });

  describe('Smart Transactions', () => {
    const state = merge({}, mockInitialState);

    it('should use Smart Transactions when enabled', async () => {
      const mockSubmitSwapsSmartTransaction = jest.fn().mockResolvedValue({
        approvalTxUuid: 'approval-uuid-123',
        tradeTxUuid: 'trade-uuid-456',
      });
      (useSwapsSmartTransaction as jest.Mock).mockReturnValue({
        submitSwapsSmartTransaction: mockSubmitSwapsSmartTransaction,
      });
      jest.mocked(selectShouldUseSmartTransaction).mockReturnValue(true);
      jest.mocked(query).mockResolvedValueOnce(123).mockResolvedValueOnce({
        timestamp: 1234,
      });

      const wrapper = render(QuotesView, state);

      const swapButton = await wrapper.findByTestId(
        SwapsViewSelectorsIDs.SWAP_BUTTON,
      );

      fireEvent.press(swapButton);

      // Verify submitSwapsSmartTransaction was called
      expect(mockSubmitSwapsSmartTransaction).toHaveBeenCalled();
    });

    it('should not use Smart Transactions when disabled', async () => {
      const mockSubmitSwapsSmartTransaction = jest.fn().mockResolvedValue({
        approvalTxUuid: undefined,
        tradeTxUuid: 'trade-uuid-456',
      });
      (useSwapsSmartTransaction as jest.Mock).mockReturnValue({
        submitSwapsSmartTransaction: mockSubmitSwapsSmartTransaction,
      });

      jest.mocked(selectShouldUseSmartTransaction).mockReturnValue(false);
      const wrapper = render(QuotesView, state);

      const swapButton = await wrapper.findByTestId(
        SwapsViewSelectorsIDs.SWAP_BUTTON,
      );

      fireEvent.press(swapButton);

      // Verify submitSwapsSmartTransaction was not called
      expect(mockSubmitSwapsSmartTransaction).not.toHaveBeenCalled();
    });
  });

  it('should call addToken in TokensController', async () => {
    const state = merge({}, mockInitialState);
    jest.mocked(query).mockResolvedValueOnce(123).mockResolvedValueOnce({
      timestamp: 1234,
    });
    jest
      .spyOn(Engine.context.TransactionController, 'addTransaction')
      .mockResolvedValue({
        result: Promise.resolve('mock-tx-hash'),
        transactionMeta: {
          id: 'mock-id',
          networkClientId: 'mock-network-id',
          time: Date.now(),
          chainId: '0x1',
          status: 'submitted' as TransactionStatus,
          txParams: {
            from: '0x0',
            to: '0x1',
            value: '0x0',
            gas: '0x0',
            gasPrice: '0x0',
          },
        },
      });
    const spy = jest.spyOn(Engine.context.TokensController, 'addToken');

    const wrapper = render(QuotesView, state);

    const swapButton = await wrapper.findByTestId(
<<<<<<< HEAD
      SwapsViewSelectors.SWAP_BUTTON,
=======
      SwapsViewSelectorsIDs.SWAP_BUTTON,
>>>>>>> 961a5281
    );

    act(() => {
      fireEvent.press(swapButton);
    });

    await waitFor(() => {
      expect(spy).toHaveBeenCalled();
    });
  });
});<|MERGE_RESOLUTION|>--- conflicted
+++ resolved
@@ -456,11 +456,7 @@
     const wrapper = render(QuotesView, state);
 
     const swapButton = await wrapper.findByTestId(
-<<<<<<< HEAD
-      SwapsViewSelectors.SWAP_BUTTON,
-=======
       SwapsViewSelectorsIDs.SWAP_BUTTON,
->>>>>>> 961a5281
     );
 
     act(() => {
