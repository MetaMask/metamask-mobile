--- conflicted
+++ resolved
@@ -3,21 +3,7 @@
 import { StyleSheet } from 'react-native';
 import { connect } from 'react-redux';
 import Modal from 'react-native-modal';
-<<<<<<< HEAD
-import {
-  fromTokenMinimalUnitString,
-  hexToBN,
-  toTokenMinimalUnit,
-} from '../../../../util/number';
 import { KeyboardAwareScrollView } from 'react-native-keyboard-aware-scroll-view';
-import EditPermission from '../../ApproveTransactionReview/EditPermission';
-import {
-  decodeApproveData,
-  generateApproveData,
-} from '../../../../util/transactions';
-=======
-import { KeyboardAwareScrollView } from 'react-native-keyboard-aware-scroll-view';
->>>>>>> 161c5a35
 import { swapsUtils } from '@metamask/swaps-controller';
 
 import EditPermission from '../../ApproveTransactionReview/EditPermission';
@@ -73,24 +59,6 @@
   );
 
   const onSetApprovalAmount = useCallback(() => {
-<<<<<<< HEAD
-    const uint = toTokenMinimalUnit(
-      spendLimitUnlimitedSelected
-        ? approvalTransactionAmount
-        : approvalCustomValue,
-      sourceToken.decimals,
-    ).toString(10);
-    const approvalData = generateApproveData({
-      spender: swapsUtils.getSwapsContractAddress(chainId),
-      value: Number(uint).toString(16),
-    });
-    const newApprovalTransaction = {
-      ...approvalTransaction,
-      data: approvalData,
-    };
-    setApprovalTransaction(newApprovalTransaction);
-    onCancelEditQuoteTransactions();
-=======
     try {
       const newApprovalTransaction = generateTxWithNewTokenAllowance(
         spendLimitUnlimitedSelected
@@ -105,7 +73,6 @@
     } catch (err) {
       Logger.log('Failed to setTransactionObject', err);
     }
->>>>>>> 161c5a35
   }, [
     setApprovalTransaction,
     spendLimitUnlimitedSelected,
