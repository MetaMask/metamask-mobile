--- conflicted
+++ resolved
@@ -51,14 +51,10 @@
 		},
 	});
 
-<<<<<<< HEAD
 function InfoModal({ title, body, isVisible, toggleModal, message, propagateSwipe }) {
-=======
-function InfoModal({ title, body, isVisible, toggleModal, propagateSwipe }) {
 	const { colors } = useAppThemeFromContext() || mockTheme;
 	const styles = createStyles(colors);
 
->>>>>>> 169bf9a5
 	return (
 		<Modal
 			isVisible={isVisible}
