import React, { useCallback, useEffect, useMemo, useState } from 'react';
import PropTypes from 'prop-types';
import {
  StyleSheet,
  View,
  ScrollView,
  TouchableOpacity,
  LayoutAnimation,
  UIManager,
  Platform,
  SafeAreaView,
} from 'react-native';
import Modal from 'react-native-modal';
import IonicIcon from 'react-native-vector-icons/Ionicons';
import { connect } from 'react-redux';
import BigNumber from 'bignumber.js';
import { strings } from '../../../../../locales/i18n';
import {
  fromTokenMinimalUnitString,
  renderFromTokenMinimalUnit,
  renderFromWei,
  toWei,
  weiToFiat,
  calculateEthFeeForMultiLayer,
} from '../../../../util/number';
import { getQuotesSourceMessage } from '../utils';
import Text from '../../../Base/Text';
import Title from '../../../Base/Title';
import Ratio from './Ratio';
import { useTheme } from '../../../../util/theme';

const createStyles = (colors, shadows) =>
  StyleSheet.create({
    modalView: {
      backgroundColor: colors.background.default,
      justifyContent: 'center',
      alignItems: 'center',
      marginVertical: 50,
      borderRadius: 10,
      ...shadows.size.sm,
      elevation: 11,
    },
    modal: {
      margin: 0,
      width: '100%',
      padding: 25,
    },
    title: {
      width: '100%',
      paddingVertical: 15,
      paddingHorizontal: 20,
      paddingBottom: 5,
      flexDirection: 'row',
      alignItems: 'center',
      justifyContent: 'space-between',
      color: colors.text.default,
    },
    titleButton: {
      flexDirection: 'row',
      justifyContent: 'center',
      alignItems: 'center',
    },
    closeIcon: {
      color: colors.text.default,
    },
    backIcon: {
      color: colors.text.default,
      marginRight: 16,
    },
    detailsIcon: {
      color: colors.text.default,
      paddingHorizontal: 10,
    },
    body: {
      width: '100%',
      paddingVertical: 5,
    },
    row: {
      paddingHorizontal: 20,
      flexDirection: 'row',
      paddingVertical: 10,
    },
    quoteRow: {
      borderTopWidth: 1,
      borderTopColor: colors.border.muted,
      paddingVertical: 15,
      alignItems: 'center',
    },
    detailsRow: {
      paddingHorizontal: 20,
      borderTopWidth: 1,
      borderTopColor: colors.border.muted,
      paddingVertical: 15,
    },
    selectedQuoteRow: {
      backgroundColor: colors.primary.muted,
    },
    columnAmount: {
      flex: 3,
      marginRight: 5,
    },
    columnFee: {
      flex: 3,
      marginRight: 5,
    },
    columnValue: {
      flex: 3,
      marginRight: 5,
    },
    red: {
      color: colors.error.default,
    },
    bestBadge: {
      flexDirection: 'row',
    },
    bestBadgeWrapper: {
      paddingVertical: 0,
      paddingHorizontal: 8,
      backgroundColor: colors.primary.default,
      borderRadius: 4,
    },
    bestBadgeText: {
      color: colors.primary.inverse,
    },
    transparent: {
      opacity: 0,
    },
  });

if (
  Platform.OS === 'android' &&
  UIManager.setLayoutAnimationEnabledExperimental
) {
  UIManager.setLayoutAnimationEnabledExperimental(true);
}

function QuotesModal({
  isVisible,
  toggleModal,
  quotes,
  selectedQuote,
  sourceToken,
  destinationToken,
  conversionRate,
  currentCurrency,
  quoteValues,
  showOverallValue,
  ticker,
<<<<<<< HEAD
  multiLayerL1FeeTotal,
=======
  multiLayerL1ApprovalFeeTotal,
>>>>>>> db9007ba
}) {
  const bestOverallValue =
    quoteValues?.[quotes[0].aggregator]?.overallValueOfQuote ?? 0;
  const [displayDetails, setDisplayDetails] = useState(false);
  const [selectedDetailsQuoteIndex, setSelectedDetailsQuoteIndex] =
    useState(null);
  const { colors, shadows } = useTheme();
  const styles = createStyles(colors, shadows);

  // When index/quotes change we get a new selected quote in case it exists
  // (quotes.length can be shorter than selected index)
  const selectedDetailsQuote = useMemo(() => {
    if (
      selectedDetailsQuoteIndex !== null &&
      quotes?.[selectedDetailsQuoteIndex]
    ) {
      return quotes[selectedDetailsQuoteIndex];
    }
    return null;
  }, [quotes, selectedDetailsQuoteIndex]);

  // When index/quotes/quoteValues change we get a new selected quoteValaue in case it exists
  const selectedDetailsQuoteValues = useMemo(() => {
    if (
      selectedDetailsQuoteIndex !== null &&
      selectedDetailsQuote &&
      quoteValues?.[selectedDetailsQuote.aggregator]
    ) {
      return quoteValues[selectedDetailsQuote.aggregator];
    }
    return null;
  }, [quoteValues, selectedDetailsQuote, selectedDetailsQuoteIndex]);

  // Toggle displaying details
  const toggleDetails = useCallback(() => {
    LayoutAnimation.configureNext(LayoutAnimation.Presets.easeInEaseOut);
    setDisplayDetails((f) => !f);
  }, []);

  // Toggle to the details in case the quote exist
  const handleQuoteDetailsPress = useCallback(
    (index) => {
      if (quotes?.[index]) {
        setSelectedDetailsQuoteIndex(index);
        toggleDetails();
      }
    },
    [toggleDetails, quotes],
  );

  // Go back from the detail view to the list before dismissing the modal
  const handleBackButtonPress = useCallback(() => {
    if (displayDetails) {
      return toggleDetails();
    }
    toggleModal();
  }, [toggleDetails, displayDetails, toggleModal]);

  // Go back to the list view when modal is visible
  useEffect(() => {
    if (isVisible) {
      setDisplayDetails(false);
    }
  }, [isVisible]);

  // When quotes change go back to the first quote as selected
  useEffect(() => {
    setSelectedDetailsQuoteIndex(quotes?.[0] || null);
  }, [quotes]);

  // If details are going to be displayed but the quotes does not exist,
  // go back to the list
  useEffect(() => {
    if (displayDetails && !selectedDetailsQuote) {
      setDisplayDetails(false);
    }
  }, [displayDetails, selectedDetailsQuote]);

<<<<<<< HEAD
  const selectedDetailsQuoteValuesEthFee = calculateEthFeeForMultiLayer({
    multiLayerL1FeeTotal,
    ethFee: selectedDetailsQuoteValues?.ethFee,
  });
=======
  let selectedDetailsQuoteValuesEthFee = selectedDetailsQuoteValues?.ethFee;
  if (multiLayerL1ApprovalFeeTotal) {
    selectedDetailsQuoteValuesEthFee = calculateEthFeeForMultiLayer({
      multiLayerL1FeeTotal: multiLayerL1ApprovalFeeTotal,
      ethFee: selectedDetailsQuoteValuesEthFee,
    });
  }
>>>>>>> db9007ba

  return (
    <Modal
      isVisible={isVisible}
      onBackdropPress={toggleModal}
      onBackButtonPress={handleBackButtonPress}
      onSwipeComplete={toggleModal}
      swipeDirection="down"
      propagateSwipe
      style={styles.modal}
      backdropColor={colors.overlay.default}
      backdropOpacity={1}
    >
      <SafeAreaView style={styles.modalView}>
        <View style={styles.title}>
          {displayDetails ? (
            <TouchableOpacity
              onPress={toggleDetails}
              style={styles.titleButton}
              hitSlop={{ top: 10, left: 20, right: 10, bottom: 10 }}
            >
              <IonicIcon
                name="ios-arrow-back"
                style={styles.backIcon}
                size={20}
              />
              <Title>{strings('swaps.quote_details')}</Title>
            </TouchableOpacity>
          ) : (
            <Title>{strings('swaps.quotes_overview')}</Title>
          )}

          <TouchableOpacity
            onPress={toggleModal}
            hitSlop={{ top: 20, left: 20, right: 20, bottom: 20 }}
          >
            <IonicIcon name="ios-close" style={styles.closeIcon} size={30} />
          </TouchableOpacity>
        </View>
        {displayDetails ? (
          <ScrollView key="details" style={styles.body}>
            <View onStartShouldSetResponder={() => true}>
              {!!selectedDetailsQuote && !!selectedDetailsQuoteValues && (
                <>
                  <View style={styles.detailsRow}>
                    <Text small>{strings('swaps.rate')}</Text>
                    <Ratio
                      sourceAmount={selectedDetailsQuote.sourceAmount}
                      sourceToken={sourceToken}
                      destinationAmount={selectedDetailsQuote.destinationAmount}
                      destinationToken={destinationToken}
                      boldSymbol
                    />
                  </View>
                  <View style={styles.detailsRow}>
                    <Text small>
                      {strings('swaps.quote_details_max_slippage')}
                    </Text>
                    <Text primary>{selectedDetailsQuote.slippage}%</Text>
                  </View>
                  <View style={styles.detailsRow}>
                    <Text small>{strings('swaps.guaranteed_amount')}</Text>
                    <Text primary>
                      {fromTokenMinimalUnitString(
                        selectedDetailsQuote.destinationAmount,
                        destinationToken.decimals,
                      )}{' '}
                      <Text reset bold>
                        {destinationToken.symbol}
                      </Text>
                      {selectedDetailsQuote?.priceSlippage?.calculationError
                        ?.length === 0 &&
                        selectedDetailsQuote?.priceSlippage
                          ?.destinationAmountInETH && (
                          <Text>
                            {' '}
                            (~
                            {weiToFiat(
                              toWei(
                                selectedDetailsQuote.priceSlippage
                                  .destinationAmountInETH,
                              ),
                              conversionRate,
                              currentCurrency,
                            )}
                            )
                          </Text>
                        )}
                    </Text>
                  </View>
                  <View style={styles.detailsRow}>
                    <Text small>{strings('swaps.estimated_network_fees')}</Text>
                    <Text primary>
                      {renderFromWei(toWei(selectedDetailsQuoteValuesEthFee))}{' '}
                      <Text reset bold>
                        {ticker}
                      </Text>{' '}
                      <Text>
                        (~
                        {weiToFiat(
                          toWei(selectedDetailsQuoteValuesEthFee),
                          conversionRate,
                          currentCurrency,
                        )}
                        )
                      </Text>
                    </Text>
                  </View>
                  <View style={styles.detailsRow}>
                    <Text small>{strings('swaps.source')}</Text>
                    <Text primary>
                      {getQuotesSourceMessage(selectedDetailsQuote.aggType).map(
                        (message, index) =>
                          index === 1 ? (
                            <Text reset bold key={index}>
                              {message}{' '}
                            </Text>
                          ) : (
                            <Text reset key={index}>
                              {message}{' '}
                            </Text>
                          ),
                      )}
                    </Text>
                  </View>
                </>
              )}
            </View>
          </ScrollView>
        ) : (
          <ScrollView key="list" style={styles.body}>
            <View onStartShouldSetResponder={() => true}>
              <View style={styles.body}>
                <View style={styles.row}>
                  <View style={styles.columnAmount}>
                    <Text small bold>
                      {destinationToken.symbol}
                    </Text>
                    <Text small primary bold>
                      {strings('swaps.receiving')}
                    </Text>
                  </View>
                  <View style={styles.columnFee}>
                    <Text small primary bold>
                      {strings('swaps.estimated_gas_fee')}
                    </Text>
                  </View>
                  <View style={styles.columnValue}>
                    <Text small primary bold>
                      {strings('swaps.overall_value')}
                    </Text>
                  </View>
                  <IonicIcon
                    name="ios-arrow-forward"
                    style={[styles.detailsIcon, styles.transparent]}
                    size={20}
                  />
                </View>
                <View>
                  {quotes.length > 0 &&
                    quotes.map((quote, index) => {
                      const { aggregator } = quote;
                      const isSelected = aggregator === selectedQuote;
                      const quoteValue = quoteValues[aggregator];
<<<<<<< HEAD
                      const quoteEthFee = calculateEthFeeForMultiLayer({
                        multiLayerL1FeeTotal,
                        ethFee: quoteValue?.ethFee,
                      });
=======
                      let quoteEthFee = quoteValue?.ethFee;
                      if (multiLayerL1ApprovalFeeTotal) {
                        quoteEthFee = calculateEthFeeForMultiLayer({
                          multiLayerL1FeeTotal: multiLayerL1ApprovalFeeTotal,
                          ethFee: quoteEthFee,
                        });
                      }
>>>>>>> db9007ba
                      return (
                        <TouchableOpacity
                          key={aggregator}
                          onPress={() => handleQuoteDetailsPress(index)}
                          style={[
                            styles.row,
                            styles.quoteRow,
                            isSelected && styles.selectedQuoteRow,
                          ]}
                        >
                          <View style={styles.columnAmount}>
                            <Text primary bold={isSelected}>
                              ~
                              {renderFromTokenMinimalUnit(
                                quote.destinationAmount,
                                destinationToken.decimals,
                              )}
                            </Text>
                          </View>
                          <View style={styles.columnFee}>
                            <Text primary bold={isSelected}>
                              {weiToFiat(
                                toWei(quoteEthFee),
                                conversionRate,
                                currentCurrency,
                              )}
                            </Text>
                          </View>
                          <View style={styles.columnValue}>
                            {index === 0 ? (
                              showOverallValue ? (
                                <View style={styles.bestBadge}>
                                  <View style={styles.bestBadgeWrapper}>
                                    <Text
                                      bold
                                      small
                                      style={styles.bestBadgeText}
                                    >
                                      {strings('swaps.best')}
                                    </Text>
                                  </View>
                                </View>
                              ) : (
                                <Text> - </Text>
                              )
                            ) : showOverallValue ? (
                              <Text primary style={styles.red}>
                                -
                                {weiToFiat(
                                  toWei(
                                    (
                                      bestOverallValue -
                                      (quoteValue?.overallValueOfQuote ?? 0)
                                    ).toFixed(18),
                                  ),
                                  conversionRate,
                                  currentCurrency,
                                )}
                              </Text>
                            ) : (
                              <Text style={styles.red}>
                                -
                                {renderFromTokenMinimalUnit(
                                  new BigNumber(quotes[0].destinationAmount)
                                    .minus(quote.destinationAmount)
                                    .toString(10),
                                  destinationToken.decimals,
                                )}
                              </Text>
                            )}
                          </View>
                          <IonicIcon
                            name="ios-arrow-forward"
                            style={styles.detailsIcon}
                            size={20}
                          />

                          <Text />
                        </TouchableOpacity>
                      );
                    })}
                </View>
              </View>
            </View>
          </ScrollView>
        )}
      </SafeAreaView>
    </Modal>
  );
}

QuotesModal.propTypes = {
  isVisible: PropTypes.bool,
  toggleModal: PropTypes.func,
  quotes: PropTypes.array,
  selectedQuote: PropTypes.string,
  destinationToken: PropTypes.shape({
    symbol: PropTypes.string,
    decimals: PropTypes.number,
  }),
  sourceToken: PropTypes.shape({
    symbol: PropTypes.string,
    decimals: PropTypes.number,
  }),
  /**
   * ETH to current currency conversion rate
   */
  conversionRate: PropTypes.number,
  /**
   * Currency code of the currently-active currency
   */
  currentCurrency: PropTypes.string,
  /**
   * Native asset ticker
   */
  ticker: PropTypes.string,
  quoteValues: PropTypes.object,
  showOverallValue: PropTypes.bool,
<<<<<<< HEAD
  multiLayerL1FeeTotal: PropTypes.string,
=======
  multiLayerL1ApprovalFeeTotal: PropTypes.string,
>>>>>>> db9007ba
};

const mapStateToProps = (state) => ({
  conversionRate:
    state.engine.backgroundState.CurrencyRateController.conversionRate,
  currentCurrency:
    state.engine.backgroundState.CurrencyRateController.currentCurrency,
  quoteValues: state.engine.backgroundState.SwapsController.quoteValues,
});

export default connect(mapStateToProps)(QuotesModal);<|MERGE_RESOLUTION|>--- conflicted
+++ resolved
@@ -146,11 +146,7 @@
   quoteValues,
   showOverallValue,
   ticker,
-<<<<<<< HEAD
-  multiLayerL1FeeTotal,
-=======
   multiLayerL1ApprovalFeeTotal,
->>>>>>> db9007ba
 }) {
   const bestOverallValue =
     quoteValues?.[quotes[0].aggregator]?.overallValueOfQuote ?? 0;
@@ -229,12 +225,6 @@
     }
   }, [displayDetails, selectedDetailsQuote]);
 
-<<<<<<< HEAD
-  const selectedDetailsQuoteValuesEthFee = calculateEthFeeForMultiLayer({
-    multiLayerL1FeeTotal,
-    ethFee: selectedDetailsQuoteValues?.ethFee,
-  });
-=======
   let selectedDetailsQuoteValuesEthFee = selectedDetailsQuoteValues?.ethFee;
   if (multiLayerL1ApprovalFeeTotal) {
     selectedDetailsQuoteValuesEthFee = calculateEthFeeForMultiLayer({
@@ -242,7 +232,6 @@
       ethFee: selectedDetailsQuoteValuesEthFee,
     });
   }
->>>>>>> db9007ba
 
   return (
     <Modal
@@ -407,12 +396,6 @@
                       const { aggregator } = quote;
                       const isSelected = aggregator === selectedQuote;
                       const quoteValue = quoteValues[aggregator];
-<<<<<<< HEAD
-                      const quoteEthFee = calculateEthFeeForMultiLayer({
-                        multiLayerL1FeeTotal,
-                        ethFee: quoteValue?.ethFee,
-                      });
-=======
                       let quoteEthFee = quoteValue?.ethFee;
                       if (multiLayerL1ApprovalFeeTotal) {
                         quoteEthFee = calculateEthFeeForMultiLayer({
@@ -420,7 +403,6 @@
                           ethFee: quoteEthFee,
                         });
                       }
->>>>>>> db9007ba
                       return (
                         <TouchableOpacity
                           key={aggregator}
@@ -539,11 +521,7 @@
   ticker: PropTypes.string,
   quoteValues: PropTypes.object,
   showOverallValue: PropTypes.bool,
-<<<<<<< HEAD
-  multiLayerL1FeeTotal: PropTypes.string,
-=======
   multiLayerL1ApprovalFeeTotal: PropTypes.string,
->>>>>>> db9007ba
 };
 
 const mapStateToProps = (state) => ({
