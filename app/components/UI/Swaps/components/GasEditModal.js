import React, { useCallback, useEffect, useState } from 'react';
import PropTypes from 'prop-types';
import { StyleSheet, TouchableOpacity } from 'react-native';
import { KeyboardAwareScrollView } from 'react-native-keyboard-aware-scroll-view';
import Modal from 'react-native-modal';
import { GAS_ESTIMATE_TYPES } from '@metamask/gas-fee-controller';
import MaterialCommunityIcon from 'react-native-vector-icons/MaterialCommunityIcons';
import { connect } from 'react-redux';

import Text from '../../../Base/Text';
import InfoModal from './InfoModal';
import EditGasFeeLegacy from '../../EditGasFeeLegacy';
import EditGasFee1559 from '../../EditGasFee1559';
import {
  parseTransactionEIP1559,
  parseTransactionLegacy,
} from '../../../../util/transactions';
import useModalHandler from '../../../Base/hooks/useModalHandler';
import { strings } from '../../../../../locales/i18n';
import AppConstants from '../../../../core/AppConstants';
import { useTheme } from '../../../../util/theme';
import {
  selectEvmChainId,
<<<<<<< HEAD
  selectTicker,
=======
  selectEvmTicker,
>>>>>>> 29f19cb2
} from '../../../../selectors/networkController';
import {
  selectConversionRate,
  selectCurrentCurrency,
} from '../../../../selectors/currencyRateController';

const GAS_OPTIONS = AppConstants.GAS_OPTIONS;

const styles = StyleSheet.create({
  bottomModal: {
    justifyContent: 'flex-end',
    margin: 0,
  },
  keyboardAwareWrapper: {
    flex: 1,
    justifyContent: 'flex-end',
  },
  text: {
    lineHeight: 20,
  },
});

const RECOMMENDED = GAS_OPTIONS.HIGH;

function GasEditModal({
  dismiss,
  gasEstimateType,
  gasFeeEstimates,
  defaultGasFeeOptionLegacy = GAS_OPTIONS.MEDIUM,
  defaultGasFeeOptionFeeMarket = GAS_OPTIONS.HIGH,
  isVisible,
  onGasUpdate,
  customGasFee,
  initialGasLimit,
  tradeGasLimit,
  isNativeAsset,
  tradeValue,
  sourceAmount,
  checkEnoughEthBalance,
  currentCurrency,
  conversionRate,
  primaryCurrency,
  chainId,
  ticker,
  animateOnChange,
}) {
  const [gasSelected, setGasSelected] = useState(
    customGasFee
      ? customGasFee.selected ?? null
      : gasEstimateType === GAS_ESTIMATE_TYPES.FEE_MARKET
      ? defaultGasFeeOptionFeeMarket
      : defaultGasFeeOptionLegacy,
  );
  const [stopUpdateGas, setStopUpdateGas] = useState(false);
  const [hasEnoughEthBalance, setHasEnoughEthBalance] = useState(true);
  const [EIP1559TransactionDataTemp, setEIP1559TransactionDataTemp] = useState(
    {},
  );
  const [LegacyTransactionDataTemp, setLegacyTransactionDataTemp] = useState(
    {},
  );
  const [
    isGasFeeRecommendationVisible,
    ,
    showGasFeeRecommendation,
    hideGasFeeRecommendation,
  ] = useModalHandler(false);
  const [isAnimating, setIsAnimating] = useState(false);
  const { colors } = useTheme();

  useEffect(() => {
    setGasSelected(customGasFee?.selected);
  }, [customGasFee]);

  useEffect(() => {
    if (
      EIP1559TransactionDataTemp &&
      Object.keys(EIP1559TransactionDataTemp).length > 0
    ) {
      setHasEnoughEthBalance(
        checkEnoughEthBalance(
          EIP1559TransactionDataTemp?.totalMaxHex?.toString(16),
        ),
      );
    } else if (
      LegacyTransactionDataTemp &&
      Object.keys(LegacyTransactionDataTemp).length > 0
    ) {
      setHasEnoughEthBalance(
        checkEnoughEthBalance(
          LegacyTransactionDataTemp?.totalHex?.toString(16),
        ),
      );
    }
  }, [
    EIP1559TransactionDataTemp,
    LegacyTransactionDataTemp,
    checkEnoughEthBalance,
  ]);

  useEffect(() => {
    if (stopUpdateGas || !gasSelected) {
      return;
    }
    if (gasEstimateType === GAS_ESTIMATE_TYPES.FEE_MARKET) {
      setEIP1559TransactionDataTemp(
        parseTransactionEIP1559(
          {
            currentCurrency,
            conversionRate,
            nativeCurrency: ticker,
            selectedGasFee: {
              suggestedMaxFeePerGas:
                gasFeeEstimates[gasSelected].suggestedMaxFeePerGas,
              suggestedMaxPriorityFeePerGas:
                gasFeeEstimates[gasSelected].suggestedMaxPriorityFeePerGas,
              suggestedGasLimit: initialGasLimit,
              suggestedEstimatedGasLimit: tradeGasLimit,
              estimatedBaseFee: gasFeeEstimates.estimatedBaseFee,
              selectedOption: gasSelected,
              recommended: RECOMMENDED,
            },
            swapsParams: {
              isNativeAsset,
              tradeValue,
              sourceAmount,
            },
            gasFeeEstimates,
          },
          { onlyGas: true },
        ),
      );
    } else {
      setLegacyTransactionDataTemp(
        parseTransactionLegacy(
          {
            currentCurrency,
            conversionRate,
            ticker,
            selectedGasFee: {
              suggestedGasLimit: initialGasLimit,
              suggestedGasPrice:
                gasEstimateType === GAS_ESTIMATE_TYPES.ETH_GASPRICE
                  ? gasFeeEstimates.gasPrice
                  : gasFeeEstimates[gasSelected],
            },
          },
          { onlyGas: true },
        ),
      );
    }
  }, [
    conversionRate,
    currentCurrency,
    gasEstimateType,
    gasFeeEstimates,
    gasSelected,
    initialGasLimit,
    isNativeAsset,
    sourceAmount,
    stopUpdateGas,
    ticker,
    tradeGasLimit,
    tradeValue,
  ]);

  const calculateTempGasFee = useCallback(
    (
      {
        suggestedMaxFeePerGas,
        suggestedMaxPriorityFeePerGas,
        suggestedGasLimit,
        estimatedBaseFee,
        suggestedEstimatedGasLimit,
      },
      selected,
    ) => {
      if (!selected) {
        setStopUpdateGas(true);
      }
      setGasSelected(selected);
      setEIP1559TransactionDataTemp(
        parseTransactionEIP1559(
          {
            currentCurrency,
            conversionRate,
            nativeCurrency: ticker,
            selectedGasFee: {
              suggestedMaxFeePerGas,
              suggestedMaxPriorityFeePerGas,
              suggestedGasLimit: selected ? initialGasLimit : suggestedGasLimit,
              suggestedEstimatedGasLimit,
              estimatedBaseFee,
              selectedOption: selected,
              recommended: RECOMMENDED,
            },
            swapsParams: {
              isNativeAsset,
              tradeValue,
              sourceAmount,
            },
            gasFeeEstimates,
          },
          { onlyGas: true },
        ),
      );
      if (selected) {
        setStopUpdateGas(false);
      }
    },
    [
      conversionRate,
      currentCurrency,
      gasFeeEstimates,
      initialGasLimit,
      isNativeAsset,
      sourceAmount,
      tradeValue,
      ticker,
    ],
  );

  const calculateTempGasFeeLegacy = useCallback(
    ({ suggestedGasLimit, suggestedGasPrice }, selected) => {
      setStopUpdateGas(!selected);
      setGasSelected(selected);
      setLegacyTransactionDataTemp(
        parseTransactionLegacy(
          {
            currentCurrency,
            conversionRate,
            ticker,
            selectedGasFee: {
              suggestedGasLimit: selected ? initialGasLimit : suggestedGasLimit,
              suggestedGasPrice,
            },
          },
          { onlyGas: true },
        ),
      );
    },
    [conversionRate, currentCurrency, initialGasLimit, ticker],
  );

  const saveGasEdition = useCallback(
    (selected) => {
      if (gasEstimateType === GAS_ESTIMATE_TYPES.FEE_MARKET) {
        const {
          suggestedMaxFeePerGas: maxFeePerGas,
          suggestedMaxPriorityFeePerGas: maxPriorityFeePerGas,
          estimatedBaseFee,
          suggestedGasLimit,
        } = EIP1559TransactionDataTemp;
        onGasUpdate(
          {
            maxFeePerGas,
            maxPriorityFeePerGas,
            estimatedBaseFee,
            selected,
          },
          suggestedGasLimit,
        );
      } else {
        const { suggestedGasPrice: gasPrice, suggestedGasLimit } =
          LegacyTransactionDataTemp;
        onGasUpdate(
          {
            gasPrice,
            selected,
          },
          suggestedGasLimit,
        );
      }
      dismiss();
    },
    [
      EIP1559TransactionDataTemp,
      LegacyTransactionDataTemp,
      dismiss,
      gasEstimateType,
      onGasUpdate,
    ],
  );

  const cancelGasEdition = useCallback(() => {
    setGasSelected(
      customGasFee
        ? customGasFee.selected ?? null
        : gasEstimateType === GAS_ESTIMATE_TYPES.FEE_MARKET
        ? GAS_OPTIONS.HIGH
        : GAS_OPTIONS.MEDIUM,
    );
    dismiss();
  }, [customGasFee, dismiss, gasEstimateType]);

  const onGasAnimationStart = useCallback(() => setIsAnimating(true), []);
  const onGasAnimationEnd = useCallback(() => setIsAnimating(false), []);

  return (
    <Modal
      isVisible={isVisible}
      animationIn="slideInUp"
      animationOut="slideOutDown"
      style={styles.bottomModal}
      backdropColor={colors.overlay.default}
      backdropOpacity={1}
      animationInTiming={600}
      animationOutTiming={600}
      onBackdropPress={cancelGasEdition}
      onBackButtonPress={cancelGasEdition}
      onSwipeComplete={cancelGasEdition}
      swipeDirection={'down'}
      propagateSwipe
    >
      <KeyboardAwareScrollView
        contentContainerStyle={styles.keyboardAwareWrapper}
      >
        {gasEstimateType === GAS_ESTIMATE_TYPES.FEE_MARKET ? (
          <>
            <EditGasFee1559
              selected={gasSelected}
              ignoreOptions={[GAS_OPTIONS.LOW]}
              extendOptions={{ [GAS_OPTIONS.MEDIUM]: { error: true } }}
              warningMinimumEstimateOption={GAS_OPTIONS.MEDIUM}
              warning={
                gasSelected === GAS_OPTIONS.MEDIUM
                  ? strings('swaps.medium_selected_warning')
                  : undefined
              }
              error={
                !hasEnoughEthBalance
                  ? strings('transaction.insufficient')
                  : EIP1559TransactionDataTemp.error
              }
              suggestedEstimateOption={defaultGasFeeOptionFeeMarket}
              gasFee={EIP1559TransactionDataTemp}
              gasOptions={gasFeeEstimates}
              onChange={calculateTempGasFee}
              gasFeeNative={
                EIP1559TransactionDataTemp.renderableGasFeeMinNative
              }
              gasFeeConversion={
                EIP1559TransactionDataTemp.renderableGasFeeMinConversion
              }
              gasFeeMaxNative={
                EIP1559TransactionDataTemp.renderableGasFeeMaxNative
              }
              gasFeeMaxConversion={
                EIP1559TransactionDataTemp.renderableGasFeeMaxConversion
              }
              maxPriorityFeeNative={
                EIP1559TransactionDataTemp.renderableMaxPriorityFeeNative
              }
              maxPriorityFeeConversion={
                EIP1559TransactionDataTemp.renderableMaxPriorityFeeConversion
              }
              maxFeePerGasNative={
                EIP1559TransactionDataTemp.renderableMaxFeePerGasNative
              }
              maxFeePerGasConversion={
                EIP1559TransactionDataTemp.renderableMaxFeePerGasConversion
              }
              primaryCurrency={primaryCurrency}
              chainId={chainId}
              timeEstimate={EIP1559TransactionDataTemp.timeEstimate}
              timeEstimateColor={EIP1559TransactionDataTemp.timeEstimateColor}
              timeEstimateId={EIP1559TransactionDataTemp.timeEstimateId}
              onCancel={cancelGasEdition}
              onSave={saveGasEdition}
              recommended={{
                name: GAS_OPTIONS.HIGH,
                // eslint-disable-next-line react/display-name
                render: () => (
                  <TouchableOpacity onPress={showGasFeeRecommendation}>
                    <Text noMargin link bold small centered>
                      {`${strings('swaps.recommended')} `}
                      <MaterialCommunityIcon
                        name="information"
                        size={14}
                        style={styles.labelInfo}
                      />
                    </Text>
                  </TouchableOpacity>
                ),
              }}
              view="Swaps"
              animateOnChange={animateOnChange}
              isAnimating={isAnimating}
              onUpdatingValuesStart={onGasAnimationStart}
              onUpdatingValuesEnd={onGasAnimationEnd}
            />
            <InfoModal
              isVisible={isVisible && isGasFeeRecommendationVisible}
              toggleModal={hideGasFeeRecommendation}
              title={strings('swaps.recommended_gas')}
              body={
                <Text style={styles.text}>
                  {strings('swaps.high_recommendation')}
                </Text>
              }
            />
          </>
        ) : (
          <EditGasFeeLegacy
            selected={gasSelected}
            ignoreOptions={[GAS_OPTIONS.LOW]}
            warningMinimumEstimateOption={GAS_OPTIONS.MEDIUM}
            gasFee={LegacyTransactionDataTemp}
            gasEstimateType={gasEstimateType}
            gasOptions={gasFeeEstimates}
            onChange={calculateTempGasFeeLegacy}
            gasFeeNative={LegacyTransactionDataTemp.transactionFee}
            gasFeeConversion={LegacyTransactionDataTemp.transactionFeeFiat}
            gasPriceConversion={LegacyTransactionDataTemp.transactionFeeFiat}
            error={
              !hasEnoughEthBalance
                ? strings('transaction.insufficient')
                : LegacyTransactionDataTemp.error
            }
            primaryCurrency={primaryCurrency}
            chainId={chainId}
            onCancel={cancelGasEdition}
            onSave={saveGasEdition}
            view="Swaps"
            animateOnChange={animateOnChange}
            isAnimating={isAnimating}
            onUpdatingValuesStart={onGasAnimationStart}
            onUpdatingValuesEnd={onGasAnimationEnd}
          />
        )}
      </KeyboardAwareScrollView>
    </Modal>
  );
}

GasEditModal.propTypes = {
  /**
   * Function to dismiss modal
   */
  dismiss: PropTypes.func,
  /**
   * Estimate type returned by the gas fee controller, can be fee-market, legacy, eth_gasPrice or none
   */
  gasEstimateType: PropTypes.string,
  /**
   * Gas fee estimates returned by the gas fee controller
   */
  gasFeeEstimates: PropTypes.object,
  /**
   * Default gas option ('low', 'medium' or 'high') to for fee-market estimate type
   * This is used to show a warning below this option
   */
  defaultGasFeeOptionFeeMarket: PropTypes.string,
  /**
   * Default gas option ('low', 'medium' or 'high') to for legacy estimate types
   * This is used to show a warning below this option
   */
  defaultGasFeeOptionLegacy: PropTypes.string,
  /**
   * Wether this modal is visible
   */
  isVisible: PropTypes.bool,
  /**
   * Function that handles user saving the gas editors
   * It is called with arguments (customGas, )
   */
  onGasUpdate: PropTypes.func,
  /**
   * usedCustomGas from Swaps Controller
   */
  customGasFee: PropTypes.object,
  /**
   * Initial gas limit of the selected quote trade
   */
  initialGasLimit: PropTypes.string,
  /**
   * Currency code of the currently-active currency
   */
  currentCurrency: PropTypes.string,
  /**
   * ETH to current currency conversion rate
   */
  conversionRate: PropTypes.number,
  /**
   * Gas limit of trade estimation
   */
  tradeGasLimit: PropTypes.string,
  /**
   * Primary currency, either ETH or Fiat
   */
  primaryCurrency: PropTypes.string,
  /**
   * Chain Id
   */
  chainId: PropTypes.string,
  /**
   * Current network ticker
   */
  ticker: PropTypes.string,
  /**
   * Function to check if user has enough balance
   */
  checkEnoughEthBalance: PropTypes.func,
  /**
   * Wether the swap is from native asset
   */
  isNativeAsset: PropTypes.bool,
  /**
   * Value of the trade
   */
  tradeValue: PropTypes.string,
  /**
   * Amount of the swap
   */
  sourceAmount: PropTypes.string,
  /**
   * If the values should animate upon update or not
   */
  animateOnChange: PropTypes.bool,
};
const mapStateToProps = (state) => ({
  conversionRate: selectConversionRate(state),
  currentCurrency: selectCurrentCurrency(state),
<<<<<<< HEAD
  ticker: selectTicker(state),
=======
  ticker: selectEvmTicker(state),
>>>>>>> 29f19cb2
  chainId: selectEvmChainId(state),
  primaryCurrency: state.settings.primaryCurrency,
});

export default connect(mapStateToProps)(GasEditModal);<|MERGE_RESOLUTION|>--- conflicted
+++ resolved
@@ -21,11 +21,7 @@
 import { useTheme } from '../../../../util/theme';
 import {
   selectEvmChainId,
-<<<<<<< HEAD
-  selectTicker,
-=======
   selectEvmTicker,
->>>>>>> 29f19cb2
 } from '../../../../selectors/networkController';
 import {
   selectConversionRate,
@@ -549,11 +545,7 @@
 const mapStateToProps = (state) => ({
   conversionRate: selectConversionRate(state),
   currentCurrency: selectCurrentCurrency(state),
-<<<<<<< HEAD
-  ticker: selectTicker(state),
-=======
   ticker: selectEvmTicker(state),
->>>>>>> 29f19cb2
   chainId: selectEvmChainId(state),
   primaryCurrency: state.settings.primaryCurrency,
 });
