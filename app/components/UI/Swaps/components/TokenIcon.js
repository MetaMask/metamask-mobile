--- conflicted
+++ resolved
@@ -90,67 +90,11 @@
 };
 
 function TokenIcon({ symbol, icon, medium, big, biggest, style }) {
-<<<<<<< HEAD
-	const [showFallback, setShowFallback] = useState(false);
-	const { colors } = useAppThemeFromContext() || mockTheme;
-	const styles = createStyles(colors);
-
-	const source = useMemo(() => {
-		if (symbol === 'ETH') {
-			return ethLogo;
-		}
-		if (symbol === 'BNB') {
-			return bnbLogo;
-		}
-
-		if (icon) {
-			return { uri: icon };
-		}
-
-		return null;
-	}, [symbol, icon]);
-
-	if (source && !showFallback) {
-		return (
-			<RemoteImage
-				fadeIn
-				source={source}
-				onError={() => setShowFallback(true)}
-				style={[
-					styles.icon,
-					medium && styles.iconMedium,
-					big && styles.iconBig,
-					biggest && styles.iconBiggest,
-					style,
-				]}
-			/>
-		);
-	}
-
-	if (symbol) {
-		return (
-			<EmptyIcon medium={medium} big={big} biggest={biggest} style={style}>
-				<Text
-					style={[
-						styles.tokenSymbol,
-						medium && styles.tokenSymbolMedium,
-						(big || biggest) && styles.tokenSymbolBig,
-						biggest && styles.tokenSymbolBiggest,
-					]}
-				>
-					{symbol[0].toUpperCase()}
-				</Text>
-			</EmptyIcon>
-		);
-	}
-
-	return <EmptyIcon medium={medium} style={style} />;
-=======
   const [showFallback, setShowFallback] = useState(false);
   const { colors } = useAppThemeFromContext() || mockTheme;
   const styles = createStyles(colors);
 
-  const getSource = useCallback(() => {
+  const source = useMemo(() => {
     if (symbol === 'ETH') {
       return ethLogo;
     }
@@ -164,13 +108,12 @@
 
     return null;
   }, [symbol, icon]);
-  const source = getSource();
 
   if (source && !showFallback) {
     return (
       <RemoteImage
         fadeIn
-        source={getSource()}
+        source={source}
         onError={() => setShowFallback(true)}
         style={[
           styles.icon,
@@ -201,7 +144,6 @@
   }
 
   return <EmptyIcon medium={medium} style={style} />;
->>>>>>> 380db218
 }
 
 TokenIcon.propTypes = {
