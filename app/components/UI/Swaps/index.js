import React, { useCallback, useContext, useEffect, useMemo, useState } from 'react';
import PropTypes from 'prop-types';
import { ActivityIndicator, StyleSheet, View, TouchableOpacity } from 'react-native';
import { connect } from 'react-redux';
import { NavigationContext } from 'react-navigation';
import IonicIcon from 'react-native-vector-icons/Ionicons';
import BigNumber from 'bignumber.js';
import { toChecksumAddress } from 'ethereumjs-util';
import { swapsUtils } from '@estebanmino/controllers';

import Engine from '../../../core/Engine';
import useModalHandler from '../../Base/hooks/useModalHandler';
import Device from '../../../util/Device';
<<<<<<< HEAD
import { fromTokenMinimalUnit, toTokenMinimalUnit } from '../../../util/number';
import { setQuotesNavigationsParams } from './utils';

import { getEtherscanAddressUrl } from '../../../util/etherscan';

=======
import { getEtherscanAddressUrl } from '../../../util/etherscan';
import { renderFromTokenMinimalUnit, renderFromWei } from '../../../util/number';
>>>>>>> cda8da69
import { strings } from '../../../../locales/i18n';
import { colors } from '../../../styles/common';

import { getSwapsAmountNavbar } from '../Navbar';
import Text from '../../Base/Text';
import Keypad from '../../Base/Keypad';
import StyledButton from '../StyledButton';
import ScreenView from '../FiatOrders/components/ScreenView';
import TokenSelectButton from './components/TokenSelectButton';
import TokenSelectModal from './components/TokenSelectModal';
import SlippageModal from './components/SlippageModal';
import useBalance from './utils/useBalance';
import AppConstants from '../../../core/AppConstants';

const styles = StyleSheet.create({
	screen: {
		flexGrow: 1,
		justifyContent: 'space-between'
	},
	content: {
		flexGrow: 1,
		justifyContent: 'center'
	},
	keypad: {
		flexGrow: 1,
		justifyContent: 'space-around'
	},
	tokenButtonContainer: {
		flexDirection: 'row',
		justifyContent: 'center',
		margin: Device.isIphone5() ? 5 : 10
	},
	amountContainer: {
		alignItems: 'center',
		justifyContent: 'center',
		marginHorizontal: 25
	},
	amount: {
		textAlignVertical: 'center',
		fontSize: Device.isIphone5() ? 30 : 40,
		height: Device.isIphone5() ? 40 : 50
	},
	amountInvalid: {
		color: colors.red
	},
	linkText: {
		color: colors.blue
	},
	horizontalRuleContainer: {
		flexDirection: 'row',
		paddingHorizontal: 30,
		marginVertical: Device.isIphone5() ? 5 : 10,
		alignItems: 'center'
	},
	horizontalRule: {
		flex: 1,
		borderBottomWidth: StyleSheet.hairlineWidth,
		height: 1,
		borderBottomColor: colors.grey100
	},
	arrowDown: {
		color: colors.blue,
		fontSize: 25,
		marginHorizontal: 15
	},
	buttonsContainer: {
		marginTop: Device.isIphone5() ? 10 : 30,
		marginBottom: 5,
		paddingHorizontal: 30,
		flexDirection: 'row',
		alignItems: 'center',
		justifyContent: 'space-between'
	},
	column: {
		flex: 1
	},
	ctaContainer: {
		flexDirection: 'row',
		justifyContent: 'flex-end'
	},
	cta: {
		paddingHorizontal: Device.isIphone5() ? 10 : 20
	}
});

// Grab this from SwapsController.utils
const SWAPS_ETH_ADDRESS = swapsUtils.ETH_SWAPS_TOKEN_ADDRESS;

function SwapsAmountView({ tokens, accounts, selectedAddress, balances }) {
	const navigation = useContext(NavigationContext);
	const initialSource = navigation.getParam('sourceToken', SWAPS_ETH_ADDRESS);
	const [amount, setAmount] = useState('0');
	const [slippage, setSlippage] = useState(AppConstants.SWAPS.DEFAULT_SLIPPAGE);
	const amountBigNumber = useMemo(() => new BigNumber(amount), [amount]);
	const [isInitialLoadingTokens, setInitialLoadingTokens] = useState(false);
	const [, setLoadingTokens] = useState(false);

	const [sourceToken, setSourceToken] = useState(() =>
		tokens?.find(token => token.address?.toLowerCase() === initialSource.toLowerCase())
	);
	const [destinationToken, setDestinationToken] = useState(null);

	const [isSourceModalVisible, toggleSourceModal] = useModalHandler(false);
	const [isDestinationModalVisible, toggleDestinationModal] = useModalHandler(false);
	const [isSlippageModalVisible, toggleSlippageModal] = useModalHandler(false);

	const hasInvalidDecimals = useMemo(() => {
		if (sourceToken) {
			return amount.replace(/(\d+\.\d*[1-9]|\d+\.)(0+$)/g, '$1').split('.')[1]?.length > sourceToken.decimals;
		}
		return false;
	}, [amount, sourceToken]);

	useEffect(() => {
		(async () => {
			const { SwapsController } = Engine.context;
			try {
				if (tokens === null) {
					setInitialLoadingTokens(true);
				}
				setLoadingTokens(true);
				await SwapsController.fetchTokenWithCache();
				setLoadingTokens(false);
				setInitialLoadingTokens(false);
			} catch (err) {
				console.error(err);
			} finally {
				setLoadingTokens(false);
				setInitialLoadingTokens(false);
			}
		})();
	}, [tokens]);

	useEffect(() => {
		if (initialSource && tokens && !sourceToken) {
			setSourceToken(tokens.find(token => token.address?.toLowerCase() === initialSource.toLowerCase()));
		}
	}, [tokens, initialSource, sourceToken]);

	const balance = useBalance(accounts, balances, selectedAddress, sourceToken);

	const hasBalance = useMemo(() => {
		if (!balance || !sourceToken || sourceToken.symbol === 'ETH') {
			return false;
		}

		return new BigNumber(balance).gt(0);
	}, [balance, sourceToken]);
	const hasEnoughBalance = useMemo(() => amountBigNumber.lte(new BigNumber(balance)), [amountBigNumber, balance]);

	/* Navigation handler */
	const handleGetQuotesPress = useCallback(
		() =>
			navigation.navigate(
				'SwapsQuotesView',
				setQuotesNavigationsParams(
					sourceToken?.address,
					destinationToken?.address,
					toTokenMinimalUnit(amount, sourceToken?.decimals).toString(),
					slippage
				)
			),
		[amount, destinationToken, navigation, slippage, sourceToken]
	);

	/* Keypad Handlers */
	const handleKeypadChange = useCallback(
		value => {
			if (value === amount) {
				return;
			}

			setAmount(value);
		},
		[amount]
	);

	const handleSourceTokenPress = useCallback(
		item => {
			toggleSourceModal();
			setSourceToken(item);
		},
		[toggleSourceModal]
	);

	const handleDestinationTokenPress = useCallback(
		item => {
			toggleDestinationModal();
			setDestinationToken(item);
		},
		[toggleDestinationModal]
	);

<<<<<<< HEAD
	const handleUseMax = useCallback(() => {
		if (!sourceToken) {
			return;
		}
		setAmount(fromTokenMinimalUnit(balances[toChecksumAddress(sourceToken.address)], sourceToken.decimals));
	}, [balances, sourceToken]);

	const handleSlippageChange = useCallback(value => {
		setSlippage(value);
	}, []);

=======
>>>>>>> cda8da69
	const handleVerifyPress = useCallback(() => {
		if (!destinationToken) {
			return;
		}
		navigation.navigate('Webview', {
			url: getEtherscanAddressUrl('mainnet', destinationToken.address),
			title: strings('swaps.verify')
		});
	}, [destinationToken, navigation]);

	return (
		<ScreenView contentContainerStyle={styles.screen} keyboardShouldPersistTaps="handled">
			<View style={styles.content}>
				<View style={styles.tokenButtonContainer}>
					{isInitialLoadingTokens ? (
						<ActivityIndicator size="small" />
					) : (
						<TokenSelectButton
							label={strings('swaps.select_a_token')}
							onPress={toggleSourceModal}
							icon={sourceToken?.iconUrl}
							symbol={sourceToken?.symbol}
						/>
					)}

					<TokenSelectModal
						isVisible={isSourceModalVisible}
						dismiss={toggleSourceModal}
						title={strings('swaps.convert_from')}
						tokens={tokens}
						onItemPress={handleSourceTokenPress}
						exclude={[destinationToken?.symbol]}
					/>
				</View>
				<View style={styles.amountContainer}>
					<Text primary style={styles.amount} numberOfLines={1} adjustsFontSizeToFit allowFontScaling>
						{amount}
					</Text>
					{sourceToken && (hasInvalidDecimals || !hasEnoughBalance) ? (
						<Text style={styles.amountInvalid}>
							{!hasEnoughBalance
								? strings('swaps.not_enough', { symbol: sourceToken.symbol })
								: strings('swaps.allows_up_to_decimals', {
										symbol: sourceToken.symbol,
										decimals: sourceToken.decimals
										// eslint-disable-next-line no-mixed-spaces-and-tabs
								  })}
						</Text>
					) : (
						<Text centered>
							{sourceToken &&
								balance !== null &&
								strings('swaps.available_to_swap', {
									asset: `${balance} ${sourceToken.symbol}`
								})}
							{hasBalance && (
								<Text style={styles.linkText} onPress={handleUseMax}>
									{' '}
									{strings('swaps.use_max')}
								</Text>
							)}
						</Text>
					)}
				</View>
				<View style={styles.horizontalRuleContainer}>
					<View style={styles.horizontalRule} />
					<IonicIcon style={styles.arrowDown} name="md-arrow-down" />
					<View style={styles.horizontalRule} />
				</View>
				<View style={styles.tokenButtonContainer}>
					{isInitialLoadingTokens ? (
						<ActivityIndicator size="small" />
					) : (
						<TokenSelectButton
							label={strings('swaps.select_a_token')}
							onPress={toggleDestinationModal}
							icon={destinationToken?.iconUrl}
							symbol={destinationToken?.symbol}
						/>
					)}
					<TokenSelectModal
						isVisible={isDestinationModalVisible}
						dismiss={toggleDestinationModal}
						title={strings('swaps.convert_to')}
						tokens={tokens}
						onItemPress={handleDestinationTokenPress}
						exclude={[sourceToken?.symbol]}
					/>
				</View>
				<View>
					{destinationToken && destinationToken.symbol !== 'ETH' ? (
						<TouchableOpacity onPress={handleVerifyPress}>
							<Text centered>
								{strings('swaps.verify_on')} <Text link>Etherscan</Text>
							</Text>
						</TouchableOpacity>
					) : (
						<Text />
					)}
				</View>
			</View>
			<View style={styles.keypad}>
				<Keypad onChange={handleKeypadChange} value={amount} />
				<View style={styles.buttonsContainer}>
					<View style={styles.column}>
						<TouchableOpacity onPress={toggleSlippageModal}>
							<Text bold link>
								{strings('swaps.max_slippage_amount', { slippage: `${slippage}%` })}
							</Text>
						</TouchableOpacity>
					</View>
					<View style={styles.column}>
						<View style={styles.ctaContainer}>
							<StyledButton
								type="blue"
								onPress={handleGetQuotesPress}
								containerStyle={styles.cta}
								disabled={
									isInitialLoadingTokens ||
									!sourceToken ||
									!destinationToken ||
									hasInvalidDecimals ||
									amountBigNumber.eq(0)
								}
							>
								{strings('swaps.get_quotes')}
							</StyledButton>
						</View>
					</View>
				</View>
			</View>
			<SlippageModal
				isVisible={isSlippageModalVisible}
				dismiss={toggleSlippageModal}
				onChange={handleSlippageChange}
				slippage={slippage}
			/>
		</ScreenView>
	);
}

SwapsAmountView.navigationOptions = ({ navigation }) => getSwapsAmountNavbar(navigation);

SwapsAmountView.propTypes = {
	tokens: PropTypes.arrayOf(PropTypes.object),
	/**
	 * Map of accounts to information objects including balances
	 */
	accounts: PropTypes.object,
	/**
	 * A string that represents the selected address
	 */
	selectedAddress: PropTypes.string,
	/**
	 * An object containing token balances for current account and network in the format address => balance
	 */
	balances: PropTypes.object
};

const mapStateToProps = state => ({
	tokens: state.engine.backgroundState.SwapsController.tokens,
	accounts: state.engine.backgroundState.AccountTrackerController.accounts,
	selectedAddress: state.engine.backgroundState.PreferencesController.selectedAddress,
	balances: state.engine.backgroundState.TokenBalancesController.contractBalances
});

export default connect(mapStateToProps)(SwapsAmountView);<|MERGE_RESOLUTION|>--- conflicted
+++ resolved
@@ -11,16 +11,9 @@
 import Engine from '../../../core/Engine';
 import useModalHandler from '../../Base/hooks/useModalHandler';
 import Device from '../../../util/Device';
-<<<<<<< HEAD
 import { fromTokenMinimalUnit, toTokenMinimalUnit } from '../../../util/number';
 import { setQuotesNavigationsParams } from './utils';
-
 import { getEtherscanAddressUrl } from '../../../util/etherscan';
-
-=======
-import { getEtherscanAddressUrl } from '../../../util/etherscan';
-import { renderFromTokenMinimalUnit, renderFromWei } from '../../../util/number';
->>>>>>> cda8da69
 import { strings } from '../../../../locales/i18n';
 import { colors } from '../../../styles/common';
 
@@ -214,7 +207,6 @@
 		[toggleDestinationModal]
 	);
 
-<<<<<<< HEAD
 	const handleUseMax = useCallback(() => {
 		if (!sourceToken) {
 			return;
@@ -226,8 +218,6 @@
 		setSlippage(value);
 	}, []);
 
-=======
->>>>>>> cda8da69
 	const handleVerifyPress = useCallback(() => {
 		if (!destinationToken) {
 			return;
