import React, { useCallback, useContext, useEffect, useMemo, useState } from 'react';
import PropTypes from 'prop-types';
import { ActivityIndicator, StyleSheet, View, TouchableOpacity } from 'react-native';
import { connect } from 'react-redux';
import { NavigationContext } from 'react-navigation';
import IonicIcon from 'react-native-vector-icons/Ionicons';
import BigNumber from 'bignumber.js';
import Logger from '../../../util/Logger';
import { toChecksumAddress } from 'ethereumjs-util';
<<<<<<< HEAD
import { balanceToFiat, fromTokenMinimalUnit, toTokenMinimalUnit, weiToFiat } from '../../../util/number';
import { swapsUtils } from '@estebanmino/controllers';

=======
import { swapsUtils } from '@estebanmino/controllers';

import { swapsTokensWithBalanceSelector, swapsTopAssetsSelector } from '../../../reducers/swaps';
>>>>>>> d647e236
import Engine from '../../../core/Engine';
import AppConstants from '../../../core/AppConstants';
import useModalHandler from '../../Base/hooks/useModalHandler';
import Device from '../../../util/Device';
<<<<<<< HEAD
import { setQuotesNavigationsParams } from './utils';

=======
import { fromTokenMinimalUnit, toTokenMinimalUnit } from '../../../util/number';
import { setQuotesNavigationsParams } from './utils';
import { getEtherscanAddressUrl } from '../../../util/etherscan';
>>>>>>> d647e236
import { strings } from '../../../../locales/i18n';
import { colors } from '../../../styles/common';

import { getSwapsAmountNavbar } from '../Navbar';
import Text from '../../Base/Text';
import Keypad from '../../Base/Keypad';
import StyledButton from '../StyledButton';
import ScreenView from '../FiatOrders/components/ScreenView';
import TokenSelectButton from './components/TokenSelectButton';
import TokenSelectModal from './components/TokenSelectModal';
import SlippageModal from './components/SlippageModal';
import useBalance from './utils/useBalance';
<<<<<<< HEAD
import AppConstants from '../../../core/AppConstants';
=======
>>>>>>> d647e236

const styles = StyleSheet.create({
	screen: {
		flexGrow: 1,
		justifyContent: 'space-between'
	},
	content: {
		flexGrow: 1,
		justifyContent: 'center'
	},
	keypad: {
		flexGrow: 1,
		justifyContent: 'space-around'
	},
	tokenButtonContainer: {
		flexDirection: 'row',
		justifyContent: 'center',
		margin: Device.isIphone5() ? 5 : 10
	},
	amountContainer: {
		alignItems: 'center',
		justifyContent: 'center',
		marginHorizontal: 25
	},
	amount: {
		textAlignVertical: 'center',
		fontSize: Device.isIphone5() ? 30 : 40,
		height: Device.isIphone5() ? 40 : 50
	},
	amountInvalid: {
		color: colors.red
	},
	linkText: {
		color: colors.blue
	},
	horizontalRuleContainer: {
		flexDirection: 'row',
		paddingHorizontal: 30,
		marginVertical: Device.isIphone5() ? 5 : 10,
		alignItems: 'center'
	},
	horizontalRule: {
		flex: 1,
		borderBottomWidth: StyleSheet.hairlineWidth,
		height: 1,
		borderBottomColor: colors.grey100
	},
	arrowDown: {
		color: colors.blue,
		fontSize: 25,
		marginHorizontal: 15
	},
	buttonsContainer: {
		marginTop: Device.isIphone5() ? 10 : 30,
		marginBottom: 5,
		paddingHorizontal: 30,
		flexDirection: 'row',
		alignItems: 'center',
		justifyContent: 'space-between'
	},
	column: {
		flex: 1
	},
	ctaContainer: {
		flexDirection: 'row',
		justifyContent: 'flex-end'
	},
	cta: {
		paddingHorizontal: Device.isIphone5() ? 10 : 20
	}
});

// Grab this from SwapsController.utils
const SWAPS_ETH_ADDRESS = swapsUtils.ETH_SWAPS_TOKEN_ADDRESS;
<<<<<<< HEAD

function SwapsAmountView({
	tokens,
	accounts,
	selectedAddress,
	balances,
	conversionRate,
	tokenExchangeRates,
	currentCurrency
}) {
=======
function SwapsAmountView({ tokens, accounts, selectedAddress, balances, tokensWithBalance, tokensTopAssets }) {
>>>>>>> d647e236
	const navigation = useContext(NavigationContext);
	const initialSource = navigation.getParam('sourceToken', SWAPS_ETH_ADDRESS);
	const [amount, setAmount] = useState('0');
	const [slippage, setSlippage] = useState(AppConstants.SWAPS.DEFAULT_SLIPPAGE);
	const amountBigNumber = useMemo(() => new BigNumber(amount), [amount]);
	const [isInitialLoadingTokens, setInitialLoadingTokens] = useState(false);
	const [, setLoadingTokens] = useState(false);

	const [sourceToken, setSourceToken] = useState(() =>
		tokens?.find(token => token.address?.toLowerCase() === initialSource.toLowerCase())
	);
	const [destinationToken, setDestinationToken] = useState(null);

	const [isSourceModalVisible, toggleSourceModal] = useModalHandler(false);
	const [isDestinationModalVisible, toggleDestinationModal] = useModalHandler(false);
	const [isSlippageModalVisible, toggleSlippageModal] = useModalHandler(false);

	const hasInvalidDecimals = useMemo(() => {
		if (sourceToken) {
			return amount.replace(/(\d+\.\d*[1-9]|\d+\.)(0+$)/g, '$1').split('.')[1]?.length > sourceToken.decimals;
		}
		return false;
	}, [amount, sourceToken]);

	useEffect(() => {
		(async () => {
			const { SwapsController } = Engine.context;
			try {
				await SwapsController.fetchAggregatorMetadataWithCache();
				await SwapsController.fetchTopAssetsWithCache();
			} catch (error) {
				Logger.error(error, 'Swaps: Error while updating agg metadata and top assets in amount view');
			}
		})();
	}, []);

	useEffect(() => {
		(async () => {
			const { SwapsController } = Engine.context;
			try {
				if (tokens === null) {
					setInitialLoadingTokens(true);
				}
				setLoadingTokens(true);
				await SwapsController.fetchTokenWithCache();
				setLoadingTokens(false);
				setInitialLoadingTokens(false);
			} catch (err) {
				console.error(err);
			} finally {
				setLoadingTokens(false);
				setInitialLoadingTokens(false);
			}
		})();
	}, [tokens]);

	useEffect(() => {
		if (initialSource && tokens && !sourceToken) {
			setSourceToken(tokens.find(token => token.address?.toLowerCase() === initialSource.toLowerCase()));
		}
	}, [tokens, initialSource, sourceToken]);

	const balance = useBalance(accounts, balances, selectedAddress, sourceToken);

	const hasBalance = useMemo(() => {
<<<<<<< HEAD
		if (!balance || !sourceToken || sourceToken.address === SWAPS_ETH_ADDRESS) {
			return false;
		}

		return new BigNumber(balance).gt(0);
	}, [balance, sourceToken]);
	const hasEnoughBalance = useMemo(() => amountBigNumber.lte(new BigNumber(balance)), [amountBigNumber, balance]);

	const currencyAmount = useMemo(() => {
		if (!sourceToken) {
			return undefined;
		}
		let balanceFiat;
		if (sourceToken.address === SWAPS_ETH_ADDRESS) {
			balanceFiat = weiToFiat(toTokenMinimalUnit(amount, sourceToken?.decimals), conversionRate, currentCurrency);
		} else {
			const sourceAddress = toChecksumAddress(sourceToken.address);
			const exchangeRate = sourceAddress in tokenExchangeRates ? tokenExchangeRates[sourceAddress] : undefined;
			balanceFiat = balanceToFiat(amount, conversionRate, exchangeRate, currentCurrency);
		}
		return balanceFiat;
	}, [amount, conversionRate, currentCurrency, sourceToken, tokenExchangeRates]);

	/* Navigation handler */
	const handleGetQuotesPress = useCallback(
		() =>
			navigation.navigate(
				'SwapsQuotesView',
				setQuotesNavigationsParams(
					sourceToken?.address,
					destinationToken?.address,
					toTokenMinimalUnit(amount, sourceToken?.decimals).toString(),
					slippage
				)
			),
		[amount, destinationToken, navigation, slippage, sourceToken]
	);
=======
		if (!balance || !sourceToken || sourceToken.symbol === 'ETH') {
			return false;
		}

		return new BigNumber(balance).gt(0);
	}, [balance, sourceToken]);
	const hasEnoughBalance = useMemo(() => amountBigNumber.lte(new BigNumber(balance)), [amountBigNumber, balance]);
>>>>>>> d647e236

	/* Navigation handler */
	const handleGetQuotesPress = useCallback(
		() =>
			navigation.navigate(
				'SwapsQuotesView',
				setQuotesNavigationsParams(
					sourceToken?.address,
					destinationToken?.address,
					toTokenMinimalUnit(amount, sourceToken?.decimals).toString(),
					slippage
				)
			),
		[amount, destinationToken, navigation, slippage, sourceToken]
	);

	/* Keypad Handlers */
	const handleKeypadChange = useCallback(
		value => {
			if (value === amount) {
				return;
			}

			setAmount(value);
		},
		[amount]
	);

	const handleSourceTokenPress = useCallback(
		item => {
			toggleSourceModal();
			setSourceToken(item);
		},
		[toggleSourceModal]
	);

	const handleDestinationTokenPress = useCallback(
		item => {
			toggleDestinationModal();
			setDestinationToken(item);
		},
		[toggleDestinationModal]
	);

	const handleUseMax = useCallback(() => {
		if (!sourceToken) {
			return;
		}
		setAmount(fromTokenMinimalUnit(balances[toChecksumAddress(sourceToken.address)], sourceToken.decimals));
	}, [balances, sourceToken]);

	const handleSlippageChange = useCallback(value => {
		setSlippage(value);
	}, []);

<<<<<<< HEAD
=======
	const handleVerifyPress = useCallback(() => {
		if (!destinationToken) {
			return;
		}
		navigation.navigate('Webview', {
			url: getEtherscanAddressUrl('mainnet', destinationToken.address),
			title: strings('swaps.verify')
		});
	}, [destinationToken, navigation]);

>>>>>>> d647e236
	return (
		<ScreenView contentContainerStyle={styles.screen} keyboardShouldPersistTaps="handled">
			<View style={styles.content}>
				<View style={styles.tokenButtonContainer}>
					{isInitialLoadingTokens ? (
						<ActivityIndicator size="small" />
					) : (
						<TokenSelectButton
							label={strings('swaps.select_a_token')}
							onPress={toggleSourceModal}
							icon={sourceToken?.iconUrl}
							symbol={sourceToken?.symbol}
						/>
					)}

					<TokenSelectModal
						isVisible={isSourceModalVisible}
						dismiss={toggleSourceModal}
						title={strings('swaps.convert_from')}
						tokens={tokens}
						initialTokens={tokensWithBalance}
						onItemPress={handleSourceTokenPress}
						excludeAddresses={[destinationToken?.address]}
					/>
				</View>
				<View style={styles.amountContainer}>
					<Text primary style={styles.amount} numberOfLines={1} adjustsFontSizeToFit allowFontScaling>
						{amount}
					</Text>
<<<<<<< HEAD
					{sourceToken &&
						(hasInvalidDecimals || !hasEnoughBalance ? (
							<Text style={styles.amountInvalid}>
								{!hasEnoughBalance
									? strings('swaps.not_enough', { symbol: sourceToken.symbol })
									: strings('swaps.allows_up_to_decimals', {
											symbol: sourceToken.symbol,
											decimals: sourceToken.decimals
											// eslint-disable-next-line no-mixed-spaces-and-tabs
									  })}
							</Text>
						) : amountBigNumber.eq(0) ? (
							<Text>
								{sourceToken &&
									balance !== null &&
									strings('swaps.available_to_swap', {
										asset: `${balance} ${sourceToken.symbol}`
									})}
								{hasBalance && (
									<Text style={styles.linkText} onPress={handleUseMax}>
										{' '}
										{strings('swaps.use_max')}
									</Text>
								)}
							</Text>
						) : (
							<Text upper>{currencyAmount ? `~${currencyAmount}` : ''}</Text>
						))}
=======
					{sourceToken && (hasInvalidDecimals || !hasEnoughBalance) ? (
						<Text style={styles.amountInvalid}>
							{!hasEnoughBalance
								? strings('swaps.not_enough', { symbol: sourceToken.symbol })
								: strings('swaps.allows_up_to_decimals', {
										symbol: sourceToken.symbol,
										decimals: sourceToken.decimals
										// eslint-disable-next-line no-mixed-spaces-and-tabs
								  })}
						</Text>
					) : (
						<Text centered>
							{sourceToken &&
								balance !== null &&
								strings('swaps.available_to_swap', {
									asset: `${balance} ${sourceToken.symbol}`
								})}
							{hasBalance && (
								<Text style={styles.linkText} onPress={handleUseMax}>
									{' '}
									{strings('swaps.use_max')}
								</Text>
							)}
						</Text>
					)}
>>>>>>> d647e236
				</View>
				<View style={styles.horizontalRuleContainer}>
					<View style={styles.horizontalRule} />
					<IonicIcon style={styles.arrowDown} name="md-arrow-down" />
					<View style={styles.horizontalRule} />
				</View>
				<View style={styles.tokenButtonContainer}>
					{isInitialLoadingTokens ? (
						<ActivityIndicator size="small" />
					) : (
						<TokenSelectButton
							label={strings('swaps.select_a_token')}
							onPress={toggleDestinationModal}
							icon={destinationToken?.iconUrl}
							symbol={destinationToken?.symbol}
						/>
					)}
					<TokenSelectModal
						isVisible={isDestinationModalVisible}
						dismiss={toggleDestinationModal}
						title={strings('swaps.convert_to')}
						tokens={tokens}
						initialTokens={tokensTopAssets.slice(0, 5)}
						onItemPress={handleDestinationTokenPress}
						excludeAddresses={[sourceToken?.address]}
					/>
				</View>
				<View>
					{destinationToken && destinationToken.symbol !== 'ETH' ? (
						<TouchableOpacity onPress={handleVerifyPress}>
							<Text centered>
								{strings('swaps.verify_on')} <Text link>Etherscan</Text>
							</Text>
						</TouchableOpacity>
					) : (
						<Text />
					)}
				</View>
			</View>
			<View style={styles.keypad}>
				<Keypad onChange={handleKeypadChange} value={amount} />
				<View style={styles.buttonsContainer}>
					<View style={styles.column}>
						<TouchableOpacity onPress={toggleSlippageModal}>
							<Text bold link>
								{strings('swaps.max_slippage_amount', { slippage: `${slippage}%` })}
							</Text>
						</TouchableOpacity>
					</View>
					<View style={styles.column}>
						<View style={styles.ctaContainer}>
							<StyledButton
								type="blue"
								onPress={handleGetQuotesPress}
								containerStyle={styles.cta}
								disabled={
									isInitialLoadingTokens ||
									!sourceToken ||
									!destinationToken ||
									hasInvalidDecimals ||
									amountBigNumber.eq(0)
								}
							>
								{strings('swaps.get_quotes')}
							</StyledButton>
						</View>
					</View>
				</View>
			</View>
			<SlippageModal
				isVisible={isSlippageModalVisible}
				dismiss={toggleSlippageModal}
				onChange={handleSlippageChange}
				slippage={slippage}
			/>
		</ScreenView>
	);
}

SwapsAmountView.navigationOptions = ({ navigation }) => getSwapsAmountNavbar(navigation);

SwapsAmountView.propTypes = {
	tokens: PropTypes.arrayOf(PropTypes.object),
	tokensWithBalance: PropTypes.arrayOf(PropTypes.object),
	tokensTopAssets: PropTypes.arrayOf(PropTypes.object),
	/**
	 * Map of accounts to information objects including balances
	 */
	accounts: PropTypes.object,
	/**
	 * A string that represents the selected address
	 */
	selectedAddress: PropTypes.string,
	/**
	 * An object containing token balances for current account and network in the format address => balance
	 */
	balances: PropTypes.object,
	/**
	 * ETH to current currency conversion rate
	 */
	conversionRate: PropTypes.number,
	/**
	 * Currency code of the currently-active currency
	 */
	currentCurrency: PropTypes.string,
	/**
	 * An object containing token exchange rates in the format address => exchangeRate
	 */
	tokenExchangeRates: PropTypes.object
};

const mapStateToProps = state => ({
	tokens: state.engine.backgroundState.SwapsController.tokens,
	accounts: state.engine.backgroundState.AccountTrackerController.accounts,
	selectedAddress: state.engine.backgroundState.PreferencesController.selectedAddress,
	balances: state.engine.backgroundState.TokenBalancesController.contractBalances,
<<<<<<< HEAD
	conversionRate: state.engine.backgroundState.CurrencyRateController.conversionRate,
	tokenExchangeRates: state.engine.backgroundState.TokenRatesController.contractExchangeRates,
	currentCurrency: state.engine.backgroundState.CurrencyRateController.currentCurrency
=======
	tokensWithBalance: swapsTokensWithBalanceSelector(state),
	tokensTopAssets: swapsTopAssetsSelector(state)
>>>>>>> d647e236
});

export default connect(mapStateToProps)(SwapsAmountView);<|MERGE_RESOLUTION|>--- conflicted
+++ resolved
@@ -7,27 +7,16 @@
 import BigNumber from 'bignumber.js';
 import Logger from '../../../util/Logger';
 import { toChecksumAddress } from 'ethereumjs-util';
-<<<<<<< HEAD
 import { balanceToFiat, fromTokenMinimalUnit, toTokenMinimalUnit, weiToFiat } from '../../../util/number';
 import { swapsUtils } from '@estebanmino/controllers';
 
-=======
-import { swapsUtils } from '@estebanmino/controllers';
-
 import { swapsTokensWithBalanceSelector, swapsTopAssetsSelector } from '../../../reducers/swaps';
->>>>>>> d647e236
 import Engine from '../../../core/Engine';
 import AppConstants from '../../../core/AppConstants';
 import useModalHandler from '../../Base/hooks/useModalHandler';
 import Device from '../../../util/Device';
-<<<<<<< HEAD
-import { setQuotesNavigationsParams } from './utils';
-
-=======
-import { fromTokenMinimalUnit, toTokenMinimalUnit } from '../../../util/number';
 import { setQuotesNavigationsParams } from './utils';
 import { getEtherscanAddressUrl } from '../../../util/etherscan';
->>>>>>> d647e236
 import { strings } from '../../../../locales/i18n';
 import { colors } from '../../../styles/common';
 
@@ -40,10 +29,6 @@
 import TokenSelectModal from './components/TokenSelectModal';
 import SlippageModal from './components/SlippageModal';
 import useBalance from './utils/useBalance';
-<<<<<<< HEAD
-import AppConstants from '../../../core/AppConstants';
-=======
->>>>>>> d647e236
 
 const styles = StyleSheet.create({
 	screen: {
@@ -118,20 +103,18 @@
 
 // Grab this from SwapsController.utils
 const SWAPS_ETH_ADDRESS = swapsUtils.ETH_SWAPS_TOKEN_ADDRESS;
-<<<<<<< HEAD
 
 function SwapsAmountView({
 	tokens,
 	accounts,
 	selectedAddress,
 	balances,
+	tokensWithBalance,
+	tokensTopAssets,
 	conversionRate,
 	tokenExchangeRates,
 	currentCurrency
 }) {
-=======
-function SwapsAmountView({ tokens, accounts, selectedAddress, balances, tokensWithBalance, tokensTopAssets }) {
->>>>>>> d647e236
 	const navigation = useContext(NavigationContext);
 	const initialSource = navigation.getParam('sourceToken', SWAPS_ETH_ADDRESS);
 	const [amount, setAmount] = useState('0');
@@ -197,7 +180,6 @@
 	const balance = useBalance(accounts, balances, selectedAddress, sourceToken);
 
 	const hasBalance = useMemo(() => {
-<<<<<<< HEAD
 		if (!balance || !sourceToken || sourceToken.address === SWAPS_ETH_ADDRESS) {
 			return false;
 		}
@@ -235,30 +217,6 @@
 			),
 		[amount, destinationToken, navigation, slippage, sourceToken]
 	);
-=======
-		if (!balance || !sourceToken || sourceToken.symbol === 'ETH') {
-			return false;
-		}
-
-		return new BigNumber(balance).gt(0);
-	}, [balance, sourceToken]);
-	const hasEnoughBalance = useMemo(() => amountBigNumber.lte(new BigNumber(balance)), [amountBigNumber, balance]);
->>>>>>> d647e236
-
-	/* Navigation handler */
-	const handleGetQuotesPress = useCallback(
-		() =>
-			navigation.navigate(
-				'SwapsQuotesView',
-				setQuotesNavigationsParams(
-					sourceToken?.address,
-					destinationToken?.address,
-					toTokenMinimalUnit(amount, sourceToken?.decimals).toString(),
-					slippage
-				)
-			),
-		[amount, destinationToken, navigation, slippage, sourceToken]
-	);
 
 	/* Keypad Handlers */
 	const handleKeypadChange = useCallback(
@@ -299,8 +257,6 @@
 		setSlippage(value);
 	}, []);
 
-<<<<<<< HEAD
-=======
 	const handleVerifyPress = useCallback(() => {
 		if (!destinationToken) {
 			return;
@@ -311,7 +267,6 @@
 		});
 	}, [destinationToken, navigation]);
 
->>>>>>> d647e236
 	return (
 		<ScreenView contentContainerStyle={styles.screen} keyboardShouldPersistTaps="handled">
 			<View style={styles.content}>
@@ -341,7 +296,6 @@
 					<Text primary style={styles.amount} numberOfLines={1} adjustsFontSizeToFit allowFontScaling>
 						{amount}
 					</Text>
-<<<<<<< HEAD
 					{sourceToken &&
 						(hasInvalidDecimals || !hasEnoughBalance ? (
 							<Text style={styles.amountInvalid}>
@@ -370,33 +324,6 @@
 						) : (
 							<Text upper>{currencyAmount ? `~${currencyAmount}` : ''}</Text>
 						))}
-=======
-					{sourceToken && (hasInvalidDecimals || !hasEnoughBalance) ? (
-						<Text style={styles.amountInvalid}>
-							{!hasEnoughBalance
-								? strings('swaps.not_enough', { symbol: sourceToken.symbol })
-								: strings('swaps.allows_up_to_decimals', {
-										symbol: sourceToken.symbol,
-										decimals: sourceToken.decimals
-										// eslint-disable-next-line no-mixed-spaces-and-tabs
-								  })}
-						</Text>
-					) : (
-						<Text centered>
-							{sourceToken &&
-								balance !== null &&
-								strings('swaps.available_to_swap', {
-									asset: `${balance} ${sourceToken.symbol}`
-								})}
-							{hasBalance && (
-								<Text style={styles.linkText} onPress={handleUseMax}>
-									{' '}
-									{strings('swaps.use_max')}
-								</Text>
-							)}
-						</Text>
-					)}
->>>>>>> d647e236
 				</View>
 				<View style={styles.horizontalRuleContainer}>
 					<View style={styles.horizontalRule} />
@@ -513,14 +440,11 @@
 	accounts: state.engine.backgroundState.AccountTrackerController.accounts,
 	selectedAddress: state.engine.backgroundState.PreferencesController.selectedAddress,
 	balances: state.engine.backgroundState.TokenBalancesController.contractBalances,
-<<<<<<< HEAD
 	conversionRate: state.engine.backgroundState.CurrencyRateController.conversionRate,
 	tokenExchangeRates: state.engine.backgroundState.TokenRatesController.contractExchangeRates,
-	currentCurrency: state.engine.backgroundState.CurrencyRateController.currentCurrency
-=======
+	currentCurrency: state.engine.backgroundState.CurrencyRateController.currentCurrency,
 	tokensWithBalance: swapsTokensWithBalanceSelector(state),
 	tokensTopAssets: swapsTopAssetsSelector(state)
->>>>>>> d647e236
 });
 
 export default connect(mapStateToProps)(SwapsAmountView);