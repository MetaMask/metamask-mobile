import React, { useCallback, useContext, useEffect, useMemo, useRef, useState } from 'react';
import PropTypes from 'prop-types';
import { ActivityIndicator, StyleSheet, View, TouchableOpacity, InteractionManager } from 'react-native';
import { connect } from 'react-redux';
import { NavigationContext } from 'react-navigation';
import { View as AnimatableView } from 'react-native-animatable';
import IonicIcon from 'react-native-vector-icons/Ionicons';
import Logger from '../../../util/Logger';
import { toChecksumAddress } from 'ethereumjs-util';
import { balanceToFiat, fromTokenMinimalUnit, toTokenMinimalUnit, weiToFiat } from '../../../util/number';
import { swapsUtils } from '@estebanmino/controllers';
import { ANALYTICS_EVENT_OPTS } from '../../../util/analytics';

import {
	setSwapsHasOnboarded,
	swapsHasOnboardedSelector,
	swapsTokensWithBalanceSelector,
	swapsTopAssetsSelector
} from '../../../reducers/swaps';
import Analytics from '../../../core/Analytics';
import Device from '../../../util/Device';
import Engine from '../../../core/Engine';
import AppConstants from '../../../core/AppConstants';

import { getEtherscanAddressUrl } from '../../../util/etherscan';
import { strings } from '../../../../locales/i18n';
import { colors } from '../../../styles/common';
import { setQuotesNavigationsParams } from './utils';
import { getSwapsAmountNavbar } from '../Navbar';

import Onboarding from './components/Onboarding';
import useModalHandler from '../../Base/hooks/useModalHandler';
import Text from '../../Base/Text';
import Keypad from '../../Base/Keypad';
import StyledButton from '../StyledButton';
import ScreenView from '../FiatOrders/components/ScreenView';
import TokenSelectButton from './components/TokenSelectButton';
import TokenSelectModal from './components/TokenSelectModal';
import SlippageModal from './components/SlippageModal';
import useBalance from './utils/useBalance';

const styles = StyleSheet.create({
	screen: {
		flexGrow: 1,
		justifyContent: 'space-between'
	},
	content: {
		flexGrow: 1,
		justifyContent: 'center'
	},
	keypad: {
		flexGrow: 1,
		justifyContent: 'space-around'
	},
	tokenButtonContainer: {
		flexDirection: 'row',
		justifyContent: 'center',
		margin: Device.isIphone5() ? 5 : 10
	},
	amountContainer: {
		alignItems: 'center',
		justifyContent: 'center',
		marginHorizontal: 25
	},
	amount: {
		textAlignVertical: 'center',
		fontSize: Device.isIphone5() ? 30 : 40,
		height: Device.isIphone5() ? 40 : 50
	},
	amountInvalid: {
		color: colors.red
	},
	linkText: {
		color: colors.blue
	},
	horizontalRuleContainer: {
		flexDirection: 'row',
		paddingHorizontal: 30,
		marginVertical: Device.isIphone5() ? 5 : 10,
		alignItems: 'center'
	},
	horizontalRule: {
		flex: 1,
		borderBottomWidth: StyleSheet.hairlineWidth,
		height: 1,
		borderBottomColor: colors.grey100
	},
	arrowDown: {
		color: colors.blue,
		fontSize: 25,
		marginHorizontal: 15
	},
	buttonsContainer: {
		marginTop: Device.isIphone5() ? 10 : 30,
		marginBottom: 5,
		paddingHorizontal: 30,
		flexDirection: 'row',
		alignItems: 'center',
		justifyContent: 'space-between'
	},
	column: {
		flex: 1
	},
	ctaContainer: {
		flexDirection: 'row',
		justifyContent: 'flex-end'
	},
	cta: {
		paddingHorizontal: Device.isIphone5() ? 10 : 20
	}
});

// Grab this from SwapsController.utils
const SWAPS_ETH_ADDRESS = swapsUtils.ETH_SWAPS_TOKEN_ADDRESS;

function SwapsAmountView({
	tokens,
	accounts,
	selectedAddress,
	balances,
	tokensWithBalance,
	tokensTopAssets,
	conversionRate,
	tokenExchangeRates,
	currentCurrency,
	userHasOnboarded,
	setHasOnboarded
}) {
	const navigation = useContext(NavigationContext);
	const initialSource = navigation.getParam('sourceToken', SWAPS_ETH_ADDRESS);
	const [amount, setAmount] = useState('0');
	const [slippage, setSlippage] = useState(AppConstants.SWAPS.DEFAULT_SLIPPAGE);
	const [isInitialLoadingTokens, setInitialLoadingTokens] = useState(false);
	const [, setLoadingTokens] = useState(false);
	const [isSourceSet, setIsSourceSet] = useState(() =>
		Boolean(tokens?.find(token => token.address?.toLowerCase() === initialSource.toLowerCase()))
	);

	const [sourceToken, setSourceToken] = useState(() =>
		tokens?.find(token => token.address?.toLowerCase() === initialSource.toLowerCase())
	);
	const [destinationToken, setDestinationToken] = useState(null);

	const [isSourceModalVisible, toggleSourceModal] = useModalHandler(false);
	const [isDestinationModalVisible, toggleDestinationModal] = useModalHandler(false);
	const [isSlippageModalVisible, toggleSlippageModal] = useModalHandler(false);
	useEffect(() => {
		// Triggered when a user enters the MetaMask Swap feature
		InteractionManager.runAfterInteractions(() => {
			Analytics.trackEventWithParameters(ANALYTICS_EVENT_OPTS.SWAPS_OPENED, {
				source: initialSource === SWAPS_ETH_ADDRESS ? 'MainView' : 'TokenView',
				activeCurrency: initialSource
			});
		});
	}, [initialSource]);

	const keypadViewRef = useRef(null);

	useEffect(() => {
		(async () => {
			const { SwapsController } = Engine.context;
			try {
				await SwapsController.fetchAggregatorMetadataWithCache();
				await SwapsController.fetchTopAssetsWithCache();
			} catch (error) {
				Logger.error(error, 'Swaps: Error while updating agg metadata and top assets in amount view');
			}
		})();
	}, []);

	useEffect(() => {
		(async () => {
			const { SwapsController } = Engine.context;
			try {
				if (tokens === null) {
					setInitialLoadingTokens(true);
				}
				setLoadingTokens(true);
				await SwapsController.fetchTokenWithCache();
				setLoadingTokens(false);
				setInitialLoadingTokens(false);
			} catch (error) {
				Logger.error(error, 'Swaps: Error while fetching tokens in amount view');
			} finally {
				setLoadingTokens(false);
				setInitialLoadingTokens(false);
			}
		})();
	}, [tokens]);

	useEffect(() => {
		if (!isSourceSet && initialSource && tokens && !sourceToken) {
			setIsSourceSet(true);
			setSourceToken(tokens.find(token => token.address?.toLowerCase() === initialSource.toLowerCase()));
		}
	}, [initialSource, isSourceSet, sourceToken, tokens]);

	const hasInvalidDecimals = useMemo(() => {
		if (sourceToken) {
			return amount?.split('.')[1]?.length > sourceToken.decimals;
		}
		return false;
	}, [amount, sourceToken]);

	const amountAsUnits = useMemo(() => toTokenMinimalUnit(hasInvalidDecimals ? '0' : amount, sourceToken?.decimals), [
		amount,
		hasInvalidDecimals,
		sourceToken
	]);
	const balance = useBalance(accounts, balances, selectedAddress, sourceToken);
	const balanceAsUnits = useBalance(accounts, balances, selectedAddress, sourceToken, { asUnits: true });
	const hasBalance = useMemo(() => {
		if (!balanceAsUnits || !sourceToken) {
			return false;
		}

		return !balanceAsUnits.isZero(0);
	}, [balanceAsUnits, sourceToken]);

	const hasEnoughBalance = useMemo(() => {
		if (hasInvalidDecimals || !hasBalance || !balanceAsUnits) {
			return false;
		}
		return balanceAsUnits.gte(amountAsUnits);
	}, [amountAsUnits, balanceAsUnits, hasBalance, hasInvalidDecimals]);

	const currencyAmount = useMemo(() => {
		if (!sourceToken || hasInvalidDecimals) {
			return undefined;
		}
		let balanceFiat;
		if (sourceToken.address === SWAPS_ETH_ADDRESS) {
			balanceFiat = weiToFiat(toTokenMinimalUnit(amount, sourceToken?.decimals), conversionRate, currentCurrency);
		} else {
			const sourceAddress = toChecksumAddress(sourceToken.address);
			const exchangeRate = sourceAddress in tokenExchangeRates ? tokenExchangeRates[sourceAddress] : undefined;
			balanceFiat = balanceToFiat(amount, conversionRate, exchangeRate, currentCurrency);
		}
		return balanceFiat;
	}, [amount, conversionRate, currentCurrency, hasInvalidDecimals, sourceToken, tokenExchangeRates]);

	/* Navigation handler */
	const handleGetQuotesPress = useCallback(() => {
		if (hasInvalidDecimals) {
			return;
		}
		return navigation.navigate(
			'SwapsQuotesView',
			setQuotesNavigationsParams(
				sourceToken?.address,
				destinationToken?.address,
				toTokenMinimalUnit(amount, sourceToken?.decimals).toString(),
				slippage
			)
		);
	}, [amount, destinationToken, hasInvalidDecimals, navigation, slippage, sourceToken]);

	/* Keypad Handlers */
	const handleKeypadChange = useCallback(
		value => {
			if (value === amount) {
				return;
			}

			setAmount(value);
		},
		[amount]
	);

	const handleSourceTokenPress = useCallback(
		item => {
			toggleSourceModal();
			setSourceToken(item);
		},
		[toggleSourceModal]
	);

	const handleDestinationTokenPress = useCallback(
		item => {
			toggleDestinationModal();
			setDestinationToken(item);
		},
		[toggleDestinationModal]
	);

	const handleUseMax = useCallback(() => {
		if (!sourceToken || !balanceAsUnits) {
			return;
		}
		setAmount(fromTokenMinimalUnit(balanceAsUnits.toString(), sourceToken.decimals));
	}, [balanceAsUnits, sourceToken]);

	const handleSlippageChange = useCallback(value => {
		setSlippage(value);
	}, []);

	const handleVerifyPress = useCallback(() => {
		if (!destinationToken) {
			return;
		}
		navigation.navigate('Webview', {
			url: getEtherscanAddressUrl('mainnet', destinationToken.address),
			title: strings('swaps.verify')
		});
	}, [destinationToken, navigation]);

	const handleAmountPress = useCallback(() => keypadViewRef?.current?.shake?.(), []);

<<<<<<< HEAD
	if (!userHasOnboarded) {
		return (
			<ScreenView contentContainerStyle={styles.screen}>
				<Onboarding setHasOnboarded={setHasOnboarded} />
			</ScreenView>
		);
	}
=======
	const handleFlipTokens = useCallback(() => {
		setSourceToken(destinationToken);
		setDestinationToken(sourceToken);
	}, [destinationToken, sourceToken]);
>>>>>>> 976bb2e8

	return (
		<ScreenView contentContainerStyle={styles.screen} keyboardShouldPersistTaps="handled">
			<View style={styles.content}>
				<View style={styles.tokenButtonContainer}>
					{isInitialLoadingTokens ? (
						<ActivityIndicator size="small" />
					) : (
						<TokenSelectButton
							label={strings('swaps.select_a_token')}
							onPress={toggleSourceModal}
							icon={sourceToken?.iconUrl}
							symbol={sourceToken?.symbol}
						/>
					)}

					<TokenSelectModal
						isVisible={isSourceModalVisible}
						dismiss={toggleSourceModal}
						title={strings('swaps.convert_from')}
						tokens={tokens}
						initialTokens={tokensWithBalance}
						onItemPress={handleSourceTokenPress}
						excludeAddresses={[destinationToken?.address]}
					/>
				</View>
				<View style={styles.amountContainer}>
					<TouchableOpacity onPress={handleAmountPress}>
						<Text primary style={styles.amount} numberOfLines={1} adjustsFontSizeToFit allowFontScaling>
							{amount}
						</Text>
					</TouchableOpacity>
					{!!sourceToken &&
						(hasInvalidDecimals || (!amountAsUnits?.isZero() && !hasEnoughBalance) ? (
							<Text style={styles.amountInvalid}>
								{hasInvalidDecimals
									? strings('swaps.allows_up_to_decimals', {
											symbol: sourceToken.symbol,
											decimals: sourceToken.decimals
											// eslint-disable-next-line no-mixed-spaces-and-tabs
									  })
									: strings('swaps.not_enough', { symbol: sourceToken.symbol })}
							</Text>
						) : amountAsUnits?.isZero() ? (
							<Text>
								{!!sourceToken &&
									balance !== null &&
									strings('swaps.available_to_swap', {
										asset: `${balance} ${sourceToken.symbol}`
									})}
								{sourceToken.address !== SWAPS_ETH_ADDRESS && hasBalance && (
									<Text style={styles.linkText} onPress={handleUseMax}>
										{' '}
										{strings('swaps.use_max')}
									</Text>
								)}
							</Text>
						) : (
							<Text upper>{currencyAmount ? `~${currencyAmount}` : ''}</Text>
						))}
					{!sourceToken && <Text> </Text>}
				</View>
				<View style={styles.horizontalRuleContainer}>
					<View style={styles.horizontalRule} />
					<TouchableOpacity onPress={handleFlipTokens}>
						<IonicIcon style={styles.arrowDown} name="md-arrow-down" />
					</TouchableOpacity>
					<View style={styles.horizontalRule} />
				</View>
				<View style={styles.tokenButtonContainer}>
					{isInitialLoadingTokens ? (
						<ActivityIndicator size="small" />
					) : (
						<TokenSelectButton
							label={strings('swaps.select_a_token')}
							onPress={toggleDestinationModal}
							icon={destinationToken?.iconUrl}
							symbol={destinationToken?.symbol}
						/>
					)}
					<TokenSelectModal
						isVisible={isDestinationModalVisible}
						dismiss={toggleDestinationModal}
						title={strings('swaps.convert_to')}
						tokens={tokens}
						initialTokens={tokensTopAssets.slice(0, 5)}
						onItemPress={handleDestinationTokenPress}
						excludeAddresses={[sourceToken?.address]}
					/>
				</View>
				<View>
					{destinationToken && destinationToken.symbol !== 'ETH' ? (
						<TouchableOpacity onPress={handleVerifyPress}>
							<Text centered>
								{strings('swaps.verify_on')} <Text link>Etherscan</Text>
							</Text>
						</TouchableOpacity>
					) : (
						<Text> </Text>
					)}
				</View>
			</View>
			<View style={styles.keypad}>
				<AnimatableView ref={keypadViewRef}>
					<Keypad onChange={handleKeypadChange} value={amount} />
				</AnimatableView>
				<View style={styles.buttonsContainer}>
					<View style={styles.column}>
						<TouchableOpacity
							onPress={toggleSlippageModal}
							hitSlop={{ top: 10, right: 10, bottom: 10, left: 10 }}
						>
							<Text bold link>
								{strings('swaps.max_slippage_amount', { slippage: `${slippage}%` })}
							</Text>
						</TouchableOpacity>
					</View>
					<View style={styles.column}>
						<View style={styles.ctaContainer}>
							<StyledButton
								type="blue"
								onPress={handleGetQuotesPress}
								containerStyle={styles.cta}
								disabled={
									isInitialLoadingTokens ||
									!sourceToken ||
									!destinationToken ||
									hasInvalidDecimals ||
									amountAsUnits.isZero()
								}
							>
								{strings('swaps.get_quotes')}
							</StyledButton>
						</View>
					</View>
				</View>
			</View>
			<SlippageModal
				isVisible={isSlippageModalVisible}
				dismiss={toggleSlippageModal}
				onChange={handleSlippageChange}
				slippage={slippage}
			/>
		</ScreenView>
	);
}

SwapsAmountView.navigationOptions = ({ navigation }) => getSwapsAmountNavbar(navigation);

SwapsAmountView.propTypes = {
	tokens: PropTypes.arrayOf(PropTypes.object),
	tokensWithBalance: PropTypes.arrayOf(PropTypes.object),
	tokensTopAssets: PropTypes.arrayOf(PropTypes.object),
	/**
	 * Map of accounts to information objects including balances
	 */
	accounts: PropTypes.object,
	/**
	 * A string that represents the selected address
	 */
	selectedAddress: PropTypes.string,
	/**
	 * An object containing token balances for current account and network in the format address => balance
	 */
	balances: PropTypes.object,
	/**
	 * ETH to current currency conversion rate
	 */
	conversionRate: PropTypes.number,
	/**
	 * Currency code of the currently-active currency
	 */
	currentCurrency: PropTypes.string,
	/**
	 * An object containing token exchange rates in the format address => exchangeRate
	 */
	tokenExchangeRates: PropTypes.object,
	/**
	 * Wether the user has been onboarded or not
	 */
	userHasOnboarded: PropTypes.bool,
	/**
	 * Function to set hasOnboarded
	 */
	setHasOnboarded: PropTypes.func
};

const mapStateToProps = state => ({
	tokens: state.engine.backgroundState.SwapsController.tokens,
	accounts: state.engine.backgroundState.AccountTrackerController.accounts,
	selectedAddress: state.engine.backgroundState.PreferencesController.selectedAddress,
	balances: state.engine.backgroundState.TokenBalancesController.contractBalances,
	conversionRate: state.engine.backgroundState.CurrencyRateController.conversionRate,
	tokenExchangeRates: state.engine.backgroundState.TokenRatesController.contractExchangeRates,
	currentCurrency: state.engine.backgroundState.CurrencyRateController.currentCurrency,
	tokensWithBalance: swapsTokensWithBalanceSelector(state),
	tokensTopAssets: swapsTopAssetsSelector(state),
	userHasOnboarded: swapsHasOnboardedSelector(state)
});

const mapDispatchToProps = dispatch => ({
	setHasOnboarded: hasOnboarded => dispatch(setSwapsHasOnboarded(hasOnboarded))
});

export default connect(
	mapStateToProps,
	mapDispatchToProps
)(SwapsAmountView);<|MERGE_RESOLUTION|>--- conflicted
+++ resolved
@@ -306,7 +306,11 @@
 
 	const handleAmountPress = useCallback(() => keypadViewRef?.current?.shake?.(), []);
 
-<<<<<<< HEAD
+	const handleFlipTokens = useCallback(() => {
+		setSourceToken(destinationToken);
+		setDestinationToken(sourceToken);
+	}, [destinationToken, sourceToken]);
+
 	if (!userHasOnboarded) {
 		return (
 			<ScreenView contentContainerStyle={styles.screen}>
@@ -314,12 +318,6 @@
 			</ScreenView>
 		);
 	}
-=======
-	const handleFlipTokens = useCallback(() => {
-		setSourceToken(destinationToken);
-		setDestinationToken(sourceToken);
-	}, [destinationToken, sourceToken]);
->>>>>>> 976bb2e8
 
 	return (
 		<ScreenView contentContainerStyle={styles.screen} keyboardShouldPersistTaps="handled">
