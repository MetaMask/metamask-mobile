--- conflicted
+++ resolved
@@ -337,9 +337,8 @@
 		setDestinationToken(sourceToken);
 	}, [destinationToken, sourceToken]);
 
-<<<<<<< HEAD
 	const disabledView = !destinationTokenHasEnoughOcurrances && !hasDismissedTokenAlert;
-=======
+
 	if (!userHasOnboarded) {
 		return (
 			<ScreenView contentContainerStyle={styles.screen}>
@@ -347,7 +346,6 @@
 			</ScreenView>
 		);
 	}
->>>>>>> 96fca062
 
 	return (
 		<ScreenView contentContainerStyle={styles.screen} keyboardShouldPersistTaps="handled">
