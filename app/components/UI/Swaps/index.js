import React, { useCallback, useContext, useEffect, useMemo, useState } from 'react';
import PropTypes from 'prop-types';
import { ActivityIndicator, StyleSheet, View, TouchableOpacity } from 'react-native';
import { connect } from 'react-redux';
import { NavigationContext } from 'react-navigation';
import IonicIcon from 'react-native-vector-icons/Ionicons';
import Logger from '../../../util/Logger';
import { toChecksumAddress } from 'ethereumjs-util';
<<<<<<< HEAD
import { swapsUtils } from '@estebanmino/controllers';

=======
import { balanceToFiat, fromTokenMinimalUnit, toTokenMinimalUnit, weiToFiat } from '../../../util/number';
import { swapsUtils } from '@estebanmino/controllers';

import { swapsTokensWithBalanceSelector, swapsTopAssetsSelector } from '../../../reducers/swaps';
>>>>>>> c9468f4a
import Engine from '../../../core/Engine';
import AppConstants from '../../../core/AppConstants';
import useModalHandler from '../../Base/hooks/useModalHandler';
import Device from '../../../util/Device';
<<<<<<< HEAD
import { fromTokenMinimalUnit, toTokenMinimalUnit } from '../../../util/number';
import { setQuotesNavigationsParams } from './utils';

=======
import { setQuotesNavigationsParams } from './utils';

import { getEtherscanAddressUrl } from '../../../util/etherscan';
>>>>>>> c9468f4a
import { strings } from '../../../../locales/i18n';
import { colors } from '../../../styles/common';

import { getSwapsAmountNavbar } from '../Navbar';
import Text from '../../Base/Text';
import Keypad from '../../Base/Keypad';
import StyledButton from '../StyledButton';
import ScreenView from '../FiatOrders/components/ScreenView';
import TokenSelectButton from './components/TokenSelectButton';
import TokenSelectModal from './components/TokenSelectModal';
import SlippageModal from './components/SlippageModal';
import useBalance from './utils/useBalance';
<<<<<<< HEAD
import AppConstants from '../../../core/AppConstants';
import Analytics from '../../../core/Analytics';
import { ANALYTICS_EVENT_OPTS } from '../../../util/analytics';
=======
>>>>>>> c9468f4a

const styles = StyleSheet.create({
	screen: {
		flexGrow: 1,
		justifyContent: 'space-between'
	},
	content: {
		flexGrow: 1,
		justifyContent: 'center'
	},
	keypad: {
		flexGrow: 1,
		justifyContent: 'space-around'
	},
	tokenButtonContainer: {
		flexDirection: 'row',
		justifyContent: 'center',
		margin: Device.isIphone5() ? 5 : 10
	},
	amountContainer: {
		alignItems: 'center',
		justifyContent: 'center',
		marginHorizontal: 25
	},
	amount: {
		textAlignVertical: 'center',
		fontSize: Device.isIphone5() ? 30 : 40,
		height: Device.isIphone5() ? 40 : 50
	},
	amountInvalid: {
		color: colors.red
	},
	linkText: {
		color: colors.blue
	},
	horizontalRuleContainer: {
		flexDirection: 'row',
		paddingHorizontal: 30,
		marginVertical: Device.isIphone5() ? 5 : 10,
		alignItems: 'center'
	},
	horizontalRule: {
		flex: 1,
		borderBottomWidth: StyleSheet.hairlineWidth,
		height: 1,
		borderBottomColor: colors.grey100
	},
	arrowDown: {
		color: colors.blue,
		fontSize: 25,
		marginHorizontal: 15
	},
	buttonsContainer: {
		marginTop: Device.isIphone5() ? 10 : 30,
		marginBottom: 5,
		paddingHorizontal: 30,
		flexDirection: 'row',
		alignItems: 'center',
		justifyContent: 'space-between'
	},
	column: {
		flex: 1
	},
	ctaContainer: {
		flexDirection: 'row',
		justifyContent: 'flex-end'
	},
	cta: {
		paddingHorizontal: Device.isIphone5() ? 10 : 20
	}
});

// Grab this from SwapsController.utils
const SWAPS_ETH_ADDRESS = swapsUtils.ETH_SWAPS_TOKEN_ADDRESS;

<<<<<<< HEAD
function SwapsAmountView({ tokens, accounts, selectedAddress, balances }) {
=======
function SwapsAmountView({
	tokens,
	accounts,
	selectedAddress,
	balances,
	tokensWithBalance,
	tokensTopAssets,
	conversionRate,
	tokenExchangeRates,
	currentCurrency
}) {
>>>>>>> c9468f4a
	const navigation = useContext(NavigationContext);
	const initialSource = navigation.getParam('sourceToken', SWAPS_ETH_ADDRESS);
	const [amount, setAmount] = useState('0');
	const [slippage, setSlippage] = useState(AppConstants.SWAPS.DEFAULT_SLIPPAGE);
<<<<<<< HEAD
	const amountBigNumber = useMemo(() => new BigNumber(amount), [amount]);
=======
>>>>>>> c9468f4a
	const [isInitialLoadingTokens, setInitialLoadingTokens] = useState(false);
	const [, setLoadingTokens] = useState(false);

	const [sourceToken, setSourceToken] = useState(() =>
		tokens?.find(token => token.address?.toLowerCase() === initialSource.toLowerCase())
	);
	const [destinationToken, setDestinationToken] = useState(null);

	const [isSourceModalVisible, toggleSourceModal] = useModalHandler(false);
	const [isDestinationModalVisible, toggleDestinationModal] = useModalHandler(false);
	const [isSlippageModalVisible, toggleSlippageModal] = useModalHandler(false);

	useEffect(() => {
		(async () => {
			const { SwapsController } = Engine.context;
			try {
				await SwapsController.fetchAggregatorMetadataWithCache();
				await SwapsController.fetchTopAssetsWithCache();
			} catch (error) {
				Logger.error(error, 'Swaps: Error while updating agg metadata and top assets in amount view');
			}
		})();
	}, []);

	useEffect(() => {
		// Triggered when a user enters the MetaMask Swap feature
		Analytics.trackEventWithParameters(ANALYTICS_EVENT_OPTS.SWAPS_OPENED, {
			source: '',
			activeCurrency: initialSource
		});
	}, [initialSource]);

	useEffect(() => {
		(async () => {
			const { SwapsController } = Engine.context;
			try {
				if (tokens === null) {
					setInitialLoadingTokens(true);
				}
				setLoadingTokens(true);
				await SwapsController.fetchTokenWithCache();
				setLoadingTokens(false);
				setInitialLoadingTokens(false);
			} catch (error) {
				Logger.error(error, 'Swaps: Error while fetching tokens in amount view');
			} finally {
				setLoadingTokens(false);
				setInitialLoadingTokens(false);
			}
		})();
	}, [tokens]);

	useEffect(() => {
		if (initialSource && tokens && !sourceToken) {
			setSourceToken(tokens.find(token => token.address?.toLowerCase() === initialSource.toLowerCase()));
		}
	}, [tokens, initialSource, sourceToken]);

<<<<<<< HEAD
	const balance = useBalance(accounts, balances, selectedAddress, sourceToken);

	const hasBalance = useMemo(() => {
		if (!balance || !sourceToken || sourceToken.symbol === 'ETH') {
			return false;
		}

		return new BigNumber(balance).gt(0);
	}, [balance, sourceToken]);
	const hasEnoughBalance = useMemo(() => amountBigNumber.lte(new BigNumber(balance)), [amountBigNumber, balance]);
=======
	const hasInvalidDecimals = useMemo(() => {
		if (sourceToken) {
			return amount?.split('.')[1]?.length > sourceToken.decimals;
		}
		return false;
	}, [amount, sourceToken]);

	const amountAsUnits = useMemo(() => toTokenMinimalUnit(hasInvalidDecimals ? '0' : amount, sourceToken?.decimals), [
		amount,
		hasInvalidDecimals,
		sourceToken
	]);
	const balance = useBalance(accounts, balances, selectedAddress, sourceToken);
	const balanceAsUnits = useBalance(accounts, balances, selectedAddress, sourceToken, { asUnits: true });
	const hasBalance = useMemo(() => {
		if (!balanceAsUnits || !sourceToken || sourceToken.address === SWAPS_ETH_ADDRESS) {
			return false;
		}

		return balanceAsUnits.gt(0);
	}, [balanceAsUnits, sourceToken]);

	const hasEnoughBalance = useMemo(() => {
		if (hasInvalidDecimals) {
			return false;
		}
		return balanceAsUnits.gte(amountAsUnits);
	}, [amountAsUnits, balanceAsUnits, hasInvalidDecimals]);

	const currencyAmount = useMemo(() => {
		if (!sourceToken || hasInvalidDecimals) {
			return undefined;
		}
		let balanceFiat;
		if (sourceToken.address === SWAPS_ETH_ADDRESS) {
			balanceFiat = weiToFiat(toTokenMinimalUnit(amount, sourceToken?.decimals), conversionRate, currentCurrency);
		} else {
			const sourceAddress = toChecksumAddress(sourceToken.address);
			const exchangeRate = sourceAddress in tokenExchangeRates ? tokenExchangeRates[sourceAddress] : undefined;
			balanceFiat = balanceToFiat(amount, conversionRate, exchangeRate, currentCurrency);
		}
		return balanceFiat;
	}, [amount, conversionRate, currentCurrency, hasInvalidDecimals, sourceToken, tokenExchangeRates]);

	/* Navigation handler */
	const handleGetQuotesPress = useCallback(() => {
		if (hasInvalidDecimals) {
			return;
		}
		return navigation.navigate(
			'SwapsQuotesView',
			setQuotesNavigationsParams(
				sourceToken?.address,
				destinationToken?.address,
				toTokenMinimalUnit(amount, sourceToken?.decimals).toString(),
				slippage
			)
		);
	}, [amount, destinationToken, hasInvalidDecimals, navigation, slippage, sourceToken]);
>>>>>>> c9468f4a

	/* Navigation handler */
	const handleGetQuotesPress = useCallback(
		() =>
			navigation.navigate(
				'SwapsQuotesView',
				setQuotesNavigationsParams(
					sourceToken?.address,
					destinationToken?.address,
					toTokenMinimalUnit(amount, sourceToken?.decimals).toString(),
					slippage
				)
			),
		[amount, destinationToken, navigation, slippage, sourceToken]
	);

	/* Keypad Handlers */
	const handleKeypadChange = useCallback(
		value => {
			if (value === amount) {
				return;
			}

			setAmount(value);
		},
		[amount]
	);

	const handleSourceTokenPress = useCallback(
		item => {
			toggleSourceModal();
			setSourceToken(item);
		},
		[toggleSourceModal]
	);

	const handleDestinationTokenPress = useCallback(
		item => {
			toggleDestinationModal();
			setDestinationToken(item);
		},
		[toggleDestinationModal]
	);

	const handleUseMax = useCallback(() => {
		if (!sourceToken) {
			return;
		}
<<<<<<< HEAD
		setAmount(fromTokenMinimalUnit(balances[toChecksumAddress(sourceToken.address)], sourceToken.decimals));
	}, [balances, sourceToken]);
=======
		setAmount(fromTokenMinimalUnit(balanceAsUnits.toString(), sourceToken.decimals));
	}, [balanceAsUnits, sourceToken]);
>>>>>>> c9468f4a

	const handleSlippageChange = useCallback(value => {
		setSlippage(value);
	}, []);

<<<<<<< HEAD
=======
	const handleVerifyPress = useCallback(() => {
		if (!destinationToken) {
			return;
		}
		navigation.navigate('Webview', {
			url: getEtherscanAddressUrl('mainnet', destinationToken.address),
			title: strings('swaps.verify')
		});
	}, [destinationToken, navigation]);

>>>>>>> c9468f4a
	return (
		<ScreenView contentContainerStyle={styles.screen} keyboardShouldPersistTaps="handled">
			<View style={styles.content}>
				<View style={styles.tokenButtonContainer}>
					{isInitialLoadingTokens ? (
						<ActivityIndicator size="small" />
					) : (
						<TokenSelectButton
							label={strings('swaps.select_a_token')}
							onPress={toggleSourceModal}
							icon={sourceToken?.iconUrl}
							symbol={sourceToken?.symbol}
						/>
					)}

					<TokenSelectModal
						isVisible={isSourceModalVisible}
						dismiss={toggleSourceModal}
						title={strings('swaps.convert_from')}
						tokens={tokens}
						initialTokens={tokensWithBalance}
						onItemPress={handleSourceTokenPress}
						excludeAddresses={[destinationToken?.address]}
					/>
				</View>
				<View style={styles.amountContainer}>
					<Text primary style={styles.amount} numberOfLines={1} adjustsFontSizeToFit allowFontScaling>
						{amount}
					</Text>
<<<<<<< HEAD
					{sourceToken && (hasInvalidDecimals || !hasEnoughBalance) ? (
						<Text style={styles.amountInvalid}>
							{!hasEnoughBalance
								? strings('swaps.not_enough', { symbol: sourceToken.symbol })
								: strings('swaps.allows_up_to_decimals', {
										symbol: sourceToken.symbol,
										decimals: sourceToken.decimals
										// eslint-disable-next-line no-mixed-spaces-and-tabs
								  })}
						</Text>
					) : (
						<Text centered>
							{sourceToken &&
								balance !== null &&
								strings('swaps.available_to_swap', {
									asset: `${balance} ${sourceToken.symbol}`
								})}
							{hasBalance && (
								<Text style={styles.linkText} onPress={handleUseMax}>
									{' '}
									{strings('swaps.use_max')}
								</Text>
							)}
						</Text>
					)}
=======
					{!!sourceToken &&
						(hasInvalidDecimals || !hasEnoughBalance ? (
							<Text style={styles.amountInvalid}>
								{hasInvalidDecimals
									? strings('swaps.allows_up_to_decimals', {
											symbol: sourceToken.symbol,
											decimals: sourceToken.decimals
											// eslint-disable-next-line no-mixed-spaces-and-tabs
									  })
									: strings('swaps.not_enough', { symbol: sourceToken.symbol })}
							</Text>
						) : amountAsUnits?.isZero() ? (
							<Text>
								{!!sourceToken &&
									balance !== null &&
									strings('swaps.available_to_swap', {
										asset: `${balance} ${sourceToken.symbol}`
									})}
								{hasBalance && (
									<Text style={styles.linkText} onPress={handleUseMax}>
										{' '}
										{strings('swaps.use_max')}
									</Text>
								)}
							</Text>
						) : (
							<Text upper>{currencyAmount ? `~${currencyAmount}` : ''}</Text>
						))}
>>>>>>> c9468f4a
				</View>
				<View style={styles.horizontalRuleContainer}>
					<View style={styles.horizontalRule} />
					<IonicIcon style={styles.arrowDown} name="md-arrow-down" />
					<View style={styles.horizontalRule} />
				</View>
				<View style={styles.tokenButtonContainer}>
					{isInitialLoadingTokens ? (
						<ActivityIndicator size="small" />
					) : (
						<TokenSelectButton
							label={strings('swaps.select_a_token')}
							onPress={toggleDestinationModal}
							icon={destinationToken?.iconUrl}
							symbol={destinationToken?.symbol}
						/>
					)}
					<TokenSelectModal
						isVisible={isDestinationModalVisible}
						dismiss={toggleDestinationModal}
						title={strings('swaps.convert_to')}
						tokens={tokens}
						initialTokens={tokensTopAssets.slice(0, 5)}
						onItemPress={handleDestinationTokenPress}
						excludeAddresses={[sourceToken?.address]}
					/>
				</View>
				<View>
					{destinationToken && destinationToken.symbol !== 'ETH' ? (
						<TouchableOpacity onPress={handleVerifyPress}>
							<Text centered>
								{strings('swaps.verify_on')} <Text link>Etherscan</Text>
							</Text>
						</TouchableOpacity>
					) : (
						<Text />
					)}
				</View>
			</View>
			<View style={styles.keypad}>
				<Keypad onChange={handleKeypadChange} value={amount} />
				<View style={styles.buttonsContainer}>
					<View style={styles.column}>
						<TouchableOpacity onPress={toggleSlippageModal}>
							<Text bold link>
								{strings('swaps.max_slippage_amount', { slippage: `${slippage}%` })}
							</Text>
						</TouchableOpacity>
					</View>
					<View style={styles.column}>
						<View style={styles.ctaContainer}>
							<StyledButton
								type="blue"
								onPress={handleGetQuotesPress}
								containerStyle={styles.cta}
								disabled={
									isInitialLoadingTokens ||
									!sourceToken ||
									!destinationToken ||
									hasInvalidDecimals ||
									amountAsUnits.isZero()
								}
							>
								{strings('swaps.get_quotes')}
							</StyledButton>
						</View>
					</View>
				</View>
			</View>
			<SlippageModal
				isVisible={isSlippageModalVisible}
				dismiss={toggleSlippageModal}
				onChange={handleSlippageChange}
				slippage={slippage}
			/>
		</ScreenView>
	);
}

SwapsAmountView.navigationOptions = ({ navigation }) => getSwapsAmountNavbar(navigation);

SwapsAmountView.propTypes = {
	tokens: PropTypes.arrayOf(PropTypes.object),
	tokensWithBalance: PropTypes.arrayOf(PropTypes.object),
	tokensTopAssets: PropTypes.arrayOf(PropTypes.object),
	/**
	 * Map of accounts to information objects including balances
	 */
	accounts: PropTypes.object,
	/**
	 * A string that represents the selected address
	 */
	selectedAddress: PropTypes.string,
	/**
	 * An object containing token balances for current account and network in the format address => balance
	 */
	balances: PropTypes.object,
	/**
	 * ETH to current currency conversion rate
	 */
	conversionRate: PropTypes.number,
	/**
	 * Currency code of the currently-active currency
	 */
	currentCurrency: PropTypes.string,
	/**
	 * An object containing token exchange rates in the format address => exchangeRate
	 */
	tokenExchangeRates: PropTypes.object
};

const mapStateToProps = state => ({
	tokens: state.engine.backgroundState.SwapsController.tokens,
	accounts: state.engine.backgroundState.AccountTrackerController.accounts,
	selectedAddress: state.engine.backgroundState.PreferencesController.selectedAddress,
	balances: state.engine.backgroundState.TokenBalancesController.contractBalances,
	conversionRate: state.engine.backgroundState.CurrencyRateController.conversionRate,
	tokenExchangeRates: state.engine.backgroundState.TokenRatesController.contractExchangeRates,
	currentCurrency: state.engine.backgroundState.CurrencyRateController.currentCurrency,
	tokensWithBalance: swapsTokensWithBalanceSelector(state),
	tokensTopAssets: swapsTopAssetsSelector(state)
});

export default connect(mapStateToProps)(SwapsAmountView);<|MERGE_RESOLUTION|>--- conflicted
+++ resolved
@@ -6,28 +6,16 @@
 import IonicIcon from 'react-native-vector-icons/Ionicons';
 import Logger from '../../../util/Logger';
 import { toChecksumAddress } from 'ethereumjs-util';
-<<<<<<< HEAD
-import { swapsUtils } from '@estebanmino/controllers';
-
-=======
 import { balanceToFiat, fromTokenMinimalUnit, toTokenMinimalUnit, weiToFiat } from '../../../util/number';
 import { swapsUtils } from '@estebanmino/controllers';
 
 import { swapsTokensWithBalanceSelector, swapsTopAssetsSelector } from '../../../reducers/swaps';
->>>>>>> c9468f4a
 import Engine from '../../../core/Engine';
-import AppConstants from '../../../core/AppConstants';
 import useModalHandler from '../../Base/hooks/useModalHandler';
 import Device from '../../../util/Device';
-<<<<<<< HEAD
-import { fromTokenMinimalUnit, toTokenMinimalUnit } from '../../../util/number';
 import { setQuotesNavigationsParams } from './utils';
 
-=======
-import { setQuotesNavigationsParams } from './utils';
-
 import { getEtherscanAddressUrl } from '../../../util/etherscan';
->>>>>>> c9468f4a
 import { strings } from '../../../../locales/i18n';
 import { colors } from '../../../styles/common';
 
@@ -40,12 +28,9 @@
 import TokenSelectModal from './components/TokenSelectModal';
 import SlippageModal from './components/SlippageModal';
 import useBalance from './utils/useBalance';
-<<<<<<< HEAD
 import AppConstants from '../../../core/AppConstants';
 import Analytics from '../../../core/Analytics';
 import { ANALYTICS_EVENT_OPTS } from '../../../util/analytics';
-=======
->>>>>>> c9468f4a
 
 const styles = StyleSheet.create({
 	screen: {
@@ -121,9 +106,6 @@
 // Grab this from SwapsController.utils
 const SWAPS_ETH_ADDRESS = swapsUtils.ETH_SWAPS_TOKEN_ADDRESS;
 
-<<<<<<< HEAD
-function SwapsAmountView({ tokens, accounts, selectedAddress, balances }) {
-=======
 function SwapsAmountView({
 	tokens,
 	accounts,
@@ -135,15 +117,10 @@
 	tokenExchangeRates,
 	currentCurrency
 }) {
->>>>>>> c9468f4a
 	const navigation = useContext(NavigationContext);
 	const initialSource = navigation.getParam('sourceToken', SWAPS_ETH_ADDRESS);
 	const [amount, setAmount] = useState('0');
 	const [slippage, setSlippage] = useState(AppConstants.SWAPS.DEFAULT_SLIPPAGE);
-<<<<<<< HEAD
-	const amountBigNumber = useMemo(() => new BigNumber(amount), [amount]);
-=======
->>>>>>> c9468f4a
 	const [isInitialLoadingTokens, setInitialLoadingTokens] = useState(false);
 	const [, setLoadingTokens] = useState(false);
 
@@ -155,6 +132,13 @@
 	const [isSourceModalVisible, toggleSourceModal] = useModalHandler(false);
 	const [isDestinationModalVisible, toggleDestinationModal] = useModalHandler(false);
 	const [isSlippageModalVisible, toggleSlippageModal] = useModalHandler(false);
+	useEffect(() => {
+		// Triggered when a user enters the MetaMask Swap feature
+		Analytics.trackEventWithParameters(ANALYTICS_EVENT_OPTS.SWAPS_OPENED, {
+			source: '',
+			activeCurrency: initialSource
+		});
+	}, [initialSource]);
 
 	useEffect(() => {
 		(async () => {
@@ -167,14 +151,6 @@
 			}
 		})();
 	}, []);
-
-	useEffect(() => {
-		// Triggered when a user enters the MetaMask Swap feature
-		Analytics.trackEventWithParameters(ANALYTICS_EVENT_OPTS.SWAPS_OPENED, {
-			source: '',
-			activeCurrency: initialSource
-		});
-	}, [initialSource]);
 
 	useEffect(() => {
 		(async () => {
@@ -202,18 +178,6 @@
 		}
 	}, [tokens, initialSource, sourceToken]);
 
-<<<<<<< HEAD
-	const balance = useBalance(accounts, balances, selectedAddress, sourceToken);
-
-	const hasBalance = useMemo(() => {
-		if (!balance || !sourceToken || sourceToken.symbol === 'ETH') {
-			return false;
-		}
-
-		return new BigNumber(balance).gt(0);
-	}, [balance, sourceToken]);
-	const hasEnoughBalance = useMemo(() => amountBigNumber.lte(new BigNumber(balance)), [amountBigNumber, balance]);
-=======
 	const hasInvalidDecimals = useMemo(() => {
 		if (sourceToken) {
 			return amount?.split('.')[1]?.length > sourceToken.decimals;
@@ -273,22 +237,6 @@
 			)
 		);
 	}, [amount, destinationToken, hasInvalidDecimals, navigation, slippage, sourceToken]);
->>>>>>> c9468f4a
-
-	/* Navigation handler */
-	const handleGetQuotesPress = useCallback(
-		() =>
-			navigation.navigate(
-				'SwapsQuotesView',
-				setQuotesNavigationsParams(
-					sourceToken?.address,
-					destinationToken?.address,
-					toTokenMinimalUnit(amount, sourceToken?.decimals).toString(),
-					slippage
-				)
-			),
-		[amount, destinationToken, navigation, slippage, sourceToken]
-	);
 
 	/* Keypad Handlers */
 	const handleKeypadChange = useCallback(
@@ -322,20 +270,13 @@
 		if (!sourceToken) {
 			return;
 		}
-<<<<<<< HEAD
-		setAmount(fromTokenMinimalUnit(balances[toChecksumAddress(sourceToken.address)], sourceToken.decimals));
-	}, [balances, sourceToken]);
-=======
 		setAmount(fromTokenMinimalUnit(balanceAsUnits.toString(), sourceToken.decimals));
 	}, [balanceAsUnits, sourceToken]);
->>>>>>> c9468f4a
 
 	const handleSlippageChange = useCallback(value => {
 		setSlippage(value);
 	}, []);
 
-<<<<<<< HEAD
-=======
 	const handleVerifyPress = useCallback(() => {
 		if (!destinationToken) {
 			return;
@@ -346,7 +287,6 @@
 		});
 	}, [destinationToken, navigation]);
 
->>>>>>> c9468f4a
 	return (
 		<ScreenView contentContainerStyle={styles.screen} keyboardShouldPersistTaps="handled">
 			<View style={styles.content}>
@@ -376,33 +316,6 @@
 					<Text primary style={styles.amount} numberOfLines={1} adjustsFontSizeToFit allowFontScaling>
 						{amount}
 					</Text>
-<<<<<<< HEAD
-					{sourceToken && (hasInvalidDecimals || !hasEnoughBalance) ? (
-						<Text style={styles.amountInvalid}>
-							{!hasEnoughBalance
-								? strings('swaps.not_enough', { symbol: sourceToken.symbol })
-								: strings('swaps.allows_up_to_decimals', {
-										symbol: sourceToken.symbol,
-										decimals: sourceToken.decimals
-										// eslint-disable-next-line no-mixed-spaces-and-tabs
-								  })}
-						</Text>
-					) : (
-						<Text centered>
-							{sourceToken &&
-								balance !== null &&
-								strings('swaps.available_to_swap', {
-									asset: `${balance} ${sourceToken.symbol}`
-								})}
-							{hasBalance && (
-								<Text style={styles.linkText} onPress={handleUseMax}>
-									{' '}
-									{strings('swaps.use_max')}
-								</Text>
-							)}
-						</Text>
-					)}
-=======
 					{!!sourceToken &&
 						(hasInvalidDecimals || !hasEnoughBalance ? (
 							<Text style={styles.amountInvalid}>
@@ -431,7 +344,6 @@
 						) : (
 							<Text upper>{currencyAmount ? `~${currencyAmount}` : ''}</Text>
 						))}
->>>>>>> c9468f4a
 				</View>
 				<View style={styles.horizontalRuleContainer}>
 					<View style={styles.horizontalRule} />
