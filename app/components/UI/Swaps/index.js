--- conflicted
+++ resolved
@@ -9,21 +9,15 @@
 import { toChecksumAddress } from 'ethereumjs-util';
 import { swapsUtils } from '@estebanmino/controllers';
 
-<<<<<<< HEAD
-=======
 import { swapsTokensWithBalanceSelector, swapsTopAssetsSelector } from '../../../reducers/swaps';
->>>>>>> d647e236
 import Engine from '../../../core/Engine';
 import AppConstants from '../../../core/AppConstants';
 import useModalHandler from '../../Base/hooks/useModalHandler';
 import Device from '../../../util/Device';
 import { fromTokenMinimalUnit, toTokenMinimalUnit } from '../../../util/number';
 import { setQuotesNavigationsParams } from './utils';
-<<<<<<< HEAD
-
-=======
+
 import { getEtherscanAddressUrl } from '../../../util/etherscan';
->>>>>>> d647e236
 import { strings } from '../../../../locales/i18n';
 import { colors } from '../../../styles/common';
 
@@ -36,10 +30,6 @@
 import TokenSelectModal from './components/TokenSelectModal';
 import SlippageModal from './components/SlippageModal';
 import useBalance from './utils/useBalance';
-<<<<<<< HEAD
-import AppConstants from '../../../core/AppConstants';
-=======
->>>>>>> d647e236
 
 const styles = StyleSheet.create({
 	screen: {
@@ -114,12 +104,7 @@
 
 // Grab this from SwapsController.utils
 const SWAPS_ETH_ADDRESS = swapsUtils.ETH_SWAPS_TOKEN_ADDRESS;
-<<<<<<< HEAD
-
-function SwapsAmountView({ tokens, accounts, selectedAddress, balances }) {
-=======
 function SwapsAmountView({ tokens, accounts, selectedAddress, balances, tokensWithBalance, tokensTopAssets }) {
->>>>>>> d647e236
 	const navigation = useContext(NavigationContext);
 	const initialSource = navigation.getParam('sourceToken', SWAPS_ETH_ADDRESS);
 	const [amount, setAmount] = useState('0');
@@ -247,8 +232,6 @@
 		setSlippage(value);
 	}, []);
 
-<<<<<<< HEAD
-=======
 	const handleVerifyPress = useCallback(() => {
 		if (!destinationToken) {
 			return;
@@ -259,7 +242,6 @@
 		});
 	}, [destinationToken, navigation]);
 
->>>>>>> d647e236
 	return (
 		<ScreenView contentContainerStyle={styles.screen} keyboardShouldPersistTaps="handled">
 			<View style={styles.content}>
