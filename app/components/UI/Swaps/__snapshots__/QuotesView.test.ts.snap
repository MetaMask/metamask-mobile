// Jest Snapshot v1, https://goo.gl/fbAQLP

exports[`QuotesView should render quote screen 1`] = `
<View
  style={
    {
      "flex": 1,
    }
  }
>
  <RNCSafeAreaProvider
    onInsetsChange={[Function]}
    style={
      [
        {
          "flex": 1,
        },
        undefined,
      ]
    }
  >
    <View
      collapsable={false}
      pointerEvents="box-none"
      style={
        {
          "zIndex": 1,
        }
      }
    >
      <View
        accessibilityElementsHidden={false}
        importantForAccessibility="auto"
        onLayout={[Function]}
        pointerEvents="box-none"
        style={null}
      >
        <View
          collapsable={false}
          pointerEvents="box-none"
          style={
            {
              "bottom": 0,
              "left": 0,
              "opacity": 1,
              "position": "absolute",
              "right": 0,
              "top": 0,
              "zIndex": 0,
            }
          }
        >
          <View
            collapsable={false}
            style={
              {
                "backgroundColor": "#ffffff",
                "borderBottomColor": "rgb(216, 216, 216)",
                "elevation": 0,
                "flex": 1,
                "shadowColor": "transparent",
                "shadowOffset": {
                  "height": 0.5,
                  "width": 0,
                },
                "shadowOpacity": 0.85,
                "shadowRadius": 0,
              }
            }
          />
        </View>
        <View
          collapsable={false}
          pointerEvents="box-none"
          style={
            {
              "height": 64,
              "maxHeight": undefined,
              "minHeight": undefined,
              "opacity": undefined,
              "transform": undefined,
            }
          }
        >
          <View
            pointerEvents="none"
            style={
              {
                "height": 20,
              }
            }
          />
          <View
            pointerEvents="box-none"
            style={
              {
                "alignItems": "center",
                "flex": 1,
                "flexDirection": "row",
                "justifyContent": "center",
              }
            }
          >
            <View
              collapsable={false}
              pointerEvents="box-none"
              style={
                {
                  "alignItems": "flex-start",
                  "bottom": 0,
                  "justifyContent": "center",
                  "left": 0,
                  "opacity": 1,
                  "position": "absolute",
                  "top": 0,
                }
              }
            >
              <TouchableOpacity
                onPress={[Function]}
                style={
                  {
                    "paddingHorizontal": 18,
                    "paddingVertical": 8,
                  }
                }
              >
                <Text
                  style={
                    {
                      "color": "#0376c9",
                      "fontFamily": "EuclidCircularB-Regular",
                      "fontSize": 14,
                      "fontWeight": "400",
                    }
                  }
                >
                  Edit
                </Text>
              </TouchableOpacity>
            </View>
            <View
              collapsable={false}
              pointerEvents="box-none"
              style={
                {
                  "marginHorizontal": 72,
                  "opacity": 1,
                }
              }
            >
              <TouchableOpacity
                activeOpacity={1}
                onPress={[Function]}
                style={
                  {
                    "alignItems": "center",
                    "justifyContent": "center",
                  }
                }
              >
                <Text
                  accessibilityRole="text"
                  numberOfLines={1}
                  style={
                    {
                      "color": "#141618",
                      "fontFamily": "EuclidCircularB-Bold",
                      "fontSize": 14,
                      "fontWeight": "700",
                      "letterSpacing": 0,
                      "lineHeight": 22,
                    }
                  }
                >
                  Swap
                </Text>
                <View
                  style={
                    {
                      "alignItems": "center",
                      "flexDirection": "row",
                    }
                  }
                >
<<<<<<< HEAD
                  <View
                    style={
                      [
                        {
                          "borderRadius": 100,
                          "height": 5,
                          "marginRight": 5,
                          "width": 5,
                        },
                        {
                          "backgroundColor": "#3cc29e",
                        },
                      ]
                    }
                  />
=======
>>>>>>> d0942f52
                  <Text
                    accessibilityRole="text"
                    numberOfLines={1}
                    style={
                      {
                        "color": "#6a737d",
                        "fontFamily": "EuclidCircularB-Regular",
                        "fontSize": 12,
                        "fontWeight": "400",
                        "letterSpacing": 0,
                        "lineHeight": 20,
                      }
                    }
                  >
                    Ethereum Main Network
                  </Text>
                </View>
              </TouchableOpacity>
            </View>
            <View
              collapsable={false}
              pointerEvents="box-none"
              style={
                {
                  "alignItems": "flex-end",
                  "bottom": 0,
                  "justifyContent": "center",
                  "opacity": 1,
                  "position": "absolute",
                  "right": 0,
                  "top": 0,
                }
              }
            >
              <TouchableOpacity
                onPress={[Function]}
                style={
                  {
                    "paddingHorizontal": 18,
                    "paddingVertical": 8,
                  }
                }
              >
                <Text
                  style={
                    {
                      "color": "#0376c9",
                      "fontFamily": "EuclidCircularB-Regular",
                      "fontSize": 14,
                      "fontWeight": "400",
                    }
                  }
                >
                  Cancel
                </Text>
              </TouchableOpacity>
            </View>
          </View>
        </View>
      </View>
    </View>
    <RNSScreenContainer
      onLayout={[Function]}
      style={
        {
          "flex": 1,
        }
      }
    >
      <RNSScreen
        activityState={2}
        collapsable={false}
        gestureResponseDistance={
          {
            "bottom": -1,
            "end": -1,
            "start": -1,
            "top": -1,
          }
        }
        pointerEvents="box-none"
        style={
          {
            "bottom": 0,
            "left": 0,
            "position": "absolute",
            "right": 0,
            "top": 0,
          }
        }
      >
        <View
          collapsable={false}
          style={
            {
              "opacity": 1,
            }
          }
        />
        <View
          accessibilityElementsHidden={false}
          closing={false}
          gestureVelocityImpact={0.3}
          importantForAccessibility="auto"
          onClose={[Function]}
          onGestureBegin={[Function]}
          onGestureCanceled={[Function]}
          onGestureEnd={[Function]}
          onOpen={[Function]}
          onTransition={[Function]}
          pointerEvents="box-none"
          style={
            [
              {
                "overflow": undefined,
              },
              {
                "bottom": 0,
                "left": 0,
                "position": "absolute",
                "right": 0,
                "top": 0,
              },
            ]
          }
          transitionSpec={
            {
              "close": {
                "animation": "spring",
                "config": {
                  "damping": 500,
                  "mass": 3,
                  "overshootClamping": true,
                  "restDisplacementThreshold": 10,
                  "restSpeedThreshold": 10,
                  "stiffness": 1000,
                },
              },
              "open": {
                "animation": "spring",
                "config": {
                  "damping": 500,
                  "mass": 3,
                  "overshootClamping": true,
                  "restDisplacementThreshold": 10,
                  "restSpeedThreshold": 10,
                  "stiffness": 1000,
                },
              },
            }
          }
        >
          <View
            collapsable={false}
            needsOffscreenAlphaCompositing={false}
            pointerEvents="box-none"
            style={
              {
                "flex": 1,
              }
            }
          >
            <View
              collapsable={false}
              onGestureHandlerEvent={[Function]}
              onGestureHandlerStateChange={[Function]}
              style={
                {
                  "flex": 1,
                  "transform": [
                    {
                      "translateX": 0,
                    },
                    {
                      "translateX": 0,
                    },
                  ],
                }
              }
            >
              <View
                collapsable={false}
                pointerEvents="none"
                style={
                  {
                    "backgroundColor": "rgb(242, 242, 242)",
                    "bottom": 0,
                    "left": 0,
                    "position": "absolute",
                    "shadowColor": "#000",
                    "shadowOffset": {
                      "height": 1,
                      "width": -1,
                    },
                    "shadowOpacity": 0.3,
                    "shadowRadius": 5,
                    "top": 0,
                    "width": 3,
                  }
                }
              />
              <View
                style={
                  [
                    {
                      "flex": 1,
                      "overflow": "hidden",
                    },
                    [
                      {
                        "backgroundColor": "rgb(242, 242, 242)",
                      },
                      undefined,
                    ],
                  ]
                }
              >
                <View
                  style={
                    {
                      "flex": 1,
                      "flexDirection": "column-reverse",
                    }
                  }
                >
                  <View
                    style={
                      {
                        "flex": 1,
                      }
                    }
                  >
                    <RCTSafeAreaView
                      style={
                        {
                          "backgroundColor": "#ffffff",
                          "flex": 1,
                        }
                      }
                    >
                      <RCTScrollView
                        contentContainerStyle={
                          {
                            "backgroundColor": "#ffffff",
                            "flexGrow": 1,
                            "justifyContent": "space-between",
                          }
                        }
                        keyboardShouldPersistTaps="handled"
                        style={
                          {
                            "backgroundColor": "#ffffff",
                          }
                        }
                      >
                        <View>
                          <View
                            style={
                              {
                                "alignItems": "center",
                                "marginVertical": 12,
                              }
                            }
                          >
                            <View
                              style={
                                {
                                  "marginVertical": 10,
                                  "paddingHorizontal": 20,
                                  "width": "100%",
                                }
                              }
                            >
                              <View
                                style={
                                  [
                                    {
                                      "borderRadius": 8,
                                      "borderWidth": 1,
                                      "flexDirection": "row",
                                      "paddingHorizontal": 12,
                                      "paddingVertical": 8,
                                    },
                                    {
                                      "paddingVertical": 8,
                                    },
                                    {
                                      "backgroundColor": "#0376c91a",
                                      "borderColor": "#0376c9",
                                    },
                                    undefined,
                                  ]
                                }
                              >
                                <Text
                                  style={
                                    [
                                      {
                                        "color": "#141618",
                                        "fontFamily": "EuclidCircularB-Regular",
                                        "fontSize": 30,
                                        "fontWeight": "400",
                                        "marginVertical": 2,
                                      },
                                      undefined,
                                      undefined,
                                      undefined,
                                      undefined,
                                      undefined,
                                      undefined,
                                      undefined,
                                      undefined,
                                      undefined,
                                      undefined,
                                      undefined,
                                      undefined,
                                      undefined,
                                      {
                                        "fontSize": 12,
                                      },
                                      undefined,
                                      undefined,
                                      undefined,
                                      undefined,
                                      undefined,
                                      undefined,
                                      undefined,
                                      undefined,
                                      undefined,
                                      [
                                        {
                                          "color": "#141618",
                                          "flex": 1,
                                          "fontSize": 14,
                                          "lineHeight": 17,
                                        },
                                        false,
                                      ],
                                    ]
                                  }
                                >
                                  <Text
                                    style={
                                      [
                                        false,
                                        undefined,
                                        undefined,
                                        {
                                          "fontFamily": "EuclidCircularB-Bold",
                                          "fontWeight": "600",
                                        },
                                        undefined,
                                        undefined,
                                        undefined,
                                        undefined,
                                        undefined,
                                        undefined,
                                        undefined,
                                        undefined,
                                        undefined,
                                        undefined,
                                        undefined,
                                        undefined,
                                        undefined,
                                        undefined,
                                        undefined,
                                        undefined,
                                        undefined,
                                        undefined,
                                        undefined,
                                        undefined,
                                        undefined,
                                      ]
                                    }
                                  >
                                    0.00765 ETH 
                                  </Text>
                                  more for gas to complete this swap. 
                                  <Text
                                    onPress={[Function]}
                                    style={
                                      [
                                        {
                                          "color": "#141618",
                                          "fontFamily": "EuclidCircularB-Regular",
                                          "fontSize": 30,
                                          "fontWeight": "400",
                                          "marginVertical": 2,
                                        },
                                        undefined,
                                        undefined,
                                        undefined,
                                        undefined,
                                        undefined,
                                        undefined,
                                        undefined,
                                        undefined,
                                        undefined,
                                        undefined,
                                        undefined,
                                        undefined,
                                        undefined,
                                        {
                                          "fontSize": 12,
                                        },
                                        undefined,
                                        undefined,
                                        undefined,
                                        undefined,
                                        undefined,
                                        {
                                          "color": "#0376c9",
                                        },
                                        undefined,
                                        {
                                          "textDecorationLine": "underline",
                                        },
                                        undefined,
                                        undefined,
                                      ]
                                    }
                                  >
                                    Token marketplace
                                  </Text>
                                </Text>
                              </View>
                            </View>
                            <View
                              style={
                                [
                                  {
                                    "alignItems": "center",
                                    "backgroundColor": "#f2f4f6",
                                    "borderRadius": 20,
                                    "flexDirection": "row",
                                    "marginVertical": 12,
                                    "paddingHorizontal": 15,
                                    "paddingVertical": 4,
                                  },
                                  false,
                                ]
                              }
                            >
                              <Text
                                style={
                                  [
                                    {
                                      "color": "#141618",
                                      "fontFamily": "EuclidCircularB-Regular",
                                      "fontSize": 30,
                                      "fontWeight": "400",
                                      "marginVertical": 2,
                                    },
                                    undefined,
                                    undefined,
                                    undefined,
                                    undefined,
                                    undefined,
                                    undefined,
                                    undefined,
                                    undefined,
                                    undefined,
                                    undefined,
                                    undefined,
                                    undefined,
                                    undefined,
                                    undefined,
                                    undefined,
                                    undefined,
                                    undefined,
                                    undefined,
                                    undefined,
                                    undefined,
                                    undefined,
                                    undefined,
                                    undefined,
                                    undefined,
                                  ]
                                }
                              >
                                ...
                              </Text>
                            </View>
                          </View>
                          <View
                            pointerEvents="auto"
                            style={
                              [
                                {
                                  "alignItems": "center",
                                  "paddingHorizontal": 20,
                                },
                                false,
                              ]
                            }
                          >
                            <View
                              style={
                                {
                                  "alignItems": "center",
                                  "flexDirection": "row",
                                }
                              }
                            >
                              <Text
                                style={
                                  [
                                    {
                                      "color": "#141618",
                                      "fontFamily": "EuclidCircularB-Regular",
                                      "fontSize": 30,
                                      "fontWeight": "400",
                                      "marginVertical": 2,
                                    },
                                    undefined,
                                    undefined,
                                    undefined,
                                    undefined,
                                    undefined,
                                    undefined,
                                    undefined,
                                    undefined,
                                    undefined,
                                    undefined,
                                    undefined,
                                    undefined,
                                    undefined,
                                    undefined,
                                    undefined,
                                    undefined,
                                    undefined,
                                    undefined,
                                    undefined,
                                    undefined,
                                    undefined,
                                    undefined,
                                    undefined,
                                    {
                                      "color": "#6a737d",
                                      "fontSize": 18,
                                    },
                                  ]
                                }
                              >
                                0.5
                              </Text>
                              <View
                                style={
                                  [
                                    {
                                      "borderRadius": 12,
                                      "height": 24,
                                      "width": 24,
                                    },
                                    undefined,
                                    undefined,
                                    undefined,
                                    {
                                      "alignItems": "center",
                                      "backgroundColor": "#f2f4f6",
                                      "justifyContent": "center",
                                    },
                                    {
                                      "marginHorizontal": 5,
                                    },
                                  ]
                                }
                              >
                                <Text
                                  style={
                                    [
                                      {
                                        "color": "#141618",
                                        "fontFamily": "EuclidCircularB-Regular",
                                        "fontSize": 30,
                                        "fontWeight": "400",
                                        "marginVertical": 2,
                                      },
                                      undefined,
                                      undefined,
                                      undefined,
                                      undefined,
                                      undefined,
                                      undefined,
                                      undefined,
                                      undefined,
                                      undefined,
                                      undefined,
                                      undefined,
                                      undefined,
                                      undefined,
                                      undefined,
                                      undefined,
                                      undefined,
                                      undefined,
                                      undefined,
                                      undefined,
                                      undefined,
                                      undefined,
                                      undefined,
                                      undefined,
                                      [
                                        {
                                          "color": "#141618",
                                          "fontSize": 16,
                                          "textAlign": "center",
                                          "textAlignVertical": "center",
                                        },
                                        undefined,
                                        undefined,
                                        undefined,
                                      ],
                                    ]
                                  }
                                >
                                  D
                                </Text>
                              </View>
                              <Text
                                style={
                                  [
                                    {
                                      "color": "#141618",
                                      "fontFamily": "EuclidCircularB-Regular",
                                      "fontSize": 30,
                                      "fontWeight": "400",
                                      "marginVertical": 2,
                                    },
                                    undefined,
                                    undefined,
                                    undefined,
                                    undefined,
                                    undefined,
                                    undefined,
                                    undefined,
                                    undefined,
                                    undefined,
                                    undefined,
                                    undefined,
                                    undefined,
                                    undefined,
                                    undefined,
                                    undefined,
                                    undefined,
                                    undefined,
                                    undefined,
                                    undefined,
                                    undefined,
                                    undefined,
                                    undefined,
                                    undefined,
                                    {
                                      "color": "#6a737d",
                                      "fontSize": 18,
                                    },
                                  ]
                                }
                              >
                                DAI
                              </Text>
                            </View>
                            <Text
                              allowFontScaling={false}
                              style={
                                [
                                  {
                                    "color": undefined,
                                    "fontSize": 12,
                                  },
                                  {
                                    "color": "#6a737d",
                                    "fontSize": 25,
                                    "marginBottom": 2,
                                    "marginHorizontal": 15,
                                    "marginTop": 4,
                                  },
                                  {
                                    "fontFamily": "Ionicons",
                                    "fontStyle": "normal",
                                    "fontWeight": "normal",
                                  },
                                  {},
                                ]
                              }
                            >
                              
                            </Text>
                            <View
                              style={
                                {
                                  "alignItems": "center",
                                  "flexDirection": "row",
                                }
                              }
                            >
                              <View
                                style={
                                  [
                                    {
                                      "borderRadius": 12,
                                      "height": 24,
                                      "width": 24,
                                    },
                                    undefined,
                                    undefined,
                                    undefined,
                                    {
                                      "alignItems": "center",
                                      "backgroundColor": "#f2f4f6",
                                      "justifyContent": "center",
                                    },
                                    {
                                      "marginHorizontal": 5,
                                    },
                                  ]
                                }
                              >
                                <Text
                                  style={
                                    [
                                      {
                                        "color": "#141618",
                                        "fontFamily": "EuclidCircularB-Regular",
                                        "fontSize": 30,
                                        "fontWeight": "400",
                                        "marginVertical": 2,
                                      },
                                      undefined,
                                      undefined,
                                      undefined,
                                      undefined,
                                      undefined,
                                      undefined,
                                      undefined,
                                      undefined,
                                      undefined,
                                      undefined,
                                      undefined,
                                      undefined,
                                      undefined,
                                      undefined,
                                      undefined,
                                      undefined,
                                      undefined,
                                      undefined,
                                      undefined,
                                      undefined,
                                      undefined,
                                      undefined,
                                      undefined,
                                      [
                                        {
                                          "color": "#141618",
                                          "fontSize": 16,
                                          "textAlign": "center",
                                          "textAlignVertical": "center",
                                        },
                                        undefined,
                                        undefined,
                                        undefined,
                                      ],
                                    ]
                                  }
                                >
                                  U
                                </Text>
                              </View>
                              <Text
                                style={
                                  [
                                    {
                                      "color": "#141618",
                                      "fontFamily": "EuclidCircularB-Regular",
                                      "fontSize": 30,
                                      "fontWeight": "400",
                                      "marginVertical": 2,
                                    },
                                    undefined,
                                    undefined,
                                    undefined,
                                    undefined,
                                    undefined,
                                    undefined,
                                    undefined,
                                    undefined,
                                    undefined,
                                    undefined,
                                    undefined,
                                    undefined,
                                    undefined,
                                    undefined,
                                    undefined,
                                    undefined,
                                    undefined,
                                    undefined,
                                    undefined,
                                    undefined,
                                    undefined,
                                    undefined,
                                    undefined,
                                    [
                                      {
                                        "color": "#6a737d",
                                        "fontSize": 18,
                                      },
                                      {
                                        "color": "#141618",
                                      },
                                    ],
                                  ]
                                }
                              >
                                USDC
                              </Text>
                            </View>
                            <Text
                              adjustsFontSizeToFit={true}
                              allowFontScaling={true}
                              numberOfLines={1}
                              style={
                                [
                                  {
                                    "color": "#141618",
                                    "fontFamily": "EuclidCircularB-Regular",
                                    "fontSize": 30,
                                    "fontWeight": "400",
                                    "marginVertical": 2,
                                  },
                                  undefined,
                                  undefined,
                                  undefined,
                                  undefined,
                                  undefined,
                                  undefined,
                                  undefined,
                                  undefined,
                                  undefined,
                                  undefined,
                                  {
                                    "color": "#141618",
                                  },
                                  undefined,
                                  undefined,
                                  undefined,
                                  undefined,
                                  undefined,
                                  undefined,
                                  undefined,
                                  undefined,
                                  undefined,
                                  undefined,
                                  undefined,
                                  undefined,
                                  {
                                    "fontSize": 60,
                                    "marginBottom": 24,
                                    "textAlignVertical": "center",
                                  },
                                ]
                              }
                            >
                              0.5
                            </Text>
                            <View
                              style={
                                {
                                  "alignItems": "center",
                                  "flexDirection": "row",
                                  "marginVertical": 1,
                                }
                              }
                            >
                              <TouchableOpacity
                                onPress={[Function]}
                              >
                                <Text
                                  style={
                                    [
                                      {
                                        "color": "#141618",
                                        "fontFamily": "EuclidCircularB-Regular",
                                        "fontSize": 30,
                                        "fontWeight": "400",
                                        "marginVertical": 2,
                                      },
                                      undefined,
                                      undefined,
                                      undefined,
                                      undefined,
                                      undefined,
                                      undefined,
                                      undefined,
                                      undefined,
                                      undefined,
                                      undefined,
                                      false,
                                      undefined,
                                      undefined,
                                      undefined,
                                      undefined,
                                      undefined,
                                      undefined,
                                      undefined,
                                      undefined,
                                      undefined,
                                      undefined,
                                      undefined,
                                      undefined,
                                      undefined,
                                    ]
                                  }
                                >
                                  1
                                   
                                  <Text
                                    style={
                                      [
                                        false,
                                        undefined,
                                        undefined,
                                        false,
                                        undefined,
                                        undefined,
                                        undefined,
                                        undefined,
                                        undefined,
                                        undefined,
                                        undefined,
                                        undefined,
                                        undefined,
                                        undefined,
                                        undefined,
                                        undefined,
                                        undefined,
                                        undefined,
                                        undefined,
                                        undefined,
                                        undefined,
                                        undefined,
                                        undefined,
                                        undefined,
                                        undefined,
                                      ]
                                    }
                                  >
                                    DAI
                                  </Text>
                                   
                                  = 
                                  NaN
                                   
                                  <Text
                                    style={
                                      [
                                        false,
                                        undefined,
                                        undefined,
                                        false,
                                        undefined,
                                        undefined,
                                        undefined,
                                        undefined,
                                        undefined,
                                        undefined,
                                        undefined,
                                        undefined,
                                        undefined,
                                        undefined,
                                        undefined,
                                        undefined,
                                        undefined,
                                        undefined,
                                        undefined,
                                        undefined,
                                        undefined,
                                        undefined,
                                        undefined,
                                        undefined,
                                        undefined,
                                      ]
                                    }
                                  >
                                    USDC
                                  </Text>
                                   
                                  <Text
                                    allowFontScaling={false}
                                    style={
                                      [
                                        {
                                          "color": undefined,
                                          "fontSize": 12,
                                        },
                                        {
                                          "color": "#0376c9",
                                          "fontSize": 12,
                                          "margin": 3,
                                        },
                                        {
                                          "fontFamily": "FontAwesome5Free-Solid",
                                          "fontStyle": "normal",
                                          "fontWeight": "normal",
                                        },
                                        {
                                          "fontWeight": "900",
                                        },
                                      ]
                                    }
                                  >
                                    
                                  </Text>
                                </Text>
                              </TouchableOpacity>
                            </View>
                          </View>
                          <View
                            pointerEvents="auto"
                            style={
                              [
                                {
                                  "alignItems": "stretch",
                                  "marginBottom": 6,
                                  "paddingHorizontal": 20,
                                },
                                false,
                              ]
                            }
                          >
                            <View
                              style={
                                {
                                  "marginVertical": 24,
                                }
                              }
                            >
                              <View
                                style={
                                  [
                                    {
                                      "backgroundColor": "#0376c91a",
                                      "borderColor": "#0376c9",
                                      "borderTopLeftRadius": 10,
                                      "borderTopRightRadius": 10,
                                      "borderWidth": 1,
                                      "paddingHorizontal": 15,
                                      "paddingVertical": 10,
                                    },
                                    false,
                                    {
                                      "alignItems": "center",
                                      "flexDirection": "row",
                                      "flexWrap": "wrap",
                                      "justifyContent": "space-between",
                                    },
                                  ]
                                }
                              >
                                <Text
                                  style={
                                    [
                                      {
                                        "color": "#141618",
                                        "fontFamily": "EuclidCircularB-Regular",
                                        "fontSize": 30,
                                        "fontWeight": "400",
                                        "marginVertical": 2,
                                      },
                                      undefined,
                                      undefined,
                                      {
                                        "fontFamily": "EuclidCircularB-Bold",
                                        "fontWeight": "600",
                                      },
                                      undefined,
                                      undefined,
                                      undefined,
                                      undefined,
                                      undefined,
                                      undefined,
                                      undefined,
                                      undefined,
                                      undefined,
                                      undefined,
                                      undefined,
                                      undefined,
                                      undefined,
                                      undefined,
                                      undefined,
                                      undefined,
                                      undefined,
                                      undefined,
                                      undefined,
                                      undefined,
                                      [
                                        {
                                          "color": "#0376c9",
                                        },
                                        {
                                          "color": "#141618",
                                        },
                                      ],
                                    ]
                                  }
                                >
                                  1 quotes 
                                </Text>
                              </View>
                              <View
                                style={
                                  [
                                    {
                                      "borderBottomLeftRadius": 10,
                                      "borderBottomRightRadius": 10,
                                      "borderColor": "#0376c9",
                                      "borderTopWidth": 0,
                                      "borderWidth": 1,
                                      "paddingHorizontal": 15,
                                      "paddingVertical": 10,
                                    },
                                    undefined,
                                  ]
                                }
                              >
                                <View
                                  style={
                                    {
                                      "flexDirection": "row",
                                      "flexWrap": "wrap",
                                    }
                                  }
                                  testID="swap-quote-summary"
                                >
                                  <View
                                    style={
                                      {
                                        "flex": 1,
                                        "flexDirection": "row",
                                        "flexWrap": "wrap",
                                        "marginRight": 3,
                                      }
                                    }
                                  >
                                    <View
                                      style={
                                        {
                                          "alignItems": "center",
                                          "flexDirection": "row",
                                          "flexWrap": "wrap",
                                          "marginRight": 2,
                                        }
                                      }
                                    >
                                      <Text
                                        style={
                                          [
                                            {
                                              "color": "#141618",
                                              "fontFamily": "EuclidCircularB-Regular",
                                              "fontSize": 30,
                                              "fontWeight": "400",
                                              "marginVertical": 2,
                                            },
                                            undefined,
                                            undefined,
                                            {
                                              "fontFamily": "EuclidCircularB-Bold",
                                              "fontWeight": "600",
                                            },
                                            undefined,
                                            undefined,
                                            undefined,
                                            undefined,
                                            undefined,
                                            undefined,
                                            undefined,
                                            {
                                              "color": "#141618",
                                            },
                                            undefined,
                                            undefined,
                                            undefined,
                                            undefined,
                                            undefined,
                                            undefined,
                                            undefined,
                                            undefined,
                                            undefined,
                                            undefined,
                                            undefined,
                                            undefined,
                                            undefined,
                                          ]
                                        }
                                      >
                                        Estimated gas fee
                                      </Text>
                                      <TouchableOpacity
                                        hitSlop={
                                          {
                                            "bottom": 10,
                                            "left": 10,
                                            "right": 10,
                                            "top": 10,
                                          }
                                        }
                                        onPress={[Function]}
                                        style={
                                          {
                                            "paddingHorizontal": 2,
                                          }
                                        }
                                        testID="swap-gas-fee"
                                      >
                                        <Text
                                          allowFontScaling={false}
                                          style={
                                            [
                                              {
                                                "color": undefined,
                                                "fontSize": 13,
                                              },
                                              {
                                                "color": "#6a737d",
                                              },
                                              {
                                                "fontFamily": "Material Design Icons",
                                                "fontStyle": "normal",
                                                "fontWeight": "normal",
                                              },
                                              {},
                                            ]
                                          }
                                        >
                                          
                                        </Text>
                                      </TouchableOpacity>
                                    </View>
                                  </View>
                                  <View
                                    collapsable={false}
                                    pointerEvents={null}
                                    style={
                                      {
                                        "flex": 1,
                                        "flexDirection": "row",
                                        "flexWrap": "wrap",
                                        "justifyContent": "flex-end",
                                        "marginLeft": 3,
                                        "opacity": 1,
                                      }
                                    }
                                  >
                                    <TouchableOpacity
                                      disabled={true}
                                    >
                                      <Text
                                        style={
                                          [
                                            {
                                              "color": "#141618",
                                              "fontFamily": "EuclidCircularB-Regular",
                                              "fontSize": 30,
                                              "fontWeight": "400",
                                              "marginVertical": 2,
                                            },
                                            undefined,
                                            undefined,
                                            undefined,
                                            undefined,
                                            undefined,
                                            undefined,
                                            undefined,
                                            undefined,
                                            undefined,
                                            undefined,
                                            undefined,
                                            undefined,
                                            undefined,
                                            undefined,
                                            undefined,
                                            undefined,
                                            {
                                              "textTransform": "uppercase",
                                            },
                                            undefined,
                                            undefined,
                                            false,
                                            undefined,
                                            false,
                                            undefined,
                                            undefined,
                                          ]
                                        }
                                      >
                                        0.00291
                                         
                                        ETH
                                      </Text>
                                    </TouchableOpacity>
                                    <Text
                                      style={
                                        [
                                          {
                                            "color": "#141618",
                                            "fontFamily": "EuclidCircularB-Regular",
                                            "fontSize": 30,
                                            "fontWeight": "400",
                                            "marginVertical": 2,
                                          },
                                          undefined,
                                          undefined,
                                          {
                                            "fontFamily": "EuclidCircularB-Bold",
                                            "fontWeight": "600",
                                          },
                                          undefined,
                                          undefined,
                                          undefined,
                                          undefined,
                                          undefined,
                                          undefined,
                                          undefined,
                                          {
                                            "color": "#141618",
                                          },
                                          undefined,
                                          undefined,
                                          undefined,
                                          undefined,
                                          undefined,
                                          undefined,
                                          undefined,
                                          undefined,
                                          undefined,
                                          undefined,
                                          undefined,
                                          undefined,
                                          undefined,
                                        ]
                                      }
                                    >
                                       
                                    </Text>
                                  </View>
                                </View>
                                <View
                                  style={
                                    {
                                      "flexDirection": "row",
                                      "flexWrap": "wrap",
                                    }
                                  }
                                >
                                  <View
                                    style={
                                      {
                                        "flex": 1,
                                        "flexDirection": "row",
                                        "flexWrap": "wrap",
                                        "marginRight": 3,
                                      }
                                    }
                                  />
                                  <View
                                    collapsable={false}
                                    pointerEvents={null}
                                    style={
                                      {
                                        "flex": 1,
                                        "flexDirection": "row",
                                        "flexWrap": "wrap",
                                        "justifyContent": "flex-end",
                                        "marginLeft": 3,
                                        "opacity": 1,
                                      }
                                    }
                                  >
                                    <Text
                                      style={
                                        [
                                          {
                                            "color": "#141618",
                                            "fontFamily": "EuclidCircularB-Regular",
                                            "fontSize": 30,
                                            "fontWeight": "400",
                                            "marginVertical": 2,
                                          },
                                          undefined,
                                          undefined,
                                          {
                                            "fontFamily": "EuclidCircularB-Bold",
                                            "fontWeight": "600",
                                          },
                                          undefined,
                                          undefined,
                                          undefined,
                                          undefined,
                                          undefined,
                                          undefined,
                                          undefined,
                                          {
                                            "color": "#141618",
                                          },
                                          undefined,
                                          undefined,
                                          {
                                            "fontSize": 12,
                                          },
                                          undefined,
                                          undefined,
                                          undefined,
                                          undefined,
                                          undefined,
                                          undefined,
                                          undefined,
                                          undefined,
                                          undefined,
                                          undefined,
                                        ]
                                      }
                                    >
                                      Max fee
                                      :
                                    </Text>
                                    <Text
                                      style={
                                        [
                                          {
                                            "color": "#141618",
                                            "fontFamily": "EuclidCircularB-Regular",
                                            "fontSize": 30,
                                            "fontWeight": "400",
                                            "marginVertical": 2,
                                          },
                                          undefined,
                                          undefined,
                                          undefined,
                                          undefined,
                                          undefined,
                                          undefined,
                                          undefined,
                                          undefined,
                                          undefined,
                                          undefined,
                                          {
                                            "color": "#141618",
                                          },
                                          undefined,
                                          undefined,
                                          {
                                            "fontSize": 12,
                                          },
                                          undefined,
                                          undefined,
                                          undefined,
                                          undefined,
                                          undefined,
                                          undefined,
                                          undefined,
                                          undefined,
                                          undefined,
                                          undefined,
                                        ]
                                      }
                                    >
                                       
                                    </Text>
                                  </View>
                                </View>
                                <View
                                  style={
                                    [
                                      {
                                        "borderTopColor": "#bbc0c566",
                                        "borderTopWidth": 1,
                                        "height": 0,
                                        "marginVertical": 6,
                                        "width": "100%",
                                      },
                                      undefined,
                                    ]
                                  }
                                />
                                <View
                                  style={
                                    {
                                      "flexDirection": "row",
                                      "flexWrap": "wrap",
                                    }
                                  }
                                >
                                  <TouchableOpacity
                                    onPress={[Function]}
                                    style={
                                      {
                                        "flexDirection": "row",
                                        "flexWrap": "wrap",
                                      }
                                    }
                                  >
                                    <Text
                                      style={
                                        [
                                          {
                                            "color": "#141618",
                                            "fontFamily": "EuclidCircularB-Regular",
                                            "fontSize": 30,
                                            "fontWeight": "400",
                                            "marginVertical": 2,
                                          },
                                          undefined,
                                          undefined,
                                          undefined,
                                          undefined,
                                          undefined,
                                          undefined,
                                          undefined,
                                          undefined,
                                          undefined,
                                          undefined,
                                          undefined,
                                          undefined,
                                          undefined,
                                          {
                                            "fontSize": 12,
                                          },
                                          undefined,
                                          undefined,
                                          undefined,
                                          undefined,
                                          undefined,
                                          undefined,
                                          undefined,
                                          undefined,
                                          undefined,
                                          undefined,
                                        ]
                                      }
                                    >
                                      Quotes include a 0% MetaMask fee 
                                      <Text
                                        allowFontScaling={false}
                                        style={
                                          [
                                            {
                                              "color": undefined,
                                              "fontSize": 12,
                                            },
                                            {
                                              "color": "#6a737d",
                                              "fontSize": 12,
                                              "margin": 3,
                                            },
                                            {
                                              "fontFamily": "Material Design Icons",
                                              "fontStyle": "normal",
                                              "fontWeight": "normal",
                                            },
                                            {},
                                          ]
                                        }
                                      >
                                        
                                      </Text>
                                    </Text>
                                  </TouchableOpacity>
                                </View>
                              </View>
                            </View>
                            <TouchableOpacity
                              accessibilityRole="button"
                              accessible={true}
                              activeOpacity={1}
                              disabled={true}
                              style={
                                [
                                  [
                                    {
                                      "borderRadius": 100,
                                      "justifyContent": "center",
                                      "padding": 15,
                                    },
                                    {
                                      "backgroundColor": "#0376c9",
                                      "minHeight": 50,
                                    },
                                    undefined,
                                  ],
                                  {
                                    "opacity": 0.6,
                                  },
                                ]
                              }
                              testID="swap-button"
                            >
                              <Text
                                style={
                                  [
                                    {
                                      "color": "#007aff",
                                      "fontSize": 17,
                                      "fontWeight": "500",
                                      "textAlign": "center",
                                    },
                                    {
                                      "color": "#dcdcdc",
                                    },
                                    [
                                      {
                                        "fontFamily": "EuclidCircularB-Bold",
                                        "fontSize": 14,
                                        "fontWeight": "600",
                                        "textAlign": "center",
                                      },
                                      {
                                        "color": "#ffffff",
                                      },
                                      undefined,
                                    ],
                                    {
                                      "opacity": 0.6,
                                    },
                                  ]
                                }
                              >
                                Swap
                              </Text>
                            </TouchableOpacity>
                            <TouchableOpacity
                              onPress={[Function]}
                              style={
                                {
                                  "marginBottom": 6,
                                  "marginTop": 10,
                                }
                              }
                            >
                              <Text
                                style={
                                  [
                                    {
                                      "color": "#141618",
                                      "fontFamily": "EuclidCircularB-Regular",
                                      "fontSize": 30,
                                      "fontWeight": "400",
                                      "marginVertical": 2,
                                    },
                                    {
                                      "textAlign": "center",
                                    },
                                    undefined,
                                    undefined,
                                    undefined,
                                    undefined,
                                    undefined,
                                    undefined,
                                    undefined,
                                    undefined,
                                    undefined,
                                    undefined,
                                    undefined,
                                    undefined,
                                    undefined,
                                    undefined,
                                    undefined,
                                    undefined,
                                    undefined,
                                    undefined,
                                    {
                                      "color": "#0376c9",
                                    },
                                    undefined,
                                    undefined,
                                    undefined,
                                    undefined,
                                  ]
                                }
                              >
                                Terms of service
                              </Text>
                            </TouchableOpacity>
                          </View>
                          <Modal
                            animationType="none"
                            deviceHeight={null}
                            deviceWidth={null}
                            hardwareAccelerated={false}
                            hideModalContentWhileAnimating={false}
                            onBackdropPress={[Function]}
                            onModalHide={[Function]}
                            onModalWillHide={[Function]}
                            onModalWillShow={[Function]}
                            onRequestClose={[Function]}
                            onSwipeComplete={[Function]}
                            panResponderThreshold={4}
                            scrollHorizontal={false}
                            scrollOffset={0}
                            scrollOffsetMax={0}
                            scrollTo={null}
                            statusBarTranslucent={false}
                            supportedOrientations={
                              [
                                "portrait",
                                "landscape",
                              ]
                            }
                            swipeDirection="down"
                            swipeThreshold={100}
                            transparent={true}
                            visible={false}
                          />
                          <Modal
                            animationType="none"
                            deviceHeight={null}
                            deviceWidth={null}
                            hardwareAccelerated={false}
                            hideModalContentWhileAnimating={false}
                            onBackdropPress={[Function]}
                            onModalHide={[Function]}
                            onModalWillHide={[Function]}
                            onModalWillShow={[Function]}
                            onRequestClose={[Function]}
                            onSwipeComplete={[Function]}
                            panResponderThreshold={4}
                            scrollHorizontal={false}
                            scrollOffset={0}
                            scrollOffsetMax={0}
                            scrollTo={null}
                            statusBarTranslucent={false}
                            supportedOrientations={
                              [
                                "portrait",
                                "landscape",
                              ]
                            }
                            swipeDirection="down"
                            swipeThreshold={100}
                            transparent={true}
                            visible={false}
                          />
                          <Modal
                            animationType="none"
                            deviceHeight={null}
                            deviceWidth={null}
                            hardwareAccelerated={false}
                            hideModalContentWhileAnimating={false}
                            onBackdropPress={[Function]}
                            onModalHide={[Function]}
                            onModalWillHide={[Function]}
                            onModalWillShow={[Function]}
                            onRequestClose={[Function]}
                            onSwipeComplete={[Function]}
                            panResponderThreshold={4}
                            scrollHorizontal={false}
                            scrollOffset={0}
                            scrollOffsetMax={0}
                            scrollTo={null}
                            statusBarTranslucent={false}
                            supportedOrientations={
                              [
                                "portrait",
                                "landscape",
                              ]
                            }
                            swipeDirection="down"
                            swipeThreshold={100}
                            transparent={true}
                            visible={false}
                          />
                          <Modal
                            animationType="none"
                            deviceHeight={null}
                            deviceWidth={null}
                            hardwareAccelerated={false}
                            hideModalContentWhileAnimating={false}
                            onBackdropPress={[Function]}
                            onModalHide={[Function]}
                            onModalWillHide={[Function]}
                            onModalWillShow={[Function]}
                            onRequestClose={[Function]}
                            onSwipeComplete={[Function]}
                            panResponderThreshold={4}
                            scrollHorizontal={false}
                            scrollOffset={0}
                            scrollOffsetMax={0}
                            scrollTo={null}
                            statusBarTranslucent={false}
                            supportedOrientations={
                              [
                                "portrait",
                                "landscape",
                              ]
                            }
                            swipeDirection="down"
                            swipeThreshold={100}
                            transparent={true}
                            visible={false}
                          />
                          <Modal
                            animationType="none"
                            deviceHeight={null}
                            deviceWidth={null}
                            hardwareAccelerated={false}
                            hideModalContentWhileAnimating={false}
                            onBackdropPress={[Function]}
                            onModalHide={[Function]}
                            onModalWillHide={[Function]}
                            onModalWillShow={[Function]}
                            onRequestClose={[Function]}
                            onSwipeComplete={[Function]}
                            panResponderThreshold={4}
                            scrollHorizontal={false}
                            scrollOffset={0}
                            scrollOffsetMax={0}
                            scrollTo={null}
                            statusBarTranslucent={false}
                            supportedOrientations={
                              [
                                "portrait",
                                "landscape",
                              ]
                            }
                            swipeDirection="down"
                            swipeThreshold={100}
                            transparent={true}
                            visible={false}
                          />
                          <Modal
                            animationType="none"
                            deviceHeight={null}
                            deviceWidth={null}
                            hardwareAccelerated={false}
                            hideModalContentWhileAnimating={false}
                            onBackdropPress={[Function]}
                            onModalHide={[Function]}
                            onModalWillHide={[Function]}
                            onModalWillShow={[Function]}
                            onRequestClose={[Function]}
                            onSwipeComplete={[Function]}
                            panResponderThreshold={4}
                            scrollHorizontal={false}
                            scrollOffset={0}
                            scrollOffsetMax={0}
                            scrollTo={null}
                            statusBarTranslucent={false}
                            supportedOrientations={
                              [
                                "portrait",
                                "landscape",
                              ]
                            }
                            swipeDirection="down"
                            swipeThreshold={100}
                            transparent={true}
                            visible={false}
                          />
                          <Modal
                            animationType="none"
                            deviceHeight={null}
                            deviceWidth={null}
                            hardwareAccelerated={false}
                            hideModalContentWhileAnimating={false}
                            onBackdropPress={[Function]}
                            onModalHide={[Function]}
                            onModalWillHide={[Function]}
                            onModalWillShow={[Function]}
                            onRequestClose={[Function]}
                            onSwipeComplete={[Function]}
                            panResponderThreshold={4}
                            scrollHorizontal={false}
                            scrollOffset={0}
                            scrollOffsetMax={0}
                            scrollTo={null}
                            statusBarTranslucent={false}
                            supportedOrientations={
                              [
                                "portrait",
                                "landscape",
                              ]
                            }
                            swipeDirection="down"
                            swipeThreshold={100}
                            transparent={true}
                            visible={false}
                          />
                          <Modal
                            animationType="none"
                            deviceHeight={null}
                            deviceWidth={null}
                            hardwareAccelerated={false}
                            hideModalContentWhileAnimating={false}
                            onBackdropPress={[Function]}
                            onModalHide={[Function]}
                            onModalWillHide={[Function]}
                            onModalWillShow={[Function]}
                            onRequestClose={[Function]}
                            onSwipeComplete={[Function]}
                            panResponderThreshold={4}
                            scrollHorizontal={false}
                            scrollOffset={0}
                            scrollOffsetMax={0}
                            scrollTo={null}
                            statusBarTranslucent={false}
                            supportedOrientations={
                              [
                                "portrait",
                                "landscape",
                              ]
                            }
                            swipeDirection="down"
                            swipeThreshold={100}
                            transparent={true}
                            visible={false}
                          />
                        </View>
                      </RCTScrollView>
                    </RCTSafeAreaView>
                  </View>
                </View>
              </View>
            </View>
          </View>
        </View>
      </RNSScreen>
    </RNSScreenContainer>
  </RNCSafeAreaProvider>
</View>
`;<|MERGE_RESOLUTION|>--- conflicted
+++ resolved
@@ -183,24 +183,6 @@
                     }
                   }
                 >
-<<<<<<< HEAD
-                  <View
-                    style={
-                      [
-                        {
-                          "borderRadius": 100,
-                          "height": 5,
-                          "marginRight": 5,
-                          "width": 5,
-                        },
-                        {
-                          "backgroundColor": "#3cc29e",
-                        },
-                      ]
-                    }
-                  />
-=======
->>>>>>> d0942f52
                   <Text
                     accessibilityRole="text"
                     numberOfLines={1}
