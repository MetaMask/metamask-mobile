--- conflicted
+++ resolved
@@ -1879,8 +1879,6 @@
                               </Text>
                             </TouchableOpacity>
                           </View>
-<<<<<<< HEAD
-=======
                           <View />
                           <View />
                           <View />
@@ -1890,7 +1888,6 @@
                           <View />
                           <View />
                           <View />
->>>>>>> 961a5281
                         </View>
                       </RCTScrollView>
                     </RCTSafeAreaView>
