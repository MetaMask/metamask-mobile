--- conflicted
+++ resolved
@@ -1,12 +1,5 @@
 import { renderHookWithProvider } from '../../../util/test/renderWithProvider';
-<<<<<<< HEAD
-import {
-  useStablecoinsDefaultSlippage,
-  handleStablecoinSlippage,
-} from './useStablecoinsDefaultSlippage';
-=======
 import { useStablecoinsDefaultSlippage, handleStablecoinSlippage } from './useStablecoinsDefaultSlippage';
->>>>>>> f9961514
 import { Hex } from '@metamask/utils';
 import { swapsUtils } from '@metamask/swaps-controller';
 import AppConstants from '../../../core/AppConstants';
@@ -159,7 +152,6 @@
 
 describe('handleStablecoinSlippage', () => {
   const mockSetSlippage = jest.fn();
-<<<<<<< HEAD
 
   beforeEach(() => {
     jest.clearAllMocks();
@@ -173,30 +165,17 @@
       setSlippage: mockSetSlippage,
     });
 
-    expect(mockSetSlippage).toHaveBeenCalledWith(
-      AppConstants.SWAPS.DEFAULT_SLIPPAGE_STABLECOINS,
-    );
+    expect(mockSetSlippage).toHaveBeenCalledWith(AppConstants.SWAPS.DEFAULT_SLIPPAGE_STABLECOINS);
   });
 
   it('does not set slippage when source token is not on the list of stablecoins', () => {
     handleStablecoinSlippage({
       sourceTokenAddress: '0x123', // Non-stablecoin
-=======
-
-  beforeEach(() => {
-    jest.clearAllMocks();
-  });
-
-  it('sets stablecoin slippage when both tokens are stablecoins', () => {
-    handleStablecoinSlippage({
-      sourceTokenAddress: '0xa0b86991c6218b36c1d19d4a2e9eb0ce3606eb48', // USDC
->>>>>>> f9961514
-      destTokenAddress: '0xdac17f958d2ee523a2206206994597c13d831ec7', // USDT
-      chainId: swapsUtils.ETH_CHAIN_ID as Hex,
-      setSlippage: mockSetSlippage,
-    });
-
-<<<<<<< HEAD
+      destTokenAddress: '0xdac17f958d2ee523a2206206994597c13d831ec7', // USDT
+      chainId: swapsUtils.ETH_CHAIN_ID as Hex,
+      setSlippage: mockSetSlippage,
+    });
+
     expect(mockSetSlippage).not.toHaveBeenCalled();
   });
 
@@ -204,36 +183,13 @@
     handleStablecoinSlippage({
       sourceTokenAddress: '0xa0b86991c6218b36c1d19d4a2e9eb0ce3606eb48', // USDC
       destTokenAddress: '0x123', // Non-stablecoin
-=======
-    expect(mockSetSlippage).toHaveBeenCalledWith(AppConstants.SWAPS.DEFAULT_SLIPPAGE_STABLECOINS);
-  });
-
-  it('does not set slippage when source token is not on the list of stablecoins', () => {
-    handleStablecoinSlippage({
-      sourceTokenAddress: '0x123', // Non-stablecoin
-      destTokenAddress: '0xdac17f958d2ee523a2206206994597c13d831ec7', // USDT
->>>>>>> f9961514
-      chainId: swapsUtils.ETH_CHAIN_ID as Hex,
-      setSlippage: mockSetSlippage,
-    });
-
-    expect(mockSetSlippage).not.toHaveBeenCalled();
-  });
-
-<<<<<<< HEAD
-=======
-  it('does not set slippage when destination token is not on the list of stablecoins', () => {
-    handleStablecoinSlippage({
-      sourceTokenAddress: '0xa0b86991c6218b36c1d19d4a2e9eb0ce3606eb48', // USDC
-      destTokenAddress: '0x123', // Non-stablecoin
-      chainId: swapsUtils.ETH_CHAIN_ID as Hex,
-      setSlippage: mockSetSlippage,
-    });
-
-    expect(mockSetSlippage).not.toHaveBeenCalled();
-  });
-
->>>>>>> f9961514
+      chainId: swapsUtils.ETH_CHAIN_ID as Hex,
+      setSlippage: mockSetSlippage,
+    });
+
+    expect(mockSetSlippage).not.toHaveBeenCalled();
+  });
+
   it('does not set slippage when chain ID is not supported', () => {
     handleStablecoinSlippage({
       sourceTokenAddress: '0xa0b86991c6218b36c1d19d4a2e9eb0ce3606eb48', // USDC
@@ -275,13 +231,7 @@
       prevDestTokenAddress: '0xdac17f958d2ee523a2206206994597c13d831ec7', // USDT
     });
 
-<<<<<<< HEAD
-    expect(mockSetSlippage).toHaveBeenCalledWith(
-      AppConstants.SWAPS.DEFAULT_SLIPPAGE,
-    );
-=======
     expect(mockSetSlippage).toHaveBeenCalledWith(AppConstants.SWAPS.DEFAULT_SLIPPAGE);
->>>>>>> f9961514
   });
 
   it('does not reset slippage when transitioning from non-stablecoin pair to another non-stablecoin pair', () => {
@@ -307,13 +257,7 @@
       prevDestTokenAddress: '0x2260fac5e5542a773aa44fbcfedf7c193bc2c599', // WBTC
     });
 
-<<<<<<< HEAD
-    expect(mockSetSlippage).toHaveBeenCalledWith(
-      AppConstants.SWAPS.DEFAULT_SLIPPAGE_STABLECOINS,
-    );
-=======
     expect(mockSetSlippage).toHaveBeenCalledWith(AppConstants.SWAPS.DEFAULT_SLIPPAGE_STABLECOINS);
->>>>>>> f9961514
   });
 
   it('handles transition from stablecoin pair to missing token addresses', () => {
