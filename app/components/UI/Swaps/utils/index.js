import { useMemo } from 'react';
import BigNumber from 'bignumber.js';
import { swapsUtils } from '@metamask/swaps-controller';
import { strings } from '../../../../../locales/i18n';
import AppConstants from '../../../../core/AppConstants';

const { ETH_CHAIN_ID, BSC_CHAIN_ID, SWAPS_TESTNET_CHAIN_ID } = swapsUtils;

const allowedChainIds = [ETH_CHAIN_ID, BSC_CHAIN_ID];

export function isSwapsAllowed(chainId) {
	if (!AppConstants.SWAPS.ACTIVE) {
		return false;
	}
	if (!AppConstants.SWAPS.ONLY_MAINNET) {
		allowedChainIds.push(SWAPS_TESTNET_CHAIN_ID);
	}
	return allowedChainIds.includes(chainId);
}

export function isSwapsNativeAsset(token) {
	return Boolean(token) && token?.address === swapsUtils.NATIVE_SWAPS_TOKEN_ADDRESS;
}

export function isDynamicToken(token) {
	return (
		Boolean(token) &&
		token.occurances === 1 &&
		token?.aggregators.length === 1 &&
		token.aggregators[0] === 'dynamic'
	);
}

/**
 * Sets required parameters for Swaps Quotes View
 * @param {string} sourceTokenAddress Token contract address used as swaps source
 * @param {string} destinationTokenAddress Token contract address used as swaps result
 * @param {string} sourceAmount Amount in minimal token units of sourceTokenAddress to be swapped
 * @param {string|number} slippage Max slippage
 * @param {array} tokens Tokens selected for trade
 * @return {object} Object containing sourceTokenAddress, destinationTokenAddress, sourceAmount and slippage
 */
export function setQuotesNavigationsParams(
	sourceTokenAddress,
	destinationTokenAddress,
	sourceAmount,
	slippage,
	tokens = []
) {
	return {
		sourceTokenAddress,
		destinationTokenAddress,
		sourceAmount,
		slippage,
		tokens
	};
}

/**
 * Gets required parameters for Swaps Quotes View
<<<<<<< HEAD
 * @param {object} navigation React-navigation's navigation prop
 * @return {object} Object containing sourceTokenAddress, destinationTokenAddress, sourceAmount, slippage and tokens
 */
export function getQuotesNavigationsParams(navigation) {
	const slippage = navigation.getParam('slippage', 1);
	const sourceTokenAddress = navigation.getParam('sourceTokenAddress', '');
	const destinationTokenAddress = navigation.getParam('destinationTokenAddress', '');
	const sourceAmount = navigation.getParam('sourceAmount');
	const tokens = navigation.getParam('tokens');
=======
 * @return {object} Object containing sourceTokenAddress, destinationTokenAddress, sourceAmount and slippage
 */
export function getQuotesNavigationsParams(route) {
	const slippage = route.params?.slippage ?? 1;
	const sourceTokenAddress = route.params?.sourceTokenAddress ?? '';
	const destinationTokenAddress = route.params?.destinationTokenAddress ?? '';
	const sourceAmount = route.params?.sourceAmount;
>>>>>>> 9cde0f9b

	return {
		sourceTokenAddress,
		destinationTokenAddress,
		sourceAmount,
		slippage,
		tokens
	};
}

/**
 * Returns object required to startFetchAndSetQuotes
 * @param {object} options
 * @param {string|number} options.slippage
 * @param {object} options.sourceToken sourceToken object from tokens API
 * @param {object} options.destinationToken destinationToken object from tokens API
 * @param {string} sourceAmount Amount in minimal token units of sourceToken to be swapped
 * @param {string} fromAddress Current address attempting to swap
 */
export function getFetchParams({
	slippage = 1,
	sourceToken,
	destinationToken,
	sourceAmount,
	walletAddress,
	destinationTokenConversionRate
}) {
	return {
		slippage,
		sourceToken: sourceToken.address,
		destinationToken: destinationToken.address,
		sourceAmount,
		walletAddress,
		balanceError: undefined,
		metaData: {
			sourceTokenInfo: sourceToken,
			destinationTokenInfo: destinationToken,
			accountBalance: '0x0',
			destinationTokenConversionRate
		}
	};
}

export function useRatio(numeratorAmount, numeratorDecimals, denominatorAmount, denominatorDecimals) {
	const ratio = useMemo(
		() =>
			new BigNumber(numeratorAmount)
				.dividedBy(denominatorAmount)
				.multipliedBy(new BigNumber(10).pow(denominatorDecimals - numeratorDecimals)),
		[denominatorAmount, denominatorDecimals, numeratorAmount, numeratorDecimals]
	);

	return ratio;
}

export function getErrorMessage(errorKey) {
	const { SwapsError } = swapsUtils;
	const errorAction =
		errorKey === SwapsError.QUOTES_EXPIRED_ERROR ? strings('swaps.get_new_quotes') : strings('swaps.try_again');
	switch (errorKey) {
		case SwapsError.QUOTES_EXPIRED_ERROR: {
			return [strings('swaps.quotes_timeout'), strings('swaps.request_new_quotes'), errorAction];
		}
		case SwapsError.QUOTES_NOT_AVAILABLE_ERROR: {
			return [strings('swaps.quotes_not_available'), strings('swaps.try_adjusting'), errorAction];
		}
		default: {
			return [
				strings('swaps.error_fetching_quote'),
				strings('swaps.unexpected_error', { error: errorKey || 'error-not-provided' }),
				errorAction
			];
		}
	}
}

export function getQuotesSourceMessage(type) {
	switch (type) {
		case 'DEX': {
			return [
				strings('swaps.quote_source_dex.1'),
				strings('swaps.quote_source_dex.2'),
				strings('swaps.quote_source_dex.3')
			];
		}
		case 'RFQ': {
			return [
				strings('swaps.quote_source_rfq.1'),
				strings('swaps.quote_source_rfq.2'),
				strings('swaps.quote_source_rfq.3')
			];
		}
		case 'AGG':
		default: {
			return [
				strings('swaps.quote_source_agg.1'),
				strings('swaps.quote_source_agg.2'),
				strings('swaps.quote_source_agg.3')
			];
		}
	}
}<|MERGE_RESOLUTION|>--- conflicted
+++ resolved
@@ -58,17 +58,6 @@
 
 /**
  * Gets required parameters for Swaps Quotes View
-<<<<<<< HEAD
- * @param {object} navigation React-navigation's navigation prop
- * @return {object} Object containing sourceTokenAddress, destinationTokenAddress, sourceAmount, slippage and tokens
- */
-export function getQuotesNavigationsParams(navigation) {
-	const slippage = navigation.getParam('slippage', 1);
-	const sourceTokenAddress = navigation.getParam('sourceTokenAddress', '');
-	const destinationTokenAddress = navigation.getParam('destinationTokenAddress', '');
-	const sourceAmount = navigation.getParam('sourceAmount');
-	const tokens = navigation.getParam('tokens');
-=======
  * @return {object} Object containing sourceTokenAddress, destinationTokenAddress, sourceAmount and slippage
  */
 export function getQuotesNavigationsParams(route) {
@@ -76,7 +65,7 @@
 	const sourceTokenAddress = route.params?.sourceTokenAddress ?? '';
 	const destinationTokenAddress = route.params?.destinationTokenAddress ?? '';
 	const sourceAmount = route.params?.sourceAmount;
->>>>>>> 9cde0f9b
+	const tokens = route.params?.tokens;
 
 	return {
 		sourceTokenAddress,
