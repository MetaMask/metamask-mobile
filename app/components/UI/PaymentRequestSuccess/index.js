import React, { PureComponent } from 'react';
import {
  Dimensions,
  SafeAreaView,
  View,
  ScrollView,
  Text,
  StyleSheet,
  InteractionManager,
  TouchableOpacity,
} from 'react-native';
import { connect } from 'react-redux';
import { fontStyles } from '../../../styles/common';
import { getPaymentRequestSuccessOptionsTitle } from '../../UI/Navbar';
import PropTypes from 'prop-types';
import EvilIcons from 'react-native-vector-icons/EvilIcons';
import StyledButton from '../StyledButton';
import FontAwesome from 'react-native-vector-icons/FontAwesome';
import IonicIcon from 'react-native-vector-icons/Ionicons';
import { showAlert } from '../../../actions/alert';
import Logger from '../../../util/Logger';
import Share from 'react-native-share'; // eslint-disable-line  import/default
import Modal from 'react-native-modal';
import QRCode from 'react-native-qrcode-svg';
import { renderNumber } from '../../../util/number';
import Device from '../../../util/device';
import { strings } from '../../../../locales/i18n';
import { protectWalletModalVisible } from '../../../actions/user';
import ClipboardManager from '../../../core/ClipboardManager';
import { ThemeContext, mockTheme } from '../../../util/theme';

const isIos = Device.isIos();

const createStyles = (colors) =>
  StyleSheet.create({
    wrapper: {
      backgroundColor: colors.background.default,
      flex: 1,
    },
    contentWrapper: {
      padding: 24,
    },
    button: {
      marginBottom: 16,
    },
    titleText: {
      ...fontStyles.bold,
      fontSize: 24,
      marginVertical: 16,
      alignSelf: 'center',
      color: colors.text.default,
    },
    descriptionText: {
      ...fontStyles.normal,
      fontSize: 14,
      alignSelf: 'center',
      textAlign: 'center',
      marginVertical: 8,
      color: colors.text.default,
    },
    linkText: {
      ...fontStyles.normal,
      fontSize: 14,
      color: colors.primary.default,
      alignSelf: 'center',
      textAlign: 'center',
      marginVertical: 16,
    },
    buttonsWrapper: {
      flex: 1,
      flexDirection: 'row',
      alignSelf: 'center',
    },
    buttonsContainer: {
      flex: 1,
      flexDirection: 'column',
      alignSelf: 'flex-end',
    },
    scrollViewContainer: {
      flexGrow: 1,
    },
    icon: {
      color: colors.primary.default,
      marginBottom: 16,
    },
    blueIcon: {
      color: colors.primary.inverse,
    },
    iconWrapper: {
      alignItems: 'center',
    },
    buttonText: {
      ...fontStyles.bold,
      color: colors.primary.default,
      fontSize: 14,
      marginLeft: 8,
    },
    blueButtonText: {
      ...fontStyles.bold,
      color: colors.primary.inverse,
      fontSize: 14,
      marginLeft: 8,
    },
    buttonContent: {
      flexDirection: 'row',
      alignSelf: 'center',
    },
    buttonIconWrapper: {
      flexDirection: 'column',
      alignSelf: 'center',
    },
    buttonTextWrapper: {
      flexDirection: 'column',
      alignSelf: 'center',
    },
    detailsWrapper: {
      padding: 10,
      alignItems: 'center',
    },
    addressTitle: {
      fontSize: 16,
      ...fontStyles.normal,
      color: colors.text.default,
    },
    informationWrapper: {
      paddingHorizontal: 40,
    },
    linkWrapper: {
      paddingHorizontal: 24,
    },
    titleQr: {
      flexDirection: 'row',
      alignItems: 'center',
      marginBottom: isIos ? 8 : 10,
    },
    closeIcon: {
      right: isIos ? -20 : -40,
      alignItems: 'center',
      paddingHorizontal: 10,
    },
    qrCode: {
      marginBottom: 16,
      alignItems: 'center',
      justifyContent: 'center',
      paddingHorizontal: 36,
      paddingBottom: 24,
      paddingTop: 16,
      backgroundColor: colors.background.default,
      borderRadius: 8,
    },
    qrCodeWrapper: {
      borderColor: colors.border.default,
      borderRadius: 8,
      borderWidth: 1,
      padding: 15,
    },
  });

/**
 * View to interact with a previously generated payment request link
 */
class PaymentRequestSuccess extends PureComponent {
  static propTypes = {
    /**
     * Navigation object
     */
    navigation: PropTypes.object,
    /**
     * Object that represents the current route info like params passed to it
     */
    route: PropTypes.object,
    /**
<<<<<<< HEAD
		/* Triggers global alert
		*/
    showAlert: PropTypes.func,
    /**
		/* Prompts protect wallet modal
		*/
=======
    /* Triggers global alert
    */
    showAlert: PropTypes.func,
    /**
    /* Prompts protect wallet modal
    */
>>>>>>> 161c5a35
    protectWalletModalVisible: PropTypes.func,
  };

  state = {
    link: '',
    qrLink: '',
    amount: '',
    symbol: '',
    qrModalVisible: false,
  };

  updateNavBar = () => {
    const { navigation } = this.props;
    const colors = this.context.colors || mockTheme.colors;
    navigation.setOptions(
      getPaymentRequestSuccessOptionsTitle(navigation, colors),
    );
  };

  /**
   * Sets payment request link, amount and symbol of the asset to state
   */
  componentDidMount = () => {
    const { route } = this.props;
    this.updateNavBar();
    const link = route?.params?.link ?? '';
    const qrLink = route?.params?.qrLink ?? '';
    const amount = route?.params?.amount ?? '';
    const symbol = route?.params?.symbol ?? '';
    this.setState({ link, qrLink, amount, symbol });
  };

  componentDidUpdate = () => {
    this.updateNavBar();
  };

  componentWillUnmount = () => {
    this.props.protectWalletModalVisible();
  };

  /**
   * Copies payment request link to clipboard
   */
  copyAccountToClipboard = async () => {
    const { link } = this.state;
    await ClipboardManager.setString(link);
    InteractionManager.runAfterInteractions(() => {
      this.props.showAlert({
        isVisible: true,
        autodismiss: 1500,
        content: 'clipboard-alert',
        data: { msg: strings('payment_request.link_copied') },
      });
    });
  };

  /**
   * Shows share native UI
   */
  onShare = () => {
    const { link } = this.state;
    Share.open({
      message: link,
    }).catch((err) => {
      Logger.log('Error while trying to share payment request', err);
    });
  };

  /**
   * Toggles payment request QR code modal on top
   */
  showQRModal = () => {
    this.setState({ qrModalVisible: true });
  };

  /**
   * Closes payment request QR code modal
   */
  closeQRModal = () => {
    this.setState({ qrModalVisible: false });
  };

  render() {
    const { link, amount, symbol, qrModalVisible } = this.state;
    const colors = this.context.colors || mockTheme.colors;
    const styles = createStyles(colors);

    return (
      <SafeAreaView style={styles.wrapper} testID={'send-link-screen'}>
        <ScrollView
          style={styles.contentWrapper}
          contentContainerStyle={styles.scrollViewContainer}
        >
          <View style={styles.iconWrapper}>
            <EvilIcons name="share-apple" size={54} style={styles.icon} />
          </View>
          <View style={styles.informationWrapper}>
            <Text style={styles.titleText}>
              {strings('payment_request.send_link')}
            </Text>
            <Text style={styles.descriptionText}>
              {strings('payment_request.description_1')}
            </Text>
            <Text style={styles.descriptionText}>
              {strings('payment_request.description_2')}
              <Text style={fontStyles.bold}>
                {' ' + renderNumber(amount) + ' ' + symbol}
              </Text>
            </Text>
          </View>
          <View style={styles.linkWrapper}>
            <Text style={styles.linkText}>{link}</Text>
          </View>

          <View style={styles.buttonsWrapper}>
            <View style={styles.buttonsContainer}>
              <StyledButton
                type={'normal'}
                onPress={this.copyAccountToClipboard}
                containerStyle={styles.button}
              >
                <View style={styles.buttonContent}>
                  <View style={styles.buttonIconWrapper}>
                    <IonicIcon
                      name={'ios-link'}
                      size={18}
                      color={colors.primary.default}
                    />
                  </View>
                  <View style={styles.buttonTextWrapper}>
                    <Text style={styles.buttonText}>
                      {strings('payment_request.copy_to_clipboard')}
                    </Text>
                  </View>
                </View>
              </StyledButton>
              <StyledButton
                type={'normal'}
                onPress={this.showQRModal}
                containerStyle={styles.button}
                testID={'request-qrcode-button'}
              >
                <View style={styles.buttonContent}>
                  <View style={styles.buttonIconWrapper}>
                    <FontAwesome
                      name={'qrcode'}
                      size={18}
                      color={colors.primary.default}
                    />
                  </View>
                  <View style={styles.buttonTextWrapper}>
                    <Text style={styles.buttonText}>
                      {strings('payment_request.qr_code')}
                    </Text>
                  </View>
                </View>
              </StyledButton>
              <StyledButton
                type={'blue'}
                onPress={this.onShare}
                containerStyle={styles.button}
              >
                <View style={styles.buttonContent}>
                  <View style={styles.buttonIconWrapper}>
                    <EvilIcons
                      name="share-apple"
                      size={24}
                      style={styles.blueIcon}
                    />
                  </View>
                  <View style={styles.buttonTextWrapper}>
                    <Text style={styles.blueButtonText}>
                      {strings('payment_request.send_link')}
                    </Text>
                  </View>
                </View>
              </StyledButton>
            </View>
          </View>
        </ScrollView>
        <Modal
          isVisible={qrModalVisible}
          onBackdropPress={this.closeQRModal}
          onBackButtonPress={this.closeQRModal}
          onSwipeComplete={this.closeQRModal}
          swipeDirection={'down'}
          propagateSwipe
          backdropColor={colors.overlay.default}
          backdropOpacity={1}
        >
          <View style={styles.detailsWrapper}>
            <View style={styles.qrCode} testID={'payment-request-qrcode'}>
              <View style={styles.titleQr}>
                <Text style={styles.addressTitle}>
                  {strings('payment_request.request_qr_code')}
                </Text>

                <TouchableOpacity
                  style={styles.closeIcon}
                  onPress={this.closeQRModal}
                  testID={'payment-request-qrcode-close-button'}
                >
                  <IonicIcon
                    name={'ios-close'}
                    size={28}
                    color={colors.text.default}
                  />
                </TouchableOpacity>
              </View>
              <View style={styles.qrCodeWrapper}>
                <QRCode
                  value={this.state.qrLink}
                  size={Dimensions.get('window').width - 160}
                  color={colors.text.default}
                  backgroundColor={colors.background.default}
                />
              </View>
            </View>
          </View>
        </Modal>
      </SafeAreaView>
    );
  }
}

PaymentRequestSuccess.contextType = ThemeContext;

const mapDispatchToProps = (dispatch) => ({
  showAlert: (config) => dispatch(showAlert(config)),
  protectWalletModalVisible: () => dispatch(protectWalletModalVisible()),
});

export default connect(null, mapDispatchToProps)(PaymentRequestSuccess);<|MERGE_RESOLUTION|>--- conflicted
+++ resolved
@@ -170,21 +170,12 @@
      */
     route: PropTypes.object,
     /**
-<<<<<<< HEAD
-		/* Triggers global alert
-		*/
-    showAlert: PropTypes.func,
-    /**
-		/* Prompts protect wallet modal
-		*/
-=======
     /* Triggers global alert
     */
     showAlert: PropTypes.func,
     /**
     /* Prompts protect wallet modal
     */
->>>>>>> 161c5a35
     protectWalletModalVisible: PropTypes.func,
   };
 
