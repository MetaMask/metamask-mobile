import React from 'react';
import PropTypes from 'prop-types';
import { StyleSheet, View } from 'react-native';
import Modal from 'react-native-modal';
import { colors } from '../../../styles/common';
import StyledButton from '../StyledButton';
import { strings } from '../../../../locales/i18n';

const styles = StyleSheet.create({
	modal: {
		margin: 0,
		width: '100%'
	},
	modalView: {
		flexDirection: 'column',
		justifyContent: 'center',
		alignItems: 'center'
	},
	modalContainer: {
		width: '90%',
		backgroundColor: colors.white,
		borderRadius: 10
	},
	actionContainer: {
		borderTopColor: colors.grey200,
		borderTopWidth: 1,
		flexDirection: 'row',
		padding: 16
	},
	childrenContainer: {
		minHeight: 250,
		flexDirection: 'row',
		alignItems: 'center'
	},
	button: {
		flex: 1
	},
	cancel: {
		marginRight: 8
	},
	confirm: {
		marginLeft: 8
	}
});

/**
 * View that renders an action modal
 */
export default function ActionModal({
	cancelTestID,
	confirmTestID,
	cancelText,
	children,
	confirmText,
	confirmDisabled,
	cancelButtonMode,
	confirmButtonMode,
	displayCancelButton,
	displayConfirmButton,
	onCancelPress,
	onConfirmPress,
	onRequestClose,
	modalVisible
}) {
	return (
		<Modal
			isVisible={modalVisible}
			style={styles.modal}
			onBackdropPress={onRequestClose}
			onBackButtonPress={onRequestClose}
			onSwipeComplete={onRequestClose}
			swipeDirection={'down'}
		>
			<View style={styles.modalView}>
				<View style={styles.modalContainer}>
					<View style={styles.childrenContainer}>{children}</View>
					<View style={styles.actionContainer}>
<<<<<<< HEAD
						{displayCancelButton && (
							<StyledButton
								testID={cancelTestID}
								type={cancelButtonMode}
								onPress={onCancelPress}
								containerStyle={[styles.button, displayConfirmButton ? styles.cancel : {}]}
							>
								{cancelText}
							</StyledButton>
						)}
						{displayConfirmButton && (
							<StyledButton
								testID={confirmTestID}
								type={confirmButtonMode}
								onPress={onConfirmPress}
								containerStyle={[styles.button, displayCancelButton ? styles.confirm : {}]}
								disabled={confirmDisabled}
							>
								{confirmText}
							</StyledButton>
						)}
=======
						<StyledButton
							testID={cancelTestID}
							type={cancelButtonMode}
							onPress={onCancelPress}
							containerStyle={[styles.button, styles.cancel]}
						>
							{cancelText}
						</StyledButton>
						<StyledButton
							testID={confirmTestID}
							type={confirmButtonMode}
							onPress={onConfirmPress}
							containerStyle={[styles.button, styles.confirm]}
							disabled={confirmDisabled}
						>
							{confirmText}
						</StyledButton>
>>>>>>> e0c0b07e
					</View>
				</View>
			</View>
		</Modal>
	);
}

ActionModal.defaultProps = {
	cancelButtonMode: 'neutral',
	confirmButtonMode: 'warning',
	confirmTestID: '',
	cancelTestID: '',
<<<<<<< HEAD
	cancelText: 'CANCEL',
	confirmText: 'CONFIRM',
	confirmDisabled: false,
	displayCancelButton: true,
	displayConfirmButton: true
=======
	cancelText: strings('action_view.cancel'),
	confirmText: strings('action_view.confirm'),
	confirmDisabled: false
>>>>>>> e0c0b07e
};

ActionModal.propTypes = {
	/**
	 * TestID for the cancel button
	 */
	cancelTestID: PropTypes.string,
	/**
	 * TestID for the confirm button
	 */
	confirmTestID: PropTypes.string,
	/**
	 * Text to show in the cancel button
	 */
	cancelText: PropTypes.string,
	/**
	 * Content to display above the action buttons
	 */
	children: PropTypes.node,
	/**
	 * Type of button to show as the cancel button
	 */
	cancelButtonMode: PropTypes.oneOf(['cancel', 'neutral', 'confirm', 'normal']),
	/**
	 * Type of button to show as the confirm button
	 */
	confirmButtonMode: PropTypes.oneOf(['normal', 'confirm', 'warning']),
	/**
	 * Whether confirm button is disabled
	 */
	confirmDisabled: PropTypes.bool,
	/**
	 * Text to show in the confirm button
	 */
	confirmText: PropTypes.string,
	displayCancelButton: PropTypes.bool,
	displayConfirmButton: PropTypes.bool,
	/**
	 * Called when the cancel button is clicked
	 */
	onCancelPress: PropTypes.func,
	/**
	 * Called when the confirm button is clicked
	 */
	onConfirmPress: PropTypes.func,
	/**
	 * Called when hardware back button on Android is clicked
	 */
	onRequestClose: PropTypes.func,
	/**
	 * Whether modal is shown
	 */
	modalVisible: PropTypes.bool
};<|MERGE_RESOLUTION|>--- conflicted
+++ resolved
@@ -75,7 +75,6 @@
 				<View style={styles.modalContainer}>
 					<View style={styles.childrenContainer}>{children}</View>
 					<View style={styles.actionContainer}>
-<<<<<<< HEAD
 						{displayCancelButton && (
 							<StyledButton
 								testID={cancelTestID}
@@ -97,25 +96,6 @@
 								{confirmText}
 							</StyledButton>
 						)}
-=======
-						<StyledButton
-							testID={cancelTestID}
-							type={cancelButtonMode}
-							onPress={onCancelPress}
-							containerStyle={[styles.button, styles.cancel]}
-						>
-							{cancelText}
-						</StyledButton>
-						<StyledButton
-							testID={confirmTestID}
-							type={confirmButtonMode}
-							onPress={onConfirmPress}
-							containerStyle={[styles.button, styles.confirm]}
-							disabled={confirmDisabled}
-						>
-							{confirmText}
-						</StyledButton>
->>>>>>> e0c0b07e
 					</View>
 				</View>
 			</View>
@@ -128,17 +108,11 @@
 	confirmButtonMode: 'warning',
 	confirmTestID: '',
 	cancelTestID: '',
-<<<<<<< HEAD
-	cancelText: 'CANCEL',
-	confirmText: 'CONFIRM',
+	cancelText: strings('action_view.cancel'),
+	confirmText: strings('action_view.confirm'),
 	confirmDisabled: false,
 	displayCancelButton: true,
 	displayConfirmButton: true
-=======
-	cancelText: strings('action_view.cancel'),
-	confirmText: strings('action_view.confirm'),
-	confirmDisabled: false
->>>>>>> e0c0b07e
 };
 
 ActionModal.propTypes = {
@@ -174,7 +148,13 @@
 	 * Text to show in the confirm button
 	 */
 	confirmText: PropTypes.string,
+	/**
+	 * Whether cancel button should be displayed
+	 */
 	displayCancelButton: PropTypes.bool,
+	/**
+	 * Whether confirm button should be displayed
+	 */
 	displayConfirmButton: PropTypes.bool,
 	/**
 	 * Called when the cancel button is clicked
