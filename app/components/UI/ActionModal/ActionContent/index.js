--- conflicted
+++ resolved
@@ -22,11 +22,7 @@
 			flexDirection: 'row',
 			padding: 16,
 			borderTopWidth: 1,
-<<<<<<< HEAD
-			borderTopColor: colors.grey200,
-=======
 			borderTopColor: colors.border.muted,
->>>>>>> 5a95cab4
 		},
 		actionVerticalContainer: {
 			flexDirection: 'column',
