// Jest Snapshot v1, https://goo.gl/fbAQLP

<<<<<<< HEAD
exports[`ActionModal should render correctly 1`] = `null`;
=======
exports[`ActionModal should render correctly 1`] = `<View />`;
>>>>>>> 961a5281
<|MERGE_RESOLUTION|>--- conflicted
+++ resolved
@@ -1,7 +1,3 @@
 // Jest Snapshot v1, https://goo.gl/fbAQLP
 
-<<<<<<< HEAD
-exports[`ActionModal should render correctly 1`] = `null`;
-=======
-exports[`ActionModal should render correctly 1`] = `<View />`;
->>>>>>> 961a5281
+exports[`ActionModal should render correctly 1`] = `<View />`;