--- conflicted
+++ resolved
@@ -62,15 +62,6 @@
   });
 
   it('renders correctly with all main elements', async () => {
-<<<<<<< HEAD
-    const { getByText, getByTestId } = renderWithProviders(<SolanaNewFeatureContent />);
-
-    await waitFor(() => {
-      expect(getByText('solana_new_feature_content.title')).toBeTruthy();
-      expect(getByText('solana_new_feature_content.title_description')).toBeTruthy();
-      expect(getByText('solana_new_feature_content.learn_more')).toBeTruthy();
-      expect(getByText('solana_new_feature_content.import_your_wallet')).toBeTruthy();
-=======
     const { getByText, getByTestId } = renderWithProviders(
       <SolanaNewFeatureContent />,
     );
@@ -84,7 +75,6 @@
       expect(
         getByText('solana_new_feature_content.import_your_wallet'),
       ).toBeTruthy();
->>>>>>> 578bf728
       expect(getByText('solana_new_feature_content.not_now')).toBeTruthy();
       expect(getByTestId('solana-new-feature-sheet')).toBeTruthy();
     });
@@ -113,13 +103,9 @@
     const { getByText } = renderWithProviders(<SolanaNewFeatureContent />);
 
     await waitFor(() => {
-<<<<<<< HEAD
-      const importButton = getByText('solana_new_feature_content.import_your_wallet');
-=======
       const importButton = getByText(
         'solana_new_feature_content.import_your_wallet',
       );
->>>>>>> 578bf728
       fireEvent.press(importButton);
     });
 
@@ -132,14 +118,6 @@
     expect(mockCreateEventBuilder).toHaveBeenCalledWith(
       MetaMetricsEvents.WHATS_NEW_LINK_CLICKED,
     );
-<<<<<<< HEAD
-    expect(mockTrackEvent).toHaveBeenCalled();
-    expect(mockCreateEventBuilder).toHaveBeenCalledWith(
-      MetaMetricsEvents.WHATS_NEW_LINK_CLICKED,
-    );
-    expect(mockNavigate).toHaveBeenCalledWith(Routes.MULTI_SRP.IMPORT);
-  });
-=======
     expect(mockNavigate).toHaveBeenCalledWith(Routes.MULTI_SRP.IMPORT);
   });
 
@@ -147,21 +125,10 @@
     const mockOpenURL = jest
       .spyOn(Linking, 'openURL')
       .mockImplementation(() => Promise.resolve(true));
->>>>>>> 578bf728
 
-  it('opens learn more URL when learn more button is pressed', async () => {
-    const mockOpenURL = jest.spyOn(Linking, 'openURL').mockImplementation(() => Promise.resolve(true));
-    
     const { getByText } = renderWithProviders(<SolanaNewFeatureContent />);
 
     await waitFor(() => {
-<<<<<<< HEAD
-      const learnMoreButton = getByText('solana_new_feature_content.learn_more');
-      fireEvent.press(learnMoreButton);
-    });
-
-    expect(mockOpenURL).toHaveBeenCalledWith(SOLANA_NEW_FEATURE_CONTENT_LEARN_MORE);
-=======
       const learnMoreButton = getByText(
         'solana_new_feature_content.learn_more',
       );
@@ -171,7 +138,6 @@
     expect(mockOpenURL).toHaveBeenCalledWith(
       SOLANA_NEW_FEATURE_CONTENT_LEARN_MORE,
     );
->>>>>>> 578bf728
 
     mockOpenURL.mockRestore();
   });
