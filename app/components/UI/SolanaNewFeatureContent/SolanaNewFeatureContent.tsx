import { useNavigation } from '@react-navigation/native';
import React from 'react';
import { Image, Linking, View } from 'react-native';
import { ScrollView } from 'react-native-gesture-handler';

import { SolanaNewFeatureSheetSelectorsIDs } from '../../../../e2e/selectors/wallet/SolanaNewFeatureSheet.selectors';
import { strings } from '../../../../locales/i18n';
<<<<<<< HEAD
=======
import ButtonBase from '../../../component-library/components/Buttons/Button/foundation/ButtonBase';
>>>>>>> 578bf728
import Button, {
  ButtonSize,
  ButtonVariants,
  ButtonWidthTypes,
} from '../../../component-library/components/Buttons/Button';
import Text, {
  TextVariant,
} from '../../../component-library/components/Texts/Text';
import { useMetrics } from '../../../components/hooks/useMetrics';
import Routes from '../../../constants/navigation/Routes';
import { SOLANA_FEATURE_MODAL_SHOWN } from '../../../constants/storage';
import { SOLANA_NEW_FEATURE_CONTENT_LEARN_MORE } from '../../../constants/urls';
import { MetaMetricsEvents } from '../../../core/Analytics';
import FoxVipers from '../../../images/Fox_Vipers.png';
import StorageWrapper from '../../../store/storage-wrapper';
import { baseStyles, colors as importedColors } from '../../../styles/common';
import generateDeviceAnalyticsMetaData from '../../../util/metrics';
import createStyles from './SolanaNewFeatureContent.styles';

const SolanaNewFeatureContent = () => {
  const { trackEvent, createEventBuilder } = useMetrics();
  const { navigate } = useNavigation();

  const styles = createStyles();

  const handleClose = async () => {
    await StorageWrapper.setItem(SOLANA_FEATURE_MODAL_SHOWN, 'true');

    trackEvent(
      createEventBuilder(MetaMetricsEvents.WHATS_NEW_LINK_CLICKED)
        .addProperties({
          ...generateDeviceAnalyticsMetaData(),
          feature: 'solana-import-wallet',
          action: 'decline',
        })
        .build(),
    );

    navigate(Routes.WALLET.HOME);
  };

  const importAccountWithSRP = async () => {
    trackEvent(
      createEventBuilder(MetaMetricsEvents.WHATS_NEW_LINK_CLICKED)
        .addProperties({
          ...generateDeviceAnalyticsMetaData(),
          feature: 'solana-import-wallet',
          action: 'engage',
        })
        .build(),
    );

<<<<<<< HEAD
    await StorageWrapper.setItem(SOLANA_FEATURE_MODAL_SHOWN, 'true');
=======
    await StorageWrapper.setItem(SOLANA_FEATURE_MODAL_SHOWN, 'true', {
      // Not emitting event as solana import flow has not finished
      // Prevents any confusion in areas that are listening for app open modals to close
      emitEvent: false,
    });
>>>>>>> 578bf728
    navigate(Routes.MULTI_SRP.IMPORT);
  };

  const navigateToLearnMoreAboutSolanaAccounts = () => {
    Linking.openURL(SOLANA_NEW_FEATURE_CONTENT_LEARN_MORE);
  };

  return (
    <View
      style={[
        baseStyles.flexGrow,
        { backgroundColor: importedColors.gettingStartedPageBackgroundColor },
      ]}
      testID={SolanaNewFeatureSheetSelectorsIDs.SOLANA_NEW_FEATURE_SHEET}
    >
      <ScrollView
        style={baseStyles.flexGrow}
        contentContainerStyle={styles.scroll}
        bounces
        scrollEnabled
        keyboardShouldPersistTaps="handled"
      >
        <View style={styles.wrapper}>
<<<<<<< HEAD
          <Text
            style={styles.title}
            variant={TextVariant.HeadingLG}
            color={importedColors.gettingStartedTextColor}
          >
            {strings('solana_new_feature_content.title')}
          </Text>
          <View style={styles.ctas}>
            <Text
              variant={TextVariant.BodyMD}
              color={importedColors.gettingStartedTextColor}
              style={styles.titleDescription}
            >
=======
          <Text style={styles.title} variant={TextVariant.HeadingLG}>
            {strings('solana_new_feature_content.title')}
          </Text>
          <View style={styles.ctas}>
            <Text variant={TextVariant.BodyMD} style={styles.titleDescription}>
>>>>>>> 578bf728
              {strings('solana_new_feature_content.title_description')}
            </Text>

            <Text
              variant={TextVariant.BodyXS}
              style={styles.learnMoreButton}
              testID={
                SolanaNewFeatureSheetSelectorsIDs.SOLANA_LEARN_MORE_BUTTON
              }
              onPress={navigateToLearnMoreAboutSolanaAccounts}
            >
              {strings('solana_new_feature_content.learn_more')}
            </Text>
<<<<<<< HEAD

            <View style={styles.largeFoxWrapper}>
              <Image source={FoxVipers} style={styles.foxImage} resizeMode="contain" />
            </View>

            <View style={styles.createWrapper}>
              <Button
                variant={ButtonVariants.Primary}
                onPress={() => importAccountWithSRP()}
                testID={
                  SolanaNewFeatureSheetSelectorsIDs.SOLANA_IMPORT_ACCOUNT_BUTTON
                }
                label={strings('solana_new_feature_content.import_your_wallet')}
                width={ButtonWidthTypes.Full}
                size={ButtonSize.Lg}
                style={styles.importWalletButton}
              />
              <Button
                variant={ButtonVariants.Secondary}
                onPress={() => handleClose()}
                testID={SolanaNewFeatureSheetSelectorsIDs.SOLANA_NOT_NOW_BUTTON}
                width={ButtonWidthTypes.Full}
                size={ButtonSize.Lg}
                style={styles.notNowButton}
                label={
                  <Text
                    variant={TextVariant.BodyMDMedium}
                    color={importedColors.gettingStartedTextColor}
                  >
                    {strings('solana_new_feature_content.not_now')}
                  </Text>
                }
              />
            </View>
          </View>
        </View>
      </ScrollView>
=======

            <View style={styles.largeFoxWrapper}>
              <Image
                source={FoxVipers}
                style={styles.foxImage}
                resizeMode="contain"
              />
            </View>
          </View>
        </View>
      </ScrollView>

      <View style={styles.createWrapper}>
        <ButtonBase
          onPress={() => importAccountWithSRP()}
          testID={
            SolanaNewFeatureSheetSelectorsIDs.SOLANA_IMPORT_ACCOUNT_BUTTON
          }
          size={ButtonSize.Lg}
          width={ButtonWidthTypes.Full}
          style={styles.importWalletButton}
          label={
            <Text
              variant={TextVariant.BodyMDMedium}
              style={styles.importWalletButtonText}
            >
              {strings('solana_new_feature_content.import_your_wallet')}
            </Text>
          }
        />
        <Button
          variant={ButtonVariants.Secondary}
          onPress={() => handleClose()}
          testID={SolanaNewFeatureSheetSelectorsIDs.SOLANA_NOT_NOW_BUTTON}
          width={ButtonWidthTypes.Full}
          size={ButtonSize.Lg}
          style={styles.notNowButton}
          label={
            <Text
              variant={TextVariant.BodyMDMedium}
              style={styles.notNowButtonText}
            >
              {strings('solana_new_feature_content.not_now')}
            </Text>
          }
        />
      </View>
>>>>>>> 578bf728
    </View>
  );
};

export default SolanaNewFeatureContent;<|MERGE_RESOLUTION|>--- conflicted
+++ resolved
@@ -5,10 +5,7 @@
 
 import { SolanaNewFeatureSheetSelectorsIDs } from '../../../../e2e/selectors/wallet/SolanaNewFeatureSheet.selectors';
 import { strings } from '../../../../locales/i18n';
-<<<<<<< HEAD
-=======
 import ButtonBase from '../../../component-library/components/Buttons/Button/foundation/ButtonBase';
->>>>>>> 578bf728
 import Button, {
   ButtonSize,
   ButtonVariants,
@@ -61,15 +58,11 @@
         .build(),
     );
 
-<<<<<<< HEAD
-    await StorageWrapper.setItem(SOLANA_FEATURE_MODAL_SHOWN, 'true');
-=======
     await StorageWrapper.setItem(SOLANA_FEATURE_MODAL_SHOWN, 'true', {
       // Not emitting event as solana import flow has not finished
       // Prevents any confusion in areas that are listening for app open modals to close
       emitEvent: false,
     });
->>>>>>> 578bf728
     navigate(Routes.MULTI_SRP.IMPORT);
   };
 
@@ -93,27 +86,11 @@
         keyboardShouldPersistTaps="handled"
       >
         <View style={styles.wrapper}>
-<<<<<<< HEAD
-          <Text
-            style={styles.title}
-            variant={TextVariant.HeadingLG}
-            color={importedColors.gettingStartedTextColor}
-          >
-            {strings('solana_new_feature_content.title')}
-          </Text>
-          <View style={styles.ctas}>
-            <Text
-              variant={TextVariant.BodyMD}
-              color={importedColors.gettingStartedTextColor}
-              style={styles.titleDescription}
-            >
-=======
           <Text style={styles.title} variant={TextVariant.HeadingLG}>
             {strings('solana_new_feature_content.title')}
           </Text>
           <View style={styles.ctas}>
             <Text variant={TextVariant.BodyMD} style={styles.titleDescription}>
->>>>>>> 578bf728
               {strings('solana_new_feature_content.title_description')}
             </Text>
 
@@ -127,45 +104,6 @@
             >
               {strings('solana_new_feature_content.learn_more')}
             </Text>
-<<<<<<< HEAD
-
-            <View style={styles.largeFoxWrapper}>
-              <Image source={FoxVipers} style={styles.foxImage} resizeMode="contain" />
-            </View>
-
-            <View style={styles.createWrapper}>
-              <Button
-                variant={ButtonVariants.Primary}
-                onPress={() => importAccountWithSRP()}
-                testID={
-                  SolanaNewFeatureSheetSelectorsIDs.SOLANA_IMPORT_ACCOUNT_BUTTON
-                }
-                label={strings('solana_new_feature_content.import_your_wallet')}
-                width={ButtonWidthTypes.Full}
-                size={ButtonSize.Lg}
-                style={styles.importWalletButton}
-              />
-              <Button
-                variant={ButtonVariants.Secondary}
-                onPress={() => handleClose()}
-                testID={SolanaNewFeatureSheetSelectorsIDs.SOLANA_NOT_NOW_BUTTON}
-                width={ButtonWidthTypes.Full}
-                size={ButtonSize.Lg}
-                style={styles.notNowButton}
-                label={
-                  <Text
-                    variant={TextVariant.BodyMDMedium}
-                    color={importedColors.gettingStartedTextColor}
-                  >
-                    {strings('solana_new_feature_content.not_now')}
-                  </Text>
-                }
-              />
-            </View>
-          </View>
-        </View>
-      </ScrollView>
-=======
 
             <View style={styles.largeFoxWrapper}>
               <Image
@@ -213,7 +151,6 @@
           }
         />
       </View>
->>>>>>> 578bf728
     </View>
   );
 };
