--- conflicted
+++ resolved
@@ -6,10 +6,6 @@
 import BottomSheet, {
   BottomSheetRef,
 } from '../../../component-library/components/BottomSheets/BottomSheet';
-<<<<<<< HEAD
-import Logger from '../../../util/Logger';
-=======
->>>>>>> ce320cf8
 import Button, {
   ButtonVariants,
   ButtonWidthTypes,
@@ -25,15 +21,11 @@
 import createStyles from './SolanaNewFeatureContent.styles';
 import StorageWrapper from '../../../store/storage-wrapper';
 import { SOLANA_FEATURE_MODAL_SHOWN } from '../../../constants/storage';
-import {
-  MultichainWalletSnapFactory,
-  WalletClientType,
-} from '../../../core/SnapKeyring/MultichainWalletSnapClient';
+import { WalletClientType } from '../../../core/SnapKeyring/MultichainWalletSnapClient';
 import Engine from '../../../core/Engine';
 import { SOLANA_NEW_FEATURE_CONTENT_LEARN_MORE } from '../../../constants/urls';
 import Routes from '../../../constants/navigation/Routes';
 import { useNavigation } from '@react-navigation/native';
-import { WalletClientType } from '../../../core/SnapKeyring/MultichainWalletSnapClient';
 
 const SolanaNewFeatureContent = () => {
   const [isVisible, setIsVisible] = useState(false);
@@ -86,19 +78,10 @@
   };
 
   const createSolanaAccount = async () => {
-<<<<<<< HEAD
-    try {
-      const client = MultichainWalletSnapFactory.createClient(
-        WalletClientType.Solana,
-      );
-
-      await client.createAccount({
-=======
     navigate(Routes.MODAL.ROOT_MODAL_FLOW, {
       screen: Routes.SHEET.ADD_ACCOUNT,
       params: {
         clientType: WalletClientType.Solana,
->>>>>>> ce320cf8
         scope: SolScope.Mainnet,
       },
     });
