--- conflicted
+++ resolved
@@ -106,15 +106,11 @@
             </Text>
 
             <View style={styles.largeFoxWrapper}>
-<<<<<<< HEAD
-              <Image source={FoxVipers} style={styles.foxImage} resizeMode="contain" />
-=======
               <Image
                 source={FoxVipers}
                 style={styles.foxImage}
                 resizeMode="contain"
               />
->>>>>>> 80584155
             </View>
 
             <View style={styles.createWrapper}>
