import { useNavigation } from '@react-navigation/native';
import React from 'react';
import { Image, Linking, View } from 'react-native';
import { ScrollView } from 'react-native-gesture-handler';

import { SolanaNewFeatureSheetSelectorsIDs } from '../../../../e2e/selectors/wallet/SolanaNewFeatureSheet.selectors';
import { strings } from '../../../../locales/i18n';
import ButtonBase from '../../../component-library/components/Buttons/Button/foundation/ButtonBase';
import Button, {
  ButtonSize,
  ButtonVariants,
  ButtonWidthTypes,
} from '../../../component-library/components/Buttons/Button';
import Text, {
  TextVariant,
} from '../../../component-library/components/Texts/Text';
import { useMetrics } from '../../../components/hooks/useMetrics';
import Routes from '../../../constants/navigation/Routes';
import { SOLANA_FEATURE_MODAL_SHOWN } from '../../../constants/storage';
import { SOLANA_NEW_FEATURE_CONTENT_LEARN_MORE } from '../../../constants/urls';
import { MetaMetricsEvents } from '../../../core/Analytics';
import FoxVipers from '../../../images/Fox_Vipers.png';
import StorageWrapper from '../../../store/storage-wrapper';
import { baseStyles, colors as importedColors } from '../../../styles/common';
import generateDeviceAnalyticsMetaData from '../../../util/metrics';
import { lightTheme } from '@metamask/design-tokens';
import createStyles from './SolanaNewFeatureContent.styles';

const SolanaNewFeatureContent = () => {
  const { trackEvent, createEventBuilder } = useMetrics();
  const { navigate } = useNavigation();

  const styles = createStyles();

  const handleClose = async () => {
    await StorageWrapper.setItem(SOLANA_FEATURE_MODAL_SHOWN, 'true');

    trackEvent(
      createEventBuilder(MetaMetricsEvents.WHATS_NEW_LINK_CLICKED)
        .addProperties({
          ...generateDeviceAnalyticsMetaData(),
          feature: 'solana-import-wallet',
          action: 'decline',
        })
        .build(),
    );

    navigate(Routes.WALLET.HOME);
  };

  const importAccountWithSRP = async () => {
    trackEvent(
      createEventBuilder(MetaMetricsEvents.WHATS_NEW_LINK_CLICKED)
        .addProperties({
          ...generateDeviceAnalyticsMetaData(),
          feature: 'solana-import-wallet',
          action: 'engage',
        })
        .build(),
    );

    await StorageWrapper.setItem(SOLANA_FEATURE_MODAL_SHOWN, 'true', {
      // Not emitting event as solana import flow has not finished
      // Prevents any confusion in areas that are listening for app open modals to close
      emitEvent: false,
    });
    navigate(Routes.MULTI_SRP.IMPORT);
  };

  const navigateToLearnMoreAboutSolanaAccounts = () => {
    Linking.openURL(SOLANA_NEW_FEATURE_CONTENT_LEARN_MORE);
  };

  return (
    <View
      style={[
        baseStyles.flexGrow,
        { backgroundColor: importedColors.gettingStartedPageBackgroundColor },
      ]}
      testID={SolanaNewFeatureSheetSelectorsIDs.SOLANA_NEW_FEATURE_SHEET}
    >
      <ScrollView
        style={baseStyles.flexGrow}
        contentContainerStyle={styles.scroll}
        bounces
        scrollEnabled
        keyboardShouldPersistTaps="handled"
      >
        <View style={styles.wrapper}>
          <Text style={styles.title} variant={TextVariant.HeadingLG}>
            {strings('solana_new_feature_content.title')}
          </Text>
          <View style={styles.ctas}>
            <Text variant={TextVariant.BodyMD} style={styles.titleDescription}>
              {strings('solana_new_feature_content.title_description')}
            </Text>

            <Text
              variant={TextVariant.BodyXS}
              style={styles.learnMoreButton}
              testID={
                SolanaNewFeatureSheetSelectorsIDs.SOLANA_LEARN_MORE_BUTTON
              }
              onPress={navigateToLearnMoreAboutSolanaAccounts}
            >
              {strings('solana_new_feature_content.learn_more')}
            </Text>

            <View style={styles.largeFoxWrapper}>
              <Image
                source={FoxVipers}
                style={styles.foxImage}
                resizeMode="contain"
              />
            </View>

            <View style={styles.createWrapper}>
              <Button
                variant={ButtonVariants.Primary}
                onPress={() => importAccountWithSRP()}
                testID={
                  SolanaNewFeatureSheetSelectorsIDs.SOLANA_IMPORT_ACCOUNT_BUTTON
                }
                label={
                  <Text
                    variant={TextVariant.BodyMDMedium}
                    color={lightTheme.colors.primary.inverse}
                  >
                    {strings('solana_new_feature_content.import_your_wallet')}
                  </Text>
                }
                width={ButtonWidthTypes.Full}
                size={ButtonSize.Lg}
                style={styles.importWalletButton}
              />
              <Button
                variant={ButtonVariants.Secondary}
                onPress={() => handleClose()}
                testID={SolanaNewFeatureSheetSelectorsIDs.SOLANA_NOT_NOW_BUTTON}
                width={ButtonWidthTypes.Full}
                size={ButtonSize.Lg}
                style={styles.notNowButton}
                label={
                  <Text
                    variant={TextVariant.BodyMDMedium}
                    color={importedColors.gettingStartedTextColor}
                  >
                    {strings('solana_new_feature_content.not_now')}
                  </Text>
                }
              />
            </View>
          </View>
        </View>
      </ScrollView>
<<<<<<< HEAD
=======

      <View style={styles.createWrapper}>
        <ButtonBase
          onPress={() => importAccountWithSRP()}
          testID={
            SolanaNewFeatureSheetSelectorsIDs.SOLANA_IMPORT_ACCOUNT_BUTTON
          }
          size={ButtonSize.Lg}
          width={ButtonWidthTypes.Full}
          style={styles.importWalletButton}
          label={
            <Text
              variant={TextVariant.BodyMDMedium}
              style={styles.importWalletButtonText}
            >
              {strings('solana_new_feature_content.import_your_wallet')}
            </Text>
          }
        />
        <Button
          variant={ButtonVariants.Secondary}
          onPress={() => handleClose()}
          testID={SolanaNewFeatureSheetSelectorsIDs.SOLANA_NOT_NOW_BUTTON}
          width={ButtonWidthTypes.Full}
          size={ButtonSize.Lg}
          style={styles.notNowButton}
          label={
            <Text
              variant={TextVariant.BodyMDMedium}
              style={styles.notNowButtonText}
            >
              {strings('solana_new_feature_content.not_now')}
            </Text>
          }
        />
      </View>
>>>>>>> 9a78b7f3
    </View>
  );
};

export default SolanaNewFeatureContent;<|MERGE_RESOLUTION|>--- conflicted
+++ resolved
@@ -5,7 +5,6 @@
 
 import { SolanaNewFeatureSheetSelectorsIDs } from '../../../../e2e/selectors/wallet/SolanaNewFeatureSheet.selectors';
 import { strings } from '../../../../locales/i18n';
-import ButtonBase from '../../../component-library/components/Buttons/Button/foundation/ButtonBase';
 import Button, {
   ButtonSize,
   ButtonVariants,
@@ -153,45 +152,6 @@
           </View>
         </View>
       </ScrollView>
-<<<<<<< HEAD
-=======
-
-      <View style={styles.createWrapper}>
-        <ButtonBase
-          onPress={() => importAccountWithSRP()}
-          testID={
-            SolanaNewFeatureSheetSelectorsIDs.SOLANA_IMPORT_ACCOUNT_BUTTON
-          }
-          size={ButtonSize.Lg}
-          width={ButtonWidthTypes.Full}
-          style={styles.importWalletButton}
-          label={
-            <Text
-              variant={TextVariant.BodyMDMedium}
-              style={styles.importWalletButtonText}
-            >
-              {strings('solana_new_feature_content.import_your_wallet')}
-            </Text>
-          }
-        />
-        <Button
-          variant={ButtonVariants.Secondary}
-          onPress={() => handleClose()}
-          testID={SolanaNewFeatureSheetSelectorsIDs.SOLANA_NOT_NOW_BUTTON}
-          width={ButtonWidthTypes.Full}
-          size={ButtonSize.Lg}
-          style={styles.notNowButton}
-          label={
-            <Text
-              variant={TextVariant.BodyMDMedium}
-              style={styles.notNowButtonText}
-            >
-              {strings('solana_new_feature_content.not_now')}
-            </Text>
-          }
-        />
-      </View>
->>>>>>> 9a78b7f3
     </View>
   );
 };
