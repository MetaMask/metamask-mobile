import { StyleSheet } from 'react-native';
import { colors as importedColors } from '../../../styles/common';

<<<<<<< HEAD
const createStyles = () =>
  StyleSheet.create({
=======
const createStyles = () => StyleSheet.create({
>>>>>>> 5fc1277d
    scroll: {
      flex: 1,
    },
    wrapper: {
      flex: 1,
      alignItems: 'center',
      paddingVertical: 30,
    },
    largeFoxWrapper: {
      alignItems: 'center',
      paddingTop: 10,
    },
    title: {
      fontSize: 60,
      lineHeight: 60,
      textAlign: 'center',
      paddingTop: 60,
      fontFamily: 'MMPoly-Regular',
    },
    titleDescription: {
      paddingTop: 20,
      textAlign: 'center',
      fontSize: 16,
      fontFamily: 'MMSans-Regular',
    },
    foxImage: {
      height: 350,
    },
    ctas: {
      flex: 1,
      position: 'relative',
      width: '100%',
      paddingHorizontal: 30,
    },
    createWrapper: {
      flex: 1,
      flexDirection: 'column',
      justifyContent: 'flex-end',
      rowGap: 5,
      marginBottom: 16,
    },
    learnMoreButton: {
      textDecorationLine: 'underline',
      fontFamily: 'MMSans-Regular',
      color: importedColors.gettingStartedTextColor,
      textAlign: 'center',
      paddingTop: 10,
    },
    importWalletButton: {
      borderRadius: 12,
      backgroundColor: importedColors.gettingStartedTextColor,
    },
    notNowButton: {
      borderRadius: 12,
      backgroundColor: importedColors.transparent,
      borderWidth: 1,
      borderColor: importedColors.transparent,
    },
  });

  export default createStyles;<|MERGE_RESOLUTION|>--- conflicted
+++ resolved
@@ -1,12 +1,8 @@
 import { StyleSheet } from 'react-native';
 import { colors as importedColors } from '../../../styles/common';
 
-<<<<<<< HEAD
 const createStyles = () =>
   StyleSheet.create({
-=======
-const createStyles = () => StyleSheet.create({
->>>>>>> 5fc1277d
     scroll: {
       flex: 1,
     },
