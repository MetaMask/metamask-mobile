import React from 'react';
import PropTypes from 'prop-types';
import { Image, View, ViewPropTypes } from 'react-native';
import { toDataUrl } from '../../../util/blockies';
import FadeIn from 'react-native-fade-in-image';
<<<<<<< HEAD
import { colors } from '../../../styles/common';
=======
>>>>>>> 169bf9a5
import Jazzicon from 'react-native-jazzicon';
import { connect } from 'react-redux';
import { useAppThemeFromContext, mockTheme } from '../../../util/theme';

/**
 * UI component that renders an Identicon
 * for now it's just a blockie
 * but we could add more types in the future
 */

// eslint-disable-next-line react/display-name
const Identicon = React.memo((props) => {
	const { diameter, address, customStyle, noFadeIn, useBlockieIcon } = props;
	const { colors } = useAppThemeFromContext() || mockTheme;
	if (!address) return null;
	const uri = useBlockieIcon && toDataUrl(address);

	const image = useBlockieIcon ? (
		<Image
			source={{ uri }}
			style={[
				{
					height: diameter,
					width: diameter,
					borderRadius: diameter / 2,
				},
				customStyle,
			]}
		/>
	) : (
		<View style={customStyle}>
			<Jazzicon size={diameter} address={address} />
		</View>
	);

	if (noFadeIn) {
		return image;
	}
	return <FadeIn placeholderStyle={{ backgroundColor: colors.background.alternative }}>{image}</FadeIn>;
});

Identicon.propTypes = {
	/**
	 * Diameter that represents the size of the identicon
	 */
	diameter: PropTypes.number,
	/**
	 * Address used to render a specific identicon
	 */
	address: PropTypes.string,
	/**
	 * Custom style to apply to image
	 */
	customStyle: ViewPropTypes.style,
	/**
	 * True if render is happening without fade in
	 */
	noFadeIn: PropTypes.bool,
	/**
	 * Show a BlockieIcon instead of JazzIcon
	 */
	useBlockieIcon: PropTypes.bool,
};

Identicon.defaultProps = {
	diameter: 46,
	useBlockieIcon: true,
};

const mapStateToProps = (state) => ({
	useBlockieIcon: state.settings.useBlockieIcon,
});

export default connect(mapStateToProps)(Identicon);<|MERGE_RESOLUTION|>--- conflicted
+++ resolved
@@ -3,10 +3,6 @@
 import { Image, View, ViewPropTypes } from 'react-native';
 import { toDataUrl } from '../../../util/blockies';
 import FadeIn from 'react-native-fade-in-image';
-<<<<<<< HEAD
-import { colors } from '../../../styles/common';
-=======
->>>>>>> 169bf9a5
 import Jazzicon from 'react-native-jazzicon';
 import { connect } from 'react-redux';
 import { useAppThemeFromContext, mockTheme } from '../../../util/theme';
