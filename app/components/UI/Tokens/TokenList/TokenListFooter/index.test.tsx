import React from 'react';
import { render, fireEvent, waitFor } from '@testing-library/react-native';
import { TokenListFooter } from '.';
import configureMockStore from 'redux-mock-store';
import { Provider } from 'react-redux';
import { strings } from '../../../../../../locales/i18n';
import useRampNetwork from '../../../Ramp/Aggregator/hooks/useRampNetwork';
import { MetaMetricsEvents } from '../../../../../components/hooks/useMetrics';
import { mockNetworkState } from '../../../../../util/test/network';
import { backgroundState } from '../../../../../util/test/initial-root-state';

jest.mock('../../../Ramp/Aggregator/hooks/useRampNetwork', () => jest.fn());
jest.mock('../../../Ramp/Aggregator/routes/utils', () => ({
  createBuyNavigationDetails: jest.fn(() => ['BuyScreen']),
}));
jest.mock('../../../../../components/hooks/useMetrics', () => ({
  MetaMetricsEvents: { BUY_BUTTON_CLICKED: 'BUY_BUTTON_CLICKED' },
  useMetrics: jest.fn(() => ({
    trackEvent: jest.fn(),
    createEventBuilder: jest.fn(() => ({
      addProperties: jest.fn().mockReturnThis(),
      build: jest.fn(),
    })),
  })),
}));

jest.mock('@react-navigation/native', () => {
  const actualNav = jest.requireActual('@react-navigation/native');
  return {
    ...actualNav,
    useNavigation: () => ({
      navigate: jest.fn(),
    }),
  };
});

const mockStore = configureMockStore();
const MOCK_ADDRESS_1 = '0x0';

const initialState = {
  engine: {
    backgroundState: {
      ...backgroundState,
      TokensController: {
        ...backgroundState.TokensController,
        tokens: [],
        detectedTokens: [],
        allTokens: {
          '0x1': {
            [MOCK_ADDRESS_1]: [
              {
                symbol: 'ETH',
                address: '0x00',
                decimals: 18,
                isETH: true,
                balance: '0',
              },
              {
                symbol: 'BAT',
                address: '0x01',
                decimals: 18,
                isETH: false,
                balance: '0',
              },
              {
                symbol: 'LINK',
                address: '0x02',
                decimals: 18,
                isETH: false,
                balance: '0',
              },
            ],
          },
        },
      },
      NetworkController: {
        ...mockNetworkState({
          chainId: '0x1',
          id: 'mainnet',
          nickname: 'Ethereum Mainnet',
          ticker: 'ETH',
        }),
      },
      AccountsController: {
        internalAccounts: {
          selectedAccount: 'id',
          accounts: {
            id: {
              address: MOCK_ADDRESS_1,
            },
          },
        },
      },
      PreferencesController: {
        preferences: {
          useTokenDetection: true,
        },
        tokenNetworkFilter: [
          {
            '0x1': true,
          },
        ],
      },
    },
  },
  settings: {
    primaryCurrency: 'usd',
  },
};

const store = mockStore(initialState);

describe('TokenListFooter', () => {
  beforeEach(() => {
    (useRampNetwork as jest.Mock).mockReturnValue([true, true]);
  });

  afterEach(() => {
    jest.clearAllMocks();
  });

<<<<<<< HEAD
  const renderComponent = (props = mockProps, initialStore = store) =>
    render(
      <Provider store={initialStore}>
        <TokenListFooter {...props} />
=======
  const renderComponent = (initialStore = store) =>
    render(
      <Provider store={initialStore}>
        <TokenListFooter />
>>>>>>> 05d3e30f
      </Provider>,
    );

  it('renders correctly', () => {
    const { toJSON } = renderComponent();
    expect(toJSON()).toMatchSnapshot();
  });

  it('renders the buy button for a native token with zero balance', () => {
    const { getByText } = renderComponent();

    expect(
      getByText(
        strings('wallet.token_is_needed_to_continue', {
          tokenSymbol: 'Ethereum',
        }),
      ),
    ).toBeDefined();
    expect(getByText(strings('wallet.next'))).toBeDefined();
  });

  it('tracks the BUY_BUTTON_CLICKED event when the buy button is pressed', async () => {
    const { getByText } = renderComponent();

    fireEvent.press(getByText(strings('wallet.next')));

    await waitFor(() => {
      expect(MetaMetricsEvents.BUY_BUTTON_CLICKED).toBeDefined();
    });
  });
<<<<<<< HEAD

  it('renders the add tokens footer link and calls goToAddToken when pressed on EVM', () => {
    const { getByTestId } = renderComponent();

    fireEvent.press(
      getByTestId(WalletViewSelectorsIDs.IMPORT_TOKEN_FOOTER_LINK),
    );

    expect(mockProps.goToAddToken).toHaveBeenCalledTimes(1);
  });

  it('does not render the add tokens footer link Non EVM', () => {
    const initialStateTest = {
      ...initialState,
      engine: {
        backgroundState: {
          ...initialState.engine.backgroundState,
          MultichainNetworkController: {
            ...initialState.engine.backgroundState.MultichainNetworkController,
            isEvmSelected: false,
          },
        },
      },
    };
    const storeTest = mockStore(initialStateTest);
    const { queryByTestId } = renderComponent(mockProps, storeTest);

    expect(queryByTestId(WalletViewSelectorsIDs.IMPORT_TOKEN_FOOTER_LINK)).toBeNull();
  });

  it('disables the add tokens footer link when isAddTokenEnabled is false', () => {
    const { getByTestId } = renderComponent({
      ...mockProps,
      isAddTokenEnabled: false,
    });

    expect(
      getByTestId(WalletViewSelectorsIDs.IMPORT_TOKEN_FOOTER_LINK).props
        .disabled,
    ).toBe(true);
  });
=======
>>>>>>> 05d3e30f
});<|MERGE_RESOLUTION|>--- conflicted
+++ resolved
@@ -119,17 +119,10 @@
     jest.clearAllMocks();
   });
 
-<<<<<<< HEAD
-  const renderComponent = (props = mockProps, initialStore = store) =>
-    render(
-      <Provider store={initialStore}>
-        <TokenListFooter {...props} />
-=======
   const renderComponent = (initialStore = store) =>
     render(
       <Provider store={initialStore}>
         <TokenListFooter />
->>>>>>> 05d3e30f
       </Provider>,
     );
 
@@ -160,48 +153,4 @@
       expect(MetaMetricsEvents.BUY_BUTTON_CLICKED).toBeDefined();
     });
   });
-<<<<<<< HEAD
-
-  it('renders the add tokens footer link and calls goToAddToken when pressed on EVM', () => {
-    const { getByTestId } = renderComponent();
-
-    fireEvent.press(
-      getByTestId(WalletViewSelectorsIDs.IMPORT_TOKEN_FOOTER_LINK),
-    );
-
-    expect(mockProps.goToAddToken).toHaveBeenCalledTimes(1);
-  });
-
-  it('does not render the add tokens footer link Non EVM', () => {
-    const initialStateTest = {
-      ...initialState,
-      engine: {
-        backgroundState: {
-          ...initialState.engine.backgroundState,
-          MultichainNetworkController: {
-            ...initialState.engine.backgroundState.MultichainNetworkController,
-            isEvmSelected: false,
-          },
-        },
-      },
-    };
-    const storeTest = mockStore(initialStateTest);
-    const { queryByTestId } = renderComponent(mockProps, storeTest);
-
-    expect(queryByTestId(WalletViewSelectorsIDs.IMPORT_TOKEN_FOOTER_LINK)).toBeNull();
-  });
-
-  it('disables the add tokens footer link when isAddTokenEnabled is false', () => {
-    const { getByTestId } = renderComponent({
-      ...mockProps,
-      isAddTokenEnabled: false,
-    });
-
-    expect(
-      getByTestId(WalletViewSelectorsIDs.IMPORT_TOKEN_FOOTER_LINK).props
-        .disabled,
-    ).toBe(true);
-  });
-=======
->>>>>>> 05d3e30f
 });