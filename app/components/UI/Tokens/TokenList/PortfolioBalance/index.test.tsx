--- conflicted
+++ resolved
@@ -24,11 +24,7 @@
 };
 
 jest.mock('../../../../hooks/useMultichainBalances', () => ({
-<<<<<<< HEAD
-  useMultichainBalances: () => ({
-=======
   useSelectedAccountMultichainBalances: () => ({
->>>>>>> 675f3149
     selectedAccountMultichainBalance: mockSelectedAccountMultichainBalance,
   }),
 }));
