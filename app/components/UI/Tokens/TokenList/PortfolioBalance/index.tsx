--- conflicted
+++ resolved
@@ -47,15 +47,9 @@
   const navigation = useNavigation();
   const { trackEvent, isEnabled, createEventBuilder } = useMetrics();
 
-<<<<<<< HEAD
-  const isEvmSelected = useSelector(selectIsEvmNetworkSelected);
-  const { selectedAccountMultichainBalance } =
-    useSelectedAccountMultichainBalances();
-=======
   const { selectedAccountMultichainBalance } =
     useSelectedAccountMultichainBalances();
     const isEvmSelected = useSelector(selectIsEvmNetworkSelected);
->>>>>>> bd91ac84
 
   const onOpenPortfolio = useCallback(() => {
     const existingPortfolioTab = browserTabs.find(({ url }: BrowserTab) =>
