--- conflicted
+++ resolved
@@ -49,10 +49,7 @@
 
   const { selectedAccountMultichainBalance } =
     useSelectedAccountMultichainBalances();
-<<<<<<< HEAD
-=======
     const isEvmSelected = useSelector(selectIsEvmNetworkSelected);
->>>>>>> f9961514
 
   const onOpenPortfolio = useCallback(() => {
     const existingPortfolioTab = browserTabs.find(({ url }: BrowserTab) =>
