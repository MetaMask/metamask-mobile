import React, { useCallback } from 'react';
import { View, TouchableOpacity } from 'react-native';
import { useSelector } from 'react-redux';
import { useTheme } from '../../../../../util/theme';
import Engine from '../../../../../core/Engine';
import { selectPrivacyMode } from '../../../../../selectors/preferencesController';
import createStyles from '../../styles';
import { TextVariant } from '../../../../../component-library/components/Texts/Text';
import SensitiveText, {
  SensitiveTextLength,
} from '../../../../../component-library/components/Texts/SensitiveText';
import Icon, {
  IconSize,
  IconName,
  IconColor,
} from '../../../../../component-library/components/Icons/Icon';
import { WalletViewSelectorsIDs } from '../../../../../../e2e/selectors/wallet/WalletView.selectors';
import { EYE_SLASH_ICON_TEST_ID, EYE_ICON_TEST_ID } from './index.constants';
import AggregatedPercentageCrossChains from '../../../../../component-library/components-temp/Price/AggregatedPercentage/AggregatedPercentageCrossChains';
import { useSelectedAccountMultichainBalances } from '../../../../hooks/useMultichainBalances';
import Loader from '../../../../../component-library/components-temp/Loader/Loader';
import NonEvmAggregatedPercentage from '../../../../../component-library/components-temp/Price/AggregatedPercentage/NonEvmAggregatedPercentage';
import { selectIsEvmNetworkSelected } from '../../../../../selectors/multichainNetworkController';

export const PortfolioBalance = React.memo(() => {
  const { PreferencesController } = Engine.context;
  const { colors } = useTheme();
  const styles = createStyles(colors);
  const privacyMode = useSelector(selectPrivacyMode);

  const { selectedAccountMultichainBalance } =
    useSelectedAccountMultichainBalances();
  const isEvmSelected = useSelector(selectIsEvmNetworkSelected);
<<<<<<< HEAD

  const onOpenPortfolio = useCallback(() => {
    const existingPortfolioTab = browserTabs.find(({ url }: BrowserTab) =>
      isPortfolioUrl(url),
    );

    let existingTabId;
    let newTabUrl;
    if (existingPortfolioTab) {
      existingTabId = existingPortfolioTab.id;
    } else {
      const analyticsEnabled = isEnabled();
      const portfolioUrl = new URL(AppConstants.PORTFOLIO.URL);

      portfolioUrl.searchParams.append('metamaskEntry', 'mobile');

      // Append user's privacy preferences for metrics + marketing on user navigation to Portfolio.
      portfolioUrl.searchParams.append(
        'metricsEnabled',
        String(analyticsEnabled),
      );
      portfolioUrl.searchParams.append(
        'marketingEnabled',
        String(!!isMultichainBalancesCollectionForMarketingEnabled),
      );

      newTabUrl = portfolioUrl.href;
    }
    const params = {
      ...(newTabUrl && { newTabUrl }),
      ...(existingTabId && { existingTabId, newTabUrl: undefined }),
      timestamp: Date.now(),
    };
    navigation.navigate(Routes.BROWSER.HOME, {
      screen: Routes.BROWSER.VIEW,
      params,
    });
    trackEvent(
      createEventBuilder(MetaMetricsEvents.PORTFOLIO_LINK_CLICKED)
        .addProperties({
          portfolioUrl: AppConstants.PORTFOLIO.URL,
        })
        .build(),
    );
  }, [
    navigation,
    trackEvent,
    createEventBuilder,
    isEnabled,
    isMultichainBalancesCollectionForMarketingEnabled,
    browserTabs,
  ]);
=======
>>>>>>> 5943a716

  const renderAggregatedPercentage = () => {
    if (
      !selectedAccountMultichainBalance ||
      !selectedAccountMultichainBalance?.shouldShowAggregatedPercentage ||
      selectedAccountMultichainBalance?.totalFiatBalance === undefined
    ) {
      return null;
    }

    if (!isEvmSelected) {
      return <NonEvmAggregatedPercentage privacyMode={privacyMode} />;
    }

    return (
      <AggregatedPercentageCrossChains
        privacyMode={privacyMode}
        totalFiatCrossChains={selectedAccountMultichainBalance.totalFiatBalance}
        tokenFiatBalancesCrossChains={
          selectedAccountMultichainBalance.tokenFiatBalancesCrossChains
        }
      />
    );
  };

  const toggleIsBalanceAndAssetsHidden = useCallback(
    (value: boolean) => {
      PreferencesController.setPrivacyMode(value);
    },
    [PreferencesController],
  );

  return (
    <View style={styles.portfolioBalance}>
      <View>
        <View>
          {selectedAccountMultichainBalance?.displayBalance ? (
            <View style={styles.balanceContainer}>
              <SensitiveText
                isHidden={privacyMode}
                length={SensitiveTextLength.Long}
                testID={WalletViewSelectorsIDs.TOTAL_BALANCE_TEXT}
                variant={TextVariant.DisplayLG}
              >
                {selectedAccountMultichainBalance.displayBalance}
              </SensitiveText>
              <TouchableOpacity
                onPress={() => toggleIsBalanceAndAssetsHidden(!privacyMode)}
                testID="balance-container"
              >
                <Icon
                  style={styles.privacyIcon}
                  name={privacyMode ? IconName.EyeSlash : IconName.Eye}
                  size={IconSize.Md}
                  color={IconColor.Default}
                  testID={
                    privacyMode ? EYE_SLASH_ICON_TEST_ID : EYE_ICON_TEST_ID
                  }
                />
              </TouchableOpacity>
            </View>
          ) : (
            <View style={styles.loaderWrapper}>
              <Loader />
            </View>
          )}

          {renderAggregatedPercentage()}
        </View>
      </View>
    </View>
  );
});<|MERGE_RESOLUTION|>--- conflicted
+++ resolved
@@ -31,61 +31,6 @@
   const { selectedAccountMultichainBalance } =
     useSelectedAccountMultichainBalances();
   const isEvmSelected = useSelector(selectIsEvmNetworkSelected);
-<<<<<<< HEAD
-
-  const onOpenPortfolio = useCallback(() => {
-    const existingPortfolioTab = browserTabs.find(({ url }: BrowserTab) =>
-      isPortfolioUrl(url),
-    );
-
-    let existingTabId;
-    let newTabUrl;
-    if (existingPortfolioTab) {
-      existingTabId = existingPortfolioTab.id;
-    } else {
-      const analyticsEnabled = isEnabled();
-      const portfolioUrl = new URL(AppConstants.PORTFOLIO.URL);
-
-      portfolioUrl.searchParams.append('metamaskEntry', 'mobile');
-
-      // Append user's privacy preferences for metrics + marketing on user navigation to Portfolio.
-      portfolioUrl.searchParams.append(
-        'metricsEnabled',
-        String(analyticsEnabled),
-      );
-      portfolioUrl.searchParams.append(
-        'marketingEnabled',
-        String(!!isMultichainBalancesCollectionForMarketingEnabled),
-      );
-
-      newTabUrl = portfolioUrl.href;
-    }
-    const params = {
-      ...(newTabUrl && { newTabUrl }),
-      ...(existingTabId && { existingTabId, newTabUrl: undefined }),
-      timestamp: Date.now(),
-    };
-    navigation.navigate(Routes.BROWSER.HOME, {
-      screen: Routes.BROWSER.VIEW,
-      params,
-    });
-    trackEvent(
-      createEventBuilder(MetaMetricsEvents.PORTFOLIO_LINK_CLICKED)
-        .addProperties({
-          portfolioUrl: AppConstants.PORTFOLIO.URL,
-        })
-        .build(),
-    );
-  }, [
-    navigation,
-    trackEvent,
-    createEventBuilder,
-    isEnabled,
-    isMultichainBalancesCollectionForMarketingEnabled,
-    browserTabs,
-  ]);
-=======
->>>>>>> 5943a716
 
   const renderAggregatedPercentage = () => {
     if (
