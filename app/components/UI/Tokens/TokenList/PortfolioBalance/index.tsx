import React, { useCallback } from 'react';
import { View, TouchableOpacity } from 'react-native';
import { useNavigation } from '@react-navigation/native';
import { useSelector } from 'react-redux';
import { useMetrics } from '../../../../hooks/useMetrics';
import { useTheme } from '../../../../../util/theme';
import AppConstants from '../../../../../core/AppConstants';
import Engine from '../../../../../core/Engine';
import Routes from '../../../../../constants/navigation/Routes';
import { MetaMetricsEvents } from '../../../../../core/Analytics';
import { selectPrivacyMode } from '../../../../../selectors/preferencesController';
import { RootState } from '../../../../../reducers';
import { isPortfolioUrl } from '../../../../../util/url';
import createStyles from '../../styles';
import Button, {
  ButtonVariants,
  ButtonSize,
  ButtonWidthTypes,
} from '../../../../../component-library/components/Buttons/Button';
import { TextVariant } from '../../../../../component-library/components/Texts/Text';
import SensitiveText, {
  SensitiveTextLength,
} from '../../../../../component-library/components/Texts/SensitiveText';
import Icon, {
  IconSize,
  IconName,
} from '../../../../../component-library/components/Icons/Icon';
import { BrowserTab } from '../../types';
import { WalletViewSelectorsIDs } from '../../../../../../e2e/selectors/wallet/WalletView.selectors';
import { strings } from '../../../../../../locales/i18n';
import { EYE_SLASH_ICON_TEST_ID, EYE_ICON_TEST_ID } from './index.constants';
import AggregatedPercentageCrossChains from '../../../../../component-library/components-temp/Price/AggregatedPercentage/AggregatedPercentageCrossChains';
import { useSelectedAccountMultichainBalances } from '../../../../hooks/useMultichainBalances';
import Loader from '../../../../../component-library/components-temp/Loader/Loader';
import NonEvmAggregatedPercentage from '../../../../../component-library/components-temp/Price/AggregatedPercentage/NonEvmAggregatedPercentage';
import { selectIsEvmNetworkSelected } from '../../../../../selectors/multichainNetworkController';

export const PortfolioBalance = React.memo(() => {
  const { PreferencesController } = Engine.context;
  const { colors } = useTheme();
  const styles = createStyles(colors);
  const browserTabs = useSelector((state: RootState) => state.browser.tabs);
  const privacyMode = useSelector(selectPrivacyMode);
  const isMultichainBalancesCollectionForMarketingEnabled = useSelector(
    (state: RootState) => state.security.dataCollectionForMarketing,
  );
  const navigation = useNavigation();
  const { trackEvent, isEnabled, createEventBuilder } = useMetrics();

  const { selectedAccountMultichainBalance } =
    useSelectedAccountMultichainBalances();
<<<<<<< HEAD
=======
    const isEvmSelected = useSelector(selectIsEvmNetworkSelected);
>>>>>>> 733bad1a

  const onOpenPortfolio = useCallback(() => {
    const existingPortfolioTab = browserTabs.find(({ url }: BrowserTab) =>
      isPortfolioUrl(url),
    );

    let existingTabId;
    let newTabUrl;
    if (existingPortfolioTab) {
      existingTabId = existingPortfolioTab.id;
    } else {
      const analyticsEnabled = isEnabled();
      const portfolioUrl = new URL(AppConstants.PORTFOLIO.URL);

      portfolioUrl.searchParams.append('metamaskEntry', 'mobile');

      // Append user's privacy preferences for metrics + marketing on user navigation to Portfolio.
      portfolioUrl.searchParams.append(
        'metricsEnabled',
        String(analyticsEnabled),
      );
      portfolioUrl.searchParams.append(
        'marketingEnabled',
        String(!!isMultichainBalancesCollectionForMarketingEnabled),
      );

      newTabUrl = portfolioUrl.href;
    }
    const params = {
      ...(newTabUrl && { newTabUrl }),
      ...(existingTabId && { existingTabId, newTabUrl: undefined }),
      timestamp: Date.now(),
    };
    navigation.navigate(Routes.BROWSER.HOME, {
      screen: Routes.BROWSER.VIEW,
      params,
    });
    trackEvent(
      createEventBuilder(MetaMetricsEvents.PORTFOLIO_LINK_CLICKED)
        .addProperties({
          portfolioUrl: AppConstants.PORTFOLIO.URL,
        })
        .build(),
    );
  }, [
    navigation,
    trackEvent,
    createEventBuilder,
    isEnabled,
    isMultichainBalancesCollectionForMarketingEnabled,
    browserTabs,
  ]);

  const renderAggregatedPercentage = () => {
    if (
      !selectedAccountMultichainBalance ||
      !selectedAccountMultichainBalance?.shouldShowAggregatedPercentage ||
      selectedAccountMultichainBalance?.totalFiatBalance === undefined
    ) {
      return null;
    }

    if (!isEvmSelected) {
      return <NonEvmAggregatedPercentage privacyMode={privacyMode} />;
    }

    return (
      <AggregatedPercentageCrossChains
        privacyMode={privacyMode}
        totalFiatCrossChains={selectedAccountMultichainBalance.totalFiatBalance}
        tokenFiatBalancesCrossChains={
          selectedAccountMultichainBalance.tokenFiatBalancesCrossChains
        }
      />
    );
  };

  const toggleIsBalanceAndAssetsHidden = useCallback(
    (value: boolean) => {
      PreferencesController.setPrivacyMode(value);
    },
    [PreferencesController],
  );

  return (
    <View style={styles.portfolioBalance}>
      <View>
        <View>
          {selectedAccountMultichainBalance?.displayBalance ? (
            <View style={styles.balanceContainer}>
              <SensitiveText
                isHidden={privacyMode}
                length={SensitiveTextLength.Long}
                testID={WalletViewSelectorsIDs.TOTAL_BALANCE_TEXT}
                variant={TextVariant.DisplayMD}
              >
                {selectedAccountMultichainBalance.displayBalance}
              </SensitiveText>
              <TouchableOpacity
                onPress={() => toggleIsBalanceAndAssetsHidden(!privacyMode)}
                testID="balance-container"
              >
                <Icon
                  style={styles.privacyIcon}
                  name={privacyMode ? IconName.EyeSlash : IconName.Eye}
                  size={IconSize.Md}
                  color={colors.text.muted}
                  testID={
                    privacyMode ? EYE_SLASH_ICON_TEST_ID : EYE_ICON_TEST_ID
                  }
                />
              </TouchableOpacity>
            </View>
          ) : (
            <View style={styles.loaderWrapper}>
              <Loader />
            </View>
          )}

          {renderAggregatedPercentage()}
        </View>
      </View>
      <View style={styles.portfolioButtonContainer}>
        <Button
          variant={ButtonVariants.Secondary}
          size={ButtonSize.Md}
          width={ButtonWidthTypes.Full}
          style={styles.buyButton}
          onPress={onOpenPortfolio}
          label={strings('asset_overview.portfolio_button')}
          testID={WalletViewSelectorsIDs.PORTFOLIO_BUTTON}
          endIconName={IconName.Export}
        />
      </View>
    </View>
  );
});<|MERGE_RESOLUTION|>--- conflicted
+++ resolved
@@ -49,10 +49,7 @@
 
   const { selectedAccountMultichainBalance } =
     useSelectedAccountMultichainBalances();
-<<<<<<< HEAD
-=======
     const isEvmSelected = useSelector(selectIsEvmNetworkSelected);
->>>>>>> 733bad1a
 
   const onOpenPortfolio = useCallback(() => {
     const existingPortfolioTab = browserTabs.find(({ url }: BrowserTab) =>
