--- conflicted
+++ resolved
@@ -208,19 +208,11 @@
     );
 
     const getPricePercentChange1d = () => {
-<<<<<<< HEAD
-      const tokenPercentageChange = asset.address
-        ? multiChainMarketData?.[chainId as Hex]?.[asset.address as Hex]
-            ?.pricePercentChange1d
-        : undefined;
-      const evmPricePercentChange1d = asset.isNative
-=======
       const tokenPercentageChange = asset?.address
         ? multiChainMarketData?.[chainId as Hex]?.[asset.address as Hex]
             ?.pricePercentChange1d
         : undefined;
       const evmPricePercentChange1d = asset?.isNative
->>>>>>> 733bad1a
         ? multiChainMarketData?.[chainId as Hex]?.[
             getNativeTokenAddress(chainId as Hex) as Hex
           ]?.pricePercentChange1d
