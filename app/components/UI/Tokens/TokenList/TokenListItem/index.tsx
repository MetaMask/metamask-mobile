import {
  ///: BEGIN:ONLY_INCLUDE_IF(keyring-snaps)
  CaipAssetId,
  ///: END:ONLY_INCLUDE_IF(keyring-snaps)
  Hex,
  isCaipChainId,
} from '@metamask/utils';
import { useNavigation } from '@react-navigation/native';
<<<<<<< HEAD
import React, { useCallback, useMemo } from 'react';
import { View } from 'react-native';
import { useSelector } from 'react-redux';
import I18n, { strings } from '../../../../../../locales/i18n';
import PercentageChange from '../../../../../component-library/components-temp/Price/PercentageChange';
import { AvatarSize } from '../../../../../component-library/components/Avatars/Avatar';
import AvatarToken from '../../../../../component-library/components/Avatars/Avatar/variants/AvatarToken';
import Badge, {
  BadgeVariant,
} from '../../../../../component-library/components/Badges/Badge';
import BadgeWrapper, {
  BadgePosition,
} from '../../../../../component-library/components/Badges/BadgeWrapper';
import Text, {
  TextVariant,
} from '../../../../../component-library/components/Texts/Text';
import { RootState } from '../../../../../reducers';
=======
import { useTheme } from '../../../../../util/theme';
import { TOKEN_BALANCE_LOADING, TOKEN_RATE_UNDEFINED } from '../../constants';
import { deriveBalanceFromAssetMarketDetails } from '../../util/deriveBalanceFromAssetMarketDetails';
import {
  selectPricePercentChange1d,
  selectSingleTokenPriceMarketData,
} from '../../../../../selectors/tokenRatesController';
import { selectSingleTokenBalance } from '../../../../../selectors/tokenBalancesController';
>>>>>>> 0102176e
import {
  ///: BEGIN:ONLY_INCLUDE_IF(keyring-snaps)
  selectSelectedInternalAccount,
  ///: END:ONLY_INCLUDE_IF(keyring-snaps)
  selectSelectedInternalAccountAddress,
} from '../../../../../selectors/accountsController';
import {
<<<<<<< HEAD
  selectCurrencyRates,
  selectCurrentCurrency,
=======
  selectCurrentCurrency,
  selectCurrencyRateForChainId,
>>>>>>> 0102176e
} from '../../../../../selectors/currencyRateController';
import { selectIsEvmNetworkSelected } from '../../../../../selectors/multichainNetworkController';
import { selectNetworkConfigurations } from '../../../../../selectors/networkController';
import { selectShowFiatInTestnets } from '../../../../../selectors/settings';
import { selectTokensBalances } from '../../../../../selectors/tokenBalancesController';
import { selectTokenMarketData } from '../../../../../selectors/tokenRatesController';
import { formatWithThreshold } from '../../../../../util/assets';
import {
  getDefaultNetworkByChainId,
  getTestNetImageByChainId,
  isTestNet,
} from '../../../../../util/networks';
import {
  CustomNetworkImgMapping,
  PopularList,
  UnpopularNetworkList,
  getNonEvmNetworkImageSourceByChainId,
} from '../../../../../util/networks/customNetworks';
import { useTheme } from '../../../../../util/theme';
import { TraceName, trace } from '../../../../../util/trace';
import { MetaMetricsEvents, useMetrics } from '../../../../hooks/useMetrics';
import AssetElement from '../../../AssetElement';
import NetworkAssetLogo from '../../../NetworkAssetLogo';
import { StakeButton } from '../../../Stake/components/StakeButton';
import { useStakingChainByChainId } from '../../../Stake/hooks/useStakingChain';
import { TOKEN_BALANCE_LOADING, TOKEN_RATE_UNDEFINED } from '../../constants';
import createStyles from '../../styles';
import { TokenI } from '../../types';
import { deriveBalanceFromAssetMarketDetails } from '../../util/deriveBalanceFromAssetMarketDetails';
import { ScamWarningIcon } from '../ScamWarningIcon';
import { CustomNetworkNativeImgMapping } from './CustomNetworkNativeImgMapping';
///: BEGIN:ONLY_INCLUDE_IF(keyring-snaps)
import { makeSelectNonEvmAssetById } from '../../../../../selectors/multichain/multichain';
///: END:ONLY_INCLUDE_IF(keyring-snaps)
<<<<<<< HEAD
import { FlashListAssetKey } from '..';
import { makeSelectAssetByAddressAndChainId } from '../../../../../selectors/multichain';
import useEarnTokens from '../../../Earn/hooks/useEarnTokens';
=======
import { useHasSupportedStablecoin } from '../../../Earn/hooks/useEarnTokens';
>>>>>>> 0102176e
import {
  selectPooledStakingEnabledFlag,
  selectStablecoinLendingEnabledFlag,
} from '../../../Earn/selectors/featureFlags';
import { useTokenPricePercentageChange } from '../../hooks/useTokenPricePercentageChange';
interface TokenListItemProps {
  assetKey: FlashListAssetKey;
  showRemoveMenu: (arg: TokenI) => void;
  setShowScamWarningModal: (arg: boolean) => void;
  privacyMode: boolean;
  showPercentageChange?: boolean;
}

export const TokenListItem = React.memo(
  ({
    assetKey,
    showRemoveMenu,
    setShowScamWarningModal,
    privacyMode,
    showPercentageChange = true,
  }: TokenListItemProps) => {
    const { trackEvent, createEventBuilder } = useMetrics();
    const navigation = useNavigation();
    const { colors } = useTheme();

    const isEvmNetworkSelected = useSelector(selectIsEvmNetworkSelected);
    const selectedInternalAccountAddress = useSelector(
      selectSelectedInternalAccountAddress,
    );

    const selectEvmAsset = useMemo(makeSelectAssetByAddressAndChainId, []);

    const evmAsset = useSelector((state: RootState) =>
      selectEvmAsset(state, {
        address: assetKey.address,
        chainId: assetKey.chainId ?? '',
        isStaked: assetKey.isStaked,
      }),
    );

    ///: BEGIN:ONLY_INCLUDE_IF(keyring-snaps)
    const selectedAccount = useSelector(selectSelectedInternalAccount);
    const selectNonEvmAsset = useMemo(makeSelectNonEvmAssetById, []);

    const nonEvmAsset = useSelector((state: RootState) =>
      selectNonEvmAsset(state, {
        accountId: selectedAccount?.id,
        assetId: assetKey.address as CaipAssetId,
      }),
    );
    ///: END:ONLY_INCLUDE_IF

    let asset = isEvmNetworkSelected ? evmAsset : nonEvmAsset;

    const chainId = asset?.chainId as Hex;

    const primaryCurrency = useSelector(
      (state: RootState) => state.settings.primaryCurrency,
    );
    const currentCurrency = useSelector(selectCurrentCurrency);
    const showFiatOnTestnets = useSelector(selectShowFiatInTestnets);

<<<<<<< HEAD
    // multi chain
    const multiChainTokenBalance = useSelector(selectTokensBalances);
    const multiChainMarketData = useSelector(selectTokenMarketData);
    const multiChainCurrencyRates = useSelector(selectCurrencyRates);

    const { getEarnToken } = useEarnTokens();
=======
    const isAssetSupportedStablecoin = useHasSupportedStablecoin(
      asset?.chainId as Hex,
      asset?.symbol,
      asset?.isStaked,
    );
>>>>>>> 0102176e

    // Earn feature flags
    const isPooledStakingEnabled = useSelector(selectPooledStakingEnabledFlag);
    const isStablecoinLendingEnabled = useSelector(
      selectStablecoinLendingEnabledFlag,
    );

    const styles = createStyles(colors);

    const pricePercentChange1d = useTokenPricePercentageChange(asset);

    // Market data selectors
    const exchangeRates = useSelector((state: RootState) =>
      selectSingleTokenPriceMarketData(state, chainId, asset?.address as Hex),
    );
    const evmPricePercentChange1d = useSelector((state: RootState) =>
      selectPricePercentChange1d(
        state,
        chainId,
        asset?.isNative
          ? getNativeTokenAddress(chainId as Hex)
          : (asset?.address as Hex),
      ),
    );

    // Token balance selectors
    const tokenBalances = useSelector((state: RootState) =>
      selectSingleTokenBalance(
        state,
        selectedInternalAccountAddress as Hex,
        chainId,
        asset?.address as Hex,
      ),
    );

    const conversionRate = useSelector((state: RootState) =>
      selectCurrencyRateForChainId(state, chainId as Hex),
    );

    const oneHundredths = 0.01;
    const oneHundredThousandths = 0.00001;

    const { balanceFiat, balanceValueFormatted } = useMemo(
      () =>
        isEvmNetworkSelected && asset
          ? deriveBalanceFromAssetMarketDetails(
              asset,
              exchangeRates || {},
              tokenBalances || {},
              conversionRate || 0,
              currentCurrency || '',
            )
          : {
              balanceFiat: asset?.balanceFiat
                ? formatWithThreshold(
                    parseFloat(asset.balanceFiat),
                    oneHundredths,
                    I18n.locale,
                    { style: 'currency', currency: currentCurrency },
                  )
                : TOKEN_BALANCE_LOADING,
              balanceValueFormatted: asset?.balance
                ? formatWithThreshold(
                    parseFloat(asset.balance),
                    oneHundredThousandths,
                    I18n.locale,
                    { minimumFractionDigits: 0, maximumFractionDigits: 5 },
                  )
                : TOKEN_BALANCE_LOADING,
            },
      [
        isEvmNetworkSelected,
        asset,
        exchangeRates,
        tokenBalances,
        conversionRate,
        currentCurrency,
      ],
    );

<<<<<<< HEAD
=======
    const getPricePercentChange1d = () => {
      if (isEvmNetworkSelected) {
        return evmPricePercentChange1d;
      }
      ///: BEGIN:ONLY_INCLUDE_IF(keyring-snaps)
      return allMultichainAssetsRates[asset?.address as CaipAssetType]
        ?.marketData?.pricePercentChange?.P1D;
      ///: END:ONLY_INCLUDE_IF(keyring-snaps)
    };

>>>>>>> 0102176e
    // render balances according to primary currency
    let mainBalance;
    let secondaryBalance;
    const shouldNotShowBalanceOnTestnets =
      isTestNet(chainId) && !showFiatOnTestnets;

    // Set main and secondary balances based on the primary currency and asset type.
    if (primaryCurrency === 'ETH') {
      // TECH_DEBT: this should not be primary currency for multichain, not ETH
      // Default to displaying the formatted balance value and its fiat equivalent.
      mainBalance = balanceValueFormatted?.toUpperCase();
      secondaryBalance = balanceFiat?.toUpperCase();
      // For ETH as a native currency, adjust display based on network safety.
      if (asset?.isETH) {
        // Main balance always shows the formatted balance value for ETH.
        mainBalance = balanceValueFormatted?.toUpperCase();
        // Display fiat value as secondary balance only for original native tokens on safe networks.
        secondaryBalance = shouldNotShowBalanceOnTestnets
          ? undefined
          : balanceFiat?.toUpperCase();
      }
    } else {
      secondaryBalance = balanceValueFormatted?.toUpperCase();
      if (shouldNotShowBalanceOnTestnets && !balanceFiat) {
        mainBalance = undefined;
      } else {
        mainBalance =
          balanceFiat ?? strings('wallet.unable_to_find_conversion_rate');
      }
    }

    if (evmAsset?.hasBalanceError) {
      mainBalance = evmAsset.symbol;
      secondaryBalance = strings('wallet.unable_to_load');
    }

    if (balanceFiat === TOKEN_RATE_UNDEFINED) {
      mainBalance = balanceValueFormatted;
      secondaryBalance = strings('wallet.unable_to_find_conversion_rate');
    }

    asset = asset && { ...asset, balanceFiat, isStaked: asset?.isStaked };

    const { isStakingSupportedChain } = useStakingChainByChainId(chainId);
    const earnToken = getEarnToken(asset as TokenI);

    const networkBadgeSource = useCallback(
      (currentChainId: Hex) => {
        if (isTestNet(currentChainId))
          return getTestNetImageByChainId(currentChainId);
        const defaultNetwork = getDefaultNetworkByChainId(currentChainId) as
          | {
              imageSource: string;
            }
          | undefined;

        if (defaultNetwork) {
          return defaultNetwork.imageSource;
        }

        const unpopularNetwork = UnpopularNetworkList.find(
          (networkConfig) => networkConfig.chainId === currentChainId,
        );

        const customNetworkImg = CustomNetworkImgMapping[currentChainId];

        const popularNetwork = PopularList.find(
          (networkConfig) => networkConfig.chainId === currentChainId,
        );

        const network = unpopularNetwork || popularNetwork;
        if (network) {
          return network.rpcPrefs.imageSource;
        }
        if (isCaipChainId(chainId)) {
          return getNonEvmNetworkImageSourceByChainId(chainId);
        }
        if (customNetworkImg) {
          return customNetworkImg;
        }
      },
      [chainId],
    );

    const onItemPress = (token: TokenI) => {
      trace({ name: TraceName.AssetDetails });
      trackEvent(
        createEventBuilder(MetaMetricsEvents.TOKEN_DETAILS_OPENED)
          .addProperties({
            source: 'mobile-token-list',
            chain_id: token.chainId,
            token_symbol: token.symbol,
          })
          .build(),
      );

      // if the asset is staked, navigate to the native asset details
      if (asset?.isStaked) {
        return navigation.navigate('Asset', {
          ...token.nativeAsset,
        });
      }
      navigation.navigate('Asset', {
        ...token,
      });
    };

    const renderNetworkAvatar = useCallback(() => {
      if (!asset) {
        return null;
      }
      if (asset.isNative) {
        const isCustomNetwork = CustomNetworkNativeImgMapping[chainId];

        if (isCustomNetwork) {
          return (
            <AvatarToken
              name={asset.symbol}
              imageSource={CustomNetworkNativeImgMapping[chainId]}
              size={AvatarSize.Md}
            />
          );
        }

        return (
          <NetworkAssetLogo
            chainId={chainId as Hex}
            style={styles.ethLogo}
            ticker={asset.ticker || ''}
            big={false}
            biggest={false}
            testID={asset.name}
          />
        );
      }

      return (
        <AvatarToken
          name={asset.symbol}
          imageSource={{ uri: asset.image }}
          size={AvatarSize.Md}
        />
      );
    }, [asset, styles.ethLogo, chainId]);

    const renderEarnCta = useCallback(() => {
      if (!asset) {
        return null;
      }
      const isCurrentAssetEth = evmAsset?.isETH && !evmAsset?.isStaked;
      const shouldShowPooledStakingCta =
        isCurrentAssetEth && isStakingSupportedChain && isPooledStakingEnabled;

      const shouldShowStablecoinLendingCta =
        earnToken && isStablecoinLendingEnabled;

      if (shouldShowPooledStakingCta || shouldShowStablecoinLendingCta) {
        // TODO: Rename to EarnCta
        return <StakeButton asset={asset} />;
      }
    }, [
      asset,
<<<<<<< HEAD
      earnToken,
=======
      isAssetSupportedStablecoin,
>>>>>>> 0102176e
      evmAsset?.isETH,
      evmAsset?.isStaked,
      isPooledStakingEnabled,
      isStablecoinLendingEnabled,
      isStakingSupportedChain,
    ]);

    if (!asset || !chainId) {
      return null;
    }

    return (
      <AssetElement
        onPress={onItemPress}
        onLongPress={asset.isETH || asset.isNative ? null : showRemoveMenu}
        asset={asset}
        balance={mainBalance}
        secondaryBalance={secondaryBalance}
        privacyMode={privacyMode}
      >
        <BadgeWrapper
          style={styles.badge}
          badgePosition={BadgePosition.TopRight}
          badgeElement={
            <Badge
              variant={BadgeVariant.Network}
              imageSource={networkBadgeSource(chainId as Hex)}
            />
          }
        >
          {renderNetworkAvatar()}
        </BadgeWrapper>
        <View style={styles.balances}>
          {/*
           * The name of the token must callback to the symbol
           * The reason for this is that the wallet_watchAsset doesn't return the name
           * more info: https://docs.metamask.io/guide/rpc-api.html#wallet-watchasset
           */}
          <View style={styles.assetName}>
            <Text variant={TextVariant.BodyMD} numberOfLines={1}>
              {asset.name || asset.symbol}
            </Text>
            {/** Add button link to Portfolio Stake if token is supported ETH chain and not a staked asset */}
          </View>
          <View style={styles.percentageChange}>
            {!isTestNet(chainId) && showPercentageChange ? (
              <PercentageChange value={pricePercentChange1d ?? 0} />
            ) : null}
            {renderEarnCta()}
          </View>
        </View>
        <ScamWarningIcon
          asset={asset}
          setShowScamWarningModal={setShowScamWarningModal}
        />
      </AssetElement>
    );
  },
);

TokenListItem.displayName = 'TokenListItem';<|MERGE_RESOLUTION|>--- conflicted
+++ resolved
@@ -6,7 +6,6 @@
   isCaipChainId,
 } from '@metamask/utils';
 import { useNavigation } from '@react-navigation/native';
-<<<<<<< HEAD
 import React, { useCallback, useMemo } from 'react';
 import { View } from 'react-native';
 import { useSelector } from 'react-redux';
@@ -24,16 +23,6 @@
   TextVariant,
 } from '../../../../../component-library/components/Texts/Text';
 import { RootState } from '../../../../../reducers';
-=======
-import { useTheme } from '../../../../../util/theme';
-import { TOKEN_BALANCE_LOADING, TOKEN_RATE_UNDEFINED } from '../../constants';
-import { deriveBalanceFromAssetMarketDetails } from '../../util/deriveBalanceFromAssetMarketDetails';
-import {
-  selectPricePercentChange1d,
-  selectSingleTokenPriceMarketData,
-} from '../../../../../selectors/tokenRatesController';
-import { selectSingleTokenBalance } from '../../../../../selectors/tokenBalancesController';
->>>>>>> 0102176e
 import {
   ///: BEGIN:ONLY_INCLUDE_IF(keyring-snaps)
   selectSelectedInternalAccount,
@@ -41,19 +30,13 @@
   selectSelectedInternalAccountAddress,
 } from '../../../../../selectors/accountsController';
 import {
-<<<<<<< HEAD
-  selectCurrencyRates,
+  selectCurrencyRateForChainId,
   selectCurrentCurrency,
-=======
-  selectCurrentCurrency,
-  selectCurrencyRateForChainId,
->>>>>>> 0102176e
 } from '../../../../../selectors/currencyRateController';
 import { selectIsEvmNetworkSelected } from '../../../../../selectors/multichainNetworkController';
-import { selectNetworkConfigurations } from '../../../../../selectors/networkController';
 import { selectShowFiatInTestnets } from '../../../../../selectors/settings';
-import { selectTokensBalances } from '../../../../../selectors/tokenBalancesController';
-import { selectTokenMarketData } from '../../../../../selectors/tokenRatesController';
+import { selectSingleTokenBalance } from '../../../../../selectors/tokenBalancesController';
+import { selectSingleTokenPriceMarketData } from '../../../../../selectors/tokenRatesController';
 import { formatWithThreshold } from '../../../../../util/assets';
 import {
   getDefaultNetworkByChainId,
@@ -82,18 +65,15 @@
 ///: BEGIN:ONLY_INCLUDE_IF(keyring-snaps)
 import { makeSelectNonEvmAssetById } from '../../../../../selectors/multichain/multichain';
 ///: END:ONLY_INCLUDE_IF(keyring-snaps)
-<<<<<<< HEAD
 import { FlashListAssetKey } from '..';
 import { makeSelectAssetByAddressAndChainId } from '../../../../../selectors/multichain';
 import useEarnTokens from '../../../Earn/hooks/useEarnTokens';
-=======
-import { useHasSupportedStablecoin } from '../../../Earn/hooks/useEarnTokens';
->>>>>>> 0102176e
 import {
   selectPooledStakingEnabledFlag,
   selectStablecoinLendingEnabledFlag,
 } from '../../../Earn/selectors/featureFlags';
 import { useTokenPricePercentageChange } from '../../hooks/useTokenPricePercentageChange';
+
 interface TokenListItemProps {
   assetKey: FlashListAssetKey;
   showRemoveMenu: (arg: TokenI) => void;
@@ -151,20 +131,7 @@
     const currentCurrency = useSelector(selectCurrentCurrency);
     const showFiatOnTestnets = useSelector(selectShowFiatInTestnets);
 
-<<<<<<< HEAD
-    // multi chain
-    const multiChainTokenBalance = useSelector(selectTokensBalances);
-    const multiChainMarketData = useSelector(selectTokenMarketData);
-    const multiChainCurrencyRates = useSelector(selectCurrencyRates);
-
     const { getEarnToken } = useEarnTokens();
-=======
-    const isAssetSupportedStablecoin = useHasSupportedStablecoin(
-      asset?.chainId as Hex,
-      asset?.symbol,
-      asset?.isStaked,
-    );
->>>>>>> 0102176e
 
     // Earn feature flags
     const isPooledStakingEnabled = useSelector(selectPooledStakingEnabledFlag);
@@ -179,15 +146,6 @@
     // Market data selectors
     const exchangeRates = useSelector((state: RootState) =>
       selectSingleTokenPriceMarketData(state, chainId, asset?.address as Hex),
-    );
-    const evmPricePercentChange1d = useSelector((state: RootState) =>
-      selectPricePercentChange1d(
-        state,
-        chainId,
-        asset?.isNative
-          ? getNativeTokenAddress(chainId as Hex)
-          : (asset?.address as Hex),
-      ),
     );
 
     // Token balance selectors
@@ -245,19 +203,6 @@
       ],
     );
 
-<<<<<<< HEAD
-=======
-    const getPricePercentChange1d = () => {
-      if (isEvmNetworkSelected) {
-        return evmPricePercentChange1d;
-      }
-      ///: BEGIN:ONLY_INCLUDE_IF(keyring-snaps)
-      return allMultichainAssetsRates[asset?.address as CaipAssetType]
-        ?.marketData?.pricePercentChange?.P1D;
-      ///: END:ONLY_INCLUDE_IF(keyring-snaps)
-    };
-
->>>>>>> 0102176e
     // render balances according to primary currency
     let mainBalance;
     let secondaryBalance;
@@ -420,11 +365,7 @@
       }
     }, [
       asset,
-<<<<<<< HEAD
       earnToken,
-=======
-      isAssetSupportedStablecoin,
->>>>>>> 0102176e
       evmAsset?.isETH,
       evmAsset?.isStaked,
       isPooledStakingEnabled,
