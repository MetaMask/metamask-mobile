--- conflicted
+++ resolved
@@ -3,16 +3,11 @@
 import {
   ///: BEGIN:ONLY_INCLUDE_IF(keyring-snaps)
   CaipAssetType,
-<<<<<<< HEAD
-  ///: END:ONLY_INCLUDE_IF(keyring-snaps)
-  Hex, isCaipChainId } from '@metamask/utils';
-=======
   CaipAssetId,
   ///: END:ONLY_INCLUDE_IF(keyring-snaps)
   Hex,
   isCaipChainId,
 } from '@metamask/utils';
->>>>>>> aab0556e
 import { useSelector } from 'react-redux';
 import { useNavigation } from '@react-navigation/native';
 import { useTheme } from '../../../../../util/theme';
@@ -71,14 +66,10 @@
 import { CustomNetworkNativeImgMapping } from './CustomNetworkNativeImgMapping';
 import { TraceName, trace } from '../../../../../util/trace';
 ///: BEGIN:ONLY_INCLUDE_IF(keyring-snaps)
-<<<<<<< HEAD
-import { selectMultichainAssetsRates } from '../../../../../selectors/multichain/multichain';
-=======
 import {
   makeSelectNonEvmAssetById,
   selectMultichainAssetsRates,
 } from '../../../../../selectors/multichain/multichain';
->>>>>>> aab0556e
 ///: END:ONLY_INCLUDE_IF(keyring-snaps)
 import useEarnTokens from '../../../Earn/hooks/useEarnTokens';
 import {
@@ -161,12 +152,6 @@
     ///: BEGIN:ONLY_INCLUDE_IF(keyring-snaps)
     const allMultichainAssetsRates = useSelector(selectMultichainAssetsRates);
     ///: END:ONLY_INCLUDE_IF(keyring-snaps)
-<<<<<<< HEAD
-    const itemAddress = isEvmNetworkSelected
-      ? safeToChecksumAddress(asset.address)
-      : asset.address;
-=======
->>>>>>> aab0556e
 
     // Choose values based on multichain or legacy
     const exchangeRates = multiChainMarketData?.[chainId as Hex];
@@ -223,23 +208,6 @@
     );
 
     const getPricePercentChange1d = () => {
-<<<<<<< HEAD
-      const tokenPercentageChange = asset.address
-      ? multiChainMarketData?.[chainId as Hex]?.[asset.address as Hex]
-          ?.pricePercentChange1d
-      : undefined;
-      const evmPricePercentChange1d = asset.isNative
-      ? multiChainMarketData?.[chainId as Hex]?.[
-          getNativeTokenAddress(chainId as Hex) as Hex
-        ]?.pricePercentChange1d
-      : tokenPercentageChange;
-      if(isEvmNetworkSelected){
-        return evmPricePercentChange1d;
-      }
-      ///: BEGIN:ONLY_INCLUDE_IF(keyring-snaps)
-      return allMultichainAssetsRates[asset?.address as CaipAssetType]?.marketData
-          ?.pricePercentChange?.P1D;
-=======
       const tokenPercentageChange = asset?.address
         ? multiChainMarketData?.[chainId as Hex]?.[asset.address as Hex]
             ?.pricePercentChange1d
@@ -255,7 +223,6 @@
       ///: BEGIN:ONLY_INCLUDE_IF(keyring-snaps)
       return allMultichainAssetsRates[asset?.address as CaipAssetType]
         ?.marketData?.pricePercentChange?.P1D;
->>>>>>> aab0556e
       ///: END:ONLY_INCLUDE_IF(keyring-snaps)
     };
 
@@ -401,19 +368,7 @@
           size={AvatarSize.Md}
         />
       );
-<<<<<<< HEAD
-    }, [
-      asset.isNative,
-      asset.symbol,
-      asset.image,
-      asset.ticker,
-      asset.name,
-      chainId,
-      styles.ethLogo,
-    ]);
-=======
     }, [asset, styles.ethLogo, chainId]);
->>>>>>> aab0556e
 
     const renderEarnCta = useCallback(() => {
       if (!asset) {
