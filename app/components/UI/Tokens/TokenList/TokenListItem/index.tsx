--- conflicted
+++ resolved
@@ -388,11 +388,7 @@
       >
         <BadgeWrapper
           style={styles.badge}
-<<<<<<< HEAD
-          badgePosition={BadgePosition.TopRight}
-=======
           badgePosition={BadgePosition.BottomRight}
->>>>>>> 05d3e30f
           badgeElement={
             <Badge
               variant={BadgeVariant.Network}
