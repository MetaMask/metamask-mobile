import React, { useCallback, useMemo } from 'react';
import { View } from 'react-native';
import {
  ///: BEGIN:ONLY_INCLUDE_IF(keyring-snaps)
  CaipAssetType,
  ///: END:ONLY_INCLUDE_IF(keyring-snaps)
  Hex,
  isCaipChainId,
} from '@metamask/utils';
import { useSelector } from 'react-redux';
import { useNavigation } from '@react-navigation/native';
import { useTheme } from '../../../../../util/theme';
import { TOKEN_BALANCE_LOADING, TOKEN_RATE_UNDEFINED } from '../../constants';
import { deriveBalanceFromAssetMarketDetails } from '../../util/deriveBalanceFromAssetMarketDetails';
import { selectNetworkConfigurations } from '../../../../../selectors/networkController';
import { selectTokenMarketData } from '../../../../../selectors/tokenRatesController';
import { selectTokensBalances } from '../../../../../selectors/tokenBalancesController';
import {
  ///: BEGIN:ONLY_INCLUDE_IF(keyring-snaps)
  selectSelectedInternalAccount,
  ///: END:ONLY_INCLUDE_IF(keyring-snaps)
  selectSelectedInternalAccountAddress,
} from '../../../../../selectors/accountsController';
import {
  selectCurrentCurrency,
  selectCurrencyRates,
} from '../../../../../selectors/currencyRateController';
import { RootState } from '../../../../../reducers';
import { safeToChecksumAddress } from '../../../../../util/address';
import {
  getTestNetImageByChainId,
  isTestNet,
  getDefaultNetworkByChainId,
} from '../../../../../util/networks';
import createStyles from '../../styles';
import BadgeWrapper, {
  BadgePosition,
} from '../../../../../component-library/components/Badges/BadgeWrapper';
import Badge, {
  BadgeVariant,
} from '../../../../../component-library/components/Badges/Badge';
import AvatarToken from '../../../../../component-library/components/Avatars/Avatar/variants/AvatarToken';
import { AvatarSize } from '../../../../../component-library/components/Avatars/Avatar';
import Text, {
  TextVariant,
} from '../../../../../component-library/components/Texts/Text';
import PercentageChange from '../../../../../component-library/components-temp/Price/PercentageChange';
import AssetElement from '../../../AssetElement';
import NetworkAssetLogo from '../../../NetworkAssetLogo';
import { TokenI } from '../../types';
import I18n, { strings } from '../../../../../../locales/i18n';
import { ScamWarningIcon } from '../ScamWarningIcon';
import { StakeButton } from '../../../Stake/components/StakeButton';
import { useStakingChainByChainId } from '../../../Stake/hooks/useStakingChain';
import {
  PopularList,
  UnpopularNetworkList,
  CustomNetworkImgMapping,
  getNonEvmNetworkImageSourceByChainId,
} from '../../../../../util/networks/customNetworks';
import { selectShowFiatInTestnets } from '../../../../../selectors/settings';
import { selectIsEvmNetworkSelected } from '../../../../../selectors/multichainNetworkController';
import { MetaMetricsEvents, useMetrics } from '../../../../hooks/useMetrics';
import { getNativeTokenAddress } from '@metamask/assets-controllers';
import { formatWithThreshold } from '../../../../../util/assets';
import { CustomNetworkNativeImgMapping } from './CustomNetworkNativeImgMapping';
import { TraceName, trace } from '../../../../../util/trace';
///: BEGIN:ONLY_INCLUDE_IF(keyring-snaps)
import {
  selectMultichainAssetsRates,
  selectNonEvmAssetById,
} from '../../../../../selectors/multichain/multichain';
///: END:ONLY_INCLUDE_IF(keyring-snaps)
import useEarnTokens from '../../../Earn/hooks/useEarnTokens';
import {
  selectPooledStakingEnabledFlag,
  selectStablecoinLendingEnabledFlag,
} from '../../../Earn/selectors/featureFlags';
import { makeSelectAssetByAddressAndChainId } from '../../../../../selectors/multichain';

interface TokenListItemProps {
  assetKey: { address: string; chainId: string | undefined };
  showRemoveMenu: (arg: TokenI) => void;
  setShowScamWarningModal: (arg: boolean) => void;
  privacyMode: boolean;
  showPercentageChange?: boolean;
}

export const TokenListItem = React.memo(
  ({
    assetKey,
    showRemoveMenu,
    setShowScamWarningModal,
    privacyMode,
    showPercentageChange = true,
  }: TokenListItemProps) => {
    const { trackEvent, createEventBuilder } = useMetrics();
    const navigation = useNavigation();
    const { colors } = useTheme();

    const isEvmNetworkSelected = useSelector(selectIsEvmNetworkSelected);
    const selectedInternalAccountAddress = useSelector(
      selectSelectedInternalAccountAddress,
    );

    const selectEvmAsset = useMemo(makeSelectAssetByAddressAndChainId, []);

    const evmAsset = useSelector((state: RootState) =>
      selectEvmAsset(state, {
        address: assetKey.address,
        chainId: assetKey.chainId ?? '',
      }),
    );

    ///: BEGIN:ONLY_INCLUDE_IF(keyring-snaps)
    const selectedAccount = useSelector(selectSelectedInternalAccount);
    const nonEvmAsset = useSelector((state: RootState) =>
      selectNonEvmAssetById(state, {
        accountId: selectedAccount?.id,
        assetId: assetKey.address,
      }),
    );
    ///: END:ONLY_INCLUDE_IF

    let asset = isEvmNetworkSelected ? evmAsset : nonEvmAsset;

    const chainId = asset?.chainId as Hex;
    const primaryCurrency = useSelector(
      (state: RootState) => state.settings.primaryCurrency,
    );
    const currentCurrency = useSelector(selectCurrentCurrency);
    const networkConfigurations = useSelector(selectNetworkConfigurations);
    const showFiatOnTestnets = useSelector(selectShowFiatInTestnets);

    // // multi chain
    const multiChainTokenBalance = useSelector(selectTokensBalances);
    const multiChainMarketData = useSelector(selectTokenMarketData);
    const multiChainCurrencyRates = useSelector(selectCurrencyRates);

    const earnTokens = useEarnTokens();

    // Earn feature flags
    const isPooledStakingEnabled = useSelector(selectPooledStakingEnabledFlag);
    const isStablecoinLendingEnabled = useSelector(
      selectStablecoinLendingEnabledFlag,
    );

    const styles = createStyles(colors);
    ///: BEGIN:ONLY_INCLUDE_IF(keyring-snaps)
    const allMultichainAssetsRates = useSelector(selectMultichainAssetsRates);
    ///: END:ONLY_INCLUDE_IF(keyring-snaps)
    const itemAddress = isEvmNetworkSelected
      ? asset && safeToChecksumAddress(asset.address)
      : asset && asset.address;

    // Choose values based on multichain or legacy
    const exchangeRates = multiChainMarketData?.[chainId as Hex];
    const tokenBalances =
      multiChainTokenBalance?.[selectedInternalAccountAddress as Hex]?.[
        chainId as Hex
      ];

    const nativeCurrency =
      networkConfigurations?.[chainId as Hex]?.nativeCurrency;

    const conversionRate =
      multiChainCurrencyRates?.[nativeCurrency]?.conversionRate || 0;

    const oneHundredths = 0.01;
    const oneHundredThousandths = 0.00001;

    const { balanceFiat, balanceValueFormatted } = useMemo(
      () =>
        isEvmNetworkSelected && asset
          ? deriveBalanceFromAssetMarketDetails(
              asset,
              exchangeRates || {},
              tokenBalances || {},
              conversionRate || 0,
              currentCurrency || '',
            )
          : {
              balanceFiat: asset?.balanceFiat
                ? formatWithThreshold(
                    parseFloat(asset.balanceFiat),
                    oneHundredths,
                    I18n.locale,
                    { style: 'currency', currency: currentCurrency },
                  )
                : TOKEN_BALANCE_LOADING,
              balanceValueFormatted: asset?.balance
                ? formatWithThreshold(
                    parseFloat(asset.balance),
                    oneHundredThousandths,
                    I18n.locale,
                    { minimumFractionDigits: 0, maximumFractionDigits: 5 },
                  )
                : TOKEN_BALANCE_LOADING,
            },
      [
        isEvmNetworkSelected,
        asset,
        exchangeRates,
        tokenBalances,
        conversionRate,
        currentCurrency,
      ],
    );

    const getPricePercentChange1d = () => {
      const tokenPercentageChange = asset?.address
        ? multiChainMarketData?.[chainId as Hex]?.[asset.address as Hex]
            ?.pricePercentChange1d
        : undefined;
      const evmPricePercentChange1d = asset?.isNative
        ? multiChainMarketData?.[chainId as Hex]?.[
            getNativeTokenAddress(chainId as Hex) as Hex
          ]?.pricePercentChange1d
        : tokenPercentageChange;
      if (isEvmNetworkSelected) {
        return evmPricePercentChange1d;
      }
      ///: BEGIN:ONLY_INCLUDE_IF(keyring-snaps)
      return allMultichainAssetsRates[asset?.address as CaipAssetType]
        ?.marketData?.pricePercentChange?.P1D;
      ///: END:ONLY_INCLUDE_IF(keyring-snaps)
    };

    // render balances according to primary currency
    let mainBalance;
    let secondaryBalance;
    const shouldNotShowBalanceOnTestnets =
      isTestNet(chainId) && !showFiatOnTestnets;

    // Set main and secondary balances based on the primary currency and asset type.
    if (primaryCurrency === 'ETH') {
      // TECH_DEBT: this should not be primary currency for multichain, not ETH
      // Default to displaying the formatted balance value and its fiat equivalent.
      mainBalance = balanceValueFormatted?.toUpperCase();
      secondaryBalance = balanceFiat?.toUpperCase();
      // For ETH as a native currency, adjust display based on network safety.
      if (asset && asset.isETH) {
        // Main balance always shows the formatted balance value for ETH.
        mainBalance = balanceValueFormatted?.toUpperCase();
        // Display fiat value as secondary balance only for original native tokens on safe networks.
        secondaryBalance = shouldNotShowBalanceOnTestnets
          ? undefined
          : balanceFiat?.toUpperCase();
      }
    } else {
      secondaryBalance = balanceValueFormatted?.toUpperCase();
      if (shouldNotShowBalanceOnTestnets && !balanceFiat) {
        mainBalance = undefined;
      } else {
        mainBalance =
          balanceFiat ?? strings('wallet.unable_to_find_conversion_rate');
      }
    }

    if (evmAsset?.hasBalanceError) {
      mainBalance = evmAsset.symbol;
      secondaryBalance = strings('wallet.unable_to_load');
    }

    if (balanceFiat === TOKEN_RATE_UNDEFINED) {
      mainBalance = balanceValueFormatted;
      secondaryBalance = strings('wallet.unable_to_find_conversion_rate');
    }

    // @ts-ignore
    asset = { ...asset, balanceFiat, isStaked: false };

    const { isStakingSupportedChain } = useStakingChainByChainId(chainId);

    const networkBadgeSource = useCallback(
      (currentChainId: Hex) => {
        if (isTestNet(currentChainId))
          return getTestNetImageByChainId(currentChainId);
        const defaultNetwork = getDefaultNetworkByChainId(currentChainId) as
          | {
              imageSource: string;
            }
          | undefined;

        if (defaultNetwork) {
          return defaultNetwork.imageSource;
        }

        const unpopularNetwork = UnpopularNetworkList.find(
          (networkConfig) => networkConfig.chainId === currentChainId,
        );

        const customNetworkImg = CustomNetworkImgMapping[currentChainId];

        const popularNetwork = PopularList.find(
          (networkConfig) => networkConfig.chainId === currentChainId,
        );

        const network = unpopularNetwork || popularNetwork;
        if (network) {
          return network.rpcPrefs.imageSource;
        }
        if (isCaipChainId(chainId)) {
          return getNonEvmNetworkImageSourceByChainId(chainId);
        }
        if (customNetworkImg) {
          return customNetworkImg;
        }
      },
      [chainId],
    );

    const onItemPress = (token: TokenI) => {
      trace({ name: TraceName.AssetDetails });
      trackEvent(
        createEventBuilder(MetaMetricsEvents.TOKEN_DETAILS_OPENED)
          .addProperties({
            source: 'mobile-token-list',
            chain_id: token.chainId,
            token_symbol: token.symbol,
          })
          .build(),
      );

      // if the asset is staked, navigate to the native asset details
      // @ts-ignore
      if (asset.isStaked) {
        return navigation.navigate('Asset', {
          ...token.nativeAsset,
        });
      }
      navigation.navigate('Asset', {
        ...token,
      });
    };

    const renderNetworkAvatar = useCallback(() => {
      if (!asset) {
        return null;
      }
      if (asset.isNative) {
        const isCustomNetwork = CustomNetworkNativeImgMapping[chainId];

        if (isCustomNetwork) {
          return (
            <AvatarToken
              name={asset.symbol}
              imageSource={CustomNetworkNativeImgMapping[chainId]}
              size={AvatarSize.Md}
            />
          );
        }

        return (
          <NetworkAssetLogo
            chainId={chainId as Hex}
            style={styles.ethLogo}
            ticker={asset.ticker || ''}
            big={false}
            biggest={false}
            testID={asset.name}
          />
        );
      }

      return (
        <AvatarToken
          name={asset.symbol}
          imageSource={{ uri: asset.image }}
          size={AvatarSize.Md}
        />
      );
<<<<<<< HEAD
    }, [asset, styles.ethLogo, chainId]);
=======
    }, [
      asset.isNative,
      asset.symbol,
      asset.image,
      asset.ticker,
      asset.name,
      chainId,
      styles.ethLogo,
    ]);
>>>>>>> 4e133c6a

    const renderEarnCta = useCallback(() => {
      if (!asset) {
        return null;
      }
      const isCurrentAssetEth = evmAsset?.isETH && !evmAsset?.isStaked;
      const shouldShowPooledStakingCta =
        isCurrentAssetEth && isStakingSupportedChain && isPooledStakingEnabled;

      const isAssetSupportedStablecoin = earnTokens.find(
        (token) =>
          token.symbol === asset.symbol &&
          asset.chainId === token?.chainId &&
          // @ts-ignore
          !asset?.isStaked,
      );
      const shouldShowStablecoinLendingCta =
        isAssetSupportedStablecoin && isStablecoinLendingEnabled;

      if (shouldShowPooledStakingCta || shouldShowStablecoinLendingCta) {
        // TODO: Rename to EarnCta
        return <StakeButton asset={asset} />;
      }
    }, [
      asset,
      earnTokens,
      isPooledStakingEnabled,
      isStablecoinLendingEnabled,
      isStakingSupportedChain,
    ]);

    if (!asset || !chainId) {
      return null;
    }

    return (
      <AssetElement
        // assign staked asset a unique key
        // @ts-ignore
        key={asset.isStaked ? '0x_staked' : itemAddress || '0x'}
        onPress={onItemPress}
        onLongPress={asset.isETH || asset.isNative ? null : showRemoveMenu}
        asset={asset}
        balance={mainBalance}
        secondaryBalance={secondaryBalance}
        privacyMode={privacyMode}
      >
        <BadgeWrapper
          badgePosition={BadgePosition.BottomRight}
          badgeElement={
            <Badge
              variant={BadgeVariant.Network}
              imageSource={networkBadgeSource(chainId as Hex)}
            />
          }
        >
          {renderNetworkAvatar()}
        </BadgeWrapper>
        <View style={styles.balances}>
          {/*
           * The name of the token must callback to the symbol
           * The reason for this is that the wallet_watchAsset doesn't return the name
           * more info: https://docs.metamask.io/guide/rpc-api.html#wallet-watchasset
           */}
          <View style={styles.assetName}>
            <Text variant={TextVariant.BodyLGMedium}>
              {asset.name || asset.symbol}
            </Text>
            {/** Add button link to Portfolio Stake if token is supported ETH chain and not a staked asset */}
            {renderEarnCta()}
          </View>
          {!isTestNet(chainId) && showPercentageChange ? (
            <PercentageChange value={getPricePercentChange1d()} />
          ) : null}
        </View>
        <ScamWarningIcon
          asset={asset}
          setShowScamWarningModal={setShowScamWarningModal}
        />
      </AssetElement>
    );
  },
);<|MERGE_RESOLUTION|>--- conflicted
+++ resolved
@@ -370,19 +370,7 @@
           size={AvatarSize.Md}
         />
       );
-<<<<<<< HEAD
     }, [asset, styles.ethLogo, chainId]);
-=======
-    }, [
-      asset.isNative,
-      asset.symbol,
-      asset.image,
-      asset.ticker,
-      asset.name,
-      chainId,
-      styles.ethLogo,
-    ]);
->>>>>>> 4e133c6a
 
     const renderEarnCta = useCallback(() => {
       if (!asset) {
