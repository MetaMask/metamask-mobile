import React, { useCallback, useMemo } from 'react';
import { View } from 'react-native';
<<<<<<< HEAD
import {
  ///: BEGIN:ONLY_INCLUDE_IF(keyring-snaps)
  CaipAssetType,
  ///: END:ONLY_INCLUDE_IF(keyring-snaps)
  Hex,
  isCaipChainId,
} from '@metamask/utils';
=======
import { Hex, isCaipChainId } from '@metamask/utils';
>>>>>>> 675f3149
import { useSelector } from 'react-redux';
import { useNavigation } from '@react-navigation/native';
import { useTheme } from '../../../../../util/theme';
import { TOKEN_BALANCE_LOADING, TOKEN_RATE_UNDEFINED } from '../../constants';
import { deriveBalanceFromAssetMarketDetails } from '../../util/deriveBalanceFromAssetMarketDetails';
import { selectNetworkConfigurations } from '../../../../../selectors/networkController';
import { selectTokenMarketData } from '../../../../../selectors/tokenRatesController';
import { selectTokensBalances } from '../../../../../selectors/tokenBalancesController';
import {
  ///: BEGIN:ONLY_INCLUDE_IF(keyring-snaps)
  selectSelectedInternalAccount,
  ///: END:ONLY_INCLUDE_IF(keyring-snaps)
  selectSelectedInternalAccountAddress,
} from '../../../../../selectors/accountsController';
import {
  selectCurrentCurrency,
  selectCurrencyRates,
} from '../../../../../selectors/currencyRateController';
import { RootState } from '../../../../../reducers';
import { safeToChecksumAddress } from '../../../../../util/address';
import {
  getTestNetImageByChainId,
  isTestNet,
  getDefaultNetworkByChainId,
} from '../../../../../util/networks';
import createStyles from '../../styles';
import BadgeWrapper, {
  BadgePosition,
} from '../../../../../component-library/components/Badges/BadgeWrapper';
import Badge, {
  BadgeVariant,
} from '../../../../../component-library/components/Badges/Badge';
import AvatarToken from '../../../../../component-library/components/Avatars/Avatar/variants/AvatarToken';
import { AvatarSize } from '../../../../../component-library/components/Avatars/Avatar';
import Text, {
  TextVariant,
} from '../../../../../component-library/components/Texts/Text';
import PercentageChange from '../../../../../component-library/components-temp/Price/PercentageChange';
import AssetElement from '../../../AssetElement';
import NetworkAssetLogo from '../../../NetworkAssetLogo';
import { TokenI } from '../../types';
import I18n, { strings } from '../../../../../../locales/i18n';
import { ScamWarningIcon } from '../ScamWarningIcon';
import { StakeButton } from '../../../Stake/components/StakeButton';
import { useStakingChainByChainId } from '../../../Stake/hooks/useStakingChain';
import {
  PopularList,
  UnpopularNetworkList,
  CustomNetworkImgMapping,
  getNonEvmNetworkImageSourceByChainId,
} from '../../../../../util/networks/customNetworks';
import { selectShowFiatInTestnets } from '../../../../../selectors/settings';
import { selectIsEvmNetworkSelected } from '../../../../../selectors/multichainNetworkController';
import { MetaMetricsEvents, useMetrics } from '../../../../hooks/useMetrics';
import { getNativeTokenAddress } from '@metamask/assets-controllers';
import { formatWithThreshold } from '../../../../../util/assets';
import { CustomNetworkNativeImgMapping } from './CustomNetworkNativeImgMapping';
<<<<<<< HEAD
import { TraceName, trace } from '../../../../../util/trace';
///: BEGIN:ONLY_INCLUDE_IF(keyring-snaps)
import {
  selectMultichainAssetsRates,
  selectNonEvmAssetById,
} from '../../../../../selectors/multichain/multichain';
///: END:ONLY_INCLUDE_IF(keyring-snaps)
import { makeSelectAssetByAddressAndChainId } from '../../../../../selectors/multichain';
=======
>>>>>>> 675f3149

interface TokenListItemProps {
  assetKey: { address: string; chainId: string | undefined };
  showRemoveMenu: (arg: TokenI) => void;
  setShowScamWarningModal: (arg: boolean) => void;
  privacyMode: boolean;
  showPercentageChange?: boolean;
}

export const TokenListItem = React.memo(
  ({
    assetKey,
    showRemoveMenu,
    setShowScamWarningModal,
    privacyMode,
    showPercentageChange = true,
  }: TokenListItemProps) => {
    const { trackEvent, createEventBuilder } = useMetrics();
    const navigation = useNavigation();
    const { colors } = useTheme();

    const isEvmNetworkSelected = useSelector(selectIsEvmNetworkSelected);
    const selectedInternalAccountAddress = useSelector(
      selectSelectedInternalAccountAddress,
    );

    const selectEvmAsset = useMemo(makeSelectAssetByAddressAndChainId, []);

    const evmAsset = useSelector((state: RootState) =>
      selectEvmAsset(state, {
        address: assetKey.address,
        chainId: assetKey.chainId ?? '',
      }),
    );

    ///: BEGIN:ONLY_INCLUDE_IF(keyring-snaps)
    const selectedAccount = useSelector(selectSelectedInternalAccount);
    const nonEvmAsset = useSelector((state: RootState) =>
      selectNonEvmAssetById(state, {
        accountId: selectedAccount?.id,
        assetId: assetKey.address,
      }),
    );
    ///: END:ONLY_INCLUDE_IF

    let asset = isEvmNetworkSelected ? evmAsset : nonEvmAsset;

    const chainId = asset?.chainId as Hex;
    const primaryCurrency = useSelector(
      (state: RootState) => state.settings.primaryCurrency,
    );
    const currentCurrency = useSelector(selectCurrentCurrency);
    const networkConfigurations = useSelector(selectNetworkConfigurations);
    const showFiatOnTestnets = useSelector(selectShowFiatInTestnets);

    // multi chain
    const multiChainTokenBalance = useSelector(selectTokensBalances);
    const multiChainMarketData = useSelector(selectTokenMarketData);
    const multiChainCurrencyRates = useSelector(selectCurrencyRates);

    const styles = createStyles(colors);
<<<<<<< HEAD
    ///: BEGIN:ONLY_INCLUDE_IF(keyring-snaps)
    const allMultichainAssetsRates = useSelector(selectMultichainAssetsRates);
    ///: END:ONLY_INCLUDE_IF(keyring-snaps)
    const itemAddress = isEvmNetworkSelected
      ? asset && safeToChecksumAddress(asset.address)
      : asset?.address;
=======

    const itemAddress = isEvmNetworkSelected
      ? safeToChecksumAddress(asset.address)
      : asset.address;
>>>>>>> 675f3149

    // Choose values based on multichain or legacy
    const exchangeRates = multiChainMarketData?.[chainId as Hex];
    const tokenBalances =
      multiChainTokenBalance?.[selectedInternalAccountAddress as Hex]?.[
        chainId as Hex
      ];

    const nativeCurrency =
      networkConfigurations?.[chainId as Hex]?.nativeCurrency;

    const conversionRate =
      multiChainCurrencyRates?.[nativeCurrency]?.conversionRate || 0;

    const oneHundredths = 0.01;
    const oneHundredThousandths = 0.00001;

    const { balanceFiat, balanceValueFormatted } = useMemo(
      () =>
        isEvmNetworkSelected && asset
          ? deriveBalanceFromAssetMarketDetails(
              asset,
              exchangeRates || {},
              tokenBalances || {},
              conversionRate || 0,
              currentCurrency || '',
            )
          : {
              balanceFiat: asset?.balanceFiat
                ? formatWithThreshold(
                    parseFloat(asset.balanceFiat),
                    oneHundredths,
                    I18n.locale,
                    { style: 'currency', currency: currentCurrency },
                  )
                : TOKEN_BALANCE_LOADING,
              balanceValueFormatted: asset?.balance
                ? formatWithThreshold(
                    parseFloat(asset.balance),
                    oneHundredThousandths,
                    I18n.locale,
                    { minimumFractionDigits: 0, maximumFractionDigits: 5 },
                  )
                : TOKEN_BALANCE_LOADING,
            },
      [
        isEvmNetworkSelected,
        asset,
        exchangeRates,
        tokenBalances,
        conversionRate,
        currentCurrency,
      ],
    );

    const getPricePercentChange1d = () => {
      const tokenPercentageChange = asset?.address
        ? multiChainMarketData?.[chainId as Hex]?.[asset.address as Hex]
            ?.pricePercentChange1d
        : undefined;
      const evmPricePercentChange1d = asset?.isNative
        ? multiChainMarketData?.[chainId as Hex]?.[
            getNativeTokenAddress(chainId as Hex) as Hex
          ]?.pricePercentChange1d
        : tokenPercentageChange;
      if (isEvmNetworkSelected) {
        return evmPricePercentChange1d;
      }
      ///: BEGIN:ONLY_INCLUDE_IF(keyring-snaps)
      return allMultichainAssetsRates[asset?.address as CaipAssetType]
        ?.marketData?.pricePercentChange?.P1D;
      ///: END:ONLY_INCLUDE_IF(keyring-snaps)
    };

    // render balances according to primary currency
    let mainBalance;
    let secondaryBalance;
    const shouldNotShowBalanceOnTestnets =
      isTestNet(chainId) && !showFiatOnTestnets;

    // Set main and secondary balances based on the primary currency and asset type.
    if (primaryCurrency === 'ETH') {
      // TECH_DEBT: this should not be primary currency for multichain, not ETH
      // Default to displaying the formatted balance value and its fiat equivalent.
      mainBalance = balanceValueFormatted?.toUpperCase();
      secondaryBalance = balanceFiat?.toUpperCase();
      // For ETH as a native currency, adjust display based on network safety.
      if (asset?.isETH) {
        // Main balance always shows the formatted balance value for ETH.
        mainBalance = balanceValueFormatted?.toUpperCase();
        // Display fiat value as secondary balance only for original native tokens on safe networks.
        secondaryBalance = shouldNotShowBalanceOnTestnets
          ? undefined
          : balanceFiat?.toUpperCase();
      }
    } else {
      secondaryBalance = balanceValueFormatted?.toUpperCase();
      if (shouldNotShowBalanceOnTestnets && !balanceFiat) {
        mainBalance = undefined;
      } else {
        mainBalance =
          balanceFiat ?? strings('wallet.unable_to_find_conversion_rate');
      }
    }

    if (evmAsset?.hasBalanceError) {
      mainBalance = evmAsset.symbol;
      secondaryBalance = strings('wallet.unable_to_load');
    }

    if (balanceFiat === TOKEN_RATE_UNDEFINED) {
      mainBalance = balanceValueFormatted;
      secondaryBalance = strings('wallet.unable_to_find_conversion_rate');
    }

    asset = asset && { ...asset, balanceFiat, isStaked: asset?.isStaked };

    const { isStakingSupportedChain } = useStakingChainByChainId(chainId);

    const networkBadgeSource = useCallback(
      (currentChainId: Hex) => {
        if (isTestNet(currentChainId))
          return getTestNetImageByChainId(currentChainId);
        const defaultNetwork = getDefaultNetworkByChainId(currentChainId) as
          | {
              imageSource: string;
            }
          | undefined;

        if (defaultNetwork) {
          return defaultNetwork.imageSource;
        }

        const unpopularNetwork = UnpopularNetworkList.find(
          (networkConfig) => networkConfig.chainId === currentChainId,
        );

        const customNetworkImg = CustomNetworkImgMapping[currentChainId];

        const popularNetwork = PopularList.find(
          (networkConfig) => networkConfig.chainId === currentChainId,
        );

        const network = unpopularNetwork || popularNetwork;
        if (network) {
          return network.rpcPrefs.imageSource;
        }
        if (isCaipChainId(chainId)) {
          return getNonEvmNetworkImageSourceByChainId(chainId);
        }
        if (customNetworkImg) {
          return customNetworkImg;
        }
      },
      [chainId],
    );

    const onItemPress = (token: TokenI) => {
      trace({ name: TraceName.AssetDetails });
      trackEvent(
        createEventBuilder(MetaMetricsEvents.TOKEN_DETAILS_OPENED)
          .addProperties({
            source: 'mobile-token-list',
            chain_id: token.chainId,
            token_symbol: token.symbol,
          })
          .build(),
      );

<<<<<<< HEAD
=======
      // Token details are currently only supported for EVM networks.
      // This early return prevents navigation to token details for non-EVM networks.
      // TODO: Remove this when shipping the multichain token details feature, which is slated for 7.45 RC
      if (!isEvmNetworkSelected) {
        return;
      }

>>>>>>> 675f3149
      // if the asset is staked, navigate to the native asset details
      if (asset?.isStaked) {
        return navigation.navigate('Asset', {
          ...token.nativeAsset,
        });
      }
      navigation.navigate('Asset', {
        ...token,
      });
    };

    const renderNetworkAvatar = useCallback(() => {
      if (!asset) {
        return null;
      }
      if (asset.isNative) {
        const isCustomNetwork = CustomNetworkNativeImgMapping[chainId];

        if (isCustomNetwork) {
          return (
            <AvatarToken
              name={asset.symbol}
              imageSource={CustomNetworkNativeImgMapping[chainId]}
              size={AvatarSize.Md}
            />
          );
        }

        return (
          <NetworkAssetLogo
            chainId={chainId as Hex}
            style={styles.ethLogo}
            ticker={asset.ticker || ''}
            big={false}
            biggest={false}
            testID={'PLACE HOLDER'}
          />
        );
      }

      return (
        <AvatarToken
          name={asset.symbol}
          imageSource={{ uri: asset.image }}
          size={AvatarSize.Md}
        />
      );
    }, [asset, chainId, styles.ethLogo]);

    if (!asset || !chainId) {
      return null;
    }

    return (
      <AssetElement
        // assign staked asset a unique key
        key={asset.isStaked ? '0x_staked' : itemAddress || '0x'}
        onPress={onItemPress}
        onLongPress={asset.isETH || asset.isNative ? null : showRemoveMenu}
        asset={asset}
        balance={mainBalance}
        secondaryBalance={secondaryBalance}
        privacyMode={privacyMode}
      >
        <BadgeWrapper
          badgePosition={BadgePosition.BottomRight}
          badgeElement={
            <Badge
              variant={BadgeVariant.Network}
              imageSource={networkBadgeSource(chainId as Hex)}
            />
          }
        >
          {renderNetworkAvatar()}
        </BadgeWrapper>
        <View style={styles.balances}>
          {/*
           * The name of the token must callback to the symbol
           * The reason for this is that the wallet_watchAsset doesn't return the name
           * more info: https://docs.metamask.io/guide/rpc-api.html#wallet-watchasset
           */}
          <View style={styles.assetName}>
            <Text variant={TextVariant.BodyLGMedium}>
              {asset.name || asset.symbol}
            </Text>
            {/** Add button link to Portfolio Stake if token is supported ETH chain and not a staked asset */}
            {asset.isETH && isStakingSupportedChain && !asset.isStaked && (
              <StakeButton asset={asset} />
            )}
          </View>
          {!isTestNet(chainId) && showPercentageChange ? (
            <PercentageChange value={getPricePercentChange1d()} />
          ) : null}
        </View>
        <ScamWarningIcon
          asset={asset}
          setShowScamWarningModal={setShowScamWarningModal}
        />
      </AssetElement>
    );
  },
);<|MERGE_RESOLUTION|>--- conflicted
+++ resolved
@@ -1,6 +1,5 @@
 import React, { useCallback, useMemo } from 'react';
 import { View } from 'react-native';
-<<<<<<< HEAD
 import {
   ///: BEGIN:ONLY_INCLUDE_IF(keyring-snaps)
   CaipAssetType,
@@ -8,9 +7,6 @@
   Hex,
   isCaipChainId,
 } from '@metamask/utils';
-=======
-import { Hex, isCaipChainId } from '@metamask/utils';
->>>>>>> 675f3149
 import { useSelector } from 'react-redux';
 import { useNavigation } from '@react-navigation/native';
 import { useTheme } from '../../../../../util/theme';
@@ -68,7 +64,6 @@
 import { getNativeTokenAddress } from '@metamask/assets-controllers';
 import { formatWithThreshold } from '../../../../../util/assets';
 import { CustomNetworkNativeImgMapping } from './CustomNetworkNativeImgMapping';
-<<<<<<< HEAD
 import { TraceName, trace } from '../../../../../util/trace';
 ///: BEGIN:ONLY_INCLUDE_IF(keyring-snaps)
 import {
@@ -77,8 +72,6 @@
 } from '../../../../../selectors/multichain/multichain';
 ///: END:ONLY_INCLUDE_IF(keyring-snaps)
 import { makeSelectAssetByAddressAndChainId } from '../../../../../selectors/multichain';
-=======
->>>>>>> 675f3149
 
 interface TokenListItemProps {
   assetKey: { address: string; chainId: string | undefined };
@@ -140,19 +133,12 @@
     const multiChainCurrencyRates = useSelector(selectCurrencyRates);
 
     const styles = createStyles(colors);
-<<<<<<< HEAD
     ///: BEGIN:ONLY_INCLUDE_IF(keyring-snaps)
     const allMultichainAssetsRates = useSelector(selectMultichainAssetsRates);
     ///: END:ONLY_INCLUDE_IF(keyring-snaps)
     const itemAddress = isEvmNetworkSelected
       ? asset && safeToChecksumAddress(asset.address)
       : asset?.address;
-=======
-
-    const itemAddress = isEvmNetworkSelected
-      ? safeToChecksumAddress(asset.address)
-      : asset.address;
->>>>>>> 675f3149
 
     // Choose values based on multichain or legacy
     const exchangeRates = multiChainMarketData?.[chainId as Hex];
@@ -322,16 +308,6 @@
           .build(),
       );
 
-<<<<<<< HEAD
-=======
-      // Token details are currently only supported for EVM networks.
-      // This early return prevents navigation to token details for non-EVM networks.
-      // TODO: Remove this when shipping the multichain token details feature, which is slated for 7.45 RC
-      if (!isEvmNetworkSelected) {
-        return;
-      }
-
->>>>>>> 675f3149
       // if the asset is staked, navigate to the native asset details
       if (asset?.isStaked) {
         return navigation.navigate('Asset', {
