--- conflicted
+++ resolved
@@ -139,11 +139,6 @@
 
     const earnTokens = useEarnTokens();
 
-<<<<<<< HEAD
-    const itemAddress = isEvmNetworkSelected
-      ? safeToChecksumAddress(asset.address)
-      : asset.address;
-=======
     // Earn feature flags
     const isPooledStakingEnabled = useSelector(selectPooledStakingEnabledFlag);
     const isStablecoinLendingEnabled = useSelector(
@@ -157,7 +152,6 @@
     const itemAddress = isEvmNetworkSelected
       ? asset && safeToChecksumAddress(asset.address)
       : asset?.address;
->>>>>>> 0ee73606
 
     // Choose values based on multichain or legacy
     const exchangeRates = multiChainMarketData?.[chainId as Hex];
