import React, { useCallback, useMemo } from 'react';
import { View } from 'react-native';
import { Hex } from '@metamask/utils';
import { useSelector } from 'react-redux';
import { useNavigation } from '@react-navigation/native';
import useTokenBalancesController from '../../../../hooks/useTokenBalancesController/useTokenBalancesController';
import useIsOriginalNativeTokenSymbol from '../../../../hooks/useIsOriginalNativeTokenSymbol/useIsOriginalNativeTokenSymbol';
import { useTheme } from '../../../../../util/theme';
import { TOKEN_RATE_UNDEFINED } from '../../constants';
import { deriveBalanceFromAssetMarketDetails } from '../../util/deriveBalanceFromAssetMarketDetails';
import {
  selectProviderConfig,
  selectEvmTicker,
  selectNetworkConfigurations,
  selectNetworkConfigurationByChainId,
  selectChainId,
} from '../../../../../selectors/networkController';
import {
  selectContractExchangeRates,
  selectTokenMarketData,
} from '../../../../../selectors/tokenRatesController';
import { selectTokensBalances } from '../../../../../selectors/tokenBalancesController';
import { selectSelectedInternalAccountAddress } from '../../../../../selectors/accountsController';
import {
  selectConversionRate,
  selectCurrentCurrency,
  selectCurrencyRates,
} from '../../../../../selectors/currencyRateController';
import { RootState } from '../../../../../reducers';
import { safeToChecksumAddress } from '../../../../../util/address';
import {
  getTestNetImageByChainId,
  isLineaMainnetByChainId,
  isMainnetByChainId,
  isTestNet,
  getDefaultNetworkByChainId,
  isPortfolioViewEnabled,
} from '../../../../../util/networks';
import createStyles from '../../styles';
import BadgeWrapper, {
  BadgePosition,
} from '../../../../../component-library/components/Badges/BadgeWrapper';
import Badge, {
  BadgeVariant,
} from '../../../../../component-library/components/Badges/Badge';
import AvatarToken from '../../../../../component-library/components/Avatars/Avatar/variants/AvatarToken';
import { AvatarSize } from '../../../../../component-library/components/Avatars/Avatar';
import Text, {
  TextVariant,
} from '../../../../../component-library/components/Texts/Text';
import PercentageChange from '../../../../../component-library/components-temp/Price/PercentageChange';
import AssetElement from '../../../AssetElement';
import NetworkMainAssetLogo from '../../../NetworkMainAssetLogo';
import NetworkAssetLogo from '../../../NetworkAssetLogo';
import images from 'images/image-icons';
import { TokenI } from '../../types';
import { strings } from '../../../../../../locales/i18n';
import { ScamWarningIcon } from '../ScamWarningIcon';
import { ScamWarningModal } from '../ScamWarningModal';
import { StakeButton } from '../../../Stake/components/StakeButton';
import { useStakingChainByChainId } from '../../../Stake/hooks/useStakingChain';
import {
  PopularList,
  UnpopularNetworkList,
  CustomNetworkImgMapping,
} from '../../../../../util/networks/customNetworks';
import { selectShowFiatInTestnets } from '../../../../../selectors/settings';
import { selectIsEvmNetworkSelected } from '../../../../../selectors/multichainNetworkController';
<<<<<<< HEAD
=======
import { MetaMetricsEvents, useMetrics } from '../../../../hooks/useMetrics';
import { getNativeTokenAddress } from '@metamask/assets-controllers';
>>>>>>> f1910d80

interface TokenListItemProps {
  asset: TokenI;
  showScamWarningModal: boolean;
  showRemoveMenu: (arg: TokenI) => void;
  setShowScamWarningModal: (arg: boolean) => void;
  privacyMode: boolean;
  showPercentageChange?: boolean;
  showNetworkBadge?: boolean;
}

export const TokenListItem = React.memo(
  ({
    asset,
    showScamWarningModal,
    showRemoveMenu,
    setShowScamWarningModal,
    privacyMode,
    showPercentageChange = true,
    showNetworkBadge = true,
  }: TokenListItemProps) => {
    const { trackEvent, createEventBuilder } = useMetrics();
    const navigation = useNavigation();
    const { colors } = useTheme();
    const selectedInternalAccountAddress = useSelector(
      selectSelectedInternalAccountAddress,
    );
    const { data: selectedChainTokenBalance } = useTokenBalancesController();

    const { type } = useSelector(selectProviderConfig);
    const selectedChainId = useSelector(selectChainId);
    const isEvmNetworkSelected = useSelector(selectIsEvmNetworkSelected);

    const chainId = isPortfolioViewEnabled()
      ? (asset.chainId as Hex)
      : selectedChainId;
    const ticker = useSelector(selectEvmTicker);
    const isOriginalNativeTokenSymbol = useIsOriginalNativeTokenSymbol(
      chainId,
      ticker,
      type,
    );
    const networkConfigurationByChainId = useSelector((state: RootState) =>
      selectNetworkConfigurationByChainId(state, asset.chainId as Hex),
    );
    const primaryCurrency = useSelector(
      (state: RootState) => state.settings.primaryCurrency,
    );
    const currentCurrency = useSelector(selectCurrentCurrency);
    const networkConfigurations = useSelector(selectNetworkConfigurations);
    const showFiatOnTestnets = useSelector(selectShowFiatInTestnets);

    // single chain
    const singleTokenExchangeRates = useSelector(selectContractExchangeRates);
    const singleTokenConversionRate = useSelector(selectConversionRate);

    // multi chain
    const multiChainTokenBalance = useSelector(selectTokensBalances);
    const multiChainMarketData = useSelector(selectTokenMarketData);
    const multiChainCurrencyRates = useSelector(selectCurrencyRates);

    const styles = createStyles(colors);

    const itemAddress = safeToChecksumAddress(asset.address);

    // Choose values based on multichain or legacy
    const exchangeRates = isPortfolioViewEnabled()
      ? multiChainMarketData?.[chainId as Hex]
      : singleTokenExchangeRates;
    const tokenBalances = isPortfolioViewEnabled()
      ? multiChainTokenBalance?.[selectedInternalAccountAddress as Hex]?.[
          chainId as Hex
        ]
      : selectedChainTokenBalance;

    const nativeCurrency =
      networkConfigurations?.[chainId as Hex]?.nativeCurrency;

    const conversionRate = isPortfolioViewEnabled()
      ? multiChainCurrencyRates?.[nativeCurrency]?.conversionRate || 0
      : singleTokenConversionRate;

    const { balanceFiat, balanceValueFormatted } = useMemo(
      () =>
        deriveBalanceFromAssetMarketDetails(
          asset,
          exchangeRates || {},
          tokenBalances || {},
          conversionRate || 0,
          currentCurrency || '',
        ),
      [asset, exchangeRates, tokenBalances, conversionRate, currentCurrency],
    );

    let pricePercentChange1d: number;

    if (isPortfolioViewEnabled()) {
      const tokenPercentageChange = asset.address
        ? multiChainMarketData?.[chainId as Hex]?.[asset.address as Hex]
            ?.pricePercentChange1d
        : 0;

      pricePercentChange1d = asset.isNative
        ? multiChainMarketData?.[chainId as Hex]?.[
            getNativeTokenAddress(chainId as Hex) as Hex
          ]?.pricePercentChange1d
        : tokenPercentageChange;
    } else {
      pricePercentChange1d = itemAddress
        ? exchangeRates?.[itemAddress as Hex]?.pricePercentChange1d
        : exchangeRates?.[getNativeTokenAddress(chainId as Hex) as Hex]
            ?.pricePercentChange1d;
    }

    // render balances according to primary currency
    let mainBalance;
    let secondaryBalance;
    const shouldNotShowBalanceOnTestnets =
      isTestNet(chainId) && !showFiatOnTestnets;

    // Set main and secondary balances based on the primary currency and asset type.
    if (primaryCurrency === 'ETH') {
      // Default to displaying the formatted balance value and its fiat equivalent.
      mainBalance = balanceValueFormatted?.toUpperCase();
      secondaryBalance = balanceFiat?.toUpperCase();
      // For ETH as a native currency, adjust display based on network safety.
      if (asset.isETH) {
        // Main balance always shows the formatted balance value for ETH.
        mainBalance = balanceValueFormatted?.toUpperCase();
        // Display fiat value as secondary balance only for original native tokens on safe networks.
        if (isPortfolioViewEnabled()) {
          secondaryBalance = shouldNotShowBalanceOnTestnets
            ? undefined
            : balanceFiat?.toUpperCase();
        } else {
          secondaryBalance = isOriginalNativeTokenSymbol ? balanceFiat : null;
        }
      }
    } else {
      secondaryBalance = balanceValueFormatted?.toUpperCase();
      if (shouldNotShowBalanceOnTestnets && !balanceFiat) {
        mainBalance = undefined;
      } else {
        mainBalance =
          balanceFiat ?? strings('wallet.unable_to_find_conversion_rate');
      }
    }

    if (asset?.hasBalanceError) {
      mainBalance = asset.symbol;
      secondaryBalance = strings('wallet.unable_to_load');
    }

    if (balanceFiat === TOKEN_RATE_UNDEFINED) {
      mainBalance = balanceValueFormatted;
      secondaryBalance = strings('wallet.unable_to_find_conversion_rate');
    }

    asset = { ...asset, balanceFiat };

    const isMainnet = isMainnetByChainId(chainId);
    const isLineaMainnet = isLineaMainnetByChainId(chainId);

    const { isStakingSupportedChain } = useStakingChainByChainId(chainId);

    const networkBadgeSource = useCallback(
      (currentChainId: Hex) => {
        if (!isPortfolioViewEnabled()) {
          if (isTestNet(chainId)) return getTestNetImageByChainId(chainId);
          if (isMainnet) return images.ETHEREUM;

          if (isLineaMainnet) return images['LINEA-MAINNET'];

          if (CustomNetworkImgMapping[chainId as Hex]) {
            return CustomNetworkImgMapping[chainId as Hex];
          }

          return ticker ? images[ticker] : undefined;
        }
        if (isTestNet(currentChainId))
          return getTestNetImageByChainId(currentChainId);
        const defaultNetwork = getDefaultNetworkByChainId(currentChainId) as
          | {
              imageSource: string;
            }
          | undefined;

        if (defaultNetwork) {
          return defaultNetwork.imageSource;
        }

        const unpopularNetwork = UnpopularNetworkList.find(
          (networkConfig) => networkConfig.chainId === currentChainId,
        );

        const customNetworkImg = CustomNetworkImgMapping[currentChainId];

        const popularNetwork = PopularList.find(
          (networkConfig) => networkConfig.chainId === currentChainId,
        );

        const network = unpopularNetwork || popularNetwork;
        if (network) {
          return network.rpcPrefs.imageSource;
        }
        if (customNetworkImg) {
          return customNetworkImg;
        }
      },
      [chainId, isLineaMainnet, isMainnet, ticker],
    );

    const onItemPress = (token: TokenI) => {
<<<<<<< HEAD
=======
      // Track the event
      trackEvent(
        createEventBuilder(MetaMetricsEvents.TOKEN_DETAILS_OPENED)
          .addProperties({
            source: 'mobile-token-list',
            chain_id: token.chainId,
            token_symbol: token.symbol,
          })
          .build(),
      );

>>>>>>> f1910d80
      if (!isEvmNetworkSelected) {
        return;
      }

      // if the asset is staked, navigate to the native asset details
      if (asset.isStaked) {
        return navigation.navigate('Asset', {
          ...token.nativeAsset,
        });
      }
      navigation.navigate('Asset', {
        ...token,
      });
    };

    const renderNetworkAvatar = useCallback(() => {
      if (!isPortfolioViewEnabled() && asset.isETH) {
        return <NetworkMainAssetLogo style={styles.ethLogo} />;
      }

      if (isPortfolioViewEnabled() && asset.isNative) {
        return (
          <NetworkAssetLogo
            chainId={chainId as Hex}
            style={styles.ethLogo}
            ticker={asset.ticker || ''}
            big={false}
            biggest={false}
            testID={'PLACE HOLDER'}
          />
        );
      }

      return (
        <AvatarToken
          name={asset.symbol}
          imageSource={{ uri: asset.image }}
          size={AvatarSize.Md}
        />
      );
    }, [
      asset.ticker,
      asset.isETH,
      asset.image,
      asset.symbol,
      asset.isNative,
      styles.ethLogo,
      chainId,
    ]);

    return (
      <AssetElement
        // assign staked asset a unique key
        key={asset.isStaked ? '0x_staked' : itemAddress || '0x'}
        onPress={onItemPress}
        onLongPress={asset.isETH || asset.isNative ? null : showRemoveMenu}
        asset={asset}
        balance={mainBalance}
        secondaryBalance={secondaryBalance}
        privacyMode={privacyMode}
      >
        {showNetworkBadge ? (
          <BadgeWrapper
            badgePosition={BadgePosition.BottomRight}
            badgeElement={
              <Badge
                variant={BadgeVariant.Network}
                imageSource={networkBadgeSource(chainId as Hex)}
                name={networkConfigurationByChainId?.name}
              />
            }
          >
            {renderNetworkAvatar()}
          </BadgeWrapper>
        ) : (
          renderNetworkAvatar()
        )}
        <View style={styles.balances}>
          {/*
           * The name of the token must callback to the symbol
           * The reason for this is that the wallet_watchAsset doesn't return the name
           * more info: https://docs.metamask.io/guide/rpc-api.html#wallet-watchasset
           */}
          <View style={styles.assetName}>
            <Text variant={TextVariant.BodyLGMedium}>
              {asset.name || asset.symbol}
            </Text>
            {/** Add button link to Portfolio Stake if token is supported ETH chain and not a staked asset */}
            {asset.isETH && isStakingSupportedChain && !asset.isStaked && (
              <StakeButton asset={asset} />
            )}
          </View>
          {!isTestNet(chainId) && showPercentageChange ? (
            <PercentageChange value={pricePercentChange1d} />
          ) : null}
        </View>
        <ScamWarningIcon
          asset={asset}
          setShowScamWarningModal={setShowScamWarningModal}
        />
        <ScamWarningModal
          showScamWarningModal={showScamWarningModal}
          setShowScamWarningModal={setShowScamWarningModal}
        />
      </AssetElement>
    );
  },
);<|MERGE_RESOLUTION|>--- conflicted
+++ resolved
@@ -66,11 +66,8 @@
 } from '../../../../../util/networks/customNetworks';
 import { selectShowFiatInTestnets } from '../../../../../selectors/settings';
 import { selectIsEvmNetworkSelected } from '../../../../../selectors/multichainNetworkController';
-<<<<<<< HEAD
-=======
 import { MetaMetricsEvents, useMetrics } from '../../../../hooks/useMetrics';
 import { getNativeTokenAddress } from '@metamask/assets-controllers';
->>>>>>> f1910d80
 
 interface TokenListItemProps {
   asset: TokenI;
@@ -284,8 +281,6 @@
     );
 
     const onItemPress = (token: TokenI) => {
-<<<<<<< HEAD
-=======
       // Track the event
       trackEvent(
         createEventBuilder(MetaMetricsEvents.TOKEN_DETAILS_OPENED)
@@ -297,7 +292,6 @@
           .build(),
       );
 
->>>>>>> f1910d80
       if (!isEvmNetworkSelected) {
         return;
       }
