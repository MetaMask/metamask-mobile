import React, { useCallback, useMemo } from 'react';
import { View } from 'react-native';
<<<<<<< HEAD
import { Hex, isCaipChainId } from '@metamask/utils';
=======
import {
  ///: BEGIN:ONLY_INCLUDE_IF(keyring-snaps)
  CaipAssetType,
  ///: END:ONLY_INCLUDE_IF(keyring-snaps)
  Hex,
  isCaipChainId,
} from '@metamask/utils';
>>>>>>> 733bad1a
import { useSelector } from 'react-redux';
import { useNavigation } from '@react-navigation/native';
import { useTheme } from '../../../../../util/theme';
import { TOKEN_BALANCE_LOADING, TOKEN_RATE_UNDEFINED } from '../../constants';
import { deriveBalanceFromAssetMarketDetails } from '../../util/deriveBalanceFromAssetMarketDetails';
import { selectNetworkConfigurations } from '../../../../../selectors/networkController';
import { selectTokenMarketData } from '../../../../../selectors/tokenRatesController';
import { selectTokensBalances } from '../../../../../selectors/tokenBalancesController';
import {
  ///: BEGIN:ONLY_INCLUDE_IF(keyring-snaps)
  selectSelectedInternalAccount,
  ///: END:ONLY_INCLUDE_IF(keyring-snaps)
  selectSelectedInternalAccountAddress,
} from '../../../../../selectors/accountsController';
import {
  selectCurrentCurrency,
  selectCurrencyRates,
} from '../../../../../selectors/currencyRateController';
import { RootState } from '../../../../../reducers';
import { safeToChecksumAddress } from '../../../../../util/address';
import {
  getTestNetImageByChainId,
  isTestNet,
  getDefaultNetworkByChainId,
} from '../../../../../util/networks';
import createStyles from '../../styles';
import BadgeWrapper, {
  BadgePosition,
} from '../../../../../component-library/components/Badges/BadgeWrapper';
import Badge, {
  BadgeVariant,
} from '../../../../../component-library/components/Badges/Badge';
import AvatarToken from '../../../../../component-library/components/Avatars/Avatar/variants/AvatarToken';
import { AvatarSize } from '../../../../../component-library/components/Avatars/Avatar';
import Text, {
  TextVariant,
} from '../../../../../component-library/components/Texts/Text';
import PercentageChange from '../../../../../component-library/components-temp/Price/PercentageChange';
import AssetElement from '../../../AssetElement';
import NetworkAssetLogo from '../../../NetworkAssetLogo';
import { TokenI } from '../../types';
import I18n, { strings } from '../../../../../../locales/i18n';
import { ScamWarningIcon } from '../ScamWarningIcon';
import { StakeButton } from '../../../Stake/components/StakeButton';
import { useStakingChainByChainId } from '../../../Stake/hooks/useStakingChain';
import {
  PopularList,
  UnpopularNetworkList,
  CustomNetworkImgMapping,
  getNonEvmNetworkImageSourceByChainId,
} from '../../../../../util/networks/customNetworks';
import { selectShowFiatInTestnets } from '../../../../../selectors/settings';
import { selectIsEvmNetworkSelected } from '../../../../../selectors/multichainNetworkController';
import { MetaMetricsEvents, useMetrics } from '../../../../hooks/useMetrics';
import { getNativeTokenAddress } from '@metamask/assets-controllers';
import { formatWithThreshold } from '../../../../../util/assets';
import { CustomNetworkNativeImgMapping } from './CustomNetworkNativeImgMapping';
<<<<<<< HEAD
=======
import { TraceName, trace } from '../../../../../util/trace';
///: BEGIN:ONLY_INCLUDE_IF(keyring-snaps)
import {
  selectMultichainAssetsRates,
  selectNonEvmAssetById,
} from '../../../../../selectors/multichain/multichain';
///: END:ONLY_INCLUDE_IF(keyring-snaps)
import useEarnTokens from '../../../Earn/hooks/useEarnTokens';
import {
  selectPooledStakingEnabledFlag,
  selectStablecoinLendingEnabledFlag,
} from '../../../Earn/selectors/featureFlags';
import { makeSelectAssetByAddressAndChainId } from '../../../../../selectors/multichain';
>>>>>>> 733bad1a

interface TokenListItemProps {
  assetKey: { address: string; chainId: string | undefined };
  showRemoveMenu: (arg: TokenI) => void;
  setShowScamWarningModal: (arg: boolean) => void;
  privacyMode: boolean;
  showPercentageChange?: boolean;
}

export const TokenListItem = React.memo(
  ({
    assetKey,
    showRemoveMenu,
    setShowScamWarningModal,
    privacyMode,
    showPercentageChange = true,
  }: TokenListItemProps) => {
    const { trackEvent, createEventBuilder } = useMetrics();
    const navigation = useNavigation();
    const { colors } = useTheme();

    const isEvmNetworkSelected = useSelector(selectIsEvmNetworkSelected);
    const selectedInternalAccountAddress = useSelector(
      selectSelectedInternalAccountAddress,
    );

    const selectEvmAsset = useMemo(makeSelectAssetByAddressAndChainId, []);

    const evmAsset = useSelector((state: RootState) =>
      selectEvmAsset(state, {
        address: assetKey.address,
        chainId: assetKey.chainId ?? '',
      }),
    );

    ///: BEGIN:ONLY_INCLUDE_IF(keyring-snaps)
    const selectedAccount = useSelector(selectSelectedInternalAccount);
    const nonEvmAsset = useSelector((state: RootState) =>
      selectNonEvmAssetById(state, {
        accountId: selectedAccount?.id,
        assetId: assetKey.address,
      }),
    );
    ///: END:ONLY_INCLUDE_IF

    let asset = isEvmNetworkSelected ? evmAsset : nonEvmAsset;

    const chainId = asset?.chainId as Hex;
    const primaryCurrency = useSelector(
      (state: RootState) => state.settings.primaryCurrency,
    );
    const currentCurrency = useSelector(selectCurrentCurrency);
    const networkConfigurations = useSelector(selectNetworkConfigurations);
    const showFiatOnTestnets = useSelector(selectShowFiatInTestnets);

    // multi chain
    const multiChainTokenBalance = useSelector(selectTokensBalances);
    const multiChainMarketData = useSelector(selectTokenMarketData);
    const multiChainCurrencyRates = useSelector(selectCurrencyRates);

    const earnTokens = useEarnTokens();

    // Earn feature flags
    const isPooledStakingEnabled = useSelector(selectPooledStakingEnabledFlag);
    const isStablecoinLendingEnabled = useSelector(
      selectStablecoinLendingEnabledFlag,
    );

<<<<<<< HEAD
    const itemAddress = isEvmNetworkSelected
      ? safeToChecksumAddress(asset.address)
      : asset.address;
=======
    const styles = createStyles(colors);
    ///: BEGIN:ONLY_INCLUDE_IF(keyring-snaps)
    const allMultichainAssetsRates = useSelector(selectMultichainAssetsRates);
    ///: END:ONLY_INCLUDE_IF(keyring-snaps)
    const itemAddress = isEvmNetworkSelected
      ? asset && safeToChecksumAddress(asset.address)
      : asset?.address;
>>>>>>> 733bad1a

    // Choose values based on multichain or legacy
    const exchangeRates = multiChainMarketData?.[chainId as Hex];
    const tokenBalances =
      multiChainTokenBalance?.[selectedInternalAccountAddress as Hex]?.[
        chainId as Hex
      ];

    const nativeCurrency =
      networkConfigurations?.[chainId as Hex]?.nativeCurrency;

    const conversionRate =
      multiChainCurrencyRates?.[nativeCurrency]?.conversionRate || 0;

    const oneHundredths = 0.01;
    const oneHundredThousandths = 0.00001;

    const { balanceFiat, balanceValueFormatted } = useMemo(
      () =>
        isEvmNetworkSelected && asset
          ? deriveBalanceFromAssetMarketDetails(
              asset,
              exchangeRates || {},
              tokenBalances || {},
              conversionRate || 0,
              currentCurrency || '',
            )
          : {
              balanceFiat: asset?.balanceFiat
                ? formatWithThreshold(
                    parseFloat(asset.balanceFiat),
                    oneHundredths,
                    I18n.locale,
                    { style: 'currency', currency: currentCurrency },
                  )
                : TOKEN_BALANCE_LOADING,
              balanceValueFormatted: asset?.balance
                ? formatWithThreshold(
                    parseFloat(asset.balance),
                    oneHundredThousandths,
                    I18n.locale,
                    { minimumFractionDigits: 0, maximumFractionDigits: 5 },
                  )
                : TOKEN_BALANCE_LOADING,
            },
      [
        isEvmNetworkSelected,
        asset,
        exchangeRates,
        tokenBalances,
        conversionRate,
        currentCurrency,
      ],
    );

    const getPricePercentChange1d = () => {
      const tokenPercentageChange = asset?.address
        ? multiChainMarketData?.[chainId as Hex]?.[asset.address as Hex]
            ?.pricePercentChange1d
        : undefined;
      const evmPricePercentChange1d = asset?.isNative
        ? multiChainMarketData?.[chainId as Hex]?.[
            getNativeTokenAddress(chainId as Hex) as Hex
          ]?.pricePercentChange1d
        : tokenPercentageChange;
      if (isEvmNetworkSelected) {
        return evmPricePercentChange1d;
      }
      ///: BEGIN:ONLY_INCLUDE_IF(keyring-snaps)
      return allMultichainAssetsRates[asset?.address as CaipAssetType]
        ?.marketData?.pricePercentChange?.P1D;
      ///: END:ONLY_INCLUDE_IF(keyring-snaps)
    };

    // render balances according to primary currency
    let mainBalance;
    let secondaryBalance;
    const shouldNotShowBalanceOnTestnets =
      isTestNet(chainId) && !showFiatOnTestnets;

    // Set main and secondary balances based on the primary currency and asset type.
    if (primaryCurrency === 'ETH') {
      // TECH_DEBT: this should not be primary currency for multichain, not ETH
      // Default to displaying the formatted balance value and its fiat equivalent.
      mainBalance = balanceValueFormatted?.toUpperCase();
      secondaryBalance = balanceFiat?.toUpperCase();
      // For ETH as a native currency, adjust display based on network safety.
      if (asset?.isETH) {
        // Main balance always shows the formatted balance value for ETH.
        mainBalance = balanceValueFormatted?.toUpperCase();
        // Display fiat value as secondary balance only for original native tokens on safe networks.
        secondaryBalance = shouldNotShowBalanceOnTestnets
          ? undefined
          : balanceFiat?.toUpperCase();
      }
    } else {
      secondaryBalance = balanceValueFormatted?.toUpperCase();
      if (shouldNotShowBalanceOnTestnets && !balanceFiat) {
        mainBalance = undefined;
      } else {
        mainBalance =
          balanceFiat ?? strings('wallet.unable_to_find_conversion_rate');
      }
    }

    if (evmAsset?.hasBalanceError) {
      mainBalance = evmAsset.symbol;
      secondaryBalance = strings('wallet.unable_to_load');
    }

    if (balanceFiat === TOKEN_RATE_UNDEFINED) {
      mainBalance = balanceValueFormatted;
      secondaryBalance = strings('wallet.unable_to_find_conversion_rate');
    }

    asset = asset && { ...asset, balanceFiat, isStaked: asset?.isStaked };

    const { isStakingSupportedChain } = useStakingChainByChainId(chainId);

    const networkBadgeSource = useCallback(
      (currentChainId: Hex) => {
        if (isTestNet(currentChainId))
          return getTestNetImageByChainId(currentChainId);
        const defaultNetwork = getDefaultNetworkByChainId(currentChainId) as
          | {
              imageSource: string;
            }
          | undefined;

        if (defaultNetwork) {
          return defaultNetwork.imageSource;
        }

        const unpopularNetwork = UnpopularNetworkList.find(
          (networkConfig) => networkConfig.chainId === currentChainId,
        );

        const customNetworkImg = CustomNetworkImgMapping[currentChainId];

        const popularNetwork = PopularList.find(
          (networkConfig) => networkConfig.chainId === currentChainId,
        );

        const network = unpopularNetwork || popularNetwork;
        if (network) {
          return network.rpcPrefs.imageSource;
        }
        if (isCaipChainId(chainId)) {
          return getNonEvmNetworkImageSourceByChainId(chainId);
        }
        if (customNetworkImg) {
          return customNetworkImg;
        }
      },
      [chainId],
    );

    const onItemPress = (token: TokenI) => {
      trace({ name: TraceName.AssetDetails });
      trackEvent(
        createEventBuilder(MetaMetricsEvents.TOKEN_DETAILS_OPENED)
          .addProperties({
            source: 'mobile-token-list',
            chain_id: token.chainId,
            token_symbol: token.symbol,
          })
          .build(),
      );

<<<<<<< HEAD
      // Token details are currently only supported for EVM networks.
      // This early return prevents navigation to token details for non-EVM networks.
      // TODO: Remove this when shipping the multichain token details feature, which is slated for 7.45 RC
      if (!isEvmNetworkSelected) {
        return;
      }

=======
>>>>>>> 733bad1a
      // if the asset is staked, navigate to the native asset details
      if (asset?.isStaked) {
        return navigation.navigate('Asset', {
          ...token.nativeAsset,
        });
      }
      navigation.navigate('Asset', {
        ...token,
      });
    };

    const renderNetworkAvatar = useCallback(() => {
      if (!asset) {
        return null;
      }
      if (asset.isNative) {
        const isCustomNetwork = CustomNetworkNativeImgMapping[chainId];

        if (isCustomNetwork) {
          return (
            <AvatarToken
              name={asset.symbol}
              imageSource={CustomNetworkNativeImgMapping[chainId]}
              size={AvatarSize.Md}
            />
          );
        }

        return (
          <NetworkAssetLogo
            chainId={chainId as Hex}
            style={styles.ethLogo}
            ticker={asset.ticker || ''}
            big={false}
            biggest={false}
            testID={asset.name}
          />
        );
      }

      return (
        <AvatarToken
          name={asset.symbol}
          imageSource={{ uri: asset.image }}
          size={AvatarSize.Md}
        />
      );
    }, [asset, styles.ethLogo, chainId]);

    const renderEarnCta = useCallback(() => {
      if (!asset) {
        return null;
      }
      const isCurrentAssetEth = evmAsset?.isETH && !evmAsset?.isStaked;
      const shouldShowPooledStakingCta =
        isCurrentAssetEth && isStakingSupportedChain && isPooledStakingEnabled;

      const isAssetSupportedStablecoin = earnTokens.find(
        (token) =>
          token.symbol === asset.symbol &&
          asset.chainId === token?.chainId &&
          !asset?.isStaked,
      );
      const shouldShowStablecoinLendingCta =
        isAssetSupportedStablecoin && isStablecoinLendingEnabled;

      if (shouldShowPooledStakingCta || shouldShowStablecoinLendingCta) {
        // TODO: Rename to EarnCta
        return <StakeButton asset={asset} />;
      }
    }, [
      asset,
      earnTokens,
      evmAsset?.isETH,
      evmAsset?.isStaked,
      isPooledStakingEnabled,
      isStablecoinLendingEnabled,
      isStakingSupportedChain,
    ]);

    if (!asset || !chainId) {
      return null;
    }

    return (
      <AssetElement
        // assign staked asset a unique key
        key={asset.isStaked ? '0x_staked' : itemAddress || '0x'}
        onPress={onItemPress}
        onLongPress={asset.isETH || asset.isNative ? null : showRemoveMenu}
        asset={asset}
        balance={mainBalance}
        secondaryBalance={secondaryBalance}
        privacyMode={privacyMode}
      >
        <BadgeWrapper
          badgePosition={BadgePosition.BottomRight}
          badgeElement={
            <Badge
              variant={BadgeVariant.Network}
              imageSource={networkBadgeSource(chainId as Hex)}
            />
          }
        >
          {renderNetworkAvatar()}
        </BadgeWrapper>
        <View style={styles.balances}>
          {/*
           * The name of the token must callback to the symbol
           * The reason for this is that the wallet_watchAsset doesn't return the name
           * more info: https://docs.metamask.io/guide/rpc-api.html#wallet-watchasset
           */}
          <View style={styles.assetName}>
            <Text variant={TextVariant.BodyLGMedium}>
              {asset.name || asset.symbol}
            </Text>
            {/** Add button link to Portfolio Stake if token is supported ETH chain and not a staked asset */}
            {renderEarnCta()}
          </View>
          {!isTestNet(chainId) && showPercentageChange ? (
            <PercentageChange value={getPricePercentChange1d()} />
          ) : null}
        </View>
        <ScamWarningIcon
          asset={asset}
          setShowScamWarningModal={setShowScamWarningModal}
        />
      </AssetElement>
    );
  },
);<|MERGE_RESOLUTION|>--- conflicted
+++ resolved
@@ -1,8 +1,5 @@
 import React, { useCallback, useMemo } from 'react';
 import { View } from 'react-native';
-<<<<<<< HEAD
-import { Hex, isCaipChainId } from '@metamask/utils';
-=======
 import {
   ///: BEGIN:ONLY_INCLUDE_IF(keyring-snaps)
   CaipAssetType,
@@ -10,7 +7,6 @@
   Hex,
   isCaipChainId,
 } from '@metamask/utils';
->>>>>>> 733bad1a
 import { useSelector } from 'react-redux';
 import { useNavigation } from '@react-navigation/native';
 import { useTheme } from '../../../../../util/theme';
@@ -68,8 +64,6 @@
 import { getNativeTokenAddress } from '@metamask/assets-controllers';
 import { formatWithThreshold } from '../../../../../util/assets';
 import { CustomNetworkNativeImgMapping } from './CustomNetworkNativeImgMapping';
-<<<<<<< HEAD
-=======
 import { TraceName, trace } from '../../../../../util/trace';
 ///: BEGIN:ONLY_INCLUDE_IF(keyring-snaps)
 import {
@@ -83,7 +77,6 @@
   selectStablecoinLendingEnabledFlag,
 } from '../../../Earn/selectors/featureFlags';
 import { makeSelectAssetByAddressAndChainId } from '../../../../../selectors/multichain';
->>>>>>> 733bad1a
 
 interface TokenListItemProps {
   assetKey: { address: string; chainId: string | undefined };
@@ -152,11 +145,6 @@
       selectStablecoinLendingEnabledFlag,
     );
 
-<<<<<<< HEAD
-    const itemAddress = isEvmNetworkSelected
-      ? safeToChecksumAddress(asset.address)
-      : asset.address;
-=======
     const styles = createStyles(colors);
     ///: BEGIN:ONLY_INCLUDE_IF(keyring-snaps)
     const allMultichainAssetsRates = useSelector(selectMultichainAssetsRates);
@@ -164,7 +152,6 @@
     const itemAddress = isEvmNetworkSelected
       ? asset && safeToChecksumAddress(asset.address)
       : asset?.address;
->>>>>>> 733bad1a
 
     // Choose values based on multichain or legacy
     const exchangeRates = multiChainMarketData?.[chainId as Hex];
@@ -334,16 +321,6 @@
           .build(),
       );
 
-<<<<<<< HEAD
-      // Token details are currently only supported for EVM networks.
-      // This early return prevents navigation to token details for non-EVM networks.
-      // TODO: Remove this when shipping the multichain token details feature, which is slated for 7.45 RC
-      if (!isEvmNetworkSelected) {
-        return;
-      }
-
-=======
->>>>>>> 733bad1a
       // if the asset is staked, navigate to the native asset details
       if (asset?.isStaked) {
         return navigation.navigate('Asset', {
