import { Hex } from '@metamask/utils';
import { useNavigation } from '@react-navigation/native';
import React, { useCallback, useMemo } from 'react';
import { View } from 'react-native';
import { useSelector } from 'react-redux';
import Badge, {
  BadgeVariant,
} from '../../../../../component-library/components/Badges/Badge';
import BadgeWrapper, {
  BadgePosition,
} from '../../../../../component-library/components/Badges/BadgeWrapper';
import Text, {
  TextColor,
  TextVariant,
} from '../../../../../component-library/components/Texts/Text';
import { RootState } from '../../../../../reducers';
import { isTestNet } from '../../../../../util/networks';
import { useTheme } from '../../../../../util/theme';
import { TraceName, trace } from '../../../../../util/trace';
import { MetaMetricsEvents, useMetrics } from '../../../../hooks/useMetrics';
import AssetElement from '../../../AssetElement';
import { StakeButton } from '../../../Stake/components/StakeButton';
import { useStakingChainByChainId } from '../../../Stake/hooks/useStakingChain';
import createStyles from '../../styles';
import { TokenI } from '../../types';
import { ScamWarningIcon } from '../ScamWarningIcon';
import { FlashListAssetKey } from '..';
import useEarnTokens from '../../../Earn/hooks/useEarnTokens';
import {
  selectPooledStakingEnabledFlag,
  selectStablecoinLendingEnabledFlag,
} from '../../../Earn/selectors/featureFlags';
import { useTokenPricePercentageChange } from '../../hooks/useTokenPricePercentageChange';
import { selectAsset } from '../../../../../selectors/assets/assets-list';
import Tag from '../../../../../component-library/components/Tags/Tag';
import SensitiveText, {
  SensitiveTextLength,
} from '../../../../../component-library/components/Texts/SensitiveText';
import { NetworkBadgeSource } from '../../../AssetOverview/Balance/Balance';
import AssetLogo from '../../../Assets/components/AssetLogo/AssetLogo';
<<<<<<< HEAD
import { strings } from '../../../../../../locales/i18n';
import { useRWAToken } from '../../../Bridge/hooks/useRWAToken';
import { BridgeToken } from '../../../Bridge/types';
=======
import { ACCOUNT_TYPE_LABELS } from '../../../../../constants/account-type-labels';

export const ACCOUNT_TYPE_LABEL_TEST_ID = 'account-type-label';
>>>>>>> 82878ebc

interface TokenListItemProps {
  assetKey: FlashListAssetKey;
  showRemoveMenu: (arg: TokenI) => void;
  setShowScamWarningModal: (arg: boolean) => void;
  privacyMode: boolean;
  showPercentageChange?: boolean;
}

export const TokenListItemBip44 = React.memo(
  ({
    assetKey,
    showRemoveMenu,
    setShowScamWarningModal,
    privacyMode,
    showPercentageChange = true,
  }: TokenListItemProps) => {
    const { trackEvent, createEventBuilder } = useMetrics();
    const navigation = useNavigation();
    const { colors } = useTheme();
    const styles = createStyles(colors);

    const asset = useSelector((state: RootState) =>
      selectAsset(state, {
        address: assetKey.address,
        chainId: assetKey.chainId as string,
        isStaked: assetKey.isStaked,
      }),
    );

    const { isStockToken } = useRWAToken({ token: asset as BridgeToken });

    const chainId = asset?.chainId as Hex;

    const { getEarnToken } = useEarnTokens();

    // Earn feature flags
    const isPooledStakingEnabled = useSelector(selectPooledStakingEnabledFlag);
    const isStablecoinLendingEnabled = useSelector(
      selectStablecoinLendingEnabledFlag,
    );

    const pricePercentChange1d = useTokenPricePercentageChange(asset);

    // Secondary balance shows percentage change (if available and not on testnet)
    const hasPercentageChange =
      !isTestNet(chainId) &&
      showPercentageChange &&
      pricePercentChange1d !== null &&
      pricePercentChange1d !== undefined &&
      Number.isFinite(pricePercentChange1d);

    // Determine the color for percentage change
    let percentageColor = TextColor.Alternative;
    if (hasPercentageChange) {
      if (pricePercentChange1d === 0) {
        percentageColor = TextColor.Alternative;
      } else if (pricePercentChange1d > 0) {
        percentageColor = TextColor.Success;
      } else {
        percentageColor = TextColor.Error;
      }
    }

    const percentageText = hasPercentageChange
      ? `${pricePercentChange1d >= 0 ? '+' : ''}${pricePercentChange1d.toFixed(
          2,
        )}%`
      : undefined;

    const { isStakingSupportedChain } = useStakingChainByChainId(chainId);
    const earnToken = getEarnToken(asset as TokenI);

    const networkBadgeSource = useMemo(
      () => (chainId ? NetworkBadgeSource(chainId) : null),
      [chainId],
    );

    const onItemPress = (token: TokenI) => {
      trace({ name: TraceName.AssetDetails });
      trackEvent(
        createEventBuilder(MetaMetricsEvents.TOKEN_DETAILS_OPENED)
          .addProperties({
            source: 'mobile-token-list',
            chain_id: token.chainId,
            token_symbol: token.symbol,
          })
          .build(),
      );

      navigation.navigate('Asset', {
        ...token,
      });
    };

    const renderEarnCta = useCallback(() => {
      if (!asset) {
        return null;
      }
      const isCurrentAssetEth =
        asset.isNative && asset.chainId?.startsWith('eip') && !asset.isStaked;
      const shouldShowPooledStakingCta =
        isCurrentAssetEth && isStakingSupportedChain && isPooledStakingEnabled;

      const shouldShowStablecoinLendingCta =
        earnToken && isStablecoinLendingEnabled;

      if (shouldShowPooledStakingCta || shouldShowStablecoinLendingCta) {
        // TODO: Rename to EarnCta
        return <StakeButton asset={asset} />;
      }
    }, [
      asset,
      earnToken,
      isPooledStakingEnabled,
      isStablecoinLendingEnabled,
      isStakingSupportedChain,
    ]);

    if (!asset || !chainId) {
      return null;
    }

    const label = asset.accountType
      ? ACCOUNT_TYPE_LABELS[asset.accountType]
      : undefined;

    return (
      <AssetElement
        onPress={onItemPress}
        onLongPress={asset.isNative ? null : showRemoveMenu}
        asset={asset}
        balance={asset.balanceFiat}
        secondaryBalance={percentageText}
        secondaryBalanceColor={percentageColor}
        privacyMode={privacyMode}
        hideSecondaryBalanceInPrivacyMode={false}
      >
        <BadgeWrapper
          style={styles.badge}
          badgePosition={BadgePosition.BottomRight}
          badgeElement={
            networkBadgeSource ? (
              <Badge
                variant={BadgeVariant.Network}
                imageSource={networkBadgeSource}
              />
            ) : null
          }
        >
          <AssetLogo asset={asset} />
        </BadgeWrapper>
        <View style={styles.balances}>
          {/*
           * The name of the token must callback to the symbol
           * The reason for this is that the wallet_watchAsset doesn't return the name
           * more info: https://docs.metamask.io/guide/rpc-api.html#wallet-watchasset
           */}
          <View style={styles.assetName}>
            <Text variant={TextVariant.BodyMDMedium} numberOfLines={1}>
              {asset.name || asset.symbol}
            </Text>
<<<<<<< HEAD
            {isStockToken() && (
              <View style={styles.stockBadge}>
                <Text variant={TextVariant.BodyXS} color={TextColor.Default}>
                  {strings('token.stock')}
                </Text>
              </View>
            )}
            {/** Add button link to Portfolio Stake if token is supported ETH chain and not a staked asset */}
=======
            {label && <Tag label={label} testID={ACCOUNT_TYPE_LABEL_TEST_ID} />}
>>>>>>> 82878ebc
          </View>
          <View style={styles.percentageChange}>
            {
              <SensitiveText
                variant={TextVariant.BodySMMedium}
                style={styles.balanceFiat}
                isHidden={privacyMode}
                length={SensitiveTextLength.Short}
              >
                {asset.balance} {asset.symbol}
              </SensitiveText>
            }
            {renderEarnCta()}
          </View>
        </View>
        <ScamWarningIcon
          asset={asset as TokenI & { chainId: string }}
          setShowScamWarningModal={setShowScamWarningModal}
        />
      </AssetElement>
    );
  },
);

TokenListItemBip44.displayName = 'TokenListItemBip44';<|MERGE_RESOLUTION|>--- conflicted
+++ resolved
@@ -38,15 +38,12 @@
 } from '../../../../../component-library/components/Texts/SensitiveText';
 import { NetworkBadgeSource } from '../../../AssetOverview/Balance/Balance';
 import AssetLogo from '../../../Assets/components/AssetLogo/AssetLogo';
-<<<<<<< HEAD
 import { strings } from '../../../../../../locales/i18n';
 import { useRWAToken } from '../../../Bridge/hooks/useRWAToken';
 import { BridgeToken } from '../../../Bridge/types';
-=======
 import { ACCOUNT_TYPE_LABELS } from '../../../../../constants/account-type-labels';
 
 export const ACCOUNT_TYPE_LABEL_TEST_ID = 'account-type-label';
->>>>>>> 82878ebc
 
 interface TokenListItemProps {
   assetKey: FlashListAssetKey;
@@ -209,7 +206,6 @@
             <Text variant={TextVariant.BodyMDMedium} numberOfLines={1}>
               {asset.name || asset.symbol}
             </Text>
-<<<<<<< HEAD
             {isStockToken() && (
               <View style={styles.stockBadge}>
                 <Text variant={TextVariant.BodyXS} color={TextColor.Default}>
@@ -218,9 +214,7 @@
               </View>
             )}
             {/** Add button link to Portfolio Stake if token is supported ETH chain and not a staked asset */}
-=======
             {label && <Tag label={label} testID={ACCOUNT_TYPE_LABEL_TEST_ID} />}
->>>>>>> 82878ebc
           </View>
           <View style={styles.percentageChange}>
             {
