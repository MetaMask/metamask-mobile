--- conflicted
+++ resolved
@@ -27,11 +27,7 @@
 import { FlashListAssetKey } from '..';
 import useEarnTokens from '../../../Earn/hooks/useEarnTokens';
 import {
-<<<<<<< HEAD
-  selectPooledStakingEnabledFlag,
-=======
   selectIsMusdConversionFlowEnabledFlag,
->>>>>>> 8e712ab7
   selectStablecoinLendingEnabledFlag,
 } from '../../../Earn/selectors/featureFlags';
 import { useTokenPricePercentageChange } from '../../hooks/useTokenPricePercentageChange';
@@ -44,12 +40,9 @@
 import AssetLogo from '../../../Assets/components/AssetLogo/AssetLogo';
 import { ACCOUNT_TYPE_LABELS } from '../../../../../constants/account-type-labels';
 
-<<<<<<< HEAD
-=======
 import { selectIsStakeableToken } from '../../../Stake/selectors/stakeableTokens';
 import { useMusdConversionTokens } from '../../../Earn/hooks/useMusdConversionTokens';
 
->>>>>>> 8e712ab7
 export const ACCOUNT_TYPE_LABEL_TEST_ID = 'account-type-label';
 
 interface TokenListItemProps {
@@ -93,8 +86,6 @@
       selectStablecoinLendingEnabledFlag,
     );
 
-<<<<<<< HEAD
-=======
     const isMusdConversionFlowEnabled = useSelector(
       selectIsMusdConversionFlowEnabledFlag,
     );
@@ -104,7 +95,6 @@
     const isConvertibleStablecoin =
       isMusdConversionFlowEnabled && isConversionToken(asset);
 
->>>>>>> 8e712ab7
     const pricePercentChange1d = useTokenPricePercentageChange(asset);
 
     // Secondary balance shows percentage change (if available and not on testnet)
