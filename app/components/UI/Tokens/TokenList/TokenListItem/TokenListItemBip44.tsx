--- conflicted
+++ resolved
@@ -38,11 +38,8 @@
 
 import { selectIsStakeableToken } from '../../../Stake/selectors/stakeableTokens';
 
-<<<<<<< HEAD
-=======
 export const ACCOUNT_TYPE_LABEL_TEST_ID = 'account-type-label';
 
->>>>>>> f4e8f8d0
 interface TokenListItemProps {
   assetKey: FlashListAssetKey;
   showRemoveMenu: (arg: TokenI) => void;
