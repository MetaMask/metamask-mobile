import React, { useCallback } from 'react';
import { View } from 'react-native';
// import { FlashList, FlashListRef } from '@shopify/flash-list'; // Replaced with ExternalVirtualized
import { useSelector } from 'react-redux';
import { useTheme } from '../../../../util/theme';
import { selectPrivacyMode } from '../../../../selectors/preferencesController';
import createStyles from '../styles';
import TextComponent, {
  TextColor,
} from '../../../../component-library/components/Texts/Text';
import { TokenI } from '../types';
import { strings } from '../../../../../locales/i18n';
import { TokenListFooter } from './TokenListFooter';
import { TokenListItem, TokenListItemBip44 } from './TokenListItem';
import { WalletViewSelectorsIDs } from '../../../../../e2e/selectors/wallet/WalletView.selectors';
import { useNavigation } from '@react-navigation/native';
import Routes from '../../../../constants/navigation/Routes';
import { selectMultichainAccountsState2Enabled } from '../../../../selectors/featureFlagController/multichainAccounts';
import { ScrollSyncedVirtualizedList } from '../../../../component-library/components-temp/ScrollSyncedVirtualizedList';

export interface FlashListAssetKey {
  address: string;
  chainId: string | undefined;
  isStaked: boolean | undefined;
}

interface TokenListProps {
  tokenKeys: FlashListAssetKey[];
  refreshing: boolean;
  onRefresh: () => void;
  showRemoveMenu: (arg: TokenI) => void;
  showPercentageChange?: boolean;
  setShowScamWarningModal: () => void;
  parentScrollY?: number;
  parentViewportHeight?: number;
}

const TokenListComponent = ({
  tokenKeys,
  refreshing: _refreshing,
  onRefresh: _onRefresh,
  showRemoveMenu,
  showPercentageChange = true,
  setShowScamWarningModal,
  parentScrollY = 0,
  parentViewportHeight = 0,
}: TokenListProps) => {
  const { colors } = useTheme();
  const privacyMode = useSelector(selectPrivacyMode);

  // BIP44 MAINTENANCE: Once stable, only use TokenListItemBip44
  const isMultichainAccountsState2Enabled = useSelector(
    selectMultichainAccountsState2Enabled,
  );
  const TokenListItemComponent = isMultichainAccountsState2Enabled
    ? TokenListItemBip44
    : TokenListItem;

  // const listRef = useRef<FlashListRef<FlashListAssetKey>>(null); // Not needed with ExternalVirtualized

  const styles = createStyles(colors);
  const navigation = useNavigation();

  // useLayoutEffect(() => {
  //   listRef.current?.recomputeViewableItems();
  // }, [isTokenNetworkFilterEqualCurrentNetwork]); // Not needed with ExternalVirtualized

  const handleLink = () => {
    navigation.navigate(Routes.SETTINGS_VIEW, {
      screen: Routes.ONBOARDING.GENERAL_SETTINGS,
    });
  };

  const renderTokenListItem = useCallback(
    ({ item }: { item: FlashListAssetKey }) => (
      <TokenListItemComponent
        assetKey={item}
        showRemoveMenu={showRemoveMenu}
        setShowScamWarningModal={setShowScamWarningModal}
        privacyMode={privacyMode}
        showPercentageChange={showPercentageChange}
      />
    ),
    [
      showRemoveMenu,
      setShowScamWarningModal,
      privacyMode,
      showPercentageChange,
      TokenListItemComponent,
    ],
  );

  return tokenKeys?.length ? (
    <ScrollSyncedVirtualizedList
      testID={WalletViewSelectorsIDs.TOKENS_CONTAINER_LIST}
      data={tokenKeys}
      renderItem={renderTokenListItem}
      itemHeight={64}
      parentScrollY={parentScrollY}
      _parentViewportHeight={parentViewportHeight}
      keyExtractor={(item) => {
        const staked = item.isStaked ? 'staked' : 'unstaked';
        return `${item.address}-${item.chainId}-${staked}`;
      }}
      ListFooterComponent={<TokenListFooter />}
<<<<<<< HEAD
=======
      refreshControl={
        <RefreshControl
          colors={[colors.primary.default]}
          tintColor={colors.icon.default}
          refreshing={refreshing}
          onRefresh={onRefresh}
        />
      }
      extraData={{ isTokenNetworkFilterEqualCurrentNetwork }}
      scrollEnabled
>>>>>>> 28c0ef99
    />
  ) : (
    <View style={styles.emptyView}>
      <View style={styles.emptyTokensView}>
        <TextComponent style={styles.emptyTokensViewText}>
          {strings('wallet.no_tokens')}
        </TextComponent>
        <TextComponent
          style={styles.emptyTokensViewText}
          color={TextColor.Info}
          onPress={handleLink}
        >
          {strings('wallet.show_tokens_without_balance')}
        </TextComponent>
      </View>
    </View>
  );
};

export const TokenList = React.memo(TokenListComponent);
TokenList.displayName = 'TokenList';<|MERGE_RESOLUTION|>--- conflicted
+++ resolved
@@ -1,6 +1,5 @@
 import React, { useCallback } from 'react';
 import { View } from 'react-native';
-// import { FlashList, FlashListRef } from '@shopify/flash-list'; // Replaced with ExternalVirtualized
 import { useSelector } from 'react-redux';
 import { useTheme } from '../../../../util/theme';
 import { selectPrivacyMode } from '../../../../selectors/preferencesController';
@@ -103,19 +102,6 @@
         return `${item.address}-${item.chainId}-${staked}`;
       }}
       ListFooterComponent={<TokenListFooter />}
-<<<<<<< HEAD
-=======
-      refreshControl={
-        <RefreshControl
-          colors={[colors.primary.default]}
-          tintColor={colors.icon.default}
-          refreshing={refreshing}
-          onRefresh={onRefresh}
-        />
-      }
-      extraData={{ isTokenNetworkFilterEqualCurrentNetwork }}
-      scrollEnabled
->>>>>>> 28c0ef99
     />
   ) : (
     <View style={styles.emptyView}>
