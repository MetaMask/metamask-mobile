--- conflicted
+++ resolved
@@ -26,11 +26,7 @@
 }
 
 interface TokenListProps {
-<<<<<<< HEAD
-  tokenKeys: { address: string; chainId: string | undefined }[];
-=======
   tokenKeys: FlashListAssetKey[];
->>>>>>> c3b2efdc
   refreshing: boolean;
   isAddTokenEnabled: boolean;
   onRefresh: () => void;
@@ -56,29 +52,17 @@
     selectIsTokenNetworkFilterEqualCurrentNetwork,
   );
 
-<<<<<<< HEAD
-  const listRef =
-    useRef<FlashList<{ address: string; chainId: string | undefined }>>(null);
-=======
   const listRef = useRef<FlashList<FlashListAssetKey>>(null);
->>>>>>> c3b2efdc
 
   const styles = createStyles(colors);
   const navigation = useNavigation();
 
   const { width: deviceWidth } = Dimensions.get('window');
 
-<<<<<<< HEAD
-  const itemHeight = 80; // Adjust this to match TokenListItem height
-
-  const listLength = tokenKeys.length;
-  const estimatedListHeight = itemHeight * listLength;
-=======
   const itemHeight = 70; // Adjust this to match TokenListItem height
   const numberOfItemsOnScreen = 6; // Adjust this to match number of items on screen
 
   const estimatedListHeight = itemHeight * numberOfItemsOnScreen;
->>>>>>> c3b2efdc
 
   useLayoutEffect(() => {
     listRef.current?.recomputeViewableItems();
@@ -91,11 +75,7 @@
   };
 
   const renderTokenListItem = useCallback(
-<<<<<<< HEAD
-    ({ item }: { item: { address: string; chainId: string | undefined } }) => (
-=======
     ({ item }: { item: FlashListAssetKey }) => (
->>>>>>> c3b2efdc
       <TokenListItem
         assetKey={item}
         showRemoveMenu={showRemoveMenu}
@@ -125,10 +105,6 @@
         itemVisiblePercentThreshold: 50,
         minimumViewTime: 1000,
       }}
-<<<<<<< HEAD
-      renderItem={renderTokenListItem}
-      keyExtractor={(item) => `${item.address}-${item.chainId}`}
-=======
       decelerationRate={0}
       disableAutoLayout
       renderItem={renderTokenListItem}
@@ -136,7 +112,6 @@
         const staked = item.isStaked ? 'staked' : 'unstaked';
         return `${item.address}-${item.chainId}-${staked}`;
       }}
->>>>>>> c3b2efdc
       ListFooterComponent={
         <TokenListFooter
           goToAddToken={goToAddToken}
@@ -151,11 +126,7 @@
           onRefresh={onRefresh}
         />
       }
-<<<<<<< HEAD
-      extraData={{ isTokenNetworkFilterEqualCurrentNetwork, listLength }}
-=======
       extraData={{ isTokenNetworkFilterEqualCurrentNetwork }}
->>>>>>> c3b2efdc
     />
   ) : (
     <View style={styles.emptyView}>
