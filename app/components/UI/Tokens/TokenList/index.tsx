import React, { useCallback, useLayoutEffect, useRef, useMemo } from 'react';
import { View, RefreshControl } from 'react-native';
import { FlashList, FlashListRef, FlashListProps } from '@shopify/flash-list';
import { useSelector } from 'react-redux';
import { useTheme } from '../../../../util/theme';
import {
  selectIsTokenNetworkFilterEqualCurrentNetwork,
  selectPrivacyMode,
} from '../../../../selectors/preferencesController';
import createStyles from '../styles';
import TextComponent, {
  TextColor,
} from '../../../../component-library/components/Texts/Text';
import { TokenI } from '../types';
import { strings } from '../../../../../locales/i18n';
import { TokenListItem, TokenListItemBip44 } from './TokenListItem';
import { WalletViewSelectorsIDs } from '../../../../../e2e/selectors/wallet/WalletView.selectors';
import { useNavigation } from '@react-navigation/native';
import Routes from '../../../../constants/navigation/Routes';
import { selectMultichainAccountsState2Enabled } from '../../../../selectors/featureFlagController/multichainAccounts';
import { selectHomepageRedesignV1Enabled } from '../../../../selectors/featureFlagController/homepage';
import {
  Box,
  Button,
  ButtonVariant,
} from '@metamask/design-system-react-native';

export interface FlashListAssetKey {
  address: string;
  chainId: string | undefined;
  isStaked: boolean | undefined;
}

interface TokenListProps {
  tokenKeys: FlashListAssetKey[];
  refreshing: boolean;
  onRefresh: () => void;
  showRemoveMenu: (arg: TokenI) => void;
  showPercentageChange?: boolean;
  setShowScamWarningModal: () => void;
  flashListProps?: Partial<FlashListProps<FlashListAssetKey>>;
  maxItems?: number;
  isFullView?: boolean;
}

const TokenListComponent = ({
  tokenKeys,
  refreshing,
  onRefresh,
  showRemoveMenu,
  showPercentageChange = true,
  setShowScamWarningModal,
  flashListProps,
  maxItems,
  isFullView = false,
}: TokenListProps) => {
  const { colors } = useTheme();
  const privacyMode = useSelector(selectPrivacyMode);
  const isTokenNetworkFilterEqualCurrentNetwork = useSelector(
    selectIsTokenNetworkFilterEqualCurrentNetwork,
  );
  const isHomepageRedesignV1Enabled = useSelector(
    selectHomepageRedesignV1Enabled,
  );

  // BIP44 MAINTENANCE: Once stable, only use TokenListItemBip44
  const isMultichainAccountsState2Enabled = useSelector(
    selectMultichainAccountsState2Enabled,
  );
  const TokenListItemComponent = isMultichainAccountsState2Enabled
    ? TokenListItemBip44
    : TokenListItem;

  const listRef = useRef<FlashListRef<FlashListAssetKey>>(null);

  const styles = createStyles(colors);
  const navigation = useNavigation();

  useLayoutEffect(() => {
    listRef.current?.recomputeViewableItems();
  }, [isTokenNetworkFilterEqualCurrentNetwork]);

  const handleLink = () => {
    navigation.navigate(Routes.SETTINGS_VIEW, {
      screen: Routes.ONBOARDING.GENERAL_SETTINGS,
    });
  };

  const handleViewAllTokens = useCallback(() => {
    navigation.navigate(Routes.WALLET.TOKENS_FULL_VIEW);
  }, [navigation]);

  // Apply maxItems limit if specified
  const displayTokenKeys = useMemo(() => {
    if (maxItems === undefined) {
      return tokenKeys;
    }
    return tokenKeys?.slice(0, maxItems);
  }, [tokenKeys, maxItems]);

  // Determine if we should show the "View all tokens" button
  const shouldShowViewAllButton = useMemo(
    () => maxItems !== undefined && tokenKeys && tokenKeys.length > maxItems,
    [maxItems, tokenKeys],
  );

  const renderTokenListItem = useCallback(
    ({ item }: { item: FlashListAssetKey }) => (
      <TokenListItemComponent
        assetKey={item}
        showRemoveMenu={showRemoveMenu}
        setShowScamWarningModal={setShowScamWarningModal}
        privacyMode={privacyMode}
        showPercentageChange={showPercentageChange}
      />
    ),
    [
      showRemoveMenu,
      setShowScamWarningModal,
      privacyMode,
      showPercentageChange,
      TokenListItemComponent,
    ],
  );

  return displayTokenKeys?.length ? (
    <Box
      twClassName={
        isHomepageRedesignV1Enabled && !isFullView
          ? 'h-full bg-default'
          : 'flex-1 bg-default'
      }
    >
      <FlashList
        ref={listRef}
        testID={WalletViewSelectorsIDs.TOKENS_CONTAINER_LIST}
        data={displayTokenKeys}
        removeClippedSubviews={false}
        viewabilityConfig={{
          itemVisiblePercentThreshold: 50,
          minimumViewTime: 1000,
        }}
        renderItem={renderTokenListItem}
        keyExtractor={(item, idx) => {
          const staked = item.isStaked ? 'staked' : 'unstaked';
          return `${item.address}-${item.chainId}-${staked}-${idx}`;
        }}
        decelerationRate="fast"
<<<<<<< HEAD
        ListFooterComponent={
          !isHomepageRedesignV1Enabled ? (
            <TokenListFooter />
          ) : shouldShowViewAllButton ? (
            <Box twClassName="pt-3 pb-9">
              <Button
                variant={ButtonVariant.Secondary}
                onPress={handleViewAllTokens}
                isFullWidth
              >
                {strings('wallet.view_all_tokens')}
              </Button>
            </Box>
          ) : null
        }
=======
>>>>>>> 059c8610
        refreshControl={
          <RefreshControl
            colors={[colors.primary.default]}
            tintColor={colors.icon.default}
            refreshing={refreshing}
            onRefresh={onRefresh}
          />
        }
        extraData={{ isTokenNetworkFilterEqualCurrentNetwork }}
        scrollEnabled
        {...flashListProps}
      />
    </Box>
  ) : (
    <View style={styles.emptyView}>
      <View style={styles.emptyTokensView}>
        <TextComponent style={styles.emptyTokensViewText}>
          {strings('wallet.no_tokens')}
        </TextComponent>
        <TextComponent
          style={styles.emptyTokensViewText}
          color={TextColor.Info}
          onPress={handleLink}
        >
          {strings('wallet.show_tokens_without_balance')}
        </TextComponent>
      </View>
    </View>
  );
};

export const TokenList = React.memo(TokenListComponent);
TokenList.displayName = 'TokenList';<|MERGE_RESOLUTION|>--- conflicted
+++ resolved
@@ -146,11 +146,8 @@
           return `${item.address}-${item.chainId}-${staked}-${idx}`;
         }}
         decelerationRate="fast"
-<<<<<<< HEAD
         ListFooterComponent={
-          !isHomepageRedesignV1Enabled ? (
-            <TokenListFooter />
-          ) : shouldShowViewAllButton ? (
+          isHomepageRedesignV1Enabled && shouldShowViewAllButton ? (
             <Box twClassName="pt-3 pb-9">
               <Button
                 variant={ButtonVariant.Secondary}
@@ -162,8 +159,6 @@
             </Box>
           ) : null
         }
-=======
->>>>>>> 059c8610
         refreshControl={
           <RefreshControl
             colors={[colors.primary.default]}
