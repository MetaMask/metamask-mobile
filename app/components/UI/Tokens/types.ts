--- conflicted
+++ resolved
@@ -21,12 +21,8 @@
   balanceFiat: string;
   logo: string | undefined;
   isETH: boolean | undefined;
-<<<<<<< HEAD
-}
-
-export type HexString = `0x${string}`;
-=======
   isStaked?: boolean | undefined;
   nativeAsset?: TokenI | undefined;
 }
->>>>>>> 39636444
+
+export type HexString = `0x${string}`;