import React, { useRef, useState, LegacyRef, useMemo, useEffect } from 'react';
import { Hex } from '@metamask/utils';
import { View, Text } from 'react-native';
import ActionSheet from '@metamask/react-native-actionsheet';
import { useSelector } from 'react-redux';
import useTokenBalancesController from '../../hooks/useTokenBalancesController/useTokenBalancesController';
import { useTheme } from '../../../util/theme';
import { useMetrics } from '../../../components/hooks/useMetrics';
import Engine from '../../../core/Engine';
import NotificationManager from '../../../core/NotificationManager';
import { MetaMetricsEvents } from '../../../core/Analytics';
import Logger from '../../../util/Logger';
import {
  selectChainId,
  selectNetworkConfigurations,
} from '../../../selectors/networkController';
import {
  getDecimalChainId,
  isTestNet,
  isPortfolioViewEnabled,
  isTestNet,
} from '../../../util/networks';
import { isZero } from '../../../util/lodash';
import createStyles from './styles';
import { TokenList } from './TokenList';
import { TokenI, TokensI } from './types';
import { WalletViewSelectorsIDs } from '../../../../e2e/selectors/wallet/WalletView.selectors';
import { strings } from '../../../../locales/i18n';
import { IconName } from '../../../component-library/components/Icons/Icon';
import {
  selectTokenNetworkFilter,
  selectTokenSortConfig,
} from '../../../selectors/preferencesController';
import { deriveBalanceFromAssetMarketDetails, sortAssets } from './util';
import { useNavigation } from '@react-navigation/native';
import { StackNavigationProp } from '@react-navigation/stack';
import { RootState } from '../../../reducers';
import { selectContractExchangeRates } from '../../../selectors/tokenRatesController';
import {
  selectConversionRate,
  selectCurrentCurrency,
} from '../../../selectors/currencyRateController';
import {
  createTokenBottomSheetFilterNavDetails,
  createTokensBottomSheetNavDetails,
} from './TokensBottomSheet';
import ButtonBase from '../../../component-library/components/Buttons/Button/foundation/ButtonBase';
import { selectNetworkName } from '../../../selectors/networkInfos';
import ButtonIcon from '../../../component-library/components/Buttons/ButtonIcon';
import { enableAllNetworksFilter } from './util/enableAllNetworksFilter';
import { selectAccountTokensAcrossChains } from '../../../selectors/multichain';
import { filterAssets } from './util/filterAssets';

// this will be imported from TokenRatesController when it is exported from there
// PR: https://github.com/MetaMask/core/pull/4622
export interface MarketDataDetails {
  tokenAddress: `0x${string}`;
  value: number;
  currency: string;
  allTimeHigh: number;
  allTimeLow: number;
  circulatingSupply: number;
  dilutedMarketCap: number;
  high1d: number;
  low1d: number;
  marketCap: number;
  marketCapPercentChange1d: number;
  price: number;
  priceChange1d: number;
  pricePercentChange1d: number;
  pricePercentChange1h: number;
  pricePercentChange1y: number;
  pricePercentChange7d: number;
  pricePercentChange14d: number;
  pricePercentChange30d: number;
  pricePercentChange200d: number;
  totalVolume: number;
}

interface TokenListNavigationParamList {
  AddAsset: { assetType: string };
  [key: string]: undefined | object;
}

const Tokens: React.FC<TokensI> = ({ tokens }) => {
  const navigation =
    useNavigation<
      StackNavigationProp<TokenListNavigationParamList, 'AddAsset'>
    >();
  const { colors } = useTheme();
  const { trackEvent, createEventBuilder } = useMetrics();
  const { data: tokenBalances } = useTokenBalancesController();
  const tokenSortConfig = useSelector(selectTokenSortConfig);
  const tokenNetworkFilter = useSelector(selectTokenNetworkFilter);
  const selectedChainId = useSelector(selectChainId);
  const networkConfigurationsByChainId = useSelector(
    selectNetworkConfigurations,
  );
  const hideZeroBalanceTokens = useSelector(
    (state: RootState) => state.settings.hideZeroBalanceTokens,
  );

  const tokenExchangeRates = useSelector(selectContractExchangeRates);
  const currentCurrency = useSelector(selectCurrentCurrency);
  const conversionRate = useSelector(selectConversionRate);
  const networkName = useSelector(selectNetworkName);
  const currentChainId = useSelector(selectChainId);
  const nativeCurrencies = [
    ...new Set(
      Object.values(networkConfigurationsByChainId).map(
        (n) => n.nativeCurrency,
      ),
    ),
  ];
  const allNetworks = useSelector(selectNetworkConfigurations);
  const selectedAccountTokensChains = useSelector(
    selectAccountTokensAcrossChains,
  );

  const actionSheet = useRef<typeof ActionSheet>();
  const [tokenToRemove, setTokenToRemove] = useState<TokenI>();
  const [refreshing, setRefreshing] = useState(false);
  const [isAddTokenEnabled, setIsAddTokenEnabled] = useState(true);
  const allNetworksEnabled = useMemo(
    () => enableAllNetworksFilter(allNetworks),
    [allNetworks],
  );

  const styles = createStyles(colors);

  const tokensList = useMemo(() => {
    if (isPortfolioViewEnabled()) {
      // MultiChain implementation
      const allTokens = Object.values(selectedAccountTokensChains).flat();

      // First filter zero balance tokens if setting is enabled
      const tokensWithBalance = hideZeroBalanceTokens
        ? allTokens.filter(
            (token) =>
              !isZero(token.balance) || token.isNative || token.isStaked,
          )
        : allTokens;

      // Then apply network filters
      const filteredAssets = filterAssets(tokensWithBalance, [
        {
          key: 'chainId',
          opts: tokenNetworkFilter,
          filterCallback: 'inclusive',
        },
      ]);

      const { nativeTokens, nonNativeTokens } = filteredAssets.reduce<{
        nativeTokens: TokenI[];
        nonNativeTokens: TokenI[];
      }>(
        (
          acc: { nativeTokens: TokenI[]; nonNativeTokens: TokenI[] },
          currToken: unknown,
        ) => {
          if (
            isTestNet((currToken as TokenI & { chainId: string }).chainId) &&
            !isTestNet(currentChainId)
          ) {
            return acc;
          }
          if ((currToken as TokenI).isNative) {
            acc.nativeTokens.push(currToken as TokenI);
          } else {
            acc.nonNativeTokens.push(currToken as TokenI);
          }
          return acc;
        },
        { nativeTokens: [], nonNativeTokens: [] },
      );

      const assets = [...nativeTokens, ...nonNativeTokens];

      const tokensWithBalances = assets.map((token) => {
        const tokenFloatBalance = parseFloat(
          token.balanceFiat.replace(/[^0-9.]/g, ''),
        );
        return {
          ...token,
          tokenFiatAmount: tokenFloatBalance,
        };
      });

      return sortAssets(tokensWithBalances, tokenSortConfig);
    }

    // Previous implementation
    // Filter tokens based on hideZeroBalanceTokens flag
    const tokensToDisplay = hideZeroBalanceTokens
      ? tokens.filter(
          ({ address, isETH }) => !isZero(tokenBalances[address]) || isETH,
        )
      : tokens;

    // Calculate fiat balances for tokens
    const tokenFiatBalances = conversionRate
      ? tokensToDisplay.map((asset) =>
          asset.isETH
            ? parseFloat(asset.balance) * conversionRate
            : deriveBalanceFromAssetMarketDetails(
                asset,
                tokenExchangeRates,
                tokenBalances,
                conversionRate,
                currentCurrency,
              ).balanceFiatCalculation,
        )
      : [];

    // Combine tokens with their fiat balances
    // tokenFiatAmount is the key in PreferencesController to sort by when sorting by declining fiat balance
    // this key in the controller is also used by extension, so this is for consistency in syntax and config
    // actual balance rendering for each token list item happens in TokenListItem component
    const tokensWithBalances = tokensToDisplay.map((token, i) => ({
      ...token,
      tokenFiatAmount: tokenFiatBalances[i],
    }));

    // Sort the tokens based on tokenSortConfig
    return sortAssets(tokensWithBalances, tokenSortConfig);
  }, [
    conversionRate,
    currentCurrency,
    hideZeroBalanceTokens,
    tokenBalances,
    tokenExchangeRates,
    tokenSortConfig,
    tokens,
    // Dependencies for multichain implementation
    selectedAccountTokensChains,
    tokenNetworkFilter,
    currentChainId,
  ]);

  const showRemoveMenu = (token: TokenI) => {
    if (actionSheet.current) {
      setTokenToRemove(token);
      actionSheet.current.show();
    }
  };

  const showFilterControls = () => {
    navigation.navigate(...createTokenBottomSheetFilterNavDetails({}));
  };

  const showSortControls = () => {
    navigation.navigate(...createTokensBottomSheetNavDetails({}));
  };

  const onRefresh = async () => {
    requestAnimationFrame(async () => {
      setRefreshing(true);

      const {
        TokenDetectionController,
        AccountTrackerController,
        CurrencyRateController,
        TokenRatesController,
      } = Engine.context;

      const actions = [
        TokenDetectionController.detectTokens({
          chainIds: isPortfolioViewEnabled()
            ? (Object.keys(networkConfigurationsByChainId) as Hex[])
            : [selectedChainId],
        }),
        AccountTrackerController.refresh(),
        CurrencyRateController.updateExchangeRate(nativeCurrencies),
        ...(isPortfolioViewEnabled()
          ? Object.values(networkConfigurationsByChainId)
          : [networkConfigurationsByChainId[selectedChainId]]
        ).map((network) =>
          TokenRatesController.updateExchangeRatesByChainId({
            chainId: network.chainId,
            nativeCurrency: network.nativeCurrency,
          }),
        ),
      ];
      await Promise.all(actions).catch((error) => {
        Logger.error(error, 'Error while refreshing tokens');
      });
      setRefreshing(false);
    });
  };

  const removeToken = async () => {
    const { TokensController, NetworkController } = Engine.context;
    const chainId = isPortfolioViewEnabled()
      ? tokenToRemove?.chainId
      : selectedChainId;
    const networkClientId = NetworkController.findNetworkClientIdByChainId(
      chainId as Hex,
    );
    const tokenAddress = tokenToRemove?.address || '';

    const symbol = tokenToRemove?.symbol;
    try {
      await TokensController.ignoreTokens([tokenAddress], networkClientId);
      NotificationManager.showSimpleNotification({
        status: `simple_notification`,
        duration: 5000,
        title: strings('wallet.token_toast.token_hidden_title'),
        description: strings('wallet.token_toast.token_hidden_desc', {
          tokenSymbol: symbol,
        }),
      });
      trackEvent(
        createEventBuilder(MetaMetricsEvents.TOKENS_HIDDEN)
          .addProperties({
            location: 'assets_list',
            token_standard: 'ERC20',
            asset_type: 'token',
            tokens: [`${symbol} - ${tokenAddress}`],
            chain_id: getDecimalChainId(selectedChainId),
          })
          .build(),
      );
    } catch (err) {
      Logger.log(err, 'Wallet: Failed to hide token!');
    }
  };

  const goToAddToken = () => {
    setIsAddTokenEnabled(false);
    navigation.push('AddAsset', { assetType: 'token' });
    trackEvent(
      createEventBuilder(MetaMetricsEvents.TOKEN_IMPORT_CLICKED)
        .addProperties({
          source: 'manual',
          chain_id: getDecimalChainId(selectedChainId),
        })
        .build(),
    );
    setIsAddTokenEnabled(true);
  };

  const onActionSheetPress = (index: number) =>
    index === 0 ? removeToken() : null;

  const allNetworksFilterShown =
    Object.keys(tokenNetworkFilter).length !==
    Object.keys(allNetworksEnabled).length;

  useEffect(() => {
    const { PreferencesController } = Engine.context;
    if (isTestNet(currentChainId)) {
      PreferencesController.setTokenNetworkFilter({
        [currentChainId]: true,
      });
    }
  }, [currentChainId]);

  return (
    <View
      style={styles.wrapper}
      testID={WalletViewSelectorsIDs.TOKENS_CONTAINER}
    >
      <View style={styles.actionBarWrapper}>
        {isPortfolioViewEnabled() ? (
          <View style={styles.controlButtonOuterWrapper}>
            <ButtonBase
              label={
                <Text style={styles.controlButtonText} numberOfLines={1}>
                  {allNetworksFilterShown
                    ? networkName ?? strings('wallet.current_network')
                    : strings('wallet.all_networks')}
                </Text>
              }
              isDisabled={isTestNet(currentChainId)}
              onPress={showFilterControls}
              endIconName={IconName.ArrowDown}
<<<<<<< HEAD
              style={
                isTestNet(currentChainId)
                  ? styles.controlButtonDisabled
                  : styles.controlButton
              }
=======
              style={styles.controlButton}
              disabled={isTestNet(chainId)}
>>>>>>> 156924f7
            />
            <View style={styles.controlButtonInnerWrapper}>
              <ButtonIcon
                testID={WalletViewSelectorsIDs.SORT_BY}
                onPress={showSortControls}
                iconName={IconName.Filter}
                style={styles.controlIconButton}
              />
              <ButtonIcon
                testID={WalletViewSelectorsIDs.IMPORT_TOKEN_BUTTON}
                onPress={goToAddToken}
                iconName={IconName.Add}
                style={styles.controlIconButton}
              />
            </View>
          </View>
        ) : (
          <>
            <ButtonBase
              testID={WalletViewSelectorsIDs.SORT_BY}
              label={strings('wallet.sort_by')}
              onPress={showSortControls}
              endIconName={IconName.ArrowDown}
              style={styles.controlButton}
            />
            <ButtonBase
              testID={WalletViewSelectorsIDs.IMPORT_TOKEN_BUTTON}
              label={strings('wallet.import')}
              onPress={goToAddToken}
              startIconName={IconName.Add}
              style={styles.controlButton}
            />
          </>
        )}
      </View>
      {tokensList && (
        <TokenList
          tokens={tokensList}
          refreshing={refreshing}
          isAddTokenEnabled={isAddTokenEnabled}
          onRefresh={onRefresh}
          showRemoveMenu={showRemoveMenu}
          goToAddToken={goToAddToken}
          setIsAddTokenEnabled={setIsAddTokenEnabled}
        />
      )}
      <ActionSheet
        ref={actionSheet as LegacyRef<typeof ActionSheet>}
        title={strings('wallet.remove_token_title')}
        options={[strings('wallet.remove'), strings('wallet.cancel')]}
        cancelButtonIndex={1}
        destructiveButtonIndex={0}
        onPress={onActionSheetPress}
      />
    </View>
  );
};

export default Tokens;<|MERGE_RESOLUTION|>--- conflicted
+++ resolved
@@ -18,7 +18,6 @@
   getDecimalChainId,
   isTestNet,
   isPortfolioViewEnabled,
-  isTestNet,
 } from '../../../util/networks';
 import { isZero } from '../../../util/lodash';
 import createStyles from './styles';
@@ -374,16 +373,12 @@
               isDisabled={isTestNet(currentChainId)}
               onPress={showFilterControls}
               endIconName={IconName.ArrowDown}
-<<<<<<< HEAD
               style={
                 isTestNet(currentChainId)
                   ? styles.controlButtonDisabled
                   : styles.controlButton
               }
-=======
-              style={styles.controlButton}
-              disabled={isTestNet(chainId)}
->>>>>>> 156924f7
+              disabled={isTestNet(currentChainId)}
             />
             <View style={styles.controlButtonInnerWrapper}>
               <ButtonIcon
