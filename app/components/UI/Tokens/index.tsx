--- conflicted
+++ resolved
@@ -14,13 +14,7 @@
 import {
   selectChainId,
   selectEvmNetworkConfigurationsByChainId,
-<<<<<<< HEAD
-  selectIsAllNetworks,
-  selectIsPopularNetwork,
-  selectNetworkConfigurations,
-=======
   selectNativeNetworkCurrencies,
->>>>>>> f1910d80
 } from '../../../selectors/networkController';
 import { getDecimalChainId } from '../../../util/networks';
 import createStyles from './styles';
@@ -38,65 +32,22 @@
 import { useNavigation } from '@react-navigation/native';
 import { StackNavigationProp } from '@react-navigation/stack';
 import {
-<<<<<<< HEAD
-  createTokenBottomSheetFilterNavDetails,
-  createTokensBottomSheetNavDetails,
-} from './TokensBottomSheet';
-import ButtonBase from '../../../component-library/components/Buttons/Button/foundation/ButtonBase';
-import { selectNetworkName } from '../../../selectors/networkInfos';
-import ButtonIcon from '../../../component-library/components/Buttons/ButtonIcon';
-import { selectAccountTokensAcrossChains } from '../../../selectors/multichain';
-=======
   selectEvmTokenFiatBalances,
   selectEvmTokens,
 } from '../../../selectors/multichain';
->>>>>>> f1910d80
 import { TraceName, endTrace, trace } from '../../../util/trace';
 import { getTraceTags } from '../../../util/sentry/tags';
 import { store } from '../../../store';
 import { selectIsEvmNetworkSelected } from '../../../selectors/multichainNetworkController';
 import { AssetPollingProvider } from '../../hooks/AssetPolling/AssetPollingProvider';
-<<<<<<< HEAD
-
-// this will be imported from TokenRatesController when it is exported from there
-// PR: https://github.com/MetaMask/core/pull/4622
-export interface MarketDataDetails {
-  tokenAddress: `0x${string}`;
-  value: number;
-  currency: string;
-  allTimeHigh: number;
-  allTimeLow: number;
-  circulatingSupply: number;
-  dilutedMarketCap: number;
-  high1d: number;
-  low1d: number;
-  marketCap: number;
-  marketCapPercentChange1d: number;
-  price: number;
-  priceChange1d: number;
-  pricePercentChange1d: number;
-  pricePercentChange1h: number;
-  pricePercentChange1y: number;
-  pricePercentChange7d: number;
-  pricePercentChange14d: number;
-  pricePercentChange30d: number;
-  pricePercentChange200d: number;
-  totalVolume: number;
-}
-=======
 import { TokenListControlBar } from './TokenListControlBar';
->>>>>>> f1910d80
 
 interface TokenListNavigationParamList {
   AddAsset: { assetType: string };
   [key: string]: undefined | object;
 }
 
-<<<<<<< HEAD
-const Tokens: React.FC<TokensI> = memo(({ tokens }) => {
-=======
 const Tokens = memo(() => {
->>>>>>> f1910d80
   const navigation =
     useNavigation<
       StackNavigationProp<TokenListNavigationParamList, 'AddAsset'>
@@ -104,146 +55,22 @@
   const { colors } = useTheme();
   const { trackEvent, createEventBuilder } = useMetrics();
   const tokenSortConfig = useSelector(selectTokenSortConfig);
-<<<<<<< HEAD
-  const networkConfigurationsByChainId = useSelector(
-    selectNetworkConfigurations,
-  );
-
   const evmNetworkConfigurationsByChainId = useSelector(
     selectEvmNetworkConfigurationsByChainId,
   );
-
-  const hideZeroBalanceTokens = useSelector(
-    (state: RootState) => state.settings.hideZeroBalanceTokens,
-=======
-  const evmNetworkConfigurationsByChainId = useSelector(
-    selectEvmNetworkConfigurationsByChainId,
->>>>>>> f1910d80
-  );
   const currentChainId = useSelector(selectChainId);
-<<<<<<< HEAD
-  const nativeCurrencies = [
-    ...new Set(
-      Object.values(networkConfigurationsByChainId).map(
-        (n) => n.nativeCurrency,
-      ),
-    ),
-  ];
-
-  const selectedAccountTokensChains = useSelector(
-    selectAccountTokensAcrossChains,
-  );
-=======
   const nativeCurrencies = useSelector(selectNativeNetworkCurrencies);
   const isEvmSelected = useSelector(selectIsEvmNetworkSelected);
   const evmTokens = useSelector(selectEvmTokens);
   const tokenFiatBalances = useSelector(selectEvmTokenFiatBalances);
->>>>>>> f1910d80
 
   const actionSheet = useRef<typeof ActionSheet>();
   const [tokenToRemove, setTokenToRemove] = useState<TokenI>();
   const [refreshing, setRefreshing] = useState(false);
   const [isAddTokenEnabled, setIsAddTokenEnabled] = useState(true);
-<<<<<<< HEAD
-  const isAllNetworks = useSelector(selectIsAllNetworks);
-
-  // multi chain
-  const selectedInternalAccountAddress = useSelector(
-    selectSelectedInternalAccountAddress,
-  );
-  const multiChainMarketData = useSelector(selectTokenMarketData);
-  const multiChainTokenBalance = useSelector(selectTokensBalances);
-  const multiChainCurrencyRates = useSelector(selectCurrencyRates);
-  const isPopularNetwork = useSelector(selectIsPopularNetwork);
-=======
->>>>>>> f1910d80
-
-  const isEvmSelected = useSelector(selectIsEvmNetworkSelected);
 
   const styles = createStyles(colors);
 
-<<<<<<< HEAD
-  const getTokensToDisplay = (allTokens: TokenI[]): TokenI[] => {
-    if (hideZeroBalanceTokens) {
-      const tokensToDisplay: TokenI[] = [];
-      for (const curToken of allTokens) {
-        const multiChainTokenBalances =
-          multiChainTokenBalance?.[selectedInternalAccountAddress as Hex]?.[
-            curToken.chainId as Hex
-          ];
-        const balance =
-          multiChainTokenBalances?.[curToken.address as Hex] ||
-          curToken.balance;
-
-        if (
-          !isZero(balance) ||
-          (isUserOnCurrentNetwork && (curToken.isNative || curToken.isStaked))
-        ) {
-          tokensToDisplay.push(curToken);
-        }
-      }
-
-      return tokensToDisplay;
-    }
-    return allTokens;
-  };
-
-  const categorizeTokens = (filteredTokens: TokenI[]) => {
-    const nativeTokens: TokenI[] = [];
-    const nonNativeTokens: TokenI[] = [];
-
-    for (const currToken of filteredTokens) {
-      const token = currToken as TokenI & { chainId: string };
-
-      // Skip tokens if they are on a test network and the current chain is not a test network
-      if (isTestNet(token.chainId) && !isTestNet(currentChainId)) {
-        continue;
-      }
-
-      // Categorize tokens as native or non-native
-      if (token.isNative) {
-        nativeTokens.push(token);
-      } else {
-        nonNativeTokens.push(token);
-      }
-    }
-
-    return [...nativeTokens, ...nonNativeTokens];
-  };
-
-  const calculateFiatBalances = (assets: TokenI[]) =>
-    assets.map((token) => {
-      const chainId = token.chainId as Hex;
-      const multiChainExchangeRates = multiChainMarketData?.[chainId];
-      const multiChainTokenBalances =
-        multiChainTokenBalance?.[selectedInternalAccountAddress as Hex]?.[
-          chainId
-        ];
-      const nativeCurrency =
-        networkConfigurationsByChainId[chainId].nativeCurrency;
-      const multiChainConversionRate =
-        multiChainCurrencyRates?.[nativeCurrency]?.conversionRate || 0;
-
-      return token.isETH || token.isNative
-        ? parseFloat(token.balance) * multiChainConversionRate
-        : deriveBalanceFromAssetMarketDetails(
-            token,
-            multiChainExchangeRates || {},
-            multiChainTokenBalances || {},
-            multiChainConversionRate || 0,
-            currentCurrency || '',
-          ).balanceFiatCalculation;
-    });
-
-  const filterTokensByNetwork = (tokensToDisplay: TokenI[]): TokenI[] => {
-    if (isAllNetworks && isPopularNetwork && isEvmSelected) {
-      return tokensToDisplay;
-    }
-    return tokensToDisplay.filter((token) => token.chainId === currentChainId);
-  };
-
-=======
->>>>>>> f1910d80
   const tokensList = useMemo((): TokenI[] => {
     trace({
       name: TraceName.Tokens,
@@ -261,33 +88,7 @@
       name: TraceName.Tokens,
     });
     return tokensSorted;
-<<<<<<< HEAD
-    // eslint-disable-next-line react-hooks/exhaustive-deps
-  }, [
-    hideZeroBalanceTokens,
-    tokenSortConfig,
-    // Dependencies for multichain implementation
-    multiChainTokenBalance,
-    multiChainMarketData,
-    multiChainCurrencyRates,
-    selectedAccountTokensChains,
-    selectedInternalAccountAddress,
-    isUserOnCurrentNetwork,
-  ]);
-
-  const showRemoveMenu = (token: TokenI) => {
-    if (actionSheet.current) {
-      setTokenToRemove(token);
-      actionSheet.current.show();
-    }
-  };
-
-  const showFilterControls = () => {
-    navigation.navigate(...createTokenBottomSheetFilterNavDetails({}));
-  };
-=======
   }, [evmTokens, tokenFiatBalances, tokenSortConfig]);
->>>>>>> f1910d80
 
   const showRemoveMenu = useCallback(
     (token: TokenI) => {
@@ -299,49 +100,6 @@
     [setTokenToRemove, actionSheet],
   );
 
-<<<<<<< HEAD
-  const onRefresh = async () => {
-    requestAnimationFrame(async () => {
-      if (!isEvmSelected) {
-        return;
-      }
-      setRefreshing(true);
-
-      const {
-        TokenDetectionController,
-        AccountTrackerController,
-        CurrencyRateController,
-        TokenRatesController,
-        TokenBalancesController,
-      } = Engine.context;
-      // TODO: [SOLANA] - Refresh must work with non-evm chains, replace evmNetworkConfigurationsByChainId with networkConfigurationsByChainId
-      const actions = [
-        TokenDetectionController.detectTokens({
-          chainIds: isPortfolioViewEnabled()
-            ? (Object.keys(evmNetworkConfigurationsByChainId) as Hex[])
-            : [currentChainId as Hex],
-        }),
-
-        TokenBalancesController.updateBalances({
-          chainIds: isPortfolioViewEnabled()
-            ? (Object.keys(evmNetworkConfigurationsByChainId) as Hex[])
-            : [currentChainId as Hex],
-        }),
-        AccountTrackerController.refresh(),
-        CurrencyRateController.updateExchangeRate(nativeCurrencies),
-        ...(isPortfolioViewEnabled()
-          ? Object.values(evmNetworkConfigurationsByChainId)
-          : [evmNetworkConfigurationsByChainId[currentChainId as Hex]]
-        ).map((network) =>
-          TokenRatesController.updateExchangeRatesByChainId({
-            chainId: network.chainId,
-            nativeCurrency: network.nativeCurrency,
-          }),
-        ),
-      ];
-      await Promise.all(actions).catch((error) => {
-        Logger.error(error, 'Error while refreshing tokens');
-=======
   const onRefresh = useCallback(async () => {
     requestAnimationFrame(() => {
       setRefreshing(true);
@@ -349,7 +107,6 @@
         isEvmSelected,
         evmNetworkConfigurationsByChainId,
         nativeCurrencies,
->>>>>>> f1910d80
       });
       setRefreshing(false);
     });
@@ -405,68 +162,7 @@
         style={styles.wrapper}
         testID={WalletViewSelectorsIDs.TOKENS_CONTAINER}
       >
-<<<<<<< HEAD
-        <View style={styles.actionBarWrapper}>
-          {isPortfolioViewEnabled() ? (
-            <View style={styles.controlButtonOuterWrapper}>
-              <ButtonBase
-                testID={WalletViewSelectorsIDs.TOKEN_NETWORK_FILTER}
-                label={
-                  <Text style={styles.controlButtonText} numberOfLines={1}>
-                    {isAllNetworks && isPopularNetwork && isEvmSelected
-                      ? `${strings('app_settings.popular')} ${strings(
-                          'app_settings.networks',
-                        )}`
-                      : networkName ?? strings('wallet.current_network')}
-                  </Text>
-                }
-                isDisabled={isTestNet(currentChainId) || !isPopularNetwork}
-                onPress={isEvmSelected ? showFilterControls : () => null}
-                endIconName={isEvmSelected ? IconName.ArrowDown : undefined}
-                style={
-                  isTestNet(currentChainId) || !isPopularNetwork
-                    ? styles.controlButtonDisabled
-                    : styles.controlButton
-                }
-                disabled={isTestNet(currentChainId) || !isPopularNetwork}
-              />
-              <View style={styles.controlButtonInnerWrapper}>
-                <ButtonIcon
-                  testID={WalletViewSelectorsIDs.SORT_BY}
-                  onPress={showSortControls}
-                  iconName={IconName.SwapVertical}
-                  style={styles.controlIconButton}
-                />
-                <ButtonIcon
-                  testID={WalletViewSelectorsIDs.IMPORT_TOKEN_BUTTON}
-                  onPress={goToAddToken}
-                  iconName={IconName.Add}
-                  style={styles.controlIconButton}
-                />
-              </View>
-            </View>
-          ) : (
-            <>
-              <ButtonBase
-                testID={WalletViewSelectorsIDs.SORT_BY}
-                label={strings('wallet.sort_by')}
-                onPress={showSortControls}
-                endIconName={IconName.ArrowDown}
-                style={styles.controlButton}
-              />
-              <ButtonBase
-                testID={WalletViewSelectorsIDs.IMPORT_TOKEN_BUTTON}
-                label={strings('wallet.import')}
-                onPress={goToAddToken}
-                startIconName={IconName.Add}
-                style={styles.controlButton}
-              />
-            </>
-          )}
-        </View>
-=======
         <TokenListControlBar goToAddToken={goToAddToken} />
->>>>>>> f1910d80
         {tokensList && (
           <TokenList
             tokens={tokensList}
