--- conflicted
+++ resolved
@@ -197,53 +197,27 @@
   };
 
   return (
-<<<<<<< HEAD
-    <AssetPollingProvider>
-      <View
-        style={styles.wrapper}
-        testID={WalletViewSelectorsIDs.TOKENS_CONTAINER}
-      >
-        <TokenListControlBar goToAddToken={goToAddToken} />
-        {sortedTokenKeys && (
-          <TokenList
-            tokenKeys={sortedTokenKeys}
-            refreshing={refreshing}
-            isAddTokenEnabled={isAddTokenEnabled}
-            onRefresh={onRefresh}
-            showRemoveMenu={showRemoveMenu}
-            goToAddToken={goToAddToken}
-            setShowScamWarningModal={handleScamWarningModal}
-          />
-        )}
-        {showScamWarningModal && (
-          <ScamWarningModal
-            showScamWarningModal={showScamWarningModal}
-            setShowScamWarningModal={setShowScamWarningModal}
-          />
-        )}
-        <ActionSheet
-          ref={actionSheet as LegacyRef<typeof ActionSheet>}
-          title={strings('wallet.remove_token_title')}
-          options={[strings('wallet.remove'), strings('wallet.cancel')]}
-          cancelButtonIndex={1}
-          destructiveButtonIndex={0}
-          onPress={onActionSheetPress}
-=======
     <View
       style={styles.wrapper}
       testID={WalletViewSelectorsIDs.TOKENS_CONTAINER}
     >
       <AssetPollingProvider />
       <TokenListControlBar goToAddToken={goToAddToken} />
-      {tokensList && (
+      {sortedTokenKeys && (
         <TokenList
-          tokens={tokensList}
+          tokenKeys={sortedTokenKeys}
           refreshing={refreshing}
           isAddTokenEnabled={isAddTokenEnabled}
           onRefresh={onRefresh}
           showRemoveMenu={showRemoveMenu}
           goToAddToken={goToAddToken}
->>>>>>> 4e133c6a
+          setShowScamWarningModal={handleScamWarningModal}
+        />
+      )}
+      {showScamWarningModal && (
+        <ScamWarningModal
+          showScamWarningModal={showScamWarningModal}
+          setShowScamWarningModal={setShowScamWarningModal}
         />
       )}
       <ActionSheet
@@ -254,6 +228,14 @@
         destructiveButtonIndex={0}
         onPress={onActionSheetPress}
       />
+      <ActionSheet
+        ref={actionSheet as LegacyRef<typeof ActionSheet>}
+        title={strings('wallet.remove_token_title')}
+        options={[strings('wallet.remove'), strings('wallet.cancel')]}
+        cancelButtonIndex={1}
+        destructiveButtonIndex={0}
+        onPress={onActionSheetPress}
+      />
     </View>
   );
 });
