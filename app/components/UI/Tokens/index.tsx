import React, {
  useRef,
  useState,
  LegacyRef,
  useMemo,
  memo,
  useCallback,
} from 'react';
import { View } from 'react-native';
import ActionSheet from '@metamask/react-native-actionsheet';
import { useSelector } from 'react-redux';
import { useTheme } from '../../../util/theme';
import { useMetrics } from '../../../components/hooks/useMetrics';
import {
  selectChainId,
  selectEvmNetworkConfigurationsByChainId,
  selectNativeNetworkCurrencies,
} from '../../../selectors/networkController';
import { getDecimalChainId } from '../../../util/networks';
import createStyles from './styles';
import { TokenList } from './TokenList';
import { TokenI } from './types';
import { WalletViewSelectorsIDs } from '../../../../e2e/selectors/wallet/WalletView.selectors';
import { strings } from '../../../../locales/i18n';
import { selectTokenSortConfig } from '../../../selectors/preferencesController';
import {
  refreshTokens,
  sortAssets,
  removeEvmToken,
  goToAddEvmToken,
} from './util';
import { useNavigation } from '@react-navigation/native';
import { StackNavigationProp } from '@react-navigation/stack';
import {
  selectEvmTokenFiatBalances,
  selectEvmTokens,
  ///: BEGIN:ONLY_INCLUDE_IF(keyring-snaps)
  selectMultichainTokenListForAccountId,
  ///: END:ONLY_INCLUDE_IF
} from '../../../selectors/multichain';
import { TraceName, endTrace, trace } from '../../../util/trace';
import { getTraceTags } from '../../../util/sentry/tags';
import { store } from '../../../store';
import { selectIsEvmNetworkSelected } from '../../../selectors/multichainNetworkController';
import { AssetPollingProvider } from '../../hooks/AssetPolling/AssetPollingProvider';
import { TokenListControlBar } from './TokenListControlBar';
import { selectSelectedInternalAccount } from '../../../selectors/accountsController';
///: BEGIN:ONLY_INCLUDE_IF(keyring-snaps)
import { RootState } from '../../../reducers';
///: END:ONLY_INCLUDE_IF
import { ScamWarningModal } from './TokenList/ScamWarningModal';

interface TokenListNavigationParamList {
  AddAsset: { assetType: string };
  [key: string]: undefined | object;
}

const Tokens = memo(() => {
  const navigation =
    useNavigation<
      StackNavigationProp<TokenListNavigationParamList, 'AddAsset'>
    >();
  const { colors } = useTheme();
  const { trackEvent, createEventBuilder } = useMetrics();
  const tokenSortConfig = useSelector(selectTokenSortConfig);

  // evm
  const evmNetworkConfigurationsByChainId = useSelector(
    selectEvmNetworkConfigurationsByChainId,
  );
  const currentChainId = useSelector(selectChainId);
  const nativeCurrencies = useSelector(selectNativeNetworkCurrencies);
  const isEvmSelected = useSelector(selectIsEvmNetworkSelected);
  const evmTokens = useSelector(selectEvmTokens);
  const tokenFiatBalances = useSelector(selectEvmTokenFiatBalances);

  const actionSheet = useRef<typeof ActionSheet>();
  const [tokenToRemove, setTokenToRemove] = useState<TokenI>();
  const [refreshing, setRefreshing] = useState(false);
  const [isAddTokenEnabled, setIsAddTokenEnabled] = useState(true);
  const selectedAccount = useSelector(selectSelectedInternalAccount);

  // non-evm
  ///: BEGIN:ONLY_INCLUDE_IF(keyring-snaps)
  const nonEvmTokens = useSelector((state: RootState) =>
    selectMultichainTokenListForAccountId(state, selectedAccount?.id),
  );
  ///: END:ONLY_INCLUDE_IF

  const [showScamWarningModal, setShowScamWarningModal] = useState(false);

  const tokenListData = isEvmSelected ? evmTokens : nonEvmTokens;

  const styles = createStyles(colors);

  const sortedTokenKeys = useMemo(() => {
    trace({
      name: TraceName.Tokens,
      tags: getTraceTags(store.getState()),
    });

    const tokensWithBalances = tokenListData.map((token, i) => ({
      ...token,
      tokenFiatAmount: isEvmSelected ? tokenFiatBalances[i] : token.balanceFiat,
    }));

    const tokensSorted = sortAssets(tokensWithBalances, tokenSortConfig);

    endTrace({ name: TraceName.Tokens });

    return tokensSorted.map(({ address, chainId }) => ({
      address,
      chainId,
    }));
  }, [tokenListData, tokenFiatBalances, isEvmSelected, tokenSortConfig]);

  const showRemoveMenu = useCallback(
    (token: TokenI) => {
      // remove token currently only supported on evm
      if (isEvmSelected && actionSheet.current) {
        setTokenToRemove(token);
        actionSheet.current.show();
      }
    },
    [isEvmSelected],
  );

  const onRefresh = useCallback(async () => {
    requestAnimationFrame(() => {
      setRefreshing(true);
      refreshTokens({
        isEvmSelected,
        evmNetworkConfigurationsByChainId,
        nativeCurrencies,
        selectedAccount,
      });
      setRefreshing(false);
    });
  }, [
    isEvmSelected,
    evmNetworkConfigurationsByChainId,
    nativeCurrencies,
    selectedAccount,
  ]);

  const removeToken = useCallback(async () => {
    // remove token currently only supported on evm
    if (isEvmSelected && tokenToRemove) {
      await removeEvmToken({
        tokenToRemove,
        currentChainId,
        trackEvent,
        strings,
        getDecimalChainId,
        createEventBuilder, // Now passed as a prop
      });
    }
  }, [
    isEvmSelected,
    tokenToRemove,
    currentChainId,
    trackEvent,
    createEventBuilder,
  ]);

  const goToAddToken = useCallback(() => {
    // add token currently only support on evm
    if (isEvmSelected) {
      goToAddEvmToken({
        setIsAddTokenEnabled,
        navigation,
        trackEvent,
        createEventBuilder,
        getDecimalChainId,
        currentChainId,
      });
    }
  }, [
    isEvmSelected,
    navigation,
    trackEvent,
    createEventBuilder,
    currentChainId,
  ]);

  const onActionSheetPress = useCallback(
    (index: number) => {
      if (index === 0) {
        removeToken();
      }
    },
    [removeToken],
  );

  const handleScamWarningModal = () => {
    setShowScamWarningModal(!showScamWarningModal);
  };

  return (
    <View
      style={styles.wrapper}
      testID={WalletViewSelectorsIDs.TOKENS_CONTAINER}
    >
      <AssetPollingProvider />
      <TokenListControlBar goToAddToken={goToAddToken} />
<<<<<<< HEAD
      {tokensList && (
        <TokenList
          tokens={tokensList}
=======
      {sortedTokenKeys && (
        <TokenList
          tokenKeys={sortedTokenKeys}
>>>>>>> 0ee73606
          refreshing={refreshing}
          isAddTokenEnabled={isAddTokenEnabled}
          onRefresh={onRefresh}
          showRemoveMenu={showRemoveMenu}
          goToAddToken={goToAddToken}
<<<<<<< HEAD
=======
          setShowScamWarningModal={handleScamWarningModal}
        />
      )}
      {showScamWarningModal && (
        <ScamWarningModal
          showScamWarningModal={showScamWarningModal}
          setShowScamWarningModal={setShowScamWarningModal}
>>>>>>> 0ee73606
        />
      )}
      <ActionSheet
        ref={actionSheet as LegacyRef<typeof ActionSheet>}
        title={strings('wallet.remove_token_title')}
        options={[strings('wallet.remove'), strings('wallet.cancel')]}
        cancelButtonIndex={1}
        destructiveButtonIndex={0}
        onPress={onActionSheetPress}
      />
<<<<<<< HEAD
=======
      <ActionSheet
        ref={actionSheet as LegacyRef<typeof ActionSheet>}
        title={strings('wallet.remove_token_title')}
        options={[strings('wallet.remove'), strings('wallet.cancel')]}
        cancelButtonIndex={1}
        destructiveButtonIndex={0}
        onPress={onActionSheetPress}
      />
>>>>>>> 0ee73606
    </View>
  );
});

export default React.memo(Tokens);<|MERGE_RESOLUTION|>--- conflicted
+++ resolved
@@ -203,22 +203,14 @@
     >
       <AssetPollingProvider />
       <TokenListControlBar goToAddToken={goToAddToken} />
-<<<<<<< HEAD
-      {tokensList && (
-        <TokenList
-          tokens={tokensList}
-=======
       {sortedTokenKeys && (
         <TokenList
           tokenKeys={sortedTokenKeys}
->>>>>>> 0ee73606
           refreshing={refreshing}
           isAddTokenEnabled={isAddTokenEnabled}
           onRefresh={onRefresh}
           showRemoveMenu={showRemoveMenu}
           goToAddToken={goToAddToken}
-<<<<<<< HEAD
-=======
           setShowScamWarningModal={handleScamWarningModal}
         />
       )}
@@ -226,7 +218,6 @@
         <ScamWarningModal
           showScamWarningModal={showScamWarningModal}
           setShowScamWarningModal={setShowScamWarningModal}
->>>>>>> 0ee73606
         />
       )}
       <ActionSheet
@@ -237,8 +228,6 @@
         destructiveButtonIndex={0}
         onPress={onActionSheetPress}
       />
-<<<<<<< HEAD
-=======
       <ActionSheet
         ref={actionSheet as LegacyRef<typeof ActionSheet>}
         title={strings('wallet.remove_token_title')}
@@ -247,7 +236,6 @@
         destructiveButtonIndex={0}
         onPress={onActionSheetPress}
       />
->>>>>>> 0ee73606
     </View>
   );
 });
